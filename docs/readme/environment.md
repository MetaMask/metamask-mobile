--- conflicted
+++ resolved
@@ -73,20 +73,6 @@
 
 Install node version defined in the file `.nvmrc`
 
-<<<<<<< HEAD
-### Yarn v3
-
-Ensure you are using the correct yarn version (yarn v3.8.7) as noted in the `package.json`.
-
-<details>
-  <summary>Install Yarn v3 using corepack (recommended)</summary>
-
-```bash
-corepack enable
-corepack prepare yarn@3.8.7 --activate
-
-# check yarn version (should show 3.8.7)
-=======
 ### Yarn v4
 
 Ensure you are using the correct yarn version (yarn v4.10.3) as noted in the `package.json`.
@@ -99,28 +85,18 @@
 corepack prepare yarn@4.10.3 --activate
 
 # check yarn version (should show 4.10.3)
->>>>>>> 338177c4
 yarn --version
 ```
 
 </details>
 
 <details>
-<<<<<<< HEAD
-  <summary>Install Yarn v3 with NPM</summary>
-
-```bash
-npm install -g yarn@3.8.7
-
-# check yarn version (should show 3.8.7)
-=======
   <summary>Install Yarn v4 with NPM</summary>
 
 ```bash
 npm install -g yarn@4.10.3
 
 # check yarn version (should show 4.10.3)
->>>>>>> 338177c4
 yarn --version
 ```
 
@@ -129,17 +105,10 @@
 <details>
   <summary>Use project's bundled Yarn (no global install needed)</summary>
 
-<<<<<<< HEAD
-The project includes its own Yarn v3.8.7 binary at `.yarn/releases/yarn-3.8.7.cjs`. If you have any version of Yarn installed, the project will automatically use the correct version thanks to the `.yarnrc.yml` configuration.
-
-```bash
-# check yarn version (should show 3.8.7 when run from project directory)
-=======
 The project includes its own Yarn v4.10.3 binary at `.yarn/releases/yarn-4.10.3.cjs`. If you have any version of Yarn installed, the project will automatically use the correct version thanks to the `.yarnrc.yml` configuration.
 
 ```bash
 # check yarn version (should show 4.10.3 when run from project directory)
->>>>>>> 338177c4
 yarn --version
 ```
 
