 ### Running Tests

 ## Unit Tests

 ```bash
 yarn test:unit
 ```

## E2E Tests Overview

Our end-to-end (E2E) testing strategy leverages a combination of technologies to ensure robust test coverage for our mobile applications. We use Wix/Detox for the majority of our automation tests, Appium for specific non-functional testing like app upgrades and launch times, and Bitrise as our CI platform. All tests are written in JavaScript using Jest and Cucumber frameworks.

### Wix/Detox Tests

Detox serves as our primary mobile automation framework, with most of our tests written using it. Learn more about Wix/Detox [here](https://wix.github.io/Detox/).

**Supported Platforms**: iOS and Android  
**Test Location**: `e2e/specs`

#### Setup and Execution

- **Test Wallet**: Requires a wallet with access to testnet and mainnet. On Bitrise CI, this wallet is created using a secret recovery phrase from environment variables. For local testing, retrieve the phrase from the `.e2e.env` file.
- **Environment Variable**: Set `export IS_TEST='true'` to enable the test environment. Refer to the `.js.env` file in the mobile 1Password vault for the complete list of environment variables.
- **Warning Logs**: Warning logs may sometimes cause test failures by interfering with automation interactions. To prevent this, disable warning logs during test execution.

#### Default Devices

- **iOS**: iPhone 15 Pro
- **Android**: Pixel 5 API 34

Ensure that these devices are set up. You can change the default devices at any time by updating the `device.type` in the Detox config located at `e2e/.detoxrc.js`.

#### Commands

- **Start Metro Server**: Ensure the Metro server is running before executing tests:

    ```bash
    yarn watch:clean
    ```

- **Build the Apps for Testing**:
  - **iOS Debug**: 

    ```bash
    yarn test:e2e:ios:debug:build
    ```

  - **Android Debug**: 

    ```bash
    yarn test:e2e:android:debug:build
    ```

<<<<<<< HEAD
  - **Using prebuilds**

    Instead of building apps localy, you can download prebuilt `.app`/`.apk` files from Runway buckets and run the tests against them.

    After downloading the prebuilt apps, paths to them should be set through the following environment variables:
    - `PREBULT_IOS_APP_PATH` for iOS
    - `PREBULT_ANDROID_APP_PATH` for Android
    - `PREBULT_ANDROID_TEST_APP_PATH` for Android test app

- **Run All Tests Locally**:
  - **iOS Debug**:

    ```bash
    yarn test:e2e:ios:debug:run
    ```

  - **Android Debug**:

    ```bash
    yarn test:e2e:android:debug:run
    ```

=======
>>>>>>> 7f0766e7
_NOTE_: EXPO DOESN'T SUPPORT DETOX OUT OF THE BOX SO IT IS POSSIBLE THAT, IN SLOWER COMPUTERS, LOADING FROM THE BUNDLER TAKES TOO LONG WHICH MAKES THE VERY FIRST TEST FAIL. THE FAILED TEST WILL THEN AUTOMATICALLY RESTART AND IT SHOULD WORK FROM THEN ON.

- **Run Specific Tests**:
  - **iOS**:

    ```bash
    yarn test:e2e:ios:debug:run e2e/specs/TEST_NAME.spec.js
    ```

  - **Android**:

    UPDATE: with the implementation of Expo, mobile app will need to be manually loaded on emulator before running automated E2E tests.

    - install a build on the emulator
      - either install the apk or keep an existing install on the emulator
    - on the metro server hit 'a' on the keyboard as indicated by metro for launching emulator
    - if emulator fails to launch you can launch emulator in another terminal
      ```bash
      emulator -avd <emulator-name>
      ```
      - on the metro server hit 'a' on the keyboard as indicated by metro for launching emulator
    - you don't need to repeat these steps unless emulator or metro server is restarted

    ```bash
    yarn test:e2e:android:debug:run e2e/specs/TEST_NAME.spec.js
    ```

- **Run Tests by Tag (e.g., Smoke)**:
  - **iOS**:

    ```bash
    yarn test:e2e:ios:debug:run --testNamePattern="Smoke"
    ```

  - **Android**:

    ```bash
    yarn test:e2e:android:debug:run --testNamePattern="Smoke"
    ```

- **Run All Tests Locally**:
  - **iOS Debug**:

    ```bash
    yarn test:e2e:ios:debug:run
    ```

  - **Android Debug**:

    ```bash
    yarn test:e2e:android:debug:run
    ```

### Appium
**Platform**: Android  
**Test Location**: `wdio`

We currently utilize [Appium](https://appium.io/), [Webdriver.io](http://webdriver.io/), and [Cucumber](https://cucumber.io/) to test the application launch times and the upgrade between different versions. As a brief explanation, webdriver.io is the test framework that uses Appium Server as a service. This is responsible for communicating between our tests and devices, and cucumber as the test framework. 

## Configuration for Testing

We have two separate configurations for testing the different variants of our applications:

- **QA Variant (local)**: Runs in debug mode on your local machine.
- **QA Variant (production)**: Runs in production mode on BrowserStack.

We use the QA variant for Appium tests because of our screen-blocking mechanism, which would otherwise prevent tests from getting past the wallet setup screen.

### Capabilities Setup

We require two sets of capabilities to handle app upgrade tests, leading to the creation of two configurations: `defaultCapabilities` and `upgradeCapabilities`.

#### Default Capabilities

```javascript
const defaultCapabilities = [
  {
    platformName: 'Android',
    noReset: false,
    fullReset: false,
    maxInstances: 1,
    build: 'Android App Launch Times Tests',
    device: process.env.BROWSERSTACK_DEVICE || 'Google Pixel 6',
    os_version: process.env.BROWSERSTACK_OS_VERSION || '12.0',
    app: process.env.BROWSERSTACK_APP_URL,
    'browserstack.debug': true,
    'browserstack.local': true,
  }
];
```

This configuration is our standard, as it only requires one app per install.

#### Upgrade Capabilities

```javascript
const upgradeCapabilities = [
  {
    platformName: 'Android',
    noReset: false,
    fullReset: false,
    maxInstances: 1,
    build: 'Android App Upgrade Tests',
    device: process.env.BROWSERSTACK_DEVICE || 'Google Pixel 6',
    os_version: process.env.BROWSERSTACK_OS_VERSION || '12.0',
    app: process.env.PRODUCTION_APP_URL || process.env.BROWSERSTACK_APP_URL,
    'browserstack.debug': true,
    'browserstack.local': true,
    'browserstack.midSessionInstallApps': [process.env.BROWSERSTACK_APP_URL],
  }
];
```

This configuration requires two applications: the current production app and the app built from the branch.

**Note**: You can, if you choose to, run the tests against any one of the devices and operating systems mentioned in the browserstack device [list](https://www.browserstack.com/list-of-browsers-and-platforms/app_automate). 

### Flag-Based Capability Selection

We use flags like `--performance` and `--upgrade` to determine which capabilities to use for specific tests.

```javascript
const { selectedCapabilities, defaultTagExpression } = (() => {
  if (isAppUpgrade) {
    return {
      selectedCapabilities: upgradeCapabilities,
      defaultTagExpression: '@upgrade and @androidApp',
    };
  } else if (isPerformance) {
    return {
      selectedCapabilities: defaultCapabilities,
      defaultTagExpression: '@performance and @androidApp',
    };
  } else {
    return {
      selectedCapabilities: defaultCapabilities,
      defaultTagExpression: '@smoke and @androidApp',
    };
  }
})();
```

## Initial Setup

Before running tests, you need to perform an initial setup:

```bash
yarn setup
```

## Running Tests Locally Against QA Build

You can run your E2E tests on local simulators either in development mode (with automatic code refresh) or without it. 

### iOS

To start an iOS QA build:

```bash
yarn start:ios:qa
```

### Android

To start an Android QA build:

```bash
yarn start:android:qa
```

Ensure that the bundler compiles all files before running the tests to avoid build breaks. Use:

```bash
yarn watch:clean
```

Then, run the tests on the simulator:

### iOS

```bash
yarn test:wdio:ios
```

### Android

```bash
yarn test:wdio:android
```

To run specific tests, use the `--spec` option:

```bash
yarn test:wdio:android --spec ./wdio/features/performance/ColdStartLaunchTimes.feature
```

**Note**: Ensure that your installed simulator names match the configurations in `wdio/config/android.config.debug.js` and `wdio/config/ios.config.debug.js`.

## Running Tests on BrowserStack

To trigger tests locally on BrowserStack:

1. Retrieve your BrowserStack username and access key from the App Automate section.
2. Update `config.user` and `config.key` in `android.config.browserstack` with your BrowserStack credentials.
3. Upload your app to BrowserStack via the `create_qa_builds_pipeline`. Grab the `app_url` from `browserstack_uploaded_apps.json`.
4. Update `process.env.BROWSERSTACK_APP_URL` with the correct `app_url`.
5. Run your tests using the appropriate flag (e.g., for performance tests):

```bash
yarn test:wdio:android:browserstack --performance
```

## Running Appium Tests on CI (Bitrise)

You can also run Appium tests on CI using Bitrise pipelines:

- `app_launch_times_pipeline`
- `app_upgrade_pipeline`

For more details on our CI pipelines, see the [Bitrise Pipelines Overview](#bitrise-pipelines-overview).

### API Spec Tests

**Platform**: iOS  
**Test Location**: `e2e/api-specs/json-rpc-coverage.js`

The API Spec tests use the `@open-rpc/test-coverage` tool to generate tests from our [api-specs](https://github.com/MetaMask/api-specs) OpenRPC Document. These tests are currently executed only on iOS and use the same build as the Detox tests for iOS.

- **Test Coverage Tool**: The `test-coverage` tool uses `Rules` and `Reporters` to generate and report test results. These are passed as parameters in the test coverage tool call located in [e2e/api-specs/json-rpc-coverage.js](../../e2e/api-specs/json-rpc-coverage.js). For more details on `Rules` and `Reporters`, refer to the [OpenRPC test coverage documentation](https://github.com/open-rpc/test-coverage?tab=readme-ov-file#extending-with-a-rule).

#### Commands

1. **Build the App**:

    ```bash
    yarn test:e2e:ios:debug:build
    ```

2. **Run API Spec Tests**:

    ```bash
    yarn test:api-specs
    ```

### Bitrise Pipelines Overview

Our CI/CD process is automated through various Bitrise pipelines, each designed to streamline and optimize different aspects of our E2E testing.

#### **1. PR_Smoke_e2e_Pipeline**

- **Triggers**: 
  - **When "Run Smoke E2E" label is applied to a Pull request**: Automatically runs smoke tests.
- **Manual Trigger**: Select the desired branch in the Bitrise dashboard and choose `pr_smoke_e2e_pipeline` from the pipeline dropdown menu.

#### **2. PR_Regression_e2e_Pipeline**

- **Triggers**: 
  - **Nightly**: Automatically runs all regression tests against main branch.
- **Manual Trigger**: Select the main branch (or another branch of choice) in the Bitrise dashboard and choose `pr_regression_e2e_pipeline` from the pipeline dropdown menu.

#### **3. Release_e2e_Pipeline**

- **Workflows**:
  - **Build**: Creates iOS and Android artifacts.
  - **Test**: Executes regression tests across both platforms.
- **Manual Trigger**: Typically run on release branches but can be manually triggered in the Bitrise dashboard.

#### **4. App Launch Times Pipeline**

- **Function**: Measures and monitors app launch times on real devices using BrowserStack to ensure consistent performance over time.
- **Nightly**: Automatically runs on the main branch.
- **Manual Trigger**: Select the desired branch in the Bitrise dashboard and choose `app_upgrade_pipeline` from the pipeline dropdown menu. 

#### **5. App Upgrade Pipeline**

- **Function**: Automates testing of app upgrades to verify smooth transitions between versions.
- **Configuration**: Requires the `PRODUCTION_APP_URL` environment variable to be set with the current production build's BrowserStack URL.You would need to search and update `PRODUCTION_APP_URL` in the bitrise.yml with the production browserstack build URL. 
- **Manual Trigger**: Select the desired branch in the Bitrise dashboard and choose `app_upgrade_pipeline` from the pipeline dropdown menu. 

### Test Reports in Bitrise

- **Detox Tests**: Test reports are displayed directly in the Bitrise UI, offering a visual representation of test results and execution details. Screenshots on test failures are also captured and stored in a zip file. You can download these screenshots from the `Artifacts` tab in Bitrise.
- **API Spec and Appium Tests**: HTML reporters generate and display test results. Access these HTML reports through the Bitrise build artifacts section for detailed analysis.

### Debugging Failed Tests

- **Example**:
    ```
    FAIL e2e/specs/swaps/swap-action-smoke.spec.js (232.814 s)
      SmokeSwaps Swap from Actions
        ✓ should Swap .05 'ETH' to 'USDT' (90488 ms)
        ✕ should Swap 100 'USDT' to 'ETH' (50549 ms)
      ● SmokeSwaps Swap from Actions › should Swap 100 'USDT' to 'ETH'
        Test Failed: Timed out while waiting for expectation: TOBEVISIBLE WITH MATCHER(id == “swap-quote-summary”) TIMEOUT(15s)
        HINT: To print view hierarchy on failed actions/matches, use log-level verbose or higher.
          163 |     return await waitFor(element(by.id(elementId)))
          164 |       .toBeVisible()
        > 165 |       .withTimeout(15000);
            |        ^
          166 |   }
          167 |
          168 |   static async checkIfNotVisible(elementId) {
        at Function.withTimeout (e2e/helpers.js:165:8)
        ...
    ```
    In this example, the test failed because the `swap-quote-summary` ID was not found. This issue could be due to a changed testID or the swap quotes not being visible. 
    To confirm whether either case is true, we then look at the screenshots on failure. 

    [Here](https://app.screencast.com/H2vVLK5jP4NHe) we can see that the swaps quotes in fact did not load hence why the tests failed. 
    

### Smoke Tests Breakdown

- **Per Team**: Smoke tests are divided by team, allowing targeted verification of core functionalities pertinent to each team's responsibilities.
- **Benefits**:
  - **Faster Feedback**: Running a subset of tests on PRs provides quicker feedback, ensuring critical functionalities are validated without the overhead of executing all tests.
  - **Efficient Resource Use**: Limits resource consumption and test execution time, optimizing CI/CD pipeline performance.

### Best Practices

For more guidelines and best practices, refer to our [Best Practices Document](https://github.com/MetaMask/contributor-docs/blob/main/docs/testing/e2e-testing.md).<|MERGE_RESOLUTION|>--- conflicted
+++ resolved
@@ -1,10 +1,10 @@
- ### Running Tests
-
- ## Unit Tests
-
- ```bash
- yarn test:unit
- ```
+### Running Tests
+
+## Unit Tests
+
+```bash
+yarn test:unit
+```
 
 ## E2E Tests Overview
 
@@ -34,34 +34,36 @@
 
 - **Start Metro Server**: Ensure the Metro server is running before executing tests:
 
-    ```bash
-    yarn watch:clean
-    ```
+  ```bash
+  yarn watch:clean
+  ```
 
 - **Build the Apps for Testing**:
-  - **iOS Debug**: 
+
+  - **iOS Debug**:
 
     ```bash
     yarn test:e2e:ios:debug:build
     ```
 
-  - **Android Debug**: 
+  - **Android Debug**:
 
     ```bash
     yarn test:e2e:android:debug:build
     ```
 
-<<<<<<< HEAD
   - **Using prebuilds**
 
     Instead of building apps localy, you can download prebuilt `.app`/`.apk` files from Runway buckets and run the tests against them.
 
     After downloading the prebuilt apps, paths to them should be set through the following environment variables:
+
     - `PREBULT_IOS_APP_PATH` for iOS
     - `PREBULT_ANDROID_APP_PATH` for Android
     - `PREBULT_ANDROID_TEST_APP_PATH` for Android test app
 
 - **Run All Tests Locally**:
+
   - **iOS Debug**:
 
     ```bash
@@ -74,11 +76,10 @@
     yarn test:e2e:android:debug:run
     ```
 
-=======
->>>>>>> 7f0766e7
 _NOTE_: EXPO DOESN'T SUPPORT DETOX OUT OF THE BOX SO IT IS POSSIBLE THAT, IN SLOWER COMPUTERS, LOADING FROM THE BUNDLER TAKES TOO LONG WHICH MAKES THE VERY FIRST TEST FAIL. THE FAILED TEST WILL THEN AUTOMATICALLY RESTART AND IT SHOULD WORK FROM THEN ON.
 
 - **Run Specific Tests**:
+
   - **iOS**:
 
     ```bash
@@ -104,6 +105,7 @@
     ```
 
 - **Run Tests by Tag (e.g., Smoke)**:
+
   - **iOS**:
 
     ```bash
@@ -117,6 +119,7 @@
     ```
 
 - **Run All Tests Locally**:
+
   - **iOS Debug**:
 
     ```bash
@@ -130,10 +133,11 @@
     ```
 
 ### Appium
+
 **Platform**: Android  
 **Test Location**: `wdio`
 
-We currently utilize [Appium](https://appium.io/), [Webdriver.io](http://webdriver.io/), and [Cucumber](https://cucumber.io/) to test the application launch times and the upgrade between different versions. As a brief explanation, webdriver.io is the test framework that uses Appium Server as a service. This is responsible for communicating between our tests and devices, and cucumber as the test framework. 
+We currently utilize [Appium](https://appium.io/), [Webdriver.io](http://webdriver.io/), and [Cucumber](https://cucumber.io/) to test the application launch times and the upgrade between different versions. As a brief explanation, webdriver.io is the test framework that uses Appium Server as a service. This is responsible for communicating between our tests and devices, and cucumber as the test framework.
 
 ## Configuration for Testing
 
@@ -163,7 +167,7 @@
     app: process.env.BROWSERSTACK_APP_URL,
     'browserstack.debug': true,
     'browserstack.local': true,
-  }
+  },
 ];
 ```
 
@@ -185,13 +189,13 @@
     'browserstack.debug': true,
     'browserstack.local': true,
     'browserstack.midSessionInstallApps': [process.env.BROWSERSTACK_APP_URL],
-  }
+  },
 ];
 ```
 
 This configuration requires two applications: the current production app and the app built from the branch.
 
-**Note**: You can, if you choose to, run the tests against any one of the devices and operating systems mentioned in the browserstack device [list](https://www.browserstack.com/list-of-browsers-and-platforms/app_automate). 
+**Note**: You can, if you choose to, run the tests against any one of the devices and operating systems mentioned in the browserstack device [list](https://www.browserstack.com/list-of-browsers-and-platforms/app_automate).
 
 ### Flag-Based Capability Selection
 
@@ -228,7 +232,7 @@
 
 ## Running Tests Locally Against QA Build
 
-You can run your E2E tests on local simulators either in development mode (with automatic code refresh) or without it. 
+You can run your E2E tests on local simulators either in development mode (with automatic code refresh) or without it.
 
 ### iOS
 
@@ -310,15 +314,15 @@
 
 1. **Build the App**:
 
-    ```bash
-    yarn test:e2e:ios:debug:build
-    ```
+   ```bash
+   yarn test:e2e:ios:debug:build
+   ```
 
 2. **Run API Spec Tests**:
 
-    ```bash
-    yarn test:api-specs
-    ```
+   ```bash
+   yarn test:api-specs
+   ```
 
 ### Bitrise Pipelines Overview
 
@@ -326,13 +330,13 @@
 
 #### **1. PR_Smoke_e2e_Pipeline**
 
-- **Triggers**: 
+- **Triggers**:
   - **When "Run Smoke E2E" label is applied to a Pull request**: Automatically runs smoke tests.
 - **Manual Trigger**: Select the desired branch in the Bitrise dashboard and choose `pr_smoke_e2e_pipeline` from the pipeline dropdown menu.
 
 #### **2. PR_Regression_e2e_Pipeline**
 
-- **Triggers**: 
+- **Triggers**:
   - **Nightly**: Automatically runs all regression tests against main branch.
 - **Manual Trigger**: Select the main branch (or another branch of choice) in the Bitrise dashboard and choose `pr_regression_e2e_pipeline` from the pipeline dropdown menu.
 
@@ -347,13 +351,13 @@
 
 - **Function**: Measures and monitors app launch times on real devices using BrowserStack to ensure consistent performance over time.
 - **Nightly**: Automatically runs on the main branch.
-- **Manual Trigger**: Select the desired branch in the Bitrise dashboard and choose `app_upgrade_pipeline` from the pipeline dropdown menu. 
+- **Manual Trigger**: Select the desired branch in the Bitrise dashboard and choose `app_upgrade_pipeline` from the pipeline dropdown menu.
 
 #### **5. App Upgrade Pipeline**
 
 - **Function**: Automates testing of app upgrades to verify smooth transitions between versions.
-- **Configuration**: Requires the `PRODUCTION_APP_URL` environment variable to be set with the current production build's BrowserStack URL.You would need to search and update `PRODUCTION_APP_URL` in the bitrise.yml with the production browserstack build URL. 
-- **Manual Trigger**: Select the desired branch in the Bitrise dashboard and choose `app_upgrade_pipeline` from the pipeline dropdown menu. 
+- **Configuration**: Requires the `PRODUCTION_APP_URL` environment variable to be set with the current production build's BrowserStack URL.You would need to search and update `PRODUCTION_APP_URL` in the bitrise.yml with the production browserstack build URL.
+- **Manual Trigger**: Select the desired branch in the Bitrise dashboard and choose `app_upgrade_pipeline` from the pipeline dropdown menu.
 
 ### Test Reports in Bitrise
 
@@ -363,29 +367,30 @@
 ### Debugging Failed Tests
 
 - **Example**:
-    ```
-    FAIL e2e/specs/swaps/swap-action-smoke.spec.js (232.814 s)
-      SmokeSwaps Swap from Actions
-        ✓ should Swap .05 'ETH' to 'USDT' (90488 ms)
-        ✕ should Swap 100 'USDT' to 'ETH' (50549 ms)
-      ● SmokeSwaps Swap from Actions › should Swap 100 'USDT' to 'ETH'
-        Test Failed: Timed out while waiting for expectation: TOBEVISIBLE WITH MATCHER(id == “swap-quote-summary”) TIMEOUT(15s)
-        HINT: To print view hierarchy on failed actions/matches, use log-level verbose or higher.
-          163 |     return await waitFor(element(by.id(elementId)))
-          164 |       .toBeVisible()
-        > 165 |       .withTimeout(15000);
-            |        ^
-          166 |   }
-          167 |
-          168 |   static async checkIfNotVisible(elementId) {
-        at Function.withTimeout (e2e/helpers.js:165:8)
-        ...
-    ```
-    In this example, the test failed because the `swap-quote-summary` ID was not found. This issue could be due to a changed testID or the swap quotes not being visible. 
-    To confirm whether either case is true, we then look at the screenshots on failure. 
-
-    [Here](https://app.screencast.com/H2vVLK5jP4NHe) we can see that the swaps quotes in fact did not load hence why the tests failed. 
-    
+
+  ```
+  FAIL e2e/specs/swaps/swap-action-smoke.spec.js (232.814 s)
+    SmokeSwaps Swap from Actions
+      ✓ should Swap .05 'ETH' to 'USDT' (90488 ms)
+      ✕ should Swap 100 'USDT' to 'ETH' (50549 ms)
+    ● SmokeSwaps Swap from Actions › should Swap 100 'USDT' to 'ETH'
+      Test Failed: Timed out while waiting for expectation: TOBEVISIBLE WITH MATCHER(id == “swap-quote-summary”) TIMEOUT(15s)
+      HINT: To print view hierarchy on failed actions/matches, use log-level verbose or higher.
+        163 |     return await waitFor(element(by.id(elementId)))
+        164 |       .toBeVisible()
+      > 165 |       .withTimeout(15000);
+          |        ^
+        166 |   }
+        167 |
+        168 |   static async checkIfNotVisible(elementId) {
+      at Function.withTimeout (e2e/helpers.js:165:8)
+      ...
+  ```
+
+  In this example, the test failed because the `swap-quote-summary` ID was not found. This issue could be due to a changed testID or the swap quotes not being visible.
+  To confirm whether either case is true, we then look at the screenshots on failure.
+
+  [Here](https://app.screencast.com/H2vVLK5jP4NHe) we can see that the swaps quotes in fact did not load hence why the tests failed.
 
 ### Smoke Tests Breakdown
 
