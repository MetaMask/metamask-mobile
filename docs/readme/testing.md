# Running Tests

## Unit Tests

```bash
yarn test:unit
```

## E2E Tests Overview

Our end-to-end (E2E) testing strategy leverages a combination of technologies to ensure robust test coverage for our mobile applications. We use Wix/Detox for the majority of our automation tests, Appium for specific non-functional testing like app upgrades and launch times, and Bitrise as our CI platform. All tests are written in JavaScript using Jest and Cucumber frameworks.

### Wix/Detox Tests

> **Note**: EXPO DOESN'T SUPPORT DETOX OUT OF THE BOX SO IT IS POSSIBLE THAT, IN SLOWER COMPUTERS, LOADING FROM THE BUNDLER TAKES TOO LONG WHICH MAKES THE VERY FIRST TEST FAIL. THE FAILED TEST WILL THEN AUTOMATICALLY RESTART AND IT SHOULD WORK FROM THEN ON.

Detox serves as our primary mobile automation framework, with most of our tests written using it. Learn more about Wix/Detox [here](https://wix.github.io/Detox/).

**Supported Platforms**: iOS and Android  
**Test Location**: `e2e/specs`

#### Setup and Execution

- **Test Wallet**: Requires a wallet with access to testnet and mainnet. On Bitrise CI, this wallet is created using a secret recovery phrase from environment variables. For local testing, retrieve the phrase from the `.e2e.env` file.
- **Environment Variable**: Set `export IS_TEST='true'` to enable the test environment. Refer to the `.js.env` file in the mobile 1Password vault for the complete list of environment variables.
- **Warning Logs**: Warning logs may sometimes cause test failures by interfering with automation interactions. To prevent this, disable warning logs during test execution.

#### Default Devices

- **iOS**: iPhone 15 Pro
- **Android**: Pixel 5 API 34

Ensure that these devices are set up. You can change the default devices at any time by updating the `device.type` in the Detox config located at `e2e/.detoxrc.js`.

### Commands for building the app

- **Option #1 - Using Expo prebuilds (recommended)**

  **Install dependencies**

  ```bash
  yarn setup:expo
  ```

  **Start Metro Server**: Ensure the Metro server is running before executing tests:

  ```bash
  yarn watch:clean
  ```

  Instead of building apps localy, you can download prebuilt `.app`/`.ipa`/`.apk` files from [Runway buckets](../../README.md#download-and-install-the-development-build) and run the tests against them.

<<<<<<< HEAD
  After downloading the prebuilt apps, update your local environment variables so that the prebuilds are picked up in the [.detoxrc.js](../../.detoxrc.js) file:

  - `PREBULT_IOS_APP_PATH` for iOS
  - `PREBULT_ANDROID_APP_PATH` for Android APK
  - `PREBULT_ANDROID_TEST_APP_PATH` for Android test APK (needs to be set when using prebuilds)

- **Option #2 - Building locally**:

  **Install dependencies**

  ```bash
  yarn setup
  ```

  **Start Metro Server**: Ensure the Metro server is running before executing tests:

  ```bash
  yarn watch:clean
  ```

  **iOS Debug**:

  ```bash
  yarn test:e2e:ios:debug:build
  ```

  **Android Debug**:

  ```bash
  yarn test:e2e:android:debug:build
  ```

### Running All E2E Tests

=======
  Use `.app` for the iOS simulator and `.ipa` for physical iOS devices.

  After downloading the prebuilt apps, update your local environment variables so that the prebuilds are picked up in the [.detoxrc.js](../../.detoxrc.js) file:

  - `PREBUILT_IOS_APP_PATH` for iOS
  - `PREBUILT_ANDROID_APP_PATH` for Android APK
  - `PREBUILT_ANDROID_TEST_APP_PATH` for Android test APK (needs to be set when using prebuilds)

- **Option #2 - Building locally**:

  **Install dependencies**

  ```bash
  yarn setup
  ```

  **Start Metro Server**: Ensure the Metro server is running before executing tests:

  ```bash
  yarn watch:clean
  ```

  **iOS Debug**:

  ```bash
  yarn test:e2e:ios:debug:build
  ```

  **Android Debug**:

  ```bash
  yarn test:e2e:android:debug:build
  ```

### Running All E2E Tests

>>>>>>> 05d3e30f
- **iOS**:

  ```bash
  yarn test:e2e:ios:debug:run
  ```
<<<<<<< HEAD

- **Android**:

  ```bash
  yarn test:e2e:android:debug:run
  ```

=======

- **Android**:

  ```bash
  yarn test:e2e:android:debug:run
  ```

>>>>>>> 05d3e30f
### Running specific E2E tests

- **iOS**:

  ```bash
  yarn test:e2e:ios:debug:run e2e/specs/TEST_NAME.spec.js
  ```

- **Android**:

  UPDATE: with the implementation of Expo, mobile app will need to be manually loaded on emulator before running automated E2E tests.

  - install a build on the emulator
    - either install the apk or keep an existing install on the emulator
  - on the metro server hit 'a' on the keyboard as indicated by metro for launching emulator
  - if emulator fails to launch you can launch emulator in another terminal
    ```bash
    emulator -avd <emulator-name>
    ```
    - on the metro server hit 'a' on the keyboard as indicated by metro for launching emulator
  - you don't need to repeat these steps unless emulator or metro server is restarted

  ```bash
  yarn test:e2e:android:debug:run e2e/specs/TEST_NAME.spec.js
  ```
<<<<<<< HEAD

### Run Tests by Tag (e.g., Smoke)

- **iOS**:

  ```bash
  yarn test:e2e:ios:debug:run --testNamePattern="Smoke"
  ```

=======

### Run Tests by Tag (e.g., Smoke)

- **iOS**:

  ```bash
  yarn test:e2e:ios:debug:run --testNamePattern="Smoke"
  ```

>>>>>>> 05d3e30f
- **Android**:

  ```bash
  yarn test:e2e:android:debug:run --testNamePattern="Smoke"
  ```

## Appium

We currently utilize [Appium](https://appium.io/), [Webdriver.io](http://webdriver.io/), and [Cucumber](https://cucumber.io/) to test the application launch times and the upgrade between different versions. As a brief explanation, webdriver.io is the test framework that uses Appium Server as a service. This is responsible for communicating between our tests and devices, and cucumber as the test framework.

**Supported Platform**: Android  
**Test Location**: `wdio`

## Configuration for Testing

We have two separate configurations for testing the different variants of our applications:

- **QA Variant (local)**: Runs in debug mode on your local machine.
- **QA Variant (production)**: Runs in production mode on BrowserStack.

We use the QA variant for Appium tests because of our screen-blocking mechanism, which would otherwise prevent tests from getting past the wallet setup screen.

### Capabilities Setup

We require two sets of capabilities to handle app upgrade tests, leading to the creation of two configurations: `defaultCapabilities` and `upgradeCapabilities`.

#### Default Capabilities

```javascript
const defaultCapabilities = [
  {
    platformName: 'Android',
    noReset: false,
    fullReset: false,
    maxInstances: 1,
    build: 'Android App Launch Times Tests',
    device: process.env.BROWSERSTACK_DEVICE || 'Google Pixel 6',
    os_version: process.env.BROWSERSTACK_OS_VERSION || '12.0',
    app: process.env.BROWSERSTACK_APP_URL,
    'browserstack.debug': true,
    'browserstack.local': true,
  },
];
```

This configuration is our standard, as it only requires one app per install.

#### Upgrade Capabilities

```javascript
const upgradeCapabilities = [
  {
    platformName: 'Android',
    noReset: false,
    fullReset: false,
    maxInstances: 1,
    build: 'Android App Upgrade Tests',
    device: process.env.BROWSERSTACK_DEVICE || 'Google Pixel 6',
    os_version: process.env.BROWSERSTACK_OS_VERSION || '12.0',
    app: process.env.PRODUCTION_APP_URL || process.env.BROWSERSTACK_APP_URL,
    'browserstack.debug': true,
    'browserstack.local': true,
    'browserstack.midSessionInstallApps': [process.env.BROWSERSTACK_APP_URL],
  },
];
```

This configuration requires two applications: the current production app and the app built from the branch.

**Note**: You can, if you choose to, run the tests against any one of the devices and operating systems mentioned in the browserstack device [list](https://www.browserstack.com/list-of-browsers-and-platforms/app_automate).

### Flag-Based Capability Selection

We use flags like `--performance` and `--upgrade` to determine which capabilities to use for specific tests.

```javascript
const { selectedCapabilities, defaultTagExpression } = (() => {
  if (isAppUpgrade) {
    return {
      selectedCapabilities: upgradeCapabilities,
      defaultTagExpression: '@upgrade and @androidApp',
    };
  } else if (isPerformance) {
    return {
      selectedCapabilities: defaultCapabilities,
      defaultTagExpression: '@performance and @androidApp',
    };
  } else {
    return {
      selectedCapabilities: defaultCapabilities,
      defaultTagExpression: '@smoke and @androidApp',
    };
  }
})();
```

## Running Tests Locally Against QA Build
<<<<<<< HEAD

You can run your E2E tests on local simulators either in development mode (with automatic code refresh) or without it.

=======

You can run your E2E tests on local simulators either in development mode (with automatic code refresh) or without it.

>>>>>>> 05d3e30f
Install dependencies:

```bash
yarn setup
```

Ensure that the bundler compiles all files before running the tests to avoid build breaks. Use:

```bash
yarn watch:clean
```

### iOS

To start an iOS QA build:

```bash
yarn start:ios:qa
```

### Android

To start an Android QA build:

```bash
yarn start:android:qa
```

Then, run the tests on the simulator:

### iOS

```bash
yarn test:wdio:ios
```

### Android

```bash
yarn test:wdio:android
```

To run specific tests, use the `--spec` option:

```bash
yarn test:wdio:android --spec ./wdio/features/performance/ColdStartLaunchTimes.feature
```

**Note**: Ensure that your installed simulator names match the configurations in `wdio/config/android.config.debug.js` and `wdio/config/ios.config.debug.js`.

## Running Tests on BrowserStack

To trigger tests locally on BrowserStack:

1. Retrieve your BrowserStack username and access key from the App Automate section.
2. Update `config.user` and `config.key` in `android.config.browserstack` with your BrowserStack credentials.
3. Upload your app to BrowserStack via the `create_qa_builds_pipeline`. Grab the `app_url` from `browserstack_uploaded_apps.json`.
4. Update `process.env.BROWSERSTACK_APP_URL` with the correct `app_url`.
5. Run your tests using the appropriate flag (e.g., for performance tests):

```bash
yarn test:wdio:android:browserstack --performance
```

## Running Appium Tests on CI (Bitrise)

You can also run Appium tests on CI using Bitrise pipelines:

- `app_launch_times_pipeline`
- `app_upgrade_pipeline`

For more details on our CI pipelines, see the [Bitrise Pipelines Overview](#bitrise-pipelines-overview).

### API Spec Tests

**Platform**: iOS  
**Test Location**: `e2e/api-specs/json-rpc-coverage.js`

The API Spec tests use the `@open-rpc/test-coverage` tool to generate tests from our [api-specs](https://github.com/MetaMask/api-specs) OpenRPC Document. These tests are currently executed only on iOS and use the same build as the Detox tests for iOS.

- **Test Coverage Tool**: The `test-coverage` tool uses `Rules` and `Reporters` to generate and report test results. These are passed as parameters in the test coverage tool call located in [e2e/api-specs/json-rpc-coverage.js](../../e2e/api-specs/json-rpc-coverage.js). For more details on `Rules` and `Reporters`, refer to the [OpenRPC test coverage documentation](https://github.com/open-rpc/test-coverage?tab=readme-ov-file#extending-with-a-rule).

#### Commands

1. **Build the App**:

   ```bash
   yarn test:e2e:ios:debug:build
   ```

2. **Run API Spec Tests**:

   ```bash
   yarn test:api-specs
   ```

### Bitrise Pipelines Overview

Our CI/CD process is automated through various Bitrise pipelines, each designed to streamline and optimize different aspects of our E2E testing.

#### **1. PR_Smoke_e2e_Pipeline**

- **Triggers**:
  - **When "Run Smoke E2E" label is applied to a Pull request**: Automatically runs smoke tests.
- **Manual Trigger**: Select the desired branch in the Bitrise dashboard and choose `pr_smoke_e2e_pipeline` from the pipeline dropdown menu.

#### **2. PR_Regression_e2e_Pipeline**

- **Triggers**:
  - **Nightly**: Automatically runs all regression tests against main branch.
- **Manual Trigger**: Select the main branch (or another branch of choice) in the Bitrise dashboard and choose `pr_regression_e2e_pipeline` from the pipeline dropdown menu.

#### **3. Release_e2e_Pipeline**

- **Workflows**:
  - **Build**: Creates iOS and Android artifacts.
  - **Test**: Executes regression tests across both platforms.
- **Manual Trigger**: Typically run on release branches but can be manually triggered in the Bitrise dashboard.

#### **4. App Launch Times Pipeline**

- **Function**: Measures and monitors app launch times on real devices using BrowserStack to ensure consistent performance over time.
- **Nightly**: Automatically runs on the main branch.
- **Manual Trigger**: Select the desired branch in the Bitrise dashboard and choose `app_upgrade_pipeline` from the pipeline dropdown menu.

#### **5. App Upgrade Pipeline**

- **Function**: Automates testing of app upgrades to verify smooth transitions between versions.
- **Configuration**: Requires the `PRODUCTION_APP_URL` environment variable to be set with the current production build's BrowserStack URL.You would need to search and update `PRODUCTION_APP_URL` in the bitrise.yml with the production browserstack build URL.
- **Manual Trigger**: Select the desired branch in the Bitrise dashboard and choose `app_upgrade_pipeline` from the pipeline dropdown menu.

### Test Reports in Bitrise

- **Detox Tests**: Test reports are displayed directly in the Bitrise UI, offering a visual representation of test results and execution details. Screenshots on test failures are also captured and stored in a zip file. You can download these screenshots from the `Artifacts` tab in Bitrise.
- **API Spec and Appium Tests**: HTML reporters generate and display test results. Access these HTML reports through the Bitrise build artifacts section for detailed analysis.

### Debugging Failed Tests

- **Example**:

  ```
  FAIL e2e/specs/swaps/swap-action-smoke.spec.js (232.814 s)
    SmokeSwaps Swap from Actions
      ✓ should Swap .05 'ETH' to 'USDT' (90488 ms)
      ✕ should Swap 100 'USDT' to 'ETH' (50549 ms)
    ● SmokeSwaps Swap from Actions › should Swap 100 'USDT' to 'ETH'
      Test Failed: Timed out while waiting for expectation: TOBEVISIBLE WITH MATCHER(id == “swap-quote-summary”) TIMEOUT(15s)
      HINT: To print view hierarchy on failed actions/matches, use log-level verbose or higher.
        163 |     return await waitFor(element(by.id(elementId)))
        164 |       .toBeVisible()
      > 165 |       .withTimeout(15000);
          |        ^
        166 |   }
        167 |
        168 |   static async checkIfNotVisible(elementId) {
      at Function.withTimeout (e2e/helpers.js:165:8)
      ...
  ```

  In this example, the test failed because the `swap-quote-summary` ID was not found. This issue could be due to a changed testID or the swap quotes not being visible.
  To confirm whether either case is true, we then look at the screenshots on failure.

  [Here](https://app.screencast.com/H2vVLK5jP4NHe) we can see that the swaps quotes in fact did not load hence why the tests failed.

### Smoke Tests Breakdown

- **Per Team**: Smoke tests are divided by team, allowing targeted verification of core functionalities pertinent to each team's responsibilities.
- **Benefits**:
  - **Faster Feedback**: Running a subset of tests on PRs provides quicker feedback, ensuring critical functionalities are validated without the overhead of executing all tests.
  - **Efficient Resource Use**: Limits resource consumption and test execution time, optimizing CI/CD pipeline performance.

### Framework Documentation

For detailed E2E framework documentation, patterns, and best practices, see:
- **[E2E Framework Guide](../../e2e/framework/README.md)** - Comprehensive guide to the TypeScript testing framework
- **[General E2E Best Practices](https://github.com/MetaMask/contributor-docs/blob/main/docs/testing/e2e-testing.md)** - MetaMask-wide testing guidelines<|MERGE_RESOLUTION|>--- conflicted
+++ resolved
@@ -50,42 +50,6 @@
 
   Instead of building apps localy, you can download prebuilt `.app`/`.ipa`/`.apk` files from [Runway buckets](../../README.md#download-and-install-the-development-build) and run the tests against them.
 
-<<<<<<< HEAD
-  After downloading the prebuilt apps, update your local environment variables so that the prebuilds are picked up in the [.detoxrc.js](../../.detoxrc.js) file:
-
-  - `PREBULT_IOS_APP_PATH` for iOS
-  - `PREBULT_ANDROID_APP_PATH` for Android APK
-  - `PREBULT_ANDROID_TEST_APP_PATH` for Android test APK (needs to be set when using prebuilds)
-
-- **Option #2 - Building locally**:
-
-  **Install dependencies**
-
-  ```bash
-  yarn setup
-  ```
-
-  **Start Metro Server**: Ensure the Metro server is running before executing tests:
-
-  ```bash
-  yarn watch:clean
-  ```
-
-  **iOS Debug**:
-
-  ```bash
-  yarn test:e2e:ios:debug:build
-  ```
-
-  **Android Debug**:
-
-  ```bash
-  yarn test:e2e:android:debug:build
-  ```
-
-### Running All E2E Tests
-
-=======
   Use `.app` for the iOS simulator and `.ipa` for physical iOS devices.
 
   After downloading the prebuilt apps, update your local environment variables so that the prebuilds are picked up in the [.detoxrc.js](../../.detoxrc.js) file:
@@ -122,13 +86,11 @@
 
 ### Running All E2E Tests
 
->>>>>>> 05d3e30f
 - **iOS**:
 
   ```bash
   yarn test:e2e:ios:debug:run
   ```
-<<<<<<< HEAD
 
 - **Android**:
 
@@ -136,15 +98,6 @@
   yarn test:e2e:android:debug:run
   ```
 
-=======
-
-- **Android**:
-
-  ```bash
-  yarn test:e2e:android:debug:run
-  ```
-
->>>>>>> 05d3e30f
 ### Running specific E2E tests
 
 - **iOS**:
@@ -170,7 +123,6 @@
   ```bash
   yarn test:e2e:android:debug:run e2e/specs/TEST_NAME.spec.js
   ```
-<<<<<<< HEAD
 
 ### Run Tests by Tag (e.g., Smoke)
 
@@ -180,17 +132,6 @@
   yarn test:e2e:ios:debug:run --testNamePattern="Smoke"
   ```
 
-=======
-
-### Run Tests by Tag (e.g., Smoke)
-
-- **iOS**:
-
-  ```bash
-  yarn test:e2e:ios:debug:run --testNamePattern="Smoke"
-  ```
-
->>>>>>> 05d3e30f
 - **Android**:
 
   ```bash
@@ -288,15 +229,9 @@
 ```
 
 ## Running Tests Locally Against QA Build
-<<<<<<< HEAD
 
 You can run your E2E tests on local simulators either in development mode (with automatic code refresh) or without it.
 
-=======
-
-You can run your E2E tests on local simulators either in development mode (with automatic code refresh) or without it.
-
->>>>>>> 05d3e30f
 Install dependencies:
 
 ```bash
