# Performance

Performance optimization in React Native applications is a complex and multifaceted challenge. It encompasses various aspects such as rendering efficiency, memory management, network operations, and native module interactions. Poor performance can manifest in different ways - from sluggish UI responses and excessive battery drain to memory leaks and app crashes.

This guide aims to help you navigate this complex landscape by providing best practices, common pitfalls to avoid, and the right tools to measure and improve performance. Some topics that we'll cover include:

- [Re-renders and component optimization](#re-renders-and-component-optimization)
- [Tool(s) for identifying re-renders](#tools-for-identifying-re-renders)
- [Automatically optimizing React](#automatically-optimizing-react)

By understanding these areas and applying the recommended practices, you can create a more efficient and responsive application that provides a better user experience.

## Re-renders and component optimization

> **Note on Over-Optimization**: While memoization is powerful, it's important to use it in moderation. Not every function or computed value needs to be memoized.
>
> Consider memoization when:
>
> - The computation is expensive (e.g., complex calculations, large array transformations)
> - The value is used in dependency arrays of other hooks
>
> No need to optimize when:
>
> - The calculation is cheap
> - You're just returning a primitive or constant
> - It's not causing unnecessary re-renders or performance issues
>
> Avoid premature optimization. Start without memoization and add it only when you observe performance issues.

Re-renders are a common source of performance issues in React Native applications. While some re-renders are necessary for updating the UI, unnecessary re-renders can significantly impact performance. Here are some areas that we've seen that can cause performance issues:

### Components

Components that aren't memoized can re-render even when their props haven't changed.

Best practices:

- **React.memo**: Use for functional components to prevent unnecessary re-renders

Example of component memoization:

```javascript
// Bad - re-renders on every parent update
const MyComponent = (props) => {
  /* ... */
};

// Good - only re-renders when props change
const MyComponent = React.memo((props) => {
  /* ... */
});
```

### Selectors

Selectors, especially in Redux or other state management solutions, can cause unnecessary re-renders if not properly optimized.

Best practices:

- **Memoize selectors**: Selectors that create new object references on each call can trigger re-renders even when the underlying data hasn't changed. Use memoized selectors such as [createSelector](https://reselect.js.org/api/createSelector) from [reselect](https://github.com/reduxjs/reselect) to prevent unnecessary re-renders.
- **Selector Composition**: Complex selector chains can lead to multiple re-renders. Keep selectors focused and simple.

Example of selector optimization:

```javascript
// Bad - creates new array every time
const getActiveItems = (state) => {
  return state.items.filter((item) => item.isActive);
};

const getAllItems = (state) => {
  return state.items;
};

// Good - memoized selector and only recomputes when state.items changes
const getActiveItems = createSelector(getAllItems, (items) =>
  items.filter((item) => item.isActive),
);
```

### Hooks and Functions

Hooks and functions that aren't properly memoized can cause unnecessary re-renders.

Best practices:

- [**useMemo**](https://react.dev/reference/react/useMemo): Computed values should be memoized to prevent recalculation on every render, especially for computed values that are expensive to compute.
- [**useCallback**](https://react.dev/reference/react/useCallback): Complex functions created inside components should be wrapped in `useCallback` to maintain referential equality.
- [**useEffect**](https://react.dev/reference/react/useEffect): Apply correct dependencies to `useEffect` to prevent unnecessary triggers and re-renders.

Example of memoizing a computed value using `useMemo`:

```javascript
// Bad - new array created every render
const items = data.map((item) => ({
  ...item,
  processed: processItem(item),
}));

// Good - memoized array transformation that changes only when data changes
const items = useMemo(
  () =>
    data.map((item) => ({
      ...item,
      processed: processItem(item),
    })),
  [data],
);
```

Example of memoizing a function using `useCallback`:

```javascript
// Bad - new function created every render
const onPress = () => {
  /* ... */
};

// Assume Button is memoized - still re-renders on parent update because onPress is a new function reference on each render
return <Button onPress={onPress} />;

// Good - function memoized with proper dependencies
const onPress = useCallback(() => {
  /* ... */
}, []);

// Assume Button is memoized - does not re-render on parent update because onPress is a memoized function reference
return <Button onPress={onPress} />;
```

Example of proper dependencies in `useEffect`:

```javascript
// Bad - missing dependencies and unnecessary effect runs on every re-render
useEffect(() => {
  processUserId(userId);
}); // Missing userId dependency

// Good - proper dependencies
useEffect(() => {
  processUserId(userId);
}, [userId]); // Effect runs only when userId changes
```

## Tools for identifying re-renders

> **Note on tool availability**: Since `React Native DevTools` is dependent on `Hermes` engine, it is not yet available for iOS since we're still using `JSC` engine. However, we are working on getting `Hermes` enabled on iOS. In the meantime, you can use `React DevTools` to achieve the same render profiling on iOS.

We recommend using [React Native DevTools](https://reactnative.dev/docs/react-native-devtools) on Android and [React DevTools](https://reactnative.dev/docs/0.76/react-native-devtools#react-profiler) on iOS to identify re-renders in your React Native app.

To open `React DevTools` on either platforms, press `shift+m` in the watcher window and select `React DevTools`.

![React DevTools Selection](../assets/performance-render/react-devtools-selection.jpg)

`React DevTools`'s profiling view is set up the same way as `React Native DevTools`'s profiling view.

![React DevTools Selection](../assets/performance-render/react-devtools-profiling.jpg)

To illustrate how the tool can be used, we'll be referencing [Callstack](https://www.callstack.com/)'s recently released 2025 [guide](https://www.callstack.com/ebooks/the-ultimate-guide-to-react-native-optimization) to React Native performance optimization. In this guide, Callstack walks through how to use `React Native DevTools Profiler` to identify re-renders in your React Native app. This tutorial's instructions also applies to `React DevTools`'s profiling feature.

![Callstack Profile Re-render P.14](../assets/performance-render/callstack-p14.jpg)
![Callstack Profile Re-render P.15](../assets/performance-render/callstack-p15.jpg)
![Callstack Profile Re-render P.16](../assets/performance-render/callstack-p16.jpg)
![Callstack Profile Re-render P.17](../assets/performance-render/callstack-p17.jpg)
![Callstack Profile Re-render P.18](../assets/performance-render/callstack-p18.jpg)

## Automatically optimizing React

In 2024, the React team announced a build time tool called [React Compiler](https://react.dev/learn/react-compiler) that we can leverage to automatically optimize React code. Under the hood, the compiler references the [Rules of React](https://react.dev/reference/rules) to memoize code whenever possible. More specifically, the tool uses React APIs such as `useMemo`, `useCallback`, and `React.memo` for memoization. React Compiler has already been integrated into MetaMask's build process, so you can start using it today. We've also added an ESLint plugin for React Compiler that will catch issues during linting based on the rules of React.

### Optimizing new code

Since the plan is to incrementally adopt React Compiler, only code files and paths that are specified by the team will be automatically optimized. To ensure that new code is automatically optimized by React Compiler, add the file path or directory to the `pathsToInclude` in `babel.config.js`. Once added, the new code will be automatically optimized during build time.

```javascript
// babel.config.js

module.exports = {
  /* ... */
  plugins: [
    [
      'react-compiler',
      {
        /* .. */
        sources: (filename) => {
          // Match file paths or directories to include in the React Compiler.
          const pathsToInclude = [
            // Example file path
            'app/components/ExampleDir/index',
            // Example directory
            'app/components/ExampleDir2',
          ];
          return pathsToInclude.some((path) => filename.includes(path));
        },
      },
    ],
  ];
};
```

### Troubleshooting React Compiler

<<<<<<< HEAD
By default, Metro may cache parts of the compiled code especially when using the `yarn watch` command. To perform a clean build, run `yarn watch:clean` instead. You can also verify that the file is picked up by React Compiler by adding a log in the `sources` function to confirm the match.

## Worklets (background JS threads)

[Worklets](https://github.com/margelo/react-native-worklets-core) are small JavaScript functions that can be executed on a separate JavaScript Thread so that they don't clog the main JS Thread. Perfect for heavy computations and processing. Find out how to use them below.

> **Note on Usage**: Worklets are meant to unclog the main JS thread, not to speed up the computational process itself. By unlcoging the main JS thread, the intent is to improve responsiveness (reduce FPS drops).

## runAsync

Purpose: `runAsync` is used to execute code on a different thread without blocking the main JS thread.

When to use: Use it to offload functions to a background thread.

Example:

```
import { Worklets } from 'react-native-worklets-core';
...
const fibonacci = (num: number): number => {
  'worklet'
  if (num <= 1) return num;
  let prev = 0, curr = 1;
  for (let i = 2; i <= num; i++) {
    let next = prev + curr;
    prev = curr;
    curr = next;
  }
  return curr;
}

const context = Worklets.defaultContext
const result = await context.runAsync(() => {
  'worklet'
  return fibonacci(50)
})
console.log(`Fibonacci of 50 is ${result}`)
```

## runOnJS

Purpose: `runOnJS` is used to call a JavaScript function from within a worklet. Since worklets run on a separate thread, they cannot directly call JavaScript functions. `runOnJS` bridges this gap by allowing you to invoke JavaScript functions on the JavaScript thread.

When to use: Use it when you need to communicate from the worklet thread back to the JavaScript thread.

Example:

```
import { runOnJS } from 'react-native-worklets-core';
...
const [age, setAge] = useState(30)

function something() {
  'worklet'
  runOnJS(() => setAge(50))
}
```

## useWorklet

Purpose: `useWorklet` is a hook that allows you to define a worklet function directly within your React component. It ensures that the function is properly marked as a worklet and can run on the worklet thread.

When to use: Use this hook on a component when you need to define a function that will execute on the worklet thread.

Example:

```
import { useWorklet } from 'react-native-worklets-core';

function MyComponent() {
  const myWorklet = useWorklet(() => {
    'worklet';
    console.log('This is running on the worklet thread');
  }, []);

  return (
    <Button title="Run Worklet" onPress={() => myWorklet()} />
  );
}
```

## useRunOnJS

Purpose: `useRunOnJS` is a hook that allows you to define a JavaScript function that can be safely called from a worklet. It ensures that the function is properly wrapped to run on the JavaScript thread when invoked from the worklet thread.

When to use: Use this hook when you need to call a JavaScript function from a worklet.

```
import { useRunOnJS } from 'react-native-worklets-core';

function App() {
  const sayHello = useRunOnJS(() => {
    console.log("hello from JS!")
  }, [])

  const worklet = useWorklet('default', () => {
    'worklet'
    console.log("hello from worklet!")
    sayHello()
  }, [sayHello])

  return (
    <Button title="Run Worklet" onPress={() => worklet()} />
  );
}

```

## useSharedValue

Purpose:
`useSharedValue` is a hook that creates a SharedValue instance, which can be read from and written to by both the JavaScript thread and the worklet thread simultaneously.

For arrays and objects, useSharedValue creates a C++-based proxy implementation, ensuring that all read and write operations on these data structures are thread-safe.

When to use:
Use `useSharedValue` when you need to share state between the JavaScript thread and the worklet thread.

Example:

```
function App() {
  const something = useSharedValue(5)
  const worklet = useWorklet('default', () => {
    'worklet'
    something.value = Math.random()
  }, [something])
}
```

## Separate Threads/Contexts (Worklets.createContext)

Purpose:
Worklets.createContext is a method that allows you to create a separate thread (context) for running worklets.

Each thread created with createContext operates in isolation, ensuring that tasks in one thread do not interfere with tasks in another.

When to use:
Use Worklets.createContext when you need to offload heavy computations or background tasks to multiple separate threads.

```
const context1 = Worklets.createContext('my-new-thread-1')
const context2 = Worklets.createContext('my-new-thread-2')
context1.runAsync(() => {
  'worklet'
  console.log("Hello from context #1!")
  context2.runAsync(() => {
    'worklet'
    console.log("Hello from context #2!")
  })
})
```

## Worklet Examples

WorkletExampleComponent.tsx

```
import React, { useState } from 'react';
import { View, Text, TouchableOpacity, StyleSheet } from 'react-native';
import { useRunOnJS, useSharedValue, useWorklet } from 'react-native-worklets-core';

const WorkletExampleComponent = () => {

    const sharedValue = useSharedValue(0);

    const [result, setResult] = useState(0);

    const setResultFromWorklet = useRunOnJS(() => {
        console.log("Calling main JS from worklet!")
        setResult(sharedValue.value)
    }, [])

    const heavyComputationWorklet = useWorklet('default', () => {
        'worklet'
        console.log("Calling worklet!")
        let result = 0;
        for (let i = 0; i < 10000000; i++) {
            result += Math.random();
        }
        sharedValue.value += result;
        setResultFromWorklet()
    }, [sharedValue, setResultFromWorklet])

    const mainJSFunction = () => {
        console.log("hello from main JS function!", sharedValue.value)
        heavyComputationWorklet()
    }

    return (
        <View style={styles.container}>
            <Text style={styles.title}>Worklet Hooks Example</Text>

            <View style={styles.infoBox}>

                <TouchableOpacity style={styles.tertiaryButton} onPress={mainJSFunction}>
                    <Text style={styles.buttonText}>Heavy Computation</Text>
                </TouchableOpacity>
            </View>

            <View style={styles.infoBox}>
                <Text style={styles.messageText}>Result: {result}</Text>
            </View>

            <View style={styles.descriptionBox}>
                <Text style={styles.descriptionText}>
                    This component demonstrates:
                    {'\n'}• useSharedValue: Shared counter between threads
                    {'\n'}• useWorklet: Functions running on worklet thread
                    {'\n'}• useRunOnJS: Safe JS calls from worklets
                </Text>
            </View>
        </View>
    );
};

const styles = StyleSheet.create({
    container: {
        padding: 16,
        backgroundColor: '#fff',
    },
    title: {
        fontSize: 24,
        fontWeight: 'bold',
        textAlign: 'center',
        marginBottom: 16,
    },
    infoBox: {
        marginBottom: 24,
        padding: 16,
        backgroundColor: '#f5f5f5',
        borderRadius: 8,
    },
    counterText: {
        fontSize: 16,
        fontWeight: '600',
        marginBottom: 8,
    },
    messageText: {
        fontSize: 14,
        color: '#666',
    },
    buttonContainer: {
        gap: 12,
    },
    primaryButton: {
        backgroundColor: '#007AFF',
        padding: 16,
        borderRadius: 8,
        alignItems: 'center',
    },
    secondaryButton: {
        backgroundColor: '#34C759',
        padding: 16,
        borderRadius: 8,
        alignItems: 'center',
    },
    tertiaryButton: {
        backgroundColor: '#FF9500',
        padding: 16,
        borderRadius: 8,
        alignItems: 'center',
    },
    buttonText: {
        color: '#fff',
        fontSize: 16,
        fontWeight: '600',
    },
    descriptionBox: {
        padding: 16,
        backgroundColor: '#f0f0f0',
        borderRadius: 8,
    },
    descriptionText: {
        fontSize: 12,
        color: '#666',
        lineHeight: 18,
    },
});

export default WorkletExampleComponent;
```

WorkletExampleFunctions.ts

```
import { Worklets } from 'react-native-worklets-core';

// Example 1: Heavy computation using runAsync
const fibonacci = (num: number): number => {
  'worklet';
  if (num <= 1) return num;
  let prev = 0, curr = 1;
  for (let i = 2; i <= num; i++) {
    let next = prev + curr;
    prev = curr;
    curr = next;
  }
  return curr;
};

export const calculateFibonacci = async (num: number): Promise<number> => {
  const context = Worklets.defaultContext;
  const result = await context.runAsync(() => {
    'worklet';
    return fibonacci(num);
  });
  return result;
};

// Example 2: Array processing on worklet thread
export const processLargeArray = async (data: number[]): Promise<number[]> => {
  const context = Worklets.defaultContext;

  return await context.runAsync(() => {
    'worklet';
    // Heavy array processing that would block the UI thread
    return data
      .map(x => x * 2)
      .filter(x => x > 10)
      .map(x => Math.sqrt(x))
      .sort((a, b) => b - a);
  });
};

// Example 3: Using separate contexts for parallel processing
export const parallelProcessing = async (
  data1: number[],
  data2: number[]
): Promise<{result1: number, result2: number}> => {
  const context1 = Worklets.createContext('worker-1');
  const context2 = Worklets.createContext('worker-2');

  // Process both arrays in parallel on different threads
  const [result1, result2] = await Promise.all([
    context1.runAsync(() => {
      'worklet';
      console.log('Processing on worker-1');
      return data1.reduce((sum, val) => sum + Math.pow(val, 2), 0);
    }),
    context2.runAsync(() => {
      'worklet';
      console.log('Processing on worker-2');
      return data2.reduce((sum, val) => sum + Math.pow(val, 3), 0);
    })
  ]);

  return { result1, result2 };
};
```
=======
By default, Metro may cache parts of the compiled code especially when using the `yarn watch` command. To perform a clean build, run `yarn watch:clean` instead. You can also verify that the file is picked up by React Compiler by adding a log in the `sources` function to confirm the match.
>>>>>>> 14c970f2
<|MERGE_RESOLUTION|>--- conflicted
+++ resolved
@@ -200,357 +200,4 @@
 
 ### Troubleshooting React Compiler
 
-<<<<<<< HEAD
-By default, Metro may cache parts of the compiled code especially when using the `yarn watch` command. To perform a clean build, run `yarn watch:clean` instead. You can also verify that the file is picked up by React Compiler by adding a log in the `sources` function to confirm the match.
-
-## Worklets (background JS threads)
-
-[Worklets](https://github.com/margelo/react-native-worklets-core) are small JavaScript functions that can be executed on a separate JavaScript Thread so that they don't clog the main JS Thread. Perfect for heavy computations and processing. Find out how to use them below.
-
-> **Note on Usage**: Worklets are meant to unclog the main JS thread, not to speed up the computational process itself. By unlcoging the main JS thread, the intent is to improve responsiveness (reduce FPS drops).
-
-## runAsync
-
-Purpose: `runAsync` is used to execute code on a different thread without blocking the main JS thread.
-
-When to use: Use it to offload functions to a background thread.
-
-Example:
-
-```
-import { Worklets } from 'react-native-worklets-core';
-...
-const fibonacci = (num: number): number => {
-  'worklet'
-  if (num <= 1) return num;
-  let prev = 0, curr = 1;
-  for (let i = 2; i <= num; i++) {
-    let next = prev + curr;
-    prev = curr;
-    curr = next;
-  }
-  return curr;
-}
-
-const context = Worklets.defaultContext
-const result = await context.runAsync(() => {
-  'worklet'
-  return fibonacci(50)
-})
-console.log(`Fibonacci of 50 is ${result}`)
-```
-
-## runOnJS
-
-Purpose: `runOnJS` is used to call a JavaScript function from within a worklet. Since worklets run on a separate thread, they cannot directly call JavaScript functions. `runOnJS` bridges this gap by allowing you to invoke JavaScript functions on the JavaScript thread.
-
-When to use: Use it when you need to communicate from the worklet thread back to the JavaScript thread.
-
-Example:
-
-```
-import { runOnJS } from 'react-native-worklets-core';
-...
-const [age, setAge] = useState(30)
-
-function something() {
-  'worklet'
-  runOnJS(() => setAge(50))
-}
-```
-
-## useWorklet
-
-Purpose: `useWorklet` is a hook that allows you to define a worklet function directly within your React component. It ensures that the function is properly marked as a worklet and can run on the worklet thread.
-
-When to use: Use this hook on a component when you need to define a function that will execute on the worklet thread.
-
-Example:
-
-```
-import { useWorklet } from 'react-native-worklets-core';
-
-function MyComponent() {
-  const myWorklet = useWorklet(() => {
-    'worklet';
-    console.log('This is running on the worklet thread');
-  }, []);
-
-  return (
-    <Button title="Run Worklet" onPress={() => myWorklet()} />
-  );
-}
-```
-
-## useRunOnJS
-
-Purpose: `useRunOnJS` is a hook that allows you to define a JavaScript function that can be safely called from a worklet. It ensures that the function is properly wrapped to run on the JavaScript thread when invoked from the worklet thread.
-
-When to use: Use this hook when you need to call a JavaScript function from a worklet.
-
-```
-import { useRunOnJS } from 'react-native-worklets-core';
-
-function App() {
-  const sayHello = useRunOnJS(() => {
-    console.log("hello from JS!")
-  }, [])
-
-  const worklet = useWorklet('default', () => {
-    'worklet'
-    console.log("hello from worklet!")
-    sayHello()
-  }, [sayHello])
-
-  return (
-    <Button title="Run Worklet" onPress={() => worklet()} />
-  );
-}
-
-```
-
-## useSharedValue
-
-Purpose:
-`useSharedValue` is a hook that creates a SharedValue instance, which can be read from and written to by both the JavaScript thread and the worklet thread simultaneously.
-
-For arrays and objects, useSharedValue creates a C++-based proxy implementation, ensuring that all read and write operations on these data structures are thread-safe.
-
-When to use:
-Use `useSharedValue` when you need to share state between the JavaScript thread and the worklet thread.
-
-Example:
-
-```
-function App() {
-  const something = useSharedValue(5)
-  const worklet = useWorklet('default', () => {
-    'worklet'
-    something.value = Math.random()
-  }, [something])
-}
-```
-
-## Separate Threads/Contexts (Worklets.createContext)
-
-Purpose:
-Worklets.createContext is a method that allows you to create a separate thread (context) for running worklets.
-
-Each thread created with createContext operates in isolation, ensuring that tasks in one thread do not interfere with tasks in another.
-
-When to use:
-Use Worklets.createContext when you need to offload heavy computations or background tasks to multiple separate threads.
-
-```
-const context1 = Worklets.createContext('my-new-thread-1')
-const context2 = Worklets.createContext('my-new-thread-2')
-context1.runAsync(() => {
-  'worklet'
-  console.log("Hello from context #1!")
-  context2.runAsync(() => {
-    'worklet'
-    console.log("Hello from context #2!")
-  })
-})
-```
-
-## Worklet Examples
-
-WorkletExampleComponent.tsx
-
-```
-import React, { useState } from 'react';
-import { View, Text, TouchableOpacity, StyleSheet } from 'react-native';
-import { useRunOnJS, useSharedValue, useWorklet } from 'react-native-worklets-core';
-
-const WorkletExampleComponent = () => {
-
-    const sharedValue = useSharedValue(0);
-
-    const [result, setResult] = useState(0);
-
-    const setResultFromWorklet = useRunOnJS(() => {
-        console.log("Calling main JS from worklet!")
-        setResult(sharedValue.value)
-    }, [])
-
-    const heavyComputationWorklet = useWorklet('default', () => {
-        'worklet'
-        console.log("Calling worklet!")
-        let result = 0;
-        for (let i = 0; i < 10000000; i++) {
-            result += Math.random();
-        }
-        sharedValue.value += result;
-        setResultFromWorklet()
-    }, [sharedValue, setResultFromWorklet])
-
-    const mainJSFunction = () => {
-        console.log("hello from main JS function!", sharedValue.value)
-        heavyComputationWorklet()
-    }
-
-    return (
-        <View style={styles.container}>
-            <Text style={styles.title}>Worklet Hooks Example</Text>
-
-            <View style={styles.infoBox}>
-
-                <TouchableOpacity style={styles.tertiaryButton} onPress={mainJSFunction}>
-                    <Text style={styles.buttonText}>Heavy Computation</Text>
-                </TouchableOpacity>
-            </View>
-
-            <View style={styles.infoBox}>
-                <Text style={styles.messageText}>Result: {result}</Text>
-            </View>
-
-            <View style={styles.descriptionBox}>
-                <Text style={styles.descriptionText}>
-                    This component demonstrates:
-                    {'\n'}• useSharedValue: Shared counter between threads
-                    {'\n'}• useWorklet: Functions running on worklet thread
-                    {'\n'}• useRunOnJS: Safe JS calls from worklets
-                </Text>
-            </View>
-        </View>
-    );
-};
-
-const styles = StyleSheet.create({
-    container: {
-        padding: 16,
-        backgroundColor: '#fff',
-    },
-    title: {
-        fontSize: 24,
-        fontWeight: 'bold',
-        textAlign: 'center',
-        marginBottom: 16,
-    },
-    infoBox: {
-        marginBottom: 24,
-        padding: 16,
-        backgroundColor: '#f5f5f5',
-        borderRadius: 8,
-    },
-    counterText: {
-        fontSize: 16,
-        fontWeight: '600',
-        marginBottom: 8,
-    },
-    messageText: {
-        fontSize: 14,
-        color: '#666',
-    },
-    buttonContainer: {
-        gap: 12,
-    },
-    primaryButton: {
-        backgroundColor: '#007AFF',
-        padding: 16,
-        borderRadius: 8,
-        alignItems: 'center',
-    },
-    secondaryButton: {
-        backgroundColor: '#34C759',
-        padding: 16,
-        borderRadius: 8,
-        alignItems: 'center',
-    },
-    tertiaryButton: {
-        backgroundColor: '#FF9500',
-        padding: 16,
-        borderRadius: 8,
-        alignItems: 'center',
-    },
-    buttonText: {
-        color: '#fff',
-        fontSize: 16,
-        fontWeight: '600',
-    },
-    descriptionBox: {
-        padding: 16,
-        backgroundColor: '#f0f0f0',
-        borderRadius: 8,
-    },
-    descriptionText: {
-        fontSize: 12,
-        color: '#666',
-        lineHeight: 18,
-    },
-});
-
-export default WorkletExampleComponent;
-```
-
-WorkletExampleFunctions.ts
-
-```
-import { Worklets } from 'react-native-worklets-core';
-
-// Example 1: Heavy computation using runAsync
-const fibonacci = (num: number): number => {
-  'worklet';
-  if (num <= 1) return num;
-  let prev = 0, curr = 1;
-  for (let i = 2; i <= num; i++) {
-    let next = prev + curr;
-    prev = curr;
-    curr = next;
-  }
-  return curr;
-};
-
-export const calculateFibonacci = async (num: number): Promise<number> => {
-  const context = Worklets.defaultContext;
-  const result = await context.runAsync(() => {
-    'worklet';
-    return fibonacci(num);
-  });
-  return result;
-};
-
-// Example 2: Array processing on worklet thread
-export const processLargeArray = async (data: number[]): Promise<number[]> => {
-  const context = Worklets.defaultContext;
-
-  return await context.runAsync(() => {
-    'worklet';
-    // Heavy array processing that would block the UI thread
-    return data
-      .map(x => x * 2)
-      .filter(x => x > 10)
-      .map(x => Math.sqrt(x))
-      .sort((a, b) => b - a);
-  });
-};
-
-// Example 3: Using separate contexts for parallel processing
-export const parallelProcessing = async (
-  data1: number[],
-  data2: number[]
-): Promise<{result1: number, result2: number}> => {
-  const context1 = Worklets.createContext('worker-1');
-  const context2 = Worklets.createContext('worker-2');
-
-  // Process both arrays in parallel on different threads
-  const [result1, result2] = await Promise.all([
-    context1.runAsync(() => {
-      'worklet';
-      console.log('Processing on worker-1');
-      return data1.reduce((sum, val) => sum + Math.pow(val, 2), 0);
-    }),
-    context2.runAsync(() => {
-      'worklet';
-      console.log('Processing on worker-2');
-      return data2.reduce((sum, val) => sum + Math.pow(val, 3), 0);
-    })
-  ]);
-
-  return { result1, result2 };
-};
-```
-=======
-By default, Metro may cache parts of the compiled code especially when using the `yarn watch` command. To perform a clean build, run `yarn watch:clean` instead. You can also verify that the file is picked up by React Compiler by adding a log in the `sources` function to confirm the match.
->>>>>>> 14c970f2
+By default, Metro may cache parts of the compiled code especially when using the `yarn watch` command. To perform a clean build, run `yarn watch:clean` instead. You can also verify that the file is picked up by React Compiler by adding a log in the `sources` function to confirm the match.