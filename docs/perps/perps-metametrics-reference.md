# Perps MetaMetrics Event Reference

## Overview

MetaMetrics uses **8 consolidated events** with discriminating properties (vs 38+ Sentry traces). Optimizes Segment costs by grouping similar actions into generic events with type properties.

**Example:** `PERPS_SCREEN_VIEWED` with `screen_type: 'trading' | 'withdrawal' | ...` instead of 9 separate screen events.

## Two Tracking Approaches

### 1. `usePerpsEventTracking` Hook (Components)

**Location:** `app/components/UI/Perps/hooks/usePerpsEventTracking.ts`

```typescript
import { usePerpsEventTracking } from '../../hooks/usePerpsEventTracking';
import { MetaMetricsEvents } from '../../../../hooks/useMetrics';
import {
  PerpsEventProperties,
  PerpsEventValues,
} from '../../constants/eventNames';

// Declarative: Track on mount
usePerpsEventTracking({
  eventName: MetaMetricsEvents.PERPS_SCREEN_VIEWED,
  properties: {
    [PerpsEventProperties.SCREEN_TYPE]: PerpsEventValues.SCREEN_TYPE.TRADING,
    [PerpsEventProperties.ASSET]: 'BTC',
  },
  conditions: [!!asset], // Optional: wait for data
});

// Imperative: Track on action
const { track } = usePerpsEventTracking();
track(MetaMetricsEvents.PERPS_UI_INTERACTION, {
  [PerpsEventProperties.INTERACTION_TYPE]:
    PerpsEventValues.INTERACTION_TYPE.TAP,
  [PerpsEventProperties.ACTION_TYPE]:
    PerpsEventValues.ACTION_TYPE.START_TRADING,
});
```

### 2. Controller Tracking (Transactions)

**Location:** `app/components/UI/Perps/controllers/PerpsController.ts`

```typescript
import MetaMetrics from '../../../../core/Analytics/MetaMetrics';
import { MetricsEventBuilder } from '../../../../core/Analytics/MetricsEventBuilder';
import { MetaMetricsEvents } from '../../../../core/Analytics/MetaMetrics.events';
import {
  PerpsEventProperties,
  PerpsEventValues,
} from '../constants/eventNames';

const startTime = performance.now();

MetaMetrics.getInstance().trackEvent(
  MetricsEventBuilder.createEventBuilder(
    MetaMetricsEvents.PERPS_TRADE_TRANSACTION,
  )
    .addProperties({
      [PerpsEventProperties.STATUS]: PerpsEventValues.STATUS.EXECUTED,
      [PerpsEventProperties.ASSET]: params.coin,
      [PerpsEventProperties.ORDER_TYPE]: params.orderType,
      [PerpsEventProperties.COMPLETION_DURATION]: performance.now() - startTime,
    })
    .build(),
);
```

## 8 Events

### 1. PERPS_SCREEN_VIEWED

**Properties:**

- `screen_type` (required): `'homescreen' | 'markets' | 'trading' | 'position_close' | 'leverage' | 'tutorial' | 'withdrawal' | 'tp_sl' | 'asset_details' | 'close_all_positions' | 'cancel_all_orders'`
- `asset` (optional): Asset symbol (e.g., `'BTC'`, `'ETH'`)
- `direction` (optional): `'long' | 'short'`
- `source` (optional): Where user came from (e.g., `'banner'`, `'notification'`, `'main_action_button'`, `'position_tab'`, `'perp_markets'`, `'deeplink'`, `'tutorial'`)
- `open_position` (optional): Number of open positions (used for close_all_positions screen, number)
<<<<<<< HEAD
=======
- `ab_test_button_color` (optional): Button color test variant (`'control' | 'monochrome'`), only included when test is enabled (for baseline exposure tracking)
- Future AB tests: `ab_test_{test_name}` (see [Multiple Concurrent Tests](#multiple-concurrent-tests))
>>>>>>> f4e8f8d0

### 2. PERPS_UI_INTERACTION

**Properties:**

- `interaction_type` (required): `'tap' | 'zoom' | 'slide' | 'search_clicked' | 'order_type_viewed' | 'order_type_selected' | 'setting_changed' | 'tutorial_started' | 'tutorial_completed' | 'tutorial_navigation' | 'candle_period_viewed' | 'candle_period_changed' | 'sort_field_changed' | 'sort_direction_changed' | 'favorite_toggled'` (Note: `favorite_toggled` = watchlist toggle)
- `action_type` (optional): `'start_trading' | 'skip' | 'stop_loss_set' | 'take_profit_set' | 'close_all_positions' | 'cancel_all_orders' | 'learn_more' | 'favorite_market' | 'unfavorite_market'` (Note: `favorite_market` = add to watchlist, `unfavorite_market` = remove from watchlist)
- `asset` (optional): Asset symbol (e.g., `'BTC'`, `'ETH'`)
- `direction` (optional): `'long' | 'short'`
- `order_size` (optional): Size of the order in tokens (number)
- `leverage_used` (optional): Leverage value being used (number)
- `order_type` (optional): `'market' | 'limit'`
- `setting_type` (optional): Type of setting changed (e.g., `'leverage'`, `'sort_field'`, `'sort_direction'`)
- `input_method` (optional): How value was entered: `'slider' | 'keyboard' | 'preset' | 'manual' | 'percentage_button'`
- `candle_period` (optional): Selected candle period
- `component_name` (optional): Name of the component interacted with
- `sort_field` (optional): Market sort field selected: `'volume' | 'price_change' | 'market_cap' | 'funding_rate' | 'new'`
- `sort_direction` (optional): Sort direction: `'asc' | 'desc'`
- `search_query` (optional): Search query text (when search_clicked)
- `favorites_count` (optional): Total number of markets in watchlist after toggle (number, used with `favorite_toggled`)
<<<<<<< HEAD
=======
- `ab_test_button_color` (optional): Button color test variant (`'control' | 'monochrome'`), only included when test is enabled and user taps Long/Short button (for engagement tracking)
- Future AB tests: `ab_test_{test_name}` (see [Multiple Concurrent Tests](#multiple-concurrent-tests))
>>>>>>> f4e8f8d0

### 3. PERPS_TRADE_TRANSACTION

**Properties:**

- `status` (required): `'submitted' | 'executed' | 'partially_filled' | 'failed'`
- `asset` (required): Asset symbol (e.g., `'BTC'`, `'ETH'`)
- `direction` (required): `'long' | 'short'`
- `order_type` (required): `'market' | 'limit'`
- `leverage` (required): Leverage multiplier (number)
- `order_size` (required for executed): Size of the order in tokens (number)
- `asset_price` (required for executed): Price of the asset (number)
- `completion_duration` (required): Duration in milliseconds (number)
- `margin_used` (optional): Margin required/used in USDC (number)
- `metamask_fee` (optional): MetaMask fee amount in USDC (number)
- `metamask_fee_rate` (optional): MetaMask fee rate as decimal (number)
- `discount_percentage` (optional): Fee discount percentage (number)
- `estimated_rewards` (optional): Estimated reward points (number)
- `take_profit_price` (optional): Take profit trigger price (number)
- `stop_loss_price` (optional): Stop loss trigger price (number)
- `input_method` (optional): How value was entered: `'slider' | 'keyboard' | 'preset' | 'manual' | 'percentage_button'`
- `limit_price` (optional): Limit order price (for limit orders) (number)

### 4. PERPS_POSITION_CLOSE_TRANSACTION

**Properties:**

- `status` (required): `'submitted' | 'executed' | 'partially_filled' | 'failed'`
- `asset` (required): Asset symbol (e.g., `'BTC'`, `'ETH'`) - For batch operations, use `'MULTIPLE'`
- `direction` (required): `'long' | 'short'` - For batch operations with mixed directions, use `'mixed'`
- `order_type` (required): `'market' | 'limit'`
- `open_position_size` (required): Size of the open position (number)
- `order_size` (required): Size being closed (number)
- `completion_duration` (required): Duration in milliseconds (number)
- `close_type` (optional): `'full' | 'partial' | 'batch'` - Use `'batch'` for close all operations
- `percentage_closed` (optional): Percentage of position closed (number)
- `dollar_pnl` (optional): Profit/loss in dollars (number)
- `percent_pnl` (optional): Profit/loss as percentage (number)
- `fee` (optional): Fee paid in USDC (number)
- `received_amount` (optional): Amount received after close (number)
- `input_method` (optional): How value was entered: `'slider' | 'keyboard' | 'preset' | 'manual' | 'percentage_button'`
- `positions_count` (optional): Number of positions closed in batch operation (number)
- `success_count` (optional): Number of positions successfully closed in batch (number)
- `failure_count` (optional): Number of positions that failed to close in batch (number)

### 5. PERPS_ORDER_CANCEL_TRANSACTION

**Properties:**

- `status` (required): `'submitted' | 'executed' | 'failed'`
- `asset` (required): Asset symbol (e.g., `'BTC'`, `'ETH'`) - For batch operations, use `'MULTIPLE'`
- `completion_duration` (required): Duration in milliseconds (number)
- `order_type` (optional): `'market' | 'limit'`
- `cancel_type` (optional): `'single' | 'batch'` - Use `'batch'` for cancel all operations
- `orders_count` (optional): Number of orders cancelled in batch operation (number)
- `success_count` (optional): Number of orders successfully cancelled in batch (number)
- `failure_count` (optional): Number of orders that failed to cancel in batch (number)

### 6. PERPS_WITHDRAWAL_TRANSACTION

**Properties:**

- `status` (required): `'submitted' | 'executed' | 'failed'`
- `withdrawal_amount` (required): Amount being withdrawn in USDC (number)
- `completion_duration` (required): Duration in milliseconds (number)
- `source_chain` (optional): Source blockchain
- `source_asset` (optional): Asset being withdrawn
- `destination_amount` (optional): Amount after conversion (number)
- `network_fee` (optional): Network fee paid (number)

### 7. PERPS_RISK_MANAGEMENT

**Properties:**

- `status` (required): `'submitted' | 'executed' | 'failed'`
- `asset` (required): Asset symbol (e.g., `'BTC'`, `'ETH'`)
- `completion_duration` (required): Duration in milliseconds (number)
- `take_profit_price` (at least one required): Take profit trigger price (number)
- `stop_loss_price` (at least one required): Stop loss trigger price (number)
- `direction` (optional): `'long' | 'short'`
- `source` (optional): Where TP/SL update originated (e.g., `'tp_sl_view'`, `'position_screen'`)
- `position_size` (optional): Size of the position (number)

### 8. PERPS_ERROR

**Properties:**

- `error_type` (required): `'network' | 'app_crash' | 'backend' | 'validation'`
- `error_message` (required): Error description string
- `screen_type` (optional): Screen where error occurred (e.g., `'trading'`, `'withdrawal'`, `'markets'`)
- `retry_attempts` (optional): Number of retry attempts (number)
- `asset` (optional): Asset symbol if error is asset-specific (e.g., `'BTC'`, `'ETH'`)
- `action` (optional): Action being attempted when error occurred
- `screen_name` (optional): Specific screen name (e.g., `'connection_error'`)

## Quick Reference

> **Note:** In code, property names and values are accessed via constants (e.g., `PerpsEventProperties.ASSET`, `PerpsEventValues.STATUS.EXECUTED`). The string values shown in the event sections above are what actually gets sent to Segment.

## Adding Events

### Screen View

```typescript
usePerpsEventTracking({
  eventName: MetaMetricsEvents.PERPS_SCREEN_VIEWED,
  properties: {
    [PerpsEventProperties.SCREEN_TYPE]:
      PerpsEventValues.SCREEN_TYPE.YOUR_SCREEN,
  },
});
```

### UI Interaction

```typescript
const { track } = usePerpsEventTracking();
track(MetaMetricsEvents.PERPS_UI_INTERACTION, {
  [PerpsEventProperties.INTERACTION_TYPE]:
    PerpsEventValues.INTERACTION_TYPE.TAP,
});
```

### Transaction (Controller)

```typescript
MetaMetrics.getInstance().trackEvent(
  MetricsEventBuilder.createEventBuilder(
    MetaMetricsEvents.PERPS_TRADE_TRANSACTION,
  )
    .addProperties({
      [PerpsEventProperties.STATUS]: PerpsEventValues.STATUS.EXECUTED,
      [PerpsEventProperties.COMPLETION_DURATION]: duration,
    })
    .build(),
);
```

## Multiple Concurrent Tests

### Flat Property Pattern

To support multiple AB tests running concurrently (e.g., TAT-1937 button colors, TAT-1940 asset CTA, TAT-1827 homepage CTA), we use **flat properties** instead of generic properties.

**Property Naming:** `ab_test_{test_name}` (no `_enabled` suffix needed)

**Why no `_enabled` property?**

- Events are only sent when test is enabled (`isEnabled === true`)
- Including the property means the test is active
- No need for redundant `_enabled` flag

**Example with 3 concurrent tests:**

```typescript
usePerpsEventTracking({
  eventName: MetaMetricsEvents.PERPS_SCREEN_VIEWED,
  properties: {
    [PerpsEventProperties.SCREEN_TYPE]:
      PerpsEventValues.SCREEN_TYPE.ASSET_DETAILS,
    [PerpsEventProperties.ASSET]: 'BTC',
    // Test 1: Button color test (TAT-1937) - only included when enabled
    ...(isButtonColorTestEnabled && {
      [PerpsEventProperties.AB_TEST_BUTTON_COLOR]: buttonColorVariant,
    }),
    // Test 2: Asset CTA test (TAT-1940) - future
    ...(isAssetCTATestEnabled && {
      [PerpsEventProperties.AB_TEST_ASSET_CTA]: assetCTAVariant,
    }),
    // Test 3: Homepage CTA test (TAT-1827) - future
    ...(isHomepageCTATestEnabled && {
      [PerpsEventProperties.AB_TEST_HOMEPAGE_CTA]: homepageCTAVariant,
    }),
  },
});
```

### Where to Track AB Tests

**✅ Track in both events:** Use dual tracking to enable engagement rate calculation.

**Dual Tracking Approach:**

1. **PERPS_SCREEN_VIEWED** (baseline exposure):
   - Include `ab_test_button_color` when test is enabled
   - Establishes how many users were exposed to each variant
   - Required to calculate engagement rate

2. **PERPS_UI_INTERACTION** (engagement):
   - Include `ab_test_button_color` when user taps Long/Short button
   - Only sent when test is enabled
   - Measures which variant drives more button presses

**Why Both Events?**

- **Engagement Rate** = Button presses / Screen views per variant
- Answers: "Which button color makes users more likely to press the button?"

**Example:** For TAT-1937 (button color test):

- Screen views establish baseline (how many saw control vs monochrome)
- Button presses measure engagement
- Compare button presses to screen views for each variant

For details, see [perps-ab-testing.md](./perps-ab-testing.md).

---

## Best Practices

1. **Use constants** - Never hardcode strings
2. **Track status** - Always include success/failure
3. **Track duration** - Include `completion_duration` for transactions
4. **Use properties** - Don't create new events for minor variations
5. **Auto timestamp** - `usePerpsEventTracking` adds it automatically
6. **AB test tracking** - Only in screen view events, not every interaction

## Sentry vs MetaMetrics

| Sentry                | MetaMetrics             |
| --------------------- | ----------------------- |
| 38+ traces            | 8 events                |
| Performance           | Behavior                |
| Technical metrics     | Business metrics        |
| `usePerpsMeasurement` | `usePerpsEventTracking` |

## Related Files

- **Hook**: `app/components/UI/Perps/hooks/usePerpsEventTracking.ts`
- **Events**: `app/core/Analytics/MetaMetrics.events.ts`
- **Properties**: `app/components/UI/Perps/constants/eventNames.ts`
- **Controller**: `app/components/UI/Perps/controllers/PerpsController.ts`<|MERGE_RESOLUTION|>--- conflicted
+++ resolved
@@ -80,11 +80,8 @@
 - `direction` (optional): `'long' | 'short'`
 - `source` (optional): Where user came from (e.g., `'banner'`, `'notification'`, `'main_action_button'`, `'position_tab'`, `'perp_markets'`, `'deeplink'`, `'tutorial'`)
 - `open_position` (optional): Number of open positions (used for close_all_positions screen, number)
-<<<<<<< HEAD
-=======
 - `ab_test_button_color` (optional): Button color test variant (`'control' | 'monochrome'`), only included when test is enabled (for baseline exposure tracking)
 - Future AB tests: `ab_test_{test_name}` (see [Multiple Concurrent Tests](#multiple-concurrent-tests))
->>>>>>> f4e8f8d0
 
 ### 2. PERPS_UI_INTERACTION
 
@@ -105,11 +102,8 @@
 - `sort_direction` (optional): Sort direction: `'asc' | 'desc'`
 - `search_query` (optional): Search query text (when search_clicked)
 - `favorites_count` (optional): Total number of markets in watchlist after toggle (number, used with `favorite_toggled`)
-<<<<<<< HEAD
-=======
 - `ab_test_button_color` (optional): Button color test variant (`'control' | 'monochrome'`), only included when test is enabled and user taps Long/Short button (for engagement tracking)
 - Future AB tests: `ab_test_{test_name}` (see [Multiple Concurrent Tests](#multiple-concurrent-tests))
->>>>>>> f4e8f8d0
 
 ### 3. PERPS_TRADE_TRANSACTION
 
