--- conflicted
+++ resolved
@@ -118,45 +118,9 @@
 });
 ```
 
-## Important: MetaMetrics Opt-in State
-
-When testing Segment events, it's crucial to ensure the MetaMetrics opt-in state is properly set. There are two scenarios to consider:
-
-### 1. Using Onboarding Fixture
-When using `withOnboardingFixture()`, the opt-in state is automatically set during the onboarding flow **WHEN THE ACCEPT BUTTON IS TAPPED**. No additional configuration is needed.
-
-```javascript
-await withFixtures({
-  fixture: new FixtureBuilder().withOnboardingFixture().build(),
-  // ... other config
-});
-```
-
-### 2. Using Injected State (Without Onboarding)
-When using injected state without the onboarding flow, you **must** explicitly set the MetaMetrics opt-in state using `withMetaMetricsOptIn()`:
-
-```javascript
-await withFixtures({
-  fixture: new FixtureBuilder()
-    .withFoo()
-    .withMetaMetricsOptIn() // Required when not using onboarding
-    .build(),
-  // ... other config
-});
-```
-
-Without this, Segment events will not be sent even if `sendMetaMetricsinE2E: true` is set in launch arguments.
-
 ## Troubleshooting
 
 If events are not being captured:
-<<<<<<< HEAD
-1. Verify `sendMetaMetricsinE2E: true` is set in `launchArgs`
-2. Check mock server setup
-3. Ensure correct event names are being used
-4. If using injected state without onboarding, verify `withMetaMetricsOptIn()` is called
-=======
 1. Check mock server setup
 2. Ensure correct event names are being used
-3. If using injected state without onboarding, verify `withMetaMetricsOptIn()` is called
->>>>>>> 05d3e30f
+3. If using injected state without onboarding, verify `withMetaMetricsOptIn()` is called