--- conflicted
+++ resolved
@@ -3,13 +3,9 @@
 export const runtimeVersion = '1.0.0';
 export const isEmbeddedLaunch = true;
 export const isEnabled = true;
-<<<<<<< HEAD
 export const url = 'https://example.com';
-export const updateId = 'test-update-id';
 export const checkAutomatically = 'NEVER';
-=======
 export const updateId = 'mock-update-id';
->>>>>>> 9be12a62
 
 export const checkForUpdateAsync = jest.fn().mockResolvedValue({
   isAvailable: false,
@@ -37,13 +33,9 @@
   runtimeVersion,
   isEmbeddedLaunch,
   isEnabled,
-<<<<<<< HEAD
   url,
   updateId,
   checkAutomatically,
-=======
-  updateId,
->>>>>>> 9be12a62
   checkForUpdateAsync,
   fetchUpdateAsync,
   reloadAsync,
