import Adapter from 'enzyme-adapter-react-16';
import Enzyme from 'enzyme';
import Engine from '../core/Engine';
<<<<<<< HEAD
import { View } from 'react-native';
=======
import I18nJs from 'i18n-js'; // eslint-disable-line import/no-extraneous-dependencies
>>>>>>> 436e2c97

Enzyme.configure({ adapter: new Adapter() });

jest.mock('react-native-fs', () => ({
	CachesDirectoryPath: jest.fn(),
	DocumentDirectoryPath: jest.fn(),
	ExternalDirectoryPath: jest.fn(),
	ExternalStorageDirectoryPath: jest.fn(),
	LibraryDirectoryPath: jest.fn(),
	MainBundlePath: 'testPath',
	PicturesDirectoryPath: jest.fn(),
	TemporaryDirectoryPath: jest.fn(),
	appendFile: jest.fn(),
	completeHandlerIOS: jest.fn(),
	copyAssetsVideoIOS: jest.fn(),
	copyFile: jest.fn(),
	copyFileAssets: jest.fn(),
	copyFileAssetsIOS: jest.fn(),
	downloadFile: jest.fn(),
	exists: jest.fn(),
	existsAssets: jest.fn(),
	getAllExternalFilesDirs: jest.fn(),
	getFSInfo: jest.fn(),
	hash: jest.fn(),
	isResumable: jest.fn(),
	mkdir: jest.fn(),
	moveFile: jest.fn(),
	pathForBundle: jest.fn(),
	pathForGroup: jest.fn(),
	read: jest.fn(),
	readDir: jest.fn(),
	readDirAssets: jest.fn(),
	readFile: () =>
		new Promise(resolve => {
			resolve('console.log()');
		}),
	readFileAssets: jest.fn(),
	readdir: jest.fn(),
	resumeDownload: jest.fn(),
	setReadable: jest.fn(),
	stat: jest.fn(),
	stopDownload: jest.fn(),
	stopUpload: jest.fn(),
	touch: jest.fn(),
	unlink: jest.fn(),
	uploadFiles: jest.fn(),
	write: jest.fn(),
	writeFile: jest.fn()
}));

Date.now = jest.fn(() => 123);

jest.mock('../core/Engine', () => ({
	init: () => Engine.init({}),
	context: {
		KeyringController: {
			keyring: {
				keyrings: [
					{
						mnemonic: 'one two three four five six seven eight nine ten eleven twelve'
					}
				]
			}
		}
	}
}));

jest.mock('react-native-keychain', () => ({ getSupportedBiometryType: () => Promise.resolve('FaceId') }));
<<<<<<< HEAD
jest.mock('react-native-share', () => 'RNShare');
jest.mock('react-native-fabric', () => 'Fabric');
jest.mock('react-native-camera', () => ({
	RNCamera: View,
	Aspect: true
}));
//jest.mock('react-native-camera', () => 'RNCamera');
=======

I18nJs.locale = 'en';
jest.mock('react-native-i18n', () => ({
	...I18nJs,
	getLanguages: () => Promise.resolve(['en']),
	currentLocale: () => 'en'
}));
>>>>>>> 436e2c97
<|MERGE_RESOLUTION|>--- conflicted
+++ resolved
@@ -1,11 +1,8 @@
 import Adapter from 'enzyme-adapter-react-16';
 import Enzyme from 'enzyme';
 import Engine from '../core/Engine';
-<<<<<<< HEAD
 import { View } from 'react-native';
-=======
 import I18nJs from 'i18n-js'; // eslint-disable-line import/no-extraneous-dependencies
->>>>>>> 436e2c97
 
 Enzyme.configure({ adapter: new Adapter() });
 
@@ -74,20 +71,16 @@
 }));
 
 jest.mock('react-native-keychain', () => ({ getSupportedBiometryType: () => Promise.resolve('FaceId') }));
-<<<<<<< HEAD
 jest.mock('react-native-share', () => 'RNShare');
 jest.mock('react-native-fabric', () => 'Fabric');
 jest.mock('react-native-camera', () => ({
 	RNCamera: View,
 	Aspect: true
 }));
-//jest.mock('react-native-camera', () => 'RNCamera');
-=======
 
 I18nJs.locale = 'en';
 jest.mock('react-native-i18n', () => ({
 	...I18nJs,
 	getLanguages: () => Promise.resolve(['en']),
 	currentLocale: () => 'en'
-}));
->>>>>>> 436e2c97
+}));