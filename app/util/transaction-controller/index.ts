import {
  TransactionParams,
  TransactionController as BaseTransactionController,
} from '@metamask/transaction-controller';
import { Hex } from '@metamask/utils';

import Engine from '../../core/Engine';
import { NetworkClientId } from '@metamask/network-controller';

export async function addTransaction(
  transaction: TransactionParams,
  opts: Parameters<BaseTransactionController['addTransaction']>[1],
) {
  const { TransactionController } = Engine.context;

  return await TransactionController.addTransaction(transaction, opts);
}

<<<<<<< HEAD
export async function estimateGas(transaction: TransactionParams, networkClientId: NetworkClientId) {
=======
export async function estimateGas(transaction: TransactionParams) {
>>>>>>> c07f8e73
  const { TransactionController } = Engine.context;
  return await TransactionController.estimateGas(transaction, networkClientId);
}

export async function estimateGasFee({
  transactionParams,
  chainId,
}: {
  transactionParams: TransactionParams;
  chainId: Hex;
}) {
  const { TransactionController } = Engine.context;

  return await TransactionController.estimateGasFee({
    transactionParams,
    chainId,
  });
}

// Proxy methods
export function handleMethodData(
  ...args: Parameters<BaseTransactionController['handleMethodData']>
) {
  const { TransactionController } = Engine.context;
  return TransactionController.handleMethodData(...args);
}

export function getNonceLock(
  ...args: Parameters<BaseTransactionController['getNonceLock']>
) {
  const { TransactionController } = Engine.context;
  return TransactionController.getNonceLock(...args);
}

export function speedUpTransaction(
  ...args: Parameters<BaseTransactionController['speedUpTransaction']>
) {
  const { TransactionController } = Engine.context;
  return TransactionController.speedUpTransaction(...args);
}

export function startIncomingTransactionPolling(
  ...args: Parameters<
    BaseTransactionController['startIncomingTransactionPolling']
  >
) {
  const { TransactionController } = Engine.context;
  return TransactionController.startIncomingTransactionPolling(...args);
}

export function stopIncomingTransactionPolling(
  ...args: Parameters<
    BaseTransactionController['stopIncomingTransactionPolling']
  >
) {
  const { TransactionController } = Engine.context;
  return TransactionController.stopIncomingTransactionPolling(...args);
}

export function updateIncomingTransactions(
  ...args: Parameters<BaseTransactionController['updateIncomingTransactions']>
) {
  const { TransactionController } = Engine.context;
  return TransactionController.updateIncomingTransactions(...args);
}

export function updateSecurityAlertResponse(
  ...args: Parameters<BaseTransactionController['updateSecurityAlertResponse']>
) {
  const { TransactionController } = Engine.context;
  return TransactionController.updateSecurityAlertResponse(...args);
}

export function updateTransaction(
  ...args: Parameters<BaseTransactionController['updateTransaction']>
) {
  const { TransactionController } = Engine.context;
  return TransactionController.updateTransaction(...args);
}

export function wipeTransactions(
  ...args: Parameters<BaseTransactionController['wipeTransactions']>
) {
  const { TransactionController } = Engine.context;
  return TransactionController.wipeTransactions(...args);
}<|MERGE_RESOLUTION|>--- conflicted
+++ resolved
@@ -16,11 +16,8 @@
   return await TransactionController.addTransaction(transaction, opts);
 }
 
-<<<<<<< HEAD
+// Keeping this export as function to put more logic in the future
 export async function estimateGas(transaction: TransactionParams, networkClientId: NetworkClientId) {
-=======
-export async function estimateGas(transaction: TransactionParams) {
->>>>>>> c07f8e73
   const { TransactionController } = Engine.context;
   return await TransactionController.estimateGas(transaction, networkClientId);
 }
