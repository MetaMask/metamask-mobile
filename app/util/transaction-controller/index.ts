--- conflicted
+++ resolved
@@ -16,11 +16,6 @@
   return await TransactionController.addTransaction(transaction, opts);
 }
 
-<<<<<<< HEAD
-export async function estimateGas(transaction: TransactionParams, networkClientId: NetworkClientId) {
-  const { TransactionController } = Engine.context;
-  return await TransactionController.estimateGas(transaction, networkClientId);
-=======
 // Keeping this export as function to put more logic in the future
 export async function estimateGas(
   transaction: TransactionParams,
@@ -43,7 +38,6 @@
     transactionParams,
     chainId,
   });
->>>>>>> b19eea66
 }
 
 // Proxy methods
