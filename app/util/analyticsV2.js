--- conflicted
+++ resolved
@@ -77,15 +77,12 @@
     'Welcome Screen Engagement',
   ),
   ONBOARDING_STARTED: generateOpt('Onboarding Started'),
-<<<<<<< HEAD
-=======
   ONBOARDING_TOUR_STARTED: generateOpt('Onboarding Tour Started'),
   ONBOARDING_TOUR_SKIPPED: generateOpt('Onboarding Tour Skipped'),
   ONBOARDING_TOUR_STEP_COMPLETED: generateOpt('Onboarding Tour Step Completed'),
   ONBOARDING_TOUR_STEP_REVISITED: generateOpt('Onboarding Tour Step Completed'),
   ONBOARDING_TOUR_COMPLETED: generateOpt('Onboarding Tour Completed'),
   ONBOARDING_COMPLETED: generateOpt('Onboarding Completed'),
->>>>>>> 161c5a35
   // Wallet Setup
   WALLET_SETUP_STARTED: generateOpt('Wallet Setup Started'),
   WALLET_IMPORT_STARTED: generateOpt('Wallet Import Started'),
@@ -98,22 +95,9 @@
   WALLET_CREATED: generateOpt('Wallet Created'),
   WALLET_SETUP_FAILURE: generateOpt('Wallet Setup Failure'),
   WALLET_SETUP_COMPLETED: generateOpt('Wallet Setup Completed'),
-<<<<<<< HEAD
-  // Onboarding Tour
-  ONBOARDING_TOUR_STARTED: generateOpt('Onboarding Tour Started'),
-  ONBOARDING_TOUR_SKIPPED: generateOpt('Onboarding Tour Skipped'),
-  ONBOARDING_TOUR_STEP_COMPLETED: generateOpt('Onboarding Tour Step Completed'),
-  ONBOARDING_TOUR_STEP_REVISITED: generateOpt('Onboarding Tour Step Completed'),
-  ONBOARDING_TOUR_COMPLETED: generateOpt('Onboarding Tour Completed'),
-  ONBOARDING_COMPLETED: generateOpt('Onboarding Completed'),
-  // ACCOUNT
-  SWITCHED_ACCOUNT: generateOpt('Switched Account'),
-  // BROWSER
-=======
   // Account
   SWITCHED_ACCOUNT: generateOpt('Switched Account'),
   // Browser
->>>>>>> 161c5a35
   BROWSER_OPENED: generateOpt('Browser Opened'),
   BROWSER_SEARCH_USED: generateOpt('Search Used'),
   BROWSER_NEW_TAB: generateOpt('New Tab Opened'),
@@ -123,18 +107,6 @@
   BROWSER_SHARE_SITE: generateOpt('Shared A Site'),
   BROWSER_RELOAD: generateOpt('Reload Browser'),
   BROWSER_ADD_FAVORITES: generateOpt('Added Site To Favorites'),
-<<<<<<< HEAD
-  // SETTINGS
-  SETTINGS_TOKEN_DETECTION_ON: generateOpt(`Token detection turned ON`),
-  SETTINGS_TOKEN_DETECTION_OFF: generateOpt(`Token detection turned OFF`),
-  REVEAL_SRP_INITIATED: generateOpt(`Reveal SRP Initiated`),
-  // REVEAL_SRP
-  REVEAL_SRP_CANCELLED: generateOpt(`Reveal SRP Cancelled`),
-  REVEAL_SRP_COMPLETED: generateOpt(`Reveal SRP Completed`),
-  // KEY MANAGMENT INVESTIGATION
-  ANDROID_HARDWARE_KEYSTORE: generateOpt('Android Hardware Keystore'),
-  // QR HARDWARE WALLET
-=======
   // Settings
   SETTINGS_TOKEN_DETECTION_ON: generateOpt(`Token detection turned ON`),
   SETTINGS_TOKEN_DETECTION_OFF: generateOpt(`Token detection turned OFF`),
@@ -148,7 +120,6 @@
   // Key Managment
   ANDROID_HARDWARE_KEYSTORE: generateOpt('Android Hardware Keystore'),
   // QR Hardware Wallet
->>>>>>> 161c5a35
   CONNECT_HARDWARE_WALLET: generateOpt('Clicked Connect Hardware Wallet'),
   CONTINUE_QR_HARDWARE_WALLET: generateOpt(
     'Clicked Continue QR Hardware Wallet',
