--- conflicted
+++ resolved
@@ -226,7 +226,6 @@
   const init = async () => {
     const metricsOptIn = await DefaultPreference.get(METRICS_OPT_IN);
     if (metricsOptIn === DENIED) return;
-<<<<<<< HEAD
 
     InteractionManager.runAfterInteractions(() => {
       let anonymousEvent = false;
@@ -235,16 +234,6 @@
           Analytics.trackEvent(eventName);
         }
 
-=======
-
-    InteractionManager.runAfterInteractions(() => {
-      let anonymousEvent = false;
-      try {
-        if (!params) {
-          Analytics.trackEvent(eventName);
-        }
-
->>>>>>> cced29e1
         const userParams = {};
         const anonymousParams = {};
 
