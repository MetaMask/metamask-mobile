import { InteractionManager } from 'react-native';
import Analytics from '../core/Analytics/Analytics';
import Logger from './Logger';

const generateOpt = (name) => ({ category: name });

export const ANALYTICS_EVENTS_V2 = {
  // Approval
  APPROVAL_STARTED: generateOpt('Approval Started'),
  APPROVAL_COMPLETED: generateOpt('Approval Completed'),
  APPROVAL_CANCELLED: generateOpt('Approval Cancelled'),
  APPROVAL_PERMISSION_UPDATED: generateOpt('Approval Permission Updated'),
  // Fee changed
  GAS_FEE_CHANGED: generateOpt('Gas Fee Changed'),
  GAS_ADVANCED_OPTIONS_CLICKED: generateOpt('Gas Advanced Options Clicked'),
  // Dapp Transaction
  DAPP_TRANSACTION_STARTED: generateOpt('Dapp Transaction Started'),
  DAPP_TRANSACTION_COMPLETED: generateOpt('Dapp Transaction Completed'),
  DAPP_TRANSACTION_CANCELLED: generateOpt('Dapp Transaction Cancelled'),
  CONTRACT_ADDRESS_COPIED: generateOpt('Contract Address Copied'),
  CONTRACT_ADDRESS_NICKNAME: generateOpt('Contract Address Nickname'),
  // Sign request
  SIGN_REQUEST_STARTED: generateOpt('Sign Request Started'),
  SIGN_REQUEST_COMPLETED: generateOpt('Sign Request Completed'),
  SIGN_REQUEST_CANCELLED: generateOpt('Sign Request Cancelled'),
  // Connect request
  CONNECT_REQUEST_STARTED: generateOpt('Connect Request Started'),
  CONNECT_REQUEST_COMPLETED: generateOpt('Connect Request Completed'),
  CONNECT_REQUEST_CANCELLED: generateOpt('Connect Request Cancelled'),
  // Wallet
  WALLET_OPENED: generateOpt('Wallet Opened'),
  TOKEN_ADDED: generateOpt('Token Added'),
  COLLECTIBLE_ADDED: generateOpt('Collectible Added'),
  // Network
  NETWORK_SWITCHED: generateOpt('Network Switched'),
  NETWORK_ADDED: generateOpt('Network Added'),
  NETWORK_REQUESTED: generateOpt('Network Requested'),
  NETWORK_REQUEST_REJECTED: generateOpt('Network Request Rejected'),
  // Send transaction
  SEND_TRANSACTION_STARTED: generateOpt('Send Transaction Started'),
  SEND_TRANSACTION_COMPLETED: generateOpt('Send Transaction Completed'),
  // On-ramp [LEGACY]
  ONRAMP_OPENED: generateOpt('On-ramp Opened'),
  ONRAMP_CLOSED: generateOpt('On-ramp Closed'),
  ONRAMP_PURCHASE_EXITED: generateOpt('On-ramp Purchase Exited'),
  ONRAMP_PURCHASE_STARTED: generateOpt('On-ramp Purchase Started'),
  ONRAMP_PURCHASE_SUBMISSION_FAILED: generateOpt('On-ramp Submission Failed'),
  ONRAMP_PURCHASE_SUBMITTED_LEGACY: generateOpt('On-ramp Purchase Submitted'),
  ONRAMP_PURCHASE_FAILED_LEGACY: generateOpt('On-ramp Purchase Failed'),
  ONRAMP_PURCHASE_CANCELLED_LEGACY: generateOpt('On-ramp Purchase Cancelled'),
  ONRAMP_PURCHASE_COMPLETED_LEGACY: generateOpt('On-ramp Purchase Completed'),
  // Wallet Security
  WALLET_SECURITY_STARTED: generateOpt('Wallet Security Started'),
  WALLET_SECURITY_MANUAL_BACKUP_INITIATED: generateOpt(
    'Manual Backup Initiated',
  ),
  WALLET_SECURITY_PHRASE_REVEALED: generateOpt('Phrase Revealed'),
  WALLET_SECURITY_PHRASE_CONFIRMED: generateOpt('Phrase Confirmed'),
  WALLET_SECURITY_SKIP_INITIATED: generateOpt('Wallet Security Skip Initiated'),
  WALLET_SECURITY_SKIP_CONFIRMED: generateOpt('Wallet Security Skip Confirmed'),
  WALLET_SECURITY_RECOVERY_HINT_SAVED: generateOpt('Recovery Hint Saved'),
  WALLET_SECURITY_COMPLETED: generateOpt('Wallet Security Completed'),
  WALLET_SECURITY_PROTECT_VIEWED: generateOpt(
    'Wallet Security Reminder Viewed',
  ),
  WALLET_SECURITY_PROTECT_ENGAGED: generateOpt(
    'Wallet Security Reminder Engaged',
  ),
  WALLET_SECURITY_PROTECT_DISMISSED: generateOpt(
    'Wallet Security Reminder Dismissed',
  ),
  // Analytics
  ANALYTICS_PREFERENCE_SELECTED: generateOpt('Analytics Preference Selected'),
  ANALYTICS_REQUEST_DATA_DELETION: generateOpt(
    'Delete MetaMetrics Data Request Submitted',
  ),
  // Onboarding
  ONBOARDING_WELCOME_MESSAGE_VIEWED: generateOpt('Welcome Message Viewed'),
  ONBOARDING_WELCOME_SCREEN_ENGAGEMENT: generateOpt(
    'Welcome Screen Engagement',
  ),
  ONBOARDING_STARTED: generateOpt('Onboarding Started'),
  ONBOARDING_TOUR_STARTED: generateOpt('Onboarding Tour Started'),
  ONBOARDING_TOUR_SKIPPED: generateOpt('Onboarding Tour Skipped'),
  ONBOARDING_TOUR_STEP_COMPLETED: generateOpt('Onboarding Tour Step Completed'),
  ONBOARDING_TOUR_STEP_REVISITED: generateOpt('Onboarding Tour Step Completed'),
  ONBOARDING_TOUR_COMPLETED: generateOpt('Onboarding Tour Completed'),
  ONBOARDING_COMPLETED: generateOpt('Onboarding Completed'),
  // Wallet Setup
  WALLET_SETUP_STARTED: generateOpt('Wallet Setup Started'),
  WALLET_IMPORT_STARTED: generateOpt('Wallet Import Started'),
  WALLET_IMPORT_ATTEMPTED: generateOpt('Wallet Import Attempted'),
  WALLET_IMPORTED: generateOpt('Wallet Imported'),
  WALLET_SYNC_STARTED: generateOpt('Wallet Sync Started'),
  WALLET_SYNC_ATTEMPTED: generateOpt('Wallet Sync Attempted'),
  WALLET_SYNC_SUCCESSFUL: generateOpt('Wallet Sync Successful'),
  WALLET_CREATION_ATTEMPTED: generateOpt('Wallet Creation Attempted'),
  WALLET_CREATED: generateOpt('Wallet Created'),
  WALLET_SETUP_FAILURE: generateOpt('Wallet Setup Failure'),
  WALLET_SETUP_COMPLETED: generateOpt('Wallet Setup Completed'),
  // Account
  SWITCHED_ACCOUNT: generateOpt('Switched Account'),
  // Browser
  BROWSER_OPENED: generateOpt('Browser Opened'),
  BROWSER_SEARCH_USED: generateOpt('Search Used'),
  BROWSER_NEW_TAB: generateOpt('New Tab Opened'),
  BROWSER_SWITCH_NETWORK: generateOpt('Switch Network'),
  BROWSER_OPEN_ACCOUNT_SWITCH: generateOpt('Opened Account Switcher'),
  BROWSER_NAVIGATION: generateOpt('Browser Menu Navigation Used'),
  BROWSER_SHARE_SITE: generateOpt('Shared A Site'),
  BROWSER_RELOAD: generateOpt('Reload Browser'),
  BROWSER_ADD_FAVORITES: generateOpt('Added Site To Favorites'),
  // Security & Privacy Settings
  VIEW_SECURITY_SETTINGS: generateOpt('Views Security & Privacy'),
  // Reveal SRP
  REVEAL_SRP_CTA: generateOpt('Clicks Reveal Secret Recovery Phrase'),
  REVEAL_SRP_SCREEN: generateOpt('Views Reveal Secret Recovery Phrase'),
  GO_BACK_SRP_SCREEN: generateOpt('Clicked Back on Reveal SRP Password Page'),
  CANCEL_REVEAL_SRP_CTA: generateOpt(
    'Clicks Cancel on Reveal Secret Recovery Phrase Page',
  ),
  NEXT_REVEAL_SRP_CTA: generateOpt(
    'Clicks Next on Reveal Secret Recovery Phrase',
  ),
  VIEW_SRP: generateOpt('Views SRP'),
  SRP_DISMISS_HOLD_TO_REVEAL_DIALOG: generateOpt('Closes Hold To Reveal SRP'),
  VIEW_SRP_QR: generateOpt('Views SRP QR code'),
  COPY_SRP: generateOpt('Copies SRP to clipboard'),
  SRP_DONE_CTA: generateOpt('Clicks Done with SRP'),
  REVEAL_SRP_INITIATED: generateOpt('Reveal SRP Initiated'),
  REVEAL_SRP_CANCELLED: generateOpt('Reveal SRP Cancelled'),
  REVEAL_SRP_COMPLETED: generateOpt('Reveal SRP Completed'),
  // Reveal Private Key
  REVEAL_PRIVATE_KEY_INITIATED: generateOpt('Reveal Private Key Initiated'),
  REVEAL_PRIVATE_KEY_CANCELLED: generateOpt('Reveal Private Key Cancelled'),
  REVEAL_PRIVATE_KEY_COMPLETED: generateOpt('Reveal Private Key Completed'),
  // Key Managment
  ANDROID_HARDWARE_KEYSTORE: generateOpt('Android Hardware Keystore'),
  // QR Hardware Wallet
  CONNECT_HARDWARE_WALLET: generateOpt('Clicked Connect Hardware Wallet'),
  CONTINUE_QR_HARDWARE_WALLET: generateOpt(
    'Clicked Continue QR Hardware Wallet',
  ),
  CONNECT_HARDWARE_WALLET_SUCCESS: generateOpt(
    'Connected Account with hardware wallet',
  ),
  QR_HARDWARE_TRANSACTION_CANCELED: generateOpt(
    'User canceled QR hardware transaction',
  ),
  HARDWARE_WALLET_ERROR: generateOpt('Hardware wallet error'),

  // TOKENS
  TOKEN_DETECTED: generateOpt('Token Detected'),
  TOKEN_IMPORT_CLICKED: generateOpt('Token Import Clicked'),
  TOKEN_IMPORT_CANCELED: generateOpt('Token Import Canceled'),
  TOKENS_HIDDEN: generateOpt('Tokens Hidden'),

  // ONRAMP AGGREGATOR
  BUY_BUTTON_CLICKED: generateOpt('Buy Button Clicked'),
  ONRAMP_REGION_SELECTED: generateOpt('On-ramp Region Selected'),
  ONRAMP_PAYMENT_METHOD_SELECTED: generateOpt(
    'On-ramp Payment Method Selected',
  ),
  ONRAMP_QUOTES_REQUESTED: generateOpt('On-ramp Quotes Requested'),
  ONRAMP_CANCELED: generateOpt('On-ramp Canceled'),
  ONRAMP_QUOTES_RECEIVED: generateOpt('On-ramp Quotes Received'),
  ONRAMP_PROVIDER_SELECTED: generateOpt('On-ramp Provider Selected'),
  ONRAMP_PROVIDER_DETAILS_VIEWED: generateOpt(
    'On-ramp Provider Details Viewed',
  ),
  ONRAMP_DIRECT_PROVIDER_CLICKED: generateOpt(
    'On-ramp Provider Custom Action Clicked',
  ),
  ONRAMP_PURCHASE_SUBMITTED: generateOpt('On-ramp Purchase Submitted'),
  ONRAMP_PURCHASE_COMPLETED: generateOpt('On-ramp Purchase Completed'),
  ONRAMP_PURCHASE_FAILED: generateOpt('On-ramp Purchase Failed'),
  ONRAMP_PURCHASE_CANCELLED: generateOpt('On-ramp Purchase Cancelled'),
  ONRAMP_PURCHASE_DETAILS_VIEWED: generateOpt(
    'On-ramp Purchase Details Viewed',
  ),
  ONRAMP_EXTERNAL_LINK_CLICKED: generateOpt('External Link Clicked'),
  ONRAMP_QUOTE_ERROR: generateOpt('On-ramp Quote Error'),
<<<<<<< HEAD
  // Screenshots
  SCREENSHOT_WARNING: generateOpt('screenshot_warning_displayed'),
  SCREENSHOT_LEARN_MORE: generateOpt('clicked_screenshot_warning_learn_more'),
  SCREENSHOT_OK: generateOpt('clicked_screenshot_warning_okay'),
=======
  ONRAMP_ERROR: generateOpt('On-ramp Error'),

  // force upgrade/automatic security checks
  FORCE_UPGRADE_UPDATED_NEEDED_PROMPT_VIEWED: generateOpt(
    'Force Upgrade Update Needed Prompt Viewed',
  ),
  FORCE_UPGRADE_UPDATE_TO_THE_LATEST_VERSION_CLICKED: generateOpt(
    'Force Upgrade Clicked Update to Latest Version',
  ),
  FORCE_UPGRADE_REMIND_ME_LATER_CLICKED: generateOpt(
    'Force Upgrade Clicked Remind Me Later',
  ),

  AUTOMATIC_SECURITY_CHECKS_ENABLED_FROM_PROMPT: generateOpt(
    'Automatic Security Checks Enabled From Prompt',
  ),

  AUTOMATIC_SECURITY_CHECKS_DISABLED_FROM_PROMPT: generateOpt(
    'Automatic Security Checks Disabled From Prompt',
  ),

  AUTOMATIC_SECURITY_CHECKS_ENABLED_FROM_SETTINGS: generateOpt(
    'Automatic Security Checks Enabled From Settings',
  ),

  AUTOMATIC_SECURITY_CHECKS_DISABLED_FROM_SETTINGS: generateOpt(
    'Automatic Security Checks Disabled From Settings',
  ),
>>>>>>> 1c0ebb47
};

/**
 * This takes params with the following structure:
 * { foo : 'this is not anonymous', bar: {value: 'this is anonymous', anonymous: true} }
 * @param {Object} eventName
 * @param {Object} params
 */
export const trackEventV2 = (eventName, params) => {
  InteractionManager.runAfterInteractions(() => {
    let anonymousEvent = false;
    try {
      if (!params) {
        Analytics.trackEvent(eventName);
      }

      const userParams = {};
      const anonymousParams = {};

      for (const key in params) {
        const property = params[key];

        if (
          property &&
          typeof property === 'object' &&
          !Array.isArray(property)
        ) {
          if (property.anonymous) {
            anonymousEvent = true;
            // Anonymous property - add only to anonymous params
            anonymousParams[key] = property.value;
          } else {
            // Non-anonymous property - add to both
            userParams[key] = property.value;
            anonymousParams[key] = property.value;
          }
        } else {
          // Non-anonymous properties - add to both
          userParams[key] = property;
          anonymousParams[key] = property;
        }
      }

      // Log all non-anonymous properties
      if (Object.keys(userParams).length) {
        Analytics.trackEventWithParameters(eventName, userParams);
      }

      // Log all anonymous properties
      if (anonymousEvent && Object.keys(anonymousParams).length) {
        Analytics.trackEventWithParameters(eventName, anonymousParams, true);
      }
    } catch (error) {
      Logger.error(error, 'Error logging analytics');
    }
  });
};

/**
 * This functions logs errors to analytics instead of sentry.
 * The objective is to log errors (that are not errors from our side) like “Invalid Password”.
 * An error like this generally means a user inserted the wrong password, so logging to sentry doesn't make sense.
 * But we still want to log this to analytics so that we are aware of a rapid increase which may mean it's an error from our side, for example, an error with the encryption library.
 * @param {String} type
 * @param {String} errorMessage
 * @param {String} otherInfo
 */
export const trackErrorAsAnalytics = (type, errorMessage, otherInfo) => {
  try {
    Analytics.trackEventWithParameters(generateOpt('Error occurred'), {
      error: true,
      type,
      errorMessage,
      otherInfo,
    });
  } catch (error) {
    Logger.error(error, 'Error logging analytics - trackErrorAsAnalytics');
  }
};

export default {
  ANALYTICS_EVENTS: ANALYTICS_EVENTS_V2,
  trackEvent: trackEventV2,
  trackErrorAsAnalytics,
};<|MERGE_RESOLUTION|>--- conflicted
+++ resolved
@@ -180,13 +180,12 @@
   ),
   ONRAMP_EXTERNAL_LINK_CLICKED: generateOpt('External Link Clicked'),
   ONRAMP_QUOTE_ERROR: generateOpt('On-ramp Quote Error'),
-<<<<<<< HEAD
+  ONRAMP_ERROR: generateOpt('On-ramp Error'),
+
   // Screenshots
   SCREENSHOT_WARNING: generateOpt('screenshot_warning_displayed'),
   SCREENSHOT_LEARN_MORE: generateOpt('clicked_screenshot_warning_learn_more'),
   SCREENSHOT_OK: generateOpt('clicked_screenshot_warning_okay'),
-=======
-  ONRAMP_ERROR: generateOpt('On-ramp Error'),
 
   // force upgrade/automatic security checks
   FORCE_UPGRADE_UPDATED_NEEDED_PROMPT_VIEWED: generateOpt(
@@ -198,23 +197,18 @@
   FORCE_UPGRADE_REMIND_ME_LATER_CLICKED: generateOpt(
     'Force Upgrade Clicked Remind Me Later',
   ),
-
   AUTOMATIC_SECURITY_CHECKS_ENABLED_FROM_PROMPT: generateOpt(
     'Automatic Security Checks Enabled From Prompt',
   ),
-
   AUTOMATIC_SECURITY_CHECKS_DISABLED_FROM_PROMPT: generateOpt(
     'Automatic Security Checks Disabled From Prompt',
   ),
-
   AUTOMATIC_SECURITY_CHECKS_ENABLED_FROM_SETTINGS: generateOpt(
     'Automatic Security Checks Enabled From Settings',
   ),
-
   AUTOMATIC_SECURITY_CHECKS_DISABLED_FROM_SETTINGS: generateOpt(
     'Automatic Security Checks Disabled From Settings',
   ),
->>>>>>> 1c0ebb47
 };
 
 /**
