// Jest Snapshot v1, https://goo.gl/fbAQLP

exports[`logs :: generateStateLogs generates a valid json export 1`] = `
{
  "appVersion": "1",
  "buildNumber": "123",
  "engine": {
    "backgroundState": {
      "AccountTrackerController": {
        "accountsByChainId": {
          "0x1": {},
        },
      },
      "AccountsController": {
        "internalAccounts": {
          "accounts": {},
          "selectedAccount": "",
        },
      },
      "AddressBookController": {
        "addressBook": {},
      },
      "ApprovalController": {
        "approvalFlows": [],
        "pendingApprovalCount": 0,
        "pendingApprovals": {},
      },
      "AuthenticationController": {
        "isSignedIn": false,
      },
      "BridgeController": {
        "assetExchangeRates": {},
        "minimumBalanceForRentExemptionInLamports": "0",
        "quoteFetchError": null,
        "quoteRequest": {
          "srcTokenAddress": "0x0000000000000000000000000000000000000000",
        },
        "quotes": [],
        "quotesInitialLoadTime": null,
        "quotesLastFetched": null,
        "quotesLoadingStatus": null,
        "quotesRefreshCount": 0,
      },
      "BridgeStatusController": {
        "txHistory": {},
      },
      "CronjobController": {
        "events": {},
        "jobs": {},
      },
      "CurrencyRateController": {
        "currencyRates": {
          "ETH": {
            "conversionDate": 0,
            "conversionRate": 0,
            "usdConversionRate": null,
          },
        },
        "currentCurrency": "usd",
      },
      "EarnController": {
        "lastUpdated": 0,
        "lending": {
          "isEligible": false,
          "markets": [
            {
              "address": "",
              "chainId": 0,
              "id": "",
              "name": "",
              "netSupplyRate": 0,
              "outputToken": {
                "address": "",
                "chainId": 0,
              },
              "protocol": "",
              "rewards": [
                {
                  "rate": 0,
                  "token": {
                    "address": "",
                    "chainId": 0,
                  },
                },
              ],
              "totalSupplyRate": 0,
              "tvlUnderlying": "0",
              "underlying": {
                "address": "",
                "chainId": 0,
              },
<<<<<<< HEAD
=======
            },
          ],
          "positions": [
            {
              "assets": "0",
              "chainId": 0,
              "id": "",
              "marketAddress": "",
              "marketId": "",
              "protocol": "",
>>>>>>> 4fe2f902
            },
          ],
          "positions": [
            {
              "assets": "0",
              "chainId": 0,
              "id": "",
              "marketAddress": "",
              "marketId": "",
              "protocol": "",
            },
          ],
        },
        "pooled_staking": {
          "isEligible": false,
        },
        "pooled_staking": {
          "isEligible": false,
        },
      },
      "GasFeeController": {
        "estimatedGasFeeTimeBounds": {},
        "gasEstimateType": "none",
        "gasFeeEstimates": {},
        "gasFeeEstimatesByChainId": {},
        "nonRPCGasFeeApisDisabled": false,
      },
      "KeyringController": {
        "isUnlocked": true,
        "keyrings": [
          "keyring1",
          "keyring2",
        ],
      },
      "LoggingController": {
        "logs": {},
      },
      "MultichainAssetsController": {
        "accountsAssets": {},
        "assetsMetadata": {},
      },
      "MultichainAssetsRatesController": {
        "conversionRates": {},
        "historicalPrices": {},
      },
      "MultichainBalancesController": {
        "balances": {},
      },
      "MultichainNetworkController": {
        "isEvmSelected": true,
        "multichainNetworkConfigurationsByChainId": {
          "bip122:000000000019d6689c085ae165831e93": {
            "chainId": "bip122:000000000019d6689c085ae165831e93",
            "isEvm": false,
            "name": "Bitcoin",
            "nativeCurrency": "bip122:000000000019d6689c085ae165831e93/slip44:0",
          },
          "bip122:000000000933ea01ad0ee984209779ba": {
            "chainId": "bip122:000000000933ea01ad0ee984209779ba",
            "isEvm": false,
            "name": "Bitcoin Testnet",
            "nativeCurrency": "bip122:000000000933ea01ad0ee984209779ba/slip44:0",
          },
          "bip122:00000008819873e925422c1ff0f99f7c": {
            "chainId": "bip122:00000008819873e925422c1ff0f99f7c",
            "isEvm": false,
            "name": "Bitcoin Signet",
            "nativeCurrency": "bip122:00000008819873e925422c1ff0f99f7c/slip44:0",
          },
          "solana:4uhcVJyU9pJkvQyS88uRDiswHXSCkY3z": {
            "chainId": "solana:4uhcVJyU9pJkvQyS88uRDiswHXSCkY3z",
            "isEvm": false,
            "name": "Solana Testnet",
            "nativeCurrency": "solana:4uhcVJyU9pJkvQyS88uRDiswHXSCkY3z/slip44:501",
          },
          "solana:5eykt4UsFv8P8NJdTREpY1vzqKqZKvdp": {
            "chainId": "solana:5eykt4UsFv8P8NJdTREpY1vzqKqZKvdp",
            "isEvm": false,
            "name": "Solana",
            "nativeCurrency": "solana:5eykt4UsFv8P8NJdTREpY1vzqKqZKvdp/slip44:501",
          },
          "solana:EtWTRABZaYq6iMfeYKouRu166VU2xqa1": {
            "chainId": "solana:EtWTRABZaYq6iMfeYKouRu166VU2xqa1",
            "isEvm": false,
            "name": "Solana Devnet",
            "nativeCurrency": "solana:EtWTRABZaYq6iMfeYKouRu166VU2xqa1/slip44:501",
          },
        },
        "networksWithTransactionActivity": {},
        "selectedMultichainNetworkChainId": "solana:5eykt4UsFv8P8NJdTREpY1vzqKqZKvdp",
      },
      "MultichainTransactionsController": {
        "nonEvmTransactions": {},
      },
      "NetworkController": {
        "networkConfigurationsByChainId": {
          "0x1": {
            "blockExplorerUrls": [],
            "chainId": "0x1",
            "defaultRpcEndpointIndex": 0,
            "name": "Ethereum Mainnet",
            "nativeCurrency": "ETH",
            "rpcEndpoints": [
              {
                "failoverUrls": [],
                "networkClientId": "mainnet",
                "type": "infura",
                "url": "https://mainnet.infura.io/v3/{infuraProjectId}",
              },
            ],
          },
          "0x18c6": {
            "blockExplorerUrls": [
              "https://megaexplorer.xyz",
            ],
            "chainId": "0x18c6",
            "defaultBlockExplorerUrlIndex": 0,
            "defaultRpcEndpointIndex": 0,
            "name": "Mega Testnet",
            "nativeCurrency": "MegaETH",
            "rpcEndpoints": [
              {
                "failoverUrls": [],
                "networkClientId": "megaeth-testnet",
                "type": "custom",
                "url": "https://carrot.megaeth.com/rpc",
              },
            ],
          },
          "0x2105": {
            "blockExplorerUrls": [],
            "chainId": "0x2105",
            "defaultRpcEndpointIndex": 0,
            "name": "Base Mainnet",
            "nativeCurrency": "ETH",
            "rpcEndpoints": [
              {
                "failoverUrls": [],
                "networkClientId": "base-mainnet",
                "type": "infura",
                "url": "https://base-mainnet.infura.io/v3/{infuraProjectId}",
              },
            ],
          },
          "0x279f": {
            "blockExplorerUrls": [
              "https://testnet.monadexplorer.com",
            ],
            "chainId": "0x279f",
            "defaultBlockExplorerUrlIndex": 0,
            "defaultRpcEndpointIndex": 0,
            "name": "Monad Testnet",
            "nativeCurrency": "MON",
            "rpcEndpoints": [
              {
                "failoverUrls": [],
                "networkClientId": "monad-testnet",
                "type": "custom",
                "url": "https://testnet-rpc.monad.xyz",
              },
            ],
          },
          "0xaa36a7": {
            "blockExplorerUrls": [],
            "chainId": "0xaa36a7",
            "defaultRpcEndpointIndex": 0,
            "name": "Sepolia",
            "nativeCurrency": "SepoliaETH",
            "rpcEndpoints": [
              {
                "failoverUrls": [],
                "networkClientId": "sepolia",
                "type": "infura",
                "url": "https://sepolia.infura.io/v3/{infuraProjectId}",
              },
            ],
          },
          "0xe705": {
            "blockExplorerUrls": [],
            "chainId": "0xe705",
            "defaultRpcEndpointIndex": 0,
            "name": "Linea Sepolia",
            "nativeCurrency": "LineaETH",
            "rpcEndpoints": [
              {
                "failoverUrls": [],
                "networkClientId": "linea-sepolia",
                "type": "infura",
                "url": "https://linea-sepolia.infura.io/v3/{infuraProjectId}",
              },
            ],
          },
          "0xe708": {
            "blockExplorerUrls": [],
            "chainId": "0xe708",
            "defaultRpcEndpointIndex": 0,
            "name": "Linea",
            "nativeCurrency": "ETH",
            "rpcEndpoints": [
              {
                "failoverUrls": [],
                "networkClientId": "linea-mainnet",
                "type": "infura",
                "url": "https://linea-mainnet.infura.io/v3/{infuraProjectId}",
              },
            ],
          },
        },
        "networksMetadata": {
          "mainnet": {
            "EIPS": {},
            "status": "unknown",
          },
        },
        "selectedNetworkClientId": "mainnet",
      },
      "NotificationServicesController": {
        "isCheckingAccountsPresence": false,
        "isFeatureAnnouncementsEnabled": false,
        "isFetchingMetamaskNotifications": false,
        "isMetamaskNotificationsFeatureSeen": false,
        "isNotificationServicesEnabled": false,
        "isUpdatingMetamaskNotifications": false,
        "isUpdatingMetamaskNotificationsAccount": [],
        "metamaskNotificationsList": [],
        "metamaskNotificationsReadList": [],
        "subscriptionAccountsSeen": [],
      },
      "NotificationServicesPushController": {
        "fcmToken": "",
        "isPushEnabled": true,
        "isUpdatingFCMToken": false,
      },
      "PPOMController": {
        "storageMetadata": [],
        "versionInfo": [],
      },
      "PermissionController": {
        "subjects": {},
      },
      "PreferencesController": {
        "dismissSmartAccountSuggestionEnabled": false,
        "displayNftMedia": true,
        "featureFlags": {},
        "identities": {},
        "ipfsGateway": "https://dweb.link/ipfs/",
        "isIpfsGatewayEnabled": true,
        "isMultiAccountBalancesEnabled": true,
        "lostIdentities": {},
        "privacyMode": false,
        "securityAlertsEnabled": true,
        "selectedAddress": "",
        "showIncomingTransactions": {
          "0x1": true,
          "0x13881": true,
          "0x38": true,
          "0x5": true,
          "0x504": true,
          "0x505": true,
          "0x507": true,
          "0x61": true,
          "0x64": true,
          "0x89": true,
          "0xa": true,
          "0xa869": true,
          "0xa86a": true,
          "0xaa36a7": true,
          "0xaa37dc": true,
          "0xe704": true,
          "0xe705": true,
          "0xe708": true,
          "0xfa": true,
          "0xfa2": true,
        },
        "showMultiRpcModal": false,
        "showTestNetworks": false,
        "smartTransactionsOptInStatus": true,
        "tokenNetworkFilter": {},
        "tokenSortConfig": {
          "key": "tokenFiatAmount",
          "order": "dsc",
          "sortCallback": "stringNumeric",
        },
        "useNftDetection": true,
        "useSafeChainsListValidation": true,
        "useTokenDetection": true,
        "useTransactionSimulations": true,
      },
      "RatesController": {
        "cryptocurrencies": [
          "btc",
          "sol",
        ],
        "fiatCurrency": "usd",
        "rates": {
          "btc": {
            "conversionDate": 0,
            "conversionRate": 0,
          },
          "sol": {
            "conversionDate": 0,
            "conversionRate": 0,
          },
        },
      },
      "RemoteFeatureFlagController": {
        "cacheTimestamp": 0,
        "remoteFeatureFlags": {},
      },
      "SelectedNetworkController": {
        "domains": {},
      },
      "SignatureController": {
        "signatureRequests": {},
        "unapprovedPersonalMsgCount": 0,
        "unapprovedPersonalMsgs": {},
        "unapprovedTypedMessages": {},
        "unapprovedTypedMessagesCount": 0,
      },
      "SmartTransactionsController": {
        "smartTransactionsState": {
          "fees": {
            "approvalTxFees": null,
            "tradeTxFees": null,
          },
          "feesByChainId": {
            "0x1": {
              "approvalTxFees": null,
              "tradeTxFees": null,
            },
            "0xaa36a7": {
              "approvalTxFees": null,
              "tradeTxFees": null,
            },
          },
          "liveness": true,
          "livenessByChainId": {
            "0x1": true,
            "0xaa36a7": true,
          },
          "smartTransactions": {
            "0x1": [],
          },
          "userOptIn": null,
          "userOptInV2": null,
        },
      },
      "SnapController": {
        "snapStates": {},
        "snaps": {},
        "unencryptedSnapStates": {},
      },
      "SnapInterfaceController": {
        "interfaces": {},
      },
      "SnapsRegistry": {
        "database": null,
        "databaseUnavailable": false,
        "lastUpdated": null,
      },
      "SubjectMetadataController": {
        "subjectMetadata": {},
      },
      "SwapsController": {
        "aggregatorMetadata": null,
        "aggregatorMetadataLastFetched": 0,
        "approvalTransaction": null,
        "chainCache": {
          "0x1": {
            "aggregatorMetadata": null,
            "aggregatorMetadataLastFetched": 0,
            "tokens": null,
            "tokensLastFetched": 0,
            "topAssets": null,
            "topAssetsLastFetched": 0,
          },
        },
        "error": {
          "description": null,
          "key": null,
        },
        "fetchParams": {
          "destinationToken": "",
          "slippage": 0,
          "sourceAmount": 0,
          "sourceToken": "",
          "walletAddress": "",
        },
        "fetchParamsMetaData": {
          "destinationTokenInfo": {
            "address": "",
            "decimals": 0,
            "symbol": "",
          },
          "networkClientId": "mainnet",
          "sourceTokenInfo": {
            "address": "",
            "decimals": 0,
            "symbol": "",
          },
        },
        "isInPolling": false,
        "pollingCyclesLeft": 3,
        "quoteRefreshSeconds": null,
        "quoteValues": {},
        "quotes": {},
        "quotesLastFetched": 0,
        "tokens": null,
        "tokensLastFetched": 0,
        "topAggId": null,
        "topAggSavings": null,
        "topAssets": null,
        "usedCustomGas": null,
        "usedGasEstimate": null,
      },
      "TokenBalancesController": {
        "tokenBalances": {},
      },
      "TokenListController": {
        "preventPollingOnNetworkRestart": false,
        "tokensChainsCache": {},
      },
      "TokenRatesController": {
        "marketData": {},
      },
      "TokenSearchDiscoveryController": {
        "lastSearchTimestamp": null,
        "recentSearches": [],
      },
      "TokenSearchDiscoveryDataController": {
        "swapsTokenAddressesByChainId": {},
        "tokenDisplayData": [],
      },
      "TransactionController": {
        "lastFetchedBlockNumbers": {},
        "methodData": {},
        "submitHistory": [],
        "transactionBatches": [],
        "transactions": [],
      },
      "UserStorageController": {
        "hasAccountSyncingSyncedAtLeastOnce": false,
        "isAccountSyncingEnabled": true,
        "isAccountSyncingInProgress": false,
        "isAccountSyncingReadyToBeDispatched": false,
        "isBackupAndSyncEnabled": true,
        "isBackupAndSyncUpdateLoading": false,
      },
    },
  },
  "metaMetricsId": "6D796265-7374-4953-6D65-74616D61736B",
}
`;<|MERGE_RESOLUTION|>--- conflicted
+++ resolved
@@ -89,19 +89,6 @@
                 "address": "",
                 "chainId": 0,
               },
-<<<<<<< HEAD
-=======
-            },
-          ],
-          "positions": [
-            {
-              "assets": "0",
-              "chainId": 0,
-              "id": "",
-              "marketAddress": "",
-              "marketId": "",
-              "protocol": "",
->>>>>>> 4fe2f902
             },
           ],
           "positions": [
@@ -114,9 +101,6 @@
               "protocol": "",
             },
           ],
-        },
-        "pooled_staking": {
-          "isEligible": false,
         },
         "pooled_staking": {
           "isEligible": false,
