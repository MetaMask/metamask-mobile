--- conflicted
+++ resolved
@@ -64,9 +64,6 @@
       },
       "MultichainNetworkController": {
         "isEvmSelected": true,
-<<<<<<< HEAD
-        "multichainNetworkConfigurationsByChainId": {},
-=======
         "multichainNetworkConfigurationsByChainId": {
           "bip122:000000000019d6689c085ae165831e93": {
             "chainId": "bip122:000000000019d6689c085ae165831e93",
@@ -81,7 +78,6 @@
             "nativeCurrency": "solana:5eykt4UsFv8P8NJdTREpY1vzqKqZKvdp/token:EPjFWdd5AufqSSqeM2qN1xzybapC8G4wEGGkZwyTDt1v",
           },
         },
->>>>>>> b93dff1b
         "selectedMultichainNetworkChainId": "solana:5eykt4UsFv8P8NJdTREpY1vzqKqZKvdp",
       },
       "NetworkController": {
