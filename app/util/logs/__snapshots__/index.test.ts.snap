// Jest Snapshot v1, https://goo.gl/fbAQLP

exports[`logs :: generateStateLogs Sanitized SeedlessOnboardingController State Able to generate logs with Sanitized SeedlessOnboardingController sensitive data 1`] = `
{
  "appVersion": "1",
  "buildNumber": "123",
  "engine": {
    "backgroundState": {
      "AccountTrackerController": {
        "accountsByChainId": {
          "0x1": {},
        },
      },
      "AccountTreeController": {
        "accountGroupsMetadata": {},
        "accountTree": {
          "selectedAccountGroup": "",
          "wallets": {},
        },
        "accountWalletsMetadata": {},
        "hasAccountTreeSyncingSyncedAtLeastOnce": false,
        "isAccountTreeSyncingInProgress": false,
      },
      "AccountsController": {
        "internalAccounts": {
          "accounts": {},
          "selectedAccount": "",
        },
      },
      "AddressBookController": {
        "addressBook": {},
      },
      "ApprovalController": {
        "approvalFlows": [],
        "pendingApprovalCount": 0,
        "pendingApprovals": {},
      },
      "AuthenticationController": {
        "isSignedIn": false,
      },
      "BridgeController": {
        "assetExchangeRates": {},
        "minimumBalanceForRentExemptionInLamports": "0",
        "quoteFetchError": null,
        "quoteRequest": {
          "srcTokenAddress": "0x0000000000000000000000000000000000000000",
        },
        "quotes": [],
        "quotesInitialLoadTime": null,
        "quotesLastFetched": null,
        "quotesLoadingStatus": null,
        "quotesRefreshCount": 0,
      },
      "BridgeStatusController": {
        "txHistory": {},
      },
      "CronjobController": {
        "events": {},
      },
      "CurrencyRateController": {
        "currencyRates": {
          "ETH": {
            "conversionDate": 0,
            "conversionRate": 0,
            "usdConversionRate": null,
          },
        },
        "currentCurrency": "usd",
      },
      "DelegationController": {
        "delegations": {},
      },
      "EarnController": {
        "lastUpdated": 0,
        "lending": {
          "isEligible": false,
          "markets": [
            {
              "address": "",
              "chainId": 0,
              "id": "",
              "name": "",
              "netSupplyRate": 0,
              "outputToken": {
                "address": "",
                "chainId": 0,
              },
              "protocol": "",
              "rewards": [
                {
                  "rate": 0,
                  "token": {
                    "address": "",
                    "chainId": 0,
                  },
                },
              ],
              "totalSupplyRate": 0,
              "tvlUnderlying": "0",
              "underlying": {
                "address": "",
                "chainId": 0,
              },
            },
          ],
          "positions": [
            {
              "assets": "0",
              "chainId": 0,
              "id": "",
              "marketAddress": "",
              "marketId": "",
              "protocol": "",
            },
          ],
        },
        "pooled_staking": {
          "isEligible": false,
        },
      },
      "GasFeeController": {
        "estimatedGasFeeTimeBounds": {},
        "gasEstimateType": "none",
        "gasFeeEstimates": {},
        "gasFeeEstimatesByChainId": {},
        "nonRPCGasFeeApisDisabled": false,
      },
      "KeyringController": {
        "isUnlocked": true,
        "keyrings": [
          "keyring1",
          "keyring2",
        ],
      },
      "LoggingController": {
        "logs": {},
      },
      "MultichainAssetsController": {
        "accountsAssets": {},
        "assetsMetadata": {},
      },
      "MultichainAssetsRatesController": {
        "conversionRates": {},
        "historicalPrices": {},
      },
      "MultichainBalancesController": {
        "balances": {},
      },
      "MultichainNetworkController": {
        "isEvmSelected": true,
        "multichainNetworkConfigurationsByChainId": {
          "bip122:000000000019d6689c085ae165831e93": {
            "chainId": "bip122:000000000019d6689c085ae165831e93",
            "isEvm": false,
            "name": "Bitcoin",
            "nativeCurrency": "bip122:000000000019d6689c085ae165831e93/slip44:0",
          },
          "bip122:000000000933ea01ad0ee984209779ba": {
            "chainId": "bip122:000000000933ea01ad0ee984209779ba",
            "isEvm": false,
            "name": "Bitcoin Testnet",
            "nativeCurrency": "bip122:000000000933ea01ad0ee984209779ba/slip44:0",
          },
          "bip122:00000000da84f2bafbbc53dee25a72ae": {
            "chainId": "bip122:00000000da84f2bafbbc53dee25a72ae",
            "isEvm": false,
            "name": "Bitcoin Testnet4",
            "nativeCurrency": "bip122:00000000da84f2bafbbc53dee25a72ae/slip44:0",
          },
          "bip122:00000008819873e925422c1ff0f99f7c": {
            "chainId": "bip122:00000008819873e925422c1ff0f99f7c",
            "isEvm": false,
            "name": "Bitcoin Mutinynet",
            "nativeCurrency": "bip122:00000008819873e925422c1ff0f99f7c/slip44:0",
          },
          "bip122:regtest": {
            "chainId": "bip122:regtest",
            "isEvm": false,
            "name": "Bitcoin Regtest",
            "nativeCurrency": "bip122:regtest/slip44:0",
          },
          "solana:4uhcVJyU9pJkvQyS88uRDiswHXSCkY3z": {
            "chainId": "solana:4uhcVJyU9pJkvQyS88uRDiswHXSCkY3z",
            "isEvm": false,
            "name": "Solana Testnet",
            "nativeCurrency": "solana:4uhcVJyU9pJkvQyS88uRDiswHXSCkY3z/slip44:501",
          },
          "solana:5eykt4UsFv8P8NJdTREpY1vzqKqZKvdp": {
            "chainId": "solana:5eykt4UsFv8P8NJdTREpY1vzqKqZKvdp",
            "isEvm": false,
            "name": "Solana",
            "nativeCurrency": "solana:5eykt4UsFv8P8NJdTREpY1vzqKqZKvdp/slip44:501",
          },
          "solana:EtWTRABZaYq6iMfeYKouRu166VU2xqa1": {
            "chainId": "solana:EtWTRABZaYq6iMfeYKouRu166VU2xqa1",
            "isEvm": false,
            "name": "Solana Devnet",
            "nativeCurrency": "solana:EtWTRABZaYq6iMfeYKouRu166VU2xqa1/slip44:501",
          },
          "tron:2494104990": {
            "chainId": "tron:2494104990",
            "isEvm": false,
            "name": "Tron Shasta",
            "nativeCurrency": "tron:2494104990/slip44:195",
          },
          "tron:3448148188": {
            "chainId": "tron:3448148188",
            "isEvm": false,
            "name": "Tron Nile",
            "nativeCurrency": "tron:3448148188/slip44:195",
          },
          "tron:728126428": {
            "chainId": "tron:728126428",
            "isEvm": false,
            "name": "Tron",
            "nativeCurrency": "tron:728126428/slip44:195",
          },
        },
        "networksWithTransactionActivity": {},
        "selectedMultichainNetworkChainId": "solana:5eykt4UsFv8P8NJdTREpY1vzqKqZKvdp",
      },
      "MultichainTransactionsController": {
        "nonEvmTransactions": {},
      },
      "NetworkController": {
        "networkConfigurationsByChainId": {
          "0x1": {
            "blockExplorerUrls": [],
            "chainId": "0x1",
            "defaultRpcEndpointIndex": 0,
            "name": "Ethereum",
            "nativeCurrency": "ETH",
            "rpcEndpoints": [
              {
                "failoverUrls": [],
                "networkClientId": "mainnet",
                "type": "infura",
                "url": "https://mainnet.infura.io/v3/{infuraProjectId}",
              },
            ],
          },
          "0x18c6": {
            "blockExplorerUrls": [
              "https://megaexplorer.xyz",
            ],
            "chainId": "0x18c6",
            "defaultBlockExplorerUrlIndex": 0,
            "defaultRpcEndpointIndex": 0,
            "name": "Mega Testnet",
            "nativeCurrency": "MegaETH",
            "rpcEndpoints": [
              {
                "failoverUrls": [],
                "networkClientId": "megaeth-testnet",
                "type": "custom",
                "url": "https://carrot.megaeth.com/rpc",
              },
            ],
          },
          "0x2105": {
            "blockExplorerUrls": [],
            "chainId": "0x2105",
            "defaultRpcEndpointIndex": 0,
            "name": "Base",
            "nativeCurrency": "ETH",
            "rpcEndpoints": [
              {
                "failoverUrls": [],
                "networkClientId": "base-mainnet",
                "type": "infura",
                "url": "https://base-mainnet.infura.io/v3/{infuraProjectId}",
              },
            ],
          },
          "0x279f": {
            "blockExplorerUrls": [
              "https://testnet.monadexplorer.com",
            ],
            "chainId": "0x279f",
            "defaultBlockExplorerUrlIndex": 0,
            "defaultRpcEndpointIndex": 0,
            "name": "Monad Testnet",
            "nativeCurrency": "MON",
            "rpcEndpoints": [
              {
                "failoverUrls": [],
                "networkClientId": "monad-testnet",
                "type": "custom",
                "url": "https://testnet-rpc.monad.xyz",
              },
            ],
          },
          "0xaa36a7": {
            "blockExplorerUrls": [],
            "chainId": "0xaa36a7",
            "defaultRpcEndpointIndex": 0,
            "name": "Sepolia",
            "nativeCurrency": "SepoliaETH",
            "rpcEndpoints": [
              {
                "failoverUrls": [],
                "networkClientId": "sepolia",
                "type": "infura",
                "url": "https://sepolia.infura.io/v3/{infuraProjectId}",
              },
            ],
          },
          "0xe705": {
            "blockExplorerUrls": [],
            "chainId": "0xe705",
            "defaultRpcEndpointIndex": 0,
            "name": "Linea Sepolia",
            "nativeCurrency": "LineaETH",
            "rpcEndpoints": [
              {
                "failoverUrls": [],
                "networkClientId": "linea-sepolia",
                "type": "infura",
                "url": "https://linea-sepolia.infura.io/v3/{infuraProjectId}",
              },
            ],
          },
          "0xe708": {
            "blockExplorerUrls": [],
            "chainId": "0xe708",
            "defaultRpcEndpointIndex": 0,
            "name": "Linea",
            "nativeCurrency": "ETH",
            "rpcEndpoints": [
              {
                "failoverUrls": [],
                "networkClientId": "linea-mainnet",
                "type": "infura",
                "url": "https://linea-mainnet.infura.io/v3/{infuraProjectId}",
              },
            ],
          },
        },
        "networksMetadata": {
          "mainnet": {
            "EIPS": {},
            "status": "unknown",
          },
        },
        "selectedNetworkClientId": "mainnet",
      },
      "NetworkEnablementController": {
        "enabledNetworkMap": {
          "bip122": {
            "bip122:000000000019d6689c085ae165831e93": true,
            "bip122:000000000933ea01ad0ee984209779ba": false,
            "bip122:00000000da84f2bafbbc53dee25a72ae": false,
            "bip122:00000008819873e925422c1ff0f99f7c": false,
            "bip122:regtest": false,
          },
          "eip155": {
            "0x1": true,
            "0x18c6": false,
            "0x2105": true,
            "0x279f": false,
            "0xaa36a7": false,
            "0xe705": false,
            "0xe708": true,
          },
          "solana": {
            "solana:4uhcVJyU9pJkvQyS88uRDiswHXSCkY3z": false,
            "solana:5eykt4UsFv8P8NJdTREpY1vzqKqZKvdp": true,
            "solana:EtWTRABZaYq6iMfeYKouRu166VU2xqa1": false,
          },
          "tron": {
            "tron:2494104990": false,
            "tron:3448148188": false,
            "tron:728126428": true,
          },
        },
      },
      "NotificationServicesController": {
        "isCheckingAccountsPresence": false,
        "isFeatureAnnouncementsEnabled": false,
        "isFetchingMetamaskNotifications": false,
        "isMetamaskNotificationsFeatureSeen": false,
        "isNotificationServicesEnabled": false,
        "isUpdatingMetamaskNotifications": false,
        "isUpdatingMetamaskNotificationsAccount": [],
        "metamaskNotificationsList": [],
        "metamaskNotificationsReadList": [],
        "subscriptionAccountsSeen": [],
      },
      "NotificationServicesPushController": {
        "fcmToken": "",
        "isPushEnabled": true,
        "isUpdatingFCMToken": false,
      },
      "PPOMController": {
        "storageMetadata": [],
        "versionInfo": [],
      },
      "PermissionController": {
        "subjects": {},
      },
      "PerpsController": {
        "accountState": null,
        "activeProvider": "hyperliquid",
        "connectionStatus": "disconnected",
        "depositInProgress": false,
        "hasPlacedFirstOrder": {
          "mainnet": false,
          "testnet": false,
        },
        "isEligible": false,
        "isFirstTimeUser": {
          "mainnet": true,
          "testnet": true,
        },
        "isTestnet": false,
        "lastDepositResult": null,
        "lastDepositTransactionId": null,
        "lastError": null,
        "lastUpdateTimestamp": 0,
        "lastWithdrawResult": null,
        "pendingOrders": [],
        "perpsBalances": {},
        "positions": [],
        "withdrawInProgress": false,
      },
      "PreferencesController": {
        "dismissSmartAccountSuggestionEnabled": false,
        "displayNftMedia": true,
        "featureFlags": {},
        "identities": {},
        "ipfsGateway": "https://dweb.link/ipfs/",
        "isIpfsGatewayEnabled": true,
        "isMultiAccountBalancesEnabled": true,
        "lostIdentities": {},
        "privacyMode": false,
        "securityAlertsEnabled": true,
        "selectedAddress": "",
        "showIncomingTransactions": {
          "0x1": true,
          "0x13881": true,
          "0x38": true,
          "0x5": true,
          "0x504": true,
          "0x505": true,
          "0x507": true,
          "0x531": true,
          "0x61": true,
          "0x64": true,
          "0x89": true,
          "0xa": true,
          "0xa869": true,
          "0xa86a": true,
          "0xaa36a7": true,
          "0xaa37dc": true,
          "0xe704": true,
          "0xe705": true,
          "0xe708": true,
          "0xfa": true,
          "0xfa2": true,
        },
        "showMultiRpcModal": false,
        "showTestNetworks": false,
        "smartAccountOptIn": true,
        "smartAccountOptInForAccounts": [],
        "smartTransactionsOptInStatus": true,
        "tokenNetworkFilter": {},
        "tokenSortConfig": {
          "key": "tokenFiatAmount",
          "order": "dsc",
          "sortCallback": "stringNumeric",
        },
        "useNftDetection": true,
        "useSafeChainsListValidation": true,
        "useTokenDetection": true,
        "useTransactionSimulations": true,
      },
      "RatesController": {
        "cryptocurrencies": [
          "btc",
          "sol",
        ],
        "fiatCurrency": "usd",
        "rates": {
          "btc": {
            "conversionDate": 0,
            "conversionRate": 0,
          },
          "sol": {
            "conversionDate": 0,
            "conversionRate": 0,
          },
        },
      },
      "RemoteFeatureFlagController": {
        "cacheTimestamp": 0,
        "remoteFeatureFlags": {},
      },
      "RewardsController": {
        "accounts": {},
        "activeAccount": null,
        "activeBoosts": {},
        "pointsEvents": {},
        "seasonStatuses": {},
        "seasons": {},
        "subscriptionReferralDetails": {},
        "subscriptions": {},
        "unlockedRewards": {},
<<<<<<< HEAD
=======
      },
      "SamplePetnamesController": {
        "namesByChainIdAndAddress": {},
>>>>>>> d5ca588d
      },
      "SeedlessOnboardingController": {
        "accessToken": true,
        "encryptedKeyringEncryptionKey": true,
        "encryptedSeedlessEncryptionKey": true,
        "isSeedlessOnboardingUserAuthenticated": true,
        "metadataAccessToken": true,
        "nodeAuthTokens": [
          {
            "nodeIndex": 1,
            "nodePubKey": "nodePubKey",
          },
          {
            "nodeIndex": 2,
            "nodePubKey": "nodePubKey",
          },
          {},
        ],
        "refreshToken": true,
        "revokeToken": true,
        "socialBackupsMetadata": [
          {
            "keyringId": "keyring1",
            "type": "mnemonic",
          },
          {},
        ],
        "userId": "userId",
        "vault": true,
        "vaultEncryptionKey": true,
        "vaultEncryptionSalt": true,
      },
      "SelectedNetworkController": {
        "activeDappNetwork": null,
        "domains": {},
      },
      "SignatureController": {
        "signatureRequests": {},
        "unapprovedPersonalMsgCount": 0,
        "unapprovedPersonalMsgs": {},
        "unapprovedTypedMessages": {},
        "unapprovedTypedMessagesCount": 0,
      },
      "SmartTransactionsController": {
        "smartTransactionsState": {
          "fees": {
            "approvalTxFees": null,
            "tradeTxFees": null,
          },
          "feesByChainId": {
            "0x1": {
              "approvalTxFees": null,
              "tradeTxFees": null,
            },
            "0xaa36a7": {
              "approvalTxFees": null,
              "tradeTxFees": null,
            },
          },
          "liveness": true,
          "livenessByChainId": {
            "0x1": true,
            "0xaa36a7": true,
          },
          "smartTransactions": {
            "0x1": [],
          },
          "userOptIn": null,
          "userOptInV2": null,
        },
      },
      "SnapController": {
        "snapStates": {},
        "snaps": {},
        "unencryptedSnapStates": {},
      },
      "SnapInterfaceController": {
        "interfaces": {},
      },
      "SnapsRegistry": {
        "database": null,
        "databaseUnavailable": false,
        "lastUpdated": null,
      },
      "SubjectMetadataController": {
        "subjectMetadata": {},
      },
      "SwapsController": {
        "aggregatorMetadata": null,
        "aggregatorMetadataLastFetched": 0,
        "approvalTransaction": null,
        "chainCache": {
          "0x1": {
            "aggregatorMetadata": null,
            "aggregatorMetadataLastFetched": 0,
            "tokens": null,
            "tokensLastFetched": 0,
            "topAssets": null,
            "topAssetsLastFetched": 0,
          },
        },
        "error": {
          "description": null,
          "key": null,
        },
        "fetchParams": {
          "destinationToken": "",
          "slippage": 0,
          "sourceAmount": 0,
          "sourceToken": "",
          "walletAddress": "",
        },
        "fetchParamsMetaData": {
          "destinationTokenInfo": {
            "address": "",
            "decimals": 0,
            "symbol": "",
          },
          "networkClientId": "mainnet",
          "sourceTokenInfo": {
            "address": "",
            "decimals": 0,
            "symbol": "",
          },
        },
        "isInPolling": false,
        "pollingCyclesLeft": 3,
        "quoteRefreshSeconds": null,
        "quoteValues": {},
        "quotes": {},
        "quotesLastFetched": 0,
        "tokens": null,
        "tokensLastFetched": 0,
        "topAggId": null,
        "topAggSavings": null,
        "topAssets": null,
        "usedCustomGas": null,
        "usedGasEstimate": null,
      },
      "TokenBalancesController": {
        "tokenBalances": {},
      },
      "TokenListController": {
        "preventPollingOnNetworkRestart": false,
        "tokensChainsCache": {},
      },
      "TokenRatesController": {
        "marketData": {},
      },
      "TokenSearchDiscoveryController": {
        "lastSearchTimestamp": null,
        "recentSearches": [],
      },
      "TokenSearchDiscoveryDataController": {
        "swapsTokenAddressesByChainId": {},
        "tokenDisplayData": [],
      },
      "TransactionController": {
        "lastFetchedBlockNumbers": {},
        "methodData": {},
        "submitHistory": [],
        "transactionBatches": [],
        "transactions": [],
      },
      "UserStorageController": {
        "isAccountSyncingEnabled": true,
        "isBackupAndSyncEnabled": true,
        "isBackupAndSyncUpdateLoading": false,
        "isContactSyncingEnabled": true,
        "isContactSyncingInProgress": false,
      },
    },
  },
  "metaMetricsId": "6D796265-7374-4953-6D65-74616D61736B",
}
`;

exports[`logs :: generateStateLogs generates a valid json export 1`] = `
{
  "appVersion": "1",
  "buildNumber": "123",
  "engine": {
    "backgroundState": {
      "AccountTrackerController": {
        "accountsByChainId": {
          "0x1": {},
        },
      },
      "AccountTreeController": {
        "accountGroupsMetadata": {},
        "accountTree": {
          "selectedAccountGroup": "",
          "wallets": {},
        },
        "accountWalletsMetadata": {},
        "hasAccountTreeSyncingSyncedAtLeastOnce": false,
        "isAccountTreeSyncingInProgress": false,
      },
      "AccountsController": {
        "internalAccounts": {
          "accounts": {},
          "selectedAccount": "",
        },
      },
      "AddressBookController": {
        "addressBook": {},
      },
      "ApprovalController": {
        "approvalFlows": [],
        "pendingApprovalCount": 0,
        "pendingApprovals": {},
      },
      "AuthenticationController": {
        "isSignedIn": false,
      },
      "BridgeController": {
        "assetExchangeRates": {},
        "minimumBalanceForRentExemptionInLamports": "0",
        "quoteFetchError": null,
        "quoteRequest": {
          "srcTokenAddress": "0x0000000000000000000000000000000000000000",
        },
        "quotes": [],
        "quotesInitialLoadTime": null,
        "quotesLastFetched": null,
        "quotesLoadingStatus": null,
        "quotesRefreshCount": 0,
      },
      "BridgeStatusController": {
        "txHistory": {},
      },
      "CronjobController": {
        "events": {},
      },
      "CurrencyRateController": {
        "currencyRates": {
          "ETH": {
            "conversionDate": 0,
            "conversionRate": 0,
            "usdConversionRate": null,
          },
        },
        "currentCurrency": "usd",
      },
      "DelegationController": {
        "delegations": {},
      },
      "EarnController": {
        "lastUpdated": 0,
        "lending": {
          "isEligible": false,
          "markets": [
            {
              "address": "",
              "chainId": 0,
              "id": "",
              "name": "",
              "netSupplyRate": 0,
              "outputToken": {
                "address": "",
                "chainId": 0,
              },
              "protocol": "",
              "rewards": [
                {
                  "rate": 0,
                  "token": {
                    "address": "",
                    "chainId": 0,
                  },
                },
              ],
              "totalSupplyRate": 0,
              "tvlUnderlying": "0",
              "underlying": {
                "address": "",
                "chainId": 0,
              },
            },
          ],
          "positions": [
            {
              "assets": "0",
              "chainId": 0,
              "id": "",
              "marketAddress": "",
              "marketId": "",
              "protocol": "",
            },
          ],
        },
        "pooled_staking": {
          "isEligible": false,
        },
      },
      "GasFeeController": {
        "estimatedGasFeeTimeBounds": {},
        "gasEstimateType": "none",
        "gasFeeEstimates": {},
        "gasFeeEstimatesByChainId": {},
        "nonRPCGasFeeApisDisabled": false,
      },
      "KeyringController": {
        "isUnlocked": true,
        "keyrings": [
          "keyring1",
          "keyring2",
        ],
      },
      "LoggingController": {
        "logs": {},
      },
      "MultichainAssetsController": {
        "accountsAssets": {},
        "assetsMetadata": {},
      },
      "MultichainAssetsRatesController": {
        "conversionRates": {},
        "historicalPrices": {},
      },
      "MultichainBalancesController": {
        "balances": {},
      },
      "MultichainNetworkController": {
        "isEvmSelected": true,
        "multichainNetworkConfigurationsByChainId": {
          "bip122:000000000019d6689c085ae165831e93": {
            "chainId": "bip122:000000000019d6689c085ae165831e93",
            "isEvm": false,
            "name": "Bitcoin",
            "nativeCurrency": "bip122:000000000019d6689c085ae165831e93/slip44:0",
          },
          "bip122:000000000933ea01ad0ee984209779ba": {
            "chainId": "bip122:000000000933ea01ad0ee984209779ba",
            "isEvm": false,
            "name": "Bitcoin Testnet",
            "nativeCurrency": "bip122:000000000933ea01ad0ee984209779ba/slip44:0",
          },
          "bip122:00000000da84f2bafbbc53dee25a72ae": {
            "chainId": "bip122:00000000da84f2bafbbc53dee25a72ae",
            "isEvm": false,
            "name": "Bitcoin Testnet4",
            "nativeCurrency": "bip122:00000000da84f2bafbbc53dee25a72ae/slip44:0",
          },
          "bip122:00000008819873e925422c1ff0f99f7c": {
            "chainId": "bip122:00000008819873e925422c1ff0f99f7c",
            "isEvm": false,
            "name": "Bitcoin Mutinynet",
            "nativeCurrency": "bip122:00000008819873e925422c1ff0f99f7c/slip44:0",
          },
          "bip122:regtest": {
            "chainId": "bip122:regtest",
            "isEvm": false,
            "name": "Bitcoin Regtest",
            "nativeCurrency": "bip122:regtest/slip44:0",
          },
          "solana:4uhcVJyU9pJkvQyS88uRDiswHXSCkY3z": {
            "chainId": "solana:4uhcVJyU9pJkvQyS88uRDiswHXSCkY3z",
            "isEvm": false,
            "name": "Solana Testnet",
            "nativeCurrency": "solana:4uhcVJyU9pJkvQyS88uRDiswHXSCkY3z/slip44:501",
          },
          "solana:5eykt4UsFv8P8NJdTREpY1vzqKqZKvdp": {
            "chainId": "solana:5eykt4UsFv8P8NJdTREpY1vzqKqZKvdp",
            "isEvm": false,
            "name": "Solana",
            "nativeCurrency": "solana:5eykt4UsFv8P8NJdTREpY1vzqKqZKvdp/slip44:501",
          },
          "solana:EtWTRABZaYq6iMfeYKouRu166VU2xqa1": {
            "chainId": "solana:EtWTRABZaYq6iMfeYKouRu166VU2xqa1",
            "isEvm": false,
            "name": "Solana Devnet",
            "nativeCurrency": "solana:EtWTRABZaYq6iMfeYKouRu166VU2xqa1/slip44:501",
          },
          "tron:2494104990": {
            "chainId": "tron:2494104990",
            "isEvm": false,
            "name": "Tron Shasta",
            "nativeCurrency": "tron:2494104990/slip44:195",
          },
          "tron:3448148188": {
            "chainId": "tron:3448148188",
            "isEvm": false,
            "name": "Tron Nile",
            "nativeCurrency": "tron:3448148188/slip44:195",
          },
          "tron:728126428": {
            "chainId": "tron:728126428",
            "isEvm": false,
            "name": "Tron",
            "nativeCurrency": "tron:728126428/slip44:195",
          },
        },
        "networksWithTransactionActivity": {},
        "selectedMultichainNetworkChainId": "solana:5eykt4UsFv8P8NJdTREpY1vzqKqZKvdp",
      },
      "MultichainTransactionsController": {
        "nonEvmTransactions": {},
      },
      "NetworkController": {
        "networkConfigurationsByChainId": {
          "0x1": {
            "blockExplorerUrls": [],
            "chainId": "0x1",
            "defaultRpcEndpointIndex": 0,
            "name": "Ethereum",
            "nativeCurrency": "ETH",
            "rpcEndpoints": [
              {
                "failoverUrls": [],
                "networkClientId": "mainnet",
                "type": "infura",
                "url": "https://mainnet.infura.io/v3/{infuraProjectId}",
              },
            ],
          },
          "0x18c6": {
            "blockExplorerUrls": [
              "https://megaexplorer.xyz",
            ],
            "chainId": "0x18c6",
            "defaultBlockExplorerUrlIndex": 0,
            "defaultRpcEndpointIndex": 0,
            "name": "Mega Testnet",
            "nativeCurrency": "MegaETH",
            "rpcEndpoints": [
              {
                "failoverUrls": [],
                "networkClientId": "megaeth-testnet",
                "type": "custom",
                "url": "https://carrot.megaeth.com/rpc",
              },
            ],
          },
          "0x2105": {
            "blockExplorerUrls": [],
            "chainId": "0x2105",
            "defaultRpcEndpointIndex": 0,
            "name": "Base",
            "nativeCurrency": "ETH",
            "rpcEndpoints": [
              {
                "failoverUrls": [],
                "networkClientId": "base-mainnet",
                "type": "infura",
                "url": "https://base-mainnet.infura.io/v3/{infuraProjectId}",
              },
            ],
          },
          "0x279f": {
            "blockExplorerUrls": [
              "https://testnet.monadexplorer.com",
            ],
            "chainId": "0x279f",
            "defaultBlockExplorerUrlIndex": 0,
            "defaultRpcEndpointIndex": 0,
            "name": "Monad Testnet",
            "nativeCurrency": "MON",
            "rpcEndpoints": [
              {
                "failoverUrls": [],
                "networkClientId": "monad-testnet",
                "type": "custom",
                "url": "https://testnet-rpc.monad.xyz",
              },
            ],
          },
          "0xaa36a7": {
            "blockExplorerUrls": [],
            "chainId": "0xaa36a7",
            "defaultRpcEndpointIndex": 0,
            "name": "Sepolia",
            "nativeCurrency": "SepoliaETH",
            "rpcEndpoints": [
              {
                "failoverUrls": [],
                "networkClientId": "sepolia",
                "type": "infura",
                "url": "https://sepolia.infura.io/v3/{infuraProjectId}",
              },
            ],
          },
          "0xe705": {
            "blockExplorerUrls": [],
            "chainId": "0xe705",
            "defaultRpcEndpointIndex": 0,
            "name": "Linea Sepolia",
            "nativeCurrency": "LineaETH",
            "rpcEndpoints": [
              {
                "failoverUrls": [],
                "networkClientId": "linea-sepolia",
                "type": "infura",
                "url": "https://linea-sepolia.infura.io/v3/{infuraProjectId}",
              },
            ],
          },
          "0xe708": {
            "blockExplorerUrls": [],
            "chainId": "0xe708",
            "defaultRpcEndpointIndex": 0,
            "name": "Linea",
            "nativeCurrency": "ETH",
            "rpcEndpoints": [
              {
                "failoverUrls": [],
                "networkClientId": "linea-mainnet",
                "type": "infura",
                "url": "https://linea-mainnet.infura.io/v3/{infuraProjectId}",
              },
            ],
          },
        },
        "networksMetadata": {
          "mainnet": {
            "EIPS": {},
            "status": "unknown",
          },
        },
        "selectedNetworkClientId": "mainnet",
      },
      "NetworkEnablementController": {
        "enabledNetworkMap": {
          "bip122": {
            "bip122:000000000019d6689c085ae165831e93": true,
            "bip122:000000000933ea01ad0ee984209779ba": false,
            "bip122:00000000da84f2bafbbc53dee25a72ae": false,
            "bip122:00000008819873e925422c1ff0f99f7c": false,
            "bip122:regtest": false,
          },
          "eip155": {
            "0x1": true,
            "0x18c6": false,
            "0x2105": true,
            "0x279f": false,
            "0xaa36a7": false,
            "0xe705": false,
            "0xe708": true,
          },
          "solana": {
            "solana:4uhcVJyU9pJkvQyS88uRDiswHXSCkY3z": false,
            "solana:5eykt4UsFv8P8NJdTREpY1vzqKqZKvdp": true,
            "solana:EtWTRABZaYq6iMfeYKouRu166VU2xqa1": false,
          },
          "tron": {
            "tron:2494104990": false,
            "tron:3448148188": false,
            "tron:728126428": true,
          },
        },
      },
      "NotificationServicesController": {
        "isCheckingAccountsPresence": false,
        "isFeatureAnnouncementsEnabled": false,
        "isFetchingMetamaskNotifications": false,
        "isMetamaskNotificationsFeatureSeen": false,
        "isNotificationServicesEnabled": false,
        "isUpdatingMetamaskNotifications": false,
        "isUpdatingMetamaskNotificationsAccount": [],
        "metamaskNotificationsList": [],
        "metamaskNotificationsReadList": [],
        "subscriptionAccountsSeen": [],
      },
      "NotificationServicesPushController": {
        "fcmToken": "",
        "isPushEnabled": true,
        "isUpdatingFCMToken": false,
      },
      "PPOMController": {
        "storageMetadata": [],
        "versionInfo": [],
      },
      "PermissionController": {
        "subjects": {},
      },
      "PerpsController": {
        "accountState": null,
        "activeProvider": "hyperliquid",
        "connectionStatus": "disconnected",
        "depositInProgress": false,
        "hasPlacedFirstOrder": {
          "mainnet": false,
          "testnet": false,
        },
        "isEligible": false,
        "isFirstTimeUser": {
          "mainnet": true,
          "testnet": true,
        },
        "isTestnet": false,
        "lastDepositResult": null,
        "lastDepositTransactionId": null,
        "lastError": null,
        "lastUpdateTimestamp": 0,
        "lastWithdrawResult": null,
        "pendingOrders": [],
        "perpsBalances": {},
        "positions": [],
        "withdrawInProgress": false,
      },
      "PreferencesController": {
        "dismissSmartAccountSuggestionEnabled": false,
        "displayNftMedia": true,
        "featureFlags": {},
        "identities": {},
        "ipfsGateway": "https://dweb.link/ipfs/",
        "isIpfsGatewayEnabled": true,
        "isMultiAccountBalancesEnabled": true,
        "lostIdentities": {},
        "privacyMode": false,
        "securityAlertsEnabled": true,
        "selectedAddress": "",
        "showIncomingTransactions": {
          "0x1": true,
          "0x13881": true,
          "0x38": true,
          "0x5": true,
          "0x504": true,
          "0x505": true,
          "0x507": true,
          "0x531": true,
          "0x61": true,
          "0x64": true,
          "0x89": true,
          "0xa": true,
          "0xa869": true,
          "0xa86a": true,
          "0xaa36a7": true,
          "0xaa37dc": true,
          "0xe704": true,
          "0xe705": true,
          "0xe708": true,
          "0xfa": true,
          "0xfa2": true,
        },
        "showMultiRpcModal": false,
        "showTestNetworks": false,
        "smartAccountOptIn": true,
        "smartAccountOptInForAccounts": [],
        "smartTransactionsOptInStatus": true,
        "tokenNetworkFilter": {},
        "tokenSortConfig": {
          "key": "tokenFiatAmount",
          "order": "dsc",
          "sortCallback": "stringNumeric",
        },
        "useNftDetection": true,
        "useSafeChainsListValidation": true,
        "useTokenDetection": true,
        "useTransactionSimulations": true,
      },
      "RatesController": {
        "cryptocurrencies": [
          "btc",
          "sol",
        ],
        "fiatCurrency": "usd",
        "rates": {
          "btc": {
            "conversionDate": 0,
            "conversionRate": 0,
          },
          "sol": {
            "conversionDate": 0,
            "conversionRate": 0,
          },
        },
      },
      "RemoteFeatureFlagController": {
        "cacheTimestamp": 0,
        "remoteFeatureFlags": {},
      },
      "RewardsController": {
        "accounts": {},
        "activeAccount": null,
        "activeBoosts": {},
        "pointsEvents": {},
        "seasonStatuses": {},
        "seasons": {},
        "subscriptionReferralDetails": {},
        "subscriptions": {},
        "unlockedRewards": {},
<<<<<<< HEAD
=======
      },
      "SamplePetnamesController": {
        "namesByChainIdAndAddress": {},
>>>>>>> d5ca588d
      },
      "SeedlessOnboardingController": {
        "accessToken": false,
        "encryptedKeyringEncryptionKey": false,
        "encryptedSeedlessEncryptionKey": false,
        "metadataAccessToken": false,
        "nodeAuthTokens": [],
        "refreshToken": false,
        "revokeToken": false,
        "socialBackupsMetadata": [],
        "vault": false,
        "vaultEncryptionKey": false,
        "vaultEncryptionSalt": false,
      },
      "SelectedNetworkController": {
        "activeDappNetwork": null,
        "domains": {},
      },
      "SignatureController": {
        "signatureRequests": {},
        "unapprovedPersonalMsgCount": 0,
        "unapprovedPersonalMsgs": {},
        "unapprovedTypedMessages": {},
        "unapprovedTypedMessagesCount": 0,
      },
      "SmartTransactionsController": {
        "smartTransactionsState": {
          "fees": {
            "approvalTxFees": null,
            "tradeTxFees": null,
          },
          "feesByChainId": {
            "0x1": {
              "approvalTxFees": null,
              "tradeTxFees": null,
            },
            "0xaa36a7": {
              "approvalTxFees": null,
              "tradeTxFees": null,
            },
          },
          "liveness": true,
          "livenessByChainId": {
            "0x1": true,
            "0xaa36a7": true,
          },
          "smartTransactions": {
            "0x1": [],
          },
          "userOptIn": null,
          "userOptInV2": null,
        },
      },
      "SnapController": {
        "snapStates": {},
        "snaps": {},
        "unencryptedSnapStates": {},
      },
      "SnapInterfaceController": {
        "interfaces": {},
      },
      "SnapsRegistry": {
        "database": null,
        "databaseUnavailable": false,
        "lastUpdated": null,
      },
      "SubjectMetadataController": {
        "subjectMetadata": {},
      },
      "SwapsController": {
        "aggregatorMetadata": null,
        "aggregatorMetadataLastFetched": 0,
        "approvalTransaction": null,
        "chainCache": {
          "0x1": {
            "aggregatorMetadata": null,
            "aggregatorMetadataLastFetched": 0,
            "tokens": null,
            "tokensLastFetched": 0,
            "topAssets": null,
            "topAssetsLastFetched": 0,
          },
        },
        "error": {
          "description": null,
          "key": null,
        },
        "fetchParams": {
          "destinationToken": "",
          "slippage": 0,
          "sourceAmount": 0,
          "sourceToken": "",
          "walletAddress": "",
        },
        "fetchParamsMetaData": {
          "destinationTokenInfo": {
            "address": "",
            "decimals": 0,
            "symbol": "",
          },
          "networkClientId": "mainnet",
          "sourceTokenInfo": {
            "address": "",
            "decimals": 0,
            "symbol": "",
          },
        },
        "isInPolling": false,
        "pollingCyclesLeft": 3,
        "quoteRefreshSeconds": null,
        "quoteValues": {},
        "quotes": {},
        "quotesLastFetched": 0,
        "tokens": null,
        "tokensLastFetched": 0,
        "topAggId": null,
        "topAggSavings": null,
        "topAssets": null,
        "usedCustomGas": null,
        "usedGasEstimate": null,
      },
      "TokenBalancesController": {
        "tokenBalances": {},
      },
      "TokenListController": {
        "preventPollingOnNetworkRestart": false,
        "tokensChainsCache": {},
      },
      "TokenRatesController": {
        "marketData": {},
      },
      "TokenSearchDiscoveryController": {
        "lastSearchTimestamp": null,
        "recentSearches": [],
      },
      "TokenSearchDiscoveryDataController": {
        "swapsTokenAddressesByChainId": {},
        "tokenDisplayData": [],
      },
      "TransactionController": {
        "lastFetchedBlockNumbers": {},
        "methodData": {},
        "submitHistory": [],
        "transactionBatches": [],
        "transactions": [],
      },
      "UserStorageController": {
        "isAccountSyncingEnabled": true,
        "isBackupAndSyncEnabled": true,
        "isBackupAndSyncUpdateLoading": false,
        "isContactSyncingEnabled": true,
        "isContactSyncingInProgress": false,
      },
    },
  },
  "metaMetricsId": "6D796265-7374-4953-6D65-74616D61736B",
}
`;<|MERGE_RESOLUTION|>--- conflicted
+++ resolved
@@ -505,12 +505,9 @@
         "subscriptionReferralDetails": {},
         "subscriptions": {},
         "unlockedRewards": {},
-<<<<<<< HEAD
-=======
       },
       "SamplePetnamesController": {
         "namesByChainIdAndAddress": {},
->>>>>>> d5ca588d
       },
       "SeedlessOnboardingController": {
         "accessToken": true,
@@ -1193,12 +1190,9 @@
         "subscriptionReferralDetails": {},
         "subscriptions": {},
         "unlockedRewards": {},
-<<<<<<< HEAD
-=======
       },
       "SamplePetnamesController": {
         "namesByChainIdAndAddress": {},
->>>>>>> d5ca588d
       },
       "SeedlessOnboardingController": {
         "accessToken": false,
