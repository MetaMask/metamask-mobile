// Jest Snapshot v1, https://goo.gl/fbAQLP

exports[`logs :: generateStateLogs generates a valid json export 1`] = `
{
  "appVersion": "1",
  "buildNumber": "123",
  "engine": {
    "backgroundState": {
      "AccountTrackerController": {
        "accounts": {},
        "accountsByChainId": {
          "0x1": {},
        },
      },
      "AccountsController": {
        "internalAccounts": {
          "accounts": {},
          "selectedAccount": "",
        },
      },
      "AddressBookController": {
        "addressBook": {},
      },
      "ApprovalController": {
        "approvalFlows": [],
        "pendingApprovalCount": 0,
        "pendingApprovals": {},
      },
      "AuthenticationController": {
        "isSignedIn": false,
      },
      "BridgeController": {
        "bridgeFeatureFlags": {
          "extensionConfig": {
            "chains": {},
            "maxRefreshCount": 5,
            "refreshRate": 30000,
            "support": false,
          },
          "mobileConfig": {
            "chains": {},
            "maxRefreshCount": 5,
            "refreshRate": 30000,
            "support": false,
          },
        },
        "quoteFetchError": null,
        "quoteRequest": {
          "slippage": 0.5,
          "srcTokenAddress": "0x0000000000000000000000000000000000000000",
        },
        "quotes": [],
        "quotesInitialLoadTime": null,
        "quotesLastFetched": null,
        "quotesLoadingStatus": null,
        "quotesRefreshCount": 0,
      },
      "BridgeStatusController": {
        "txHistory": {},
      },
      "CronjobController": {
        "events": {},
        "jobs": {},
      },
      "CurrencyRateController": {
        "currencyRates": {
          "ETH": {
            "conversionDate": 0,
            "conversionRate": 0,
            "usdConversionRate": null,
          },
        },
        "currentCurrency": "usd",
      },
      "EarnController": {
        "lastUpdated": 0,
        "pooled_staking": {
          "exchangeRate": "1",
          "isEligible": false,
          "pooledStakes": {
            "account": "",
            "assets": "0",
            "exitRequests": [],
            "lifetimeRewards": "0",
          },
          "vaultApyAverages": {
            "oneDay": "0",
            "oneMonth": "0",
            "oneWeek": "0",
            "oneYear": "0",
            "sixMonths": "0",
            "threeMonths": "0",
          },
          "vaultDailyApys": [],
          "vaultMetadata": {
            "apy": "0",
            "capacity": "0",
            "feePercent": 0,
            "totalAssets": "0",
            "vaultAddress": "0x0000000000000000000000000000000000000000",
          },
        },
        "stablecoin_lending": {
          "vaults": [
            {
              "chainId": 0,
              "currentAPY": "0",
              "liquidity": "0",
              "name": "",
              "supply": "0",
              "symbol": "",
              "tokenAddress": "",
              "vaultAddress": "",
            },
          ],
        },
      },
      "GasFeeController": {
        "estimatedGasFeeTimeBounds": {},
        "gasEstimateType": "none",
        "gasFeeEstimates": {},
        "gasFeeEstimatesByChainId": {},
        "nonRPCGasFeeApisDisabled": false,
      },
      "KeyringController": {
        "keyrings": [
          "keyring1",
          "keyring2",
        ],
      },
      "LoggingController": {
        "logs": {},
      },
      "MultichainAssetsController": {
        "accountsAssets": {},
        "assetsMetadata": {},
      },
<<<<<<< HEAD
=======
      "MultichainAssetsRatesController": {
        "conversionRates": {},
      },
>>>>>>> f1910d80
      "MultichainBalancesController": {
        "balances": {},
      },
      "MultichainNetworkController": {
        "isEvmSelected": true,
        "multichainNetworkConfigurationsByChainId": {
          "bip122:000000000019d6689c085ae165831e93": {
            "chainId": "bip122:000000000019d6689c085ae165831e93",
            "isEvm": false,
            "name": "Bitcoin Mainnet",
            "nativeCurrency": "bip122:000000000019d6689c085ae165831e93/slip44:0",
          },
          "solana:5eykt4UsFv8P8NJdTREpY1vzqKqZKvdp": {
            "chainId": "solana:5eykt4UsFv8P8NJdTREpY1vzqKqZKvdp",
            "isEvm": false,
            "name": "Solana Mainnet",
            "nativeCurrency": "solana:5eykt4UsFv8P8NJdTREpY1vzqKqZKvdp/token:EPjFWdd5AufqSSqeM2qN1xzybapC8G4wEGGkZwyTDt1v",
          },
        },
        "selectedMultichainNetworkChainId": "solana:5eykt4UsFv8P8NJdTREpY1vzqKqZKvdp",
      },
<<<<<<< HEAD
=======
      "MultichainTransactionsController": {
        "nonEvmTransactions": {},
      },
>>>>>>> f1910d80
      "NetworkController": {
        "networkConfigurationsByChainId": {
          "0x1": {
            "blockExplorerUrls": [],
            "chainId": "0x1",
            "defaultRpcEndpointIndex": 0,
            "name": "Ethereum Mainnet",
            "nativeCurrency": "ETH",
            "rpcEndpoints": [
              {
                "networkClientId": "mainnet",
                "type": "infura",
                "url": "https://mainnet.infura.io/v3/{infuraProjectId}",
              },
            ],
          },
          "0xaa36a7": {
            "blockExplorerUrls": [],
            "chainId": "0xaa36a7",
            "defaultRpcEndpointIndex": 0,
            "name": "Sepolia",
            "nativeCurrency": "SepoliaETH",
            "rpcEndpoints": [
              {
                "networkClientId": "sepolia",
                "type": "infura",
                "url": "https://sepolia.infura.io/v3/{infuraProjectId}",
              },
            ],
          },
          "0xe705": {
            "blockExplorerUrls": [],
            "chainId": "0xe705",
            "defaultRpcEndpointIndex": 0,
            "name": "Linea Sepolia",
            "nativeCurrency": "LineaETH",
            "rpcEndpoints": [
              {
                "networkClientId": "linea-sepolia",
                "type": "infura",
                "url": "https://linea-sepolia.infura.io/v3/{infuraProjectId}",
              },
            ],
          },
          "0xe708": {
            "blockExplorerUrls": [],
            "chainId": "0xe708",
            "defaultRpcEndpointIndex": 0,
            "name": "Linea",
            "nativeCurrency": "ETH",
            "rpcEndpoints": [
              {
                "networkClientId": "linea-mainnet",
                "type": "infura",
                "url": "https://linea-mainnet.infura.io/v3/{infuraProjectId}",
              },
            ],
          },
        },
        "networksMetadata": {
          "mainnet": {
            "EIPS": {},
            "status": "unknown",
          },
        },
        "selectedNetworkClientId": "mainnet",
      },
      "NotificationServicesController": {
        "isCheckingAccountsPresence": false,
        "isFeatureAnnouncementsEnabled": false,
        "isFetchingMetamaskNotifications": false,
        "isMetamaskNotificationsFeatureSeen": false,
        "isNotificationServicesEnabled": false,
        "isUpdatingMetamaskNotifications": false,
        "isUpdatingMetamaskNotificationsAccount": [],
        "metamaskNotificationsList": [],
        "metamaskNotificationsReadList": [],
        "subscriptionAccountsSeen": [],
      },
      "NotificationServicesPushController": {
        "fcmToken": "",
        "isPushEnabled": true,
        "isUpdatingFCMToken": false,
      },
      "PPOMController": {
        "storageMetadata": [],
        "versionInfo": [],
      },
      "PermissionController": {
        "subjects": {},
      },
      "PreferencesController": {
        "displayNftMedia": true,
        "featureFlags": {},
        "identities": {},
        "ipfsGateway": "https://dweb.link/ipfs/",
        "isIpfsGatewayEnabled": true,
        "isMultiAccountBalancesEnabled": true,
        "lostIdentities": {},
        "privacyMode": false,
        "securityAlertsEnabled": true,
        "selectedAddress": "",
        "showIncomingTransactions": {
          "0x1": true,
          "0x13881": true,
          "0x38": true,
          "0x5": true,
          "0x504": true,
          "0x505": true,
          "0x507": true,
          "0x61": true,
          "0x64": true,
          "0x89": true,
          "0xa": true,
          "0xa869": true,
          "0xa86a": true,
          "0xaa36a7": true,
          "0xaa37dc": true,
          "0xe704": true,
          "0xe705": true,
          "0xe708": true,
          "0xfa": true,
          "0xfa2": true,
        },
        "showMultiRpcModal": false,
        "showTestNetworks": false,
        "smartTransactionsOptInStatus": true,
        "tokenNetworkFilter": {},
        "tokenSortConfig": {
          "key": "tokenFiatAmount",
          "order": "dsc",
          "sortCallback": "stringNumeric",
        },
        "useNftDetection": true,
        "useSafeChainsListValidation": true,
        "useTokenDetection": true,
        "useTransactionSimulations": true,
      },
      "RatesController": {
        "cryptocurrencies": [
          "btc",
          "sol",
        ],
        "fiatCurrency": "usd",
        "rates": {
          "btc": {
            "conversionDate": 0,
            "conversionRate": 0,
          },
          "sol": {
            "conversionDate": 0,
            "conversionRate": 0,
          },
        },
      },
      "RemoteFeatureFlagController": {
        "cacheTimestamp": 0,
        "remoteFeatureFlags": {},
      },
      "SelectedNetworkController": {
        "domains": {},
      },
      "SignatureController": {
        "signatureRequests": {},
        "unapprovedPersonalMsgCount": 0,
        "unapprovedPersonalMsgs": {},
        "unapprovedTypedMessages": {},
        "unapprovedTypedMessagesCount": 0,
      },
      "SmartTransactionsController": {
        "smartTransactionsState": {
          "fees": {
            "approvalTxFees": null,
            "tradeTxFees": null,
          },
          "feesByChainId": {
            "0x1": {
              "approvalTxFees": null,
              "tradeTxFees": null,
            },
            "0xaa36a7": {
              "approvalTxFees": null,
              "tradeTxFees": null,
            },
          },
          "liveness": true,
          "livenessByChainId": {
            "0x1": true,
            "0xaa36a7": true,
          },
          "smartTransactions": {
            "0x1": [],
          },
          "userOptIn": null,
          "userOptInV2": null,
        },
      },
      "SnapController": {
        "snapStates": {},
        "snaps": {},
        "unencryptedSnapStates": {},
      },
      "SnapInterfaceController": {
        "interfaces": {},
      },
      "SnapsRegistry": {
        "database": null,
        "databaseUnavailable": false,
        "lastUpdated": null,
      },
      "SubjectMetadataController": {
        "subjectMetadata": {},
      },
      "SwapsController": {
        "aggregatorMetadata": null,
        "aggregatorMetadataLastFetched": 0,
        "approvalTransaction": null,
        "chainCache": {
          "0x1": {
            "aggregatorMetadata": null,
            "aggregatorMetadataLastFetched": 0,
            "tokens": null,
            "tokensLastFetched": 0,
            "topAssets": null,
            "topAssetsLastFetched": 0,
          },
        },
        "error": {
          "description": null,
          "key": null,
        },
        "fetchParams": {
          "destinationToken": "",
          "slippage": 0,
          "sourceAmount": 0,
          "sourceToken": "",
          "walletAddress": "",
        },
        "fetchParamsMetaData": {
          "destinationTokenInfo": {
            "address": "",
            "decimals": 0,
            "symbol": "",
          },
          "networkClientId": "mainnet",
          "sourceTokenInfo": {
            "address": "",
            "decimals": 0,
            "symbol": "",
          },
        },
        "isInPolling": false,
        "pollingCyclesLeft": 3,
        "quoteRefreshSeconds": null,
        "quoteValues": {},
        "quotes": {},
        "quotesLastFetched": 0,
        "tokens": null,
        "tokensLastFetched": 0,
        "topAggId": null,
        "topAggSavings": null,
        "topAssets": null,
        "topAssetsLastFetched": 0,
        "usedCustomGas": null,
        "usedGasEstimate": null,
      },
      "TokenBalancesController": {
        "tokenBalances": {},
      },
      "TokenListController": {
        "preventPollingOnNetworkRestart": false,
        "tokenList": {},
        "tokensChainsCache": {},
      },
      "TokenRatesController": {
        "marketData": {},
      },
      "TokenSearchDiscoveryController": {
        "lastSearchTimestamp": null,
        "recentSearches": [],
      },
      "TransactionController": {
        "lastFetchedBlockNumbers": {},
        "methodData": {},
        "submitHistory": [],
        "transactions": [],
      },
      "UserStorageController": {
        "hasAccountSyncingSyncedAtLeastOnce": false,
        "isAccountSyncingInProgress": false,
        "isAccountSyncingReadyToBeDispatched": false,
        "isProfileSyncingEnabled": true,
        "isProfileSyncingUpdateLoading": false,
      },
    },
  },
  "metaMetricsId": "6D796265-7374-4953-6D65-74616D61736B",
}
`;<|MERGE_RESOLUTION|>--- conflicted
+++ resolved
@@ -135,12 +135,9 @@
         "accountsAssets": {},
         "assetsMetadata": {},
       },
-<<<<<<< HEAD
-=======
       "MultichainAssetsRatesController": {
         "conversionRates": {},
       },
->>>>>>> f1910d80
       "MultichainBalancesController": {
         "balances": {},
       },
@@ -162,12 +159,9 @@
         },
         "selectedMultichainNetworkChainId": "solana:5eykt4UsFv8P8NJdTREpY1vzqKqZKvdp",
       },
-<<<<<<< HEAD
-=======
       "MultichainTransactionsController": {
         "nonEvmTransactions": {},
       },
->>>>>>> f1910d80
       "NetworkController": {
         "networkConfigurationsByChainId": {
           "0x1": {
