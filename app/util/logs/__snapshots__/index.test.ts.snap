--- conflicted
+++ resolved
@@ -573,12 +573,9 @@
         "initialEnqueueCompleted": false,
         "syncQueue": {},
       },
-<<<<<<< HEAD
-=======
       "RampsController": {
         "geolocation": null,
       },
->>>>>>> adcb2c27
       "RemoteFeatureFlagController": {
         "cacheTimestamp": 0,
         "localOverrides": {},
@@ -1354,12 +1351,9 @@
         "initialEnqueueCompleted": false,
         "syncQueue": {},
       },
-<<<<<<< HEAD
-=======
       "RampsController": {
         "geolocation": null,
       },
->>>>>>> adcb2c27
       "RemoteFeatureFlagController": {
         "cacheTimestamp": 0,
         "localOverrides": {},
