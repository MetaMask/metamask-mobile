--- conflicted
+++ resolved
@@ -135,12 +135,9 @@
         "accountsAssets": {},
         "assetsMetadata": {},
       },
-<<<<<<< HEAD
-=======
       "MultichainAssetsRatesController": {
         "conversionRates": {},
       },
->>>>>>> 29f19cb2
       "MultichainBalancesController": {
         "balances": {},
       },
@@ -162,12 +159,9 @@
         },
         "selectedMultichainNetworkChainId": "solana:5eykt4UsFv8P8NJdTREpY1vzqKqZKvdp",
       },
-<<<<<<< HEAD
-=======
       "MultichainTransactionsController": {
         "nonEvmTransactions": {},
       },
->>>>>>> 29f19cb2
       "NetworkController": {
         "networkConfigurationsByChainId": {
           "0x1": {
