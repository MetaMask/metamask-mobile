--- conflicted
+++ resolved
@@ -93,19 +93,6 @@
                 "address": "",
                 "chainId": 0,
               },
-<<<<<<< HEAD
-=======
-            },
-          ],
-          "positions": [
-            {
-              "assets": "0",
-              "chainId": 0,
-              "id": "",
-              "marketAddress": "",
-              "marketId": "",
-              "protocol": "",
->>>>>>> 05d3e30f
             },
           ],
           "positions": [
@@ -118,9 +105,6 @@
               "protocol": "",
             },
           ],
-        },
-        "pooled_staking": {
-          "isEligible": false,
         },
         "pooled_staking": {
           "isEligible": false,
