--- conflicted
+++ resolved
@@ -43,10 +43,6 @@
         KeyringController: {
           keyrings: KeyringController.state.keyrings,
           isUnlocked: KeyringController.state.isUnlocked,
-<<<<<<< HEAD
-          keyringsMetadata: KeyringController.state.keyringsMetadata,
-=======
->>>>>>> bd91ac84
         },
       },
     },
