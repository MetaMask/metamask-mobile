--- conflicted
+++ resolved
@@ -490,8 +490,6 @@
 
     expect(result).toEqual(true);
   });
-<<<<<<< HEAD
-=======
 });
 
 describe('Activity utils :: filterByAddress', () => {
@@ -704,5 +702,4 @@
 
     expect(result).toEqual(true);
   });
->>>>>>> 8e7057fe
 });