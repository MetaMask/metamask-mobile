/* eslint-disable no-script-url */
import isLinkSafe from './linkCheck';

// Mock the phishing detection utils instead of Engine
jest.mock('./phishingDetection', () => ({
  getPhishingTestResult: jest.fn((origin) => {
    if (origin === 'http://phishing.com') return { result: true };
    return { result: false };
  }),
<<<<<<< HEAD
  isPhishingDetectionEnabled: jest.fn().mockReturnValue(true),
=======
>>>>>>> e7e252f0
  isProductSafetyDappScanningEnabled: jest.fn().mockReturnValue(false),
}));

jest.mock('../store', () => ({
  store: {
    getState: jest.fn(() => ({
      settings: { basicFunctionalityEnabled: true },
    })),
<<<<<<< HEAD
=======
  },
}));

jest.mock('../store', () => ({
  store: {
    getState: jest.fn(() => ({
      settings: { basicFunctionalityEnabled: true },
    })),
>>>>>>> e7e252f0
  },
}));

describe('linkCheck', () => {
  beforeEach(() => {
    jest.clearAllMocks();
  });

  it('should correctly check links for safety', () => {
    expect(isLinkSafe('example.com')).toEqual(false);
    expect(isLinkSafe('htps://ww.example.com/')).toEqual(false);
    expect(isLinkSafe('https://ww.example.com/')).toEqual(true);
    expect(isLinkSafe('http://example com/page?id=123')).toEqual(false);
    expect(isLinkSafe('https://www.example.com/')).toEqual(true);
    expect(isLinkSafe('http://phishing.com')).toEqual(false);
    expect(
      isLinkSafe(
        'https://metamask.app.link/send/pay-Contract-Address@chain-id/transfer?address=Receiver-Address&uint256=1e21',
      ),
    ).toEqual(false);

    expect(isLinkSafe('javascript:alert(1)')).toEqual(false);
    expect(isLinkSafe('j&Tab;avascript:alert(1);')).toEqual(false);
    expect(isLinkSafe('&Tab;javascript:alert(1);&tab;')).toEqual(false);
    expect(isLinkSafe('javas\x00cript:javascript:alert(1)')).toEqual(false);
    expect(isLinkSafe('javas\x07cript:javascript:alert(1)')).toEqual(false);
    expect(isLinkSafe('javas\x0Dcript:javascript:alert(1)')).toEqual(false);
    expect(isLinkSafe('javas\x0Acript:javascript:alert(1)')).toEqual(false);
    expect(isLinkSafe('javas\x08cript:javascript:alert(1)')).toEqual(false);
    expect(isLinkSafe('javas\x02cript:javascript:alert(1)')).toEqual(false);
    expect(isLinkSafe('javas\x03cript:javascript:alert(1)')).toEqual(false);
    expect(isLinkSafe('javas\x04cript:javascript:alert(1)')).toEqual(false);
    expect(isLinkSafe('javas\x01cript:javascript:alert(1)')).toEqual(false);
    expect(isLinkSafe('javas\x05cript:javascript:alert(1)')).toEqual(false);
    expect(isLinkSafe('javas\x0Bcript:javascript:alert(1)')).toEqual(false);
    expect(isLinkSafe('javas\x09cript:javascript:alert(1)')).toEqual(false);
    expect(isLinkSafe('javas\x06cript:javascript:alert(1)')).toEqual(false);
    expect(isLinkSafe('javas\x0Ccript:javascript:alert(1)')).toEqual(false);
  });
});<|MERGE_RESOLUTION|>--- conflicted
+++ resolved
@@ -7,10 +7,6 @@
     if (origin === 'http://phishing.com') return { result: true };
     return { result: false };
   }),
-<<<<<<< HEAD
-  isPhishingDetectionEnabled: jest.fn().mockReturnValue(true),
-=======
->>>>>>> e7e252f0
   isProductSafetyDappScanningEnabled: jest.fn().mockReturnValue(false),
 }));
 
@@ -19,8 +15,6 @@
     getState: jest.fn(() => ({
       settings: { basicFunctionalityEnabled: true },
     })),
-<<<<<<< HEAD
-=======
   },
 }));
 
@@ -29,7 +23,6 @@
     getState: jest.fn(() => ({
       settings: { basicFunctionalityEnabled: true },
     })),
->>>>>>> e7e252f0
   },
 }));
 
