--- conflicted
+++ resolved
@@ -1,20 +1,5 @@
 import isLinkSafe from './linkCheck';
 
-<<<<<<< HEAD
-jest.mock('../selectors/featureFlagController', () => ({
-  selectProductSafetyDappScanningEnabled: jest.fn().mockReturnValue(false),
-}));
-
-jest.mock('../core/Engine', () => ({
-  context: {
-    PhishingController: {
-      maybeUpdateState: jest.fn(),
-      test: jest.fn((origin: string) => {
-        if (origin === 'http://phishing.com') return { result: true };
-        return { result: false };
-      }),
-    },
-=======
 // Mock the phishing detection utils instead of Engine
 jest.mock('./phishingDetection', () => ({
   getPhishingTestResult: jest.fn((origin) => {
@@ -29,7 +14,6 @@
     getState: jest.fn(() => ({
       settings: { basicFunctionalityEnabled: true },
     })),
->>>>>>> 2ffc6ae9
   },
 }));
 
