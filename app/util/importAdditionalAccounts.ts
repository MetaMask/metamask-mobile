import Engine from '../core/Engine';
import { BNToHex } from '../util/number';
import Logger from '../util/Logger';
import ExtendedKeyringTypes from '../../app/constants/keyringTypes';
import type EthQuery from '@metamask/eth-query';
import type { BN } from 'ethereumjs-util';
import { Hex } from '@metamask/utils';
import { getGlobalEthQuery } from './networks/global-network';
import { trace, endTrace, TraceName, TraceOperation } from './trace';
import { getTraceTags } from './sentry/tags';
import { store } from '../store';
import { isMultichainAccountsState2Enabled } from '../multichain-accounts/remote-feature-flag';

const ZERO_BALANCE = '0x0';
const MAX = 20;

/**
 * Get an account balance from the network.
 * @param address - The account address
 * @param ethQuery - The EthQuery instance to use when asking the network
 */
const getBalance = async (address: string, ethQuery: EthQuery): Promise<Hex> =>
  new Promise((resolve, reject) => {
    ethQuery.getBalance(address, (error: Error, balance: BN) => {
      if (error) {
        reject(error);
        Logger.error(error);
      } else {
        const balanceHex = BNToHex(balance);
        resolve(balanceHex || ZERO_BALANCE);
      }
    });
  });

/**
 * Add additional accounts in the wallet based on balance
 */
export default async (maxAccounts: number = MAX, index: number = 0) => {
<<<<<<< HEAD
  const { KeyringController } = Engine.context;
  const ethQuery = getGlobalEthQuery();
=======
  if (isMultichainAccountsState2Enabled()) {
    // We're not running EVM discovery on its own if state 2 is enabled. The discovery
    // will be run on every account providers (EVM included) prior to that point.
    // See: Authentication.ts
    return;
  }

  try {
    const { KeyringController } = Engine.context;
    const ethQuery = getGlobalEthQuery();
>>>>>>> e19710c0

  trace({
    name: TraceName.EvmDiscoverAccounts,
    op: TraceOperation.DiscoverAccounts,
    tags: getTraceTags(store.getState()),
  });

  await KeyringController.withKeyring(
    { type: ExtendedKeyringTypes.hd, index },
    async ({ keyring }) => {
      for (let i = 0; i < maxAccounts; i++) {
        // TODO: Maybe refactor this and re-use the same function for HD account creation
        // to have tracing in one single place?
        trace({
          name: TraceName.CreateHdAccount,
          op: TraceOperation.CreateAccount,
          tags: {
            ...getTraceTags(store.getState()),
            discovery: true,
          },
        });
        const [newAccount] = await keyring.addAccounts(1);
        endTrace({
          name: TraceName.CreateHdAccount,
        });

        let newAccountBalance = ZERO_BALANCE;
        try {
          newAccountBalance = await getBalance(newAccount, ethQuery);
        } catch (error) {
          // Errors are gracefully handled so that `withKeyring`
          // will not rollback the primary keyring, and accounts
          // created in previous loop iterations will remain in place.
        }

        if (newAccountBalance === ZERO_BALANCE) {
          // remove extra zero balance account we just added and break the loop
          keyring.removeAccount?.(newAccount);
          break;
        }
      }
    },
  );
};<|MERGE_RESOLUTION|>--- conflicted
+++ resolved
@@ -36,10 +36,6 @@
  * Add additional accounts in the wallet based on balance
  */
 export default async (maxAccounts: number = MAX, index: number = 0) => {
-<<<<<<< HEAD
-  const { KeyringController } = Engine.context;
-  const ethQuery = getGlobalEthQuery();
-=======
   if (isMultichainAccountsState2Enabled()) {
     // We're not running EVM discovery on its own if state 2 is enabled. The discovery
     // will be run on every account providers (EVM included) prior to that point.
@@ -47,10 +43,8 @@
     return;
   }
 
-  try {
-    const { KeyringController } = Engine.context;
-    const ethQuery = getGlobalEthQuery();
->>>>>>> e19710c0
+  const { KeyringController } = Engine.context;
+  const ethQuery = getGlobalEthQuery();
 
   trace({
     name: TraceName.EvmDiscoverAccounts,
