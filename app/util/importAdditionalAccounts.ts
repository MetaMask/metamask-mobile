--- conflicted
+++ resolved
@@ -37,19 +37,11 @@
     const { KeyringController } = Engine.context;
     const ethQuery = getGlobalEthQuery();
 
-<<<<<<< HEAD
     await KeyringController.withKeyring(
-      { type: ExtendedKeyringTypes.hd },
-      async (primaryKeyring) => {
+      { type: ExtendedKeyringTypes.hd, index: 0 },
+      async ({ keyring }) => {
         for (let i = 0; i < MAX; i++) {
-          const [newAccount] = await primaryKeyring.addAccounts(1);
-=======
-  await KeyringController.withKeyring(
-    { type: ExtendedKeyringTypes.hd, index: 0 },
-    async ({ keyring }) => {
-      for (let i = 0; i < MAX; i++) {
-        const [newAccount] = await keyring.addAccounts(1);
->>>>>>> bb3bea34
+          const [newAccount] = await keyring.addAccounts(1);
 
           let newAccountBalance = ZERO_BALANCE;
           try {
@@ -60,24 +52,17 @@
             // created in previous loop iterations will remain in place.
           }
 
-<<<<<<< HEAD
           if (newAccountBalance === ZERO_BALANCE) {
             // remove extra zero balance account we just added and break the loop
-            primaryKeyring.removeAccount?.(newAccount);
+            keyring.removeAccount?.(newAccount);
             break;
           }
-=======
-        if (newAccountBalance === ZERO_BALANCE) {
-          // remove extra zero balance account we just added and break the loop
-          keyring.removeAccount?.(newAccount);
-          break;
->>>>>>> bb3bea34
         }
       },
     );
+  } finally {
     // We don't want to catch errors here, we let them bubble up to the caller
     // as we want to set `isAccountSyncingReadyToBeDispatched` to true either way
-  } finally {
     await setIsAccountSyncingReadyToBeDispatched(true);
   }
 };