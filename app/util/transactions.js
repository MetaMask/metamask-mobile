--- conflicted
+++ resolved
@@ -1,12 +1,7 @@
 import { addHexPrefix, toChecksumAddress, BN } from 'ethereumjs-util';
 import { rawEncode, rawDecode } from 'ethereumjs-abi';
 import Engine from '../core/Engine';
-<<<<<<< HEAD
-import { strings } from '../../locales/i18n';
-=======
 import I18n, { strings } from '../../locales/i18n';
-import contractMap from '@metamask/contract-metadata';
->>>>>>> 09a4ed48
 import { safeToChecksumAddress } from './address';
 import { util } from '@metamask/controllers';
 import { swapsUtils } from '@metamask/swaps-controller';
@@ -23,8 +18,6 @@
 } from './number';
 import AppConstants from '../core/AppConstants';
 import { isMainnetByChainId } from './networks';
-<<<<<<< HEAD
-=======
 import { addCurrencies, multiplyCurrencies, subtractCurrencies } from '../util/conversion-util';
 import { decGWEIToHexWEI, getValueFromWeiHex, formatETHFee } from '../util/conversions';
 import {
@@ -37,7 +30,6 @@
 } from '../util/confirm-tx';
 
 import humanizeDuration from 'humanize-duration';
->>>>>>> 09a4ed48
 
 const { SAI_ADDRESS } = AppConstants;
 
