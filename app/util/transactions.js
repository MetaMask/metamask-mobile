import { addHexPrefix, toChecksumAddress, BN } from 'ethereumjs-util';
import { rawEncode, rawDecode } from 'ethereumjs-abi';
import Engine from '../core/Engine';
import { strings } from '../../locales/i18n';
import contractMap from 'eth-contract-metadata';
import { safeToChecksumAddress } from './address';
import { util } from '@metamask/controllers';
<<<<<<< HEAD
import { hexToBN } from './number';
=======
import AppConstants from '../core/AppConstants';
const { SAI_ADDRESS } = AppConstants;
>>>>>>> bdf76416

export const TOKEN_METHOD_TRANSFER = 'transfer';
export const TOKEN_METHOD_APPROVE = 'approve';
export const TOKEN_METHOD_TRANSFER_FROM = 'transferfrom';
export const CONTRACT_METHOD_DEPLOY = 'deploy';
export const CONNEXT_METHOD_DEPOSIT = 'connextdeposit';

export const SEND_ETHER_ACTION_KEY = 'sentEther';
export const DEPLOY_CONTRACT_ACTION_KEY = 'deploy';
export const APPROVE_ACTION_KEY = 'approve';
export const SEND_TOKEN_ACTION_KEY = 'transfer';
export const TRANSFER_FROM_ACTION_KEY = 'transferfrom';
export const UNKNOWN_FUNCTION_KEY = 'unknownFunction';
export const SMART_CONTRACT_INTERACTION_ACTION_KEY = 'smartContractInteraction';
export const CONNEXT_DEPOSIT_ACTION_KEY = 'connextdeposit';

export const TRANSFER_FUNCTION_SIGNATURE = '0xa9059cbb';
export const TRANSFER_FROM_FUNCTION_SIGNATURE = '0x23b872dd';
export const APPROVE_FUNCTION_SIGNATURE = '0x095ea7b3';
export const CONNEXT_DEPOSIT = '0xea682e37';
export const CONTRACT_CREATION_SIGNATURE = '0x60a060405260046060527f48302e31';

export const TRANSACTION_TYPES = {
	PAYMENT_CHANNEL_DEPOSIT: 'payment_channel_deposit',
	PAYMENT_CHANNEL_WITHDRAW: 'payment_channel_withdraw',
	PAYMENT_CHANNEL_SENT: 'payment_channel_sent',
	PAYMENT_CHANNEL_RECEIVED: 'payment_channel_received',
	SENT: 'transaction_sent',
	SENT_TOKEN: 'transaction_sent_token',
	SENT_COLLECTIBLE: 'transaction_sent_collectible',
	RECEIVED: 'transaction_received',
	RECEIVED_TOKEN: 'transaction_received_token',
	RECEIVED_COLLECTIBLE: 'transaction_received_collectible',
	SITE_INTERACTION: 'transaction_site_interaction',
	APPROVE: 'transaction_approve'
};

/**
 * Utility class with the single responsibility
 * of caching CollectibleAddresses
 */
class CollectibleAddresses {
	static cache = {};
}

/**
 * Object containing all known action keys, to be used in transaction review
 */
const reviewActionKeys = {
	[SEND_TOKEN_ACTION_KEY]: strings('transactions.tx_review_transfer'),
	[SEND_ETHER_ACTION_KEY]: strings('transactions.tx_review_confirm'),
	[DEPLOY_CONTRACT_ACTION_KEY]: strings('transactions.tx_review_contract_deployment'),
	[TRANSFER_FROM_ACTION_KEY]: strings('transactions.tx_review_transfer_from'),
	[SMART_CONTRACT_INTERACTION_ACTION_KEY]: strings('transactions.tx_review_unknown'),
	[APPROVE_ACTION_KEY]: strings('transactions.tx_review_approve'),
	[CONNEXT_DEPOSIT_ACTION_KEY]: strings('transactions.tx_review_instant_payment_deposit')
};

/**
 * Object containing all known action keys, to be used in transactions list
 */
const actionKeys = {
	[SEND_TOKEN_ACTION_KEY]: strings('transactions.sent_tokens'),
	[TRANSFER_FROM_ACTION_KEY]: strings('transactions.sent_collectible'),
	[DEPLOY_CONTRACT_ACTION_KEY]: strings('transactions.contract_deploy'),
	[SMART_CONTRACT_INTERACTION_ACTION_KEY]: strings('transactions.smart_contract_interaction'),
	[APPROVE_ACTION_KEY]: strings('transactions.approve'),
	[CONNEXT_DEPOSIT_ACTION_KEY]: strings('transactions.instant_payment_deposit')
};

/**
 * Generates transfer data for specified method
 *
 * @param {String} type - Method to use to generate data
 * @param {Object} opts - Optional asset parameters
 * @returns {String} - String containing the generated transfer data
 */
export function generateTransferData(type, opts) {
	if (!type) {
		throw new Error('[transactions] type must be defined');
	}
	switch (type) {
		case 'transfer':
			if (!opts.toAddress || !opts.amount) {
				throw new Error(`[transactions] 'toAddress' and 'amount' must be defined for 'type' transfer`);
			}
			return (
				TRANSFER_FUNCTION_SIGNATURE +
				Array.prototype.map
					.call(rawEncode(['address', 'uint256'], [opts.toAddress, addHexPrefix(opts.amount)]), x =>
						('00' + x.toString(16)).slice(-2)
					)
					.join('')
			);
		case 'transferFrom':
			return (
				TRANSFER_FROM_FUNCTION_SIGNATURE +
				Array.prototype.map
					.call(
						rawEncode(
							['address', 'address', 'uint256'],
							[opts.fromAddress, opts.toAddress, addHexPrefix(opts.tokenId)]
						),
						x => ('00' + x.toString(16)).slice(-2)
					)
					.join('')
			);
	}
}

/**
 * Generates ERC20 approve data
 *
 * @param {object} opts - Object containing spender address and value
 * @returns {String} - String containing the generated approce data
 */
export function generateApproveData(opts) {
	if (!opts.spender || !opts.value) {
		throw new Error(`[transactions] 'spender' and 'value' must be defined for 'type' approve`);
	}
	return (
		APPROVE_FUNCTION_SIGNATURE +
		Array.prototype.map
			.call(rawEncode(['address', 'uint256'], [opts.spender, addHexPrefix(opts.value)]), x =>
				('00' + x.toString(16)).slice(-2)
			)
			.join('')
	);
}

/**
 * Decode transfer data for specified method data
 *
 * @param {String} type - Method to use to generate data
 * @param {String} data - Data to decode
 * @returns {Object} - Object containing the decoded transfer data
 */
export function decodeTransferData(type, data) {
	switch (type) {
		case 'transfer': {
			const encodedAddress = data.substr(10, 64);
			const encodedAmount = data.substr(74, 138);
			const bufferEncodedAddress = rawEncode(['address'], [addHexPrefix(encodedAddress)]);
			return [
				addHexPrefix(rawDecode(['address'], bufferEncodedAddress)[0]),
				parseInt(encodedAmount, 16).toString(),
				encodedAmount
			];
		}
		case 'transferFrom': {
			const encodedFromAddress = data.substr(10, 64);
			const encodedToAddress = data.substr(74, 64);
			const encodedTokenId = data.substr(138, 64);
			const bufferEncodedFromAddress = rawEncode(['address'], [addHexPrefix(encodedFromAddress)]);
			const bufferEncodedToAddress = rawEncode(['address'], [addHexPrefix(encodedToAddress)]);
			return [
				addHexPrefix(rawDecode(['address'], bufferEncodedFromAddress)[0]),
				addHexPrefix(rawDecode(['address'], bufferEncodedToAddress)[0]),
				parseInt(encodedTokenId, 16).toString()
			];
		}
	}
}

/**
 * Returns method data object for a transaction dat
 *
 * @param {string} data - Transaction data
 * @returns {object} - Method data object containing the name if is valid
 */
export async function getMethodData(data) {
	if (data.length < 10) return {};
	const fourByteSignature = data.substr(0, 10);
	if (fourByteSignature === TRANSFER_FUNCTION_SIGNATURE) {
		return { name: TOKEN_METHOD_TRANSFER };
	} else if (fourByteSignature === TRANSFER_FROM_FUNCTION_SIGNATURE) {
		return { name: TOKEN_METHOD_TRANSFER_FROM };
	} else if (fourByteSignature === APPROVE_FUNCTION_SIGNATURE) {
		return { name: TOKEN_METHOD_APPROVE };
	} else if (fourByteSignature === CONNEXT_DEPOSIT) {
		return { name: CONNEXT_METHOD_DEPOSIT };
	} else if (data.substr(0, 32) === CONTRACT_CREATION_SIGNATURE) {
		return { name: CONTRACT_METHOD_DEPLOY };
	}
	const { TransactionController } = Engine.context;
	// If it's a new method, use on-chain method registry
	try {
		const registryObject = await TransactionController.handleMethodData(fourByteSignature);
		if (registryObject) {
			return registryObject.parsedRegistryMethod;
		}
	} catch (e) {
		// Ignore and return empty object
	}
	return {};
}

/**
 * Returns wether the given address is a contract
 *
 * @param {string} address - Ethereum address
 * @returns {boolean} - Whether the given address is a contract
 */
export async function isSmartContractAddress(address) {
	if (!address) return false;
	address = toChecksumAddress(address);
	// If in contract map we don't need to cache it
	if (contractMap[address]) {
		return Promise.resolve(true);
	}
	const { TransactionController } = Engine.context;
	const code = address ? await TransactionController.query('getCode', [address]) : undefined;
	const isSmartContract = util.isSmartContractCode(code);
	return isSmartContract;
}

/**
 * Returns wether the given address is an ERC721 contract
 *
 * @param {string} address - Ethereum address
 * @param {string} tokenId - A possible collectible id
 * @returns {boolean} - Wether the given address is an ERC721 contract
 */
export async function isCollectibleAddress(address, tokenId) {
	const cache = CollectibleAddresses.cache[address];
	if (cache) {
		return Promise.resolve(cache);
	}
	const { AssetsContractController } = Engine.context;
	// Hack to know if the address is a collectible smart contract
	// for now this method is called from tx element so we have the respective 'tokenId'
	const ownerOf = await AssetsContractController.getOwnerOf(address, tokenId);
	const isCollectibleAddress = ownerOf && ownerOf !== '0x';
	CollectibleAddresses.cache[address] = isCollectibleAddress;
	return isCollectibleAddress;
}

/**
 * Returns corresponding transaction action key
 *
 * @param {object} transaction - Transaction object
 * @returns {string} - Corresponding transaction action key
 */
export async function getTransactionActionKey(transaction) {
	const { transaction: { data, to } = {} } = transaction;
	if (!to) return CONTRACT_METHOD_DEPLOY;
	let ret;
	// if data in transaction try to get method data
	if (data && data !== '0x') {
		const methodData = await getMethodData(data);
		const { name } = methodData;
		if (name) return name;
	}
	const toSmartContract =
		transaction.toSmartContract !== undefined ? transaction.toSmartContract : await isSmartContractAddress(to);
	if (toSmartContract) {
		// There is no data or unknown method data, if is smart contract
		ret = SMART_CONTRACT_INTERACTION_ACTION_KEY;
	} else {
		// If there is no data and no smart contract interaction
		ret = SEND_ETHER_ACTION_KEY;
	}
	return ret;
}

/**
 * Returns corresponding transaction type message to show in UI
 *
 * @param {object} tx - Transaction object
 * @param {string} selectedAddress - Current account public address
 * @param {bool} paymentChannelTransaction - Whether is a payment channel transaction
 * @returns {string} - Transaction type message
 */
export async function getActionKey(tx, selectedAddress, ticker, paymentChannelTransaction) {
	if (tx.isTransfer) {
		const selfSent = safeToChecksumAddress(tx.transaction.from) === selectedAddress;
		const translationKey = selfSent ? 'transactions.self_sent_unit' : 'transactions.received_unit';
		// Third party sending wrong token symbol
		if (tx.transferInformation.contractAddress === SAI_ADDRESS.toLowerCase()) tx.transferInformation.symbol = 'SAI';
		return strings(translationKey, { unit: tx.transferInformation.symbol });
	}

	const actionKey = await getTransactionActionKey(tx);

	if (actionKey === SEND_ETHER_ACTION_KEY) {
		ticker = paymentChannelTransaction ? strings('unit.sai') : ticker;
		const incoming = safeToChecksumAddress(tx.transaction.to) === selectedAddress;
		const selfSent = incoming && safeToChecksumAddress(tx.transaction.from) === selectedAddress;
		return incoming
			? selfSent
				? ticker
					? strings('transactions.self_sent_unit', { unit: ticker })
					: strings('transactions.self_sent_ether')
				: ticker
				? strings('transactions.received_unit', { unit: ticker })
				: strings('transactions.received_ether')
			: ticker
			? strings('transactions.sent_unit', { unit: ticker })
			: strings('transactions.sent_ether');
	}
	const transactionActionKey = actionKeys[actionKey];

	if (transactionActionKey) {
		return transactionActionKey;
	}

	return actionKey;
}

/**
 * Returns corresponding transaction function type
 *
 * @param {object} tx - Transaction object
 * @returns {string} - Transaction function type
 */
export async function getTransactionReviewActionKey(transaction) {
	const actionKey = await getTransactionActionKey({ transaction });
	const transactionReviewActionKey = reviewActionKeys[actionKey];
	if (transactionReviewActionKey) {
		return transactionReviewActionKey;
	}
	return actionKey;
}

/**
 * Returns corresponding ticker, defined or ETH
 *
 * @param {string} - Ticker
 * @returns {string} - Corresponding ticker or ETH
 */
export function getTicker(ticker) {
	return ticker || strings('unit.eth');
}

/**
 * Construct ETH asset object
 *
 * @param {string} ticker - Ticker
 * @returns {object} - ETH object
 */
export function getEther(ticker) {
	return {
		name: 'Ether',
		address: '',
		symbol: ticker || strings('unit.eth'),
		logo: '../images/eth-logo.png',
		isETH: true
	};
}

/**
 * Select the correct tx recipient name from available data
 *
 * @param {object} config
 * @param {object} config.addressBook - Object of address book entries
 * @param {string} config.network - network id
 * @param {string} config.toAddress - hex address of tx recipient
 * @param {object} config.identities - object of identities
 * @param {string} config.ensRecipient - name of ens recipient
 * @returns {string} - recipient name
 */
export function getTransactionToName({ addressBook, network, toAddress, identities, ensRecipient }) {
	if (ensRecipient) {
		return ensRecipient;
	}

	const networkAddressBook = addressBook[network];
	const checksummedToAddress = toChecksumAddress(toAddress);

	const transactionToName =
		(networkAddressBook &&
			networkAddressBook[checksummedToAddress] &&
			networkAddressBook[checksummedToAddress].name) ||
		(identities[checksummedToAddress] && identities[checksummedToAddress].name);

	return transactionToName;
}

/**
 * Validate transaction value for speed up or cancel transaction actions
 *
 * @param {object} transaction - Transaction object to validate
 * @param {string} rate - Rate to validate
 * @param {string} accounts - Map of accounts to information objects including balances
 * @returns {string} - Whether the balance is validated or not
 */
export function validateTransactionActionBalance(transaction, rate, accounts) {
	try {
		const checksummedFrom = safeToChecksumAddress(transaction.transaction.from);
		const balance = accounts[checksummedFrom].balance;
		return hexToBN(balance).lt(
			hexToBN(transaction.transaction.gasPrice)
				.mul(new BN(rate * 10))
				.div(new BN(10))
				.mul(hexToBN(transaction.transaction.gas))
				.add(hexToBN(transaction.transaction.value))
		);
	} catch (e) {
		return false;
	}
}

export function getNormalizedTxState(state) {
	return { ...state.transaction, ...state.transaction.transaction };
}

export function getActiveTabUrl({ browser = {} }) {
	return browser.tabs && browser.activeTab ? browser.tabs.find(({ id }) => id === browser.activeTab).url : '';
}<|MERGE_RESOLUTION|>--- conflicted
+++ resolved
@@ -5,12 +5,9 @@
 import contractMap from 'eth-contract-metadata';
 import { safeToChecksumAddress } from './address';
 import { util } from '@metamask/controllers';
-<<<<<<< HEAD
 import { hexToBN } from './number';
-=======
 import AppConstants from '../core/AppConstants';
 const { SAI_ADDRESS } = AppConstants;
->>>>>>> bdf76416
 
 export const TOKEN_METHOD_TRANSFER = 'transfer';
 export const TOKEN_METHOD_APPROVE = 'approve';
