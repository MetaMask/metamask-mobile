--- conflicted
+++ resolved
@@ -1,10 +1,3 @@
-<<<<<<< HEAD
-import '@formatjs/intl-relativetimeformat/polyfill';
-
-import { Web3Provider } from '@ethersproject/providers';
-import { toHex } from '@metamask/controller-utils';
-import { format, isSameDay, isSameYear, subDays } from 'date-fns';
-=======
 import dayjs, { Dayjs } from 'dayjs';
 import isYesterday from 'dayjs/plugin/isYesterday';
 import relativeTime from 'dayjs/plugin/relativeTime';
@@ -12,7 +5,6 @@
 import localeData from 'dayjs/plugin/localeData';
 import { Web3Provider } from '@ethersproject/providers';
 import { toHex } from '@metamask/controller-utils';
->>>>>>> 135aa342
 import BigNumber from 'bignumber.js';
 import { NotificationServicesController } from '@metamask/notification-services-controller';
 import Engine from '../../../core/Engine';
@@ -32,48 +24,6 @@
 
 const { UI } = NotificationServicesController;
 
-<<<<<<< HEAD
-function formatRelative(
-  date: Date,
-  currentDate: Date,
-  locale: string = 'en',
-): string {
-  const rtf = new Intl.RelativeTimeFormat(locale, { numeric: 'auto' });
-
-  const diffInSeconds = (date.getTime() - currentDate.getTime()) / 1000;
-  const diffInMinutes = diffInSeconds / 60;
-  const diffInHours = diffInMinutes / 60;
-  const diffInDays = diffInHours / 24;
-  const diffInMonths = diffInDays / 30;
-  const diffInYears = diffInMonths / 12;
-
-  if (Math.abs(diffInYears) >= 1) {
-    return rtf.format(Math.round(diffInYears), 'year');
-  } else if (Math.abs(diffInMonths) >= 1) {
-    return rtf.format(Math.round(diffInMonths), 'month');
-  } else if (Math.abs(diffInDays) >= 1) {
-    return rtf.format(Math.round(diffInDays), 'day');
-  } else if (Math.abs(diffInHours) >= 1) {
-    return rtf.format(Math.round(diffInHours), 'hour');
-  } else if (Math.abs(diffInMinutes) >= 1) {
-    return rtf.format(Math.round(diffInMinutes), 'minute');
-  } else {
-    return rtf.format(Math.round(diffInSeconds), 'second');
-  }
-}
-
-/**
- * Checks if a date is "yesterday" from the current date
- *
- * @param currentDate
- * @param dateToCheck
- * @returns boolean if dates were "yesterday"
- */
-const isYesterday = (currentDate: Date, dateToCheck: Date) => {
-  const yesterday = subDays(currentDate, 1);
-  return isSameDay(yesterday, dateToCheck);
-};
-=======
 export function formatRelative(
   date: Dayjs,
   currentDate: Dayjs,
@@ -85,7 +35,6 @@
   }
   return date.from(currentDate);
 }
->>>>>>> 135aa342
 
 /**
  * Formats a given date into different formats based on how much time has elapsed since that date.
@@ -108,13 +57,8 @@
   }
 
   // E.g. Yesterday
-<<<<<<< HEAD
-  if (isYesterday(currentDate, date)) {
-    return formatRelative(date, currentDate, I18n.locale);
-=======
   if (dayjs().add(-1, 'day').isYesterday()) {
     return formatRelative(dayjsDate, currentDate, I18n.locale);
->>>>>>> 135aa342
   }
 
   // E.g. 21 Oct
