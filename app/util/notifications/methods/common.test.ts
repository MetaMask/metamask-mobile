--- conflicted
+++ resolved
@@ -1,8 +1,4 @@
 import dayjs from 'dayjs';
-<<<<<<< HEAD
-import { FirebaseMessagingTypes } from '@react-native-firebase/messaging';
-=======
->>>>>>> 00a91cee
 import { formatMenuItemDate, parseNotification } from './common';
 import { strings } from '../../../../locales/i18n';
 import { FirebaseMessagingTypes } from '@react-native-firebase/messaging';
@@ -38,9 +34,5 @@
       duration: 5000,
     });
   });
-<<<<<<< HEAD
 });
 
-=======
-});
->>>>>>> 00a91cee
