--- conflicted
+++ resolved
@@ -151,24 +151,18 @@
       .spyOn(Selectors, 'selectIsUpdatingMetamaskNotificationsAccount')
       .mockReturnValue([]);
 
-<<<<<<< HEAD
     const selectIsMetamaskNotificationsEnabled = jest
-      .spyOn(Selectors, 'selectIsMetamaskNotificationsEnabled')
-=======
+      .spyOn(Selectors, 'selectIsMetamaskNotificationsEnabled');
       const isMetamaskNotificationsEnabled = jest
       .spyOn(Selectors,
         'selectIsMetamaskNotificationsEnabled',
       )
->>>>>>> b5fa3624
       .mockReturnValue(true);
 
     return {
       selectIsUpdatingMetamaskNotificationsAccount,
-<<<<<<< HEAD
       selectIsMetamaskNotificationsEnabled,
-=======
       isMetamaskNotificationsEnabled
->>>>>>> b5fa3624
     };
   }
 
