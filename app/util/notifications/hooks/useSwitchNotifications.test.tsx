--- conflicted
+++ resolved
@@ -1,11 +1,6 @@
 import { act } from '@testing-library/react-hooks';
 import { waitFor } from '@testing-library/react-native';
-<<<<<<< HEAD
-// eslint-disable-next-line import/no-namespace
-import * as I18nModule from '../../../../locales/i18n';
-=======
 import { strings } from '../../../../locales/i18n';
->>>>>>> f1910d80
 // eslint-disable-next-line import/no-namespace
 import * as Actions from '../../../actions/notification/helpers';
 // eslint-disable-next-line import/no-namespace
@@ -146,7 +141,6 @@
     );
     await waitFor(() => expect(mocks.mockListNotifications).toHaveBeenCalled());
   });
-<<<<<<< HEAD
 
   it('bails if notifications are not enabled', async () => {
     const { mocks } = await arrangeAct(true, (m) =>
@@ -196,57 +190,6 @@
       useFetchAccountNotifications(accounts),
     );
 
-=======
-
-  it('bails if notifications are not enabled', async () => {
-    const { mocks } = await arrangeAct(true, (m) =>
-      m.mockSelectIsEnabled.mockReturnValue(false),
-    );
-    await waitFor(() =>
-      expect(mocks.mockToggleFeatureAnnouncement).not.toHaveBeenCalledWith(
-        true,
-      ),
-    );
-    await waitFor(() =>
-      expect(mocks.mockListNotifications).not.toHaveBeenCalled(),
-    );
-  });
-});
-
-describe('useSwitchNotifications - useFetchAccountNotifications()', () => {
-  const arrangeMocks = () => {
-    const mockSelectIsUpdatingMetamaskNotificationsAccount = jest
-      .spyOn(Selectors, 'selectIsUpdatingMetamaskNotificationsAccount')
-      .mockReturnValue([]);
-
-    const mockSelectIsEnabled = jest
-      .spyOn(Selectors, 'selectIsMetamaskNotificationsEnabled')
-      .mockReturnValue(true);
-
-    const mockFetchAccountNotificationSettings = jest
-      .spyOn(Actions, 'fetchAccountNotificationSettings')
-      .mockResolvedValue({});
-
-    return {
-      mockFetchAccountNotificationSettings,
-      mockSelectIsEnabled,
-      mockSelectIsUpdatingMetamaskNotificationsAccount,
-    };
-  };
-
-  type Mocks = ReturnType<typeof arrangeMocks>;
-  const arrangeActCallback = async (
-    accounts: string[],
-    mutateMocks?: (m: Mocks) => void,
-  ) => {
-    // Arrange
-    const mocks = arrangeMocks();
-    mutateMocks?.(mocks);
-    const hook = renderHookWithProvider(() =>
-      useFetchAccountNotifications(accounts),
-    );
-
->>>>>>> f1910d80
     // Act
     await act(async () => {
       await hook.result.current.update(accounts);
@@ -395,7 +338,6 @@
     );
     await waitFor(() => expect(mocks.mockListNotifications).toHaveBeenCalled());
   });
-<<<<<<< HEAD
 
   it('deletes notifications for account', async () => {
     const addresses = ['0x123', '0x456'];
@@ -411,23 +353,6 @@
     await waitFor(() => expect(mocks.mockListNotifications).toHaveBeenCalled());
   });
 
-=======
-
-  it('deletes notifications for account', async () => {
-    const addresses = ['0x123', '0x456'];
-    const { mocks } = await arrangeAct(addresses, false);
-    await waitFor(() =>
-      expect(mocks.mockDeleteNotificationsForAccount).toHaveBeenCalledWith(
-        addresses,
-      ),
-    );
-    await waitFor(() =>
-      expect(mocks.mockCreateNotificationsForAccount).not.toHaveBeenCalled(),
-    );
-    await waitFor(() => expect(mocks.mockListNotifications).toHaveBeenCalled());
-  });
-
->>>>>>> f1910d80
   it('handles error during create notifications', async () => {
     const addresses = ['0x123', '0x456'];
     const errorMessage = 'Failed to create notifications';
@@ -482,13 +407,6 @@
     const mockSelectIsUpdatingMetamaskNotificationsAccount = jest
       .spyOn(Selectors, 'selectIsUpdatingMetamaskNotificationsAccount')
       .mockReturnValue([]);
-<<<<<<< HEAD
-
-    const mockStrings = jest
-      .spyOn(I18nModule, 'strings')
-      .mockReturnValue('Some Translation');
-=======
->>>>>>> f1910d80
 
     return {
       mockSelectIsUpdatingMetamaskNotifications,
@@ -496,10 +414,6 @@
       mockSelectIsMetaMaskPushNotificationsLoading,
       mockSelectIsMetaMaskPushNotificationsEnabled,
       mockSelectIsUpdatingMetamaskNotificationsAccount,
-<<<<<<< HEAD
-      mockStrings,
-=======
->>>>>>> f1910d80
     };
   };
 
@@ -517,114 +431,58 @@
   };
 
   it('returns disabling notifications text when notifications are being disabled', () => {
-<<<<<<< HEAD
-    const { hook, mocks } = arrangeAct((m) => {
-      m.mockSelectIsUpdatingMetamaskNotifications.mockReturnValue(true);
-      m.mockSelectIsMetamaskNotificationsEnabled.mockReturnValue(true);
-    });
-    expect(hook.result.current).toBeDefined();
-    expect(mocks.mockStrings).toHaveBeenCalledWith(
-      'app_settings.disabling_notifications',
-=======
     const { hook } = arrangeAct((m) => {
       m.mockSelectIsUpdatingMetamaskNotifications.mockReturnValue(true);
       m.mockSelectIsMetamaskNotificationsEnabled.mockReturnValue(true);
     });
     expect(hook.result.current).toBe(
       strings('app_settings.updating_notifications'),
->>>>>>> f1910d80
     );
   });
 
   it('returns enabling notifications text when notifications are being enabled', () => {
-<<<<<<< HEAD
-    const { hook, mocks } = arrangeAct((m) => {
-      m.mockSelectIsUpdatingMetamaskNotifications.mockReturnValue(true);
-      m.mockSelectIsMetamaskNotificationsEnabled.mockReturnValue(false);
-    });
-    expect(hook.result.current).toBeDefined();
-    expect(mocks.mockStrings).toHaveBeenCalledWith(
-      'app_settings.enabling_notifications',
-=======
     const { hook } = arrangeAct((m) => {
       m.mockSelectIsUpdatingMetamaskNotifications.mockReturnValue(true);
       m.mockSelectIsMetamaskNotificationsEnabled.mockReturnValue(false);
     });
     expect(hook.result.current).toBe(
       strings('app_settings.updating_notifications'),
->>>>>>> f1910d80
     );
   });
 
   it('returns disabling notifications text when push notifications are being disabled', () => {
-<<<<<<< HEAD
-    const { hook, mocks } = arrangeAct((m) => {
-      m.mockSelectIsMetaMaskPushNotificationsEnabled.mockReturnValue(true);
-      m.mockSelectIsMetaMaskPushNotificationsLoading.mockReturnValue(true);
-    });
-    expect(hook.result.current).toBeDefined();
-    expect(mocks.mockStrings).toHaveBeenCalledWith(
-      'app_settings.disabling_notifications',
-=======
     const { hook } = arrangeAct((m) => {
       m.mockSelectIsMetaMaskPushNotificationsEnabled.mockReturnValue(true);
       m.mockSelectIsMetaMaskPushNotificationsLoading.mockReturnValue(true);
     });
     expect(hook.result.current).toBe(
       strings('app_settings.updating_notifications'),
->>>>>>> f1910d80
     );
   });
 
   it('returns enabling notifications text when push notifications are being enabled', () => {
-<<<<<<< HEAD
-    const { hook, mocks } = arrangeAct((m) => {
-      m.mockSelectIsMetaMaskPushNotificationsEnabled.mockReturnValue(false);
-      m.mockSelectIsMetaMaskPushNotificationsLoading.mockReturnValue(true);
-    });
-    expect(hook.result.current).toBeDefined();
-    expect(mocks.mockStrings).toHaveBeenCalledWith(
-      'app_settings.enabling_notifications',
-=======
     const { hook } = arrangeAct((m) => {
       m.mockSelectIsMetaMaskPushNotificationsEnabled.mockReturnValue(false);
       m.mockSelectIsMetaMaskPushNotificationsLoading.mockReturnValue(true);
     });
     expect(hook.result.current).toBe(
       strings('app_settings.updating_notifications'),
->>>>>>> f1910d80
     );
   });
 
   it('returns updating account settings text when accounts are being updated', () => {
-<<<<<<< HEAD
-    const { hook, mocks } = arrangeAct((m) => {
-=======
     const { hook } = arrangeAct((m) => {
->>>>>>> f1910d80
       m.mockSelectIsUpdatingMetamaskNotificationsAccount.mockReturnValue([
         '0xAddr1',
       ]);
     });
-<<<<<<< HEAD
-    expect(hook.result.current).toBeDefined();
-    expect(mocks.mockStrings).toHaveBeenCalledWith(
-      'app_settings.updating_account_settings',
-=======
     expect(hook.result.current).toBe(
       strings('app_settings.updating_account_settings'),
->>>>>>> f1910d80
     );
   });
 
   it('returns undefined when no loading state is active', () => {
-<<<<<<< HEAD
-    const { mocks, hook } = arrangeAct();
-    expect(hook.result.current).toBeUndefined();
-    expect(mocks.mockStrings).not.toHaveBeenCalled();
-=======
     const { hook } = arrangeAct();
     expect(hook.result.current).toBeUndefined();
->>>>>>> f1910d80
   });
 });