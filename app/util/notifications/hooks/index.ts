--- conflicted
+++ resolved
@@ -7,14 +7,10 @@
   isNotificationsFeatureEnabled,
 } from '../../../util/notifications';
 import { Notification } from '../../../util/notifications/types';
-<<<<<<< HEAD
-
-=======
 import {
   TRIGGER_TYPES,
 } from  '../../../util/notifications/constants';
 import { Linking } from 'react-native';
->>>>>>> adfc7555
 
 const useNotificationHandler = (navigation: NavigationProp<ParamListBase>) => {
   const performActionBasedOnOpenedNotificationType = useCallback(
