import { useCallback, useEffect, useMemo, useState } from 'react';
import { useSelector } from 'react-redux';
import {
  assertIsFeatureEnabled,
  createNotificationsForAccount,
  deleteNotificationsForAccount,
  fetchAccountNotificationSettings,
  toggleFeatureAnnouncements,
} from '../../../actions/notification/helpers';

import { debounce } from 'lodash';
import {
  selectIsFeatureAnnouncementsEnabled,
  selectIsMetamaskNotificationsEnabled,
<<<<<<< HEAD
  selectIsMetaMaskPushNotificationsEnabled,
=======
>>>>>>> 77f2c760
  selectIsMetaMaskPushNotificationsLoading,
  selectIsUpdatingMetamaskNotifications,
  selectIsUpdatingMetamaskNotificationsAccount,
} from '../../../selectors/notifications';
import {
  useListNotifications,
  useEnableNotifications,
  useDisableNotifications,
} from './useNotifications';
import { isNotificationsFeatureEnabled } from '../constants';
import { strings } from '../../../../locales/i18n';

export function useNotificationsToggle() {
  const {
    enableNotifications,
    data,
    loading,
    error: enableError,
  } = useEnableNotifications({ nudgeEnablePush: false });
  const { disableNotifications, error: disableError } =
    useDisableNotifications();

  const switchNotifications = useCallback(
    async (val: boolean) => {
      assertIsFeatureEnabled();
      val ? await enableNotifications() : await disableNotifications();
    },
    [disableNotifications, enableNotifications],
  );

  return {
    switchNotifications,
    data,
    loading,
    error: enableError || disableError,
  };
}

export function useFeatureAnnouncementToggle() {
  const { listNotifications } = useListNotifications();
  const isEnabled = useSelector(selectIsMetamaskNotificationsEnabled);
  const data = useSelector(selectIsFeatureAnnouncementsEnabled);
  const switchFeatureAnnouncements = useCallback(
    async (val: boolean) => {
      assertIsFeatureEnabled();
      if (!isEnabled) {
        return;
      }

      await toggleFeatureAnnouncements(val);

      // Refetch notifications
      debounce(listNotifications)();
    },
    [isEnabled, listNotifications],
  );

  return {
    data,
    switchFeatureAnnouncements,
  };
}

export function useFetchAccountNotifications(accounts: string[]) {
  const accountsBeingUpdated = useSelector(
    selectIsUpdatingMetamaskNotificationsAccount,
  );
  const isEnabled = useSelector(selectIsMetamaskNotificationsEnabled);
  const [data, setData] = useState<Record<string, boolean>>({});
  const [loading, setLoading] = useState<boolean>(false);
  const [error, setError] = useState<string | null>(null);

  // Memoize the accounts array to avoid unnecessary re-fetching
  const jsonAccounts = useMemo(() => JSON.stringify(accounts), [accounts]);

  const update = useCallback(
    async (addresses: string[]) => {
      assertIsFeatureEnabled();
      if (!isEnabled) {
        return;
      }

      try {
        setLoading(true);
        setError(null);
        const res = await fetchAccountNotificationSettings(addresses);
        setData(res);
      } catch {
        setError('Failed to get account settings');
      } finally {
        setLoading(false);
      }
    },
    [isEnabled],
  );

  // Effect - async get if accounts are enabled/disabled
  useEffect(() => {
    if (!isEnabled || !isNotificationsFeatureEnabled()) {
      return;
    }
    const memoAccounts: string[] = JSON.parse(jsonAccounts);
    if (memoAccounts.length > 0) {
      update(memoAccounts);
    }
  }, [jsonAccounts, isEnabled, update]);

  return {
    data,
    initialLoading: loading,
    error,
    accountsBeingUpdated,
    update,
  };
}

export function useAccountNotificationsToggle() {
  const { listNotifications } = useListNotifications();
  const [loading, setLoading] = useState(false);
  const [error, setError] = useState<string | null>(null);

  const onToggle = useCallback(
    async (addresses: string[], state: boolean) => {
      setLoading(true);
      setError(null);

      try {
        if (state) {
          await createNotificationsForAccount(addresses);
        } else {
          await deleteNotificationsForAccount(addresses);
        }
      } catch (e) {
        const errorMessage =
          e instanceof Error ? e.message : JSON.stringify(e ?? '');
        setError(errorMessage);
      } finally {
        setLoading(false);
        // Refetch notifications
        debounce(listNotifications)();
      }
    },
    [listNotifications],
  );

  return {
    onToggle,
    error,
    loading,
  };
}

export function useSwitchNotificationLoadingText(): string | undefined {
  // Notification Settings
  const notificationsLoading = useSelector(
    selectIsUpdatingMetamaskNotifications,
  );
<<<<<<< HEAD
  const notificationEnabled = useSelector(selectIsMetamaskNotificationsEnabled);
=======
>>>>>>> 77f2c760

  // Push Notification Settings
  const pushNotificationsLoading = useSelector(
    selectIsMetaMaskPushNotificationsLoading,
  );
<<<<<<< HEAD
  const pushNotificationsEnabled = useSelector(
    selectIsMetaMaskPushNotificationsEnabled,
  );
=======
>>>>>>> 77f2c760

  const accountsLoading = useSelector(
    selectIsUpdatingMetamaskNotificationsAccount,
  );

  if (accountsLoading.length > 0) {
    return strings('app_settings.updating_account_settings');
<<<<<<< HEAD
  }

  if (pushNotificationsLoading) {
    return pushNotificationsEnabled
      ? strings('app_settings.disabling_notifications')
      : strings('app_settings.enabling_notifications');
  }

  if (notificationsLoading) {
    return notificationEnabled
      ? strings('app_settings.disabling_notifications')
      : strings('app_settings.enabling_notifications');
=======
>>>>>>> 77f2c760
  }

  if (notificationsLoading || pushNotificationsLoading) {
    return strings('app_settings.updating_notifications');
  }

  return undefined;
}<|MERGE_RESOLUTION|>--- conflicted
+++ resolved
@@ -12,10 +12,6 @@
 import {
   selectIsFeatureAnnouncementsEnabled,
   selectIsMetamaskNotificationsEnabled,
-<<<<<<< HEAD
-  selectIsMetaMaskPushNotificationsEnabled,
-=======
->>>>>>> 77f2c760
   selectIsMetaMaskPushNotificationsLoading,
   selectIsUpdatingMetamaskNotifications,
   selectIsUpdatingMetamaskNotificationsAccount,
@@ -173,21 +169,11 @@
   const notificationsLoading = useSelector(
     selectIsUpdatingMetamaskNotifications,
   );
-<<<<<<< HEAD
-  const notificationEnabled = useSelector(selectIsMetamaskNotificationsEnabled);
-=======
->>>>>>> 77f2c760
 
   // Push Notification Settings
   const pushNotificationsLoading = useSelector(
     selectIsMetaMaskPushNotificationsLoading,
   );
-<<<<<<< HEAD
-  const pushNotificationsEnabled = useSelector(
-    selectIsMetaMaskPushNotificationsEnabled,
-  );
-=======
->>>>>>> 77f2c760
 
   const accountsLoading = useSelector(
     selectIsUpdatingMetamaskNotificationsAccount,
@@ -195,21 +181,6 @@
 
   if (accountsLoading.length > 0) {
     return strings('app_settings.updating_account_settings');
-<<<<<<< HEAD
-  }
-
-  if (pushNotificationsLoading) {
-    return pushNotificationsEnabled
-      ? strings('app_settings.disabling_notifications')
-      : strings('app_settings.enabling_notifications');
-  }
-
-  if (notificationsLoading) {
-    return notificationEnabled
-      ? strings('app_settings.disabling_notifications')
-      : strings('app_settings.enabling_notifications');
-=======
->>>>>>> 77f2c760
   }
 
   if (notificationsLoading || pushNotificationsLoading) {
