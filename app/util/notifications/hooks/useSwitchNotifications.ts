/* eslint-disable @typescript-eslint/no-explicit-any */
/* eslint-disable import/prefer-default-export */
import { useState, useCallback, useEffect, useMemo } from 'react';
import { useSelector } from 'react-redux';

import { getErrorMessage } from '../../../util/errorHandling';
import {
  deleteOnChainTriggersByAccount,
  setFeatureAnnouncementsEnabled,
  updateOnChainTriggersByAccount,
} from '../../../actions/notification/helpers';
import { UseSwitchAccountNotificationsData } from './types';
import Engine from '../../../core/Engine';
<<<<<<< HEAD
=======
import { useDispatch, useSelector } from 'react-redux';
>>>>>>> b5fa3624
import {
  selectIsMetamaskNotificationsEnabled,
  selectIsUpdatingMetamaskNotificationsAccount,
} from '../../../selectors/notifications';
<<<<<<< HEAD

=======
import { updateAccountState } from '../../../core/redux/slices/notifications';
>>>>>>> b5fa3624
export function useSwitchNotifications() {
  const [loading, setLoading] = useState<boolean>(false);
  const [error, setError] = useState<string | null>(null);
  const resetStates = useCallback(() => {
    setLoading(false);
    setError(null);
  }, []);

  const switchFeatureAnnouncements = useCallback(
    async (state: boolean) => {
      resetStates();
      setLoading(true);

      try {
        const errorMessage = await setFeatureAnnouncementsEnabled(state);
        if (errorMessage) {
          setError(getErrorMessage(errorMessage));
        }
      } catch (e) {
        const errorMessage = getErrorMessage(e);
        setError(errorMessage);
      } finally {
        setLoading(false);
      }
    },
    [resetStates],
  );

  const switchAccountNotifications = useCallback(
    async (accounts: string[], state: boolean) => {
      resetStates();
      setLoading(true);

      try {
        let errorMessage: string | undefined;
        if (state) {
          errorMessage = await updateOnChainTriggersByAccount(accounts);
        } else {
          errorMessage = await deleteOnChainTriggersByAccount(accounts);
        }

        if (errorMessage) {
          setError(getErrorMessage(errorMessage));
        }
      } catch (e) {
        const errorMessage = getErrorMessage(e);
        setError(errorMessage);
      } finally {
        setLoading(false);
      }
    },
    [resetStates],
  );

  return {
    switchFeatureAnnouncements,
    switchAccountNotifications,
    loading,
    error,
  };
}

function useRefetchAccountSettings(isMetamaskNotificationsEnabled: boolean) {
  const getAccountSettings = useCallback(
    async (accounts: string[]): Promise<UseSwitchAccountNotificationsData> => {
      try {
        if (!isMetamaskNotificationsEnabled) {
          return {};
        }
        const result =
          await Engine.context.NotificationServicesController.checkAccountsPresence(
            accounts,
          );

        return result;
      } catch {
        return {};
      }
    },
    [isMetamaskNotificationsEnabled],
  );

  return getAccountSettings;
}

/**
 * Account Settings Hook.
 * Gets initial loading states, and returns enable/disable account states.
 * Also exposes an update() method so each switch can be manually updated.
 *
 * @param accounts the accounts we are checking to see if notifications are enabled/disabled
 * @returns props for settings page
 */
export function useAccountSettingsProps(accounts: string[]) {
  const accountsBeingUpdated = useSelector(
    selectIsUpdatingMetamaskNotificationsAccount,
  );
<<<<<<< HEAD

=======
>>>>>>> b5fa3624
  const isMetamaskNotificationsEnabled = useSelector(
    selectIsMetamaskNotificationsEnabled,
  );

  const fetchAccountSettings = useRefetchAccountSettings(
    isMetamaskNotificationsEnabled,
  );
  const [data, setData] = useState<UseSwitchAccountNotificationsData>({});
  const [loading, setLoading] = useState<boolean>(false);
  const [error, setError] = useState<string | null>(null);
  const dispatch = useDispatch();
  // Memoize the accounts array to avoid unnecessary re-fetching
  const memoizedAccounts = useMemo(() => accounts, [accounts]);

  // Effect - async get if accounts are enabled/disabled
  useEffect(() => {
    const fetchData = async () => {
      setLoading(true);
      setError(null);
      fetchAccountSettings(memoizedAccounts)
        .then((res: any) => setData(res))
        .catch((e: any) => {
          const errorMessage = getErrorMessage(e);
          setError(errorMessage);
        })
        .finally(() => {
          dispatch(updateAccountState(data));
          setLoading(false);
        });
    };
<<<<<<< HEAD

    isMetamaskNotificationsEnabled && fetchData();
  }, [fetchAccountSettings, isMetamaskNotificationsEnabled, memoizedAccounts]);
=======
    isMetamaskNotificationsEnabled && fetchData();
  }, [
    data,
    dispatch,
    fetchAccountSettings,
    isMetamaskNotificationsEnabled,
    memoizedAccounts,
  ]);
>>>>>>> b5fa3624

  return {
    data,
    initialLoading: loading,
    error,
    accountsBeingUpdated,
    update: fetchAccountSettings,
  };
}<|MERGE_RESOLUTION|>--- conflicted
+++ resolved
@@ -1,7 +1,7 @@
 /* eslint-disable @typescript-eslint/no-explicit-any */
 /* eslint-disable import/prefer-default-export */
 import { useState, useCallback, useEffect, useMemo } from 'react';
-import { useSelector } from 'react-redux';
+import { useSelector, useDispatch } from 'react-redux';
 
 import { getErrorMessage } from '../../../util/errorHandling';
 import {
@@ -11,19 +11,11 @@
 } from '../../../actions/notification/helpers';
 import { UseSwitchAccountNotificationsData } from './types';
 import Engine from '../../../core/Engine';
-<<<<<<< HEAD
-=======
-import { useDispatch, useSelector } from 'react-redux';
->>>>>>> b5fa3624
 import {
   selectIsMetamaskNotificationsEnabled,
   selectIsUpdatingMetamaskNotificationsAccount,
 } from '../../../selectors/notifications';
-<<<<<<< HEAD
-
-=======
 import { updateAccountState } from '../../../core/redux/slices/notifications';
->>>>>>> b5fa3624
 export function useSwitchNotifications() {
   const [loading, setLoading] = useState<boolean>(false);
   const [error, setError] = useState<string | null>(null);
@@ -121,10 +113,7 @@
   const accountsBeingUpdated = useSelector(
     selectIsUpdatingMetamaskNotificationsAccount,
   );
-<<<<<<< HEAD
 
-=======
->>>>>>> b5fa3624
   const isMetamaskNotificationsEnabled = useSelector(
     selectIsMetamaskNotificationsEnabled,
   );
@@ -155,11 +144,6 @@
           setLoading(false);
         });
     };
-<<<<<<< HEAD
-
-    isMetamaskNotificationsEnabled && fetchData();
-  }, [fetchAccountSettings, isMetamaskNotificationsEnabled, memoizedAccounts]);
-=======
     isMetamaskNotificationsEnabled && fetchData();
   }, [
     data,
@@ -168,7 +152,6 @@
     isMetamaskNotificationsEnabled,
     memoizedAccounts,
   ]);
->>>>>>> b5fa3624
 
   return {
     data,
