--- conflicted
+++ resolved
@@ -6,16 +6,12 @@
   AndroidChannel,
 } from '@notifee/react-native';
 
-<<<<<<< HEAD
-import { HandleNotificationCallback, LAUNCH_ACTIVITY, INotification as Notification, PressActionId } from '../types';
-=======
 import {
   HandleNotificationCallback,
   LAUNCH_ACTIVITY,
-  Notification,
+  INotification as Notification,
   PressActionId,
 } from '../types';
->>>>>>> 61866928
 
 import { Linking, Platform, Alert as NativeAlert } from 'react-native';
 import {
