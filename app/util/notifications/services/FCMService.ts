--- conflicted
+++ resolved
@@ -14,13 +14,8 @@
 import { JsonMap } from '../../../core/Analytics/MetaMetrics.types';
 
 async function getInitialNotification() {
-<<<<<<< HEAD
-  // I tried so many different approaches, but unable to @react-native-firebase to track the initial open intent from a push notification
-  // So using a custom native module that stores the intent and returns "similiar-ish" data to the RemoteMessage
-=======
   // Tried many different approaches, but @react-native-firebase setup is unable to hold and track the initial open intent from a push notification
   // Using a custom native module that stores the intent and returns "similiar-ish" data to the @react-native-firebase RemoteMessage
->>>>>>> ca5c30f0
   if (Platform.OS === 'android') {
     const { NotificationModule } = NativeModules;
     const remoteMessage: FirebaseMessagingTypes.RemoteMessage | null =
@@ -234,17 +229,6 @@
   onClickPushNotificationWhenAppSuspended = (
     deeplinkCallback: (deeplink?: string) => void,
   ) => {
-<<<<<<< HEAD
-    messaging().onNotificationOpenedApp((remoteMessage) => {
-      try {
-        analyticsTrackPushClickEvent(remoteMessage);
-        const deeplink = remoteMessage?.data?.deeplink?.toString();
-        deeplinkCallback(deeplink);
-      } catch {
-        // Do nothing
-      }
-    });
-=======
     try {
       messaging().onNotificationOpenedApp((remoteMessage) => {
         try {
@@ -258,7 +242,6 @@
     } catch {
       // Do nothing
     }
->>>>>>> ca5c30f0
   };
 }
 export default new FCMService();