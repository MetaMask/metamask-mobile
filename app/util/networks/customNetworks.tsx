import { CaipChainId, Hex } from '@metamask/utils';
import { toHex } from '@metamask/controller-utils';
import { CHAIN_IDS } from '@metamask/transaction-controller';
///: BEGIN:ONLY_INCLUDE_IF(keyring-snaps)
import { BtcScope, SolScope } from '@metamask/keyring-api';
///: END:ONLY_INCLUDE_IF

/* eslint-disable @typescript-eslint/no-require-imports, import/no-commonjs */
const InfuraKey = process.env.MM_INFURA_PROJECT_ID;
const infuraProjectId = InfuraKey === 'null' ? '' : InfuraKey;

export const QUICKNODE_ENDPOINT_URLS_BY_INFURA_NETWORK_NAME = {
  'ethereum-mainnet': () => process.env.QUICKNODE_MAINNET_URL,
  'linea-mainnet': () => process.env.QUICKNODE_LINEA_MAINNET_URL,
  'arbitrum-mainnet': () => process.env.QUICKNODE_ARBITRUM_URL,
  'avalanche-mainnet': () => process.env.QUICKNODE_AVALANCHE_URL,
  'optimism-mainnet': () => process.env.QUICKNODE_OPTIMISM_URL,
  'polygon-mainnet': () => process.env.QUICKNODE_POLYGON_URL,
  'base-mainnet': () => process.env.QUICKNODE_BASE_URL,
};

export function getFailoverUrlsForInfuraNetwork(
  infuraNetwork: keyof typeof QUICKNODE_ENDPOINT_URLS_BY_INFURA_NETWORK_NAME,
) {
  const url = QUICKNODE_ENDPOINT_URLS_BY_INFURA_NETWORK_NAME[infuraNetwork]();
  if (url) {
    return [url];
  }
  return [];
}

export const PopularList = [
  {
    chainId: toHex('43114'),
    nickname: 'Avalanche C-Chain',
    rpcUrl: `https://avalanche-mainnet.infura.io/v3/${infuraProjectId}`,
    failoverRpcUrls: getFailoverUrlsForInfuraNetwork('avalanche-mainnet'),
    ticker: 'AVAX',
    rpcPrefs: {
      blockExplorerUrl: 'https://snowtrace.io',
      imageUrl: 'AVAX',
      imageSource: require('../../images/avalanche.png'),
    },
  },
  {
    chainId: toHex('42161'),
    nickname: 'Arbitrum One',
    rpcUrl: `https://arbitrum-mainnet.infura.io/v3/${infuraProjectId}`,
    failoverRpcUrls: getFailoverUrlsForInfuraNetwork('arbitrum-mainnet'),
    ticker: 'ETH',
    rpcPrefs: {
      blockExplorerUrl: 'https://arbiscan.io',
      imageUrl: 'AETH',
      imageSource: require('../../images/arbitrum.png'),
    },
  },
  {
    chainId: toHex('56'),
    nickname: 'BNB Smart Chain Mainnet',
    rpcUrl: 'https://bsc-dataseed1.binance.org',
    ticker: 'BNB',
    warning: true,
    rpcPrefs: {
      blockExplorerUrl: 'https://bscscan.com',
      imageUrl: 'BNB',
      imageSource: require('../../images/binance.png'),
    },
  },
  {
    chainId: toHex('8453'),
    nickname: 'Base',
    rpcUrl: `https://base-mainnet.infura.io/v3/${infuraProjectId}`,
    failoverRpcUrls: getFailoverUrlsForInfuraNetwork('base-mainnet'),
    ticker: 'ETH',
    warning: true,
    rpcPrefs: {
      blockExplorerUrl: 'https://basescan.org',
      imageUrl: 'BASE',
      imageSource: require('../../images/base.png'),
    },
  },
  {
    chainId: toHex('10'),
    nickname: 'OP Mainnet',
    rpcUrl: `https://optimism-mainnet.infura.io/v3/${infuraProjectId}`,
    failoverRpcUrls: getFailoverUrlsForInfuraNetwork('optimism-mainnet'),
    ticker: 'ETH',
    rpcPrefs: {
      blockExplorerUrl: 'https://optimistic.etherscan.io',
      imageUrl: 'OPTIMISM',
      imageSource: require('../../images/optimism.png'),
    },
  },
  {
    chainId: toHex('11297108109'),
    nickname: 'Palm',
    rpcUrl: `https://palm-mainnet.infura.io/v3/${infuraProjectId}`,
    ticker: 'PALM',
    rpcPrefs: {
      blockExplorerUrl: 'https://explorer.palm.io',
      imageUrl: 'PALM',
      imageSource: require('../../images/palm.png'),
    },
  },
  {
    chainId: toHex('137'),
    nickname: 'Polygon Mainnet',
    rpcUrl: `https://polygon-mainnet.infura.io/v3/${infuraProjectId}`,
    failoverRpcUrls: getFailoverUrlsForInfuraNetwork('polygon-mainnet'),
    ticker: 'POL',
    rpcPrefs: {
      blockExplorerUrl: 'https://polygonscan.com',
      imageUrl: 'POL',
      imageSource: require('../../images/pol.png'),
    },
  },
  {
    chainId: toHex('324'),
    nickname: 'zkSync Mainnet',
    rpcUrl: `https://mainnet.era.zksync.io`,
    ticker: 'ETH',
    warning: true,
    rpcPrefs: {
      blockExplorerUrl: 'https://explorer.zksync.io/',
      imageUrl: 'ZK_SYNC',
      imageSource: require('../../images/zk-sync.png'),
    },
  },
  {
    chainId: toHex('1329'),
    nickname: 'Sei Network',
    rpcUrl: `https://sei-mainnet.infura.io/v3/${infuraProjectId}`,
    failoverRpcUrls: [],
    ticker: 'SEI',
    warning: true,
    rpcPrefs: {
      blockExplorerUrl: 'https://seitrace.com/',
      imageUrl: 'SEI',
      imageSource: require('../../images/sei.png'),
    },
  },
];

export const getNonEvmNetworkImageSourceByChainId = (chainId: CaipChainId) => {
  if (chainId === SolScope.Mainnet) {
    return require('../../images/solana-logo.png');
  }
  if (chainId === BtcScope.Mainnet) {
    return require('../../images/bitcoin-logo.png');
  }
  return undefined;
};

export const INFURA_TESTNET_CHAIN_IDS = {
  GOERLI: '0x5',
  LINEA_GOERLI: '0xe704',
  SEPOLIA: '0xaa36a7',
  HOODI: '0x88bb0',
  LINEA_SEPOLIA: '0xe705',
  AMOY: '0x13882',
  BASE_SEPOLIA: '0x14a34',
  OPTIMISM_SEPOLIA: '0xaa37dc',
  ARBITRUM_SEPOLIA: '0x66eee',
  PALM_TESTNET: '0x2a15c3083',
  AVALANCHE_TESTNET: '0xa869',
  CELO_TESTNET: '0xaef3',
  ZK_SYNC_ERA_TESTNET: '0x12c',
  BSC_TESTNET: '0x61',
  MANTA_SEPOLIA: '0x138b',
  OPBNB_TESTNET: '0x15eb',
  SCROLL_SEPOLIA: '0x8274f',
  UNICHAIN_SEPOLIA: '0x515',
} as const;

export const infuraChainIdsTestNets: string[] = [
  INFURA_TESTNET_CHAIN_IDS.GOERLI,
  INFURA_TESTNET_CHAIN_IDS.LINEA_GOERLI,
  INFURA_TESTNET_CHAIN_IDS.SEPOLIA,
  INFURA_TESTNET_CHAIN_IDS.HOODI,
  INFURA_TESTNET_CHAIN_IDS.LINEA_SEPOLIA,
  INFURA_TESTNET_CHAIN_IDS.AMOY,
  INFURA_TESTNET_CHAIN_IDS.BASE_SEPOLIA,
  INFURA_TESTNET_CHAIN_IDS.OPTIMISM_SEPOLIA,
  INFURA_TESTNET_CHAIN_IDS.ARBITRUM_SEPOLIA,
  INFURA_TESTNET_CHAIN_IDS.PALM_TESTNET,
  INFURA_TESTNET_CHAIN_IDS.AVALANCHE_TESTNET,
  INFURA_TESTNET_CHAIN_IDS.CELO_TESTNET,
  INFURA_TESTNET_CHAIN_IDS.ZK_SYNC_ERA_TESTNET,
  INFURA_TESTNET_CHAIN_IDS.BSC_TESTNET,
  INFURA_TESTNET_CHAIN_IDS.MANTA_SEPOLIA,
  INFURA_TESTNET_CHAIN_IDS.OPBNB_TESTNET,
  INFURA_TESTNET_CHAIN_IDS.SCROLL_SEPOLIA,
  INFURA_TESTNET_CHAIN_IDS.UNICHAIN_SEPOLIA,
];

export const allowedInfuraHosts = [
  // Ethereum
  'mainnet.infura.io',
  // Linea
  'linea-mainnet.infura.io',
  // Polygon
  'polygon-mainnet.infura.io',
  // Base
  'base-mainnet.infura.io',
  // Blast
  'blast-mainnet.infura.io',
  // Optimism
  'optimism-mainnet.infura.io',
  // Arbitrum
  'arbitrum-mainnet.infura.io',
  // Palm
  'palm-mainnet.infura.io',
  // Avalanche
  'avalanche-mainnet.infura.io',
  // Celo
  'celo-mainnet.infura.io',
  // ZKSync
  'zksync-mainnet.infura.io',
  // BSC
  'bsc-mainnet.infura.io',
  // Mantle
  'mantle-mainnet.infura.io',
  // OPBNB
  'opbnb-mainnet.infura.io',
  // Scroll
  'scroll-mainnet.infura.io',
];

/**
 * List of popularList will change in the future, removing networks from the list will lead to users not
 * seeing the logo of the network anymore.
 * We can keep this new list updated with any network removed from the popular list so we keep returning the logo of the network.
 */
export const UnpopularNetworkList = [
  {
    chainId: toHex('250'),
    nickname: 'Fantom Opera',
    rpcUrl: 'https://rpc.ftm.tools/',
    ticker: 'FTM',
    warning: true,
    rpcPrefs: {
      blockExplorerUrl: 'https://ftmscan.com',
      imageUrl: 'FTM',
      imageSource: require('../../images/fantom.png'),
    },
  },
  {
    chainId: toHex('1666600000'),
    nickname: 'Harmony Mainnet Shard 0',
    rpcUrl: 'https://api.harmony.one/',
    ticker: 'ONE',
    warning: true,
    rpcPrefs: {
      blockExplorerUrl: 'https://explorer.harmony.one',
      imageUrl: 'ONE',
      imageSource: require('../../images/harmony.png'),
    },
  },
];

export const NETWORK_CHAIN_ID: {
  readonly FLARE_MAINNET: '0xe';
  readonly SONGBIRD_TESTNET: '0x13';
  readonly APECHAIN_TESTNET: '0x8157';
  readonly APECHAIN_MAINNET: '0x8173';
  readonly GRAVITY_ALPHA_MAINNET: '0x659';
  readonly KAIA_MAINNET: '0x2019';
  readonly KAIA_KAIROS_TESTNET: '0x3e9';
  readonly SONEIUM_MAINNET: '0x74c';
  readonly SONEIUM_MINATO_TESTNET: '0x79a';
  readonly XRPLEVM_TESTNET: '0x161c28';
  readonly SEI_MAINNET: '0x531';
  readonly MATCHAIN_MAINNET: '0x2ba';
  readonly FLOW_MAINNET: '0x2eb';
  readonly LENS: '0xe8';
  readonly PLUME: '0x18232';
  readonly GENESYS: '0x407b';
  readonly KATANA: '0xb67d2';
  readonly SOPHON: '0xc3b8';
  readonly SOPHON_TESTNET: '0x1fa72e78';
  readonly BERACHAIN: '0x138de';
  readonly EDU: '0xa3c3';
  readonly ABSTRACT: '0xab5';
<<<<<<< HEAD
  readonly CHILIZ_MAINNET: '0x15b38';
=======
  readonly OMNI: '0xa6';
>>>>>>> 8dc93b38
} & typeof CHAIN_IDS = {
  FLARE_MAINNET: '0xe',
  SONGBIRD_TESTNET: '0x13',
  APECHAIN_TESTNET: '0x8157',
  APECHAIN_MAINNET: '0x8173',
  GRAVITY_ALPHA_MAINNET: '0x659',
  KAIA_MAINNET: '0x2019',
  KAIA_KAIROS_TESTNET: '0x3e9',
  SONEIUM_MAINNET: '0x74c',
  SONEIUM_MINATO_TESTNET: '0x79a',
  XRPLEVM_TESTNET: '0x161c28',
  SEI_MAINNET: '0x531',
  MATCHAIN_MAINNET: '0x2ba',
  FLOW_MAINNET: '0x2eb',
  LENS: '0xe8',
  PLUME: '0x18232',
  GENESYS: '0x407b',
  KATANA: '0xb67d2',
  SOPHON: '0xc3b8',
  SOPHON_TESTNET: '0x1fa72e78',
  BERACHAIN: '0x138de',
  EDU: '0xa3c3',
  ABSTRACT: '0xab5',
<<<<<<< HEAD
  CHILIZ_MAINNET: '0x15b38',
=======
  OMNI: '0xa6',
>>>>>>> 8dc93b38
  ...CHAIN_IDS,
};

/* eslint-disable @typescript-eslint/no-require-imports, import/no-commonjs */
export const CustomNetworkImgMapping: Record<Hex, string> = {
  [NETWORK_CHAIN_ID.FLARE_MAINNET]: require('../../images/flare-mainnet.png'),
  [NETWORK_CHAIN_ID.SONGBIRD_TESTNET]: require('../../images/songbird.png'),
  [NETWORK_CHAIN_ID.APECHAIN_TESTNET]: require('../../images/apechain.png'),
  [NETWORK_CHAIN_ID.APECHAIN_MAINNET]: require('../../images/apechain.png'),
  [NETWORK_CHAIN_ID.GRAVITY_ALPHA_MAINNET]: require('../../images/gravity.png'),
  [NETWORK_CHAIN_ID.LINEA_MAINNET]: require('../../images/linea-mainnet-logo.png'),
  [NETWORK_CHAIN_ID.KAIA_MAINNET]: require('../../images/kaia.png'),
  [NETWORK_CHAIN_ID.KAIA_KAIROS_TESTNET]: require('../../images/kaia.png'),
  [NETWORK_CHAIN_ID.SONEIUM_MINATO_TESTNET]: require('../../images/soneium.png'),
  [NETWORK_CHAIN_ID.SONEIUM_MAINNET]: require('../../images/soneium.png'),
  [NETWORK_CHAIN_ID.XRPLEVM_TESTNET]: require('../../images/xrplevm.png'),
  [NETWORK_CHAIN_ID.SEI_MAINNET]: require('../../images/sei.png'),
  [NETWORK_CHAIN_ID.MATCHAIN_MAINNET]: require('../../images/matchain.png'),
  [NETWORK_CHAIN_ID.FLOW_MAINNET]: require('../../images/flow.png'),
  [NETWORK_CHAIN_ID.LENS]: require('../../images/lens.png'),
  [NETWORK_CHAIN_ID.PLUME]: require('../../images/plume.png'),
  [NETWORK_CHAIN_ID.GENESYS]: require('../../images/genesys.png'),
  [NETWORK_CHAIN_ID.KATANA]: require('../../images/katana.png'),
  [NETWORK_CHAIN_ID.SOPHON]: require('../../images/sophon.png'),
  [NETWORK_CHAIN_ID.SOPHON_TESTNET]: require('../../images/sophon-testnet.png'),
  [NETWORK_CHAIN_ID.BERACHAIN]: require('../../images/berachain.png'),
  [NETWORK_CHAIN_ID.EDU]: require('../../images/edu.png'),
  [NETWORK_CHAIN_ID.ABSTRACT]: require('../../images/abstract.png'),
<<<<<<< HEAD
  [NETWORK_CHAIN_ID.CHILIZ_MAINNET]: require('../../images/chiliz.png'),
=======
  [NETWORK_CHAIN_ID.OMNI]: require('../../images/omni.png'),
>>>>>>> 8dc93b38
};<|MERGE_RESOLUTION|>--- conflicted
+++ resolved
@@ -281,11 +281,8 @@
   readonly BERACHAIN: '0x138de';
   readonly EDU: '0xa3c3';
   readonly ABSTRACT: '0xab5';
-<<<<<<< HEAD
   readonly CHILIZ_MAINNET: '0x15b38';
-=======
   readonly OMNI: '0xa6';
->>>>>>> 8dc93b38
 } & typeof CHAIN_IDS = {
   FLARE_MAINNET: '0xe',
   SONGBIRD_TESTNET: '0x13',
@@ -309,11 +306,8 @@
   BERACHAIN: '0x138de',
   EDU: '0xa3c3',
   ABSTRACT: '0xab5',
-<<<<<<< HEAD
   CHILIZ_MAINNET: '0x15b38',
-=======
   OMNI: '0xa6',
->>>>>>> 8dc93b38
   ...CHAIN_IDS,
 };
 
@@ -342,9 +336,6 @@
   [NETWORK_CHAIN_ID.BERACHAIN]: require('../../images/berachain.png'),
   [NETWORK_CHAIN_ID.EDU]: require('../../images/edu.png'),
   [NETWORK_CHAIN_ID.ABSTRACT]: require('../../images/abstract.png'),
-<<<<<<< HEAD
   [NETWORK_CHAIN_ID.CHILIZ_MAINNET]: require('../../images/chiliz.png'),
-=======
   [NETWORK_CHAIN_ID.OMNI]: require('../../images/omni.png'),
->>>>>>> 8dc93b38
 };