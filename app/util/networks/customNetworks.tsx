import { CaipChainId, Hex } from '@metamask/utils';
import { toHex } from '@metamask/controller-utils';
import { CHAIN_IDS } from '@metamask/transaction-controller';
///: BEGIN:ONLY_INCLUDE_IF(keyring-snaps)
import { BtcScope, SolScope } from '@metamask/keyring-api';
///: END:ONLY_INCLUDE_IF

/* eslint-disable @typescript-eslint/no-require-imports, import/no-commonjs */
const InfuraKey = process.env.MM_INFURA_PROJECT_ID;
const infuraProjectId = InfuraKey === 'null' ? '' : InfuraKey;

export const QUICKNODE_ENDPOINT_URLS_BY_INFURA_NETWORK_NAME = {
  'ethereum-mainnet': () => process.env.QUICKNODE_MAINNET_URL,
  'linea-mainnet': () => process.env.QUICKNODE_LINEA_MAINNET_URL,
  'arbitrum-mainnet': () => process.env.QUICKNODE_ARBITRUM_URL,
  'avalanche-mainnet': () => process.env.QUICKNODE_AVALANCHE_URL,
  'optimism-mainnet': () => process.env.QUICKNODE_OPTIMISM_URL,
  'polygon-mainnet': () => process.env.QUICKNODE_POLYGON_URL,
  'base-mainnet': () => process.env.QUICKNODE_BASE_URL,
};

export function getFailoverUrlsForInfuraNetwork(
  infuraNetwork: keyof typeof QUICKNODE_ENDPOINT_URLS_BY_INFURA_NETWORK_NAME,
) {
  const url = QUICKNODE_ENDPOINT_URLS_BY_INFURA_NETWORK_NAME[infuraNetwork]();
  if (url) {
    return [url];
  }
  return [];
}

export const PopularList = [
  {
    chainId: toHex('43114'),
    nickname: 'Avalanche C-Chain',
    rpcUrl: `https://avalanche-mainnet.infura.io/v3/${infuraProjectId}`,
    failoverRpcUrls: getFailoverUrlsForInfuraNetwork('avalanche-mainnet'),
    ticker: 'AVAX',
    rpcPrefs: {
      blockExplorerUrl: 'https://snowtrace.io',
      imageUrl: 'AVAX',
      imageSource: require('../../images/avalanche.png'),
    },
  },
  {
    chainId: toHex('42161'),
    nickname: 'Arbitrum One',
    rpcUrl: `https://arbitrum-mainnet.infura.io/v3/${infuraProjectId}`,
    failoverRpcUrls: getFailoverUrlsForInfuraNetwork('arbitrum-mainnet'),
    ticker: 'ETH',
    rpcPrefs: {
      blockExplorerUrl: 'https://arbiscan.io',
      imageUrl: 'AETH',
      imageSource: require('../../images/arbitrum.png'),
    },
  },
  {
    chainId: toHex('56'),
    nickname: 'BNB Smart Chain Mainnet',
    rpcUrl: 'https://bsc-dataseed1.binance.org',
    ticker: 'BNB',
    warning: true,
    rpcPrefs: {
      blockExplorerUrl: 'https://bscscan.com',
      imageUrl: 'BNB',
      imageSource: require('../../images/binance.png'),
    },
  },
  {
    chainId: toHex('8453'),
    nickname: 'Base',
    rpcUrl: `https://base-mainnet.infura.io/v3/${infuraProjectId}`,
    failoverRpcUrls: getFailoverUrlsForInfuraNetwork('base-mainnet'),
    ticker: 'ETH',
    warning: true,
    rpcPrefs: {
      blockExplorerUrl: 'https://basescan.org',
      imageUrl: 'BASE',
      imageSource: require('../../images/base.png'),
    },
  },
  {
    chainId: toHex('10'),
    nickname: 'OP Mainnet',
    rpcUrl: `https://optimism-mainnet.infura.io/v3/${infuraProjectId}`,
    failoverRpcUrls: getFailoverUrlsForInfuraNetwork('optimism-mainnet'),
    ticker: 'ETH',
    rpcPrefs: {
      blockExplorerUrl: 'https://optimistic.etherscan.io',
      imageUrl: 'OPTIMISM',
      imageSource: require('../../images/optimism.png'),
    },
  },
  {
    chainId: toHex('11297108109'),
    nickname: 'Palm',
    rpcUrl: `https://palm-mainnet.infura.io/v3/${infuraProjectId}`,
    ticker: 'PALM',
    rpcPrefs: {
      blockExplorerUrl: 'https://explorer.palm.io',
      imageUrl: 'PALM',
      imageSource: require('../../images/palm.png'),
    },
  },
  {
    chainId: toHex('137'),
    nickname: 'Polygon Mainnet',
    rpcUrl: `https://polygon-mainnet.infura.io/v3/${infuraProjectId}`,
    failoverRpcUrls: getFailoverUrlsForInfuraNetwork('polygon-mainnet'),
    ticker: 'POL',
    rpcPrefs: {
      blockExplorerUrl: 'https://polygonscan.com',
      imageUrl: 'POL',
      imageSource: require('../../images/pol.png'),
    },
  },
  {
    chainId: toHex('324'),
    nickname: 'zkSync Mainnet',
    rpcUrl: `https://mainnet.era.zksync.io`,
    ticker: 'ETH',
    warning: true,
    rpcPrefs: {
      blockExplorerUrl: 'https://explorer.zksync.io/',
      imageUrl: 'ZK_SYNC',
      imageSource: require('../../images/zk-sync.png'),
    },
  },
  {
    chainId: toHex('1329'),
    nickname: 'Sei Network',
    rpcUrl: `https://sei-mainnet.infura.io/v3/${infuraProjectId}`,
    failoverRpcUrls: [],
    ticker: 'SEI',
    warning: true,
    rpcPrefs: {
      blockExplorerUrl: 'https://seitrace.com/',
      imageUrl: 'SEI',
      imageSource: require('../../images/sei.png'),
    },
  },
];

export const getNonEvmNetworkImageSourceByChainId = (chainId: CaipChainId) => {
  if (chainId === SolScope.Mainnet) {
    return require('../../images/solana-logo.png');
  }
  if (chainId === BtcScope.Mainnet) {
    return require('../../images/bitcoin-logo.png');
  }
  return undefined;
};

export const INFURA_TESTNET_CHAIN_IDS = {
  GOERLI: '0x5',
  LINEA_GOERLI: '0xe704',
  SEPOLIA: '0xaa36a7',
  HOODI: '0x88bb0',
  LINEA_SEPOLIA: '0xe705',
  AMOY: '0x13882',
  BASE_SEPOLIA: '0x14a34',
  OPTIMISM_SEPOLIA: '0xaa37dc',
  ARBITRUM_SEPOLIA: '0x66eee',
  PALM_TESTNET: '0x2a15c3083',
  AVALANCHE_TESTNET: '0xa869',
  CELO_TESTNET: '0xaef3',
  ZK_SYNC_ERA_TESTNET: '0x12c',
  BSC_TESTNET: '0x61',
  MANTA_SEPOLIA: '0x138b',
  OPBNB_TESTNET: '0x15eb',
  SCROLL_SEPOLIA: '0x8274f',
  UNICHAIN_SEPOLIA: '0x515',
} as const;

export const infuraChainIdsTestNets: string[] = [
  INFURA_TESTNET_CHAIN_IDS.GOERLI,
  INFURA_TESTNET_CHAIN_IDS.LINEA_GOERLI,
  INFURA_TESTNET_CHAIN_IDS.SEPOLIA,
  INFURA_TESTNET_CHAIN_IDS.HOODI,
  INFURA_TESTNET_CHAIN_IDS.LINEA_SEPOLIA,
  INFURA_TESTNET_CHAIN_IDS.AMOY,
  INFURA_TESTNET_CHAIN_IDS.BASE_SEPOLIA,
  INFURA_TESTNET_CHAIN_IDS.OPTIMISM_SEPOLIA,
  INFURA_TESTNET_CHAIN_IDS.ARBITRUM_SEPOLIA,
  INFURA_TESTNET_CHAIN_IDS.PALM_TESTNET,
  INFURA_TESTNET_CHAIN_IDS.AVALANCHE_TESTNET,
  INFURA_TESTNET_CHAIN_IDS.CELO_TESTNET,
  INFURA_TESTNET_CHAIN_IDS.ZK_SYNC_ERA_TESTNET,
  INFURA_TESTNET_CHAIN_IDS.BSC_TESTNET,
  INFURA_TESTNET_CHAIN_IDS.MANTA_SEPOLIA,
  INFURA_TESTNET_CHAIN_IDS.OPBNB_TESTNET,
  INFURA_TESTNET_CHAIN_IDS.SCROLL_SEPOLIA,
  INFURA_TESTNET_CHAIN_IDS.UNICHAIN_SEPOLIA,
];

export const allowedInfuraHosts = [
  // Ethereum
  'mainnet.infura.io',
  // Linea
  'linea-mainnet.infura.io',
  // Polygon
  'polygon-mainnet.infura.io',
  // Base
  'base-mainnet.infura.io',
  // Blast
  'blast-mainnet.infura.io',
  // Optimism
  'optimism-mainnet.infura.io',
  // Arbitrum
  'arbitrum-mainnet.infura.io',
  // Palm
  'palm-mainnet.infura.io',
  // Avalanche
  'avalanche-mainnet.infura.io',
  // Celo
  'celo-mainnet.infura.io',
  // ZKSync
  'zksync-mainnet.infura.io',
  // BSC
  'bsc-mainnet.infura.io',
  // Mantle
  'mantle-mainnet.infura.io',
  // OPBNB
  'opbnb-mainnet.infura.io',
  // Scroll
  'scroll-mainnet.infura.io',
];

/**
 * List of popularList will change in the future, removing networks from the list will lead to users not
 * seeing the logo of the network anymore.
 * We can keep this new list updated with any network removed from the popular list so we keep returning the logo of the network.
 */
export const UnpopularNetworkList = [
  {
    chainId: toHex('250'),
    nickname: 'Fantom Opera',
    rpcUrl: 'https://rpc.ftm.tools/',
    ticker: 'FTM',
    warning: true,
    rpcPrefs: {
      blockExplorerUrl: 'https://ftmscan.com',
      imageUrl: 'FTM',
      imageSource: require('../../images/fantom.png'),
    },
  },
  {
    chainId: toHex('1666600000'),
    nickname: 'Harmony Mainnet Shard 0',
    rpcUrl: 'https://api.harmony.one/',
    ticker: 'ONE',
    warning: true,
    rpcPrefs: {
      blockExplorerUrl: 'https://explorer.harmony.one',
      imageUrl: 'ONE',
      imageSource: require('../../images/harmony.png'),
    },
  },
];

export const NETWORK_CHAIN_ID: {
  readonly FLARE_MAINNET: '0xe';
  readonly SONGBIRD_TESTNET: '0x13';
  readonly APECHAIN_TESTNET: '0x8157';
  readonly APECHAIN_MAINNET: '0x8173';
  readonly GRAVITY_ALPHA_MAINNET: '0x659';
  readonly KAIA_MAINNET: '0x2019';
  readonly KAIA_KAIROS_TESTNET: '0x3e9';
  readonly SONEIUM_MAINNET: '0x74c';
  readonly SONEIUM_MINATO_TESTNET: '0x79a';
  readonly XRPLEVM_TESTNET: '0x161c28';
  readonly SEI_MAINNET: '0x531';
  readonly MATCHAIN_MAINNET: '0x2ba';
  readonly FLOW_MAINNET: '0x2eb';
  readonly LENS: '0xe8';
  readonly PLUME: '0x18232';
  readonly GENESYS: '0x407b';
  readonly KATANA: '0xb67d2';
  readonly SOPHON: '0xc3b8';
  readonly SOPHON_TESTNET: '0x1fa72e78';
  readonly BERACHAIN: '0x138de';
  readonly EDU: '0xa3c3';
<<<<<<< HEAD
=======
  readonly ABSTRACT: '0xab5';
  readonly OMNI: '0xa6';
  readonly XRPLEVM: '0x15f900';
>>>>>>> 05d3e30f
} & typeof CHAIN_IDS = {
  FLARE_MAINNET: '0xe',
  SONGBIRD_TESTNET: '0x13',
  APECHAIN_TESTNET: '0x8157',
  APECHAIN_MAINNET: '0x8173',
  GRAVITY_ALPHA_MAINNET: '0x659',
  KAIA_MAINNET: '0x2019',
  KAIA_KAIROS_TESTNET: '0x3e9',
  SONEIUM_MAINNET: '0x74c',
  SONEIUM_MINATO_TESTNET: '0x79a',
  XRPLEVM_TESTNET: '0x161c28',
  SEI_MAINNET: '0x531',
  MATCHAIN_MAINNET: '0x2ba',
  FLOW_MAINNET: '0x2eb',
  LENS: '0xe8',
  PLUME: '0x18232',
  GENESYS: '0x407b',
  KATANA: '0xb67d2',
  SOPHON: '0xc3b8',
  SOPHON_TESTNET: '0x1fa72e78',
  BERACHAIN: '0x138de',
  EDU: '0xa3c3',
<<<<<<< HEAD
=======
  ABSTRACT: '0xab5',
  OMNI: '0xa6',
  XRPLEVM: '0x15f900',
>>>>>>> 05d3e30f
  ...CHAIN_IDS,
};

/* eslint-disable @typescript-eslint/no-require-imports, import/no-commonjs */
export const CustomNetworkImgMapping: Record<Hex, string> = {
  [NETWORK_CHAIN_ID.FLARE_MAINNET]: require('../../images/flare-mainnet.png'),
  [NETWORK_CHAIN_ID.SONGBIRD_TESTNET]: require('../../images/songbird.png'),
  [NETWORK_CHAIN_ID.APECHAIN_TESTNET]: require('../../images/apechain.png'),
  [NETWORK_CHAIN_ID.APECHAIN_MAINNET]: require('../../images/apechain.png'),
  [NETWORK_CHAIN_ID.GRAVITY_ALPHA_MAINNET]: require('../../images/gravity.png'),
  [NETWORK_CHAIN_ID.LINEA_MAINNET]: require('../../images/linea-mainnet-logo.png'),
  [NETWORK_CHAIN_ID.KAIA_MAINNET]: require('../../images/kaia.png'),
  [NETWORK_CHAIN_ID.KAIA_KAIROS_TESTNET]: require('../../images/kaia.png'),
  [NETWORK_CHAIN_ID.SONEIUM_MINATO_TESTNET]: require('../../images/soneium.png'),
  [NETWORK_CHAIN_ID.SONEIUM_MAINNET]: require('../../images/soneium.png'),
  [NETWORK_CHAIN_ID.XRPLEVM_TESTNET]: require('../../images/xrplevm.png'),
  [NETWORK_CHAIN_ID.SEI_MAINNET]: require('../../images/sei.png'),
  [NETWORK_CHAIN_ID.MATCHAIN_MAINNET]: require('../../images/matchain.png'),
  [NETWORK_CHAIN_ID.FLOW_MAINNET]: require('../../images/flow.png'),
  [NETWORK_CHAIN_ID.LENS]: require('../../images/lens.png'),
  [NETWORK_CHAIN_ID.PLUME]: require('../../images/plume.png'),
  [NETWORK_CHAIN_ID.GENESYS]: require('../../images/genesys.png'),
  [NETWORK_CHAIN_ID.KATANA]: require('../../images/katana.png'),
  [NETWORK_CHAIN_ID.SOPHON]: require('../../images/sophon.png'),
  [NETWORK_CHAIN_ID.SOPHON_TESTNET]: require('../../images/sophon-testnet.png'),
  [NETWORK_CHAIN_ID.BERACHAIN]: require('../../images/berachain.png'),
  [NETWORK_CHAIN_ID.EDU]: require('../../images/edu.png'),
<<<<<<< HEAD
=======
  [NETWORK_CHAIN_ID.ABSTRACT]: require('../../images/abstract.png'),
  [NETWORK_CHAIN_ID.OMNI]: require('../../images/omni.png'),
  [NETWORK_CHAIN_ID.XRPLEVM]: require('../../images/xrplevm.png'),
>>>>>>> 05d3e30f
};<|MERGE_RESOLUTION|>--- conflicted
+++ resolved
@@ -280,12 +280,9 @@
   readonly SOPHON_TESTNET: '0x1fa72e78';
   readonly BERACHAIN: '0x138de';
   readonly EDU: '0xa3c3';
-<<<<<<< HEAD
-=======
   readonly ABSTRACT: '0xab5';
   readonly OMNI: '0xa6';
   readonly XRPLEVM: '0x15f900';
->>>>>>> 05d3e30f
 } & typeof CHAIN_IDS = {
   FLARE_MAINNET: '0xe',
   SONGBIRD_TESTNET: '0x13',
@@ -308,12 +305,9 @@
   SOPHON_TESTNET: '0x1fa72e78',
   BERACHAIN: '0x138de',
   EDU: '0xa3c3',
-<<<<<<< HEAD
-=======
   ABSTRACT: '0xab5',
   OMNI: '0xa6',
   XRPLEVM: '0x15f900',
->>>>>>> 05d3e30f
   ...CHAIN_IDS,
 };
 
@@ -341,10 +335,7 @@
   [NETWORK_CHAIN_ID.SOPHON_TESTNET]: require('../../images/sophon-testnet.png'),
   [NETWORK_CHAIN_ID.BERACHAIN]: require('../../images/berachain.png'),
   [NETWORK_CHAIN_ID.EDU]: require('../../images/edu.png'),
-<<<<<<< HEAD
-=======
   [NETWORK_CHAIN_ID.ABSTRACT]: require('../../images/abstract.png'),
   [NETWORK_CHAIN_ID.OMNI]: require('../../images/omni.png'),
   [NETWORK_CHAIN_ID.XRPLEVM]: require('../../images/xrplevm.png'),
->>>>>>> 05d3e30f
 };