--- conflicted
+++ resolved
@@ -261,12 +261,8 @@
   readonly FLOW_MAINNET: '0x2eb';
   readonly LENS: '0xe8';
   readonly PLUME: '0x18232';
-<<<<<<< HEAD
   readonly GENESYS: '0x407b';
-
-=======
   readonly KATANA: '0xb67d2';
->>>>>>> be282f0b
 } & typeof CHAIN_IDS = {
   FLARE_MAINNET: '0xe',
   SONGBIRD_TESTNET: '0x13',
@@ -283,11 +279,8 @@
   FLOW_MAINNET: '0x2eb',
   LENS: '0xe8',
   PLUME: '0x18232',
-<<<<<<< HEAD
   GENESYS: '0x407b',
-=======
   KATANA: '0xb67d2',
->>>>>>> be282f0b
   ...CHAIN_IDS,
 };
 
@@ -309,9 +302,6 @@
   [NETWORK_CHAIN_ID.FLOW_MAINNET]: require('../../images/flow.png'),
   [NETWORK_CHAIN_ID.LENS]: require('../../images/lens.png'),
   [NETWORK_CHAIN_ID.PLUME]: require('../../images/plume.png'),
-<<<<<<< HEAD
   [NETWORK_CHAIN_ID.GENESYS]: require('../../images/genesys.png'),
-=======
   [NETWORK_CHAIN_ID.KATANA]: require('../../images/katana.png'),
->>>>>>> be282f0b
 };