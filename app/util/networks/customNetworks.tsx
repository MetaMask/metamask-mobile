import { CaipChainId, Hex } from '@metamask/utils';
import { toHex } from '@metamask/controller-utils';
import { CHAIN_IDS } from '@metamask/transaction-controller';
import { Network } from '../../components/Views/Settings/NetworksSettings/NetworkSettings/CustomNetworkView/CustomNetwork.types';
import {
  ///: BEGIN:ONLY_INCLUDE_IF(keyring-snaps)
  BtcScope,
  SolScope,
  ///: END:ONLY_INCLUDE_IF
  ///: BEGIN:ONLY_INCLUDE_IF(tron)
  TrxScope,
  ///: END:ONLY_INCLUDE_IF
} from '@metamask/keyring-api';

/* eslint-disable @typescript-eslint/no-require-imports, import/no-commonjs */
const InfuraKey = process.env.MM_INFURA_PROJECT_ID;
const infuraProjectId = InfuraKey === 'null' ? '' : InfuraKey;

export const QUICKNODE_ENDPOINT_URLS_BY_INFURA_NETWORK_NAME = {
  'ethereum-mainnet': () => process.env.QUICKNODE_MAINNET_URL,
  'linea-mainnet': () => process.env.QUICKNODE_LINEA_MAINNET_URL,
  'arbitrum-mainnet': () => process.env.QUICKNODE_ARBITRUM_URL,
  'avalanche-mainnet': () => process.env.QUICKNODE_AVALANCHE_URL,
  'optimism-mainnet': () => process.env.QUICKNODE_OPTIMISM_URL,
  'polygon-mainnet': () => process.env.QUICKNODE_POLYGON_URL,
  'base-mainnet': () => process.env.QUICKNODE_BASE_URL,
  'bsc-mainnet': () => process.env.QUICKNODE_BSC_URL,
  'sei-mainnet': () => process.env.QUICKNODE_SEI_URL,
};

export function getFailoverUrlsForInfuraNetwork(
  infuraNetwork: keyof typeof QUICKNODE_ENDPOINT_URLS_BY_INFURA_NETWORK_NAME,
) {
  const url = QUICKNODE_ENDPOINT_URLS_BY_INFURA_NETWORK_NAME[infuraNetwork]();
  if (url) {
    return [url];
  }
  return [];
}

export const PopularList = [
  {
    chainId: toHex('43114'),
    nickname: 'Avalanche',
    rpcUrl: `https://avalanche-mainnet.infura.io/v3/${infuraProjectId}`,
    failoverRpcUrls: getFailoverUrlsForInfuraNetwork('avalanche-mainnet'),
    ticker: 'AVAX',
    rpcPrefs: {
      blockExplorerUrl: 'https://snowtrace.io',
      imageUrl: 'AVAX',
      imageSource: require('../../images/avalanche.png'),
    },
  },
  {
    chainId: toHex('42161'),
    nickname: 'Arbitrum',
    rpcUrl: `https://arbitrum-mainnet.infura.io/v3/${infuraProjectId}`,
    failoverRpcUrls: getFailoverUrlsForInfuraNetwork('arbitrum-mainnet'),
    ticker: 'ETH',
    rpcPrefs: {
      blockExplorerUrl: 'https://arbiscan.io',
      imageUrl: 'AETH',
      imageSource: require('../../images/arbitrum.png'),
    },
  },
  {
    chainId: toHex('56'),
    nickname: 'BNB Chain',
    rpcUrl: `https://bsc-mainnet.infura.io/v3/${infuraProjectId}`,
    failoverRpcUrls: getFailoverUrlsForInfuraNetwork('bsc-mainnet'),
    ticker: 'BNB',
    warning: true,
    rpcPrefs: {
      blockExplorerUrl: 'https://bscscan.com',
      imageUrl: 'BNB',
      imageSource: require('../../images/binance.png'),
    },
  },
  {
    chainId: toHex('8453'),
    nickname: 'Base',
    rpcUrl: `https://base-mainnet.infura.io/v3/${infuraProjectId}`,
    failoverRpcUrls: getFailoverUrlsForInfuraNetwork('base-mainnet'),
    ticker: 'ETH',
    warning: true,
    rpcPrefs: {
      blockExplorerUrl: 'https://basescan.org',
      imageUrl: 'BASE',
      imageSource: require('../../images/base.png'),
    },
  },
  {
    chainId: toHex('999'),
    nickname: 'HyperEVM',
    rpcUrl: 'https://rpc.hyperliquid.xyz/evm',
    failoverRpcUrls: [],
    ticker: 'HYPE',
    warning: true,
    rpcPrefs: {
      blockExplorerUrl: 'https://hyperevmscan.io/',
      imageUrl: 'HYPE',
      imageSource: require('../../images/hyperevm.png'),
    },
  },
  {
    chainId: toHex('10'),
    nickname: 'OP',
    rpcUrl: `https://optimism-mainnet.infura.io/v3/${infuraProjectId}`,
    failoverRpcUrls: getFailoverUrlsForInfuraNetwork('optimism-mainnet'),
    ticker: 'ETH',
    rpcPrefs: {
      blockExplorerUrl: 'https://optimistic.etherscan.io',
      imageUrl: 'OPTIMISM',
      imageSource: require('../../images/optimism.png'),
    },
  },
  {
    chainId: toHex('11297108109'),
    nickname: 'Palm',
    rpcUrl: `https://palm-mainnet.infura.io/v3/${infuraProjectId}`,
    ticker: 'PALM',
    rpcPrefs: {
      blockExplorerUrl: 'https://palm.chainlens.com',
      imageUrl: 'PALM',
      imageSource: require('../../images/palm.png'),
    },
  },
  {
    chainId: toHex('137'),
    nickname: 'Polygon',
    rpcUrl: `https://polygon-mainnet.infura.io/v3/${infuraProjectId}`,
    failoverRpcUrls: getFailoverUrlsForInfuraNetwork('polygon-mainnet'),
    ticker: 'POL',
    rpcPrefs: {
      blockExplorerUrl: 'https://polygonscan.com',
      imageUrl: 'POL',
      imageSource: require('../../images/pol.png'),
    },
  },
  {
    chainId: toHex('324'),
    nickname: 'zkSync Era',
    rpcUrl: `https://mainnet.era.zksync.io`,
    ticker: 'ETH',
    warning: true,
    rpcPrefs: {
      blockExplorerUrl: 'https://explorer.zksync.io/',
      imageUrl: 'ZK_SYNC',
      imageSource: require('../../images/zk-sync.png'),
    },
  },
  {
    chainId: toHex('1329'),
    nickname: 'Sei',
    rpcUrl: `https://sei-mainnet.infura.io/v3/${infuraProjectId}`,
    failoverRpcUrls: getFailoverUrlsForInfuraNetwork('sei-mainnet'),
    ticker: 'SEI',
    warning: true,
    rpcPrefs: {
      blockExplorerUrl: 'https://seitrace.com/',
      imageUrl: 'SEI',
      imageSource: require('../../images/sei.png'),
    },
  },
  {
    chainId: toHex('143'),
    nickname: 'Monad',
    rpcUrl: `https://monad-mainnet.infura.io/v3/${infuraProjectId}`,
    failoverRpcUrls: [],
    ticker: 'MON',
    warning: true,
    rpcPrefs: {
      blockExplorerUrl: 'https://monadscan.com/',
      imageUrl: 'MON',
      imageSource: require('../../images/monad-mainnet-logo.png'),
    },
  },
];

/**
 * Filters the PopularList to exclude networks with blacklisted chain IDs.
 * Allows to remove a network from the additional network selection.
 * @param blacklistedChainIds - Array of chain IDs to exclude from the list
 * @returns Filtered array of network configurations
 */
export const getFilteredPopularNetworks = (
  blacklistedChainIds: string[],
  baseNetworkList: Network[] = PopularList,
) => {
  if (!Array.isArray(blacklistedChainIds) || blacklistedChainIds.length === 0) {
    return baseNetworkList;
  }

  return baseNetworkList.filter(
    (network) => !blacklistedChainIds.includes(network.chainId),
  );
};

export const getNonEvmNetworkImageSourceByChainId = (chainId: CaipChainId) => {
  switch (chainId) {
    case SolScope.Mainnet:
      return require('../../images/solana-logo.png');
    case SolScope.Devnet:
      return require('../../images/solana-devnet.jpg');
    case BtcScope.Mainnet:
      return require('../../images/bitcoin-logo.png');
    case BtcScope.Testnet:
    case BtcScope.Testnet4:
    case BtcScope.Regtest:
      return require('../../images/bitcoin-testnet-logo.png');
    case BtcScope.Signet:
      return require('../../images/bitcoin-signet-logo.svg');
    ///: BEGIN:ONLY_INCLUDE_IF(tron)
    case TrxScope.Mainnet:
      return require('../../images/tron.png');
    case TrxScope.Nile:
      return require('../../images/tron.png');
    case TrxScope.Shasta:
      return require('../../images/tron.png');
    ///: END:ONLY_INCLUDE_IF(tron)
    default:
      return undefined;
  }
};

export const INFURA_TESTNET_CHAIN_IDS = {
  GOERLI: '0x5',
  LINEA_GOERLI: '0xe704',
  SEPOLIA: '0xaa36a7',
  HOODI: '0x88bb0',
  LINEA_SEPOLIA: '0xe705',
  AMOY: '0x13882',
  BASE_SEPOLIA: '0x14a34',
  OPTIMISM_SEPOLIA: '0xaa37dc',
  ARBITRUM_SEPOLIA: '0x66eee',
  PALM_TESTNET: '0x2a15c3083',
  AVALANCHE_TESTNET: '0xa869',
  CELO_TESTNET: '0xaef3',
  ZK_SYNC_ERA_TESTNET: '0x12c',
  BSC_TESTNET: '0x61',
  MANTA_SEPOLIA: '0x138b',
  OPBNB_TESTNET: '0x15eb',
  SCROLL_SEPOLIA: '0x8274f',
  UNICHAIN_SEPOLIA: '0x515',
} as const;

export const infuraChainIdsTestNets: string[] = [
  INFURA_TESTNET_CHAIN_IDS.GOERLI,
  INFURA_TESTNET_CHAIN_IDS.LINEA_GOERLI,
  INFURA_TESTNET_CHAIN_IDS.SEPOLIA,
  INFURA_TESTNET_CHAIN_IDS.HOODI,
  INFURA_TESTNET_CHAIN_IDS.LINEA_SEPOLIA,
  INFURA_TESTNET_CHAIN_IDS.AMOY,
  INFURA_TESTNET_CHAIN_IDS.BASE_SEPOLIA,
  INFURA_TESTNET_CHAIN_IDS.OPTIMISM_SEPOLIA,
  INFURA_TESTNET_CHAIN_IDS.ARBITRUM_SEPOLIA,
  INFURA_TESTNET_CHAIN_IDS.PALM_TESTNET,
  INFURA_TESTNET_CHAIN_IDS.AVALANCHE_TESTNET,
  INFURA_TESTNET_CHAIN_IDS.CELO_TESTNET,
  INFURA_TESTNET_CHAIN_IDS.ZK_SYNC_ERA_TESTNET,
  INFURA_TESTNET_CHAIN_IDS.BSC_TESTNET,
  INFURA_TESTNET_CHAIN_IDS.MANTA_SEPOLIA,
  INFURA_TESTNET_CHAIN_IDS.OPBNB_TESTNET,
  INFURA_TESTNET_CHAIN_IDS.SCROLL_SEPOLIA,
  INFURA_TESTNET_CHAIN_IDS.UNICHAIN_SEPOLIA,
];

export const allowedInfuraHosts = [
  // Ethereum
  'mainnet.infura.io',
  // Linea
  'linea-mainnet.infura.io',
  // Polygon
  'polygon-mainnet.infura.io',
  // Base
  'base-mainnet.infura.io',
  // Blast
  'blast-mainnet.infura.io',
  // Optimism
  'optimism-mainnet.infura.io',
  // Arbitrum
  'arbitrum-mainnet.infura.io',
  // Palm
  'palm-mainnet.infura.io',
  // Avalanche
  'avalanche-mainnet.infura.io',
  // Celo
  'celo-mainnet.infura.io',
  // ZKSync
  'zksync-mainnet.infura.io',
  // BSC
  'bsc-mainnet.infura.io',
  // Mantle
  'mantle-mainnet.infura.io',
  // OPBNB
  'opbnb-mainnet.infura.io',
  // Scroll
  'scroll-mainnet.infura.io',
];

/**
 * List of popularList will change in the future, removing networks from the list will lead to users not
 * seeing the logo of the network anymore.
 * We can keep this new list updated with any network removed from the popular list so we keep returning the logo of the network.
 */
export const UnpopularNetworkList = [
  {
    chainId: toHex('250'),
    nickname: 'Fantom Opera',
    rpcUrl: 'https://rpc.ftm.tools/',
    ticker: 'FTM',
    warning: true,
    rpcPrefs: {
      blockExplorerUrl: 'https://ftmscan.com',
      imageUrl: 'FTM',
      imageSource: require('../../images/fantom.png'),
    },
  },
  {
    chainId: toHex('1666600000'),
    nickname: 'Harmony Mainnet Shard 0',
    rpcUrl: 'https://api.harmony.one/',
    ticker: 'ONE',
    warning: true,
    rpcPrefs: {
      blockExplorerUrl: 'https://explorer.harmony.one',
      imageUrl: 'ONE',
      imageSource: require('../../images/harmony.png'),
    },
  },
];

export const NETWORK_CHAIN_ID: {
  readonly FLARE_MAINNET: '0xe';
  readonly SONGBIRD_TESTNET: '0x13';
  readonly APECHAIN_TESTNET: '0x8157';
  readonly APECHAIN_MAINNET: '0x8173';
  readonly GRAVITY_ALPHA_MAINNET: '0x659';
  readonly KAIA_MAINNET: '0x2019';
  readonly KAIA_KAIROS_TESTNET: '0x3e9';
  readonly SONEIUM_MAINNET: '0x74c';
  readonly SONEIUM_MINATO_TESTNET: '0x79a';
  readonly XRPLEVM_TESTNET: '0x161c28';
  readonly SEI_MAINNET: '0x531';
  readonly MONAD_MAINNET: '0x8f';
  readonly MATCHAIN_MAINNET: '0x2ba';
  readonly FLOW_MAINNET: '0x2eb';
  readonly LENS: '0xe8';
  readonly PLUME: '0x18232';
  readonly GENESYS: '0x407b';
  readonly KATANA: '0xb67d2';
  readonly SOPHON: '0xc3b8';
  readonly SOPHON_TESTNET: '0x1fa72e78';
  readonly BERACHAIN: '0x138de';
  readonly EDU: '0xa3c3';
  readonly ABSTRACT: '0xab5';
  readonly NOMINA: '0xa6';
  readonly XRPLEVM: '0x15f900';
  readonly FRAXTAL: '0xfc';
  readonly XDC: '0x32';
  readonly MEGAETH_MAINNET: '0x10e6';
  readonly HEMI: '0xa867';
  readonly LUKSO: '0x2a';
  readonly INJECTIVE: '0x6f0';
  readonly PLASMA: '0x2611';
  readonly CRONOS: '0x19';
<<<<<<< HEAD
=======
  readonly HYPE: '0x3e7';
>>>>>>> f4e8f8d0
} & typeof CHAIN_IDS = {
  FLARE_MAINNET: '0xe',
  SONGBIRD_TESTNET: '0x13',
  APECHAIN_TESTNET: '0x8157',
  APECHAIN_MAINNET: '0x8173',
  GRAVITY_ALPHA_MAINNET: '0x659',
  KAIA_MAINNET: '0x2019',
  KAIA_KAIROS_TESTNET: '0x3e9',
  SONEIUM_MAINNET: '0x74c',
  SONEIUM_MINATO_TESTNET: '0x79a',
  XRPLEVM_TESTNET: '0x161c28',
  SEI_MAINNET: '0x531',
  MONAD_MAINNET: '0x8f',
  MATCHAIN_MAINNET: '0x2ba',
  FLOW_MAINNET: '0x2eb',
  LENS: '0xe8',
  PLUME: '0x18232',
  GENESYS: '0x407b',
  KATANA: '0xb67d2',
  SOPHON: '0xc3b8',
  SOPHON_TESTNET: '0x1fa72e78',
  BERACHAIN: '0x138de',
  EDU: '0xa3c3',
  ABSTRACT: '0xab5',
  NOMINA: '0xa6',
  XRPLEVM: '0x15f900',
  FRAXTAL: '0xfc',
  XDC: '0x32',
  MEGAETH_MAINNET: '0x10e6',
  HEMI: '0xa867',
  LUKSO: '0x2a',
  INJECTIVE: '0x6f0',
  PLASMA: '0x2611',
  CRONOS: '0x19',
<<<<<<< HEAD
=======
  HYPE: '0x3e7',
>>>>>>> f4e8f8d0
  ...CHAIN_IDS,
};

/* eslint-disable @typescript-eslint/no-require-imports, import/no-commonjs */
export const CustomNetworkImgMapping: Record<Hex, string> = {
  [NETWORK_CHAIN_ID.FLARE_MAINNET]: require('../../images/flare-mainnet.png'),
  [NETWORK_CHAIN_ID.SONGBIRD_TESTNET]: require('../../images/songbird.png'),
  [NETWORK_CHAIN_ID.APECHAIN_TESTNET]: require('../../images/apechain.png'),
  [NETWORK_CHAIN_ID.APECHAIN_MAINNET]: require('../../images/apechain.png'),
  [NETWORK_CHAIN_ID.GRAVITY_ALPHA_MAINNET]: require('../../images/gravity.png'),
  [NETWORK_CHAIN_ID.LINEA_MAINNET]: require('../../images/linea-mainnet-logo.png'),
  [NETWORK_CHAIN_ID.KAIA_MAINNET]: require('../../images/kaia.png'),
  [NETWORK_CHAIN_ID.KAIA_KAIROS_TESTNET]: require('../../images/kaia.png'),
  [NETWORK_CHAIN_ID.SONEIUM_MINATO_TESTNET]: require('../../images/soneium.png'),
  [NETWORK_CHAIN_ID.SONEIUM_MAINNET]: require('../../images/soneium.png'),
  [NETWORK_CHAIN_ID.XRPLEVM_TESTNET]: require('../../images/xrplevm.png'),
  [NETWORK_CHAIN_ID.SEI_MAINNET]: require('../../images/sei.png'),
  [NETWORK_CHAIN_ID.MONAD_MAINNET]: require('../../images/monad-mainnet-logo.png'),
  [NETWORK_CHAIN_ID.MATCHAIN_MAINNET]: require('../../images/matchain.png'),
  [NETWORK_CHAIN_ID.FLOW_MAINNET]: require('../../images/flow.png'),
  [NETWORK_CHAIN_ID.LENS]: require('../../images/lens.png'),
  [NETWORK_CHAIN_ID.PLUME]: require('../../images/plume.png'),
  [NETWORK_CHAIN_ID.GENESYS]: require('../../images/genesys.png'),
  [NETWORK_CHAIN_ID.KATANA]: require('../../images/katana.png'),
  [NETWORK_CHAIN_ID.SOPHON]: require('../../images/sophon.png'),
  [NETWORK_CHAIN_ID.SOPHON_TESTNET]: require('../../images/sophon-testnet.png'),
  [NETWORK_CHAIN_ID.BERACHAIN]: require('../../images/berachain.png'),
  [NETWORK_CHAIN_ID.EDU]: require('../../images/edu.png'),
  [NETWORK_CHAIN_ID.ABSTRACT]: require('../../images/abstract.png'),
  [NETWORK_CHAIN_ID.NOMINA]: require('../../images/nomina.png'),
  [NETWORK_CHAIN_ID.XRPLEVM]: require('../../images/xrplevm.png'),
  [NETWORK_CHAIN_ID.FRAXTAL]: require('../../images/fraxtal.png'),
  [NETWORK_CHAIN_ID.XDC]: require('../../images/xdc.png'),
  [NETWORK_CHAIN_ID.MEGAETH_MAINNET]: require('../../images/megaeth-mainnet-logo.png'),
  [NETWORK_CHAIN_ID.MEGAETH_TESTNET]: require('../../images/megaeth-testnet-logo.png'),
  [NETWORK_CHAIN_ID.HEMI]: require('../../images/hemi.png'),
  [NETWORK_CHAIN_ID.LUKSO]: require('../../images/lukso.png'),
  [NETWORK_CHAIN_ID.INJECTIVE]: require('../../images/injective.png'),
  [NETWORK_CHAIN_ID.PLASMA]: require('../../images/plasma.png'),
  [NETWORK_CHAIN_ID.CRONOS]: require('../../images/cronos.png'),
<<<<<<< HEAD
=======
  [NETWORK_CHAIN_ID.HYPE]: require('../../images/hyperevm.png'),
>>>>>>> f4e8f8d0
};<|MERGE_RESOLUTION|>--- conflicted
+++ resolved
@@ -364,10 +364,7 @@
   readonly INJECTIVE: '0x6f0';
   readonly PLASMA: '0x2611';
   readonly CRONOS: '0x19';
-<<<<<<< HEAD
-=======
   readonly HYPE: '0x3e7';
->>>>>>> f4e8f8d0
 } & typeof CHAIN_IDS = {
   FLARE_MAINNET: '0xe',
   SONGBIRD_TESTNET: '0x13',
@@ -402,10 +399,7 @@
   INJECTIVE: '0x6f0',
   PLASMA: '0x2611',
   CRONOS: '0x19',
-<<<<<<< HEAD
-=======
   HYPE: '0x3e7',
->>>>>>> f4e8f8d0
   ...CHAIN_IDS,
 };
 
@@ -446,8 +440,5 @@
   [NETWORK_CHAIN_ID.INJECTIVE]: require('../../images/injective.png'),
   [NETWORK_CHAIN_ID.PLASMA]: require('../../images/plasma.png'),
   [NETWORK_CHAIN_ID.CRONOS]: require('../../images/cronos.png'),
-<<<<<<< HEAD
-=======
   [NETWORK_CHAIN_ID.HYPE]: require('../../images/hyperevm.png'),
->>>>>>> f4e8f8d0
 };