import { CaipChainId, Hex } from '@metamask/utils';
import { toHex } from '@metamask/controller-utils';
import { CHAIN_IDS } from '@metamask/transaction-controller';
///: BEGIN:ONLY_INCLUDE_IF(keyring-snaps)
import { BtcScope, SolScope } from '@metamask/keyring-api';
///: END:ONLY_INCLUDE_IF

/* eslint-disable @typescript-eslint/no-require-imports, import/no-commonjs */
const InfuraKey = process.env.MM_INFURA_PROJECT_ID;
const infuraProjectId = InfuraKey === 'null' ? '' : InfuraKey;

<<<<<<< HEAD
=======
export const QUICKNODE_ENDPOINT_URLS_BY_INFURA_NETWORK_NAME = {
  'ethereum-mainnet': () => process.env.QUICKNODE_MAINNET_URL,
  'linea-mainnet': () => process.env.QUICKNODE_LINEA_MAINNET_URL,
  'arbitrum-mainnet': () => process.env.QUICKNODE_ARBITRUM_URL,
  'avalanche-mainnet': () => process.env.QUICKNODE_AVALANCHE_URL,
  'optimism-mainnet': () => process.env.QUICKNODE_OPTIMISM_URL,
  'polygon-mainnet': () => process.env.QUICKNODE_POLYGON_URL,
  'base-mainnet': () => process.env.QUICKNODE_BASE_URL,
};

export function getFailoverUrlsForInfuraNetwork(
  infuraNetwork: keyof typeof QUICKNODE_ENDPOINT_URLS_BY_INFURA_NETWORK_NAME,
) {
  const url = QUICKNODE_ENDPOINT_URLS_BY_INFURA_NETWORK_NAME[infuraNetwork]();
  if (url) {
    return [url];
  }
  return [];
}

>>>>>>> 9e4ff4fb
export const PopularList = [
  {
    chainId: toHex('43114'),
    nickname: 'Avalanche C-Chain',
    rpcUrl: `https://avalanche-mainnet.infura.io/v3/${infuraProjectId}`,
    ticker: 'AVAX',
    rpcPrefs: {
      blockExplorerUrl: 'https://snowtrace.io',
      imageUrl: 'AVAX',
      imageSource: require('../../images/avalanche.png'),
    },
  },
  {
    chainId: toHex('42161'),
    nickname: 'Arbitrum One',
    rpcUrl: `https://arbitrum-mainnet.infura.io/v3/${infuraProjectId}`,
    ticker: 'ETH',
    rpcPrefs: {
      blockExplorerUrl: 'https://arbiscan.io',
      imageUrl: 'AETH',
      imageSource: require('../../images/arbitrum.png'),
    },
  },
  {
    chainId: toHex('56'),
    nickname: 'BNB Smart Chain Mainnet',
    rpcUrl: 'https://bsc-dataseed1.binance.org',
    ticker: 'BNB',
    warning: true,
    rpcPrefs: {
      blockExplorerUrl: 'https://bscscan.com',
      imageUrl: 'BNB',
      imageSource: require('../../images/binance.png'),
    },
  },
  {
    chainId: toHex('8453'),
    nickname: 'Base',
    rpcUrl: `https://base-mainnet.infura.io/v3/${infuraProjectId}`,
    ticker: 'ETH',
    warning: true,
    rpcPrefs: {
      blockExplorerUrl: 'https://basescan.org',
      imageUrl: 'BASE',
      imageSource: require('../../images/base.png'),
    },
  },
  {
    chainId: toHex('10'),
    nickname: 'OP Mainnet',
    rpcUrl: `https://optimism-mainnet.infura.io/v3/${infuraProjectId}`,
    ticker: 'ETH',
    rpcPrefs: {
      blockExplorerUrl: 'https://optimistic.etherscan.io',
      imageUrl: 'OPTIMISM',
      imageSource: require('../../images/optimism.png'),
    },
  },
  {
    chainId: toHex('11297108109'),
    nickname: 'Palm',
    rpcUrl: `https://palm-mainnet.infura.io/v3/${infuraProjectId}`,
    ticker: 'PALM',
    rpcPrefs: {
      blockExplorerUrl: 'https://explorer.palm.io',
      imageUrl: 'PALM',
      imageSource: require('../../images/palm.png'),
    },
  },
  {
    chainId: toHex('137'),
    nickname: 'Polygon Mainnet',
    rpcUrl: `https://polygon-mainnet.infura.io/v3/${infuraProjectId}`,
    ticker: 'POL',
    rpcPrefs: {
      blockExplorerUrl: 'https://polygonscan.com',
      imageUrl: 'POL',
      imageSource: require('../../images/pol.png'),
    },
  },
  {
    chainId: toHex('324'),
    nickname: 'zkSync Mainnet',
    rpcUrl: `https://mainnet.era.zksync.io`,
    ticker: 'ETH',
    warning: true,
    rpcPrefs: {
      blockExplorerUrl: 'https://explorer.zksync.io/',
      imageUrl: 'ZK_SYNC',
      imageSource: require('../../images/zk-sync.png'),
    },
  },
];

export const getNonEvmNetworkImageSourceByChainId = (chainId: CaipChainId) => {
  if (chainId === SolScope.Mainnet) {
    return require('../../images/solana-logo.png');
  }
  if (chainId === BtcScope.Mainnet) {
    return require('../../images/bitcoin-logo.png');
  }
  return undefined;
};

export const INFURA_TESTNET_CHAIN_IDS = {
  GOERLI: '0x5',
  LINEA_GOERLI: '0xe704',
  SEPOLIA: '0xaa36a7',
  HOLESKY: '0x4268',
  LINEA_SEPOLIA: '0xe705',
  AMOY: '0x13882',
  BASE_SEPOLIA: '0x14a34',
  OPTIMISM_SEPOLIA: '0xaa37dc',
  ARBITRUM_SEPOLIA: '0x66eee',
  PALM_TESTNET: '0x2a15c3083',
  AVALANCHE_TESTNET: '0xa869',
  CELO_TESTNET: '0xaef3',
  ZK_SYNC_ERA_TESTNET: '0x12c',
  BSC_TESTNET: '0x61',
  MANTA_SEPOLIA: '0x138b',
  OPBNB_TESTNET: '0x15eb',
  SCROLL_SEPOLIA: '0x8274f',
  UNICHAIN_SEPOLIA: '0x515',
} as const;

export const infuraChainIdsTestNets: string[] = [
  INFURA_TESTNET_CHAIN_IDS.GOERLI,
  INFURA_TESTNET_CHAIN_IDS.LINEA_GOERLI,
  INFURA_TESTNET_CHAIN_IDS.SEPOLIA,
  INFURA_TESTNET_CHAIN_IDS.HOLESKY,
  INFURA_TESTNET_CHAIN_IDS.LINEA_SEPOLIA,
  INFURA_TESTNET_CHAIN_IDS.AMOY,
  INFURA_TESTNET_CHAIN_IDS.BASE_SEPOLIA,
  INFURA_TESTNET_CHAIN_IDS.OPTIMISM_SEPOLIA,
  INFURA_TESTNET_CHAIN_IDS.ARBITRUM_SEPOLIA,
  INFURA_TESTNET_CHAIN_IDS.PALM_TESTNET,
  INFURA_TESTNET_CHAIN_IDS.AVALANCHE_TESTNET,
  INFURA_TESTNET_CHAIN_IDS.CELO_TESTNET,
  INFURA_TESTNET_CHAIN_IDS.ZK_SYNC_ERA_TESTNET,
  INFURA_TESTNET_CHAIN_IDS.BSC_TESTNET,
  INFURA_TESTNET_CHAIN_IDS.MANTA_SEPOLIA,
  INFURA_TESTNET_CHAIN_IDS.OPBNB_TESTNET,
  INFURA_TESTNET_CHAIN_IDS.SCROLL_SEPOLIA,
  INFURA_TESTNET_CHAIN_IDS.UNICHAIN_SEPOLIA,
];

export const allowedInfuraHosts = [
  // Ethereum
  'mainnet.infura.io',
  // Linea
  'linea-mainnet.infura.io',
  // Polygon
  'polygon-mainnet.infura.io',
  // Base
  'base-mainnet.infura.io',
  // Blast
  'blast-mainnet.infura.io',
  // Optimism
  'optimism-mainnet.infura.io',
  // Arbitrum
  'arbitrum-mainnet.infura.io',
  // Palm
  'palm-mainnet.infura.io',
  // Avalanche
  'avalanche-mainnet.infura.io',
  // Celo
  'celo-mainnet.infura.io',
  // ZKSync
  'zksync-mainnet.infura.io',
  // BSC
  'bsc-mainnet.infura.io',
  // Mantle
  'mantle-mainnet.infura.io',
  // OPBNB
  'opbnb-mainnet.infura.io',
  // Scroll
  'scroll-mainnet.infura.io',
];

/**
 * List of popularList will change in the future, removing networks from the list will lead to users not
 * seeing the logo of the network anymore.
 * We can keep this new list updated with any network removed from the popular list so we keep returning the logo of the network.
 */
export const UnpopularNetworkList = [
  {
    chainId: toHex('250'),
    nickname: 'Fantom Opera',
    rpcUrl: 'https://rpc.ftm.tools/',
    ticker: 'FTM',
    warning: true,
    rpcPrefs: {
      blockExplorerUrl: 'https://ftmscan.com',
      imageUrl: 'FTM',
      imageSource: require('../../images/fantom.png'),
    },
  },
  {
    chainId: toHex('1666600000'),
    nickname: 'Harmony Mainnet Shard 0',
    rpcUrl: 'https://api.harmony.one/',
    ticker: 'ONE',
    warning: true,
    rpcPrefs: {
      blockExplorerUrl: 'https://explorer.harmony.one',
      imageUrl: 'ONE',
      imageSource: require('../../images/harmony.png'),
    },
  },
];

export const NETWORK_CHAIN_ID: {
  readonly FLARE_MAINNET: '0xe';
  readonly SONGBIRD_TESTNET: '0x13';
  readonly APE_CHAIN_TESTNET: '0x8157';
  readonly APE_CHAIN_MAINNET: '0x8173';
  readonly GRAVITY_ALPHA_MAINNET: '0x659';
  readonly KAIA_MAINNET: '0x2019';
  readonly KAIA_KAIROS_TESTNET: '0x3e9';
  readonly SONEIUM_MAINNET: '0x74c';
  readonly SONEIUM_MINATO_TESTNET: '0x79a';
  readonly XRPLEVM_TESTNET: '0x161c28';
  readonly SEI_MAINNET: '0x531';
  readonly MATCHAIN_MAINNET: '0x2ba';
  readonly FLOW_MAINNET: '0x2eb';
  readonly LENS: '0xe8';
  readonly PLUME: '0x18232';

} & typeof CHAIN_IDS = {
  FLARE_MAINNET: '0xe',
  SONGBIRD_TESTNET: '0x13',
  APE_CHAIN_TESTNET: '0x8157',
  APE_CHAIN_MAINNET: '0x8173',
  GRAVITY_ALPHA_MAINNET: '0x659',
  KAIA_MAINNET: '0x2019',
  KAIA_KAIROS_TESTNET: '0x3e9',
  SONEIUM_MAINNET: '0x74c',
  SONEIUM_MINATO_TESTNET: '0x79a',
  XRPLEVM_TESTNET: '0x161c28',
  SEI_MAINNET: '0x531',
  MATCHAIN_MAINNET: '0x2ba',
  FLOW_MAINNET: '0x2eb',
  LENS: '0xe8',
  PLUME: '0x18232',
  ...CHAIN_IDS,
};

/* eslint-disable @typescript-eslint/no-require-imports, import/no-commonjs */
export const CustomNetworkImgMapping: Record<Hex, string> = {
  [NETWORK_CHAIN_ID.FLARE_MAINNET]: require('../../images/flare-mainnet.png'),
  [NETWORK_CHAIN_ID.SONGBIRD_TESTNET]: require('../../images/songbird.png'),
  [NETWORK_CHAIN_ID.APE_CHAIN_TESTNET]: require('../../images/ape-network.png'),
  [NETWORK_CHAIN_ID.APE_CHAIN_MAINNET]: require('../../images/ape-network.png'),
  [NETWORK_CHAIN_ID.GRAVITY_ALPHA_MAINNET]: require('../../images/gravity.png'),
  [NETWORK_CHAIN_ID.LINEA_MAINNET]: require('../../images/linea-mainnet-logo.png'),
  [NETWORK_CHAIN_ID.KAIA_MAINNET]: require('../../images/kaia.png'),
  [NETWORK_CHAIN_ID.KAIA_KAIROS_TESTNET]: require('../../images/kaia.png'),
  [NETWORK_CHAIN_ID.SONEIUM_MINATO_TESTNET]: require('../../images/soneium.png'),
  [NETWORK_CHAIN_ID.SONEIUM_MAINNET]: require('../../images/soneium.png'),
  [NETWORK_CHAIN_ID.XRPLEVM_TESTNET]: require('../../images/xrplevm.png'),
  [NETWORK_CHAIN_ID.SEI_MAINNET]: require('../../images/sei.png'),
  [NETWORK_CHAIN_ID.MATCHAIN_MAINNET]: require('../../images/matchain.png'),
  [NETWORK_CHAIN_ID.FLOW_MAINNET]: require('../../images/flow.png'),
  [NETWORK_CHAIN_ID.LENS]: require('../../images/lens.png'),
  [NETWORK_CHAIN_ID.PLUME]: require('../../images/plume.png'),
};<|MERGE_RESOLUTION|>--- conflicted
+++ resolved
@@ -9,8 +9,6 @@
 const InfuraKey = process.env.MM_INFURA_PROJECT_ID;
 const infuraProjectId = InfuraKey === 'null' ? '' : InfuraKey;
 
-<<<<<<< HEAD
-=======
 export const QUICKNODE_ENDPOINT_URLS_BY_INFURA_NETWORK_NAME = {
   'ethereum-mainnet': () => process.env.QUICKNODE_MAINNET_URL,
   'linea-mainnet': () => process.env.QUICKNODE_LINEA_MAINNET_URL,
@@ -31,12 +29,12 @@
   return [];
 }
 
->>>>>>> 9e4ff4fb
 export const PopularList = [
   {
     chainId: toHex('43114'),
     nickname: 'Avalanche C-Chain',
     rpcUrl: `https://avalanche-mainnet.infura.io/v3/${infuraProjectId}`,
+    failoverRpcUrls: getFailoverUrlsForInfuraNetwork('avalanche-mainnet'),
     ticker: 'AVAX',
     rpcPrefs: {
       blockExplorerUrl: 'https://snowtrace.io',
@@ -48,6 +46,7 @@
     chainId: toHex('42161'),
     nickname: 'Arbitrum One',
     rpcUrl: `https://arbitrum-mainnet.infura.io/v3/${infuraProjectId}`,
+    failoverRpcUrls: getFailoverUrlsForInfuraNetwork('arbitrum-mainnet'),
     ticker: 'ETH',
     rpcPrefs: {
       blockExplorerUrl: 'https://arbiscan.io',
@@ -71,6 +70,7 @@
     chainId: toHex('8453'),
     nickname: 'Base',
     rpcUrl: `https://base-mainnet.infura.io/v3/${infuraProjectId}`,
+    failoverRpcUrls: getFailoverUrlsForInfuraNetwork('base-mainnet'),
     ticker: 'ETH',
     warning: true,
     rpcPrefs: {
@@ -83,6 +83,7 @@
     chainId: toHex('10'),
     nickname: 'OP Mainnet',
     rpcUrl: `https://optimism-mainnet.infura.io/v3/${infuraProjectId}`,
+    failoverRpcUrls: getFailoverUrlsForInfuraNetwork('optimism-mainnet'),
     ticker: 'ETH',
     rpcPrefs: {
       blockExplorerUrl: 'https://optimistic.etherscan.io',
@@ -105,6 +106,7 @@
     chainId: toHex('137'),
     nickname: 'Polygon Mainnet',
     rpcUrl: `https://polygon-mainnet.infura.io/v3/${infuraProjectId}`,
+    failoverRpcUrls: getFailoverUrlsForInfuraNetwork('polygon-mainnet'),
     ticker: 'POL',
     rpcPrefs: {
       blockExplorerUrl: 'https://polygonscan.com',
