import URL from 'url-parse';
import { utils } from 'ethers';
import EthContract from 'ethjs-contract';
import { getContractFactory } from '@eth-optimism/contracts/dist/contract-defs';
import { predeploys } from '@eth-optimism/contracts/dist/predeploys';
import { util } from '@metamask/controllers';

import AppConstants from '../../core/AppConstants';
import {
  MAINNET,
  ROPSTEN,
  KOVAN,
  RINKEBY,
  GOERLI,
  RPC,
  NETWORKS_CHAIN_ID,
} from '../../../app/constants/network';
import { NetworkSwitchErrorType } from '../../../app/constants/error';
import Engine from '../../core/Engine';
import { toLowerCaseEquals } from './../general';
import { fastSplit } from '../../util/number';
import { buildUnserializedTransaction } from '../../util/transactions/optimismTransaction';
import handleNetworkSwitch from './handleNetworkSwitch';

export { handleNetworkSwitch };

/* eslint-disable */
const ethLogo = require('../../images/eth-logo-new.png');
const ropstenLogo = require('../../images/ropsten-logo-dark.png');
const kovanLogo = require('../../images/kovan-logo-dark.png');
const rinkebyLogo = require('../../images/rinkeby-logo-dark.png');
const goerliLogo = require('../../images/goerli-logo-dark.png');
/* eslint-enable */
import PopularList from './customNetworks';

/**
 * List of the supported networks
 * including name, id, and color
 *
 * This values are used in certain places like
 * navbar and the network switcher.
 */
const NetworkList = {
  [MAINNET]: {
    name: 'Ethereum Main Network',
    shortName: 'Ethereum',
    networkId: 1,
    chainId: 1,
    hexChainId: '0x1',
    color: '#3cc29e',
    networkType: 'mainnet',
    imageSource: ethLogo,
  },
  [ROPSTEN]: {
    name: 'Ropsten Test Network',
    shortName: 'Ropsten',
    networkId: 3,
    chainId: 3,
    hexChainId: '0x3',
    color: '#ff4a8d',
    networkType: 'ropsten',
    imageSource: ropstenLogo,
  },
  [KOVAN]: {
    name: 'Kovan Test Network',
    shortName: 'Kovan',
    networkId: 42,
    chainId: 42,
    hexChainId: '0x2a',
    color: '#7057ff',
    networkType: 'kovan',
    imageSource: kovanLogo,
  },
  [RINKEBY]: {
    name: 'Rinkeby Test Network',
    shortName: 'Rinkeby',
    networkId: 4,
    chainId: 4,
    hexChainId: '0x4',
    color: '#f6c343',
    networkType: 'rinkeby',
    imageSource: rinkebyLogo,
  },
  [GOERLI]: {
    name: 'Goerli Test Network',
    shortName: 'Goerli',
    networkId: 5,
    chainId: 5,
    hexChainId: '0x5',
    color: '#3099f2',
    networkType: 'goerli',
    imageSource: goerliLogo,
  },
  [RPC]: {
    name: 'Private Network',
    shortName: 'Private',
    color: '#f2f3f4',
    networkType: 'rpc',
  },
};

const NetworkListKeys = Object.keys(NetworkList);

export default NetworkList;

export const getAllNetworks = () =>
  NetworkListKeys.filter((name) => name !== RPC);

export const isMainNet = (network) =>
  network?.provider?.type === MAINNET || network === String(1);

export const getDecimalChainId = (chainId) => {
  if (!chainId || typeof chainId !== 'string' || !chainId.startsWith('0x')) {
    return chainId;
  }
  return parseInt(chainId, 16).toString(10);
};

export const isMainnetByChainId = (chainId) =>
  getDecimalChainId(String(chainId)) === String(1);

export const isMultiLayerFeeNetwork = (chainId) =>
  chainId === NETWORKS_CHAIN_ID.OPTIMISM;

export const getNetworkName = (id) =>
  NetworkListKeys.find((key) => NetworkList[key].networkId === Number(id));

export const isTestNet = (networkId) => {
  const networkName = getNetworkName(networkId);

  return (
    networkName === ROPSTEN ||
    networkName === GOERLI ||
    networkName === KOVAN ||
    networkName === RINKEBY
  );
};

export function getNetworkTypeById(id) {
  if (!id) {
    throw new Error(NetworkSwitchErrorType.missingNetworkId);
  }
  const network = NetworkListKeys.filter(
    (key) => NetworkList[key].networkId === parseInt(id, 10),
  );
  if (network.length > 0) {
    return network[0];
  }

  throw new Error(`${NetworkSwitchErrorType.unknownNetworkId} ${id}`);
}

export function getDefaultNetworkByChainId(chainId) {
  if (!chainId) {
    throw new Error(NetworkSwitchErrorType.missingChainId);
  }

  let returnNetwork;

  getAllNetworks().forEach((type) => {
    if (toLowerCaseEquals(String(NetworkList[type].chainId), chainId)) {
      returnNetwork = NetworkList[type];
    }
  });

  return returnNetwork;
}

export function hasBlockExplorer(key) {
  return key.toLowerCase() !== RPC;
}

export function isKnownNetwork(id) {
  const knownNetworks = NetworkListKeys.map(
    (key) => NetworkList[key].networkId,
  ).filter((id) => id !== undefined);
  return knownNetworks.includes(parseInt(id, 10));
}

export function isprivateConnection(hostname) {
  return (
    hostname === 'localhost' ||
    /(^127\.)|(^10\.)|(^172\.1[6-9]\.)|(^172\.2[0-9]\.)|(^172\.3[0-1]\.)|(^192\.168\.)/.test(
      hostname,
    )
  );
}

/**
 * Returns custom block explorer for specific rpcTarget
 *
 * @param {string} rpcTargetUrl
 * @param {array<object>} frequentRpcList
 */
export function findBlockExplorerForRpc(rpcTargetUrl, frequentRpcList) {
  const frequentRpc = frequentRpcList.find(({ rpcUrl }) =>
    compareRpcUrls(rpcUrl, rpcTargetUrl),
  );
  if (frequentRpc) {
    return frequentRpc.rpcPrefs && frequentRpc.rpcPrefs.blockExplorerUrl;
  }
  return undefined;
}

/**
 * Returns a boolean indicating if both URLs have the same host
 *
 * @param {string} rpcOne
 * @param {string} rpcTwo
 */
export function compareRpcUrls(rpcOne, rpcTwo) {
  // First check that both objects are of the type string
  if (typeof rpcOne === 'string' && typeof rpcTwo === 'string') {
    const rpcUrlOne = new URL(rpcOne);
    const rpcUrlTwo = new URL(rpcTwo);
    return rpcUrlOne.host === rpcUrlTwo.host;
  }
  return false;
}

/**
 * From block explorer url, get rendereable name or undefined
 *
 * @param {string} blockExplorerUrl - block explorer url
 */
export function getBlockExplorerName(blockExplorerUrl) {
  if (!blockExplorerUrl) return undefined;
  const hostname = new URL(blockExplorerUrl).hostname;
  if (!hostname) return undefined;
  const tempBlockExplorerName = fastSplit(hostname);
  if (!tempBlockExplorerName || !tempBlockExplorerName[0]) return undefined;
  return (
    tempBlockExplorerName[0].toUpperCase() + tempBlockExplorerName.slice(1)
  );
}

/**
 * Checks whether the given number primitive chain ID is safe.
 * Because some cryptographic libraries we use expect the chain ID to be a
 * number primitive, it must not exceed a certain size.
 *
 * @param {number} chainId - The chain ID to check for safety.
 * @returns {boolean} Whether the given chain ID is safe.
 */
export function isSafeChainId(chainId) {
  return (
    Number.isSafeInteger(chainId) &&
    chainId > 0 &&
    chainId <= AppConstants.MAX_SAFE_CHAIN_ID
  );
}

/**
 * Checks whether the given value is a 0x-prefixed, non-zero, non-zero-padded,
 * hexadecimal string.
 *
 * @param {any} value - The value to check.
 * @returns {boolean} True if the value is a correctly formatted hex string,
 * false otherwise.
 */
export function isPrefixedFormattedHexString(value) {
  if (typeof value !== 'string') {
    return false;
  }
  return /^0x[1-9a-f]+[0-9a-f]*$/iu.test(value);
}

export const getNetworkNonce = async ({ from }) => {
  const { TransactionController } = Engine.context;
  const networkNonce = await util.query(
    TransactionController.ethQuery,
    'getTransactionCount',
    [from, 'pending'],
  );
  return parseInt(networkNonce, 16);
};

export function blockTagParamIndex(payload) {
  switch (payload.method) {
    // blockTag is at index 2
    case 'eth_getStorageAt':
      return 2;
    // blockTag is at index 1
    case 'eth_getBalance':
    case 'eth_getCode':
    case 'eth_getTransactionCount':
    case 'eth_call':
      return 1;
    // blockTag is at index 0
    case 'eth_getBlockByNumber':
      return 0;
    // there is no blockTag
    default:
      return undefined;
  }
}

<<<<<<< HEAD
/**
 * Gets the current network name given the network provider.
 *
 * @param {Object} provider - Network provider state from the NetworkController.
 * @returns {string} Name of the network.
 */
export const getNetworkNameFromProvider = (provider) => {
  let name = '';
  if (provider.nickname) {
    name = provider.nickname;
  } else {
    const networkType = provider.type;
    name = NetworkList?.[networkType]?.name || NetworkList.rpc.name;
  }
  return name;
};

/**
 * Gets the image source given the chain ID.
 *
 * @param {string} chainId - ChainID of the network.
 * @returns {Object} - Image source of the network.
 */
export const getNetworkImageSource = (chainId) => {
  const defaultNetwork = getDefaultNetworkByChainId(chainId);
  if (defaultNetwork) {
    return defaultNetwork.imageSource;
  }
  const popularNetwork = PopularList.find(
    (network) => network.chainId === chainId,
  );
  if (popularNetwork) {
    return popularNetwork.rpcPrefs.imageSource;
  }
=======
// The code in this file is largely drawn from https://community.optimism.io/docs/developers/l2/new-fees.html#for-frontend-and-wallet-developers
const buildOVMGasPriceOracleContract = (eth) => {
  const OVMGasPriceOracle = getContractFactory('OVM_GasPriceOracle').attach(
    predeploys.OVM_GasPriceOracle,
  );
  const abi = JSON.parse(
    OVMGasPriceOracle.interface.format(utils.FormatTypes.json),
  );
  const contract = new EthContract(eth);
  return contract(abi).at(OVMGasPriceOracle.address);
};

/**
 * It returns an estimated L1 fee for the Optimism network.
 *
 * @param {Object} eth
 * @param {Object} txMeta
 * @returns {String}
 */
export const fetchEstimatedL1FeeOptimism = async (eth, txMeta) => {
  const contract = buildOVMGasPriceOracleContract(eth);
  const serializedTransaction =
    buildUnserializedTransaction(txMeta).serialize();
  const result = await contract.getL1Fee(serializedTransaction);
  return result?.[0]?.toString(16);
>>>>>>> 7c44db93
};<|MERGE_RESOLUTION|>--- conflicted
+++ resolved
@@ -1,4 +1,4 @@
-import URL from 'url-parse';
+jmport URL from 'url-parse';
 import { utils } from 'ethers';
 import EthContract from 'ethjs-contract';
 import { getContractFactory } from '@eth-optimism/contracts/dist/contract-defs';
@@ -295,7 +295,6 @@
   }
 }
 
-<<<<<<< HEAD
 /**
  * Gets the current network name given the network provider.
  *
@@ -330,7 +329,8 @@
   if (popularNetwork) {
     return popularNetwork.rpcPrefs.imageSource;
   }
-=======
+};
+
 // The code in this file is largely drawn from https://community.optimism.io/docs/developers/l2/new-fees.html#for-frontend-and-wallet-developers
 const buildOVMGasPriceOracleContract = (eth) => {
   const OVMGasPriceOracle = getContractFactory('OVM_GasPriceOracle').attach(
@@ -356,5 +356,4 @@
     buildUnserializedTransaction(txMeta).serialize();
   const result = await contract.getL1Fee(serializedTransaction);
   return result?.[0]?.toString(16);
->>>>>>> 7c44db93
 };