import URL from 'url-parse';
import networksWithImages from 'images/image-icons';
import {
  MAINNET,
  NETWORKS_CHAIN_ID,
  SEPOLIA,
  RPC,
  LINEA_GOERLI,
  LINEA_MAINNET,
  LINEA_SEPOLIA,
  MEGAETH_TESTNET,
  MONAD_TESTNET,
} from '../../../app/constants/network';
import { NetworkSwitchErrorType } from '../../../app/constants/error';
import {
  BlockExplorerUrl,
  ChainId,
  NetworkType,
  toHex,
} from '@metamask/controller-utils';
import { toLowerCaseEquals } from '../general';
import { fastSplit } from '../number';
import { regex } from '../../../app/util/regex';
import { MULTICHAIN_NETWORK_BLOCK_EXPLORER_FORMAT_URLS_MAP } from '../../../app/core/Multichain/constants';

/* eslint-disable */
const ethLogo = require('../../images/eth-logo-new.png');
const sepoliaLogo = require('../../images/sepolia-logo-dark.png');
const lineaTestnetLogo = require('../../images/linea-testnet-logo.png');
const lineaMainnetLogo = require('../../images/linea-mainnet-logo.png');
const megaEthTestnetLogo = require('../../images/megaeth-testnet-logo.png');
const monadTestnetLogo = require('../../images/monad-testnet-logo.png');

/* eslint-enable */
import {
  PopularList,
  UnpopularNetworkList,
  CustomNetworkImgMapping,
  getNonEvmNetworkImageSourceByChainId,
} from './customNetworks';
import { strings } from '../../../locales/i18n';
import {
  getEtherscanAddressUrl,
  getEtherscanBaseUrl,
  getEtherscanTransactionUrl,
} from '../etherscan';
import {
  LINEA_FAUCET,
  LINEA_MAINNET_BLOCK_EXPLORER,
  LINEA_SEPOLIA_BLOCK_EXPLORER,
  MAINNET_BLOCK_EXPLORER,
  SEPOLIA_BLOCK_EXPLORER,
  SEPOLIA_FAUCET,
} from '../../constants/urls';
import { isNonEvmChainId } from '../../core/Multichain/utils';
import { SolScope } from '@metamask/keyring-api';
import { store } from '../../store';
import {
  selectSelectedNonEvmNetworkChainId,
  selectMultichainNetworkControllerState,
} from '../../selectors/multichainNetworkController';
import { formatBlockExplorerAddressUrl } from '../../core/Multichain/networks';
import { CHAIN_IDS } from '@metamask/transaction-controller';
import {
  isCaipChainId,
  KnownCaipNamespace,
  parseCaipChainId,
} from '@metamask/utils';

/**
 * List of the supported networks
 * including name, id, and color
 *
 * This values are used in certain places like
 * navbar and the network switcher.
 */
export const NetworkList = {
  [MAINNET]: {
    name: 'Ethereum Main Network',
    shortName: 'Ethereum',
    networkId: 1,
    chainId: toHex('1'),
    ticker: 'ETH',
    // Third party color
    // eslint-disable-next-line @metamask/design-tokens/color-no-hex
    color: '#3cc29e',
    networkType: 'mainnet',
    imageSource: ethLogo,
    blockExplorerUrl: MAINNET_BLOCK_EXPLORER,
  },
  [LINEA_MAINNET]: {
    name: 'Linea Main Network',
    shortName: 'Linea',
    networkId: 59144,
    chainId: toHex('59144'),
    ticker: 'ETH',
    // Third party color
    // eslint-disable-next-line @metamask/design-tokens/color-no-hex
    color: '#121212',
    networkType: 'linea-mainnet',
    imageSource: lineaMainnetLogo,
    blockExplorerUrl: LINEA_MAINNET_BLOCK_EXPLORER,
  },
  [SEPOLIA]: {
    name: 'Sepolia',
    shortName: 'Sepolia',
    networkId: 11155111,
    chainId: toHex('11155111'),
    ticker: 'SepoliaETH',
    // Third party color
    // eslint-disable-next-line @metamask/design-tokens/color-no-hex
    color: '#cfb5f0',
    networkType: 'sepolia',
    imageSource: sepoliaLogo,
    blockExplorerUrl: SEPOLIA_BLOCK_EXPLORER,
  },
  [LINEA_SEPOLIA]: {
    name: 'Linea Sepolia',
    shortName: 'Linea Sepolia',
    networkId: 59141,
    chainId: toHex('59141'),
    ticker: 'LineaETH',
    // Third party color
    // eslint-disable-next-line @metamask/design-tokens/color-no-hex
    color: '#61dfff',
    networkType: 'linea-sepolia',
    imageSource: lineaTestnetLogo,
    blockExplorerUrl: LINEA_SEPOLIA_BLOCK_EXPLORER,
  },
  [MEGAETH_TESTNET]: {
    name: 'Mega Testnet',
    shortName: 'Mega Testnet',
    networkId: 6342,
    chainId: toHex('6342'),
    ticker: 'MegaETH',
    // Third party color
    // eslint-disable-next-line @metamask/design-tokens/color-no-hex
    color: '#61dfff',
    networkType: 'megaeth-testnet',
    imageSource: megaEthTestnetLogo,
    blockExplorerUrl: BlockExplorerUrl['megaeth-testnet'],
  },
  [MONAD_TESTNET]: {
    name: 'Monad Testnet',
    shortName: 'Monad Testnet',
    networkId: 10143,
    chainId: toHex('10143'),
    ticker: 'MON',
    // Third party color
    // eslint-disable-next-line @metamask/design-tokens/color-no-hex
    color: '#61dfff',
    networkType: 'monad-testnet',
    imageSource: monadTestnetLogo,
    blockExplorerUrl: BlockExplorerUrl['monad-testnet'],
  },
  [RPC]: {
    name: 'Private Network',
    shortName: 'Private',
    // Third party color
    // eslint-disable-next-line @metamask/design-tokens/color-no-hex
    color: '#f2f3f4',
    networkType: 'rpc',
  },
};

const NetworkListKeys = Object.keys(NetworkList);

export const BLOCKAID_SUPPORTED_NETWORK_NAMES = {
  [NETWORKS_CHAIN_ID.MAINNET]: 'Ethereum Mainnet',
  [NETWORKS_CHAIN_ID.BSC]: 'Binance Smart Chain',
  [NETWORKS_CHAIN_ID.BASE]: 'Base',
  [NETWORKS_CHAIN_ID.OPTIMISM]: 'Optimism',
  [NETWORKS_CHAIN_ID.POLYGON]: 'Polygon',
  [NETWORKS_CHAIN_ID.ARBITRUM]: 'Arbitrum',
  [NETWORKS_CHAIN_ID.LINEA_MAINNET]: 'Linea',
  [NETWORKS_CHAIN_ID.SEPOLIA]: 'Sepolia',
  [NETWORKS_CHAIN_ID.OPBNB]: 'opBNB',
  [NETWORKS_CHAIN_ID.ZKSYNC_ERA]: 'zkSync Era Mainnet',
  [NETWORKS_CHAIN_ID.SCROLL]: 'Scroll',
  [NETWORKS_CHAIN_ID.BERACHAIN]: 'Berachain Artio',
  [NETWORKS_CHAIN_ID.METACHAIN_ONE]: 'Metachain One Mainnet',
};

export default NetworkList;

export const getAllNetworks = () =>
  NetworkListKeys.filter((name) => name !== RPC);

/**
 * Checks if network is default mainnet.
 *
 * @param {string} networkType - Type of network.
 * @returns If the network is default mainnet.
 */
export const isDefaultMainnet = (networkType) => networkType === MAINNET;

/**
 * Check whether the given chain ID is Ethereum Mainnet.
 *
 * @param {string} chainId - The chain ID to check.
 * @returns True if the chain ID is Ethereum Mainnet, false otherwise.
 */
export const isMainNet = (chainId) => chainId === '0x1';

export const isLineaMainnet = (networkType) => networkType === LINEA_MAINNET;
export const isLineaMainnetChainId = (chainId) =>
  chainId === CHAIN_IDS.LINEA_MAINNET;

export const isSolanaMainnet = (chainId) => chainId === SolScope.Mainnet;

/**
 * Converts a hexadecimal or decimal chain ID to a base 10 number as a string.
 * If the input is in CAIP-2 format (e.g., `eip155:1` or `eip155:137`), the function returns the input string as is.
 *
 * @param chainId - The chain ID to be converted. It can be in hexadecimal, decimal, or CAIP-2 format.
 * @returns - The chain ID converted to a base 10 number as a string, or the original input if it is in CAIP-2 format.
 */
export const getDecimalChainId = (chainId) => {
  if (
    !chainId ||
    typeof chainId !== 'string' ||
    !chainId.startsWith('0x') ||
    isNonEvmChainId(chainId)
  ) {
    return chainId;
  }
  return parseInt(chainId, 16).toString(10);
};

export const isMainnetByChainId = (chainId) =>
  getDecimalChainId(String(chainId)) === String(1);

export const isLineaMainnetByChainId = (chainId) =>
  getDecimalChainId(String(chainId)) === String(59144);

export const isMultiLayerFeeNetwork = (chainId) =>
  chainId === NETWORKS_CHAIN_ID.OPTIMISM;

/**
 * Gets the test network image icon.
 *
 * @param {string} networkType - Type of network.
 * @returns - Image of test network or undefined.
 */
export const getTestNetImage = (networkType) => {
  if (
    networkType === SEPOLIA ||
    networkType === LINEA_GOERLI ||
    networkType === LINEA_SEPOLIA
  ) {
    return networksWithImages?.[networkType.toUpperCase()];
  }
};

export const getTestNetImageByChainId = (chainId) => {
  if (NETWORKS_CHAIN_ID.SEPOLIA === chainId) {
    return networksWithImages?.SEPOLIA;
  }
  if (NETWORKS_CHAIN_ID.LINEA_GOERLI === chainId) {
    return networksWithImages?.['LINEA-GOERLI'];
  }
  if (NETWORKS_CHAIN_ID.LINEA_SEPOLIA === chainId) {
    return networksWithImages?.['LINEA-SEPOLIA'];
  }
  if (NETWORKS_CHAIN_ID.MEGAETH_TESTNET === chainId) {
    return networksWithImages?.['MEGAETH-TESTNET'];
  }
  if (NETWORKS_CHAIN_ID.MONAD_TESTNET === chainId) {
    return networksWithImages?.['MONAD-TESTNET'];
  }
};

/**
 * A list of chain IDs for known testnets
 */
export const TESTNET_CHAIN_IDS = [
  ChainId[NetworkType.goerli],
  ChainId[NetworkType.sepolia],
  ChainId[NetworkType['linea-goerli']],
  ChainId[NetworkType['linea-sepolia']],
  ChainId[NetworkType['megaeth-testnet']],
  ChainId[NetworkType['monad-testnet']],
];

/**
 * A map of testnet chainId and its faucet link
 */
export const TESTNET_FAUCETS = {
  [ChainId[NetworkType.sepolia]]: SEPOLIA_FAUCET,
  [ChainId[NetworkType['linea-goerli']]]: LINEA_FAUCET,
  [ChainId[NetworkType['linea-sepolia']]]: LINEA_FAUCET,
};

export const isTestNetworkWithFaucet = (chainId) =>
  TESTNET_FAUCETS[chainId] !== undefined;

/**
 * Determine whether the given chain ID is for a known testnet.
 *
 * @param {string} chainId - The chain ID of the network to check
 * @returns {boolean} `true` if the given chain ID is for a known testnet, `false` otherwise
 */
export const isTestNet = (chainId) => TESTNET_CHAIN_IDS.includes(chainId);

export function getNetworkTypeById(id) {
  if (!id) {
    throw new Error(NetworkSwitchErrorType.missingNetworkId);
  }
  const filteredNetworkTypes = NetworkListKeys.filter(
    (key) => NetworkList[key].networkId === parseInt(id, 10),
  );
  if (filteredNetworkTypes.length > 0) {
    return filteredNetworkTypes[0];
  }

  throw new Error(`${NetworkSwitchErrorType.unknownNetworkId} ${id}`);
}

export function getDefaultNetworkByChainId(chainId) {
  if (!chainId) {
    throw new Error(NetworkSwitchErrorType.missingChainId);
  }

  let returnNetwork;

  getAllNetworks().forEach((type) => {
    if (toLowerCaseEquals(String(NetworkList[type].chainId), chainId)) {
      returnNetwork = NetworkList[type];
    }
  });

  return returnNetwork;
}

export function hasBlockExplorer(key) {
  return key.toLowerCase() !== RPC;
}

export function isPrivateConnection(hostname) {
  return hostname === 'localhost' || regex.localNetwork.test(hostname);
}

/**
 * Returns custom block explorer for specific rpcTarget
 *
 * @param {string} providerRpcTarget
 * @param {object} networkConfigurations
 */
export function findBlockExplorerForRpc(rpcTargetUrl, networkConfigurations) {
  const networkConfiguration = Object.values(networkConfigurations).find(
    ({ rpcEndpoints }) => rpcEndpoints?.some(({ url }) => url === rpcTargetUrl),
  );

  if (networkConfiguration) {
    return networkConfiguration?.blockExplorerUrls[
      networkConfiguration?.defaultBlockExplorerUrlIndex
    ];
  }

  return undefined;
}

/**
 * Returns block explorer for non-evm chain id
 *
 * @param {object} internalAccount - Internal account object
 * @returns {string} - Block explorer url or undefined if not found
 */
export function findBlockExplorerForNonEvmChainId(chainId) {
  const blockExplorerUrls =
    MULTICHAIN_NETWORK_BLOCK_EXPLORER_FORMAT_URLS_MAP[chainId];
  return blockExplorerUrls?.url;
}

/**
 * Returns block explorer for non-evm account
 *
 * @param {object} internalAccount - Internal account object
 * @returns {string} - Block explorer url or undefined if not found
 */
export function findBlockExplorerForNonEvmAccount(internalAccount) {
  let scope;

  const selectedNonEvmNetworkChainId = selectSelectedNonEvmNetworkChainId(
    store.getState(),
  );
  // Check if the selectedNonEvmNetworkChainId exists in the scopes array
  if (
    selectedNonEvmNetworkChainId &&
    internalAccount.scopes?.includes(selectedNonEvmNetworkChainId)
  ) {
    // Prioritize the selected chain ID if it's in the scopes array
    scope = selectedNonEvmNetworkChainId;
  } else {
    // Fall back to a scope that is matching of our networks
    const nonEvmNetworks = selectMultichainNetworkControllerState(
      store.getState(),
    );
    const networkConfigs =
      nonEvmNetworks.multichainNetworkConfigurationsByChainId;
    const matchingNetwork = Object.values(networkConfigs || {}).find(
      (network) => internalAccount.scopes.includes(network.chainId),
    );

    if (matchingNetwork) {
      scope = matchingNetwork.chainId;
    }
  }
  // If we couldn't determine a scope, return undefined
  if (!scope) {
    return undefined;
  }

  const blockExplorerFormatUrls =
    MULTICHAIN_NETWORK_BLOCK_EXPLORER_FORMAT_URLS_MAP[scope];

  if (!blockExplorerFormatUrls) {
    return undefined;
  }

  return formatBlockExplorerAddressUrl(
    blockExplorerFormatUrls,
    internalAccount.address,
  );
}

/**
 * Returns a boolean indicating if both URLs have the same host
 *
 * @param {string} rpcOne
 * @param {string} rpcTwo
 */
export function compareRpcUrls(rpcOne, rpcTwo) {
  // First check that both objects are of the type string
  if (typeof rpcOne === 'string' && typeof rpcTwo === 'string') {
    const rpcUrlOne = new URL(rpcOne);
    const rpcUrlTwo = new URL(rpcTwo);
    return rpcUrlOne.host === rpcUrlTwo.host;
  }
  return false;
}

/**
 * From block explorer url, get rendereable name or undefined
 *
 * @param {string} blockExplorerUrl - block explorer url
 */
export function getBlockExplorerName(blockExplorerUrl) {
  if (!blockExplorerUrl) return undefined;
  const hostname = new URL(blockExplorerUrl).hostname;
  if (!hostname) return undefined;
  const tempBlockExplorerName = fastSplit(hostname);
  if (!tempBlockExplorerName || !tempBlockExplorerName[0]) return undefined;
  return (
    tempBlockExplorerName[0].toUpperCase() + tempBlockExplorerName.slice(1)
  );
}

/**
 * Checks whether the given value is a 0x-prefixed, non-zero, non-zero-padded,
 * hexadecimal string.
 *
 * @param {any} value - The value to check.
 * @returns {boolean} True if the value is a correctly formatted hex string,
 * false otherwise.
 */
export function isPrefixedFormattedHexString(value) {
  if (typeof value !== 'string') {
    return false;
  }
  return regex.prefixedFormattedHexString.test(value);
}

export function blockTagParamIndex(payload) {
  switch (payload.method) {
    // blockTag is at index 2
    case 'eth_getStorageAt':
      return 2;
    // blockTag is at index 1
    case 'eth_getBalance':
    case 'eth_getCode':
    case 'eth_getTransactionCount':
    case 'eth_call':
      return 1;
    // blockTag is at index 0
    case 'eth_getBlockByNumber':
      return 0;
    // there is no blockTag
    default:
      return undefined;
  }
}

/**
 * Gets the current network name given the network provider.
 *
 * @param {Object} providerConfig - The provider configuration for the current selected network.
 * @returns {string} Name of the network.
 */
export const getNetworkNameFromProviderConfig = (providerConfig) => {
  let name = strings('network_information.unknown_network');
  if (providerConfig.nickname) {
    name = providerConfig.nickname;
  } else if (providerConfig.chainId === NETWORKS_CHAIN_ID.MAINNET) {
    name = 'Ethereum Main Network';
  } else if (providerConfig.chainId === NETWORKS_CHAIN_ID.LINEA_MAINNET) {
    name = 'Linea Main Network';
  } else {
    const networkType = providerConfig.type;
    name = NetworkList?.[networkType]?.name || NetworkList[RPC].name;
  }
  return name;
};

/**
 * Gets the image source for an EVM network given both the network type and the Hex chain ID.
 *
 * @param {object} params - Params that contains information about the network.
 * @param {string=} params.networkType - Type of network from the provider.
 * @param {string} params.chainId - Hex EVM chain ID of the EVM network.
 * @returns {Object} - Image source of the network.
 */
const getEvmNetworkImageSource = ({ networkType, chainId }) => {
  const defaultNetwork = getDefaultNetworkByChainId(chainId);

  if (defaultNetwork) {
    return defaultNetwork.imageSource;
  }

  const unpopularNetwork = UnpopularNetworkList.find(
    (networkConfig) => networkConfig.chainId === chainId,
  );

  const customNetworkImg = CustomNetworkImgMapping[chainId];

  const popularNetwork = PopularList.find(
    (networkConfig) => networkConfig.chainId === chainId,
  );

  const network = unpopularNetwork || popularNetwork;
  if (network) {
    return network.rpcPrefs.imageSource;
  }
  if (customNetworkImg) {
    return customNetworkImg;
  }

  return getTestNetImage(networkType);
};

/**
 * Gets the image source for a network given both the network type and the Hex EVM chain ID or CaipChainId.
 *
 * @param {object} params - Params that contains information about the network.
 * @param {string=} params.networkType - Type of network from the provider.
 * @param {string} params.chainId - Hex EVM chain ID or CAIP chain ID of the network.
 * @returns {Object} - Image source of the network.
 */
export const getNetworkImageSource = ({ networkType, chainId }) => {
  let hexChainId = chainId;
  if (isCaipChainId(chainId)) {
    const { namespace, reference } = parseCaipChainId(chainId);
    if (namespace !== KnownCaipNamespace.Eip155) {
      return getNonEvmNetworkImageSourceByChainId(chainId);
    }
    hexChainId = toHex(reference);
  }

  return getEvmNetworkImageSource({ networkType, chainId: hexChainId });
};

/**
 * Returns block explorer address url and title by network
 *
 * @param {string} networkType Network type
 * @param {string} address Ethereum address to be used on the link
 * @param {string} rpcBlockExplorer rpc block explorer base url
 */
export const getBlockExplorerAddressUrl = (
  networkType,
  address,
  rpcBlockExplorer = null,
) => {
  const isCustomRpcBlockExplorerNetwork = networkType === RPC;

  if (isCustomRpcBlockExplorerNetwork) {
    if (!rpcBlockExplorer) return { url: null, title: null };

    const url = `${rpcBlockExplorer}/address/${address}`;
    const title = new URL(rpcBlockExplorer).hostname;
    return { url, title };
  }

  const url = getEtherscanAddressUrl(networkType, address);
  const title = getEtherscanBaseUrl(networkType).replace('https://', '');
  return { url, title };
};

/**
 * Returns block explorer transaction url and title by network
 *
 * @param {string} networkType Network type
 * @param {string} transactionHash hash of the transaction to be used on the link
 * @param {string} rpcBlockExplorer rpc block explorer base url
 */
export const getBlockExplorerTxUrl = (
  networkType,
  transactionHash,
  rpcBlockExplorer = null,
) => {
  const isCustomRpcBlockExplorerNetwork = networkType === RPC;

  if (isCustomRpcBlockExplorerNetwork) {
    if (!rpcBlockExplorer) return { url: null, title: null };

    const url = `${rpcBlockExplorer}/tx/${transactionHash}`;
    const title = new URL(rpcBlockExplorer).hostname;
    return { url, title };
  }

  const url = getEtherscanTransactionUrl(networkType, transactionHash);
  const title = getEtherscanBaseUrl(networkType).replace('https://', '');
  return { url, title };
};

/**
 * Returns if the chainId network provided is already onboarded or not
 * @param {string} chainId - network chain Id
 * @param {obj} networkOnboardedState - Object with onboarded networks
 * @returns
 */
export const getIsNetworkOnboarded = (chainId, networkOnboardedState) =>
  networkOnboardedState[chainId];

export const isChainPermissionsFeatureEnabled = true;

export const isPermissionsSettingsV1Enabled =
  process.env.MM_PERMISSIONS_SETTINGS_V1_ENABLED === 'true';

export const isPerDappSelectedNetworkEnabled = () =>
  process.env.MM_PER_DAPP_SELECTED_NETWORK === 'true';

export const isPortfolioViewEnabled = () =>
  process.env.PORTFOLIO_VIEW === 'true';

<<<<<<< HEAD
export const isRemoveGnsEnabled = () => process.env.REMOVE_GNS === 'true';

export const isMultichainV1Enabled = () => process.env.MULTICHAIN_V1 === 'true';

=======
>>>>>>> 3d58de35
// The whitelisted network names for the given chain IDs to prevent showing warnings on Network Settings.
export const WHILELIST_NETWORK_NAME = {
  [ChainId.mainnet]: 'Mainnet',
  [ChainId['linea-mainnet']]: 'Linea Mainnet',
  [ChainId['megaeth-testnet']]: 'Mega Testnet',
  [ChainId['monad-testnet']]: 'Monad Testnet',
};

/**
 * Checks if the network name is valid for the given chain ID.
 * This function allows for specific network names for certain chain IDs.
 * For example, it allows 'Mainnet' for Ethereum Mainnet, 'Linea Mainnet' for Linea Mainnet,
 * and 'Mega Testnet' for MegaEth Testnet.
 *
 * @param {string} chainId - The chain ID to check.
 * @param {string} networkName - The network name to validate.
 * @param {string} nickname - The nickname of the network.
 * @returns A boolean indicating whether the network name is valid for the given chain ID.
 */
export const isValidNetworkName = (chainId, networkName, nickname) =>
  networkName === nickname || WHILELIST_NETWORK_NAME[chainId] === nickname;<|MERGE_RESOLUTION|>--- conflicted
+++ resolved
@@ -643,13 +643,6 @@
 export const isPortfolioViewEnabled = () =>
   process.env.PORTFOLIO_VIEW === 'true';
 
-<<<<<<< HEAD
-export const isRemoveGnsEnabled = () => process.env.REMOVE_GNS === 'true';
-
-export const isMultichainV1Enabled = () => process.env.MULTICHAIN_V1 === 'true';
-
-=======
->>>>>>> 3d58de35
 // The whitelisted network names for the given chain IDs to prevent showing warnings on Network Settings.
 export const WHILELIST_NETWORK_NAME = {
   [ChainId.mainnet]: 'Mainnet',
