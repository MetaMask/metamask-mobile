--- conflicted
+++ resolved
@@ -294,22 +294,14 @@
 };
 
 /**
-<<<<<<< HEAD
- * It returns an estimated L1 fee for the Optimism network.
-=======
  * It returns an estimated L1 fee for a multi layer network.
  * Currently only for the Optimism network, but can be extended to other networks.
->>>>>>> db9007ba
  *
  * @param {Object} eth
  * @param {Object} txMeta
  * @returns {String}
  */
-<<<<<<< HEAD
-export const fetchEstimatedL1FeeOptimism = async (eth, txMeta) => {
-=======
 export const fetchEstimatedMultiLayerL1Fee = async (eth, txMeta) => {
->>>>>>> db9007ba
   const contract = buildOVMGasPriceOracleContract(eth);
   const serializedTransaction =
     buildUnserializedTransaction(txMeta).serialize();
