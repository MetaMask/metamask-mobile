import URL from 'url-parse';
import networksWithImages from '.././../images/image-icons';
import {
  MAINNET,
  NETWORKS_CHAIN_ID,
  SEPOLIA,
  RPC,
  LINEA_GOERLI,
  LINEA_MAINNET,
  LINEA_SEPOLIA,
  MEGAETH_TESTNET,
  MONAD_TESTNET,
  BASE_MAINNET,
} from '../../../app/constants/network';
import { NetworkSwitchErrorType } from '../../../app/constants/error';
import {
  BlockExplorerUrl,
  ChainId,
  NetworkType,
  toHex,
} from '@metamask/controller-utils';
import { toLowerCaseEquals } from '../general';
import { fastSplit } from '../number';
import { regex } from '../../../app/util/regex';
import { MULTICHAIN_NETWORK_BLOCK_EXPLORER_FORMAT_URLS_MAP } from '../../../app/core/Multichain/constants';
import {
  PopularList,
  UnpopularNetworkList,
  CustomNetworkImgMapping,
  getNonEvmNetworkImageSourceByChainId,
} from './customNetworks';
import { strings } from '../../../locales/i18n';
import {
  getEtherscanAddressUrl,
  getEtherscanBaseUrl,
  getEtherscanTransactionUrl,
} from '../etherscan';
import {
  LINEA_FAUCET,
  LINEA_MAINNET_BLOCK_EXPLORER,
  LINEA_SEPOLIA_BLOCK_EXPLORER,
  MAINNET_BLOCK_EXPLORER,
  SEPOLIA_BLOCK_EXPLORER,
  SEPOLIA_FAUCET,
  BASE_MAINNET_BLOCK_EXPLORER,
} from '../../constants/urls';
import { isNonEvmChainId } from '../../core/Multichain/utils';
import { SolScope } from '@metamask/keyring-api';
import { store } from '../../store';
import {
  selectSelectedNonEvmNetworkChainId,
  selectMultichainNetworkControllerState,
} from '../../selectors/multichainNetworkController';
import { formatBlockExplorerAddressUrl } from '../../core/Multichain/networks';
import { CHAIN_IDS } from '@metamask/transaction-controller';
import {
  isCaipChainId,
  KnownCaipNamespace,
  parseCaipChainId,
} from '@metamask/utils';

/**
 * List of the supported networks
 * including name, id, and color
 *
 * This values are used in certain places like
 * navbar and the network switcher.
 */
export const NetworkList = {
  [MAINNET]: {
    name: 'Ethereum Main Network',
    shortName: 'Ethereum',
    networkId: 1,
    chainId: toHex('1'),
    ticker: 'ETH',
    // Third party color
    // eslint-disable-next-line @metamask/design-tokens/color-no-hex
    color: '#3cc29e',
    networkType: 'mainnet',
    imageSource: networksWithImages.ETHEREUM,
    blockExplorerUrl: MAINNET_BLOCK_EXPLORER,
    isTestNet: false,
  },
  [LINEA_MAINNET]: {
    name: 'Linea Main Network',
    shortName: 'Linea',
    networkId: 59144,
    chainId: toHex('59144'),
    ticker: 'ETH',
    // Third party color
    // eslint-disable-next-line @metamask/design-tokens/color-no-hex
    color: '#121212',
    networkType: 'linea-mainnet',
    imageSource: networksWithImages['LINEA-MAINNET'],
    blockExplorerUrl: LINEA_MAINNET_BLOCK_EXPLORER,
    isTestNet: false,
  },
  [BASE_MAINNET]: {
    name: 'Base Main Network',
    shortName: 'Base',
    networkId: 8453,
    chainId: toHex('8453'),
    ticker: 'ETH',
    // Third party color
    // eslint-disable-next-line @metamask/design-tokens/color-no-hex
    color: '#0052FE',
    networkType: 'base-mainnet',
    imageSource: networksWithImages.BASE,
    blockExplorerUrl: BASE_MAINNET_BLOCK_EXPLORER,
    isTestNet: false,
  },
  [SEPOLIA]: {
    name: 'Sepolia',
    shortName: 'Sepolia',
    networkId: 11155111,
    chainId: toHex('11155111'),
    ticker: 'SepoliaETH',
    // Third party color
    // eslint-disable-next-line @metamask/design-tokens/color-no-hex
    color: '#cfb5f0',
    networkType: 'sepolia',
    imageSource: networksWithImages.SEPOLIA,
    blockExplorerUrl: SEPOLIA_BLOCK_EXPLORER,
    isTestNet: true,
  },
  [LINEA_SEPOLIA]: {
    name: 'Linea Sepolia',
    shortName: 'Linea Sepolia',
    networkId: 59141,
    chainId: toHex('59141'),
    ticker: 'LineaETH',
    // Third party color
    // eslint-disable-next-line @metamask/design-tokens/color-no-hex
    color: '#61dfff',
    networkType: 'linea-sepolia',
    imageSource: networksWithImages['LINEA-SEPOLIA'],
    blockExplorerUrl: LINEA_SEPOLIA_BLOCK_EXPLORER,
    isTestNet: true,
  },
  [MEGAETH_TESTNET]: {
    name: 'Mega Testnet',
    shortName: 'Mega Testnet',
    networkId: 6342,
    chainId: toHex('6342'),
    ticker: 'MegaETH',
    // Third party color
    // eslint-disable-next-line @metamask/design-tokens/color-no-hex
    color: '#61dfff',
    networkType: 'megaeth-testnet',
    imageSource: networksWithImages['MEGAETH-TESTNET'],
    blockExplorerUrl: BlockExplorerUrl['megaeth-testnet'],
    isTestNet: true,
  },
  [MONAD_TESTNET]: {
    name: 'Monad Testnet',
    shortName: 'Monad Testnet',
    networkId: 10143,
    chainId: toHex('10143'),
    ticker: 'MON',
    // Third party color
    // eslint-disable-next-line @metamask/design-tokens/color-no-hex
    color: '#61dfff',
    networkType: 'monad-testnet',
    imageSource: networksWithImages['MONAD-TESTNET'],
    blockExplorerUrl: BlockExplorerUrl['monad-testnet'],
    isTestNet: true,
  },
  [RPC]: {
    name: 'Private Network',
    shortName: 'Private',
    // Third party color
    // eslint-disable-next-line @metamask/design-tokens/color-no-hex
    color: '#f2f3f4',
    networkType: 'rpc',
  },
};

const NetworkListKeys = Object.keys(NetworkList);

export const BLOCKAID_SUPPORTED_NETWORK_NAMES = {
  [NETWORKS_CHAIN_ID.MAINNET]: 'Ethereum Mainnet',
  [NETWORKS_CHAIN_ID.BSC]: 'Binance Smart Chain',
  [NETWORKS_CHAIN_ID.BASE]: 'Base',
  [NETWORKS_CHAIN_ID.OPTIMISM]: 'Optimism',
  [NETWORKS_CHAIN_ID.POLYGON]: 'Polygon',
  [NETWORKS_CHAIN_ID.ARBITRUM]: 'Arbitrum',
  [NETWORKS_CHAIN_ID.LINEA_MAINNET]: 'Linea',
  [NETWORKS_CHAIN_ID.SEPOLIA]: 'Sepolia',
  [NETWORKS_CHAIN_ID.OPBNB]: 'opBNB',
  [NETWORKS_CHAIN_ID.ZKSYNC_ERA]: 'zkSync Era Mainnet',
  [NETWORKS_CHAIN_ID.SCROLL]: 'Scroll',
  [NETWORKS_CHAIN_ID.BERACHAIN]: 'Berachain',
  [NETWORKS_CHAIN_ID.METACHAIN_ONE]: 'Metachain One Mainnet',
  [NETWORKS_CHAIN_ID.SEI]: 'Sei Mainnet',
};

export default NetworkList;

export const getAllNetworks = () =>
  NetworkListKeys.filter((name) => name !== RPC);

export const getMainnetNetworks = () =>
  getAllNetworks().filter((name) => !NetworkList[name].isTestNet);

export const getTestNetworks = () =>
  getAllNetworks().filter((name) => NetworkList[name].isTestNet);

export const isMainnetNetwork = (networkType) =>
  getMainnetNetworks().includes(networkType);

/**
 * Checks if network is default mainnet.
 *
 * @param {string} networkType - Type of network.
 * @returns If the network is default mainnet.
 */
export const isDefaultMainnet = (networkType) => networkType === MAINNET;

/**
 * Check whether the given chain ID is Ethereum Mainnet.
 *
 * @param {string} chainId - The chain ID to check.
 * @returns True if the chain ID is Ethereum Mainnet, false otherwise.
 */
export const isMainNet = (chainId) => chainId === '0x1';

export const isLineaMainnet = (networkType) => networkType === LINEA_MAINNET;
export const isLineaMainnetChainId = (chainId) =>
  chainId === CHAIN_IDS.LINEA_MAINNET;

export const isSolanaMainnet = (chainId) => chainId === SolScope.Mainnet;

/**
 * Converts a hexadecimal or decimal chain ID to a base 10 number as a string.
 * If the input is in CAIP-2 format (e.g., `eip155:1` or `eip155:137`), the function returns the input string as is.
 *
 * @param chainId - The chain ID to be converted. It can be in hexadecimal, decimal, or CAIP-2 format.
 * @returns - The chain ID converted to a base 10 number as a string, or the original input if it is in CAIP-2 format.
 */
export const getDecimalChainId = (chainId) => {
  if (
    !chainId ||
    typeof chainId !== 'string' ||
    !chainId.startsWith('0x') ||
    isNonEvmChainId(chainId)
  ) {
    return chainId;
  }
  return parseInt(chainId, 16).toString(10);
};

export const isMainnetByChainId = (chainId) =>
  getDecimalChainId(String(chainId)) === String(1);

export const isLineaMainnetByChainId = (chainId) =>
  getDecimalChainId(String(chainId)) === String(59144);

export const isMultiLayerFeeNetwork = (chainId) =>
  chainId === NETWORKS_CHAIN_ID.OPTIMISM;

/**
 * Gets the test network image icon.
 *
 * @param {string} networkType - Type of network.
 * @returns - Image of test network or undefined.
 */
export const getTestNetImage = (networkType) => {
  if (
    networkType === SEPOLIA ||
    networkType === LINEA_GOERLI ||
    networkType === LINEA_SEPOLIA
  ) {
    return networksWithImages?.[networkType.toUpperCase()];
  }
};

export const getTestNetImageByChainId = (chainId) => {
  if (NETWORKS_CHAIN_ID.SEPOLIA === chainId) {
    return networksWithImages?.SEPOLIA;
  }
  if (NETWORKS_CHAIN_ID.LINEA_GOERLI === chainId) {
    return networksWithImages?.['LINEA-GOERLI'];
  }
  if (NETWORKS_CHAIN_ID.LINEA_SEPOLIA === chainId) {
    return networksWithImages?.['LINEA-SEPOLIA'];
  }
  if (NETWORKS_CHAIN_ID.MEGAETH_TESTNET === chainId) {
    return networksWithImages?.['MEGAETH-TESTNET'];
  }
  if (NETWORKS_CHAIN_ID.MONAD_TESTNET === chainId) {
    return networksWithImages?.['MONAD-TESTNET'];
  }
};

/**
 * A list of chain IDs for known testnets
 */
export const TESTNET_CHAIN_IDS = [
  ChainId[NetworkType.goerli],
  ChainId[NetworkType.sepolia],
  ChainId[NetworkType['linea-goerli']],
  ChainId[NetworkType['linea-sepolia']],
  ChainId[NetworkType['megaeth-testnet']],
  ChainId[NetworkType['monad-testnet']],
];

/**
 * A map of testnet chainId and its faucet link
 */
export const TESTNET_FAUCETS = {
  [ChainId[NetworkType.sepolia]]: SEPOLIA_FAUCET,
  [ChainId[NetworkType['linea-goerli']]]: LINEA_FAUCET,
  [ChainId[NetworkType['linea-sepolia']]]: LINEA_FAUCET,
};

export const isTestNetworkWithFaucet = (chainId) =>
  TESTNET_FAUCETS[chainId] !== undefined;

/**
 * Determine whether the given chain ID is for a known testnet.
 *
 * @param {string} chainId - The chain ID of the network to check
 * @returns {boolean} `true` if the given chain ID is for a known testnet, `false` otherwise
 */
export const isTestNet = (chainId) => TESTNET_CHAIN_IDS.includes(chainId);

export function getNetworkTypeById(id) {
  if (!id) {
    throw new Error(NetworkSwitchErrorType.missingNetworkId);
  }
  const filteredNetworkTypes = NetworkListKeys.filter(
    (key) => NetworkList[key].networkId === parseInt(id, 10),
  );
  if (filteredNetworkTypes.length > 0) {
    return filteredNetworkTypes[0];
  }

  throw new Error(`${NetworkSwitchErrorType.unknownNetworkId} ${id}`);
}

export function getDefaultNetworkByChainId(chainId) {
  if (!chainId) {
    throw new Error(NetworkSwitchErrorType.missingChainId);
  }

  let returnNetwork;

  getAllNetworks().forEach((type) => {
    if (toLowerCaseEquals(String(NetworkList[type].chainId), chainId)) {
      returnNetwork = NetworkList[type];
    }
  });

  return returnNetwork;
}

export function hasBlockExplorer(key) {
  return key.toLowerCase() !== RPC;
}

export function isPrivateConnection(hostname) {
  return hostname === 'localhost' || regex.localNetwork.test(hostname);
}

/**
 * Returns custom block explorer for specific rpcTarget
 *
 * @param {string} providerRpcTarget
 * @param {object} networkConfigurations
 */
export function findBlockExplorerForRpc(rpcTargetUrl, networkConfigurations) {
  const networkConfiguration = Object.values(networkConfigurations).find(
    ({ rpcEndpoints }) => rpcEndpoints?.some(({ url }) => url === rpcTargetUrl),
  );

  if (networkConfiguration) {
    return networkConfiguration?.blockExplorerUrls[
      networkConfiguration?.defaultBlockExplorerUrlIndex
    ];
  }

  return undefined;
}

/**
 * Returns block explorer for non-evm chain id
 *
 * @param {object} internalAccount - Internal account object
 * @returns {string} - Block explorer url or undefined if not found
 */
export function findBlockExplorerForNonEvmChainId(chainId) {
  const blockExplorerUrls =
    MULTICHAIN_NETWORK_BLOCK_EXPLORER_FORMAT_URLS_MAP[chainId];
  return blockExplorerUrls?.url;
}

/**
 * Returns block explorer for non-evm account
 *
 * @param {object} internalAccount - Internal account object
 * @returns {string} - Block explorer url or undefined if not found
 */
export function findBlockExplorerForNonEvmAccount(internalAccount) {
  let scope;

  const selectedNonEvmNetworkChainId = selectSelectedNonEvmNetworkChainId(
    store.getState(),
  );
  // Check if the selectedNonEvmNetworkChainId exists in the scopes array
  if (
    selectedNonEvmNetworkChainId &&
    internalAccount.scopes?.includes(selectedNonEvmNetworkChainId)
  ) {
    // Prioritize the selected chain ID if it's in the scopes array
    scope = selectedNonEvmNetworkChainId;
  } else {
    // Fall back to a scope that is matching of our networks
    const nonEvmNetworks = selectMultichainNetworkControllerState(
      store.getState(),
    );
    const networkConfigs =
      nonEvmNetworks.multichainNetworkConfigurationsByChainId;
    const matchingNetwork = Object.values(networkConfigs || {}).find(
      (network) => internalAccount.scopes.includes(network.chainId),
    );

    if (matchingNetwork) {
      scope = matchingNetwork.chainId;
    }
  }
  // If we couldn't determine a scope, return undefined
  if (!scope) {
    return undefined;
  }

  const blockExplorerFormatUrls =
    MULTICHAIN_NETWORK_BLOCK_EXPLORER_FORMAT_URLS_MAP[scope];

  if (!blockExplorerFormatUrls) {
    return undefined;
  }

  return formatBlockExplorerAddressUrl(
    blockExplorerFormatUrls,
    internalAccount.address,
  );
}

/**
 * Returns a boolean indicating if both URLs have the same host
 *
 * @param {string} rpcOne
 * @param {string} rpcTwo
 */
export function compareRpcUrls(rpcOne, rpcTwo) {
  // First check that both objects are of the type string
  if (typeof rpcOne === 'string' && typeof rpcTwo === 'string') {
    const rpcUrlOne = new URL(rpcOne);
    const rpcUrlTwo = new URL(rpcTwo);
    return rpcUrlOne.host === rpcUrlTwo.host;
  }
  return false;
}

/**
 * From block explorer url, get rendereable name or undefined
 *
 * @param {string} blockExplorerUrl - block explorer url
 */
export function getBlockExplorerName(blockExplorerUrl) {
  if (!blockExplorerUrl) return undefined;
  const hostname = new URL(blockExplorerUrl).hostname;
  if (!hostname) return undefined;
  const tempBlockExplorerName = fastSplit(hostname);
  if (!tempBlockExplorerName || !tempBlockExplorerName[0]) return undefined;
  return (
    tempBlockExplorerName[0].toUpperCase() + tempBlockExplorerName.slice(1)
  );
}

/**
 * Checks whether the given value is a 0x-prefixed, non-zero, non-zero-padded,
 * hexadecimal string.
 *
 * @param {any} value - The value to check.
 * @returns {boolean} True if the value is a correctly formatted hex string,
 * false otherwise.
 */
export function isPrefixedFormattedHexString(value) {
  if (typeof value !== 'string') {
    return false;
  }
  return regex.prefixedFormattedHexString.test(value);
}

export function blockTagParamIndex(payload) {
  switch (payload.method) {
    // blockTag is at index 2
    case 'eth_getStorageAt':
      return 2;
    // blockTag is at index 1
    case 'eth_getBalance':
    case 'eth_getCode':
    case 'eth_getTransactionCount':
    case 'eth_call':
      return 1;
    // blockTag is at index 0
    case 'eth_getBlockByNumber':
      return 0;
    // there is no blockTag
    default:
      return undefined;
  }
}

/**
 * Gets the current network name given the network provider.
 *
 * @param {Object} providerConfig - The provider configuration for the current selected network.
 * @returns {string} Name of the network.
 */
export const getNetworkNameFromProviderConfig = (providerConfig) => {
  let name = strings('network_information.unknown_network');
  if (providerConfig.nickname) {
    name = providerConfig.nickname;
  } else if (providerConfig.chainId === NETWORKS_CHAIN_ID.MAINNET) {
    name = 'Ethereum Main Network';
  } else if (providerConfig.chainId === NETWORKS_CHAIN_ID.LINEA_MAINNET) {
    name = 'Linea Main Network';
  } else {
    const networkType = providerConfig.type;
    name = NetworkList?.[networkType]?.name || NetworkList[RPC].name;
  }
  return name;
};

/**
 * Gets the image source for an EVM network given both the network type and the Hex chain ID.
 *
 * @param {object} params - Params that contains information about the network.
 * @param {string=} params.networkType - Type of network from the provider.
 * @param {string} params.chainId - Hex EVM chain ID of the EVM network.
 * @returns {Object} - Image source of the network.
 */
const getEvmNetworkImageSource = ({ networkType, chainId }) => {
  const defaultNetwork = getDefaultNetworkByChainId(chainId);

  if (defaultNetwork) {
    return defaultNetwork.imageSource;
  }

  const unpopularNetwork = UnpopularNetworkList.find(
    (networkConfig) => networkConfig.chainId === chainId,
  );

  const customNetworkImg = CustomNetworkImgMapping[chainId];

  const popularNetwork = PopularList.find(
    (networkConfig) => networkConfig.chainId === chainId,
  );

  const network = unpopularNetwork || popularNetwork;
  if (network) {
    return network.rpcPrefs.imageSource;
  }
  if (customNetworkImg) {
    return customNetworkImg;
  }

  return getTestNetImage(networkType);
};

// getNetworkImageSource is called a lot and could be relatively expensive, so we cache the results
const imageSourceCache = new Map();

/**
 * Gets the image source for a network given both the network type and the Hex EVM chain ID or CaipChainId.
 *
 * @param {object} params - Params that contains information about the network.
 * @param {string=} params.networkType - Type of network from the provider.
 * @param {string} params.chainId - Hex EVM chain ID or CAIP chain ID of the network.
 * @returns {Object} - Image source of the network.
 */
export const getNetworkImageSource = ({ networkType, chainId }) => {
  const cacheKey = `${networkType}-${chainId}`;
  if (imageSourceCache.has(cacheKey)) {
    return imageSourceCache.get(cacheKey);
  }

  let hexChainId = chainId;
  if (isCaipChainId(chainId)) {
    const { namespace, reference } = parseCaipChainId(chainId);
    if (namespace !== KnownCaipNamespace.Eip155) {
      const nonEvmImageSource = getNonEvmNetworkImageSourceByChainId(chainId);
      imageSourceCache.set(cacheKey, nonEvmImageSource);
      return nonEvmImageSource;
    }
    hexChainId = toHex(reference === '0' ? '1' : reference); // default to mainnet if chainId is 0
  }

  const imageSource = getEvmNetworkImageSource({
    networkType,
    chainId: hexChainId,
  });
  imageSourceCache.set(cacheKey, imageSource);
  return imageSource;
};

/**
 * Returns block explorer address url and title by network
 *
 * @param {string} networkType Network type
 * @param {string} address Ethereum address to be used on the link
 * @param {string} rpcBlockExplorer rpc block explorer base url
 */
export const getBlockExplorerAddressUrl = (
  networkType,
  address,
  rpcBlockExplorer = null,
) => {
  const isCustomRpcBlockExplorerNetwork = networkType === RPC;

  if (isCustomRpcBlockExplorerNetwork) {
    if (!rpcBlockExplorer) return { url: null, title: null };

    const url = `${rpcBlockExplorer}/address/${address}`;
    const title = new URL(rpcBlockExplorer).hostname;
    return { url, title };
  }

  const url = getEtherscanAddressUrl(networkType, address);
  const title = getEtherscanBaseUrl(networkType).replace('https://', '');
  return { url, title };
};

/**
 * Returns block explorer transaction url and title by network
 *
 * @param {string} networkType Network type
 * @param {string} transactionHash hash of the transaction to be used on the link
 * @param {string} rpcBlockExplorer rpc block explorer base url
 */
export const getBlockExplorerTxUrl = (
  networkType,
  transactionHash,
  rpcBlockExplorer = null,
) => {
  const isCustomRpcBlockExplorerNetwork = networkType === RPC;

  if (isCustomRpcBlockExplorerNetwork) {
    if (!rpcBlockExplorer) return { url: null, title: null };

    const url = `${rpcBlockExplorer}/tx/${transactionHash}`;
    const title = new URL(rpcBlockExplorer).hostname;
    return { url, title };
  }

  const url = getEtherscanTransactionUrl(networkType, transactionHash);
  const title = getEtherscanBaseUrl(networkType).replace('https://', '');
  return { url, title };
};

/**
 * Returns if the chainId network provided is already onboarded or not
 * @param {string} chainId - network chain Id
 * @param {obj} networkOnboardedState - Object with onboarded networks
 * @returns
 */
export const getIsNetworkOnboarded = (chainId, networkOnboardedState) =>
  networkOnboardedState[chainId];

export const isPermissionsSettingsV1Enabled =
  process.env.MM_PERMISSIONS_SETTINGS_V1_ENABLED === 'true';

export const isPerDappSelectedNetworkEnabled = () => true;

<<<<<<< HEAD
export const isPortfolioViewEnabled = () =>
  process.env.PORTFOLIO_VIEW === 'true';
=======
export const isRemoveGlobalNetworkSelectorEnabled = () =>
  process.env.MM_REMOVE_GLOBAL_NETWORK_SELECTOR === 'true';
>>>>>>> 6ab8653c

// The whitelisted network names for the given chain IDs to prevent showing warnings on Network Settings.
export const WHILELIST_NETWORK_NAME = {
  [ChainId.mainnet]: 'Mainnet',
  [ChainId['linea-mainnet']]: 'Linea Mainnet',
  [ChainId['megaeth-testnet']]: 'Mega Testnet',
  [ChainId['monad-testnet']]: 'Monad Testnet',
  [NETWORKS_CHAIN_ID.SEI]: 'Sei Mainnet',
  [NETWORKS_CHAIN_ID.HYPER_EVM]: 'HyperEVM',
};

// Whitelisted symbols for specific chain IDs to prevent showing warnings on Network Settings.
export const WHITELIST_SYMBOL = {
  [NETWORKS_CHAIN_ID.HYPER_EVM]: 'HYPE',
};

export const WHITELIST_NETWORK_RPC_URL = {
  [NETWORKS_CHAIN_ID.HYPER_EVM]: 'https://rpc.hyperliquid.xyz',
};

/**
 * Checks if the network name is valid for the given chain ID.
 * This function allows for specific network names for certain chain IDs.
 * For example, it allows 'Mainnet' for Ethereum Mainnet, 'Linea Mainnet' for Linea Mainnet,
 * and 'Mega Testnet' for MegaEth Testnet.
 *
 * @param {string} chainId - The chain ID to check.
 * @param {string} networkName - The network name to validate.
 * @param {string} nickname - The nickname of the network.
 * @returns A boolean indicating whether the network name is valid for the given chain ID.
 */
export const isValidNetworkName = (chainId, networkName, nickname) =>
  networkName === nickname || WHILELIST_NETWORK_NAME[chainId] === nickname;

/**
 * Checks if the symbol is whitelisted for the given chain ID.
 * This function allows for specific symbols for certain chain IDs.
 *
 * @param {string} chainId - The chain ID to check.
 * @param {string} symbol - The symbol to check.
 * @returns {boolean} - Whether the symbol is whitelisted for the given chain ID.
 */
export const isWhitelistedSymbol = (chainId, symbol) => {
  if (!chainId || !symbol) {
    return false;
  }

  return WHITELIST_SYMBOL[chainId]?.toLowerCase() === symbol.toLowerCase();
};

/**
 * Checks if the RPC URL is whitelisted for the given chain ID.
 * This function allows for specific RPC URLs for certain chain IDs.
 *
 * @param {string} chainId - The chain ID to check.
 * @param {string} rpcUrl - The RPC URL to check.
 * @returns {boolean} - Whether the RPC URL is whitelisted for the given chain ID.
 */
export const isWhitelistedRpcUrl = (chainId, rpcUrl) => {
  if (!chainId || !rpcUrl) {
    return false;
  }

  return (
    WHITELIST_NETWORK_RPC_URL[chainId]?.toLowerCase() === rpcUrl.toLowerCase()
  );
};

/**
 * Checks if the network name is whitelisted for the given chain ID.
 * This function allows for specific network names for certain chain IDs.
 *
 * @param {string} chainId - The chain ID to check.
 * @param {string} networkName - The network name to check.
 * @returns {boolean} - Whether the network name is whitelisted for the given chain ID.
 */
export const isWhitelistedNetworkName = (chainId, networkName) => {
  if (!chainId || !networkName) {
    return false;
  }

  return (
    WHILELIST_NETWORK_NAME[chainId]?.toLowerCase() === networkName.toLowerCase()
  );
};<|MERGE_RESOLUTION|>--- conflicted
+++ resolved
@@ -674,14 +674,6 @@
 
 export const isPerDappSelectedNetworkEnabled = () => true;
 
-<<<<<<< HEAD
-export const isPortfolioViewEnabled = () =>
-  process.env.PORTFOLIO_VIEW === 'true';
-=======
-export const isRemoveGlobalNetworkSelectorEnabled = () =>
-  process.env.MM_REMOVE_GLOBAL_NETWORK_SELECTOR === 'true';
->>>>>>> 6ab8653c
-
 // The whitelisted network names for the given chain IDs to prevent showing warnings on Network Settings.
 export const WHILELIST_NETWORK_NAME = {
   [ChainId.mainnet]: 'Mainnet',
