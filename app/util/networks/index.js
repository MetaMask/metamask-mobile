import URL from 'url-parse';
import AppConstants from '../../core/AppConstants';
<<<<<<< HEAD
import {
	MAINNET,
	ROPSTEN,
	KOVAN,
	RINKEBY,
	GOERLI,
	RPC,
	BSC,
	POLYGON,
	AVALANCHE,
	CELO,
	FANTOM,
} from '../../../app/constants/network';
=======
>>>>>>> 91d8e525
import {
  MAINNET,
  ROPSTEN,
  KOVAN,
  RINKEBY,
  GOERLI,
  RPC,
} from '../../../app/constants/network';
import {
  NETWORK_ERROR_MISSING_NETWORK_ID,
  NETWORK_ERROR_UNKNOWN_NETWORK_ID,
  NETWORK_ERROR_MISSING_CHAIN_ID,
} from '../../../app/constants/error';
import { util } from '@metamask/controllers';
import Engine from '../../core/Engine';
import { toLowerCaseEquals } from './../general';
import { fastSplit } from '../../util/number';
/**
 * List of the supported networks
 * including name, id, and color
 *
 * This values are used in certain places like
 * navbar and the network switcher.
 */
const NetworkList = {
<<<<<<< HEAD
	[MAINNET]: {
		name: 'Ethereum Main Network',
		shortName: 'Ethereum',
		networkId: 1,
		chainId: 1,
		hexChainId: '0x1',
		color: '#3cc29e',
		networkType: 'mainnet',
	},
	[ROPSTEN]: {
		name: 'Ropsten Test Network',
		shortName: 'Ropsten',
		networkId: 3,
		chainId: 3,
		hexChainId: '0x3',
		color: '#ff4a8d',
		networkType: 'ropsten',
	},
	[KOVAN]: {
		name: 'Kovan Test Network',
		shortName: 'Kovan',
		networkId: 42,
		chainId: 42,
		hexChainId: '0x2a',
		color: '#7057ff',
		networkType: 'kovan',
	},
	[RINKEBY]: {
		name: 'Rinkeby Test Network',
		shortName: 'Rinkeby',
		networkId: 4,
		chainId: 4,
		hexChainId: '0x4',
		color: '#f6c343',
		networkType: 'rinkeby',
	},
	[GOERLI]: {
		name: 'Goerli Test Network',
		shortName: 'Goerli',
		networkId: 5,
		chainId: 5,
		hexChainId: '0x5',
		color: '#3099f2',
		networkType: 'goerli',
	},
	[RPC]: {
		name: 'Private Network',
		shortName: 'Private',
		color: '#f2f3f4',
		networkType: 'rpc',
	},
	[BSC]: {
		name: 'Binance Smart Chain Network',
		shortName: 'Binance',
		networkId: 56,
		chainId: 56,
		hexChainId: '0x38',
		color: '#e4b00b',
		networkType: 'bnb',
	},
	[POLYGON]: {
		name: 'Polygon Network',
		shortName: 'Polygon',
		networkId: 137,
		chainId: 137,
		hexChainId: '0x89',
		color: '#2891fa',
		networkType: 'matic',
	},
	[AVALANCHE]: {
		name: 'Avanlanche Network',
		shortName: 'Avalanche',
		networkId: 43114,
		chainId: 43114,
		hexChainId: '0xA86A',
		color: '#de3e3f',
		networkType: 'avax',
	},
	[CELO]: {
		name: 'Celo Network',
		shortName: 'Celo',
		networkId: 42220,
		chainId: 42220,
		hexChainId: '0xA4EC',
		color: '#ffc300',
		networkType: 'celo',
	},
	[FANTOM]: {
		name: 'Fantom Network',
		shortName: 'Fantom',
		networkId: 250,
		chainId: 250,
		hexChainId: '0xFA',
		color: '#2266f7',
		networkType: 'ftm',
	},
=======
  [MAINNET]: {
    name: 'Ethereum Main Network',
    shortName: 'Ethereum',
    networkId: 1,
    chainId: 1,
    hexChainId: '0x1',
    color: '#3cc29e',
    networkType: 'mainnet',
  },
  [ROPSTEN]: {
    name: 'Ropsten Test Network',
    shortName: 'Ropsten',
    networkId: 3,
    chainId: 3,
    hexChainId: '0x3',
    color: '#ff4a8d',
    networkType: 'ropsten',
  },
  [KOVAN]: {
    name: 'Kovan Test Network',
    shortName: 'Kovan',
    networkId: 42,
    chainId: 42,
    hexChainId: '0x2a',
    color: '#7057ff',
    networkType: 'kovan',
  },
  [RINKEBY]: {
    name: 'Rinkeby Test Network',
    shortName: 'Rinkeby',
    networkId: 4,
    chainId: 4,
    hexChainId: '0x4',
    color: '#f6c343',
    networkType: 'rinkeby',
  },
  [GOERLI]: {
    name: 'Goerli Test Network',
    shortName: 'Goerli',
    networkId: 5,
    chainId: 5,
    hexChainId: '0x5',
    color: '#3099f2',
    networkType: 'goerli',
  },
  [RPC]: {
    name: 'Private Network',
    shortName: 'Private',
    color: '#f2f3f4',
    networkType: 'rpc',
  },
>>>>>>> 91d8e525
};

const NetworkListKeys = Object.keys(NetworkList);

export default NetworkList;

export const getAllNetworks = () =>
  NetworkListKeys.filter((name) => name !== RPC);

export const isMainNet = (network) =>
  network?.provider?.type === MAINNET || network === String(1);

export const getDecimalChainId = (chainId) => {
  if (!chainId || typeof chainId !== 'string' || !chainId.startsWith('0x')) {
    return chainId;
  }
  return parseInt(chainId, 16).toString(10);
};

export const isMainnetByChainId = (chainId) =>
  getDecimalChainId(String(chainId)) === String(1);

export const getNetworkName = (id) =>
  NetworkListKeys.find((key) => NetworkList[key].networkId === Number(id));

export const isTestNet = (networkId) => {
	const networkName = getNetworkName(networkId);

	if (
		networkName === 'ropsten' ||
		networkName === 'ropsten' ||
		networkName === 'kovan' ||
		networkName === 'rinkeby'
	) {
		return true;
	}
	return false;
};

export function getNetworkTypeById(id) {
  if (!id) {
    throw new Error(NETWORK_ERROR_MISSING_NETWORK_ID);
  }
  const network = NetworkListKeys.filter(
    (key) => NetworkList[key].networkId === parseInt(id, 10),
  );
  if (network.length > 0) {
    return network[0];
  }

  throw new Error(`${NETWORK_ERROR_UNKNOWN_NETWORK_ID} ${id}`);
}

export function getDefaultNetworkByChainId(chainId) {
  if (!chainId) {
    throw new Error(NETWORK_ERROR_MISSING_CHAIN_ID);
  }

  let returnNetwork;

  getAllNetworks().forEach((type) => {
    if (toLowerCaseEquals(String(NetworkList[type].chainId), chainId)) {
      returnNetwork = NetworkList[type];
    }
  });

  return returnNetwork;
}

export function hasBlockExplorer(key) {
  return key.toLowerCase() !== RPC;
}

export function isKnownNetwork(id) {
  const knownNetworks = NetworkListKeys.map(
    (key) => NetworkList[key].networkId,
  ).filter((id) => id !== undefined);
  return knownNetworks.includes(parseInt(id, 10));
}

export function isprivateConnection(hostname) {
  return (
    hostname === 'localhost' ||
    /(^127\.)|(^10\.)|(^172\.1[6-9]\.)|(^172\.2[0-9]\.)|(^172\.3[0-1]\.)|(^192\.168\.)/.test(
      hostname,
    )
  );
}

/**
 * Returns custom block explorer for specific rpcTarget
 *
 * @param {string} rpcTarget
 * @param {array<object>} frequentRpcList
 */
export function findBlockExplorerForRpc(rpcTarget, frequentRpcList) {
  const frequentRpc = frequentRpcList.find(
    ({ rpcUrl }) => rpcTarget === rpcUrl,
  );
  if (frequentRpc) {
    return frequentRpc.rpcPrefs && frequentRpc.rpcPrefs.blockExplorerUrl;
  }
  return undefined;
}

/**
 * From block explorer url, get rendereable name or undefined
 *
 * @param {string} blockExplorerUrl - block explorer url
 */
export function getBlockExplorerName(blockExplorerUrl) {
  if (!blockExplorerUrl) return undefined;
  const hostname = new URL(blockExplorerUrl).hostname;
  if (!hostname) return undefined;
  const tempBlockExplorerName = fastSplit(hostname);
  if (!tempBlockExplorerName || !tempBlockExplorerName[0]) return undefined;
  return (
    tempBlockExplorerName[0].toUpperCase() + tempBlockExplorerName.slice(1)
  );
}

/**
 * Checks whether the given number primitive chain ID is safe.
 * Because some cryptographic libraries we use expect the chain ID to be a
 * number primitive, it must not exceed a certain size.
 *
 * @param {number} chainId - The chain ID to check for safety.
 * @returns {boolean} Whether the given chain ID is safe.
 */
export function isSafeChainId(chainId) {
  return (
    Number.isSafeInteger(chainId) &&
    chainId > 0 &&
    chainId <= AppConstants.MAX_SAFE_CHAIN_ID
  );
}

/**
 * Checks whether the given value is a 0x-prefixed, non-zero, non-zero-padded,
 * hexadecimal string.
 *
 * @param {any} value - The value to check.
 * @returns {boolean} True if the value is a correctly formatted hex string,
 * false otherwise.
 */
export function isPrefixedFormattedHexString(value) {
  if (typeof value !== 'string') {
    return false;
  }
  return /^0x[1-9a-f]+[0-9a-f]*$/iu.test(value);
}

export const getNetworkNonce = async ({ from }) => {
  const { TransactionController } = Engine.context;
  const networkNonce = await util.query(
    TransactionController.ethQuery,
    'getTransactionCount',
    [from, 'pending'],
  );
  return parseInt(networkNonce, 16);
};

export function blockTagParamIndex(payload) {
  switch (payload.method) {
    // blockTag is at index 2
    case 'eth_getStorageAt':
      return 2;
    // blockTag is at index 1
    case 'eth_getBalance':
    case 'eth_getCode':
    case 'eth_getTransactionCount':
    case 'eth_call':
      return 1;
    // blockTag is at index 0
    case 'eth_getBlockByNumber':
      return 0;
    // there is no blockTag
    default:
      return undefined;
  }
}<|MERGE_RESOLUTION|>--- conflicted
+++ resolved
@@ -1,21 +1,5 @@
 import URL from 'url-parse';
 import AppConstants from '../../core/AppConstants';
-<<<<<<< HEAD
-import {
-	MAINNET,
-	ROPSTEN,
-	KOVAN,
-	RINKEBY,
-	GOERLI,
-	RPC,
-	BSC,
-	POLYGON,
-	AVALANCHE,
-	CELO,
-	FANTOM,
-} from '../../../app/constants/network';
-=======
->>>>>>> 91d8e525
 import {
   MAINNET,
   ROPSTEN,
@@ -23,6 +7,11 @@
   RINKEBY,
   GOERLI,
   RPC,
+  BSC,
+  POLYGON,
+  AVALANCHE,
+  CELO,
+  FANTOM,
 } from '../../../app/constants/network';
 import {
   NETWORK_ERROR_MISSING_NETWORK_ID,
@@ -41,104 +30,6 @@
  * navbar and the network switcher.
  */
 const NetworkList = {
-<<<<<<< HEAD
-	[MAINNET]: {
-		name: 'Ethereum Main Network',
-		shortName: 'Ethereum',
-		networkId: 1,
-		chainId: 1,
-		hexChainId: '0x1',
-		color: '#3cc29e',
-		networkType: 'mainnet',
-	},
-	[ROPSTEN]: {
-		name: 'Ropsten Test Network',
-		shortName: 'Ropsten',
-		networkId: 3,
-		chainId: 3,
-		hexChainId: '0x3',
-		color: '#ff4a8d',
-		networkType: 'ropsten',
-	},
-	[KOVAN]: {
-		name: 'Kovan Test Network',
-		shortName: 'Kovan',
-		networkId: 42,
-		chainId: 42,
-		hexChainId: '0x2a',
-		color: '#7057ff',
-		networkType: 'kovan',
-	},
-	[RINKEBY]: {
-		name: 'Rinkeby Test Network',
-		shortName: 'Rinkeby',
-		networkId: 4,
-		chainId: 4,
-		hexChainId: '0x4',
-		color: '#f6c343',
-		networkType: 'rinkeby',
-	},
-	[GOERLI]: {
-		name: 'Goerli Test Network',
-		shortName: 'Goerli',
-		networkId: 5,
-		chainId: 5,
-		hexChainId: '0x5',
-		color: '#3099f2',
-		networkType: 'goerli',
-	},
-	[RPC]: {
-		name: 'Private Network',
-		shortName: 'Private',
-		color: '#f2f3f4',
-		networkType: 'rpc',
-	},
-	[BSC]: {
-		name: 'Binance Smart Chain Network',
-		shortName: 'Binance',
-		networkId: 56,
-		chainId: 56,
-		hexChainId: '0x38',
-		color: '#e4b00b',
-		networkType: 'bnb',
-	},
-	[POLYGON]: {
-		name: 'Polygon Network',
-		shortName: 'Polygon',
-		networkId: 137,
-		chainId: 137,
-		hexChainId: '0x89',
-		color: '#2891fa',
-		networkType: 'matic',
-	},
-	[AVALANCHE]: {
-		name: 'Avanlanche Network',
-		shortName: 'Avalanche',
-		networkId: 43114,
-		chainId: 43114,
-		hexChainId: '0xA86A',
-		color: '#de3e3f',
-		networkType: 'avax',
-	},
-	[CELO]: {
-		name: 'Celo Network',
-		shortName: 'Celo',
-		networkId: 42220,
-		chainId: 42220,
-		hexChainId: '0xA4EC',
-		color: '#ffc300',
-		networkType: 'celo',
-	},
-	[FANTOM]: {
-		name: 'Fantom Network',
-		shortName: 'Fantom',
-		networkId: 250,
-		chainId: 250,
-		hexChainId: '0xFA',
-		color: '#2266f7',
-		networkType: 'ftm',
-	},
-=======
   [MAINNET]: {
     name: 'Ethereum Main Network',
     shortName: 'Ethereum',
@@ -190,7 +81,51 @@
     color: '#f2f3f4',
     networkType: 'rpc',
   },
->>>>>>> 91d8e525
+  [BSC]: {
+    name: 'Binance Smart Chain Network',
+    shortName: 'Binance',
+    networkId: 56,
+    chainId: 56,
+    hexChainId: '0x38',
+    color: '#e4b00b',
+    networkType: 'bnb',
+  },
+  [POLYGON]: {
+    name: 'Polygon Network',
+    shortName: 'Polygon',
+    networkId: 137,
+    chainId: 137,
+    hexChainId: '0x89',
+    color: '#2891fa',
+    networkType: 'matic',
+  },
+  [AVALANCHE]: {
+    name: 'Avanlanche Network',
+    shortName: 'Avalanche',
+    networkId: 43114,
+    chainId: 43114,
+    hexChainId: '0xA86A',
+    color: '#de3e3f',
+    networkType: 'avax',
+  },
+  [CELO]: {
+    name: 'Celo Network',
+    shortName: 'Celo',
+    networkId: 42220,
+    chainId: 42220,
+    hexChainId: '0xA4EC',
+    color: '#ffc300',
+    networkType: 'celo',
+  },
+  [FANTOM]: {
+    name: 'Fantom Network',
+    shortName: 'Fantom',
+    networkId: 250,
+    chainId: 250,
+    hexChainId: '0xFA',
+    color: '#2266f7',
+    networkType: 'ftm',
+  },
 };
 
 const NetworkListKeys = Object.keys(NetworkList);
@@ -217,17 +152,17 @@
   NetworkListKeys.find((key) => NetworkList[key].networkId === Number(id));
 
 export const isTestNet = (networkId) => {
-	const networkName = getNetworkName(networkId);
-
-	if (
-		networkName === 'ropsten' ||
-		networkName === 'ropsten' ||
-		networkName === 'kovan' ||
-		networkName === 'rinkeby'
-	) {
-		return true;
-	}
-	return false;
+  const networkName = getNetworkName(networkId);
+
+  if (
+    networkName === 'ropsten' ||
+    networkName === 'ropsten' ||
+    networkName === 'kovan' ||
+    networkName === 'rinkeby'
+  ) {
+    return true;
+  }
+  return false;
 };
 
 export function getNetworkTypeById(id) {
