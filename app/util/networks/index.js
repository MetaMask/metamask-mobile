--- conflicted
+++ resolved
@@ -672,14 +672,7 @@
 export const isPermissionsSettingsV1Enabled =
   process.env.MM_PERMISSIONS_SETTINGS_V1_ENABLED === 'true';
 
-<<<<<<< HEAD
-export const isPerDappSelectedNetworkEnabled = () => true;
-
-export const isRemoveGlobalNetworkSelectorEnabled = () =>
-  process.env.MM_REMOVE_GLOBAL_NETWORK_SELECTOR === 'true';
-=======
 export const isRemoveGlobalNetworkSelectorEnabled = () => true;
->>>>>>> f4e8f8d0
 
 // The whitelisted network names for the given chain IDs to prevent showing warnings on Network Settings.
 export const WHILELIST_NETWORK_NAME = {
