import URL from 'url-parse';
import networksWithImages from 'images/image-icons';
import {
  MAINNET,
  NETWORKS_CHAIN_ID,
  SEPOLIA,
  RPC,
  LINEA_GOERLI,
  LINEA_MAINNET,
  LINEA_SEPOLIA,
  MEGAETH_TESTNET,
} from '../../../app/constants/network';
import { NetworkSwitchErrorType } from '../../../app/constants/error';
import {
  BlockExplorerUrl,
  ChainId,
  NetworkType,
  toHex,
} from '@metamask/controller-utils';
import { toLowerCaseEquals } from '../general';
import { fastSplit } from '../number';
import { regex } from '../../../app/util/regex';
import { MULTICHAIN_NETWORK_BLOCK_EXPLORER_FORMAT_URLS_MAP } from '../../../app/core/Multichain/constants';

/* eslint-disable */
const ethLogo = require('../../images/eth-logo-new.png');
const sepoliaLogo = require('../../images/sepolia-logo-dark.png');
const lineaTestnetLogo = require('../../images/linea-testnet-logo.png');
const lineaMainnetLogo = require('../../images/linea-mainnet-logo.png');
const megaEthTestnetLogo = require('../../images/megaeth-testnet-logo.png');

/* eslint-enable */
import {
  PopularList,
  UnpopularNetworkList,
  CustomNetworkImgMapping,
  getNonEvmNetworkImageSourceByChainId,
} from './customNetworks';
import { strings } from '../../../locales/i18n';
import {
  getEtherscanAddressUrl,
  getEtherscanBaseUrl,
  getEtherscanTransactionUrl,
} from '../etherscan';
import {
  LINEA_FAUCET,
  LINEA_MAINNET_BLOCK_EXPLORER,
  LINEA_SEPOLIA_BLOCK_EXPLORER,
  MAINNET_BLOCK_EXPLORER,
  SEPOLIA_BLOCK_EXPLORER,
  SEPOLIA_FAUCET,
} from '../../constants/urls';
import { isNonEvmChainId } from '../../core/Multichain/utils';
import { SolScope } from '@metamask/keyring-api';
import { store } from '../../store';
import {
  selectSelectedNonEvmNetworkChainId,
  selectMultichainNetworkControllerState,
} from '../../selectors/multichainNetworkController';
import { formatBlockExplorerAddressUrl } from '../../core/Multichain/networks';
import { CHAIN_IDS } from '@metamask/transaction-controller';
import { isCaipChainId } from '@metamask/utils';

/**
 * List of the supported networks
 * including name, id, and color
 *
 * This values are used in certain places like
 * navbar and the network switcher.
 */
export const NetworkList = {
  [MAINNET]: {
    name: 'Ethereum Main Network',
    shortName: 'Ethereum',
    networkId: 1,
    chainId: toHex('1'),
    ticker: 'ETH',
    // Third party color
    // eslint-disable-next-line @metamask/design-tokens/color-no-hex
    color: '#3cc29e',
    networkType: 'mainnet',
    imageSource: ethLogo,
    blockExplorerUrl: MAINNET_BLOCK_EXPLORER,
  },
  [LINEA_MAINNET]: {
    name: 'Linea Main Network',
    shortName: 'Linea',
    networkId: 59144,
    chainId: toHex('59144'),
    ticker: 'ETH',
    // Third party color
    // eslint-disable-next-line @metamask/design-tokens/color-no-hex
    color: '#121212',
    networkType: 'linea-mainnet',
    imageSource: lineaMainnetLogo,
    blockExplorerUrl: LINEA_MAINNET_BLOCK_EXPLORER,
  },
  [SEPOLIA]: {
    name: 'Sepolia',
    shortName: 'Sepolia',
    networkId: 11155111,
    chainId: toHex('11155111'),
    ticker: 'SepoliaETH',
    // Third party color
    // eslint-disable-next-line @metamask/design-tokens/color-no-hex
    color: '#cfb5f0',
    networkType: 'sepolia',
    imageSource: sepoliaLogo,
    blockExplorerUrl: SEPOLIA_BLOCK_EXPLORER,
  },
  [LINEA_SEPOLIA]: {
    name: 'Linea Sepolia',
    shortName: 'Linea Sepolia',
    networkId: 59141,
    chainId: toHex('59141'),
    ticker: 'LineaETH',
    // Third party color
    // eslint-disable-next-line @metamask/design-tokens/color-no-hex
    color: '#61dfff',
    networkType: 'linea-sepolia',
    imageSource: lineaTestnetLogo,
    blockExplorerUrl: LINEA_SEPOLIA_BLOCK_EXPLORER,
  },
  [MEGAETH_TESTNET]: {
    name: 'Mega Testnet',
    shortName: 'Mega Testnet',
    networkId: 6342,
    chainId: toHex('6342'),
    ticker: 'MegaETH',
    // Third party color
    // eslint-disable-next-line @metamask/design-tokens/color-no-hex
    color: '#61dfff',
    networkType: 'megaeth-testnet',
    imageSource: megaEthTestnetLogo,
    blockExplorerUrl: BlockExplorerUrl['megaeth-testnet'],
  },
  [RPC]: {
    name: 'Private Network',
    shortName: 'Private',
    // Third party color
    // eslint-disable-next-line @metamask/design-tokens/color-no-hex
    color: '#f2f3f4',
    networkType: 'rpc',
  },
};

const NetworkListKeys = Object.keys(NetworkList);

export const BLOCKAID_SUPPORTED_NETWORK_NAMES = {
  [NETWORKS_CHAIN_ID.MAINNET]: 'Ethereum Mainnet',
  [NETWORKS_CHAIN_ID.BSC]: 'Binance Smart Chain',
  [NETWORKS_CHAIN_ID.BASE]: 'Base',
  [NETWORKS_CHAIN_ID.OPTIMISM]: 'Optimism',
  [NETWORKS_CHAIN_ID.POLYGON]: 'Polygon',
  [NETWORKS_CHAIN_ID.ARBITRUM]: 'Arbitrum',
  [NETWORKS_CHAIN_ID.LINEA_MAINNET]: 'Linea',
  [NETWORKS_CHAIN_ID.SEPOLIA]: 'Sepolia',
  [NETWORKS_CHAIN_ID.OPBNB]: 'opBNB',
  [NETWORKS_CHAIN_ID.ZKSYNC_ERA]: 'zkSync Era Mainnet',
  [NETWORKS_CHAIN_ID.SCROLL]: 'Scroll',
  [NETWORKS_CHAIN_ID.BERACHAIN]: 'Berachain Artio',
  [NETWORKS_CHAIN_ID.METACHAIN_ONE]: 'Metachain One Mainnet',
};

export default NetworkList;

export const getAllNetworks = () =>
  NetworkListKeys.filter((name) => name !== RPC);

/**
 * Checks if network is default mainnet.
 *
 * @param {string} networkType - Type of network.
 * @returns If the network is default mainnet.
 */
export const isDefaultMainnet = (networkType) => networkType === MAINNET;

/**
 * Check whether the given chain ID is Ethereum Mainnet.
 *
 * @param {string} chainId - The chain ID to check.
 * @returns True if the chain ID is Ethereum Mainnet, false otherwise.
 */
export const isMainNet = (chainId) => chainId === '0x1';

export const isLineaMainnet = (networkType) => networkType === LINEA_MAINNET;
export const isLineaMainnetChainId = (chainId) =>
  chainId === CHAIN_IDS.LINEA_MAINNET;

export const isSolanaMainnet = (chainId) => chainId === SolScope.Mainnet;

/**
 * Converts a hexadecimal or decimal chain ID to a base 10 number as a string.
 * If the input is in CAIP-2 format (e.g., `eip155:1` or `eip155:137`), the function returns the input string as is.
 *
 * @param chainId - The chain ID to be converted. It can be in hexadecimal, decimal, or CAIP-2 format.
 * @returns - The chain ID converted to a base 10 number as a string, or the original input if it is in CAIP-2 format.
 */
export const getDecimalChainId = (chainId) => {
  if (
    !chainId ||
    typeof chainId !== 'string' ||
    !chainId.startsWith('0x') ||
    isNonEvmChainId(chainId)
  ) {
    return chainId;
  }
  return parseInt(chainId, 16).toString(10);
};

export const isMainnetByChainId = (chainId) =>
  getDecimalChainId(String(chainId)) === String(1);

export const isLineaMainnetByChainId = (chainId) =>
  getDecimalChainId(String(chainId)) === String(59144);

export const isMultiLayerFeeNetwork = (chainId) =>
  chainId === NETWORKS_CHAIN_ID.OPTIMISM;

/**
 * Gets the test network image icon.
 *
 * @param {string} networkType - Type of network.
 * @returns - Image of test network or undefined.
 */
export const getTestNetImage = (networkType) => {
  if (
    networkType === SEPOLIA ||
    networkType === LINEA_GOERLI ||
    networkType === LINEA_SEPOLIA
  ) {
    return networksWithImages?.[networkType.toUpperCase()];
  }
};

export const getTestNetImageByChainId = (chainId) => {
  if (NETWORKS_CHAIN_ID.SEPOLIA === chainId) {
    return networksWithImages?.SEPOLIA;
  }
  if (NETWORKS_CHAIN_ID.LINEA_GOERLI === chainId) {
    return networksWithImages?.['LINEA-GOERLI'];
  }
  if (NETWORKS_CHAIN_ID.LINEA_SEPOLIA === chainId) {
    return networksWithImages?.['LINEA-SEPOLIA'];
  }
  if (NETWORKS_CHAIN_ID.MEGAETH_TESTNET === chainId) {
    return networksWithImages?.['MEGAETH-TESTNET'];
  }
};

/**
 * A list of chain IDs for known testnets
 */
export const TESTNET_CHAIN_IDS = [
  ChainId[NetworkType.goerli],
  ChainId[NetworkType.sepolia],
  ChainId[NetworkType['linea-goerli']],
  ChainId[NetworkType['linea-sepolia']],
  ChainId[NetworkType['megaeth-testnet']],
];

/**
 * A map of testnet chainId and its faucet link
 */
export const TESTNET_FAUCETS = {
  [ChainId[NetworkType.sepolia]]: SEPOLIA_FAUCET,
  [ChainId[NetworkType['linea-goerli']]]: LINEA_FAUCET,
  [ChainId[NetworkType['linea-sepolia']]]: LINEA_FAUCET,
};

export const isTestNetworkWithFaucet = (chainId) =>
  TESTNET_FAUCETS[chainId] !== undefined;

/**
 * Determine whether the given chain ID is for a known testnet.
 *
 * @param {string} chainId - The chain ID of the network to check
 * @returns {boolean} `true` if the given chain ID is for a known testnet, `false` otherwise
 */
export const isTestNet = (chainId) => TESTNET_CHAIN_IDS.includes(chainId);

export function getNetworkTypeById(id) {
  if (!id) {
    throw new Error(NetworkSwitchErrorType.missingNetworkId);
  }
  const filteredNetworkTypes = NetworkListKeys.filter(
    (key) => NetworkList[key].networkId === parseInt(id, 10),
  );
  if (filteredNetworkTypes.length > 0) {
    return filteredNetworkTypes[0];
  }

  throw new Error(`${NetworkSwitchErrorType.unknownNetworkId} ${id}`);
}

export function getDefaultNetworkByChainId(chainId) {
  if (!chainId) {
    throw new Error(NetworkSwitchErrorType.missingChainId);
  }

  let returnNetwork;

  getAllNetworks().forEach((type) => {
    if (toLowerCaseEquals(String(NetworkList[type].chainId), chainId)) {
      returnNetwork = NetworkList[type];
    }
  });

  return returnNetwork;
}

export function hasBlockExplorer(key) {
  return key.toLowerCase() !== RPC;
}

export function isPrivateConnection(hostname) {
  return hostname === 'localhost' || regex.localNetwork.test(hostname);
}

/**
 * Returns custom block explorer for specific rpcTarget
 *
 * @param {string} providerRpcTarget
 * @param {object} networkConfigurations
 */
export function findBlockExplorerForRpc(rpcTargetUrl, networkConfigurations) {
  const networkConfiguration = Object.values(networkConfigurations).find(
    ({ rpcEndpoints }) => rpcEndpoints?.some(({ url }) => url === rpcTargetUrl),
  );

  if (networkConfiguration) {
    return networkConfiguration?.blockExplorerUrls[
      networkConfiguration?.defaultBlockExplorerUrlIndex
    ];
  }

  return undefined;
}

/**
 * Returns block explorer for non-evm chain id
 *
 * @param {object} internalAccount - Internal account object
 * @returns {string} - Block explorer url or undefined if not found
 */
export function findBlockExplorerForNonEvmChainId(chainId) {
  const blockExplorerUrls =
    MULTICHAIN_NETWORK_BLOCK_EXPLORER_FORMAT_URLS_MAP[chainId];
  return blockExplorerUrls?.url;
}

/**
 * Returns block explorer for non-evm account
 *
 * @param {object} internalAccount - Internal account object
 * @returns {string} - Block explorer url or undefined if not found
 */
export function findBlockExplorerForNonEvmAccount(internalAccount) {
  let scope;

  const selectedNonEvmNetworkChainId = selectSelectedNonEvmNetworkChainId(
    store.getState(),
  );
  // Check if the selectedNonEvmNetworkChainId exists in the scopes array
  if (
    selectedNonEvmNetworkChainId &&
    internalAccount.scopes?.includes(selectedNonEvmNetworkChainId)
  ) {
    // Prioritize the selected chain ID if it's in the scopes array
    scope = selectedNonEvmNetworkChainId;
  } else {
    // Fall back to a scope that is matching of our networks
    const nonEvmNetworks = selectMultichainNetworkControllerState(
      store.getState(),
    );
    const networkConfigs =
      nonEvmNetworks.multichainNetworkConfigurationsByChainId;
    const matchingNetwork = Object.values(networkConfigs || {}).find(
      (network) => internalAccount.scopes.includes(network.chainId),
    );

    if (matchingNetwork) {
      scope = matchingNetwork.chainId;
    }
  }
  // If we couldn't determine a scope, return undefined
  if (!scope) {
    return undefined;
  }

  const blockExplorerFormatUrls =
    MULTICHAIN_NETWORK_BLOCK_EXPLORER_FORMAT_URLS_MAP[scope];

  if (!blockExplorerFormatUrls) {
    return undefined;
  }

  return formatBlockExplorerAddressUrl(
    blockExplorerFormatUrls,
    internalAccount.address,
  );
}

/**
 * Returns a boolean indicating if both URLs have the same host
 *
 * @param {string} rpcOne
 * @param {string} rpcTwo
 */
export function compareRpcUrls(rpcOne, rpcTwo) {
  // First check that both objects are of the type string
  if (typeof rpcOne === 'string' && typeof rpcTwo === 'string') {
    const rpcUrlOne = new URL(rpcOne);
    const rpcUrlTwo = new URL(rpcTwo);
    return rpcUrlOne.host === rpcUrlTwo.host;
  }
  return false;
}

/**
 * From block explorer url, get rendereable name or undefined
 *
 * @param {string} blockExplorerUrl - block explorer url
 */
export function getBlockExplorerName(blockExplorerUrl) {
  if (!blockExplorerUrl) return undefined;
  const hostname = new URL(blockExplorerUrl).hostname;
  if (!hostname) return undefined;
  const tempBlockExplorerName = fastSplit(hostname);
  if (!tempBlockExplorerName || !tempBlockExplorerName[0]) return undefined;
  return (
    tempBlockExplorerName[0].toUpperCase() + tempBlockExplorerName.slice(1)
  );
}

/**
 * Checks whether the given value is a 0x-prefixed, non-zero, non-zero-padded,
 * hexadecimal string.
 *
 * @param {any} value - The value to check.
 * @returns {boolean} True if the value is a correctly formatted hex string,
 * false otherwise.
 */
export function isPrefixedFormattedHexString(value) {
  if (typeof value !== 'string') {
    return false;
  }
  return regex.prefixedFormattedHexString.test(value);
}

export function blockTagParamIndex(payload) {
  switch (payload.method) {
    // blockTag is at index 2
    case 'eth_getStorageAt':
      return 2;
    // blockTag is at index 1
    case 'eth_getBalance':
    case 'eth_getCode':
    case 'eth_getTransactionCount':
    case 'eth_call':
      return 1;
    // blockTag is at index 0
    case 'eth_getBlockByNumber':
      return 0;
    // there is no blockTag
    default:
      return undefined;
  }
}

/**
 * Gets the current network name given the network provider.
 *
 * @param {Object} providerConfig - The provider configuration for the current selected network.
 * @returns {string} Name of the network.
 */
export const getNetworkNameFromProviderConfig = (providerConfig) => {
  let name = strings('network_information.unknown_network');
  if (providerConfig.nickname) {
    name = providerConfig.nickname;
  } else if (providerConfig.chainId === NETWORKS_CHAIN_ID.MAINNET) {
    name = 'Ethereum Main Network';
  } else if (providerConfig.chainId === NETWORKS_CHAIN_ID.LINEA_MAINNET) {
    name = 'Linea Main Network';
  } else {
    const networkType = providerConfig.type;
    name = NetworkList?.[networkType]?.name || NetworkList[RPC].name;
  }
  return name;
};

/**
 * Gets the image source given both the network type and the chain ID.
 *
 * @param {object} params - Params that contains information about the network.
 * @param {string} params.networkType - Type of network from the provider.
 * @param {string} params.chainId - ChainID of the network.
 * @returns {Object} - Image source of the network.
 */
export const getNetworkImageSource = ({ networkType, chainId }) => {
  const defaultNetwork = getDefaultNetworkByChainId(chainId);

  if (defaultNetwork) {
    return defaultNetwork.imageSource;
  }

  const unpopularNetwork = UnpopularNetworkList.find(
    (networkConfig) => networkConfig.chainId === chainId,
  );

  const customNetworkImg = CustomNetworkImgMapping[chainId];

  const popularNetwork = PopularList.find(
    (networkConfig) => networkConfig.chainId === chainId,
  );

  const network = unpopularNetwork || popularNetwork;
  if (network) {
    return network.rpcPrefs.imageSource;
  }
  if (customNetworkImg) {
    return customNetworkImg;
  }

  if (isCaipChainId(chainId)) {
    return getNonEvmNetworkImageSourceByChainId(chainId);
  }

  return getTestNetImage(networkType);
};

/**
 * Returns block explorer address url and title by network
 *
 * @param {string} networkType Network type
 * @param {string} address Ethereum address to be used on the link
 * @param {string} rpcBlockExplorer rpc block explorer base url
 */
export const getBlockExplorerAddressUrl = (
  networkType,
  address,
  rpcBlockExplorer = null,
) => {
  const isCustomRpcBlockExplorerNetwork = networkType === RPC;

  if (isCustomRpcBlockExplorerNetwork) {
    if (!rpcBlockExplorer) return { url: null, title: null };

    const url = `${rpcBlockExplorer}/address/${address}`;
    const title = new URL(rpcBlockExplorer).hostname;
    return { url, title };
  }

  const url = getEtherscanAddressUrl(networkType, address);
  const title = getEtherscanBaseUrl(networkType).replace('https://', '');
  return { url, title };
};

/**
 * Returns block explorer transaction url and title by network
 *
 * @param {string} networkType Network type
 * @param {string} transactionHash hash of the transaction to be used on the link
 * @param {string} rpcBlockExplorer rpc block explorer base url
 */
export const getBlockExplorerTxUrl = (
  networkType,
  transactionHash,
  rpcBlockExplorer = null,
) => {
  const isCustomRpcBlockExplorerNetwork = networkType === RPC;

  if (isCustomRpcBlockExplorerNetwork) {
    if (!rpcBlockExplorer) return { url: null, title: null };

    const url = `${rpcBlockExplorer}/tx/${transactionHash}`;
    const title = new URL(rpcBlockExplorer).hostname;
    return { url, title };
  }

  const url = getEtherscanTransactionUrl(networkType, transactionHash);
  const title = getEtherscanBaseUrl(networkType).replace('https://', '');
  return { url, title };
};

/**
 * Returns if the chainId network provided is already onboarded or not
 * @param {string} chainId - network chain Id
 * @param {obj} networkOnboardedState - Object with onboarded networks
 * @returns
 */
export const getIsNetworkOnboarded = (chainId, networkOnboardedState) =>
  networkOnboardedState[chainId];

export const isChainPermissionsFeatureEnabled = true;

export const isPermissionsSettingsV1Enabled =
  process.env.MM_PERMISSIONS_SETTINGS_V1_ENABLED === 'true';

export const isPortfolioViewEnabled = () =>
  process.env.PORTFOLIO_VIEW === 'true';

export const isMultichainV1Enabled = () => process.env.MULTICHAIN_V1 === 'true';

// The whitelisted network names for the given chain IDs to prevent showing warnings on Network Settings.
<<<<<<< HEAD
export const WHILELIST_NETWORK_NAME  = {
  [ChainId.mainnet] : 'Mainnet',
  [ChainId['linea-mainnet']] : 'Linea Mainnet',
  [ChainId['megaeth-testnet']] : 'Mega Testnet',
=======
export const WHILELIST_NETWORK_NAME = {
  [ChainId.mainnet]: 'Mainnet',
  [ChainId['linea-mainnet']]: 'Linea Mainnet',
  [ChainId['megaeth-testnet']]: 'Mega Testnet',
>>>>>>> b91992ca
};

/**
 * Checks if the network name is valid for the given chain ID.
 * This function allows for specific network names for certain chain IDs.
 * For example, it allows 'Mainnet' for Ethereum Mainnet, 'Linea Mainnet' for Linea Mainnet,
 * and 'Mega Testnet' for MegaEth Testnet.
 *
 * @param {string} chainId - The chain ID to check.
 * @param {string} networkName - The network name to validate.
 * @param {string} nickname - The nickname of the network.
 * @returns A boolean indicating whether the network name is valid for the given chain ID.
 */
export const isValidNetworkName = (chainId, networkName, nickname) =>
  networkName === nickname || WHILELIST_NETWORK_NAME[chainId] === nickname;<|MERGE_RESOLUTION|>--- conflicted
+++ resolved
@@ -603,17 +603,10 @@
 export const isMultichainV1Enabled = () => process.env.MULTICHAIN_V1 === 'true';
 
 // The whitelisted network names for the given chain IDs to prevent showing warnings on Network Settings.
-<<<<<<< HEAD
-export const WHILELIST_NETWORK_NAME  = {
-  [ChainId.mainnet] : 'Mainnet',
-  [ChainId['linea-mainnet']] : 'Linea Mainnet',
-  [ChainId['megaeth-testnet']] : 'Mega Testnet',
-=======
 export const WHILELIST_NETWORK_NAME = {
   [ChainId.mainnet]: 'Mainnet',
   [ChainId['linea-mainnet']]: 'Linea Mainnet',
   [ChainId['megaeth-testnet']]: 'Mega Testnet',
->>>>>>> b91992ca
 };
 
 /**
