import URL from 'url-parse';
import networksWithImages from 'images/image-icons';
import {
  MAINNET,
  NETWORKS_CHAIN_ID,
  SEPOLIA,
  RPC,
  LINEA_GOERLI,
  LINEA_MAINNET,
  LINEA_SEPOLIA,
  MEGAETH_TESTNET,
<<<<<<< HEAD
=======
  MONAD_TESTNET,
>>>>>>> 961a5281
} from '../../../app/constants/network';
import { NetworkSwitchErrorType } from '../../../app/constants/error';
import {
  BlockExplorerUrl,
  ChainId,
  NetworkType,
  toHex,
} from '@metamask/controller-utils';
import { toLowerCaseEquals } from '../general';
import { fastSplit } from '../number';
import { regex } from '../../../app/util/regex';
import { MULTICHAIN_NETWORK_BLOCK_EXPLORER_FORMAT_URLS_MAP } from '../../../app/core/Multichain/constants';

/* eslint-disable */
const ethLogo = require('../../images/eth-logo-new.png');
const sepoliaLogo = require('../../images/sepolia-logo-dark.png');
const lineaTestnetLogo = require('../../images/linea-testnet-logo.png');
const lineaMainnetLogo = require('../../images/linea-mainnet-logo.png');
const megaEthTestnetLogo = require('../../images/megaeth-testnet-logo.png');
const monadTestnetLogo = require('../../images/monad-testnet-logo.png');

/* eslint-enable */
import {
  PopularList,
  UnpopularNetworkList,
  CustomNetworkImgMapping,
  getNonEvmNetworkImageSourceByChainId,
} from './customNetworks';
import { strings } from '../../../locales/i18n';
import {
  getEtherscanAddressUrl,
  getEtherscanBaseUrl,
  getEtherscanTransactionUrl,
} from '../etherscan';
import {
  LINEA_FAUCET,
  LINEA_MAINNET_BLOCK_EXPLORER,
  LINEA_SEPOLIA_BLOCK_EXPLORER,
  MAINNET_BLOCK_EXPLORER,
  SEPOLIA_BLOCK_EXPLORER,
  SEPOLIA_FAUCET,
} from '../../constants/urls';
import { isNonEvmChainId } from '../../core/Multichain/utils';
import { SolScope } from '@metamask/keyring-api';
import { store } from '../../store';
import {
  selectSelectedNonEvmNetworkChainId,
  selectMultichainNetworkControllerState,
} from '../../selectors/multichainNetworkController';
import { formatBlockExplorerAddressUrl } from '../../core/Multichain/networks';
import { CHAIN_IDS } from '@metamask/transaction-controller';
import {
  isCaipChainId,
  KnownCaipNamespace,
  parseCaipChainId,
} from '@metamask/utils';

/**
 * List of the supported networks
 * including name, id, and color
 *
 * This values are used in certain places like
 * navbar and the network switcher.
 */
export const NetworkList = {
  [MAINNET]: {
    name: 'Ethereum Main Network',
    shortName: 'Ethereum',
    networkId: 1,
    chainId: toHex('1'),
    ticker: 'ETH',
    // Third party color
    // eslint-disable-next-line @metamask/design-tokens/color-no-hex
    color: '#3cc29e',
    networkType: 'mainnet',
    imageSource: ethLogo,
    blockExplorerUrl: MAINNET_BLOCK_EXPLORER,
  },
  [LINEA_MAINNET]: {
    name: 'Linea Main Network',
    shortName: 'Linea',
    networkId: 59144,
    chainId: toHex('59144'),
    ticker: 'ETH',
    // Third party color
    // eslint-disable-next-line @metamask/design-tokens/color-no-hex
    color: '#121212',
    networkType: 'linea-mainnet',
    imageSource: lineaMainnetLogo,
    blockExplorerUrl: LINEA_MAINNET_BLOCK_EXPLORER,
  },
  [SEPOLIA]: {
    name: 'Sepolia',
    shortName: 'Sepolia',
    networkId: 11155111,
    chainId: toHex('11155111'),
    ticker: 'SepoliaETH',
    // Third party color
    // eslint-disable-next-line @metamask/design-tokens/color-no-hex
    color: '#cfb5f0',
    networkType: 'sepolia',
    imageSource: sepoliaLogo,
    blockExplorerUrl: SEPOLIA_BLOCK_EXPLORER,
  },
  [LINEA_SEPOLIA]: {
    name: 'Linea Sepolia',
    shortName: 'Linea Sepolia',
    networkId: 59141,
    chainId: toHex('59141'),
    ticker: 'LineaETH',
    // Third party color
    // eslint-disable-next-line @metamask/design-tokens/color-no-hex
    color: '#61dfff',
    networkType: 'linea-sepolia',
    imageSource: lineaTestnetLogo,
    blockExplorerUrl: LINEA_SEPOLIA_BLOCK_EXPLORER,
  },
  [MEGAETH_TESTNET]: {
    name: 'Mega Testnet',
    shortName: 'Mega Testnet',
    networkId: 6342,
    chainId: toHex('6342'),
    ticker: 'MegaETH',
    // Third party color
    // eslint-disable-next-line @metamask/design-tokens/color-no-hex
    color: '#61dfff',
    networkType: 'megaeth-testnet',
    imageSource: megaEthTestnetLogo,
    blockExplorerUrl: BlockExplorerUrl['megaeth-testnet'],
  },
  [MONAD_TESTNET]: {
    name: 'Monad Testnet',
    shortName: 'Monad Testnet',
    networkId: 10143,
    chainId: toHex('10143'),
    ticker: 'MON',
    // Third party color
    // eslint-disable-next-line @metamask/design-tokens/color-no-hex
    color: '#61dfff',
    networkType: 'monad-testnet',
    imageSource: monadTestnetLogo,
    blockExplorerUrl: BlockExplorerUrl['monad-testnet'],
  },
  [RPC]: {
    name: 'Private Network',
    shortName: 'Private',
    // Third party color
    // eslint-disable-next-line @metamask/design-tokens/color-no-hex
    color: '#f2f3f4',
    networkType: 'rpc',
  },
};

const NetworkListKeys = Object.keys(NetworkList);

export const BLOCKAID_SUPPORTED_NETWORK_NAMES = {
  [NETWORKS_CHAIN_ID.MAINNET]: 'Ethereum Mainnet',
  [NETWORKS_CHAIN_ID.BSC]: 'Binance Smart Chain',
  [NETWORKS_CHAIN_ID.BASE]: 'Base',
  [NETWORKS_CHAIN_ID.OPTIMISM]: 'Optimism',
  [NETWORKS_CHAIN_ID.POLYGON]: 'Polygon',
  [NETWORKS_CHAIN_ID.ARBITRUM]: 'Arbitrum',
  [NETWORKS_CHAIN_ID.LINEA_MAINNET]: 'Linea',
  [NETWORKS_CHAIN_ID.SEPOLIA]: 'Sepolia',
  [NETWORKS_CHAIN_ID.OPBNB]: 'opBNB',
  [NETWORKS_CHAIN_ID.ZKSYNC_ERA]: 'zkSync Era Mainnet',
  [NETWORKS_CHAIN_ID.SCROLL]: 'Scroll',
  [NETWORKS_CHAIN_ID.BERACHAIN]: 'Berachain',
  [NETWORKS_CHAIN_ID.METACHAIN_ONE]: 'Metachain One Mainnet',
  [NETWORKS_CHAIN_ID.SEI]: 'Sei Network',
};

export default NetworkList;

export const getAllNetworks = () =>
  NetworkListKeys.filter((name) => name !== RPC);

/**
 * Checks if network is default mainnet.
 *
 * @param {string} networkType - Type of network.
 * @returns If the network is default mainnet.
 */
export const isDefaultMainnet = (networkType) => networkType === MAINNET;

/**
 * Check whether the given chain ID is Ethereum Mainnet.
 *
 * @param {string} chainId - The chain ID to check.
 * @returns True if the chain ID is Ethereum Mainnet, false otherwise.
 */
export const isMainNet = (chainId) => chainId === '0x1';

export const isLineaMainnet = (networkType) => networkType === LINEA_MAINNET;
export const isLineaMainnetChainId = (chainId) =>
  chainId === CHAIN_IDS.LINEA_MAINNET;

export const isSolanaMainnet = (chainId) => chainId === SolScope.Mainnet;

/**
 * Converts a hexadecimal or decimal chain ID to a base 10 number as a string.
 * If the input is in CAIP-2 format (e.g., `eip155:1` or `eip155:137`), the function returns the input string as is.
 *
 * @param chainId - The chain ID to be converted. It can be in hexadecimal, decimal, or CAIP-2 format.
 * @returns - The chain ID converted to a base 10 number as a string, or the original input if it is in CAIP-2 format.
 */
export const getDecimalChainId = (chainId) => {
  if (
    !chainId ||
    typeof chainId !== 'string' ||
    !chainId.startsWith('0x') ||
    isNonEvmChainId(chainId)
  ) {
    return chainId;
  }
  return parseInt(chainId, 16).toString(10);
};

export const isMainnetByChainId = (chainId) =>
  getDecimalChainId(String(chainId)) === String(1);

export const isLineaMainnetByChainId = (chainId) =>
  getDecimalChainId(String(chainId)) === String(59144);

export const isMultiLayerFeeNetwork = (chainId) =>
  chainId === NETWORKS_CHAIN_ID.OPTIMISM;

/**
 * Gets the test network image icon.
 *
 * @param {string} networkType - Type of network.
 * @returns - Image of test network or undefined.
 */
export const getTestNetImage = (networkType) => {
  if (
    networkType === SEPOLIA ||
    networkType === LINEA_GOERLI ||
    networkType === LINEA_SEPOLIA
  ) {
    return networksWithImages?.[networkType.toUpperCase()];
  }
};

export const getTestNetImageByChainId = (chainId) => {
  if (NETWORKS_CHAIN_ID.SEPOLIA === chainId) {
    return networksWithImages?.SEPOLIA;
  }
  if (NETWORKS_CHAIN_ID.LINEA_GOERLI === chainId) {
    return networksWithImages?.['LINEA-GOERLI'];
  }
  if (NETWORKS_CHAIN_ID.LINEA_SEPOLIA === chainId) {
    return networksWithImages?.['LINEA-SEPOLIA'];
  }
  if (NETWORKS_CHAIN_ID.MEGAETH_TESTNET === chainId) {
    return networksWithImages?.['MEGAETH-TESTNET'];
  }
  if (NETWORKS_CHAIN_ID.MONAD_TESTNET === chainId) {
    return networksWithImages?.['MONAD-TESTNET'];
  }
};

/**
 * A list of chain IDs for known testnets
 */
export const TESTNET_CHAIN_IDS = [
  ChainId[NetworkType.goerli],
  ChainId[NetworkType.sepolia],
  ChainId[NetworkType['linea-goerli']],
  ChainId[NetworkType['linea-sepolia']],
  ChainId[NetworkType['megaeth-testnet']],
  ChainId[NetworkType['monad-testnet']],
];

/**
 * A map of testnet chainId and its faucet link
 */
export const TESTNET_FAUCETS = {
  [ChainId[NetworkType.sepolia]]: SEPOLIA_FAUCET,
  [ChainId[NetworkType['linea-goerli']]]: LINEA_FAUCET,
  [ChainId[NetworkType['linea-sepolia']]]: LINEA_FAUCET,
};

export const isTestNetworkWithFaucet = (chainId) =>
  TESTNET_FAUCETS[chainId] !== undefined;

/**
 * Determine whether the given chain ID is for a known testnet.
 *
 * @param {string} chainId - The chain ID of the network to check
 * @returns {boolean} `true` if the given chain ID is for a known testnet, `false` otherwise
 */
export const isTestNet = (chainId) => TESTNET_CHAIN_IDS.includes(chainId);

export function getNetworkTypeById(id) {
  if (!id) {
    throw new Error(NetworkSwitchErrorType.missingNetworkId);
  }
  const filteredNetworkTypes = NetworkListKeys.filter(
    (key) => NetworkList[key].networkId === parseInt(id, 10),
  );
  if (filteredNetworkTypes.length > 0) {
    return filteredNetworkTypes[0];
  }

  throw new Error(`${NetworkSwitchErrorType.unknownNetworkId} ${id}`);
}

export function getDefaultNetworkByChainId(chainId) {
  if (!chainId) {
    throw new Error(NetworkSwitchErrorType.missingChainId);
  }

  let returnNetwork;

  getAllNetworks().forEach((type) => {
    if (toLowerCaseEquals(String(NetworkList[type].chainId), chainId)) {
      returnNetwork = NetworkList[type];
    }
  });

  return returnNetwork;
}

export function hasBlockExplorer(key) {
  return key.toLowerCase() !== RPC;
}

export function isPrivateConnection(hostname) {
  return hostname === 'localhost' || regex.localNetwork.test(hostname);
}

/**
 * Returns custom block explorer for specific rpcTarget
 *
 * @param {string} providerRpcTarget
 * @param {object} networkConfigurations
 */
export function findBlockExplorerForRpc(rpcTargetUrl, networkConfigurations) {
  const networkConfiguration = Object.values(networkConfigurations).find(
    ({ rpcEndpoints }) => rpcEndpoints?.some(({ url }) => url === rpcTargetUrl),
  );

  if (networkConfiguration) {
    return networkConfiguration?.blockExplorerUrls[
      networkConfiguration?.defaultBlockExplorerUrlIndex
    ];
  }

  return undefined;
}

/**
 * Returns block explorer for non-evm chain id
 *
 * @param {object} internalAccount - Internal account object
 * @returns {string} - Block explorer url or undefined if not found
 */
export function findBlockExplorerForNonEvmChainId(chainId) {
  const blockExplorerUrls =
    MULTICHAIN_NETWORK_BLOCK_EXPLORER_FORMAT_URLS_MAP[chainId];
  return blockExplorerUrls?.url;
}

/**
 * Returns block explorer for non-evm account
 *
 * @param {object} internalAccount - Internal account object
 * @returns {string} - Block explorer url or undefined if not found
 */
export function findBlockExplorerForNonEvmAccount(internalAccount) {
  let scope;

  const selectedNonEvmNetworkChainId = selectSelectedNonEvmNetworkChainId(
    store.getState(),
  );
  // Check if the selectedNonEvmNetworkChainId exists in the scopes array
  if (
    selectedNonEvmNetworkChainId &&
    internalAccount.scopes?.includes(selectedNonEvmNetworkChainId)
  ) {
    // Prioritize the selected chain ID if it's in the scopes array
    scope = selectedNonEvmNetworkChainId;
  } else {
    // Fall back to a scope that is matching of our networks
    const nonEvmNetworks = selectMultichainNetworkControllerState(
      store.getState(),
    );
    const networkConfigs =
      nonEvmNetworks.multichainNetworkConfigurationsByChainId;
    const matchingNetwork = Object.values(networkConfigs || {}).find(
      (network) => internalAccount.scopes.includes(network.chainId),
    );

    if (matchingNetwork) {
      scope = matchingNetwork.chainId;
    }
  }
  // If we couldn't determine a scope, return undefined
  if (!scope) {
    return undefined;
  }

  const blockExplorerFormatUrls =
    MULTICHAIN_NETWORK_BLOCK_EXPLORER_FORMAT_URLS_MAP[scope];

  if (!blockExplorerFormatUrls) {
    return undefined;
  }

  return formatBlockExplorerAddressUrl(
    blockExplorerFormatUrls,
    internalAccount.address,
  );
}

/**
 * Returns a boolean indicating if both URLs have the same host
 *
 * @param {string} rpcOne
 * @param {string} rpcTwo
 */
export function compareRpcUrls(rpcOne, rpcTwo) {
  // First check that both objects are of the type string
  if (typeof rpcOne === 'string' && typeof rpcTwo === 'string') {
    const rpcUrlOne = new URL(rpcOne);
    const rpcUrlTwo = new URL(rpcTwo);
    return rpcUrlOne.host === rpcUrlTwo.host;
  }
  return false;
}

/**
 * From block explorer url, get rendereable name or undefined
 *
 * @param {string} blockExplorerUrl - block explorer url
 */
export function getBlockExplorerName(blockExplorerUrl) {
  if (!blockExplorerUrl) return undefined;
  const hostname = new URL(blockExplorerUrl).hostname;
  if (!hostname) return undefined;
  const tempBlockExplorerName = fastSplit(hostname);
  if (!tempBlockExplorerName || !tempBlockExplorerName[0]) return undefined;
  return (
    tempBlockExplorerName[0].toUpperCase() + tempBlockExplorerName.slice(1)
  );
}

/**
 * Checks whether the given value is a 0x-prefixed, non-zero, non-zero-padded,
 * hexadecimal string.
 *
 * @param {any} value - The value to check.
 * @returns {boolean} True if the value is a correctly formatted hex string,
 * false otherwise.
 */
export function isPrefixedFormattedHexString(value) {
  if (typeof value !== 'string') {
    return false;
  }
  return regex.prefixedFormattedHexString.test(value);
}

export function blockTagParamIndex(payload) {
  switch (payload.method) {
    // blockTag is at index 2
    case 'eth_getStorageAt':
      return 2;
    // blockTag is at index 1
    case 'eth_getBalance':
    case 'eth_getCode':
    case 'eth_getTransactionCount':
    case 'eth_call':
      return 1;
    // blockTag is at index 0
    case 'eth_getBlockByNumber':
      return 0;
    // there is no blockTag
    default:
      return undefined;
  }
}

/**
 * Gets the current network name given the network provider.
 *
 * @param {Object} providerConfig - The provider configuration for the current selected network.
 * @returns {string} Name of the network.
 */
export const getNetworkNameFromProviderConfig = (providerConfig) => {
  let name = strings('network_information.unknown_network');
  if (providerConfig.nickname) {
    name = providerConfig.nickname;
  } else if (providerConfig.chainId === NETWORKS_CHAIN_ID.MAINNET) {
    name = 'Ethereum Main Network';
  } else if (providerConfig.chainId === NETWORKS_CHAIN_ID.LINEA_MAINNET) {
    name = 'Linea Main Network';
  } else {
    const networkType = providerConfig.type;
    name = NetworkList?.[networkType]?.name || NetworkList[RPC].name;
  }
  return name;
};

/**
 * Gets the image source for an EVM network given both the network type and the Hex chain ID.
 *
 * @param {object} params - Params that contains information about the network.
 * @param {string=} params.networkType - Type of network from the provider.
<<<<<<< HEAD
 * @param {string} params.chainId - ChainID of the network.
=======
 * @param {string} params.chainId - Hex EVM chain ID of the EVM network.
>>>>>>> 961a5281
 * @returns {Object} - Image source of the network.
 */
const getEvmNetworkImageSource = ({ networkType, chainId }) => {
  const defaultNetwork = getDefaultNetworkByChainId(chainId);

  if (defaultNetwork) {
    return defaultNetwork.imageSource;
  }

  const unpopularNetwork = UnpopularNetworkList.find(
    (networkConfig) => networkConfig.chainId === chainId,
  );

  const customNetworkImg = CustomNetworkImgMapping[chainId];

  const popularNetwork = PopularList.find(
    (networkConfig) => networkConfig.chainId === chainId,
  );

  const network = unpopularNetwork || popularNetwork;
  if (network) {
    return network.rpcPrefs.imageSource;
  }
  if (customNetworkImg) {
    return customNetworkImg;
  }

  return getTestNetImage(networkType);
};

/**
 * Gets the image source for a network given both the network type and the Hex EVM chain ID or CaipChainId.
 *
 * @param {object} params - Params that contains information about the network.
 * @param {string=} params.networkType - Type of network from the provider.
 * @param {string} params.chainId - Hex EVM chain ID or CAIP chain ID of the network.
 * @returns {Object} - Image source of the network.
 */
export const getNetworkImageSource = ({ networkType, chainId }) => {
  let hexChainId = chainId;
  if (isCaipChainId(chainId)) {
    const { namespace, reference } = parseCaipChainId(chainId);
    if (namespace !== KnownCaipNamespace.Eip155) {
      return getNonEvmNetworkImageSourceByChainId(chainId);
    }
    hexChainId = toHex(reference === '0' ? '1' : reference); // default to mainnet if chainId is 0
  }

  return getEvmNetworkImageSource({ networkType, chainId: hexChainId });
};

/**
 * Returns block explorer address url and title by network
 *
 * @param {string} networkType Network type
 * @param {string} address Ethereum address to be used on the link
 * @param {string} rpcBlockExplorer rpc block explorer base url
 */
export const getBlockExplorerAddressUrl = (
  networkType,
  address,
  rpcBlockExplorer = null,
) => {
  const isCustomRpcBlockExplorerNetwork = networkType === RPC;

  if (isCustomRpcBlockExplorerNetwork) {
    if (!rpcBlockExplorer) return { url: null, title: null };

    const url = `${rpcBlockExplorer}/address/${address}`;
    const title = new URL(rpcBlockExplorer).hostname;
    return { url, title };
  }

  const url = getEtherscanAddressUrl(networkType, address);
  const title = getEtherscanBaseUrl(networkType).replace('https://', '');
  return { url, title };
};

/**
 * Returns block explorer transaction url and title by network
 *
 * @param {string} networkType Network type
 * @param {string} transactionHash hash of the transaction to be used on the link
 * @param {string} rpcBlockExplorer rpc block explorer base url
 */
export const getBlockExplorerTxUrl = (
  networkType,
  transactionHash,
  rpcBlockExplorer = null,
) => {
  const isCustomRpcBlockExplorerNetwork = networkType === RPC;

  if (isCustomRpcBlockExplorerNetwork) {
    if (!rpcBlockExplorer) return { url: null, title: null };

    const url = `${rpcBlockExplorer}/tx/${transactionHash}`;
    const title = new URL(rpcBlockExplorer).hostname;
    return { url, title };
  }

  const url = getEtherscanTransactionUrl(networkType, transactionHash);
  const title = getEtherscanBaseUrl(networkType).replace('https://', '');
  return { url, title };
};

/**
 * Returns if the chainId network provided is already onboarded or not
 * @param {string} chainId - network chain Id
 * @param {obj} networkOnboardedState - Object with onboarded networks
 * @returns
 */
export const getIsNetworkOnboarded = (chainId, networkOnboardedState) =>
  networkOnboardedState[chainId];

export const isPermissionsSettingsV1Enabled =
  process.env.MM_PERMISSIONS_SETTINGS_V1_ENABLED === 'true';

export const isPerDappSelectedNetworkEnabled = () => true;

export const isPortfolioViewEnabled = () =>
  process.env.PORTFOLIO_VIEW === 'true';

export const isRemoveGlobalNetworkSelectorEnabled = () =>
  process.env.MM_REMOVE_GLOBAL_NETWORK_SELECTOR === 'true';

// The whitelisted network names for the given chain IDs to prevent showing warnings on Network Settings.
export const WHILELIST_NETWORK_NAME = {
  [ChainId.mainnet]: 'Mainnet',
  [ChainId['linea-mainnet']]: 'Linea Mainnet',
  [ChainId['megaeth-testnet']]: 'Mega Testnet',
<<<<<<< HEAD
=======
  [ChainId['monad-testnet']]: 'Monad Testnet',
>>>>>>> 961a5281
};

/**
 * Checks if the network name is valid for the given chain ID.
 * This function allows for specific network names for certain chain IDs.
 * For example, it allows 'Mainnet' for Ethereum Mainnet, 'Linea Mainnet' for Linea Mainnet,
 * and 'Mega Testnet' for MegaEth Testnet.
 *
 * @param {string} chainId - The chain ID to check.
 * @param {string} networkName - The network name to validate.
 * @param {string} nickname - The nickname of the network.
 * @returns A boolean indicating whether the network name is valid for the given chain ID.
 */
export const isValidNetworkName = (chainId, networkName, nickname) =>
  networkName === nickname || WHILELIST_NETWORK_NAME[chainId] === nickname;<|MERGE_RESOLUTION|>--- conflicted
+++ resolved
@@ -9,10 +9,7 @@
   LINEA_MAINNET,
   LINEA_SEPOLIA,
   MEGAETH_TESTNET,
-<<<<<<< HEAD
-=======
   MONAD_TESTNET,
->>>>>>> 961a5281
 } from '../../../app/constants/network';
 import { NetworkSwitchErrorType } from '../../../app/constants/error';
 import {
@@ -521,11 +518,7 @@
  *
  * @param {object} params - Params that contains information about the network.
  * @param {string=} params.networkType - Type of network from the provider.
-<<<<<<< HEAD
- * @param {string} params.chainId - ChainID of the network.
-=======
  * @param {string} params.chainId - Hex EVM chain ID of the EVM network.
->>>>>>> 961a5281
  * @returns {Object} - Image source of the network.
  */
 const getEvmNetworkImageSource = ({ networkType, chainId }) => {
@@ -656,10 +649,7 @@
   [ChainId.mainnet]: 'Mainnet',
   [ChainId['linea-mainnet']]: 'Linea Mainnet',
   [ChainId['megaeth-testnet']]: 'Mega Testnet',
-<<<<<<< HEAD
-=======
   [ChainId['monad-testnet']]: 'Monad Testnet',
->>>>>>> 961a5281
 };
 
 /**
