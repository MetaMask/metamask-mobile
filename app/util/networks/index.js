import URL from 'url-parse';
import networksWithImages from 'images/image-icons';
import {
  MAINNET,
  NETWORKS_CHAIN_ID,
  SEPOLIA,
  RPC,
  LINEA_GOERLI,
  LINEA_MAINNET,
  LINEA_SEPOLIA,
<<<<<<< HEAD
  MEGAETH_TESTNET
} from '../../../app/constants/network';
import { NetworkSwitchErrorType } from '../../../app/constants/error';
import { BlockExplorerUrl, ChainId, NetworkType, toHex } from '@metamask/controller-utils';
=======
  MEGAETH_TESTNET,
} from '../../../app/constants/network';
import { NetworkSwitchErrorType } from '../../../app/constants/error';
import {
  BlockExplorerUrl,
  ChainId,
  NetworkType,
  toHex,
} from '@metamask/controller-utils';
>>>>>>> 733bad1a
import { toLowerCaseEquals } from '../general';
import { fastSplit } from '../number';
import { regex } from '../../../app/util/regex';
import { MULTICHAIN_NETWORK_BLOCK_EXPLORER_FORMAT_URLS_MAP } from '../../../app/core/Multichain/constants';

/* eslint-disable */
const ethLogo = require('../../images/eth-logo-new.png');
const sepoliaLogo = require('../../images/sepolia-logo-dark.png');
const lineaTestnetLogo = require('../../images/linea-testnet-logo.png');
const lineaMainnetLogo = require('../../images/linea-mainnet-logo.png');
const megaEthTestnetLogo = require('../../images/megaeth-testnet-logo.png');

/* eslint-enable */
import {
  PopularList,
  UnpopularNetworkList,
  CustomNetworkImgMapping,
  getNonEvmNetworkImageSourceByChainId,
} from './customNetworks';
import { strings } from '../../../locales/i18n';
import {
  getEtherscanAddressUrl,
  getEtherscanBaseUrl,
  getEtherscanTransactionUrl,
} from '../etherscan';
import {
  LINEA_FAUCET,
  LINEA_MAINNET_BLOCK_EXPLORER,
  LINEA_SEPOLIA_BLOCK_EXPLORER,
  MAINNET_BLOCK_EXPLORER,
  SEPOLIA_BLOCK_EXPLORER,
  SEPOLIA_FAUCET,
} from '../../constants/urls';
import { isNonEvmChainId } from '../../core/Multichain/utils';
import { SolScope } from '@metamask/keyring-api';
import { store } from '../../store';
import {
  selectSelectedNonEvmNetworkChainId,
  selectMultichainNetworkControllerState,
} from '../../selectors/multichainNetworkController';
import { formatBlockExplorerAddressUrl } from '../../core/Multichain/networks';
import { CHAIN_IDS } from '@metamask/transaction-controller';
<<<<<<< HEAD
=======
import { isCaipChainId } from '@metamask/utils';
>>>>>>> 733bad1a

/**
 * List of the supported networks
 * including name, id, and color
 *
 * This values are used in certain places like
 * navbar and the network switcher.
 */
export const NetworkList = {
  [MAINNET]: {
    name: 'Ethereum Main Network',
    shortName: 'Ethereum',
    networkId: 1,
    chainId: toHex('1'),
    ticker: 'ETH',
    // Third party color
    // eslint-disable-next-line @metamask/design-tokens/color-no-hex
    color: '#3cc29e',
    networkType: 'mainnet',
    imageSource: ethLogo,
    blockExplorerUrl: MAINNET_BLOCK_EXPLORER,
  },
  [LINEA_MAINNET]: {
    name: 'Linea Main Network',
    shortName: 'Linea',
    networkId: 59144,
    chainId: toHex('59144'),
    ticker: 'ETH',
    // Third party color
    // eslint-disable-next-line @metamask/design-tokens/color-no-hex
    color: '#121212',
    networkType: 'linea-mainnet',
    imageSource: lineaMainnetLogo,
    blockExplorerUrl: LINEA_MAINNET_BLOCK_EXPLORER,
  },
  [SEPOLIA]: {
    name: 'Sepolia',
    shortName: 'Sepolia',
    networkId: 11155111,
    chainId: toHex('11155111'),
    ticker: 'SepoliaETH',
    // Third party color
    // eslint-disable-next-line @metamask/design-tokens/color-no-hex
    color: '#cfb5f0',
    networkType: 'sepolia',
    imageSource: sepoliaLogo,
    blockExplorerUrl: SEPOLIA_BLOCK_EXPLORER,
  },
  [LINEA_SEPOLIA]: {
    name: 'Linea Sepolia',
    shortName: 'Linea Sepolia',
    networkId: 59141,
    chainId: toHex('59141'),
    ticker: 'LineaETH',
    // Third party color
    // eslint-disable-next-line @metamask/design-tokens/color-no-hex
    color: '#61dfff',
    networkType: 'linea-sepolia',
    imageSource: lineaTestnetLogo,
    blockExplorerUrl: LINEA_SEPOLIA_BLOCK_EXPLORER,
  },
  [MEGAETH_TESTNET]: {
    name: 'Mega Testnet',
    shortName: 'Mega Testnet',
    networkId: 6342,
    chainId: toHex('6342'),
    ticker: 'MegaETH',
    // Third party color
    // eslint-disable-next-line @metamask/design-tokens/color-no-hex
    color: '#61dfff',
    networkType: 'megaeth-testnet',
    imageSource: megaEthTestnetLogo,
    blockExplorerUrl: BlockExplorerUrl['megaeth-testnet'],
  },
  [RPC]: {
    name: 'Private Network',
    shortName: 'Private',
    // Third party color
    // eslint-disable-next-line @metamask/design-tokens/color-no-hex
    color: '#f2f3f4',
    networkType: 'rpc',
  },
};

const NetworkListKeys = Object.keys(NetworkList);

export const BLOCKAID_SUPPORTED_NETWORK_NAMES = {
  [NETWORKS_CHAIN_ID.MAINNET]: 'Ethereum Mainnet',
  [NETWORKS_CHAIN_ID.BSC]: 'Binance Smart Chain',
  [NETWORKS_CHAIN_ID.BASE]: 'Base',
  [NETWORKS_CHAIN_ID.OPTIMISM]: 'Optimism',
  [NETWORKS_CHAIN_ID.POLYGON]: 'Polygon',
  [NETWORKS_CHAIN_ID.ARBITRUM]: 'Arbitrum',
  [NETWORKS_CHAIN_ID.LINEA_MAINNET]: 'Linea',
  [NETWORKS_CHAIN_ID.SEPOLIA]: 'Sepolia',
  [NETWORKS_CHAIN_ID.OPBNB]: 'opBNB',
  [NETWORKS_CHAIN_ID.ZKSYNC_ERA]: 'zkSync Era Mainnet',
  [NETWORKS_CHAIN_ID.SCROLL]: 'Scroll',
  [NETWORKS_CHAIN_ID.BERACHAIN]: 'Berachain Artio',
  [NETWORKS_CHAIN_ID.METACHAIN_ONE]: 'Metachain One Mainnet',
};

export default NetworkList;

export const getAllNetworks = () =>
  NetworkListKeys.filter((name) => name !== RPC);

/**
 * Checks if network is default mainnet.
 *
 * @param {string} networkType - Type of network.
 * @returns If the network is default mainnet.
 */
export const isDefaultMainnet = (networkType) => networkType === MAINNET;

/**
 * Check whether the given chain ID is Ethereum Mainnet.
 *
 * @param {string} chainId - The chain ID to check.
 * @returns True if the chain ID is Ethereum Mainnet, false otherwise.
 */
export const isMainNet = (chainId) => chainId === '0x1';

export const isLineaMainnet = (networkType) => networkType === LINEA_MAINNET;
export const isLineaMainnetChainId = (chainId) =>
  chainId === CHAIN_IDS.LINEA_MAINNET;

export const isSolanaMainnet = (chainId) => chainId === SolScope.Mainnet;

/**
 * Converts a hexadecimal or decimal chain ID to a base 10 number as a string.
 * If the input is in CAIP-2 format (e.g., `eip155:1` or `eip155:137`), the function returns the input string as is.
 *
 * @param chainId - The chain ID to be converted. It can be in hexadecimal, decimal, or CAIP-2 format.
 * @returns - The chain ID converted to a base 10 number as a string, or the original input if it is in CAIP-2 format.
 */
export const getDecimalChainId = (chainId) => {
  if (
    !chainId ||
    typeof chainId !== 'string' ||
    !chainId.startsWith('0x') ||
    isNonEvmChainId(chainId)
  ) {
    return chainId;
  }
  return parseInt(chainId, 16).toString(10);
};

export const isMainnetByChainId = (chainId) =>
  getDecimalChainId(String(chainId)) === String(1);

export const isLineaMainnetByChainId = (chainId) =>
  getDecimalChainId(String(chainId)) === String(59144);

export const isMultiLayerFeeNetwork = (chainId) =>
  chainId === NETWORKS_CHAIN_ID.OPTIMISM;

/**
 * Gets the test network image icon.
 *
 * @param {string} networkType - Type of network.
 * @returns - Image of test network or undefined.
 */
export const getTestNetImage = (networkType) => {
  if (
    networkType === SEPOLIA ||
    networkType === LINEA_GOERLI ||
    networkType === LINEA_SEPOLIA
  ) {
    return networksWithImages?.[networkType.toUpperCase()];
  }
};

export const getTestNetImageByChainId = (chainId) => {
  if (NETWORKS_CHAIN_ID.SEPOLIA === chainId) {
    return networksWithImages?.SEPOLIA;
  }
  if (NETWORKS_CHAIN_ID.LINEA_GOERLI === chainId) {
    return networksWithImages?.['LINEA-GOERLI'];
  }
  if (NETWORKS_CHAIN_ID.LINEA_SEPOLIA === chainId) {
    return networksWithImages?.['LINEA-SEPOLIA'];
  }
  if (NETWORKS_CHAIN_ID.MEGAETH_TESTNET === chainId) {
    return networksWithImages?.['MEGAETH-TESTNET'];
  }
};

/**
 * A list of chain IDs for known testnets
 */
export const TESTNET_CHAIN_IDS = [
  ChainId[NetworkType.goerli],
  ChainId[NetworkType.sepolia],
  ChainId[NetworkType['linea-goerli']],
  ChainId[NetworkType['linea-sepolia']],
  ChainId[NetworkType['megaeth-testnet']],
];

/**
 * A map of testnet chainId and its faucet link
 */
export const TESTNET_FAUCETS = {
  [ChainId[NetworkType.sepolia]]: SEPOLIA_FAUCET,
  [ChainId[NetworkType['linea-goerli']]]: LINEA_FAUCET,
  [ChainId[NetworkType['linea-sepolia']]]: LINEA_FAUCET,
};

export const isTestNetworkWithFaucet = (chainId) =>
  TESTNET_FAUCETS[chainId] !== undefined;

/**
 * Determine whether the given chain ID is for a known testnet.
 *
 * @param {string} chainId - The chain ID of the network to check
 * @returns {boolean} `true` if the given chain ID is for a known testnet, `false` otherwise
 */
export const isTestNet = (chainId) => TESTNET_CHAIN_IDS.includes(chainId);

export function getNetworkTypeById(id) {
  if (!id) {
    throw new Error(NetworkSwitchErrorType.missingNetworkId);
  }
  const filteredNetworkTypes = NetworkListKeys.filter(
    (key) => NetworkList[key].networkId === parseInt(id, 10),
  );
  if (filteredNetworkTypes.length > 0) {
    return filteredNetworkTypes[0];
  }

  throw new Error(`${NetworkSwitchErrorType.unknownNetworkId} ${id}`);
}

export function getDefaultNetworkByChainId(chainId) {
  if (!chainId) {
    throw new Error(NetworkSwitchErrorType.missingChainId);
  }

  let returnNetwork;

  getAllNetworks().forEach((type) => {
    if (toLowerCaseEquals(String(NetworkList[type].chainId), chainId)) {
      returnNetwork = NetworkList[type];
    }
  });

  return returnNetwork;
}

export function hasBlockExplorer(key) {
  return key.toLowerCase() !== RPC;
}

export function isPrivateConnection(hostname) {
  return hostname === 'localhost' || regex.localNetwork.test(hostname);
}

/**
 * Returns custom block explorer for specific rpcTarget
 *
 * @param {string} providerRpcTarget
 * @param {object} networkConfigurations
 */
export function findBlockExplorerForRpc(rpcTargetUrl, networkConfigurations) {
  const networkConfiguration = Object.values(networkConfigurations).find(
    ({ rpcEndpoints }) => rpcEndpoints?.some(({ url }) => url === rpcTargetUrl),
  );

  if (networkConfiguration) {
    return networkConfiguration?.blockExplorerUrls[
      networkConfiguration?.defaultBlockExplorerUrlIndex
    ];
  }

  return undefined;
}

/**
 * Returns block explorer for non-evm chain id
 *
 * @param {object} internalAccount - Internal account object
 * @returns {string} - Block explorer url or undefined if not found
 */
export function findBlockExplorerForNonEvmChainId(chainId) {
  const blockExplorerUrls =
    MULTICHAIN_NETWORK_BLOCK_EXPLORER_FORMAT_URLS_MAP[chainId];
  return blockExplorerUrls?.url;
}

/**
 * Returns block explorer for non-evm account
 *
 * @param {object} internalAccount - Internal account object
 * @returns {string} - Block explorer url or undefined if not found
 */
export function findBlockExplorerForNonEvmAccount(internalAccount) {
  let scope;

  const selectedNonEvmNetworkChainId = selectSelectedNonEvmNetworkChainId(
    store.getState(),
  );
  // Check if the selectedNonEvmNetworkChainId exists in the scopes array
  if (
    selectedNonEvmNetworkChainId &&
    internalAccount.scopes?.includes(selectedNonEvmNetworkChainId)
  ) {
    // Prioritize the selected chain ID if it's in the scopes array
    scope = selectedNonEvmNetworkChainId;
  } else {
    // Fall back to a scope that is matching of our networks
    const nonEvmNetworks = selectMultichainNetworkControllerState(
      store.getState(),
    );
    const networkConfigs =
      nonEvmNetworks.multichainNetworkConfigurationsByChainId;
    const matchingNetwork = Object.values(networkConfigs || {}).find(
      (network) => internalAccount.scopes.includes(network.chainId),
    );

    if (matchingNetwork) {
      scope = matchingNetwork.chainId;
    }
  }
  // If we couldn't determine a scope, return undefined
  if (!scope) {
    return undefined;
  }

  const blockExplorerFormatUrls =
    MULTICHAIN_NETWORK_BLOCK_EXPLORER_FORMAT_URLS_MAP[scope];

  if (!blockExplorerFormatUrls) {
    return undefined;
  }

  return formatBlockExplorerAddressUrl(
    blockExplorerFormatUrls,
    internalAccount.address,
  );
}

/**
 * Returns a boolean indicating if both URLs have the same host
 *
 * @param {string} rpcOne
 * @param {string} rpcTwo
 */
export function compareRpcUrls(rpcOne, rpcTwo) {
  // First check that both objects are of the type string
  if (typeof rpcOne === 'string' && typeof rpcTwo === 'string') {
    const rpcUrlOne = new URL(rpcOne);
    const rpcUrlTwo = new URL(rpcTwo);
    return rpcUrlOne.host === rpcUrlTwo.host;
  }
  return false;
}

/**
 * From block explorer url, get rendereable name or undefined
 *
 * @param {string} blockExplorerUrl - block explorer url
 */
export function getBlockExplorerName(blockExplorerUrl) {
  if (!blockExplorerUrl) return undefined;
  const hostname = new URL(blockExplorerUrl).hostname;
  if (!hostname) return undefined;
  const tempBlockExplorerName = fastSplit(hostname);
  if (!tempBlockExplorerName || !tempBlockExplorerName[0]) return undefined;
  return (
    tempBlockExplorerName[0].toUpperCase() + tempBlockExplorerName.slice(1)
  );
}

/**
 * Checks whether the given value is a 0x-prefixed, non-zero, non-zero-padded,
 * hexadecimal string.
 *
 * @param {any} value - The value to check.
 * @returns {boolean} True if the value is a correctly formatted hex string,
 * false otherwise.
 */
export function isPrefixedFormattedHexString(value) {
  if (typeof value !== 'string') {
    return false;
  }
  return regex.prefixedFormattedHexString.test(value);
}

export function blockTagParamIndex(payload) {
  switch (payload.method) {
    // blockTag is at index 2
    case 'eth_getStorageAt':
      return 2;
    // blockTag is at index 1
    case 'eth_getBalance':
    case 'eth_getCode':
    case 'eth_getTransactionCount':
    case 'eth_call':
      return 1;
    // blockTag is at index 0
    case 'eth_getBlockByNumber':
      return 0;
    // there is no blockTag
    default:
      return undefined;
  }
}

/**
 * Gets the current network name given the network provider.
 *
 * @param {Object} providerConfig - The provider configuration for the current selected network.
 * @returns {string} Name of the network.
 */
export const getNetworkNameFromProviderConfig = (providerConfig) => {
  let name = strings('network_information.unknown_network');
  if (providerConfig.nickname) {
    name = providerConfig.nickname;
  } else if (providerConfig.chainId === NETWORKS_CHAIN_ID.MAINNET) {
    name = 'Ethereum Main Network';
  } else if (providerConfig.chainId === NETWORKS_CHAIN_ID.LINEA_MAINNET) {
    name = 'Linea Main Network';
  } else {
    const networkType = providerConfig.type;
    name = NetworkList?.[networkType]?.name || NetworkList[RPC].name;
  }
  return name;
};

/**
 * Gets the image source given both the network type and the chain ID.
 *
 * @param {object} params - Params that contains information about the network.
 * @param {string} params.networkType - Type of network from the provider.
 * @param {string} params.chainId - ChainID of the network.
 * @returns {Object} - Image source of the network.
 */
export const getNetworkImageSource = ({ networkType, chainId }) => {
  const defaultNetwork = getDefaultNetworkByChainId(chainId);

  if (defaultNetwork) {
    return defaultNetwork.imageSource;
  }

  const unpopularNetwork = UnpopularNetworkList.find(
    (networkConfig) => networkConfig.chainId === chainId,
  );

  const customNetworkImg = CustomNetworkImgMapping[chainId];

  const popularNetwork = PopularList.find(
    (networkConfig) => networkConfig.chainId === chainId,
  );

  const network = unpopularNetwork || popularNetwork;
  if (network) {
    return network.rpcPrefs.imageSource;
  }
  if (customNetworkImg) {
    return customNetworkImg;
  }

  if (isCaipChainId(chainId)) {
    return getNonEvmNetworkImageSourceByChainId(chainId);
  }

  return getTestNetImage(networkType);
};

/**
 * Returns block explorer address url and title by network
 *
 * @param {string} networkType Network type
 * @param {string} address Ethereum address to be used on the link
 * @param {string} rpcBlockExplorer rpc block explorer base url
 */
export const getBlockExplorerAddressUrl = (
  networkType,
  address,
  rpcBlockExplorer = null,
) => {
  const isCustomRpcBlockExplorerNetwork = networkType === RPC;

  if (isCustomRpcBlockExplorerNetwork) {
    if (!rpcBlockExplorer) return { url: null, title: null };

    const url = `${rpcBlockExplorer}/address/${address}`;
    const title = new URL(rpcBlockExplorer).hostname;
    return { url, title };
  }

  const url = getEtherscanAddressUrl(networkType, address);
  const title = getEtherscanBaseUrl(networkType).replace('https://', '');
  return { url, title };
};

/**
 * Returns block explorer transaction url and title by network
 *
 * @param {string} networkType Network type
 * @param {string} transactionHash hash of the transaction to be used on the link
 * @param {string} rpcBlockExplorer rpc block explorer base url
 */
export const getBlockExplorerTxUrl = (
  networkType,
  transactionHash,
  rpcBlockExplorer = null,
) => {
  const isCustomRpcBlockExplorerNetwork = networkType === RPC;

  if (isCustomRpcBlockExplorerNetwork) {
    if (!rpcBlockExplorer) return { url: null, title: null };

    const url = `${rpcBlockExplorer}/tx/${transactionHash}`;
    const title = new URL(rpcBlockExplorer).hostname;
    return { url, title };
  }

  const url = getEtherscanTransactionUrl(networkType, transactionHash);
  const title = getEtherscanBaseUrl(networkType).replace('https://', '');
  return { url, title };
};

/**
 * Returns if the chainId network provided is already onboarded or not
 * @param {string} chainId - network chain Id
 * @param {obj} networkOnboardedState - Object with onboarded networks
 * @returns
 */
export const getIsNetworkOnboarded = (chainId, networkOnboardedState) =>
  networkOnboardedState[chainId];

export const isChainPermissionsFeatureEnabled = true;

export const isPermissionsSettingsV1Enabled =
  process.env.MM_PERMISSIONS_SETTINGS_V1_ENABLED === 'true';

export const isPortfolioViewEnabled = () =>
  process.env.PORTFOLIO_VIEW === 'true';

export const isMultichainV1Enabled = () => process.env.MULTICHAIN_V1 === 'true';

// The whitelisted network names for the given chain IDs to prevent showing warnings on Network Settings.
<<<<<<< HEAD
export const WHILELIST_NETWORK_NAME  = {
  [ChainId.mainnet] : 'Mainnet',
  [ChainId['linea-mainnet']] : 'Linea Mainnet',
  [ChainId['megaeth-testnet']] : 'Mega Testnet',
}
=======
export const WHILELIST_NETWORK_NAME = {
  [ChainId.mainnet]: 'Mainnet',
  [ChainId['linea-mainnet']]: 'Linea Mainnet',
  [ChainId['megaeth-testnet']]: 'Mega Testnet',
};
>>>>>>> 733bad1a

/**
 * Checks if the network name is valid for the given chain ID.
 * This function allows for specific network names for certain chain IDs.
 * For example, it allows 'Mainnet' for Ethereum Mainnet, 'Linea Mainnet' for Linea Mainnet,
 * and 'Mega Testnet' for MegaEth Testnet.
 *
 * @param {string} chainId - The chain ID to check.
 * @param {string} networkName - The network name to validate.
 * @param {string} nickname - The nickname of the network.
 * @returns A boolean indicating whether the network name is valid for the given chain ID.
 */
<<<<<<< HEAD
export const isValidNetworkName = (
  chainId,
  networkName,
  nickname,
) =>
  networkName === nickname ||
  WHILELIST_NETWORK_NAME[chainId] === nickname;
=======
export const isValidNetworkName = (chainId, networkName, nickname) =>
  networkName === nickname || WHILELIST_NETWORK_NAME[chainId] === nickname;
>>>>>>> 733bad1a
<|MERGE_RESOLUTION|>--- conflicted
+++ resolved
@@ -8,12 +8,6 @@
   LINEA_GOERLI,
   LINEA_MAINNET,
   LINEA_SEPOLIA,
-<<<<<<< HEAD
-  MEGAETH_TESTNET
-} from '../../../app/constants/network';
-import { NetworkSwitchErrorType } from '../../../app/constants/error';
-import { BlockExplorerUrl, ChainId, NetworkType, toHex } from '@metamask/controller-utils';
-=======
   MEGAETH_TESTNET,
 } from '../../../app/constants/network';
 import { NetworkSwitchErrorType } from '../../../app/constants/error';
@@ -23,7 +17,6 @@
   NetworkType,
   toHex,
 } from '@metamask/controller-utils';
->>>>>>> 733bad1a
 import { toLowerCaseEquals } from '../general';
 import { fastSplit } from '../number';
 import { regex } from '../../../app/util/regex';
@@ -66,10 +59,7 @@
 } from '../../selectors/multichainNetworkController';
 import { formatBlockExplorerAddressUrl } from '../../core/Multichain/networks';
 import { CHAIN_IDS } from '@metamask/transaction-controller';
-<<<<<<< HEAD
-=======
 import { isCaipChainId } from '@metamask/utils';
->>>>>>> 733bad1a
 
 /**
  * List of the supported networks
@@ -613,19 +603,11 @@
 export const isMultichainV1Enabled = () => process.env.MULTICHAIN_V1 === 'true';
 
 // The whitelisted network names for the given chain IDs to prevent showing warnings on Network Settings.
-<<<<<<< HEAD
-export const WHILELIST_NETWORK_NAME  = {
-  [ChainId.mainnet] : 'Mainnet',
-  [ChainId['linea-mainnet']] : 'Linea Mainnet',
-  [ChainId['megaeth-testnet']] : 'Mega Testnet',
-}
-=======
 export const WHILELIST_NETWORK_NAME = {
   [ChainId.mainnet]: 'Mainnet',
   [ChainId['linea-mainnet']]: 'Linea Mainnet',
   [ChainId['megaeth-testnet']]: 'Mega Testnet',
 };
->>>>>>> 733bad1a
 
 /**
  * Checks if the network name is valid for the given chain ID.
@@ -638,15 +620,5 @@
  * @param {string} nickname - The nickname of the network.
  * @returns A boolean indicating whether the network name is valid for the given chain ID.
  */
-<<<<<<< HEAD
-export const isValidNetworkName = (
-  chainId,
-  networkName,
-  nickname,
-) =>
-  networkName === nickname ||
-  WHILELIST_NETWORK_NAME[chainId] === nickname;
-=======
 export const isValidNetworkName = (chainId, networkName, nickname) =>
-  networkName === nickname || WHILELIST_NETWORK_NAME[chainId] === nickname;
->>>>>>> 733bad1a
+  networkName === nickname || WHILELIST_NETWORK_NAME[chainId] === nickname;