--- conflicted
+++ resolved
@@ -672,13 +672,6 @@
 export const isPermissionsSettingsV1Enabled =
   process.env.MM_PERMISSIONS_SETTINGS_V1_ENABLED === 'true';
 
-<<<<<<< HEAD
-export const isPortfolioViewEnabled = () =>
-  process.env.PORTFOLIO_VIEW === 'true';
-=======
-export const isPerDappSelectedNetworkEnabled = () => true;
->>>>>>> 4ac87732
-
 export const isRemoveGlobalNetworkSelectorEnabled = () =>
   process.env.MM_REMOVE_GLOBAL_NETWORK_SELECTOR === 'true';
 
