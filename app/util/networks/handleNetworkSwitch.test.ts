--- conflicted
+++ resolved
@@ -165,10 +165,6 @@
     expect(
       mockEngine.context.NetworkController.setProviderType,
     ).not.toBeCalledWith();
-<<<<<<< HEAD
-
-=======
->>>>>>> b93dff1b
     expect(
       mockEngine.context.MultichainNetworkController.setActiveNetwork,
     ).toBeCalled();
