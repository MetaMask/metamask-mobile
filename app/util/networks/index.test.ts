--- conflicted
+++ resolved
@@ -1,5 +1,4 @@
 import { ChainId, NetworkType } from '@metamask/controller-utils';
-import { SolScope, BtcScope } from '@metamask/keyring-api';
 import {
   isMainNet,
   isTestNet,
@@ -10,11 +9,7 @@
   getBlockExplorerAddressUrl,
   getBlockExplorerTxUrl,
   isPrivateConnection,
-<<<<<<< HEAD
-  findBlockExplorerForNonEvmChainId,
-=======
   findBlockExplorerForNonEvmAccount,
->>>>>>> 21a8056c
 } from '.';
 import {
   convertNetworkId,
@@ -105,6 +100,9 @@
 jest.mock('../../selectors/multichainNetworkController', () => ({
   selectMultichainNetworkControllerState: jest.fn(),
   selectSelectedNonEvmNetworkChainId: jest.fn(),
+  selectSelectedNonEvmNetworkSymbol: jest.fn(),
+  selectIsEvmNetworkSelected: jest.fn(),
+  selectNonEvmNetworkConfigurationsByChainId: jest.fn(),
 }));
 
 describe('network-utils', () => {
@@ -529,34 +527,6 @@
     });
   });
 
-<<<<<<< HEAD
-  describe('findBlockExplorerForNonEvmChainId', () => {
-    it('should return block explorer URL for Solana Mainnet', () => {
-      const blockExplorerUrl = findBlockExplorerForNonEvmChainId(
-        SolScope.Mainnet,
-      );
-      expect(blockExplorerUrl).toBe('https://explorer.solana.com');
-    });
-
-    it('should return block explorer URL for Bitcoin Mainnet', () => {
-      const blockExplorerUrl = findBlockExplorerForNonEvmChainId(
-        BtcScope.Mainnet,
-      );
-      expect(blockExplorerUrl).toBe('https://blockstream.info');
-    });
-
-    it('should return block explorer URL for Solana Devnet', () => {
-      const blockExplorerUrl = findBlockExplorerForNonEvmChainId(
-        SolScope.Devnet,
-      );
-      expect(blockExplorerUrl).toBe('https://explorer.solana.com');
-    });
-
-    it('should return undefined for unknown chain ID', () => {
-      const blockExplorerUrl =
-        findBlockExplorerForNonEvmChainId('unknown-chain-id');
-      expect(blockExplorerUrl).toBeUndefined();
-=======
   describe('findBlockExplorerForNonEvmAccount', () => {
     beforeEach(() => {
       jest.resetAllMocks();
@@ -757,7 +727,6 @@
           `https://mempool.space/testnet/address/${mockBitcoinTestnetAccount.address}`,
         );
       });
->>>>>>> 21a8056c
     });
   });
 });