import {
  isMainNet,
  getNetworkName,
  getAllNetworks,
  getNetworkTypeById,
  findBlockExplorerForRpc,
  compareRpcUrls,
  handleNetworkSwitch,
  getBlockExplorerAddressUrl,
  getBlockExplorerTxUrl,
} from '.';
import { MAINNET, GOERLI, RPC, SEPOLIA } from '../../../app/constants/network';
import { NetworkSwitchErrorType } from '../../../app/constants/error';
import Engine from './../../core/Engine';

jest.mock('./../../core/Engine', () => ({
  context: {
    CurrencyRateController: {
      setNativeCurrency: () => jest.fn(),
      setLocked: () => jest.fn(),
    },
    NetworkController: {
      setRpcTarget: () => jest.fn(),
      setProviderType: () => jest.fn(),
      state: {
        providerConfig: {
          chainId: '3',
        },
      },
    },
  },
}));

describe('NetworkUtils::getAllNetworks', () => {
  const allNetworks = getAllNetworks();
  it('should get all networks', () => {
    expect(allNetworks.includes(MAINNET)).toEqual(true);
    expect(allNetworks.includes(SEPOLIA)).toEqual(true);
    expect(allNetworks.includes(GOERLI)).toEqual(true);
  });
  it('should exclude rpc', () => {
    expect(allNetworks.includes(RPC)).toEqual(false);
  });
});

describe('NetworkUtils::isMainNet', () => {
  it(`should return true if the selected network is ${MAINNET}`, () => {
    expect(isMainNet('1')).toEqual(true);
    expect(
      isMainNet({
        providerConfig: {
          type: MAINNET,
        },
      }),
    ).toEqual(true);
  });
  it(`should return false if the selected network is not ${MAINNET}`, () => {
    expect(isMainNet('42')).toEqual(false);
    expect(
      isMainNet({
        network: {
<<<<<<< HEAD
          provider: {
            type: SEPOLIA,
=======
          providerConfig: {
            type: ROPSTEN,
>>>>>>> 3b46059a
          },
        },
      }),
    ).toEqual(false);
  });
});

describe('NetworkUtils::getNetworkName', () => {
  it(`should get network name for ${MAINNET} id`, () => {
    const main = getNetworkName(String(1));
    expect(main).toEqual(MAINNET);
  });

  it(`should get network name for ${GOERLI} id`, () => {
    const main = getNetworkName(String(5));
    expect(main).toEqual(GOERLI);
  });

  it(`should get network name for ${SEPOLIA} id`, () => {
    const main = getNetworkName(String(11155111));
    expect(main).toEqual(SEPOLIA);
  });
  it(`should return undefined for unknown network id`, () => {
    const main = getNetworkName(String(99));
    expect(main).toEqual(undefined);
  });
});

describe('NetworkUtils::getNetworkTypeById', () => {
  it('should get network type by Id', () => {
    const type = getNetworkTypeById(11155111);
    expect(type).toEqual(SEPOLIA);
  });
  it('should fail if network Id is missing', () => {
    try {
      getNetworkTypeById();
    } catch (error) {
      expect(error.message).toEqual(NetworkSwitchErrorType.missingNetworkId);
    }
  });
  it('should fail if network Id is unknown', () => {
    const id = 9999;
    try {
      getNetworkTypeById(id);
    } catch (error) {
      expect(error.message).toEqual(
        `${NetworkSwitchErrorType.unknownNetworkId} ${id}`,
      );
    }
  });
});

describe('NetworkUtils::findBlockExplorerForRpc', () => {
  const frequentRpcListMock = [
    {
      chainId: '137',
      nickname: 'Polygon Mainnet',
      rpcPrefs: {
        blockExplorerUrl: 'https://polygonscan.com',
      },
      rpcUrl: 'https://polygon-mainnet.infura.io/v3',
      ticker: 'MATIC',
    },
    {
      chainId: '56',
      nickname: 'Binance Smart Chain',
      rpcPrefs: {},
      rpcUrl: 'https://bsc-dataseed.binance.org/',
      ticker: 'BNB',
    },
    {
      chainId: '10',
      nickname: 'Optimism',
      rpcPrefs: { blockExplorerUrl: 'https://optimistic.ethereum.io' },
      rpcUrl: 'https://mainnet.optimism.io/',
      ticker: 'ETH',
    },
  ];

  it('should find the block explorer is it exists', () => {
    const mockRpcUrl = frequentRpcListMock[2].rpcUrl;
    const expectedBlockExplorer =
      frequentRpcListMock[2].rpcPrefs.blockExplorerUrl;
    expect(findBlockExplorerForRpc(mockRpcUrl, frequentRpcListMock)).toBe(
      expectedBlockExplorer,
    );
  });
  it('should return undefined if the block explorer does not exist', () => {
    const mockRpcUrl = frequentRpcListMock[1].rpcUrl;
    expect(findBlockExplorerForRpc(mockRpcUrl, frequentRpcListMock)).toBe(
      undefined,
    );
  });
  it('should return undefined if the RPC does not exist', () => {
    const mockRpcUrl = 'https://arb1.arbitrum.io/rpc';
    expect(findBlockExplorerForRpc(mockRpcUrl, frequentRpcListMock)).toBe(
      undefined,
    );
  });
});

describe('NetworkUtils::compareRpcUrls', () => {
  it('should return true if both URLs have the same host', () => {
    const mockRpcOne = 'https://mainnet.optimism.io/';
    const mockRpcTwo = 'https://mainnet.optimism.io/d03910331458';
    expect(compareRpcUrls(mockRpcOne, mockRpcTwo)).toBe(true);
  });
  it('should return false if both URLs have the same host', () => {
    const mockRpcOne = 'https://bsc-dataseed.binance.org/';
    const mockRpcTwo = 'https://mainnet.optimism.io/d03910331458';
    expect(compareRpcUrls(mockRpcOne, mockRpcTwo)).toBe(false);
  });
});

describe('NetworkUtils::handleNetworkSwitch', () => {
  const mockRPCFrequentList = [
    {
      rpcUrl: 'mainnet-rpc-url',
      chainId: '1',
      ticker: 'ETH',
      nickname: 'Mainnet',
    },
    {
      rpcUrl: 'polygon-rpc-url',
      chainId: '2',
      ticker: 'MATIC',
      nickname: 'Polygon',
    },
    {
      rpcUrl: 'avalanche-rpc-url',
      chainId: '3',
      ticker: 'AVAX',
      nickname: 'Avalanche',
    },
  ];

  const { NetworkController, CurrencyRateController } = Engine.context as any;

  it('should change networks to the provided one', () => {
    const network = mockRPCFrequentList[0];
    const newNetwork = handleNetworkSwitch(
      network.chainId,
      mockRPCFrequentList,
      {
        networkController: NetworkController,
        currencyRateController: CurrencyRateController,
      },
    );
    expect(newNetwork).toBe(network.nickname);
  });
});

describe('NetworkUtils::getBlockExplorerAddressUrl', () => {
  const mockEthereumAddress = '0x0000000000000000000000000000000000000001';
  it('should return null result when network type === "rpc" | network type === "lineatestnet" and rpcBlockExplorerUrl === null', () => {
    const { url, title } = getBlockExplorerAddressUrl(RPC, mockEthereumAddress);

    expect(url).toBe(null);
    expect(title).toBe(null);
  });

  it('should return rpc block explorer address url when network type === "rpc"', () => {
    const { url, title } = getBlockExplorerAddressUrl(
      RPC,
      mockEthereumAddress,
      'http://avalanche-rpc-url',
    );

    expect(url).toBe(`http://avalanche-rpc-url/address/${mockEthereumAddress}`);
    expect(title).toBe(`avalanche-rpc-url`);
  });

  it('should return etherscan block explorer address url when network type !== "rpc" and type !== "lineatestnet"', () => {
    const { url, title } = getBlockExplorerAddressUrl(
      GOERLI,
      mockEthereumAddress,
    );

    expect(url).toBe(
      `https://goerli.etherscan.io/address/${mockEthereumAddress}`,
    );
    expect(title).toBe(`goerli.etherscan.io`);
  });
});

describe('NetworkUtils::getBlockExplorerTxUrl', () => {
  const mockTransactionHash =
    '0xc4fd7d4ca49e57fed7f533dedc9447cdf3818df2a1f61b405d3e5c10e8fd5b86';

  it('should return null result when network type === "rpc" and rpcBlockExplorerUrl === null', () => {
    const { url, title } = getBlockExplorerTxUrl(RPC, mockTransactionHash);

    expect(url).toBe(null);
    expect(title).toBe(null);
  });

  it('should return rpc block explorer address url when network type === "rpc"', () => {
    const { url, title } = getBlockExplorerTxUrl(
      RPC,
      mockTransactionHash,
      'http://avalanche-rpc-url',
    );

    expect(url).toBe(`http://avalanche-rpc-url/tx/${mockTransactionHash}`);
    expect(title).toBe(`avalanche-rpc-url`);
  });

  it('should return etherscan block explorer address url when network type !== "rpc" and type !== "lineatestnet"', () => {
    const { url, title } = getBlockExplorerTxUrl(GOERLI, mockTransactionHash);

    expect(url).toBe(`https://goerli.etherscan.io/tx/${mockTransactionHash}`);
    expect(title).toBe(`goerli.etherscan.io`);
  });
});<|MERGE_RESOLUTION|>--- conflicted
+++ resolved
@@ -59,13 +59,8 @@
     expect(
       isMainNet({
         network: {
-<<<<<<< HEAD
-          provider: {
+          providerConfig: {
             type: SEPOLIA,
-=======
-          providerConfig: {
-            type: ROPSTEN,
->>>>>>> 3b46059a
           },
         },
       }),
