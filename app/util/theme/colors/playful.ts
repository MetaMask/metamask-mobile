import { Colors } from '../models';
import baseColors from './base-colors';

const colors: Colors = {
<<<<<<< HEAD
	textDefault: baseColors.grey800,
	textAlternative: baseColors.grey600,
	backgroundDefault: 'pink',
	backgroundAlternative: baseColors.grey000,
	borderDefault: baseColors.grey100,
	muted: baseColors.grey100,
	overlay: baseColors.overlay,
	primary: baseColors.blue500,
=======
	textDefault: '#370B1E',
	textAlternative: '#6E163C',
	backgroundDefault: '#E8DEF8',
	backgroundAlternative: '#F3EDF7',
	borderDefault: baseColors.grey100,
	muted: baseColors.grey100,
	primary: '#FFD8E4',
	onPrimary: '#370B1E',
	info: baseColors.blue000,
	onInfo: baseColors.blue500,
	error: baseColors.red000,
	onError: baseColors.red500,
	success: baseColors.green100,
	onSuccess: baseColors.green500,
	warning: baseColors.yellow000,
	onWarning: baseColors.yellow600,
	inverse: baseColors.grey800,
	onInverse: baseColors.white,
	alert: 'rgba(0,0,0,.75)',
	onAlert: baseColors.white,
	// UI escape hatches for grey colors with no general purpose
	ui4: baseColors.grey500,
	onUi4: baseColors.white,
	shadowColor: baseColors.gray900,
	// needs auditing
	transparent: 'transparent',
>>>>>>> f8a90da9
};

export default colors;<|MERGE_RESOLUTION|>--- conflicted
+++ resolved
@@ -2,22 +2,13 @@
 import baseColors from './base-colors';
 
 const colors: Colors = {
-<<<<<<< HEAD
-	textDefault: baseColors.grey800,
-	textAlternative: baseColors.grey600,
-	backgroundDefault: 'pink',
-	backgroundAlternative: baseColors.grey000,
-	borderDefault: baseColors.grey100,
-	muted: baseColors.grey100,
-	overlay: baseColors.overlay,
-	primary: baseColors.blue500,
-=======
 	textDefault: '#370B1E',
 	textAlternative: '#6E163C',
 	backgroundDefault: '#E8DEF8',
 	backgroundAlternative: '#F3EDF7',
 	borderDefault: baseColors.grey100,
 	muted: baseColors.grey100,
+	overlay: baseColors.overlay,
 	primary: '#FFD8E4',
 	onPrimary: '#370B1E',
 	info: baseColors.blue000,
@@ -38,7 +29,6 @@
 	shadowColor: baseColors.gray900,
 	// needs auditing
 	transparent: 'transparent',
->>>>>>> f8a90da9
 };
 
 export default colors;