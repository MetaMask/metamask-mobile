--- conflicted
+++ resolved
@@ -736,11 +736,7 @@
       },
       async ({ request }) => {
         request.shouldUseSmartTransaction = false;
-<<<<<<< HEAD
-        
-=======
-
->>>>>>> 961a5281
+
         // The function should throw an error because smart transactions are disabled
         await expect(submitBatchSmartTransactionHook(request)).rejects.toThrow(
           'STX publishHook: Smart Transaction is required for batch submissions'
@@ -754,11 +750,7 @@
       {
         transactions: undefined,
       },
-<<<<<<< HEAD
-      async ({ request }) => {        
-=======
       async ({ request }) => {
->>>>>>> 961a5281
         // The function should throw an error because transactions is required
         await expect(submitBatchSmartTransactionHook(request)).rejects.toThrow(
           'STX publishHook: A list of transactions are required for batch submissions'
@@ -773,11 +765,7 @@
         transactions: [],
       },
       async ({ request }) => {
-<<<<<<< HEAD
-        
-=======
-
->>>>>>> 961a5281
+
         // The function should throw an error because transactions cannot be empty
         await expect(submitBatchSmartTransactionHook(request)).rejects.toThrow(
           'STX publishHook: A list of transactions are required for batch submissions'
@@ -846,11 +834,7 @@
           txHash: transactionHash,
           txHashes: [transactionHash, transactionHash],
         });
-<<<<<<< HEAD
-        
-=======
-
->>>>>>> 961a5281
+
         setImmediate(() => {
           controllerMessenger.publish(
             'SmartTransactionsController:smartTransaction',
@@ -874,11 +858,7 @@
             } as SmartTransaction,
           );
         });
-<<<<<<< HEAD
-        
-=======
-
->>>>>>> 961a5281
+
         const result = await submitBatchSmartTransactionHook(request);
 
         expect(result).toEqual({
@@ -887,11 +867,7 @@
             { transactionHash },
           ],
         });
-<<<<<<< HEAD
-        
-=======
-
->>>>>>> 961a5281
+
         expect(submitSignedTransactionsSpy).toHaveBeenCalledWith(
           expect.objectContaining({
             signedTransactions: [mockSignedTx, mockSignedTx],
@@ -918,11 +894,7 @@
             isSwapTransaction: false,
           },
         });
-<<<<<<< HEAD
-        
-=======
-
->>>>>>> 961a5281
+
         expect(
           request.approvalController.updateRequestState,
         ).toHaveBeenCalledWith({
@@ -961,11 +933,7 @@
           txHash: transactionHash,
           txHashes: [transactionHash, transactionHash],
         });
-<<<<<<< HEAD
-        
-=======
-
->>>>>>> 961a5281
+
         setImmediate(() => {
           controllerMessenger.publish(
             'SmartTransactionsController:smartTransaction',
@@ -989,11 +957,7 @@
             } as SmartTransaction,
           );
         });
-<<<<<<< HEAD
-        
-=======
-
->>>>>>> 961a5281
+
         const result = await submitBatchSmartTransactionHook(request);
 
         expect(result).toEqual({
@@ -1002,11 +966,7 @@
             { transactionHash },
           ],
         });
-<<<<<<< HEAD
-        
-=======
-
->>>>>>> 961a5281
+
         expect(submitSignedTransactionsSpy).toHaveBeenCalledWith(
           expect.objectContaining({
             signedTransactions: [mockSignedTx, mockSignedTx],
@@ -1063,11 +1023,7 @@
           txHash: transactionHash,
           // No txHashes property
         });
-<<<<<<< HEAD
-        
-=======
-
->>>>>>> 961a5281
+
         setImmediate(() => {
           controllerMessenger.publish(
             'SmartTransactionsController:smartTransaction',
@@ -1080,11 +1036,7 @@
             } as SmartTransaction,
           );
         });
-<<<<<<< HEAD
-        
-=======
-
->>>>>>> 961a5281
+
         const result = await submitBatchSmartTransactionHook(request);
 
         expect(result).toEqual({
