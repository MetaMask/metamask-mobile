/* eslint-disable @typescript-eslint/no-require-imports */
/* eslint-disable @typescript-eslint/no-var-requires */
/* eslint-disable import/no-commonjs */
/* eslint-disable import/no-nodejs-modules */
require('dotenv').config({ path: '../../../.js.env' });
import {
  TransactionType,
  TransactionStatus,
  TransactionController,
  TransactionMeta,
  WalletDevice,
} from '@metamask/transaction-controller';
import SmartTransactionsController from '@metamask/smart-transactions-controller';
import {
  type SmartTransaction,
  ClientId,
} from '@metamask/smart-transactions-controller/dist/types';

import {
  AllowedActions,
  AllowedEvents,
  SubmitSmartTransactionRequest,
  submitSmartTransactionHook,
  submitBatchSmartTransactionHook
} from './smart-publish-hook';
import { ChainId } from '@metamask/controller-utils';
import { ApprovalController } from '@metamask/approval-controller';
import { Messenger } from '@metamask/base-controller';
import {
  NetworkControllerGetNetworkClientByIdAction,
  NetworkControllerStateChangeEvent,
} from '@metamask/network-controller';
import { Hex } from '@metamask/utils';

interface PendingApprovalsData {
  id: string;
  origin: string;
  type: string;
  requestState: {
    isInSwapFlow: boolean;
    isSwapApproveTx: boolean;
  };
}

jest.mock('uuid', () => ({
  ...jest.requireActual('uuid'),
  v1: jest.fn(() => 'approvalId'),
}));

jest.mock('../../core/Engine', () => ({
  context: {
    TransactionController: {
      update: jest.fn(),
    },
  },
}));

const addressFrom = '0xabce7847fd3661a9b7c86aaf1daea08d9da5750e';
const transactionHash =
  '0x0302b75dfb9fd9eb34056af031efcaee2a8cbd799ea054a85966165cd82a7356';
const stxUuid = 'uuid';

type SubmitSmartTransactionRequestMocked = SubmitSmartTransactionRequest & {
  transactionController: jest.Mocked<TransactionController>;
};

const createSignedTransaction = (): Hex =>
  '0xf86c098504a817c800825208943535353535353535353535353535353535353535880de0b6b3a76400008025a02b79f322a625d623a2bb2911e0c6b3e7eaf741a7c7c5d2e8c67ef3ff4acf146ca01ae168fea63dc3391b75b586c8a7c0cb55cdf3b8e2e4d8e097957a3a56c6f2c5';

const createTransactionControllerMock = () =>
  ({
    approveTransactionsWithSameNonce: jest.fn((transactions = []) =>
      transactions.length === 0 ? [] : [createSignedTransaction()],
    ),
    state: { transactions: [] },
    update: jest.fn(),
  } as unknown as jest.Mocked<TransactionController>);

const getDefaultAddAndShowApprovalRequest = () => jest.fn();
const createApprovalControllerMock = ({
  addAndShowApprovalRequest,
  pendingApprovals,
}: {
  addAndShowApprovalRequest: () => void;
  pendingApprovals: PendingApprovalsData[];
}) =>
  ({
    state: {
      pendingApprovals,
    },
    addAndShowApprovalRequest,
    updateRequestState: jest.fn(),
  } as unknown as jest.Mocked<ApprovalController>);

const defaultTransactionMeta: TransactionMeta = {
  origin: 'http://localhost',
  hash: transactionHash,
  status: TransactionStatus.signed,
  id: '1',
  txParams: {
    from: addressFrom,
    to: '0x1678a085c290ebd122dc42cba69373b5953b831d',
    gasPrice: '0x77359400',
    gas: '0x7b0d',
    nonce: '0x4b',
  },
  type: TransactionType.simpleSend,
  chainId: ChainId.mainnet,
  networkClientId: 'testNetworkClientId',
  time: 1624408066355,
};

type WithRequestOptions = {
  addAndShowApprovalRequest?: jest.Mock;
  pendingApprovals?: PendingApprovalsData[];
} & Partial<SubmitSmartTransactionRequestMocked>;

type WithRequestCallback<ReturnValue> = ({
  request,
  controllerMessenger,
  getFeesSpy,
  submitSignedTransactionsSpy,
  smartTransactionsController,
}: {
  request: SubmitSmartTransactionRequestMocked;
  controllerMessenger: SubmitSmartTransactionRequestMocked['controllerMessenger'];
  getFeesSpy: jest.SpyInstance;
  submitSignedTransactionsSpy: jest.SpyInstance;
  smartTransactionsController: SmartTransactionsController;
}) => ReturnValue;

type WithRequestArgs<ReturnValue> =
  | [WithRequestCallback<ReturnValue>]
  | [WithRequestOptions, WithRequestCallback<ReturnValue>];

function withRequest<ReturnValue>(
  ...args: WithRequestArgs<ReturnValue>
): ReturnValue {
  const [{ ...rest }, fn] = args.length === 2 ? args : [{}, args[0]];
  const {
    addAndShowApprovalRequest = getDefaultAddAndShowApprovalRequest(),
    pendingApprovals = [],
    ...options
  } = rest;
  const messenger = new Messenger<
    NetworkControllerGetNetworkClientByIdAction | AllowedActions,
    NetworkControllerStateChangeEvent | AllowedEvents
  >();

  const smartTransactionsController = new SmartTransactionsController({
    // @ts-expect-error TODO: Resolve mismatch between base-controller versions.
    messenger: messenger.getRestricted({
      name: 'SmartTransactionsController',
      allowedActions: ['NetworkController:getNetworkClientById'],
      allowedEvents: ['NetworkController:stateChange'],
    }),
    getNonceLock: jest.fn(),
    confirmExternalTransaction: jest.fn(),
    trackMetaMetricsEvent: jest.fn(),
    getTransactions: jest.fn(),
    getMetaMetricsProps: jest.fn(),
    getFeatureFlags: jest.fn(),
    updateTransaction: jest.fn(),
    clientId: ClientId.Mobile,
  });

  const getFeesSpy = jest
    .spyOn(smartTransactionsController, 'getFees')
    .mockResolvedValue({
      tradeTxFees: {
        cancelFees: [],
        feeEstimate: 42000000000000,
        fees: [{ maxFeePerGas: 12843636951, maxPriorityFeePerGas: 2853145236 }],
        gasLimit: 21000,
        gasUsed: 21000,
      },
      approvalTxFees: null,
    });
  const submitSignedTransactionsSpy = jest
    .spyOn(smartTransactionsController, 'submitSignedTransactions')
    .mockResolvedValue({
      uuid: stxUuid,
      txHash: transactionHash,
    });

  const request: SubmitSmartTransactionRequestMocked = {
    transactionMeta: {
      ...defaultTransactionMeta,
    },
    smartTransactionsController,
    transactions: [], // Ensure transactions is always an array, not undefined
    controllerMessenger: messenger,
    transactionController: createTransactionControllerMock(),
    shouldUseSmartTransaction: true,
    approvalController: createApprovalControllerMock({
      addAndShowApprovalRequest,
      pendingApprovals,
    }),
    featureFlags: {
      extensionActive: true,
      mobileActive: true,
      mobileActiveIOS: true,
      mobileActiveAndroid: true,
      smartTransactions: {
        expectedDeadline: 45,
        maxDeadline: 150,
        mobileReturnTxHashAsap: false,
        batchStatusPollingInterval: 1000,
      },
      mobile_active: true,
      extension_active: true,
      fallback_to_v1: false,
      fallbackToV1: false,
    },
    ...options,
  };

  return fn({
    controllerMessenger: messenger,
    request,
    getFeesSpy,
    submitSignedTransactionsSpy,
    smartTransactionsController,
  });
}

jest.setTimeout(10 * 1000);

describe('submitSmartTransactionHook', () => {
  it('does not submit a transaction that is not a smart transaction', async () => {
    withRequest(async ({ request }) => {
      request.shouldUseSmartTransaction = false;
      const result = await submitSmartTransactionHook(request);
      expect(result).toEqual({ transactionHash: undefined });
    });
  });

  it('returns a txHash asap if the feature flag requires it', async () => {
    withRequest(async ({ request }) => {
      request.featureFlags.smartTransactions.mobileReturnTxHashAsap = true;
      const result = await submitSmartTransactionHook(request);
      expect(result).toEqual({ transactionHash });
    });
  });

  it('throws an error if there is no uuid', async () => {
    withRequest(async ({ request, submitSignedTransactionsSpy }) => {
      submitSignedTransactionsSpy.mockResolvedValue({
        uuid: undefined,
      });
      await expect(submitSmartTransactionHook(request)).rejects.toThrow(
        'No smart transaction UUID',
      );
    });
  });

  it('throws an error if there is no transaction hash', async () => {
    withRequest(async ({ request, controllerMessenger }) => {
      setImmediate(() => {
        controllerMessenger.publish(
          'SmartTransactionsController:smartTransaction',
          {
            status: 'cancelled',
            statusMetadata: {
              minedHash: '',
            },
            uuid: 'uuid',
          } as SmartTransaction,
        );
      });
      await expect(submitSmartTransactionHook(request)).rejects.toThrow(
        'Smart Transaction does not have a transaction hash, there was a problem',
      );
    });
  });

  it('throws an error if there is no origin', async () => {
    withRequest(async ({ request }) => {
      request.transactionMeta.origin = undefined;
      await expect(submitSmartTransactionHook(request)).rejects.toThrow(
        'Origin is required',
      );
    });
  });

  it('submits a smart transaction', async () => {
    withRequest(
      async ({ request, controllerMessenger, submitSignedTransactionsSpy }) => {
        setImmediate(() => {
          controllerMessenger.publish(
            'SmartTransactionsController:smartTransaction',
            {
              status: 'pending',
              statusMetadata: {
                minedHash: '',
              },
              uuid: 'uuid',
            } as SmartTransaction,
          );

          controllerMessenger.publish(
            'SmartTransactionsController:smartTransaction',
            {
              status: 'success',
              statusMetadata: {
                minedHash: transactionHash,
              },
              uuid: 'uuid',
            } as SmartTransaction,
          );
        });
        const result = await submitSmartTransactionHook(request);

        expect(result).toEqual({ transactionHash });
        const { txParams, chainId } = request.transactionMeta;
        expect(
          request.transactionController.approveTransactionsWithSameNonce,
        ).toHaveBeenCalledWith(
          [
            {
              ...txParams,
              maxFeePerGas: '0x2fd8a58d7',
              maxPriorityFeePerGas: '0xaa0f8a94',
              chainId,
              value: undefined,
            },
          ],
          { hasNonce: true },
        );
<<<<<<< HEAD
        expect(submitSignedTransactionsSpy).toHaveBeenCalledWith({
          signedTransactions: [createSignedTransaction()],
          signedCanceledTransactions: [],
          txParams,
          transactionMeta: request.transactionMeta,
          networkClientId: 'testNetworkClientId',
        });
=======
        expect(submitSignedTransactionsSpy).toHaveBeenCalledWith(
          expect.objectContaining({
            signedTransactions: [createSignedTransaction()],
            signedCanceledTransactions: [],
            txParams,
            transactionMeta: request.transactionMeta,
          })
        );
>>>>>>> 7198654d

        expect(
          request.approvalController.addAndShowApprovalRequest,
        ).toHaveBeenCalledWith({
          id: 'approvalId',
          origin: 'http://localhost',
          type: 'smart_transaction_status',
          requestState: {
            smartTransaction: {
              status: 'pending',
              uuid: stxUuid,
              creationTime: expect.any(Number),
            },
            isDapp: true,
            isInSwapFlow: false,
            isSwapApproveTx: false,
            isSwapTransaction: false,
          },
        });
        expect(
          request.approvalController.updateRequestState,
        ).toHaveBeenCalledWith({
          id: 'approvalId',
          requestState: {
            smartTransaction: {
              status: 'success',
              statusMetadata: {
                minedHash:
                  '0x0302b75dfb9fd9eb34056af031efcaee2a8cbd799ea054a85966165cd82a7356',
              },
              uuid: 'uuid',
            },
            isDapp: true,
            isInSwapFlow: false,
            isSwapApproveTx: false,
            isSwapTransaction: false,
          },
        });
      },
    );
  });

  it('submits a smart transaction without the smart transaction status page', async () => {
    withRequest(
      async ({ request, controllerMessenger, submitSignedTransactionsSpy }) => {
        request.featureFlags.smartTransactions.mobileReturnTxHashAsap = true;
        setImmediate(() => {
          controllerMessenger.publish(
            'SmartTransactionsController:smartTransaction',
            {
              status: 'pending',
              statusMetadata: {
                minedHash: '',
              },
              uuid: 'uuid',
            } as SmartTransaction,
          );

          controllerMessenger.publish(
            'SmartTransactionsController:smartTransaction',
            {
              status: 'success',
              statusMetadata: {
                minedHash: transactionHash,
              },
              uuid: 'uuid',
            } as SmartTransaction,
          );
        });
        const result = await submitSmartTransactionHook(request);

        expect(result).toEqual({ transactionHash });
        const { txParams, chainId } = request.transactionMeta;

        expect(
          request.transactionController.approveTransactionsWithSameNonce,
        ).toHaveBeenCalledWith(
          [
            {
              ...txParams,
              maxFeePerGas: '0x2fd8a58d7',
              maxPriorityFeePerGas: '0xaa0f8a94',
              chainId,
              value: undefined,
            },
          ],
          { hasNonce: true },
        );
<<<<<<< HEAD
        expect(submitSignedTransactionsSpy).toHaveBeenCalledWith({
          signedTransactions: [createSignedTransaction()],
          signedCanceledTransactions: [],
          txParams,
          transactionMeta: request.transactionMeta,
          networkClientId: 'testNetworkClientId',
        });
=======
        expect(submitSignedTransactionsSpy).toHaveBeenCalledWith(
          expect.objectContaining({
            signedTransactions: [createSignedTransaction()],
            signedCanceledTransactions: [],
            txParams,
            transactionMeta: request.transactionMeta,
          })
        );
>>>>>>> 7198654d

        expect(
          request.approvalController.addAndShowApprovalRequest,
        ).not.toHaveBeenCalled();
        expect(
          request.approvalController.updateRequestState,
        ).not.toHaveBeenCalled();
      },
    );
  });

  describe('MM Swaps', () => {
    it('starts an approval and does not end it if there is an swap tx that requires allowance', async () => {
      withRequest(
        {
          transactionMeta: {
            ...defaultTransactionMeta,
            // An ERC20 approve transaction
            ...{
              id: 'ec514870-fcee-11ee-8b89-2f9930c68b06',
              networkID: undefined,
              chainId: '0x1',
              origin: 'EXAMPLE_FOX_CODE',
              status: TransactionStatus.signed,
              time: 1713381359223,
              txParams: {
                from: '0xc5fe6ef47965741f6f7a4734bf784bf3ae3f2452',
                data: '0x095ea7b3000000000000000000000000881d40237659c251811cec9c364ef91dc08d300c0000000000000000000000000000000000000000000000000000000000989680',
                gas: '0xdd87',
                nonce: '0x217',
                to: '0xa0b86991c6218b36c1d19d4a2e9eb0ce3606eb48',
                value: '0x0',
                maxFeePerGas: '0x62f500a7a',
                maxPriorityFeePerGas: '0x2d54010',
                estimatedBaseFee: '0x3a1b1a43e',
              },
              deviceConfirmedOn: WalletDevice.MM_MOBILE,
              verifiedOnBlockchain: false,
              securityAlertResponse: undefined,
              gasFeeEstimatesLoaded: true,
            },
          },
        },
        async ({
          request,
          controllerMessenger,
          submitSignedTransactionsSpy,
        }) => {
          setImmediate(() => {
            controllerMessenger.publish(
              'SmartTransactionsController:smartTransaction',
              {
                status: 'pending',
                statusMetadata: {
                  minedHash: '',
                },
                uuid: 'uuid',
              } as SmartTransaction,
            );

            controllerMessenger.publish(
              'SmartTransactionsController:smartTransaction',
              {
                status: 'success',
                statusMetadata: {
                  minedHash: transactionHash,
                },
                uuid: 'uuid',
              } as SmartTransaction,
            );
          });
          const result = await submitSmartTransactionHook(request);

          expect(result).toEqual({ transactionHash });
          const { txParams, chainId } = request.transactionMeta;
          expect(
            request.transactionController.approveTransactionsWithSameNonce,
          ).toHaveBeenCalledWith(
            [
              {
                ...txParams,
                maxFeePerGas: '0x2fd8a58d7',
                maxPriorityFeePerGas: '0xaa0f8a94',
                chainId,
                value: '0x0',
              },
            ],
            { hasNonce: true },
          );
<<<<<<< HEAD
          expect(submitSignedTransactionsSpy).toHaveBeenCalledWith({
            signedTransactions: [createSignedTransaction()],
            signedCanceledTransactions: [],
            txParams,
            transactionMeta: request.transactionMeta,
            networkClientId: 'testNetworkClientId',
          });
=======
          expect(submitSignedTransactionsSpy).toHaveBeenCalledWith(
            expect.objectContaining({
              signedTransactions: [createSignedTransaction()],
              signedCanceledTransactions: [],
              txParams,
              transactionMeta: request.transactionMeta,
            })
          );
>>>>>>> 7198654d

          expect(
            request.approvalController.addAndShowApprovalRequest,
          ).toHaveBeenCalledWith({
            id: 'approvalId',
            origin: 'EXAMPLE_FOX_CODE',
            type: 'smart_transaction_status',
            requestState: {
              smartTransaction: {
                status: 'pending',
                uuid: stxUuid,
                creationTime: expect.any(Number),
              },
              isDapp: false,
              isInSwapFlow: true,
              isSwapApproveTx: true,
              isSwapTransaction: false,
            },
          });
          expect(
            request.approvalController.updateRequestState,
          ).not.toHaveBeenCalled();
        },
      );
    });
    it('does not start an approval if a swap tx is after a swap allowance tx and ends the allowance', async () => {
      withRequest(
        {
          pendingApprovals: [
            {
              id: 'approvalId',
              origin: 'EXAMPLE_FOX_CODE',
              type: 'smart_transaction_status',
              requestState: {
                isInSwapFlow: true,
                isSwapApproveTx: true,
              },
            },
          ],
          transactionMeta: {
            ...defaultTransactionMeta,
            // An ERC20 swap from transaction
            ...{
              chainId: '0x1',
              deviceConfirmedOn: WalletDevice.MM_MOBILE,
              gasFeeEstimatesLoaded: true,
              id: '01c48130-fcf0-11ee-8f32-2f9930c68b06',
              networkID: undefined,
              origin: 'EXAMPLE_FOX_CODE',
              rawTransaction:
                '0x02f903560182021a840339802785063b5f780783038e2494881d40237659c251811cec9c364ef91dc08d300c80b902e65f5755290000000000000000000000000000000000000000000000000000000000000080000000000000000000000000a0b86991c6218b36c1d19d4a2e9eb0ce3606eb480000000000000000000000000000000000000000000000000000000000a7d8c000000000000000000000000000000000000000000000000000000000000000c000000000000000000000000000000000000000000000000000000000000000136f6e65496e6368563546656544796e616d6963000000000000000000000000000000000000000000000000000000000000000000000000000000000000000200000000000000000000000000a0b86991c6218b36c1d19d4a2e9eb0ce3606eb4800000000000000000000000000000000000000000000000000000000000000000000000000000000000000000000000000000000000000000000000000a7d8c0000000000000000000000000000000000000000000000000000c8e72d12c36ac000000000000000000000000000000000000000000000000000000000000012000000000000000000000000000000000000000000000000000001cf42ad63350000000000000000000000000f326e4de8f66a0bdc0970b79e0924e33c79f1915000000000000000000000000000000000000000000000000000000000000000100000000000000000000000000000000000000000000000000000000000000c80502b1c5000000000000000000000000a0b86991c6218b36c1d19d4a2e9eb0ce3606eb480000000000000000000000000000000000000000000000000000000000a7d8c0000000000000000000000000000000000000000000000000000caad2bdb673320000000000000000000000000000000000000000000000000000000000000080000000000000000000000000000000000000000000000000000000000000000140000000000000003b6d0340b4e16d0168e52d35cacd2c6185b44281ec28c9dc7dcbea7c000000000000000000000000000000000000000000000000001b',
              securityAlertResponse: undefined,
              status: TransactionStatus.signed,
              time: 1713381824707,
              txParams: {
                data: '0x5f5755290000000000000000000000000000000000000000000000000000000000000080000000000000000000000000a0b86991c6218b36c1d19d4a2e9eb0ce3606eb480000000000000000000000000000000000000000000000000000000000a7d8c000000000000000000000000000000000000000000000000000000000000000c000000000000000000000000000000000000000000000000000000000000000136f6e65496e6368563546656544796e616d6963000000000000000000000000000000000000000000000000000000000000000000000000000000000000000200000000000000000000000000a0b86991c6218b36c1d19d4a2e9eb0ce3606eb4800000000000000000000000000000000000000000000000000000000000000000000000000000000000000000000000000000000000000000000000000a7d8c0000000000000000000000000000000000000000000000000000c8e72d12c36ac000000000000000000000000000000000000000000000000000000000000012000000000000000000000000000000000000000000000000000001cf42ad63350000000000000000000000000f326e4de8f66a0bdc0970b79e0924e33c79f1915000000000000000000000000000000000000000000000000000000000000000100000000000000000000000000000000000000000000000000000000000000c80502b1c5000000000000000000000000a0b86991c6218b36c1d19d4a2e9eb0ce3606eb480000000000000000000000000000000000000000000000000000000000a7d8c0000000000000000000000000000000000000000000000000000caad2bdb673320000000000000000000000000000000000000000000000000000000000000080000000000000000000000000000000000000000000000000000000000000000140000000000000003b6d0340b4e16d0168e52d35cacd2c6185b44281ec28c9dc7dcbea7c000000000000000000000000000000000000000000000000001b',
                estimatedBaseFee: '0x3a88ece0b',
                from: '0xc5fe6ef47965741f6f7a4734bf784bf3ae3f2452',
                gas: '0x38e24',
                maxFeePerGas: '0x63b5f7807',
                maxPriorityFeePerGas: '0x3398027',
                nonce: '0x21a',
                to: '0x881d40237659c251811cec9c364ef91dc08d300c',
                value: '0x0',
              },
              verifiedOnBlockchain: false,
            },
          },
        },
        async ({
          request,
          controllerMessenger,
          submitSignedTransactionsSpy,
        }) => {
          setImmediate(() => {
            controllerMessenger.publish(
              'SmartTransactionsController:smartTransaction',
              {
                status: 'pending',
                statusMetadata: {
                  minedHash: '',
                },
                uuid: 'uuid',
              } as SmartTransaction,
            );

            controllerMessenger.publish(
              'SmartTransactionsController:smartTransaction',
              {
                status: 'success',
                statusMetadata: {
                  minedHash: transactionHash,
                },
                uuid: 'uuid',
              } as SmartTransaction,
            );
          });
          const result = await submitSmartTransactionHook(request);
          expect(result).toEqual({ transactionHash });
          const { txParams, chainId } = request.transactionMeta;
          expect(
            request.transactionController.approveTransactionsWithSameNonce,
          ).toHaveBeenCalledWith(
            [
              {
                ...txParams,
                maxFeePerGas: '0x2fd8a58d7',
                maxPriorityFeePerGas: '0xaa0f8a94',
                chainId,
                value: '0x0',
              },
            ],
            { hasNonce: true },
          );
<<<<<<< HEAD
          expect(submitSignedTransactionsSpy).toHaveBeenCalledWith({
            signedTransactions: [createSignedTransaction()],
            signedCanceledTransactions: [],
            txParams,
            transactionMeta: request.transactionMeta,
            networkClientId: 'testNetworkClientId',
          });
=======
          expect(submitSignedTransactionsSpy).toHaveBeenCalledWith(
            expect.objectContaining({
              signedTransactions: [createSignedTransaction()],
              signedCanceledTransactions: [],
              txParams,
              transactionMeta: request.transactionMeta,
            })
          );
>>>>>>> 7198654d

          expect(
            request.approvalController.addAndShowApprovalRequest,
          ).not.toHaveBeenCalled();
          expect(
            request.approvalController.updateRequestState,
          ).toHaveBeenCalledWith({
            id: 'approvalId',
            requestState: {
              smartTransaction: {
                status: 'success',
                statusMetadata: {
                  minedHash:
                    '0x0302b75dfb9fd9eb34056af031efcaee2a8cbd799ea054a85966165cd82a7356',
                },
                uuid: 'uuid',
              },
              isDapp: false,
              isInSwapFlow: true,
              isSwapApproveTx: false,
              isSwapTransaction: true,
            },
          });
        },
      );
    });
  });
  it('sets the status refresh interval if provided in feature flags', async () => {
    withRequest(async ({ request, smartTransactionsController }) => {
      const setStatusRefreshIntervalSpy = jest.spyOn(
        smartTransactionsController,
        'setStatusRefreshInterval',
      );

      request.featureFlags.smartTransactions.batchStatusPollingInterval = 2000;

      await submitSmartTransactionHook(request);

      expect(setStatusRefreshIntervalSpy).toHaveBeenCalledWith(2000);
    });
  });

  it('does not set the status refresh interval if not provided in feature flags', async () => {
    withRequest(async ({ request, smartTransactionsController }) => {
      const setStatusRefreshIntervalSpy = jest.spyOn(
        smartTransactionsController,
        'setStatusRefreshInterval',
      );

      request.featureFlags.smartTransactions.batchStatusPollingInterval = 0;

      await submitSmartTransactionHook(request);

      expect(setStatusRefreshIntervalSpy).not.toHaveBeenCalled();
    });
  });
});

describe('submitBatchSmartTransactionHook', () => {
  it('throws an error when smart transaction is not enabled', async () => {
    withRequest(
      {
        transactions: [
          { signedTx: createSignedTransaction(), id: '1', params: {} },
        ],
      },
      async ({ request }) => {
        request.shouldUseSmartTransaction = false;
        
        // The function should throw an error because smart transactions are disabled
        await expect(submitBatchSmartTransactionHook(request)).rejects.toThrow(
          'STX publishHook: Smart Transaction is required for batch submissions'
        );
      }
    );
  });

  it('throws an error when transactions is undefined', async () => {
    withRequest(
      {
        transactions: undefined,
      },
      async ({ request }) => {        
        // The function should throw an error because transactions is required
        await expect(submitBatchSmartTransactionHook(request)).rejects.toThrow(
          'STX publishHook: A list of transactions are required for batch submissions'
        );
      }
    );
  });

  it('throws an error when transactions is an empty array', async () => {
    withRequest(
      {
        transactions: [],
      },
      async ({ request }) => {
        
        // The function should throw an error because transactions cannot be empty
        await expect(submitBatchSmartTransactionHook(request)).rejects.toThrow(
          'STX publishHook: A list of transactions are required for batch submissions'
        );
      }
    );
  });

  it('throws an error if there is no uuid', async () => {
    withRequest(
      {
        transactions: [
          { signedTx: createSignedTransaction(), id: '1', params: {} },
        ],
      },
      async ({ request, submitSignedTransactionsSpy }) => {
        submitSignedTransactionsSpy.mockResolvedValue({
          uuid: undefined,
        });
        await expect(submitBatchSmartTransactionHook(request)).rejects.toThrow(
          'No smart transaction UUID',
        );
      }
    );
  });

  it('throws an error if there is no transaction hash', async () => {
    withRequest(
      {
        transactions: [
          { signedTx: createSignedTransaction(), id: '1', params: {} },
        ],
      },
      async ({ request, controllerMessenger }) => {
        setImmediate(() => {
          controllerMessenger.publish(
            'SmartTransactionsController:smartTransaction',
            {
              status: 'cancelled',
              statusMetadata: {
                minedHash: '',
              },
              uuid: 'uuid',
            } as SmartTransaction,
          );
        });
        await expect(submitBatchSmartTransactionHook(request)).rejects.toThrow(
          'Smart Transaction does not have a transaction hash, there was a problem',
        );
      }
    );
  });

  it('submits a batch of smart transactions', async () => {
    const mockSignedTx = createSignedTransaction();
    withRequest(
      {
        transactions: [
          { signedTx: mockSignedTx, id: '1', params: {} },
          { signedTx: mockSignedTx, id: '2', params: {} },
        ],
      },
      async ({ request, controllerMessenger, submitSignedTransactionsSpy }) => {
        submitSignedTransactionsSpy.mockResolvedValue({
          uuid: stxUuid,
          txHash: transactionHash,
          txHashes: [transactionHash, transactionHash],
        });
        
        setImmediate(() => {
          controllerMessenger.publish(
            'SmartTransactionsController:smartTransaction',
            {
              status: 'pending',
              statusMetadata: {
                minedHash: '',
              },
              uuid: 'uuid',
            } as SmartTransaction,
          );

          controllerMessenger.publish(
            'SmartTransactionsController:smartTransaction',
            {
              status: 'success',
              statusMetadata: {
                minedHash: transactionHash,
              },
              uuid: 'uuid',
            } as SmartTransaction,
          );
        });
        
        const result = await submitBatchSmartTransactionHook(request);

        expect(result).toEqual({
          results: [
            { transactionHash },
            { transactionHash },
          ],
        });
        
        expect(submitSignedTransactionsSpy).toHaveBeenCalledWith(
          expect.objectContaining({
            signedTransactions: [mockSignedTx, mockSignedTx],
            signedCanceledTransactions: [],
            transactionMeta: request.transactionMeta,
          })
        );

        expect(
          request.approvalController.addAndShowApprovalRequest,
        ).toHaveBeenCalledWith({
          id: 'approvalId',
          origin: 'http://localhost',
          type: 'smart_transaction_status',
          requestState: {
            smartTransaction: {
              status: 'pending',
              uuid: stxUuid,
              creationTime: expect.any(Number),
            },
            isDapp: true,
            isInSwapFlow: false,
            isSwapApproveTx: false,
            isSwapTransaction: false,
          },
        });
        
        expect(
          request.approvalController.updateRequestState,
        ).toHaveBeenCalledWith({
          id: 'approvalId',
          requestState: {
            smartTransaction: {
              status: 'success',
              statusMetadata: {
                minedHash: transactionHash,
              },
              uuid: 'uuid',
            },
            isDapp: true,
            isInSwapFlow: false,
            isSwapApproveTx: false,
            isSwapTransaction: false,
          },
        });
      },
    );
  });

  it('submits a batch without the smart transaction status page when mobileReturnTxHashAsap is true', async () => {
    const mockSignedTx = createSignedTransaction();
    withRequest(
      {
        transactions: [
          { signedTx: mockSignedTx, id: '1', params: {} },
          { signedTx: mockSignedTx, id: '2', params: {} },
        ],
      },
      async ({ request, controllerMessenger, submitSignedTransactionsSpy }) => {
        request.featureFlags.smartTransactions.mobileReturnTxHashAsap = true;
        submitSignedTransactionsSpy.mockResolvedValue({
          uuid: stxUuid,
          txHash: transactionHash,
          txHashes: [transactionHash, transactionHash],
        });
        
        setImmediate(() => {
          controllerMessenger.publish(
            'SmartTransactionsController:smartTransaction',
            {
              status: 'pending',
              statusMetadata: {
                minedHash: '',
              },
              uuid: 'uuid',
            } as SmartTransaction,
          );

          controllerMessenger.publish(
            'SmartTransactionsController:smartTransaction',
            {
              status: 'success',
              statusMetadata: {
                minedHash: transactionHash,
              },
              uuid: 'uuid',
            } as SmartTransaction,
          );
        });
        
        const result = await submitBatchSmartTransactionHook(request);

        expect(result).toEqual({
          results: [
            { transactionHash },
            { transactionHash },
          ],
        });
        
        expect(submitSignedTransactionsSpy).toHaveBeenCalledWith(
          expect.objectContaining({
            signedTransactions: [mockSignedTx, mockSignedTx],
            signedCanceledTransactions: [],
            transactionMeta: request.transactionMeta,
          })
        );

        expect(
          request.approvalController.addAndShowApprovalRequest,
        ).not.toHaveBeenCalled();
        expect(
          request.approvalController.updateRequestState,
        ).not.toHaveBeenCalled();
      },
    );
  });

  it('sets the status refresh interval if provided in feature flags', async () => {
    const mockSignedTx = createSignedTransaction();
    withRequest(
      {
        transactions: [
          { signedTx: mockSignedTx, id: '1', params: {} },
          { signedTx: mockSignedTx, id: '2', params: {} },
        ],
      },
      async ({ request, smartTransactionsController }) => {
        const setStatusRefreshIntervalSpy = jest.spyOn(
          smartTransactionsController,
          'setStatusRefreshInterval',
        );

        request.featureFlags.smartTransactions.batchStatusPollingInterval = 2000;

        await submitBatchSmartTransactionHook(request);

        expect(setStatusRefreshIntervalSpy).toHaveBeenCalledWith(2000);
      },
    );
  });

  it('handles empty batch results when no txHashes are returned', async () => {
    const mockSignedTx = createSignedTransaction();
    withRequest(
      {
        transactions: [
          { signedTx: mockSignedTx, id: '1', params: {} },
        ],
      },
      async ({ request, controllerMessenger, submitSignedTransactionsSpy }) => {
        submitSignedTransactionsSpy.mockResolvedValue({
          uuid: stxUuid,
          txHash: transactionHash,
          // No txHashes property
        });
        
        setImmediate(() => {
          controllerMessenger.publish(
            'SmartTransactionsController:smartTransaction',
            {
              status: 'success',
              statusMetadata: {
                minedHash: transactionHash,
              },
              uuid: 'uuid',
            } as SmartTransaction,
          );
        });
        
        const result = await submitBatchSmartTransactionHook(request);

        expect(result).toEqual({
          results: [],
        });
      },
    );
  });
});<|MERGE_RESOLUTION|>--- conflicted
+++ resolved
@@ -327,15 +327,6 @@
           ],
           { hasNonce: true },
         );
-<<<<<<< HEAD
-        expect(submitSignedTransactionsSpy).toHaveBeenCalledWith({
-          signedTransactions: [createSignedTransaction()],
-          signedCanceledTransactions: [],
-          txParams,
-          transactionMeta: request.transactionMeta,
-          networkClientId: 'testNetworkClientId',
-        });
-=======
         expect(submitSignedTransactionsSpy).toHaveBeenCalledWith(
           expect.objectContaining({
             signedTransactions: [createSignedTransaction()],
@@ -344,7 +335,6 @@
             transactionMeta: request.transactionMeta,
           })
         );
->>>>>>> 7198654d
 
         expect(
           request.approvalController.addAndShowApprovalRequest,
@@ -433,15 +423,6 @@
           ],
           { hasNonce: true },
         );
-<<<<<<< HEAD
-        expect(submitSignedTransactionsSpy).toHaveBeenCalledWith({
-          signedTransactions: [createSignedTransaction()],
-          signedCanceledTransactions: [],
-          txParams,
-          transactionMeta: request.transactionMeta,
-          networkClientId: 'testNetworkClientId',
-        });
-=======
         expect(submitSignedTransactionsSpy).toHaveBeenCalledWith(
           expect.objectContaining({
             signedTransactions: [createSignedTransaction()],
@@ -450,7 +431,6 @@
             transactionMeta: request.transactionMeta,
           })
         );
->>>>>>> 7198654d
 
         expect(
           request.approvalController.addAndShowApprovalRequest,
@@ -540,15 +520,6 @@
             ],
             { hasNonce: true },
           );
-<<<<<<< HEAD
-          expect(submitSignedTransactionsSpy).toHaveBeenCalledWith({
-            signedTransactions: [createSignedTransaction()],
-            signedCanceledTransactions: [],
-            txParams,
-            transactionMeta: request.transactionMeta,
-            networkClientId: 'testNetworkClientId',
-          });
-=======
           expect(submitSignedTransactionsSpy).toHaveBeenCalledWith(
             expect.objectContaining({
               signedTransactions: [createSignedTransaction()],
@@ -557,7 +528,6 @@
               transactionMeta: request.transactionMeta,
             })
           );
->>>>>>> 7198654d
 
           expect(
             request.approvalController.addAndShowApprovalRequest,
@@ -672,15 +642,6 @@
             ],
             { hasNonce: true },
           );
-<<<<<<< HEAD
-          expect(submitSignedTransactionsSpy).toHaveBeenCalledWith({
-            signedTransactions: [createSignedTransaction()],
-            signedCanceledTransactions: [],
-            txParams,
-            transactionMeta: request.transactionMeta,
-            networkClientId: 'testNetworkClientId',
-          });
-=======
           expect(submitSignedTransactionsSpy).toHaveBeenCalledWith(
             expect.objectContaining({
               signedTransactions: [createSignedTransaction()],
@@ -689,7 +650,6 @@
               transactionMeta: request.transactionMeta,
             })
           );
->>>>>>> 7198654d
 
           expect(
             request.approvalController.addAndShowApprovalRequest,
