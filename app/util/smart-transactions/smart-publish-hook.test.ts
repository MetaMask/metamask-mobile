--- conflicted
+++ resolved
@@ -567,14 +567,8 @@
               isSwapTransaction: true,
             },
           });
-          //@ts-expect-error - We are calling a protected method for testing purposes
-          expect(request.transactionController.update).toHaveBeenCalledTimes(1);
         },
-<<<<<<< HEAD
       );
-=======
-      });
->>>>>>> 0dca3847
     });
   });
 });