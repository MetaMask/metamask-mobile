import { TransactionMeta } from '@metamask/transaction-controller';
import {
  getShouldStartApprovalRequest,
  getShouldUpdateApprovalRequest,
  getTransactionType,
  getSmartTransactionMetricsProperties,
  getTradeTxTokenFee,
  getGasIncludedTransactionFees,
  type GasIncludedQuote,
  getIsAllowedRpcUrlForSmartTransactions,
} from './index';
import SmartTransactionsController from '@metamask/smart-transactions-controller';
// eslint-disable-next-line import/no-namespace
import * as environment from '../environment';
import type { BaseControllerMessenger } from '../../core/Engine';

describe('Smart Transactions utils', () => {
  describe('getTransactionType', () => {
    it('returns correct type type for Send transaction for ETH sends', () => {
      const txMeta = {
        chainId: '0x1',
        deviceConfirmedOn: 'metamask_mobile',
        gasFeeEstimatesLoaded: true,
        id: '52fd9ae0-098f-11ef-949b-c3c3278f64e5',
        networkClientId: 'testNetworkClientId',
        networkID: undefined,
        origin: 'MetaMask Mobile',
        rawTransaction:
          '0x02f87401820295840255f2e185029f3d781e82520894dc738206f559bdae106894a62876a119e470aee2872386f26fc1000080c080a0ce566ea4392e32c0b230fd96ab2e820f70d382921e9dfcaca6e89c893064b4f1a02a8f1dd875c21f959d651557931200ac9855fc8a631e571af507f9c17dd5d27c',
        securityAlertResponse: undefined,
        status: 'signed',
        time: 1714769664910,
        txParams: {
          estimatedBaseFee: '0x1ef7c16d8',
          from: '0xc5fe6ef47965741f6f7a4734bf784bf3ae3f2452',
          gas: '0x5208',
          maxFeePerGas: '0x29f3d781e',
          maxPriorityFeePerGas: '0x255f2e1',
          nonce: '0x295',
          to: '0xdc738206f559bdae106894a62876a119e470aee2',
          value: '0x2386f26fc10000',
        },
        verifiedOnBlockchain: false,
      } as TransactionMeta;

      const chainId = '0x1';
      const res = getTransactionType(txMeta, chainId);
      expect(res).toEqual({
        isDapp: false,
        isSend: true,
        isInSwapFlow: false,
        isSwapApproveTx: false,
        isSwapTransaction: false,
        isNativeTokenTransferred: true,
      });
    });
    it('returns correct type type for Send transaction for ERC20 sends', () => {
      const txMeta = {
        chainId: '0x1',
        deviceConfirmedOn: 'metamask_mobile',
        gasFeeEstimatesLoaded: true,
        id: '07178fe0-0990-11ef-96e6-c3c3278f64e5',
        networkClientId: 'testNetworkClientId',
        networkID: undefined,
        origin: 'MetaMask Mobile',
        rawTransaction:
          '0x02f8b3018202978402e40d2085023139226183010ac494a0b86991c6218b36c1d19d4a2e9eb0ce3606eb4880b844a9059cbb000000000000000000000000dc738206f559bdae106894a62876a119e470aee20000000000000000000000000000000000000000000000000000000000989680c001a0ac69dac75ad910ed54df7e0cc32119111b8e14a05acdfd3a17e02c4cbd7b39d0a02263e6cf6178b38d5dbb9f3a0a912d2cfe838cb54b8804b38f5f0db31e95d785',
        securityAlertResponse: undefined,
        status: 'signed',
        time: 1714769967070,
        txParams: {
          data: '0xa9059cbb000000000000000000000000dc738206f559bdae106894a62876a119e470aee20000000000000000000000000000000000000000000000000000000000989680',
          estimatedBaseFee: '0x19d945b98',
          from: '0xc5fe6ef47965741f6f7a4734bf784bf3ae3f2452',
          gas: '0x10ac4',
          maxFeePerGas: '0x231392261',
          maxPriorityFeePerGas: '0x2e40d20',
          nonce: '0x297',
          to: '0xa0b86991c6218b36c1d19d4a2e9eb0ce3606eb48',
          value: '0x0',
        },
        verifiedOnBlockchain: false,
      } as TransactionMeta;

      const chainId = '0x1';
      const res = getTransactionType(txMeta, chainId);
      expect(res).toEqual({
        isDapp: false,
        isSend: true,
        isInSwapFlow: false,
        isSwapApproveTx: false,
        isSwapTransaction: false,
        isNativeTokenTransferred: false,
      });
    });
    it('returns correct type type for Dapp transaction for ETH transaction', () => {
      const txMeta = {
        chainId: '0x1',
        deviceConfirmedOn: 'metamask_mobile',
        gasFeeEstimatesLoaded: true,
        id: 'a3551450-098f-11ef-95ae-c3c3278f64e5',
        networkClientId: 'testNetworkClientId',
        networkID: undefined,
        origin: 'app.uniswap.org',
        rawTransaction:
          '0x02f9043a01820296839402a08502811d14d68303739c943fc91a3afd70395cd496c647d5a6cc9d4b2b7fad872386f26fc10000b903c43593564c000000000000000000000000000000000000000000000000000000000000006000000000000000000000000000000000000000000000000000000000000000a000000000000000000000000000000000000000000000000000000000663551cf00000000000000000000000000000000000000000000000000000000000000040b000604000000000000000000000000000000000000000000000000000000000000000000000000000000000000000000000000000000000000000000000004000000000000000000000000000000000000000000000000000000000000008000000000000000000000000000000000000000000000000000000000000000e00000000000000000000000000000000000000000000000000000000000000200000000000000000000000000000000000000000000000000000000000000028000000000000000000000000000000000000000000000000000000000000000400000000000000000000000000000000000000000000000000000000000000002000000000000000000000000000000000000000000000000002386f26fc1000000000000000000000000000000000000000000000000000000000000000001000000000000000000000000000000000000000000000000000000000000000002000000000000000000000000000000000000000000000000002386f26fc100000000000000000000000000000000000000000000000000000000000001c2b9e700000000000000000000000000000000000000000000000000000000000000a00000000000000000000000000000000000000000000000000000000000000000000000000000000000000000000000000000000000000000000000000000002bc02aaa39b223fe8d0a0e5c4f27ead9083c756cc2000bb8a0b86991c6218b36c1d19d4a2e9eb0ce3606eb480000000000000000000000000000000000000000000000000000000000000000000000000000000000000000000000000000000060000000000000000000000000a0b86991c6218b36c1d19d4a2e9eb0ce3606eb4800000000000000000000000027213e28d7fda5c57fe9e5dd923818dbccf71c4700000000000000000000000000000000000000000000000000000000000000190000000000000000000000000000000000000000000000000000000000000060000000000000000000000000a0b86991c6218b36c1d19d4a2e9eb0ce3606eb4800000000000000000000000000000000000000000000000000000000000000010000000000000000000000000000000000000000000000000000000001c2b9e7c080a0413913bfa22324d0ed14af0b4f11ecd51628d4b505c353f57e71ae21c76b77bba070931510fd641b12b052ef772681d690b340ab40747a92c5264c4417071b73ee',
        securityAlertResponse: undefined,
        status: 'signed',
        time: 1714769799701,
        txParams: {
          data: '0x3593564c000000000000000000000000000000000000000000000000000000000000006000000000000000000000000000000000000000000000000000000000000000a000000000000000000000000000000000000000000000000000000000663551cf00000000000000000000000000000000000000000000000000000000000000040b000604000000000000000000000000000000000000000000000000000000000000000000000000000000000000000000000000000000000000000000000004000000000000000000000000000000000000000000000000000000000000008000000000000000000000000000000000000000000000000000000000000000e00000000000000000000000000000000000000000000000000000000000000200000000000000000000000000000000000000000000000000000000000000028000000000000000000000000000000000000000000000000000000000000000400000000000000000000000000000000000000000000000000000000000000002000000000000000000000000000000000000000000000000002386f26fc1000000000000000000000000000000000000000000000000000000000000000001000000000000000000000000000000000000000000000000000000000000000002000000000000000000000000000000000000000000000000002386f26fc100000000000000000000000000000000000000000000000000000000000001c2b9e700000000000000000000000000000000000000000000000000000000000000a00000000000000000000000000000000000000000000000000000000000000000000000000000000000000000000000000000000000000000000000000000002bc02aaa39b223fe8d0a0e5c4f27ead9083c756cc2000bb8a0b86991c6218b36c1d19d4a2e9eb0ce3606eb480000000000000000000000000000000000000000000000000000000000000000000000000000000000000000000000000000000060000000000000000000000000a0b86991c6218b36c1d19d4a2e9eb0ce3606eb4800000000000000000000000027213e28d7fda5c57fe9e5dd923818dbccf71c4700000000000000000000000000000000000000000000000000000000000000190000000000000000000000000000000000000000000000000000000000000060000000000000000000000000a0b86991c6218b36c1d19d4a2e9eb0ce3606eb4800000000000000000000000000000000000000000000000000000000000000010000000000000000000000000000000000000000000000000000000001c2b9e7',
          from: '0xc5fe6ef47965741f6f7a4734bf784bf3ae3f2452',
          gas: '0x3739c',
          maxFeePerGas: '0x2811d14d6',
          maxPriorityFeePerGas: '0x9402a0',
          nonce: '0x296',
          to: '0x3fc91a3afd70395cd496c647d5a6cc9d4b2b7fad',
          value: '0x2386f26fc10000',
        },
        verifiedOnBlockchain: false,
      } as TransactionMeta;

      const chainId = '0x1';
      const res = getTransactionType(txMeta, chainId);
      expect(res).toEqual({
        isDapp: true,
        isSend: false,
        isInSwapFlow: false,
        isSwapApproveTx: false,
        isSwapTransaction: false,
        isNativeTokenTransferred: true,
      });
    });
    it('returns correct type type for Dapp transaction for ERC20 transaction', () => {
      const txMeta = {
        chainId: '0x1',
        deviceConfirmedOn: 'metamask_mobile',
        gasFeeEstimatesLoaded: true,
        id: 'a3551450-098f-11ef-95ae-c3c3278f64e5',
        networkClientId: 'testNetworkClientId',
        networkID: undefined,
        origin: 'app.uniswap.org',
        rawTransaction:
          '0x02f9043a01820296839402a08502811d14d68303739c943fc91a3afd70395cd496c647d5a6cc9d4b2b7fad872386f26fc10000b903c43593564c000000000000000000000000000000000000000000000000000000000000006000000000000000000000000000000000000000000000000000000000000000a000000000000000000000000000000000000000000000000000000000663551cf00000000000000000000000000000000000000000000000000000000000000040b000604000000000000000000000000000000000000000000000000000000000000000000000000000000000000000000000000000000000000000000000004000000000000000000000000000000000000000000000000000000000000008000000000000000000000000000000000000000000000000000000000000000e00000000000000000000000000000000000000000000000000000000000000200000000000000000000000000000000000000000000000000000000000000028000000000000000000000000000000000000000000000000000000000000000400000000000000000000000000000000000000000000000000000000000000002000000000000000000000000000000000000000000000000002386f26fc1000000000000000000000000000000000000000000000000000000000000000001000000000000000000000000000000000000000000000000000000000000000002000000000000000000000000000000000000000000000000002386f26fc100000000000000000000000000000000000000000000000000000000000001c2b9e700000000000000000000000000000000000000000000000000000000000000a00000000000000000000000000000000000000000000000000000000000000000000000000000000000000000000000000000000000000000000000000000002bc02aaa39b223fe8d0a0e5c4f27ead9083c756cc2000bb8a0b86991c6218b36c1d19d4a2e9eb0ce3606eb480000000000000000000000000000000000000000000000000000000000000000000000000000000000000000000000000000000060000000000000000000000000a0b86991c6218b36c1d19d4a2e9eb0ce3606eb4800000000000000000000000027213e28d7fda5c57fe9e5dd923818dbccf71c4700000000000000000000000000000000000000000000000000000000000000190000000000000000000000000000000000000000000000000000000000000060000000000000000000000000a0b86991c6218b36c1d19d4a2e9eb0ce3606eb4800000000000000000000000000000000000000000000000000000000000000010000000000000000000000000000000000000000000000000000000001c2b9e7c080a0413913bfa22324d0ed14af0b4f11ecd51628d4b505c353f57e71ae21c76b77bba070931510fd641b12b052ef772681d690b340ab40747a92c5264c4417071b73ee',
        securityAlertResponse: undefined,
        status: 'signed',
        time: 1714769799701,
        txParams: {
          data: '0x3593564c000000000000000000000000000000000000000000000000000000000000006000000000000000000000000000000000000000000000000000000000000000a000000000000000000000000000000000000000000000000000000000663551cf00000000000000000000000000000000000000000000000000000000000000040b000604000000000000000000000000000000000000000000000000000000000000000000000000000000000000000000000000000000000000000000000004000000000000000000000000000000000000000000000000000000000000008000000000000000000000000000000000000000000000000000000000000000e00000000000000000000000000000000000000000000000000000000000000200000000000000000000000000000000000000000000000000000000000000028000000000000000000000000000000000000000000000000000000000000000400000000000000000000000000000000000000000000000000000000000000002000000000000000000000000000000000000000000000000002386f26fc1000000000000000000000000000000000000000000000000000000000000000001000000000000000000000000000000000000000000000000000000000000000002000000000000000000000000000000000000000000000000002386f26fc100000000000000000000000000000000000000000000000000000000000001c2b9e700000000000000000000000000000000000000000000000000000000000000a00000000000000000000000000000000000000000000000000000000000000000000000000000000000000000000000000000000000000000000000000000002bc02aaa39b223fe8d0a0e5c4f27ead9083c756cc2000bb8a0b86991c6218b36c1d19d4a2e9eb0ce3606eb480000000000000000000000000000000000000000000000000000000000000000000000000000000000000000000000000000000060000000000000000000000000a0b86991c6218b36c1d19d4a2e9eb0ce3606eb4800000000000000000000000027213e28d7fda5c57fe9e5dd923818dbccf71c4700000000000000000000000000000000000000000000000000000000000000190000000000000000000000000000000000000000000000000000000000000060000000000000000000000000a0b86991c6218b36c1d19d4a2e9eb0ce3606eb4800000000000000000000000000000000000000000000000000000000000000010000000000000000000000000000000000000000000000000000000001c2b9e7',
          from: '0xc5fe6ef47965741f6f7a4734bf784bf3ae3f2452',
          gas: '0x3739c',
          maxFeePerGas: '0x2811d14d6',
          maxPriorityFeePerGas: '0x9402a0',
          nonce: '0x296',
          to: '0x3fc91a3afd70395cd496c647d5a6cc9d4b2b7fad',
          value: '0x0',
        },
        verifiedOnBlockchain: false,
      } as TransactionMeta;

      const chainId = '0x1';
      const res = getTransactionType(txMeta, chainId);
      expect(res).toEqual({
        isDapp: true,
        isSend: false,
        isInSwapFlow: false,
        isSwapApproveTx: false,
        isSwapTransaction: false,
        isNativeTokenTransferred: false,
      });
    });
    it('returns correct type type for Swap transaction for ETH From token', () => {
      const txMeta = {
        chainId: '0x1',
        deviceConfirmedOn: 'metamask_mobile',
        gasFeeEstimatesLoaded: true,
        id: 'b3095a90-0990-11ef-9909-c3c3278f64e5',
        networkClientId: 'testNetworkClientId',
        networkID: undefined,
        origin: 'EXAMPLE_FOX_CODE',
        rawTransaction:
          '0x02f9035d0182029884026a3a6c8502db22e76783035f8994881d40237659c251811cec9c364ef91dc08d300c872386f26fc10000b902e65f57552900000000000000000000000000000000000000000000000000000000000000800000000000000000000000000000000000000000000000000000000000000000000000000000000000000000000000000000000000000000002386f26fc1000000000000000000000000000000000000000000000000000000000000000000c000000000000000000000000000000000000000000000000000000000000000136f6e65496e6368563546656544796e616d69630000000000000000000000000000000000000000000000000000000000000000000000000000000000000002000000000000000000000000000000000000000000000000000000000000000000000000000000000000000000a0b86991c6218b36c1d19d4a2e9eb0ce3606eb480000000000000000000000000000000000000000000000000023375dc15608000000000000000000000000000000000000000000000000000000000001ccb91d000000000000000000000000000000000000000000000000000000000000012000000000000000000000000000000000000000000000000000004f94ae6af800000000000000000000000000f326e4de8f66a0bdc0970b79e0924e33c79f1915000000000000000000000000000000000000000000000000000000000000000000000000000000000000000000000000000000000000000000000000000000c80502b1c500000000000000000000000000000000000000000000000000000000000000000000000000000000000000000000000000000000000000000023375dc15608000000000000000000000000000000000000000000000000000000000001ccb91c0000000000000000000000000000000000000000000000000000000000000080000000000000000000000000000000000000000000000000000000000000000180000000000000003b6d0340b4e16d0168e52d35cacd2c6185b44281ec28c9dc7dcbea7c00000000000000000000000000000000000000000000000000f2c080a0115eb0c1a716d4c46df9e672cf12dc6097f73128c636428afb68478566ff09f6a030e854f2beee60a83f9e72b29fd5dbb8cdd64b2bb29751aed0fe6ebbcd72df21',
        securityAlertResponse: undefined,
        status: 'signed',
        time: 1714770255545,
        txParams: {
          data: '0x5f57552900000000000000000000000000000000000000000000000000000000000000800000000000000000000000000000000000000000000000000000000000000000000000000000000000000000000000000000000000000000002386f26fc1000000000000000000000000000000000000000000000000000000000000000000c000000000000000000000000000000000000000000000000000000000000000136f6e65496e6368563546656544796e616d69630000000000000000000000000000000000000000000000000000000000000000000000000000000000000002000000000000000000000000000000000000000000000000000000000000000000000000000000000000000000a0b86991c6218b36c1d19d4a2e9eb0ce3606eb480000000000000000000000000000000000000000000000000023375dc15608000000000000000000000000000000000000000000000000000000000001ccb91d000000000000000000000000000000000000000000000000000000000000012000000000000000000000000000000000000000000000000000004f94ae6af800000000000000000000000000f326e4de8f66a0bdc0970b79e0924e33c79f1915000000000000000000000000000000000000000000000000000000000000000000000000000000000000000000000000000000000000000000000000000000c80502b1c500000000000000000000000000000000000000000000000000000000000000000000000000000000000000000000000000000000000000000023375dc15608000000000000000000000000000000000000000000000000000000000001ccb91c0000000000000000000000000000000000000000000000000000000000000080000000000000000000000000000000000000000000000000000000000000000180000000000000003b6d0340b4e16d0168e52d35cacd2c6185b44281ec28c9dc7dcbea7c00000000000000000000000000000000000000000000000000f2',
          estimatedBaseFee: '0x1aca8de39',
          from: '0xc5fe6ef47965741f6f7a4734bf784bf3ae3f2452',
          gas: '0x35f89',
          maxFeePerGas: '0x2db22e767',
          maxPriorityFeePerGas: '0x26a3a6c',
          nonce: '0x298',
          to: '0x881d40237659c251811cec9c364ef91dc08d300c',
          value: '0x2386f26fc10000',
        },
        verifiedOnBlockchain: false,
      } as TransactionMeta;

      const chainId = '0x1';
      const res = getTransactionType(txMeta, chainId);
      expect(res).toEqual({
        isDapp: false,
        isSend: false,
        isInSwapFlow: true,
        isSwapApproveTx: false,
        isSwapTransaction: true,
        isNativeTokenTransferred: true,
      });
    });
    it('returns correct type type for Swap approve transaction for ERC20 From token', () => {
      const txMeta = {
        chainId: '0x1',
        deviceConfirmedOn: 'metamask_mobile',
        gasFeeEstimatesLoaded: true,
        id: '15879650-0991-11ef-9ce4-2f3037ea41a6',
        networkClientId: 'testNetworkClientId',
        networkID: undefined,
        origin: 'EXAMPLE_FOX_CODE',
        rawTransaction:
          '0x02f8b10182029983e35d318502eec2f25d82dd8794a0b86991c6218b36c1d19d4a2e9eb0ce3606eb4880b844095ea7b3000000000000000000000000881d40237659c251811cec9c364ef91dc08d300c000000000000000000000000000000000000000000000000000000001cd7f673c001a07e1721f89a0495b7ea26c58627a757c986bb04b231a2efd649f886046e58cd1fa039ace269764a091bed5780ce8151ba7a2b7973b990df20b9cb9c07f856ed8e69',
        securityAlertResponse: undefined,
        status: 'signed',
        time: 1714770420789,
        txParams: {
          data: '0x095ea7b3000000000000000000000000881d40237659c251811cec9c364ef91dc08d300c000000000000000000000000000000000000000000000000000000001cd7f673',
          estimatedBaseFee: '0x1b91a1b83',
          from: '0xc5fe6ef47965741f6f7a4734bf784bf3ae3f2452',
          gas: '0xdd87',
          maxFeePerGas: '0x2eec2f25d',
          maxPriorityFeePerGas: '0xe35d31',
          nonce: '0x299',
          to: '0xa0b86991c6218b36c1d19d4a2e9eb0ce3606eb48',
          value: '0x0',
        },
        verifiedOnBlockchain: false,
      } as TransactionMeta;

      const chainId = '0x1';
      const res = getTransactionType(txMeta, chainId);
      expect(res).toEqual({
        isDapp: false,
        isSend: false,
        isInSwapFlow: true,
        isSwapApproveTx: true,
        isSwapTransaction: false,
        isNativeTokenTransferred: false,
      });
    });
    it('returns correct type type for Swap transaction for ERC20 From token', () => {
      const txMeta = {
        chainId: '0x1',
        deviceConfirmedOn: 'metamask_mobile',
        gasFeeEstimatesLoaded: true,
        id: '1587e470-0991-11ef-9ce4-2f3037ea41a6',
        networkClientId: 'testNetworkClientId',
        networkID: undefined,
        origin: 'EXAMPLE_FOX_CODE',
        rawTransaction:
          '0x02f903350182029a83e35d318502eec2f25d8303c00794881d40237659c251811cec9c364ef91dc08d300c80b902c65f5755290000000000000000000000000000000000000000000000000000000000000080000000000000000000000000a0b86991c6218b36c1d19d4a2e9eb0ce3606eb48000000000000000000000000000000000000000000000000000000001cd7f67300000000000000000000000000000000000000000000000000000000000000c000000000000000000000000000000000000000000000000000000000000000136f6e65496e6368563546656544796e616d69630000000000000000000000000000000000000000000000000000000000000000000000000000000000000001e0000000000000000000000000a0b86991c6218b36c1d19d4a2e9eb0ce3606eb480000000000000000000000000000000000000000000000000000000000000000000000000000000000000000000000000000000000000000000000001cd7f67300000000000000000000000000000000000000000000000002180c6620b57b9100000000000000000000000000000000000000000000000000000000000001200000000000000000000000000000000000000000000000000004d411b4f027f2000000000000000000000000f326e4de8f66a0bdc0970b79e0924e33c79f1915000000000000000000000000000000000000000000000000000000000000000100000000000000000000000000000000000000000000000000000000000000a8e449022e000000000000000000000000000000000000000000000000000000001cd7f673000000000000000000000000000000000000000000000000021cc7bf291179c00000000000000000000000000000000000000000000000000000000000000060000000000000000000000000000000000000000000000000000000000000000120000000000000000000000088e6a0c2ddd26feeb64f039a2c41296fcb3f56407dcbea7c00000000000000000000000000000000000000000000000000b4c080a0b7d69bfdde599cdded9938f194a87057b42854c0f2eb576cfae4ad423e75170aa042676e784692e4920a20cb3dc297e8458bb3e6fe77bcf5341a21ed415a805b3c',
        securityAlertResponse: undefined,
        status: 'signed',
        time: 1714770420791,
        txParams: {
          data: '0x5f5755290000000000000000000000000000000000000000000000000000000000000080000000000000000000000000a0b86991c6218b36c1d19d4a2e9eb0ce3606eb48000000000000000000000000000000000000000000000000000000001cd7f67300000000000000000000000000000000000000000000000000000000000000c000000000000000000000000000000000000000000000000000000000000000136f6e65496e6368563546656544796e616d69630000000000000000000000000000000000000000000000000000000000000000000000000000000000000001e0000000000000000000000000a0b86991c6218b36c1d19d4a2e9eb0ce3606eb480000000000000000000000000000000000000000000000000000000000000000000000000000000000000000000000000000000000000000000000001cd7f67300000000000000000000000000000000000000000000000002180c6620b57b9100000000000000000000000000000000000000000000000000000000000001200000000000000000000000000000000000000000000000000004d411b4f027f2000000000000000000000000f326e4de8f66a0bdc0970b79e0924e33c79f1915000000000000000000000000000000000000000000000000000000000000000100000000000000000000000000000000000000000000000000000000000000a8e449022e000000000000000000000000000000000000000000000000000000001cd7f673000000000000000000000000000000000000000000000000021cc7bf291179c00000000000000000000000000000000000000000000000000000000000000060000000000000000000000000000000000000000000000000000000000000000120000000000000000000000088e6a0c2ddd26feeb64f039a2c41296fcb3f56407dcbea7c00000000000000000000000000000000000000000000000000b4',
          estimatedBaseFee: '0x1b91a1b83',
          from: '0xc5fe6ef47965741f6f7a4734bf784bf3ae3f2452',
          gas: '0x3c007',
          maxFeePerGas: '0x2eec2f25d',
          maxPriorityFeePerGas: '0xe35d31',
          nonce: '0x29a',
          to: '0x881d40237659c251811cec9c364ef91dc08d300c',
          value: '0x0',
        },
        verifiedOnBlockchain: false,
      } as TransactionMeta;

      const chainId = '0x1';
      const res = getTransactionType(txMeta, chainId);
      expect(res).toEqual({
        isDapp: false,
        isSend: false,
        isInSwapFlow: true,
        isSwapApproveTx: false,
        isSwapTransaction: true,
        isNativeTokenTransferred: false,
      });
    });
  });
  describe('getShouldStartFlow', () => {
    it('returns true for Send transaction', () => {
      const res = getShouldStartApprovalRequest(
        false,
        true,
        false,
        false,
        false,
      );
      expect(res).toBe(true);
    });
    it('returns false for Send transaction when mobileReturnTxHashAsap is true', () => {
      const res = getShouldStartApprovalRequest(
        false,
        true,
        false,
        false,
        true,
      );
      expect(res).toBe(false);
    });
    it('returns true for Dapp transaction', () => {
      const res = getShouldStartApprovalRequest(
        true,
        false,
        false,
        false,
        false,
      );
      expect(res).toBe(true);
    });
    it('returns false for Dapp transaction when mobileReturnTxHashAsap is true', () => {
      const res = getShouldStartApprovalRequest(
        true,
        false,
        false,
        false,
        true,
      );
      expect(res).toBe(false);
    });
    it('returns true for Swap approve transaction', () => {
      const res = getShouldStartApprovalRequest(
        false,
        false,
        true,
        false,
        false,
      );
      expect(res).toBe(true);
    });
    it('returns false for Swap transaction', () => {
      const res = getShouldStartApprovalRequest(
        false,
        false,
        false,
        true,
        false,
      );
      expect(res).toBe(false);
    });
  });
  describe('getShouldUpdateFlow', () => {
    it('returns true for Send transaction', () => {
      const res = getShouldUpdateApprovalRequest(false, true, false, false);
      expect(res).toBe(true);
    });
    it('returns false for Send transaction when mobileReturnTxHashAsap is true', () => {
      const res = getShouldUpdateApprovalRequest(false, true, false, true);
      expect(res).toBe(false);
    });
    it('returns true for Dapp transaction', () => {
      const res = getShouldUpdateApprovalRequest(true, false, false, false);
      expect(res).toBe(true);
    });
    it('returns false for Dapp transaction when mobileReturnTxHashAsap is true', () => {
      const res = getShouldUpdateApprovalRequest(true, false, false, true);
      expect(res).toBe(false);
    });
    it('returns true for Swap transaction', () => {
      const res = getShouldUpdateApprovalRequest(false, false, true, false);
      expect(res).toBe(true);
    });
    it('returns false for Swap approve transaction', () => {
      const res = getShouldUpdateApprovalRequest(false, false, false, false);
      expect(res).toBe(false);
    });
  });
  describe('getSmartTransactionMetricsProperties', () => {
    let smartTransactionsController: SmartTransactionsController;
    let controllerMessenger: BaseControllerMessenger;

    beforeEach(() => {
      smartTransactionsController = {
        getSmartTransactionByMinedTxHash: jest.fn(),
      } as unknown as SmartTransactionsController;
      controllerMessenger = {
        subscribe: jest.fn(),
      } as unknown as BaseControllerMessenger;
    });

    it('returns empty object if transactionMeta is undefined', async () => {
      const result = await getSmartTransactionMetricsProperties(
        smartTransactionsController,
        undefined,
        false,
        controllerMessenger,
      );
      expect(result).toEqual({});
    });

    it('returns metrics if smartTransaction is found by getSmartTransactionByMinedTxHash', async () => {
      const transactionMeta = { hash: '0x123' } as TransactionMeta;
      const smartTransaction = {
        statusMetadata: {
          timedOut: false,
          proxied: true,
        },
      };
      (
        smartTransactionsController.getSmartTransactionByMinedTxHash as jest.Mock
      ).mockReturnValue(smartTransaction);

      const result = await getSmartTransactionMetricsProperties(
        smartTransactionsController,
        transactionMeta,
        false,
        controllerMessenger,
      );
      expect(result).toEqual({
        smart_transaction_timed_out: false,
        smart_transaction_proxied: true,
      });
    });

    it('waits for smartTransaction if not found and waitForSmartTransaction is true', async () => {
      const transactionMeta = { hash: '0x123' } as TransactionMeta;
      const smartTransaction = {
        statusMetadata: {
          timedOut: true,
          proxied: false,
        },
      };
      (
        smartTransactionsController.getSmartTransactionByMinedTxHash as jest.Mock
      ).mockReturnValue(undefined);
      (controllerMessenger.subscribe as jest.Mock).mockImplementation(
        (event, callback) => {
          if (
            event ===
            'SmartTransactionsController:smartTransactionConfirmationDone'
          ) {
            setTimeout(() => callback(smartTransaction), 100);
          }
        },
      );

      const result = await getSmartTransactionMetricsProperties(
        smartTransactionsController,
        transactionMeta,
        true,
        controllerMessenger,
      );
      expect(result).toEqual({
        smart_transaction_timed_out: true,
        smart_transaction_proxied: false,
      });
    });

    it('returns empty object if smartTransaction is not found and waitForSmartTransaction is false', async () => {
      const transactionMeta = { hash: '0x123' } as TransactionMeta;
      (
        smartTransactionsController.getSmartTransactionByMinedTxHash as jest.Mock
      ).mockReturnValue(undefined);

      const result = await getSmartTransactionMetricsProperties(
        smartTransactionsController,
        transactionMeta,
        false,
        controllerMessenger,
      );
      expect(result).toEqual({});
    });

    it('returns empty object if smartTransaction is found but statusMetadata is undefined', async () => {
      const transactionMeta = { hash: '0x123' } as TransactionMeta;
      const smartTransaction = {};
      (
        smartTransactionsController.getSmartTransactionByMinedTxHash as jest.Mock
      ).mockReturnValue(smartTransaction);

      const result = await getSmartTransactionMetricsProperties(
        smartTransactionsController,
        transactionMeta,
        false,
        controllerMessenger,
      );
      expect(result).toEqual({});
    });

    it('returns metrics if smartTransaction is found with statusMetadata', async () => {
      const transactionMeta = { hash: '0x123' } as TransactionMeta;
      const smartTransaction = {
        statusMetadata: {
          timedOut: false,
          proxied: true,
        },
      };
      (
        smartTransactionsController.getSmartTransactionByMinedTxHash as jest.Mock
      ).mockReturnValue(smartTransaction);

      const result = await getSmartTransactionMetricsProperties(
        smartTransactionsController,
        transactionMeta,
        false,
        controllerMessenger,
      );
      expect(result).toEqual({
        smart_transaction_timed_out: false,
        smart_transaction_proxied: true,
      });
    });
  });

  describe('getTradeTxTokenFee', () => {
    it('returns the token fee when the full path exists', () => {
      const mockQuote = {
        tradeTxFees: {
          fees: [{
            tokenFees: ['mockTokenFee'],
          }],
          cancelFees: {},
          feeEstimate: '0x0',
          gasLimit: '0x0',
          gasUsed: '0x0'
        },
        approvalTxFees: null,
      } as unknown as GasIncludedQuote;

      const result = getTradeTxTokenFee(mockQuote);
      expect(result).toBe('mockTokenFee');
    });

    it('returns undefined when tradeTxFees is missing', () => {
      const mockQuote = {
        tradeTxFees: null,
        approvalTxFees: null,
      } as GasIncludedQuote;

      const result = getTradeTxTokenFee(mockQuote);
      expect(result).toBeUndefined();
    });
    it('returns undefined when fees array is empty', () => {
      const mockQuote = {
        tradeTxFees: {
          fees: [],
          cancelFees: {},
          feeEstimate: '0x0',
          gasLimit: '0x0',
          gasUsed: '0x0'
        },
        approvalTxFees: null,
      } as unknown as GasIncludedQuote;

      const result = getTradeTxTokenFee(mockQuote);
      expect(result).toBeUndefined();
    });

    it('returns undefined when tokenFees array is empty', () => {
      const mockQuote = {
        tradeTxFees: {
          fees: [
            {
              tokenFees: [],
            },
          ],
        },
      } as unknown as GasIncludedQuote;

      const result = getTradeTxTokenFee(mockQuote);
      expect(result).toBeUndefined();
    });

    it('returns undefined when tokenFees is undefined', () => {
      const mockQuote = {
        tradeTxFees: {
          fees: [{}],
        },
      } as unknown as GasIncludedQuote;

      const result = getTradeTxTokenFee(mockQuote);
      expect(result).toBeUndefined();
    });
  });

  describe('getGasIncludedTransactionFees', () => {
    it('returns transaction fees when gas is included and token fee exists', () => {
      const mockQuote = {
        tradeTxFees: {
          fees: [{
            tokenFees: ['mockTokenFee'],
          }],
          cancelFees: {},
          feeEstimate: '0x0',
          gasLimit: '0x0',
          gasUsed: '0x0'
        },
        approvalTxFees: {
          cancelFees: {},
          feeEstimate: '0x0',
          gasLimit: '0x0',
          gasUsed: '0x0'
        },
        isGasIncludedTrade: true,
      } as unknown as GasIncludedQuote;

      const result = getGasIncludedTransactionFees(mockQuote);
      expect(result).toEqual({
        approvalTxFees: mockQuote.approvalTxFees,
        tradeTxFees: mockQuote.tradeTxFees,
      });
    });

    it('returns undefined when gas is not included', () => {
      const mockQuote = {
        tradeTxFees: {
          fees: [{
            tokenFees: ['mockTokenFee'],
          }],
          cancelFees: {},
          feeEstimate: '0x0',
          gasLimit: '0x0',
          gasUsed: '0x0'
        },
        approvalTxFees: null,
        isGasIncludedTrade: false,
      } as unknown as GasIncludedQuote;

      const result = getGasIncludedTransactionFees(mockQuote);
      expect(result).toBeUndefined();
    });

    it('returns undefined when token fee does not exist', () => {
      const mockQuote = {
        tradeTxFees: {
          fees: [{}],
          cancelFees: {},
          feeEstimate: '0x0',
          gasLimit: '0x0',
          gasUsed: '0x0'
        },
        approvalTxFees: null,
        isGasIncludedTrade: true,
      } as unknown as GasIncludedQuote;

      const result = getGasIncludedTransactionFees(mockQuote);
      expect(result).toBeUndefined();
    });
  });

  describe('getIsAllowedRpcUrlForSmartTransactions', () => {
    let isProductionMock: jest.SpyInstance;
<<<<<<< HEAD
    
=======

>>>>>>> c3b2efdc
    beforeEach(() => {
      // Mock isProduction function before each test
      isProductionMock = jest.spyOn(environment, 'isProduction');
    });
<<<<<<< HEAD
    
=======

>>>>>>> c3b2efdc
    afterEach(() => {
      isProductionMock.mockRestore();
    });

    it('returns true for Infura URLs in production', () => {
      isProductionMock.mockReturnValue(true);
      const result = getIsAllowedRpcUrlForSmartTransactions('https://mainnet.infura.io/v3/abc123');
      expect(result).toBe(true);
    });

    it('returns true for Binance URLs in production', () => {
      isProductionMock.mockReturnValue(true);
      const result = getIsAllowedRpcUrlForSmartTransactions('https://bsc-dataseed.binance.org/');
      expect(result).toBe(true);
    });

    it('returns false for other URLs in production', () => {
      isProductionMock.mockReturnValue(true);
      const result = getIsAllowedRpcUrlForSmartTransactions('https://example.com/rpc');
      expect(result).toBe(false);
    });

    it('returns false for undefined URL in production', () => {
      isProductionMock.mockReturnValue(true);
      const result = getIsAllowedRpcUrlForSmartTransactions(undefined);
      expect(result).toBe(false);
    });

    it('returns true for any URL in non-production environments', () => {
      isProductionMock.mockReturnValue(false);
      const result = getIsAllowedRpcUrlForSmartTransactions('https://example.com/rpc');
      expect(result).toBe(true);
    });

    it('returns true for undefined URL in non-production environments', () => {
      isProductionMock.mockReturnValue(false);
      const result = getIsAllowedRpcUrlForSmartTransactions(undefined);
      expect(result).toBe(true);
    });
  });
});<|MERGE_RESOLUTION|>--- conflicted
+++ resolved
@@ -650,20 +650,12 @@
 
   describe('getIsAllowedRpcUrlForSmartTransactions', () => {
     let isProductionMock: jest.SpyInstance;
-<<<<<<< HEAD
-    
-=======
-
->>>>>>> c3b2efdc
+
     beforeEach(() => {
       // Mock isProduction function before each test
       isProductionMock = jest.spyOn(environment, 'isProduction');
     });
-<<<<<<< HEAD
-    
-=======
-
->>>>>>> c3b2efdc
+
     afterEach(() => {
       isProductionMock.mockRestore();
     });
