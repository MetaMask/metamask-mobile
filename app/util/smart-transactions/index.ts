import { TransactionMeta } from '@metamask/transaction-controller';
import { Hex } from './smart-publish-hook';
import TransactionTypes from '../../core/TransactionTypes';
import {
  getIsSwapApproveTransaction,
  getIsSwapApproveOrSwapTransaction,
  getIsSwapTransaction,
  getIsNativeTokenTransferred,
} from '../transactions';
import SmartTransactionsController from '@metamask/smart-transactions-controller';
<<<<<<< HEAD
import { SmartTransaction } from '@metamask/smart-transactions-controller/dist/types';
import type { BaseControllerMessenger } from '../../core/Engine';
=======
import { SmartTransaction, Fees } from '@metamask/smart-transactions-controller/dist/types';
import type { ControllerMessenger } from '../../core/Engine';
>>>>>>> 7de15837

const TIMEOUT_FOR_SMART_TRANSACTION_CONFIRMATION_DONE_EVENT = 10000;

export const getTransactionType = (
  transactionMeta: TransactionMeta,
  chainId: Hex,
) => {
  // Determine tx type
  // If it isn't a dapp tx, check if it's MM Swaps or Send
  // process.env.MM_FOX_CODE is from MM Swaps
  const isDapp =
    transactionMeta?.origin !== TransactionTypes.MMM &&
    transactionMeta?.origin !== process.env.MM_FOX_CODE;

  const to = transactionMeta.txParams.to?.toLowerCase();
  const data = transactionMeta.txParams.data; // undefined for send txs of gas tokens

  const isSwapApproveOrSwapTransaction = getIsSwapApproveOrSwapTransaction(
    data,
    transactionMeta.origin,
    to,
    chainId,
  );
  const isSwapApproveTx = getIsSwapApproveTransaction(
    data,
    transactionMeta.origin,
    to,
    chainId,
  );
  const isSwapTransaction = getIsSwapTransaction(
    data,
    transactionMeta.origin,
    to,
    chainId,
  );

  const isNativeTokenTransferred = getIsNativeTokenTransferred(
    transactionMeta.txParams,
  );

  const isSend = !isDapp && !isSwapApproveOrSwapTransaction;

  return {
    isDapp,
    isSend,
    isInSwapFlow: isSwapApproveOrSwapTransaction,
    isSwapApproveTx,
    isSwapTransaction,
    isNativeTokenTransferred,
  };
};

// Status modal start, update, and close conditions
// If ERC20 if from token in swap and requires additional allowance, Swap txs are the 2nd in the swap flow, so we don't want to show another status page for that
export const getShouldStartApprovalRequest = (
  isDapp: boolean,
  isSend: boolean,
  isSwapApproveTx: boolean,
  hasPendingApprovalForSwapApproveTx: boolean,
  mobileReturnTxHashAsap: boolean,
): boolean =>
  !mobileReturnTxHashAsap &&
  (isDapp || isSend || isSwapApproveTx || !hasPendingApprovalForSwapApproveTx);

export const getShouldUpdateApprovalRequest = (
  isDapp: boolean,
  isSend: boolean,
  isSwapTransaction: boolean,
  mobileReturnTxHashAsap: boolean,
): boolean =>
  !mobileReturnTxHashAsap && (isDapp || isSend || isSwapTransaction);

const waitForSmartTransactionConfirmationDone = (
  controllerMessenger: BaseControllerMessenger,
): Promise<SmartTransaction | undefined> =>
  new Promise((resolve) => {
    controllerMessenger.subscribe(
      'SmartTransactionsController:smartTransactionConfirmationDone',
      async (smartTransaction: SmartTransaction) => {
        resolve(smartTransaction);
      },
    );
    setTimeout(() => {
      resolve(undefined); // In a rare case we don't get the "smartTransactionConfirmationDone" event within 10 seconds, we resolve with undefined to continue.
    }, TIMEOUT_FOR_SMART_TRANSACTION_CONFIRMATION_DONE_EVENT);
  });

export const getSmartTransactionMetricsProperties = async (
  smartTransactionsController: SmartTransactionsController,
  transactionMeta: TransactionMeta | undefined,
  waitForSmartTransaction: boolean,
  controllerMessenger?: BaseControllerMessenger,
) => {
  if (!transactionMeta) return {};
  let smartTransaction =
    smartTransactionsController.getSmartTransactionByMinedTxHash(
      transactionMeta.hash,
    );
  const shouldWaitForSmartTransactionConfirmationDoneEvent =
    waitForSmartTransaction &&
    !smartTransaction?.statusMetadata && // We get this after polling for a status for a Smart Transaction.
    controllerMessenger;
  if (shouldWaitForSmartTransactionConfirmationDoneEvent) {
    smartTransaction = await waitForSmartTransactionConfirmationDone(
      controllerMessenger,
    );
  }
  if (!smartTransaction?.statusMetadata) {
    return {};
  }
  const { timedOut, proxied } = smartTransaction.statusMetadata;
  return {
    smart_transaction_timed_out: timedOut,
    smart_transaction_proxied: proxied,
  };
};

export type GasIncludedQuote = Fees & { isGasIncludedTrade?: boolean };

// @ts-expect-error Property 'tokenFees' does not exist on type 'Fee'. Need to update the type.
// Currently, we take the first token for gas fee payment, but later, a user can choose which token to use for gas payment.
export const getTradeTxTokenFee = (quote: GasIncludedQuote) => quote?.tradeTxFees?.fees?.[0]?.tokenFees?.[0];

// We get gas included fees from a swap quote now. In a future iteration we will have a universal
// implementation that works for non-swaps transactions as well.
export const getGasIncludedTransactionFees = (quote: GasIncludedQuote) => {
  const tradeTxTokenFee = getTradeTxTokenFee(quote);
  let transactionFees;
  if (tradeTxTokenFee && quote?.isGasIncludedTrade) {
    transactionFees = {
      approvalTxFees: quote?.approvalTxFees,
      tradeTxFees: quote?.tradeTxFees,
    };
  }
  return transactionFees;
};<|MERGE_RESOLUTION|>--- conflicted
+++ resolved
@@ -8,13 +8,11 @@
   getIsNativeTokenTransferred,
 } from '../transactions';
 import SmartTransactionsController from '@metamask/smart-transactions-controller';
-<<<<<<< HEAD
-import { SmartTransaction } from '@metamask/smart-transactions-controller/dist/types';
+import {
+  SmartTransaction,
+  Fees,
+} from '@metamask/smart-transactions-controller/dist/types';
 import type { BaseControllerMessenger } from '../../core/Engine';
-=======
-import { SmartTransaction, Fees } from '@metamask/smart-transactions-controller/dist/types';
-import type { ControllerMessenger } from '../../core/Engine';
->>>>>>> 7de15837
 
 const TIMEOUT_FOR_SMART_TRANSACTION_CONFIRMATION_DONE_EVENT = 10000;
 
@@ -134,9 +132,10 @@
 
 export type GasIncludedQuote = Fees & { isGasIncludedTrade?: boolean };
 
-// @ts-expect-error Property 'tokenFees' does not exist on type 'Fee'. Need to update the type.
 // Currently, we take the first token for gas fee payment, but later, a user can choose which token to use for gas payment.
-export const getTradeTxTokenFee = (quote: GasIncludedQuote) => quote?.tradeTxFees?.fees?.[0]?.tokenFees?.[0];
+export const getTradeTxTokenFee = (quote: GasIncludedQuote) =>
+  // @ts-expect-error Property 'tokenFees' does not exist on type 'Fee'. Need to update the type.
+  quote?.tradeTxFees?.fees?.[0]?.tokenFees?.[0];
 
 // We get gas included fees from a swap quote now. In a future iteration we will have a universal
 // implementation that works for non-swaps transactions as well.
