import {
  TransactionParams,
  TransactionController,
  TransactionMeta,
  type PublishBatchHookTransaction,
} from '@metamask/transaction-controller';
import SmartTransactionsController, {
  SmartTransactionsControllerSmartTransactionEvent,
} from '@metamask/smart-transactions-controller';
import { ApprovalController } from '@metamask/approval-controller';
import {
  getShouldStartApprovalRequest,
  getShouldUpdateApprovalRequest,
  getTransactionType,
} from './index';
import Logger from '../Logger';
import {
  Fee,
  Fees,
  SmartTransaction,
  SmartTransactionStatuses,
} from '@metamask/smart-transactions-controller/dist/types';
import { v1 as random } from 'uuid';
import { decimalToHex } from '../conversions';
import { ApprovalTypes } from '../../core/RPCMethods/RPCMethodMiddleware';
import { RAMPS_SEND } from '../../components/UI/Ramp/Aggregator/constants';
import { Messenger } from '@metamask/base-controller';
import { addSwapsTransaction } from '../swaps/swaps-transactions';
import { Hex } from '@metamask/utils';
<<<<<<< HEAD
=======
import { isPerDappSelectedNetworkEnabled } from '../networks';
>>>>>>> b6e9c40b
import { isLegacyTransaction } from '../transactions';

export type AllowedActions = never;

export type AllowedEvents = SmartTransactionsControllerSmartTransactionEvent;

export interface SubmitSmartTransactionRequest {
  transactionMeta: TransactionMeta;
  signedTransactionInHex?: Hex;
  smartTransactionsController: SmartTransactionsController;
  transactionController: TransactionController;
  controllerMessenger: Messenger<AllowedActions, AllowedEvents>;
  shouldUseSmartTransaction: boolean;
  approvalController: ApprovalController;
  featureFlags: {
    mobile_active: boolean;
    extension_active: boolean;
    fallback_to_v1: boolean;
    fallbackToV1: boolean;
    mobileActive: boolean;
    extensionActive: boolean;
    mobileActiveIOS: boolean;
    mobileActiveAndroid: boolean;
    smartTransactions:
      | {
          expectedDeadline: number;
          maxDeadline: number;
          mobileReturnTxHashAsap: boolean;
          batchStatusPollingInterval: number;
        }
      | Record<string, never>;
  };
  transactions: PublishBatchHookTransaction[];
}

const LOG_PREFIX = 'STX publishHook';
// It has to be 21000 for cancel transactions, otherwise the API would reject it.
const CANCEL_GAS = 21000;
export const STX_NO_HASH_ERROR =
  'Smart Transaction does not have a transaction hash, there was a problem';

class SmartTransactionHook {
  #approvalEnded: boolean;
  #approvalId: string | undefined;
  #chainId: Hex;
  #featureFlags: {
    extensionActive: boolean;
    mobileActive: boolean;
    smartTransactions: {
      expectedDeadline?: number;
      maxDeadline?: number;
      mobileReturnTxHashAsap?: boolean;
      batchStatusPollingInterval?: number;
    };
  };
  #shouldUseSmartTransaction: boolean;
  #smartTransactionsController: SmartTransactionsController;
  #transactionController: TransactionController;
  #approvalController: ApprovalController;
  #transactionMeta: TransactionMeta;
  #signedTransactionInHex?: Hex;
  #txParams: TransactionParams;
  #controllerMessenger: SubmitSmartTransactionRequest['controllerMessenger'];

  #isDapp: boolean;
  #isSend: boolean;
  #isInSwapFlow: boolean;
  #isSwapApproveTx: boolean;
  #isSwapTransaction: boolean;
  #isNativeTokenTransferred: boolean;

  #shouldStartApprovalRequest: boolean;
  #shouldUpdateApprovalRequest: boolean;
  #mobileReturnTxHashAsap: boolean;
  #transactions: PublishBatchHookTransaction[];

  constructor(request: SubmitSmartTransactionRequest) {
    const {
      transactionMeta,
      signedTransactionInHex,
      smartTransactionsController,
      controllerMessenger,
      transactionController,
      shouldUseSmartTransaction,
      approvalController,
      featureFlags,
      transactions,
    } = request;
    this.#approvalId = undefined;
    this.#approvalEnded = false;
    this.#transactionMeta = transactionMeta;
    this.#signedTransactionInHex = signedTransactionInHex;
    this.#smartTransactionsController = smartTransactionsController;
    this.#transactionController = transactionController;
    this.#approvalController = approvalController;
    this.#shouldUseSmartTransaction = shouldUseSmartTransaction;
    this.#featureFlags = featureFlags;
    this.#chainId = transactionMeta.chainId;
    this.#txParams = transactionMeta.txParams;
    this.#controllerMessenger = controllerMessenger;
    this.#mobileReturnTxHashAsap =
      this.#featureFlags?.smartTransactions?.mobileReturnTxHashAsap ?? false;
    this.#transactions = transactions;

    const {
      isDapp,
      isSend,
      isInSwapFlow,
      isSwapApproveTx,
      isSwapTransaction,
      isNativeTokenTransferred,
    } = getTransactionType(this.#transactionMeta, this.#chainId);
    this.#isDapp = isDapp;
    this.#isSend = isSend;
    this.#isInSwapFlow = isInSwapFlow;
    this.#isSwapApproveTx = isSwapApproveTx;
    this.#isSwapTransaction = isSwapTransaction;
    this.#isNativeTokenTransferred = isNativeTokenTransferred;

    const approvalIdForPendingSwapApproveTx =
      this.#getApprovalIdForPendingSwapApproveTx();
    if (approvalIdForPendingSwapApproveTx) {
      this.#approvalId = approvalIdForPendingSwapApproveTx;
    }

    this.#shouldStartApprovalRequest = getShouldStartApprovalRequest(
      this.#isDapp,
      this.#isSend,
      this.#isSwapApproveTx,
      Boolean(approvalIdForPendingSwapApproveTx),
      this.#mobileReturnTxHashAsap,
    );
    this.#shouldUpdateApprovalRequest = getShouldUpdateApprovalRequest(
      this.#isDapp,
      this.#isSend,
      this.#isSwapTransaction,
      this.#mobileReturnTxHashAsap,
    );
  }

  async submit() {
    // Will cause TransactionController to publish to the RPC provider as normal.
    Logger.log(
      LOG_PREFIX,
      'shouldUseSmartTransaction',
      this.#shouldUseSmartTransaction,
    );
    const useRegularTransactionSubmit = { transactionHash: undefined };
    if (
      !this.#shouldUseSmartTransaction ||
      this.#transactionMeta.origin === RAMPS_SEND ||
      isLegacyTransaction(this.#transactionMeta)
    ) {
      return useRegularTransactionSubmit;
    }

    Logger.log(
      LOG_PREFIX,
      'Started submit hook',
      this.#transactionMeta.id,
      'transactionMeta.type',
      this.#transactionMeta.type,
    );

    try {
      const getFeesResponse = await this.#getFees();
      // In the event that STX health check passes, but for some reason /getFees fails, we fallback to a regular transaction
      if (!getFeesResponse) {
        return useRegularTransactionSubmit;
      }

      const batchStatusPollingInterval =
        this.#featureFlags?.smartTransactions?.batchStatusPollingInterval;
      if (batchStatusPollingInterval) {
        this.#smartTransactionsController.setStatusRefreshInterval(
          batchStatusPollingInterval,
        );
      }

      const submitTransactionResponse = await this.#signAndSubmitTransactions({
        getFeesResponse,
      });
      const uuid = submitTransactionResponse?.uuid;
      if (!uuid) {
        throw new Error('No smart transaction UUID');
      }

      // We do this so we can show the Swap data (e.g. ETH to USDC, fiat values) in the app/components/Views/TransactionsView/index.js
      if (this.#isSwapTransaction || this.#isSwapApproveTx) {
        this.#updateSwapsTransactions(uuid);
      }

      if (this.#shouldStartApprovalRequest) {
        this.#addApprovalRequest({
          uuid,
        });
      }

      if (this.#shouldUpdateApprovalRequest) {
        this.#addListenerToUpdateStatusPage({
          uuid,
        });
      }

      const transactionHash = await this.#getTransactionHash(
        submitTransactionResponse,
        uuid,
      );

      return { transactionHash };
      // TODO: Replace "any" with type
      // eslint-disable-next-line @typescript-eslint/no-explicit-any
    } catch (error: any) {
      Logger.error(
        error,
        `${LOG_PREFIX} Error in smart transaction publish hook`,
      );
      throw error;
    } finally {
      if (!this.#mobileReturnTxHashAsap) {
        this.#cleanup();
      }
    }
  }

  #validateSubmitBatch = () => {
    if (!this.#shouldUseSmartTransaction) {
      throw new Error(
        `${LOG_PREFIX}: Smart Transaction is required for batch submissions`,
      );
    }
    if (!this.#transactions || this.#transactions.length === 0) {
      throw new Error(
        `${LOG_PREFIX}: A list of transactions are required for batch submissions`,
      );
    }
  };

  async submitBatch() {
    this.#validateSubmitBatch();
    Logger.log(
      LOG_PREFIX,
      'Started submit batch hook',
      'Transaction IDs:',
      this.#transactions.map((tx) => tx.id).join(', '),
    );

    try {
      const batchStatusPollingInterval =
        this.#featureFlags?.smartTransactions?.batchStatusPollingInterval;
      if (batchStatusPollingInterval) {
        this.#smartTransactionsController.setStatusRefreshInterval(
          batchStatusPollingInterval,
        );
      }

      const submitTransactionResponse = await this.#signAndSubmitTransactions();
      const uuid = submitTransactionResponse?.uuid;
      if (!uuid) {
        throw new Error('No smart transaction UUID');
      }

      // We do this so we can show the Swap data (e.g. ETH to USDC, fiat values) in the app/components/Views/TransactionsView/index.js
      if (this.#isSwapTransaction || this.#isSwapApproveTx) {
        this.#updateSwapsTransactions(uuid);
      }

      if (this.#shouldStartApprovalRequest) {
        this.#addApprovalRequest({
          uuid,
        });
      }

      if (this.#shouldUpdateApprovalRequest) {
        this.#addListenerToUpdateStatusPage({
          uuid,
        });
      }

      const transactionHash = await this.#getTransactionHash(
        submitTransactionResponse,
        uuid,
      );
      if (transactionHash === null) {
        throw new Error(
          'Transaction does not have a transaction hash in the publish batch hook, there was a problem',
        );
      }

      let submitBatchResponse;
      if (submitTransactionResponse?.txHashes) {
        submitBatchResponse = {
          results: submitTransactionResponse.txHashes.map((txHash: Hex) => ({
            transactionHash: txHash,
          })),
        };
      } else {
        submitBatchResponse = {
          results: [],
        };
      }

      return submitBatchResponse;
      // eslint-disable-next-line @typescript-eslint/no-explicit-any
    } catch (error: any) {
      Logger.error(
        error,
        `${LOG_PREFIX} Error in smart transaction publish batch hook`,
      );
      throw error;
    } finally {
      if (!this.#mobileReturnTxHashAsap) {
        this.#cleanup();
      }
    }
  }

  #getFees = async () => {
    try {
      return await this.#smartTransactionsController.getFees(
        { ...this.#txParams, chainId: this.#chainId },
        undefined,
        isPerDappSelectedNetworkEnabled() ? { networkClientId: this.#transactionMeta.networkClientId } : undefined,
      );
    } catch (error) {
      return undefined;
    }
  };

  #getApprovalIdForPendingSwapApproveTx = () => {
    const pendingApprovalsForSwapApproveTxs = Object.values(
      this.#approvalController.state.pendingApprovals,
    ).filter(
      ({ origin: pendingApprovalOrigin, type, requestState }) =>
        // MM_FOX_CODE is the origin for MM Swaps
        pendingApprovalOrigin === process.env.MM_FOX_CODE &&
        type === ApprovalTypes.SMART_TRANSACTION_STATUS &&
        requestState?.isInSwapFlow &&
        requestState?.isSwapApproveTx,
    );
    const pendingApprovalsForSwapApproveTx =
      pendingApprovalsForSwapApproveTxs[0];

    return pendingApprovalsForSwapApproveTx && this.#isSwapTransaction
      ? pendingApprovalsForSwapApproveTx.id
      : null;
  };

  #getTransactionHash = async (
    // TODO: Replace "any" with type
    // eslint-disable-next-line @typescript-eslint/no-explicit-any
    submitTransactionResponse: any,
    uuid: string,
  ) => {
    let transactionHash: string | undefined | null;

    if (this.#mobileReturnTxHashAsap && submitTransactionResponse?.txHash) {
      transactionHash = submitTransactionResponse.txHash;
    } else {
      transactionHash = await this.#waitForTransactionHash({
        uuid,
      });
    }
    if (transactionHash === null) {
      throw new Error(STX_NO_HASH_ERROR);
    }

    return transactionHash;
  };

  #applyFeeToTransaction = (fee: Fee, isCancel: boolean): TransactionParams => {
    const unsignedTransactionWithFees = {
      ...this.#txParams,
      maxFeePerGas: `0x${decimalToHex(fee.maxFeePerGas)}`,
      maxPriorityFeePerGas: `0x${decimalToHex(fee.maxPriorityFeePerGas)}`,
      gas: isCancel
        ? `0x${decimalToHex(CANCEL_GAS)}`
        : this.#txParams.gas?.toString(),
      value: this.#txParams.value,
    };
    if (isCancel) {
      unsignedTransactionWithFees.to = unsignedTransactionWithFees.from;
      unsignedTransactionWithFees.data = '0x';
    }

    return unsignedTransactionWithFees;
  };

  #createSignedTransactions = async (
    fees: Fee[],
    isCancel: boolean,
  ): Promise<string[]> => {
    const unsignedTransactions = fees.map((fee) =>
      this.#applyFeeToTransaction(fee, isCancel),
    );
    const transactionsWithChainId = unsignedTransactions.map((tx) => ({
      ...tx,
      chainId: tx.chainId || this.#chainId,
    }));
    return (await this.#transactionController.approveTransactionsWithSameNonce(
      transactionsWithChainId,
      { hasNonce: true },
    )) as string[];
  };

  #signAndSubmitTransactions = async ({
    getFeesResponse,
  }: {
    getFeesResponse?: Fees;
  } = {}) => {
    let signedTransactions: string[] = [];
    if (this.#transactions && Array.isArray(this.#transactions) && this.#transactions.length > 0) {
      // Batch transaction mode - extract signed transactions from this.#transactions[].signedTx
      signedTransactions = this.#transactions
        .filter((tx) => tx?.signedTx)
        .map((tx) => tx.signedTx);
    } else if (this.#signedTransactionInHex) {
      // Single transaction mode with pre-signed transaction
      signedTransactions = [this.#signedTransactionInHex];
    } else if (getFeesResponse) {
      signedTransactions = await this.#createSignedTransactions(
        getFeesResponse.tradeTxFees?.fees ?? [],
        false,
      );
    }
    return await this.#smartTransactionsController.submitSignedTransactions({
      signedTransactions,
      signedCanceledTransactions: [],
      txParams: this.#txParams,
      transactionMeta: this.#transactionMeta,
      networkClientId: this.#transactionMeta.networkClientId,
    });
  };

  #addApprovalRequest = ({ uuid }: { uuid: string }) => {
    const origin = this.#transactionMeta.origin;

    if (!origin) throw new Error('Origin is required');

    this.#approvalId = random();

    // Do not await on this, since it will not progress any further if so
    this.#approvalController.addAndShowApprovalRequest({
      id: this.#approvalId,
      origin,
      type: ApprovalTypes.SMART_TRANSACTION_STATUS,
      // requestState gets passed to app/components/Views/confirmations/components/Approval/TemplateConfirmation/Templates/SmartTransactionStatus.ts
      // can also be read from approvalController.state.pendingApprovals[approvalId].requestState
      requestState: {
        smartTransaction: {
          status: SmartTransactionStatuses.PENDING,
          creationTime: Date.now(),
          uuid,
        },
        isDapp: this.#isDapp,
        isInSwapFlow: this.#isInSwapFlow,
        isSwapApproveTx: this.#isSwapApproveTx,
        isSwapTransaction: this.#isSwapTransaction,
      },
    });

    Logger.log(LOG_PREFIX, 'Added approval', this.#approvalId);
  };

  #updateApprovalRequest = async ({
    smartTransaction,
  }: {
    smartTransaction: SmartTransaction;
  }) => {
    if (this.#approvalId) {
      await this.#approvalController.updateRequestState({
        id: this.#approvalId,
        requestState: {
          // TODO: Replace "any" with type
          // eslint-disable-next-line @typescript-eslint/no-explicit-any
          smartTransaction: smartTransaction as any,
          isDapp: this.#isDapp,
          isInSwapFlow: this.#isInSwapFlow,
          isSwapApproveTx: this.#isSwapApproveTx,
          isSwapTransaction: this.#isSwapTransaction,
        },
      });
    }
  };

  #addListenerToUpdateStatusPage = async ({ uuid }: { uuid: string }) => {
    this.#controllerMessenger.subscribe(
      'SmartTransactionsController:smartTransaction',
      async (smartTransaction: SmartTransaction) => {
        if (uuid === smartTransaction.uuid) {
          const { status } = smartTransaction;
          if (!status || status === SmartTransactionStatuses.PENDING) {
            return;
          }
          if (this.#shouldUpdateApprovalRequest && !this.#approvalEnded) {
            await this.#updateApprovalRequest({
              smartTransaction,
            });
          }
          this.#cleanup();
        }
      },
    );
  };

  #waitForTransactionHash = ({
    uuid,
  }: {
    uuid: string;
  }): Promise<string | null> =>
    new Promise((resolve) => {
      this.#controllerMessenger.subscribe(
        'SmartTransactionsController:smartTransaction',
        async (smartTransaction: SmartTransaction) => {
          if (uuid === smartTransaction.uuid) {
            const { status, statusMetadata } = smartTransaction;
            Logger.log(LOG_PREFIX, 'Smart Transaction: ', smartTransaction);
            if (!status || status === SmartTransactionStatuses.PENDING) {
              return;
            }
            if (statusMetadata?.minedHash) {
              Logger.log(
                LOG_PREFIX,
                'Smart Transaction - Received tx hash: ',
                statusMetadata?.minedHash,
              );
              resolve(statusMetadata.minedHash);
            } else {
              // cancelled status will have statusMetadata?.minedHash === ''
              resolve(null);
            }
          }
        },
      );
    });

  #cleanup = () => {
    if (this.#approvalEnded) {
      return;
    }
    this.#approvalEnded = true;
  };

  #updateSwapsTransactions = (uuid: string) => {
    // We do this so we can show the Swap data (e.g. ETH to USDC, fiat values) in the app/components/Views/TransactionsView/index.js
    const swapsTransactions =
      // @ts-expect-error This is not defined on the type, but is a field added in app/components/UI/Swaps/QuotesView.js
      this.#transactionController.state.swapsTransactions || {};

    const originalSwapsTransaction =
      swapsTransactions[this.#transactionMeta.id];

    addSwapsTransaction(uuid, originalSwapsTransaction);
  };
}

export const submitSmartTransactionHook = (
  request: SubmitSmartTransactionRequest,
) => {
  const smartTransactionHook = new SmartTransactionHook(request);
  return smartTransactionHook.submit();
};

export const submitBatchSmartTransactionHook = (
  request: SubmitSmartTransactionRequest,
) => {
  const smartTransactionHook = new SmartTransactionHook(request);
  return smartTransactionHook.submitBatch();
};<|MERGE_RESOLUTION|>--- conflicted
+++ resolved
@@ -27,10 +27,7 @@
 import { Messenger } from '@metamask/base-controller';
 import { addSwapsTransaction } from '../swaps/swaps-transactions';
 import { Hex } from '@metamask/utils';
-<<<<<<< HEAD
-=======
 import { isPerDappSelectedNetworkEnabled } from '../networks';
->>>>>>> b6e9c40b
 import { isLegacyTransaction } from '../transactions';
 
 export type AllowedActions = never;
