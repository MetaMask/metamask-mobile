import {
  TransactionParams,
  TransactionController,
  TransactionMeta,
  type PublishBatchHookTransaction,
} from '@metamask/transaction-controller';
import SmartTransactionsController, {
  SmartTransactionsControllerSmartTransactionEvent,
} from '@metamask/smart-transactions-controller';
import { ApprovalController } from '@metamask/approval-controller';
import {
  getShouldStartApprovalRequest,
  getShouldUpdateApprovalRequest,
  getTransactionType,
} from './index';
import Logger from '../Logger';
import {
  Fee,
  Fees,
  SmartTransaction,
  SmartTransactionStatuses,
} from '@metamask/smart-transactions-controller/dist/types';
import { v1 as random } from 'uuid';
import { decimalToHex } from '../conversions';
import { ApprovalTypes } from '../../core/RPCMethods/RPCMethodMiddleware';
import { RAMPS_SEND } from '../../components/UI/Ramp/Aggregator/constants';
import { Messenger } from '@metamask/base-controller';
import { addSwapsTransaction } from '../swaps/swaps-transactions';
import { Hex } from '@metamask/utils';
<<<<<<< HEAD
=======
import { isPerDappSelectedNetworkEnabled } from '../networks';
>>>>>>> 961a5281
import { isLegacyTransaction } from '../transactions';

export type AllowedActions = never;

export type AllowedEvents = SmartTransactionsControllerSmartTransactionEvent;

export interface SubmitSmartTransactionRequest {
  transactionMeta: TransactionMeta;
  signedTransactionInHex?: Hex;
  smartTransactionsController: SmartTransactionsController;
  transactionController: TransactionController;
  controllerMessenger: Messenger<AllowedActions, AllowedEvents>;
  shouldUseSmartTransaction: boolean;
  approvalController: ApprovalController;
  featureFlags: {
    mobile_active: boolean;
    extension_active: boolean;
    fallback_to_v1: boolean;
    fallbackToV1: boolean;
    mobileActive: boolean;
    extensionActive: boolean;
    mobileActiveIOS: boolean;
    mobileActiveAndroid: boolean;
    smartTransactions:
      | {
          expectedDeadline: number;
          maxDeadline: number;
          mobileReturnTxHashAsap: boolean;
          batchStatusPollingInterval: number;
        }
      | Record<string, never>;
  };
  transactions: PublishBatchHookTransaction[];
}

const LOG_PREFIX = 'STX publishHook';
// It has to be 21000 for cancel transactions, otherwise the API would reject it.
const CANCEL_GAS = 21000;
export const STX_NO_HASH_ERROR =
  'Smart Transaction does not have a transaction hash, there was a problem';

class SmartTransactionHook {
  #approvalEnded: boolean;
  #approvalId: string | undefined;
  #chainId: Hex;
  #featureFlags: {
    extensionActive: boolean;
    mobileActive: boolean;
    smartTransactions: {
      expectedDeadline?: number;
      maxDeadline?: number;
      mobileReturnTxHashAsap?: boolean;
      batchStatusPollingInterval?: number;
    };
  };
  #shouldUseSmartTransaction: boolean;
  #smartTransactionsController: SmartTransactionsController;
  #transactionController: TransactionController;
  #approvalController: ApprovalController;
  #transactionMeta: TransactionMeta;
  #signedTransactionInHex?: Hex;
  #txParams: TransactionParams;
  #controllerMessenger: SubmitSmartTransactionRequest['controllerMessenger'];

  #isDapp: boolean;
  #isSend: boolean;
  #isInSwapFlow: boolean;
  #isSwapApproveTx: boolean;
  #isSwapTransaction: boolean;
  #isNativeTokenTransferred: boolean;

  #shouldStartApprovalRequest: boolean;
  #shouldUpdateApprovalRequest: boolean;
  #mobileReturnTxHashAsap: boolean;
  #transactions: PublishBatchHookTransaction[];

  constructor(request: SubmitSmartTransactionRequest) {
    const {
      transactionMeta,
      signedTransactionInHex,
      smartTransactionsController,
      controllerMessenger,
      transactionController,
      shouldUseSmartTransaction,
      approvalController,
      featureFlags,
      transactions,
    } = request;
    this.#approvalId = undefined;
    this.#approvalEnded = false;
    this.#transactionMeta = transactionMeta;
    this.#signedTransactionInHex = signedTransactionInHex;
    this.#smartTransactionsController = smartTransactionsController;
    this.#transactionController = transactionController;
    this.#approvalController = approvalController;
    this.#shouldUseSmartTransaction = shouldUseSmartTransaction;
    this.#featureFlags = featureFlags;
    this.#chainId = transactionMeta.chainId;
    this.#txParams = transactionMeta.txParams;
    this.#controllerMessenger = controllerMessenger;
    this.#mobileReturnTxHashAsap =
      this.#featureFlags?.smartTransactions?.mobileReturnTxHashAsap ?? false;
    this.#transactions = transactions;

    const {
      isDapp,
      isSend,
      isInSwapFlow,
      isSwapApproveTx,
      isSwapTransaction,
      isNativeTokenTransferred,
    } = getTransactionType(this.#transactionMeta, this.#chainId);
    this.#isDapp = isDapp;
    this.#isSend = isSend;
    this.#isInSwapFlow = isInSwapFlow;
    this.#isSwapApproveTx = isSwapApproveTx;
    this.#isSwapTransaction = isSwapTransaction;
    this.#isNativeTokenTransferred = isNativeTokenTransferred;

    const approvalIdForPendingSwapApproveTx =
      this.#getApprovalIdForPendingSwapApproveTx();
    if (approvalIdForPendingSwapApproveTx) {
      this.#approvalId = approvalIdForPendingSwapApproveTx;
    }

    this.#shouldStartApprovalRequest = getShouldStartApprovalRequest(
      this.#isDapp,
      this.#isSend,
      this.#isSwapApproveTx,
      Boolean(approvalIdForPendingSwapApproveTx),
      this.#mobileReturnTxHashAsap,
    );
    this.#shouldUpdateApprovalRequest = getShouldUpdateApprovalRequest(
      this.#isDapp,
      this.#isSend,
      this.#isSwapTransaction,
      this.#mobileReturnTxHashAsap,
    );
  }

  async submit() {
    // Will cause TransactionController to publish to the RPC provider as normal.
    Logger.log(
      LOG_PREFIX,
      'shouldUseSmartTransaction',
      this.#shouldUseSmartTransaction,
    );
    const useRegularTransactionSubmit = { transactionHash: undefined };
    if (
      !this.#shouldUseSmartTransaction ||
      this.#transactionMeta.origin === RAMPS_SEND ||
      isLegacyTransaction(this.#transactionMeta)
    ) {
      return useRegularTransactionSubmit;
    }

    Logger.log(
      LOG_PREFIX,
      'Started submit hook',
      this.#transactionMeta.id,
      'transactionMeta.type',
      this.#transactionMeta.type,
    );

    try {
      const getFeesResponse = await this.#getFees();
      // In the event that STX health check passes, but for some reason /getFees fails, we fallback to a regular transaction
      if (!getFeesResponse) {
        return useRegularTransactionSubmit;
      }

      const batchStatusPollingInterval =
        this.#featureFlags?.smartTransactions?.batchStatusPollingInterval;
      if (batchStatusPollingInterval) {
        this.#smartTransactionsController.setStatusRefreshInterval(
          batchStatusPollingInterval,
        );
      }

      const submitTransactionResponse = await this.#signAndSubmitTransactions({
        getFeesResponse,
      });
      const uuid = submitTransactionResponse?.uuid;
      if (!uuid) {
        throw new Error('No smart transaction UUID');
      }

      // We do this so we can show the Swap data (e.g. ETH to USDC, fiat values) in the app/components/Views/TransactionsView/index.js
      if (this.#isSwapTransaction || this.#isSwapApproveTx) {
        this.#updateSwapsTransactions(uuid);
      }

      if (this.#shouldStartApprovalRequest) {
        this.#addApprovalRequest({
          uuid,
        });
      }

      if (this.#shouldUpdateApprovalRequest) {
        this.#addListenerToUpdateStatusPage({
          uuid,
        });
      }

      const transactionHash = await this.#getTransactionHash(
        submitTransactionResponse,
        uuid,
      );

      return { transactionHash };
      // TODO: Replace "any" with type
      // eslint-disable-next-line @typescript-eslint/no-explicit-any
    } catch (error: any) {
      Logger.error(
        error,
        `${LOG_PREFIX} Error in smart transaction publish hook`,
      );
      throw error;
    } finally {
      if (!this.#mobileReturnTxHashAsap) {
        this.#cleanup();
      }
    }
  }

  #validateSubmitBatch = () => {
    if (!this.#shouldUseSmartTransaction) {
      throw new Error(
        `${LOG_PREFIX}: Smart Transaction is required for batch submissions`,
      );
    }
    if (!this.#transactions || this.#transactions.length === 0) {
      throw new Error(
        `${LOG_PREFIX}: A list of transactions are required for batch submissions`,
      );
    }
<<<<<<< HEAD
  }
=======
  };
>>>>>>> 961a5281

  async submitBatch() {
    this.#validateSubmitBatch();
    Logger.log(
      LOG_PREFIX,
      'Started submit batch hook',
      'Transaction IDs:',
      this.#transactions.map((tx) => tx.id).join(', '),
    );

    try {
      const batchStatusPollingInterval =
        this.#featureFlags?.smartTransactions?.batchStatusPollingInterval;
      if (batchStatusPollingInterval) {
        this.#smartTransactionsController.setStatusRefreshInterval(
          batchStatusPollingInterval,
        );
      }

      const submitTransactionResponse = await this.#signAndSubmitTransactions();
      const uuid = submitTransactionResponse?.uuid;
      if (!uuid) {
        throw new Error('No smart transaction UUID');
      }

      // We do this so we can show the Swap data (e.g. ETH to USDC, fiat values) in the app/components/Views/TransactionsView/index.js
      if (this.#isSwapTransaction || this.#isSwapApproveTx) {
        this.#updateSwapsTransactions(uuid);
      }

      if (this.#shouldStartApprovalRequest) {
        this.#addApprovalRequest({
          uuid,
        });
      }

      if (this.#shouldUpdateApprovalRequest) {
        this.#addListenerToUpdateStatusPage({
          uuid,
        });
      }

      const transactionHash = await this.#getTransactionHash(
        submitTransactionResponse,
        uuid,
      );
      if (transactionHash === null) {
        throw new Error(
          'Transaction does not have a transaction hash in the publish batch hook, there was a problem',
        );
      }

      let submitBatchResponse;
      if (submitTransactionResponse?.txHashes) {
        submitBatchResponse = {
          results: submitTransactionResponse.txHashes.map((txHash: Hex) => ({
            transactionHash: txHash,
          })),
        };
      } else {
        submitBatchResponse = {
          results: [],
        };
      }

      return submitBatchResponse;
      // eslint-disable-next-line @typescript-eslint/no-explicit-any
    } catch (error: any) {
      Logger.error(
        error,
        `${LOG_PREFIX} Error in smart transaction publish batch hook`,
      );
      throw error;
    } finally {
      if (!this.#mobileReturnTxHashAsap) {
        this.#cleanup();
      }
    }
  }

  #getFees = async () => {
    try {
      return await this.#smartTransactionsController.getFees(
        { ...this.#txParams, chainId: this.#chainId },
        undefined,
        isPerDappSelectedNetworkEnabled() ? { networkClientId: this.#transactionMeta.networkClientId } : undefined,
      );
    } catch (error) {
      return undefined;
    }
  };

  #getApprovalIdForPendingSwapApproveTx = () => {
    const pendingApprovalsForSwapApproveTxs = Object.values(
      this.#approvalController.state.pendingApprovals,
    ).filter(
      ({ origin: pendingApprovalOrigin, type, requestState }) =>
        // MM_FOX_CODE is the origin for MM Swaps
        pendingApprovalOrigin === process.env.MM_FOX_CODE &&
        type === ApprovalTypes.SMART_TRANSACTION_STATUS &&
        requestState?.isInSwapFlow &&
        requestState?.isSwapApproveTx,
    );
    const pendingApprovalsForSwapApproveTx =
      pendingApprovalsForSwapApproveTxs[0];

    return pendingApprovalsForSwapApproveTx && this.#isSwapTransaction
      ? pendingApprovalsForSwapApproveTx.id
      : null;
  };

  #getTransactionHash = async (
    // TODO: Replace "any" with type
    // eslint-disable-next-line @typescript-eslint/no-explicit-any
    submitTransactionResponse: any,
    uuid: string,
  ) => {
    let transactionHash: string | undefined | null;

    if (this.#mobileReturnTxHashAsap && submitTransactionResponse?.txHash) {
      transactionHash = submitTransactionResponse.txHash;
    } else {
      transactionHash = await this.#waitForTransactionHash({
        uuid,
      });
    }
    if (transactionHash === null) {
      throw new Error(STX_NO_HASH_ERROR);
    }

    return transactionHash;
  };

  #applyFeeToTransaction = (fee: Fee, isCancel: boolean): TransactionParams => {
    const unsignedTransactionWithFees = {
      ...this.#txParams,
      maxFeePerGas: `0x${decimalToHex(fee.maxFeePerGas)}`,
      maxPriorityFeePerGas: `0x${decimalToHex(fee.maxPriorityFeePerGas)}`,
      gas: isCancel
        ? `0x${decimalToHex(CANCEL_GAS)}`
        : this.#txParams.gas?.toString(),
      value: this.#txParams.value,
    };
    if (isCancel) {
      unsignedTransactionWithFees.to = unsignedTransactionWithFees.from;
      unsignedTransactionWithFees.data = '0x';
    }

    return unsignedTransactionWithFees;
  };

  #createSignedTransactions = async (
    fees: Fee[],
    isCancel: boolean,
  ): Promise<string[]> => {
    const unsignedTransactions = fees.map((fee) =>
      this.#applyFeeToTransaction(fee, isCancel),
    );
    const transactionsWithChainId = unsignedTransactions.map((tx) => ({
      ...tx,
      chainId: tx.chainId || this.#chainId,
    }));
    return (await this.#transactionController.approveTransactionsWithSameNonce(
      transactionsWithChainId,
      { hasNonce: true },
    )) as string[];
  };

  #signAndSubmitTransactions = async ({
    getFeesResponse,
  }: {
    getFeesResponse?: Fees;
  } = {}) => {
    let signedTransactions: string[] = [];
    if (this.#transactions && Array.isArray(this.#transactions) && this.#transactions.length > 0) {
      // Batch transaction mode - extract signed transactions from this.#transactions[].signedTx
      signedTransactions = this.#transactions
        .filter((tx) => tx?.signedTx)
        .map((tx) => tx.signedTx);
    } else if (this.#signedTransactionInHex) {
      // Single transaction mode with pre-signed transaction
      signedTransactions = [this.#signedTransactionInHex];
    } else if (getFeesResponse) {
      signedTransactions = await this.#createSignedTransactions(
        getFeesResponse.tradeTxFees?.fees ?? [],
        false,
      );
    }
    return await this.#smartTransactionsController.submitSignedTransactions({
      signedTransactions,
      signedCanceledTransactions: [],
      txParams: this.#txParams,
      transactionMeta: this.#transactionMeta,
      networkClientId: this.#transactionMeta.networkClientId,
    });
  };

  #addApprovalRequest = ({ uuid }: { uuid: string }) => {
    const origin = this.#transactionMeta.origin;

    if (!origin) throw new Error('Origin is required');

    this.#approvalId = random();

    // Do not await on this, since it will not progress any further if so
    this.#approvalController.addAndShowApprovalRequest({
      id: this.#approvalId,
      origin,
      type: ApprovalTypes.SMART_TRANSACTION_STATUS,
      // requestState gets passed to app/components/Views/confirmations/components/Approval/TemplateConfirmation/Templates/SmartTransactionStatus.ts
      // can also be read from approvalController.state.pendingApprovals[approvalId].requestState
      requestState: {
        smartTransaction: {
          status: SmartTransactionStatuses.PENDING,
          creationTime: Date.now(),
          uuid,
        },
        isDapp: this.#isDapp,
        isInSwapFlow: this.#isInSwapFlow,
        isSwapApproveTx: this.#isSwapApproveTx,
        isSwapTransaction: this.#isSwapTransaction,
      },
    });

    Logger.log(LOG_PREFIX, 'Added approval', this.#approvalId);
  };

  #updateApprovalRequest = async ({
    smartTransaction,
  }: {
    smartTransaction: SmartTransaction;
  }) => {
    if (this.#approvalId) {
      await this.#approvalController.updateRequestState({
        id: this.#approvalId,
        requestState: {
          // TODO: Replace "any" with type
          // eslint-disable-next-line @typescript-eslint/no-explicit-any
          smartTransaction: smartTransaction as any,
          isDapp: this.#isDapp,
          isInSwapFlow: this.#isInSwapFlow,
          isSwapApproveTx: this.#isSwapApproveTx,
          isSwapTransaction: this.#isSwapTransaction,
        },
      });
    }
  };

  #addListenerToUpdateStatusPage = async ({ uuid }: { uuid: string }) => {
    this.#controllerMessenger.subscribe(
      'SmartTransactionsController:smartTransaction',
      async (smartTransaction: SmartTransaction) => {
        if (uuid === smartTransaction.uuid) {
          const { status } = smartTransaction;
          if (!status || status === SmartTransactionStatuses.PENDING) {
            return;
          }
          if (this.#shouldUpdateApprovalRequest && !this.#approvalEnded) {
            await this.#updateApprovalRequest({
              smartTransaction,
            });
          }
          this.#cleanup();
        }
      },
    );
  };

  #waitForTransactionHash = ({
    uuid,
  }: {
    uuid: string;
  }): Promise<string | null> =>
    new Promise((resolve) => {
      this.#controllerMessenger.subscribe(
        'SmartTransactionsController:smartTransaction',
        async (smartTransaction: SmartTransaction) => {
          if (uuid === smartTransaction.uuid) {
            const { status, statusMetadata } = smartTransaction;
            Logger.log(LOG_PREFIX, 'Smart Transaction: ', smartTransaction);
            if (!status || status === SmartTransactionStatuses.PENDING) {
              return;
            }
            if (statusMetadata?.minedHash) {
              Logger.log(
                LOG_PREFIX,
                'Smart Transaction - Received tx hash: ',
                statusMetadata?.minedHash,
              );
              resolve(statusMetadata.minedHash);
            } else {
              // cancelled status will have statusMetadata?.minedHash === ''
              resolve(null);
            }
          }
        },
      );
    });

  #cleanup = () => {
    if (this.#approvalEnded) {
      return;
    }
    this.#approvalEnded = true;
  };

  #updateSwapsTransactions = (uuid: string) => {
    // We do this so we can show the Swap data (e.g. ETH to USDC, fiat values) in the app/components/Views/TransactionsView/index.js
    const swapsTransactions =
      // @ts-expect-error This is not defined on the type, but is a field added in app/components/UI/Swaps/QuotesView.js
      this.#transactionController.state.swapsTransactions || {};

    const originalSwapsTransaction =
      swapsTransactions[this.#transactionMeta.id];

    addSwapsTransaction(uuid, originalSwapsTransaction);
  };
}

export const submitSmartTransactionHook = (
  request: SubmitSmartTransactionRequest,
) => {
  const smartTransactionHook = new SmartTransactionHook(request);
  return smartTransactionHook.submit();
};

export const submitBatchSmartTransactionHook = (
  request: SubmitSmartTransactionRequest,
) => {
  const smartTransactionHook = new SmartTransactionHook(request);
  return smartTransactionHook.submitBatch();
};<|MERGE_RESOLUTION|>--- conflicted
+++ resolved
@@ -27,10 +27,7 @@
 import { Messenger } from '@metamask/base-controller';
 import { addSwapsTransaction } from '../swaps/swaps-transactions';
 import { Hex } from '@metamask/utils';
-<<<<<<< HEAD
-=======
 import { isPerDappSelectedNetworkEnabled } from '../networks';
->>>>>>> 961a5281
 import { isLegacyTransaction } from '../transactions';
 
 export type AllowedActions = never;
@@ -267,11 +264,7 @@
         `${LOG_PREFIX}: A list of transactions are required for batch submissions`,
       );
     }
-<<<<<<< HEAD
-  }
-=======
-  };
->>>>>>> 961a5281
+  };
 
   async submitBatch() {
     this.#validateSubmitBatch();
