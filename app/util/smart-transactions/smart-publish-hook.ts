import {
  TransactionParams,
  TransactionController,
  TransactionMeta,
  type PublishBatchHookTransaction,
} from '@metamask/transaction-controller';
import SmartTransactionsController, {
  SmartTransactionsControllerSmartTransactionEvent,
} from '@metamask/smart-transactions-controller';
import { ApprovalController } from '@metamask/approval-controller';
import {
  getShouldStartApprovalRequest,
  getShouldUpdateApprovalRequest,
  getTransactionType,
} from './index';
import Logger from '../Logger';
import {
  Fee,
  Fees,
  SmartTransaction,
  SmartTransactionStatuses,
} from '@metamask/smart-transactions-controller/dist/types';
import { v1 as random } from 'uuid';
import { decimalToHex } from '../conversions';
import { ApprovalTypes } from '../../core/RPCMethods/RPCMethodMiddleware';
import { RAMPS_SEND } from '../../components/UI/Ramp/Aggregator/constants';
import { Messenger } from '@metamask/base-controller';
import { addSwapsTransaction } from '../swaps/swaps-transactions';
import { Hex } from '@metamask/utils';
import { isPerDappSelectedNetworkEnabled } from '../networks';
import { isLegacyTransaction } from '../transactions';

export type AllowedActions = never;

export type AllowedEvents = SmartTransactionsControllerSmartTransactionEvent;

export interface SubmitSmartTransactionRequest {
  transactionMeta: TransactionMeta;
  signedTransactionInHex?: Hex;
  smartTransactionsController: SmartTransactionsController;
  transactionController: TransactionController;
  controllerMessenger: Messenger<AllowedActions, AllowedEvents>;
  shouldUseSmartTransaction: boolean;
  approvalController: ApprovalController;
  featureFlags: {
    mobile_active: boolean;
    extension_active: boolean;
    fallback_to_v1: boolean;
    fallbackToV1: boolean;
    mobileActive: boolean;
    extensionActive: boolean;
    mobileActiveIOS: boolean;
    mobileActiveAndroid: boolean;
    smartTransactions:
      | {
          expectedDeadline: number;
          maxDeadline: number;
          mobileReturnTxHashAsap: boolean;
          batchStatusPollingInterval: number;
        }
      | Record<string, never>;
  };
  transactions: PublishBatchHookTransaction[];
}

const LOG_PREFIX = 'STX publishHook';
// It has to be 21000 for cancel transactions, otherwise the API would reject it.
const CANCEL_GAS = 21000;
export const STX_NO_HASH_ERROR =
  'Smart Transaction does not have a transaction hash, there was a problem';

class SmartTransactionHook {
  #approvalEnded: boolean;
  #approvalId: string | undefined;
  #chainId: Hex;
  #featureFlags: {
    extensionActive: boolean;
    mobileActive: boolean;
    smartTransactions: {
      expectedDeadline?: number;
      maxDeadline?: number;
      mobileReturnTxHashAsap?: boolean;
      batchStatusPollingInterval?: number;
    };
  };
  #shouldUseSmartTransaction: boolean;
  #smartTransactionsController: SmartTransactionsController;
  #transactionController: TransactionController;
  #approvalController: ApprovalController;
  #transactionMeta: TransactionMeta;
  #signedTransactionInHex?: Hex;
  #txParams: TransactionParams;
  #controllerMessenger: SubmitSmartTransactionRequest['controllerMessenger'];

  #isDapp: boolean;
  #isSend: boolean;
  #isInSwapFlow: boolean;
  #isSwapApproveTx: boolean;
  #isSwapTransaction: boolean;
  #isNativeTokenTransferred: boolean;

  #shouldStartApprovalRequest: boolean;
  #shouldUpdateApprovalRequest: boolean;
  #mobileReturnTxHashAsap: boolean;
  #transactions: PublishBatchHookTransaction[];

  constructor(request: SubmitSmartTransactionRequest) {
    const {
      transactionMeta,
      signedTransactionInHex,
      smartTransactionsController,
      controllerMessenger,
      transactionController,
      shouldUseSmartTransaction,
      approvalController,
      featureFlags,
      transactions,
    } = request;
    this.#approvalId = undefined;
    this.#approvalEnded = false;
    this.#transactionMeta = transactionMeta;
    this.#signedTransactionInHex = signedTransactionInHex;
    this.#smartTransactionsController = smartTransactionsController;
    this.#transactionController = transactionController;
    this.#approvalController = approvalController;
    this.#shouldUseSmartTransaction = shouldUseSmartTransaction;
    this.#featureFlags = featureFlags;
    this.#chainId = transactionMeta.chainId;
    this.#txParams = transactionMeta.txParams;
    this.#controllerMessenger = controllerMessenger;
    this.#mobileReturnTxHashAsap =
      this.#featureFlags?.smartTransactions?.mobileReturnTxHashAsap ?? false;
    this.#transactions = transactions;

    const {
      isDapp,
      isSend,
      isInSwapFlow,
      isSwapApproveTx,
      isSwapTransaction,
      isNativeTokenTransferred,
    } = getTransactionType(this.#transactionMeta, this.#chainId);
    this.#isDapp = isDapp;
    this.#isSend = isSend;
    this.#isInSwapFlow = isInSwapFlow;
    this.#isSwapApproveTx = isSwapApproveTx;
    this.#isSwapTransaction = isSwapTransaction;
    this.#isNativeTokenTransferred = isNativeTokenTransferred;

    const approvalIdForPendingSwapApproveTx =
      this.#getApprovalIdForPendingSwapApproveTx();
    if (approvalIdForPendingSwapApproveTx) {
      this.#approvalId = approvalIdForPendingSwapApproveTx;
    }

    this.#shouldStartApprovalRequest = getShouldStartApprovalRequest(
      this.#isDapp,
      this.#isSend,
      this.#isSwapApproveTx,
      Boolean(approvalIdForPendingSwapApproveTx),
      this.#mobileReturnTxHashAsap,
    );
    this.#shouldUpdateApprovalRequest = getShouldUpdateApprovalRequest(
      this.#isDapp,
      this.#isSend,
      this.#isSwapTransaction,
      this.#mobileReturnTxHashAsap,
    );
  }

  async submit() {
    // Will cause TransactionController to publish to the RPC provider as normal.
    Logger.log(
      LOG_PREFIX,
      'shouldUseSmartTransaction',
      this.#shouldUseSmartTransaction,
    );
    const useRegularTransactionSubmit = { transactionHash: undefined };
    if (
      !this.#shouldUseSmartTransaction ||
      this.#transactionMeta.origin === RAMPS_SEND ||
      isLegacyTransaction(this.#transactionMeta)
    ) {
      return useRegularTransactionSubmit;
    }

    Logger.log(
      LOG_PREFIX,
      'Started submit hook',
      this.#transactionMeta.id,
      'transactionMeta.type',
      this.#transactionMeta.type,
    );

    try {
      const getFeesResponse = await this.#getFees();
      // In the event that STX health check passes, but for some reason /getFees fails, we fallback to a regular transaction
      if (!getFeesResponse) {
        return useRegularTransactionSubmit;
      }

      const batchStatusPollingInterval =
        this.#featureFlags?.smartTransactions?.batchStatusPollingInterval;
      if (batchStatusPollingInterval) {
        this.#smartTransactionsController.setStatusRefreshInterval(
          batchStatusPollingInterval,
        );
      }

      const submitTransactionResponse = await this.#signAndSubmitTransactions({
        getFeesResponse,
      });
      const uuid = submitTransactionResponse?.uuid;
      if (!uuid) {
        throw new Error('No smart transaction UUID');
      }

      // We do this so we can show the Swap data (e.g. ETH to USDC, fiat values) in the app/components/Views/TransactionsView/index.js
      if (this.#isSwapTransaction || this.#isSwapApproveTx) {
        this.#updateSwapsTransactions(uuid);
      }

      if (this.#shouldStartApprovalRequest) {
        this.#addApprovalRequest({
          uuid,
        });
      }

      if (this.#shouldUpdateApprovalRequest) {
        this.#addListenerToUpdateStatusPage({
          uuid,
        });
      }

      const transactionHash = await this.#getTransactionHash(
        submitTransactionResponse,
        uuid,
      );

      return { transactionHash };
      // TODO: Replace "any" with type
      // eslint-disable-next-line @typescript-eslint/no-explicit-any
    } catch (error: any) {
      Logger.error(
        error,
        `${LOG_PREFIX} Error in smart transaction publish hook`,
      );
      throw error;
    } finally {
      if (!this.#mobileReturnTxHashAsap) {
        this.#cleanup();
      }
    }
  }

<<<<<<< HEAD
  // here first
=======
  #validateSubmitBatch = () => {
    if (!this.#shouldUseSmartTransaction) {
      throw new Error(
        `${LOG_PREFIX}: Smart Transaction is required for batch submissions`,
      );
    }
    if (!this.#transactions || this.#transactions.length === 0) {
      throw new Error(
        `${LOG_PREFIX}: A list of transactions are required for batch submissions`,
      );
    }
  };

  async submitBatch() {
    this.#validateSubmitBatch();
    Logger.log(
      LOG_PREFIX,
      'Started submit batch hook',
      'Transaction IDs:',
      this.#transactions.map((tx) => tx.id).join(', '),
    );

    try {
      const batchStatusPollingInterval =
        this.#featureFlags?.smartTransactions?.batchStatusPollingInterval;
      if (batchStatusPollingInterval) {
        this.#smartTransactionsController.setStatusRefreshInterval(
          batchStatusPollingInterval,
        );
      }

      const submitTransactionResponse = await this.#signAndSubmitTransactions();
      const uuid = submitTransactionResponse?.uuid;
      if (!uuid) {
        throw new Error('No smart transaction UUID');
      }

      // We do this so we can show the Swap data (e.g. ETH to USDC, fiat values) in the app/components/Views/TransactionsView/index.js
      if (this.#isSwapTransaction || this.#isSwapApproveTx) {
        this.#updateSwapsTransactions(uuid);
      }

      if (this.#shouldStartApprovalRequest) {
        this.#addApprovalRequest({
          uuid,
        });
      }

      if (this.#shouldUpdateApprovalRequest) {
        this.#addListenerToUpdateStatusPage({
          uuid,
        });
      }

      const transactionHash = await this.#getTransactionHash(
        submitTransactionResponse,
        uuid,
      );
      if (transactionHash === null) {
        throw new Error(
          'Transaction does not have a transaction hash in the publish batch hook, there was a problem',
        );
      }

      let submitBatchResponse;
      if (submitTransactionResponse?.txHashes) {
        submitBatchResponse = {
          results: submitTransactionResponse.txHashes.map((txHash: Hex) => ({
            transactionHash: txHash,
          })),
        };
      } else {
        submitBatchResponse = {
          results: [],
        };
      }

      return submitBatchResponse;
      // eslint-disable-next-line @typescript-eslint/no-explicit-any
    } catch (error: any) {
      Logger.error(
        error,
        `${LOG_PREFIX} Error in smart transaction publish batch hook`,
      );
      throw error;
    } finally {
      if (!this.#mobileReturnTxHashAsap) {
        this.#cleanup();
      }
    }
  }

>>>>>>> a5771014
  #getFees = async () => {
    try {
      return await this.#smartTransactionsController.getFees(
        { ...this.#txParams, chainId: this.#chainId },
        undefined,
<<<<<<< HEAD
        { networkClientId: this.#transactionMeta.networkClientId },
=======
        isPerDappSelectedNetworkEnabled() ? { networkClientId: this.#transactionMeta.networkClientId } : undefined,
>>>>>>> a5771014
      );
    } catch (error) {
      return undefined;
    }
  };

  #getApprovalIdForPendingSwapApproveTx = () => {
    const pendingApprovalsForSwapApproveTxs = Object.values(
      this.#approvalController.state.pendingApprovals,
    ).filter(
      ({ origin: pendingApprovalOrigin, type, requestState }) =>
        // MM_FOX_CODE is the origin for MM Swaps
        pendingApprovalOrigin === process.env.MM_FOX_CODE &&
        type === ApprovalTypes.SMART_TRANSACTION_STATUS &&
        requestState?.isInSwapFlow &&
        requestState?.isSwapApproveTx,
    );
    const pendingApprovalsForSwapApproveTx =
      pendingApprovalsForSwapApproveTxs[0];

    return pendingApprovalsForSwapApproveTx && this.#isSwapTransaction
      ? pendingApprovalsForSwapApproveTx.id
      : null;
  };

  #getTransactionHash = async (
    // TODO: Replace "any" with type
    // eslint-disable-next-line @typescript-eslint/no-explicit-any
    submitTransactionResponse: any,
    uuid: string,
  ) => {
    let transactionHash: string | undefined | null;

    if (this.#mobileReturnTxHashAsap && submitTransactionResponse?.txHash) {
      transactionHash = submitTransactionResponse.txHash;
    } else {
      transactionHash = await this.#waitForTransactionHash({
        uuid,
      });
    }
    if (transactionHash === null) {
      throw new Error(STX_NO_HASH_ERROR);
    }

    return transactionHash;
  };

  #applyFeeToTransaction = (fee: Fee, isCancel: boolean): TransactionParams => {
    const unsignedTransactionWithFees = {
      ...this.#txParams,
      maxFeePerGas: `0x${decimalToHex(fee.maxFeePerGas)}`,
      maxPriorityFeePerGas: `0x${decimalToHex(fee.maxPriorityFeePerGas)}`,
      gas: isCancel
        ? `0x${decimalToHex(CANCEL_GAS)}`
        : this.#txParams.gas?.toString(),
      value: this.#txParams.value,
    };
    if (isCancel) {
      unsignedTransactionWithFees.to = unsignedTransactionWithFees.from;
      unsignedTransactionWithFees.data = '0x';
    }

    return unsignedTransactionWithFees;
  };

  #createSignedTransactions = async (
    fees: Fee[],
    isCancel: boolean,
  ): Promise<string[]> => {
    const unsignedTransactions = fees.map((fee) =>
      this.#applyFeeToTransaction(fee, isCancel),
    );
    const transactionsWithChainId = unsignedTransactions.map((tx) => ({
      ...tx,
      chainId: tx.chainId || this.#chainId,
    }));
    return (await this.#transactionController.approveTransactionsWithSameNonce(
      transactionsWithChainId,
      { hasNonce: true },
    )) as string[];
  };

  #signAndSubmitTransactions = async ({
    getFeesResponse,
  }: {
    getFeesResponse?: Fees;
  } = {}) => {
    let signedTransactions: string[] = [];
    if (this.#transactions && Array.isArray(this.#transactions) && this.#transactions.length > 0) {
      // Batch transaction mode - extract signed transactions from this.#transactions[].signedTx
      signedTransactions = this.#transactions
        .filter((tx) => tx?.signedTx)
        .map((tx) => tx.signedTx);
    } else if (this.#signedTransactionInHex) {
      // Single transaction mode with pre-signed transaction
      signedTransactions = [this.#signedTransactionInHex];
    } else if (getFeesResponse) {
      signedTransactions = await this.#createSignedTransactions(
        getFeesResponse.tradeTxFees?.fees ?? [],
        false,
      );
    }
    return await this.#smartTransactionsController.submitSignedTransactions({
      signedTransactions,
      signedCanceledTransactions: [],
      txParams: this.#txParams,
      transactionMeta: this.#transactionMeta,
      networkClientId: this.#transactionMeta.networkClientId,
    });
  };

  #addApprovalRequest = ({ uuid }: { uuid: string }) => {
    const origin = this.#transactionMeta.origin;

    if (!origin) throw new Error('Origin is required');

    this.#approvalId = random();

    // Do not await on this, since it will not progress any further if so
    this.#approvalController.addAndShowApprovalRequest({
      id: this.#approvalId,
      origin,
      type: ApprovalTypes.SMART_TRANSACTION_STATUS,
      // requestState gets passed to app/components/Views/confirmations/components/Approval/TemplateConfirmation/Templates/SmartTransactionStatus.ts
      // can also be read from approvalController.state.pendingApprovals[approvalId].requestState
      requestState: {
        smartTransaction: {
          status: SmartTransactionStatuses.PENDING,
          creationTime: Date.now(),
          uuid,
        },
        isDapp: this.#isDapp,
        isInSwapFlow: this.#isInSwapFlow,
        isSwapApproveTx: this.#isSwapApproveTx,
        isSwapTransaction: this.#isSwapTransaction,
      },
    });

    Logger.log(LOG_PREFIX, 'Added approval', this.#approvalId);
  };

  #updateApprovalRequest = async ({
    smartTransaction,
  }: {
    smartTransaction: SmartTransaction;
  }) => {
    if (this.#approvalId) {
      await this.#approvalController.updateRequestState({
        id: this.#approvalId,
        requestState: {
          // TODO: Replace "any" with type
          // eslint-disable-next-line @typescript-eslint/no-explicit-any
          smartTransaction: smartTransaction as any,
          isDapp: this.#isDapp,
          isInSwapFlow: this.#isInSwapFlow,
          isSwapApproveTx: this.#isSwapApproveTx,
          isSwapTransaction: this.#isSwapTransaction,
        },
      });
    }
  };

  #addListenerToUpdateStatusPage = async ({ uuid }: { uuid: string }) => {
    this.#controllerMessenger.subscribe(
      'SmartTransactionsController:smartTransaction',
      async (smartTransaction: SmartTransaction) => {
        if (uuid === smartTransaction.uuid) {
          const { status } = smartTransaction;
          if (!status || status === SmartTransactionStatuses.PENDING) {
            return;
          }
          if (this.#shouldUpdateApprovalRequest && !this.#approvalEnded) {
            await this.#updateApprovalRequest({
              smartTransaction,
            });
          }
          this.#cleanup();
        }
      },
    );
  };

  #waitForTransactionHash = ({
    uuid,
  }: {
    uuid: string;
  }): Promise<string | null> =>
    new Promise((resolve) => {
      this.#controllerMessenger.subscribe(
        'SmartTransactionsController:smartTransaction',
        async (smartTransaction: SmartTransaction) => {
          if (uuid === smartTransaction.uuid) {
            const { status, statusMetadata } = smartTransaction;
            Logger.log(LOG_PREFIX, 'Smart Transaction: ', smartTransaction);
            if (!status || status === SmartTransactionStatuses.PENDING) {
              return;
            }
            if (statusMetadata?.minedHash) {
              Logger.log(
                LOG_PREFIX,
                'Smart Transaction - Received tx hash: ',
                statusMetadata?.minedHash,
              );
              resolve(statusMetadata.minedHash);
            } else {
              // cancelled status will have statusMetadata?.minedHash === ''
              resolve(null);
            }
          }
        },
      );
    });

  #cleanup = () => {
    if (this.#approvalEnded) {
      return;
    }
    this.#approvalEnded = true;
  };

  #updateSwapsTransactions = (uuid: string) => {
    // We do this so we can show the Swap data (e.g. ETH to USDC, fiat values) in the app/components/Views/TransactionsView/index.js
    const swapsTransactions =
      // @ts-expect-error This is not defined on the type, but is a field added in app/components/UI/Swaps/QuotesView.js
      this.#transactionController.state.swapsTransactions || {};

    const originalSwapsTransaction =
      swapsTransactions[this.#transactionMeta.id];

    addSwapsTransaction(uuid, originalSwapsTransaction);
  };
}

export const submitSmartTransactionHook = (
  request: SubmitSmartTransactionRequest,
) => {
  const smartTransactionHook = new SmartTransactionHook(request);
  return smartTransactionHook.submit();
};

export const submitBatchSmartTransactionHook = (
  request: SubmitSmartTransactionRequest,
) => {
  const smartTransactionHook = new SmartTransactionHook(request);
  return smartTransactionHook.submitBatch();
};<|MERGE_RESOLUTION|>--- conflicted
+++ resolved
@@ -253,9 +253,6 @@
     }
   }
 
-<<<<<<< HEAD
-  // here first
-=======
   #validateSubmitBatch = () => {
     if (!this.#shouldUseSmartTransaction) {
       throw new Error(
@@ -348,17 +345,15 @@
     }
   }
 
->>>>>>> a5771014
+  
+
+  // here first
   #getFees = async () => {
     try {
       return await this.#smartTransactionsController.getFees(
         { ...this.#txParams, chainId: this.#chainId },
         undefined,
-<<<<<<< HEAD
-        { networkClientId: this.#transactionMeta.networkClientId },
-=======
         isPerDappSelectedNetworkEnabled() ? { networkClientId: this.#transactionMeta.networkClientId } : undefined,
->>>>>>> a5771014
       );
     } catch (error) {
       return undefined;
