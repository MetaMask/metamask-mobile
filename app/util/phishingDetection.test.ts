--- conflicted
+++ resolved
@@ -7,10 +7,7 @@
 import Engine from '../core/Engine';
 import {
   getPhishingTestResult,
-<<<<<<< HEAD
   getPhishingTestResultAsync,
-=======
->>>>>>> 16be29e3
   isProductSafetyDappScanningEnabled,
 } from './phishingDetection';
 
@@ -29,21 +26,6 @@
   },
 }));
 
-<<<<<<< HEAD
-jest.mock(
-  '../selectors/featureFlagController/productSafetyDappScanning',
-  () => ({
-    selectProductSafetyDappScanningEnabled: jest.fn(),
-  }),
-);
-
-describe('Phishing Detection', () => {
-  const mockPhishingController = Engine.context
-    .PhishingController as jest.Mocked<PhishingController>;
-  const mockSelectProductSafetyDappScanningEnabled = jest.requireMock(
-    '../selectors/featureFlagController/productSafetyDappScanning',
-  ).selectProductSafetyDappScanningEnabled;
-=======
 jest.mock('../selectors/featureFlagController/productSafetyDappScanning', () => ({
   selectProductSafetyDappScanningEnabled: jest.fn(),
 }));
@@ -51,7 +33,6 @@
 describe('Phishing Detection', () => {
   const mockPhishingController = Engine.context.PhishingController as jest.Mocked<PhishingController>;
   const mockSelectProductSafetyDappScanningEnabled = jest.requireMock('../selectors/featureFlagController/productSafetyDappScanning').selectProductSafetyDappScanningEnabled;
->>>>>>> 16be29e3
 
   beforeEach(() => {
     jest.clearAllMocks();
@@ -100,21 +81,16 @@
 
     it('returns hardcoded result when product safety dapp scanning is enabled', () => {
       mockSelectProductSafetyDappScanningEnabled.mockReturnValue(true);
-<<<<<<< HEAD
       const mockResult = {
         result: false,
         name: 'Product safety dapp scanning is enabled',
         type: 'DAPP_SCANNING' as PhishingDetectorResultType,
       };
-=======
-      const mockResult = { result: false, name: 'Product safety dapp scanning is enabled', type: PhishingDetectorResultType.All };
->>>>>>> 16be29e3
 
       const result = getPhishingTestResult('example.com');
       expect(mockPhishingController.test).not.toHaveBeenCalled();
       expect(result).toEqual(mockResult);
     });
-<<<<<<< HEAD
   });
 
   describe('getPhishingTestResultAsync', () => {
@@ -191,7 +167,5 @@
       const result = await getPhishingTestResultAsync('example.com');
       expect(result.result).toBe(false);
     });
-=======
->>>>>>> 16be29e3
   });
 });