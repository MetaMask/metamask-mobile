--- conflicted
+++ resolved
@@ -5,14 +5,11 @@
 import ensNetworkMap from 'ethereum-ens-network-map';
 import { ethers } from 'ethers';
 import { toLowerCaseEquals } from '../util/general';
-<<<<<<< HEAD
+import { getEthersNetworkTypeById } from './networks';
+import Logger from './Logger';
 const ENS_NAME_NOT_DEFINED_ERROR = 'ENS name not defined';
 // One hour cache threshold.
 const CACHE_REFRESH_THRESHOLD = 60 * 60 * 1000;
-=======
-import { getEthersNetworkTypeById } from './networks';
-import Logger from './Logger';
->>>>>>> 3ccc9fde
 
 /**
  * Utility class with the single responsibility
@@ -35,18 +32,12 @@
 }
 
 export async function doENSReverseLookup(address, network) {
-<<<<<<< HEAD
+  const { provider } = Engine.context.NetworkController;
   const { name: cachedName, timestamp } =
     ENSCache.cache[network + address] || {};
   const nowTimestamp = Date.now();
   if (timestamp && nowTimestamp - timestamp < CACHE_REFRESH_THRESHOLD) {
     return Promise.resolve(cachedName);
-=======
-  const cache = ENSCache.cache[network + address];
-  const { provider } = Engine.context.NetworkController;
-  if (cache) {
-    return Promise.resolve(cache);
->>>>>>> 3ccc9fde
   }
   const ensProvider = await getEnsProvider(network, provider);
   if (ensProvider) {
