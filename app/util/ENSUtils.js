--- conflicted
+++ resolved
@@ -27,11 +27,7 @@
 			const name = await this.ens.reverse(address);
 			const resolvedAddress = await this.ens.lookup(name);
 			if (toLowerCaseEquals(address, resolvedAddress)) {
-<<<<<<< HEAD
-				ENSCache.cache[address] = name;
-=======
 				ENSCache.cache[network + address] = name;
->>>>>>> 456d8536
 				return name;
 			}
 			// eslint-disable-next-line no-empty
