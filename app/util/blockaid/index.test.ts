import {
  SecurityAlertResponse,
  TransactionStatus,
} from '@metamask/transaction-controller';

import {
  Reason,
  ResultType,
  SecurityAlertSource,
} from '../../components/Views/confirmations/components/BlockaidBanner/BlockaidBanner.types';
// eslint-disable-next-line import/no-namespace
import * as NetworkControllerMock from '../../selectors/networkController';
import { NETWORKS_CHAIN_ID } from '../../constants/network';
import Engine from '../../core/Engine';

import {
  getBlockaidMetricsParams,
  getBlockaidTransactionMetricsParams,
  isBlockaidFeatureEnabled,
  TransactionType,
} from '.';

jest.mock('../../core/Engine', () => ({
  resetState: jest.fn(),
  context: {
    PreferencesController: {
      state: {
        securityAlertsEnabled: true,
      },
    },
  },
}));

describe('Blockaid util', () => {
  describe('getBlockaidTransactionMetricsParams', () => {
    beforeEach(() => {
      jest
        .spyOn(NetworkControllerMock, 'selectEvmChainId')
        .mockReturnValue(NETWORKS_CHAIN_ID.MAINNET);
    });

    afterEach(() => {
      jest.clearAllMocks();
    });

    it('returns empty object when transaction id does not match security response id', async () => {
      const transaction: TransactionType = {
        status: TransactionStatus.failed,
        error: new Error('Simulated transaction error'),
        id: '1',
        chainId: '0x1',
        networkClientId: 'testNetworkClientId',
        time: Date.now(),
        txParams: {
          from: '0x1',
        },
        securityAlertResponses: {
          2: {
            result_type: ResultType.Malicious,
            reason: Reason.notApplicable,
            providerRequestsCount: {
              eth_call: 5,
              eth_getCode: 3,
            },
            features: [],
          },
        },
      };
      const result = getBlockaidTransactionMetricsParams(
        transaction as unknown as TransactionType,
      );
      expect(result).toStrictEqual({});
    });

    it('returns metrics params object when transaction id matches security response id', async () => {
      const transaction: TransactionType = {
        status: TransactionStatus.failed,
        error: new Error('Simulated transaction error'),
        id: '1',
        chainId: '0x1',
        networkClientId: 'testNetworkClientId',
        time: Date.now(),
        txParams: {
          from: '0x1',
        },
        securityAlertResponses: {
          1: {
            result_type: ResultType.Malicious,
            reason: Reason.notApplicable,
            providerRequestsCount: {
              eth_call: 5,
              eth_getCode: 3,
            },
            features: [],
          },
        },
      };

      const result = getBlockaidTransactionMetricsParams(
        transaction as unknown as TransactionType,
      );
      expect(result).toEqual({
        ui_customizations: ['flagged_as_malicious'],
        security_alert_response: ResultType.Malicious,
        security_alert_reason: Reason.notApplicable,
        ppom_eth_call_count: 5,
        ppom_eth_getCode_count: 3,
      });
    });
  });

  describe('getBlockaidMetricsParams', () => {
    beforeEach(() => {
      jest
        .spyOn(NetworkControllerMock, 'selectEvmChainId')
        .mockReturnValue(NETWORKS_CHAIN_ID.MAINNET);
    });

    afterEach(() => {
      jest.clearAllMocks();
    });

    it('returns empty object when securityAlertResponse is not defined', async () => {
      const result = getBlockaidMetricsParams(undefined);
      expect(result).toStrictEqual({});
    });

    it('returns empty object when chain id is not in supported chain ids list', async () => {
      jest
        .spyOn(NetworkControllerMock, 'selectEvmChainId')
        .mockReturnValue('0x10');
      const result = getBlockaidMetricsParams(undefined);
      expect(result).toStrictEqual({});
    });

    it('should return additionalParams object when securityAlertResponse is defined', async () => {
      const securityAlertResponse: SecurityAlertResponse & { source: string } =
        {
          result_type: ResultType.Malicious,
          reason: Reason.notApplicable,
          source: SecurityAlertSource.API,
          providerRequestsCount: {
            eth_call: 5,
            eth_getCode: 3,
          },
          features: [],
        };

      const result = getBlockaidMetricsParams(securityAlertResponse);
      expect(result).toEqual({
        ui_customizations: ['flagged_as_malicious'],
        security_alert_response: ResultType.Malicious,
        security_alert_reason: Reason.notApplicable,
        security_alert_source: SecurityAlertSource.API,
        ppom_eth_call_count: 5,
        ppom_eth_getCode_count: 3,
      });
    });

    it('should not return eth call counts if providerRequestsCount is empty', async () => {
      const securityAlertResponse: SecurityAlertResponse = {
        result_type: ResultType.Malicious,
        reason: Reason.notApplicable,
        features: [],
        providerRequestsCount: {},
      };

      const result = getBlockaidMetricsParams(securityAlertResponse);
      expect(result).toEqual({
        ui_customizations: ['flagged_as_malicious'],
        security_alert_response: ResultType.Malicious,
        security_alert_reason: Reason.notApplicable,
      });
    });

    it('should not return eth call counts if providerRequestsCount is undefined', async () => {
      const securityAlertResponse: SecurityAlertResponse = {
        result_type: ResultType.Malicious,
        reason: Reason.notApplicable,
        features: [],
        providerRequestsCount: undefined,
      };

      const result = getBlockaidMetricsParams(securityAlertResponse);
      expect(result).toEqual({
        ui_customizations: ['flagged_as_malicious'],
        security_alert_response: ResultType.Malicious,
        security_alert_reason: Reason.notApplicable,
      });
    });
  });

<<<<<<< HEAD
  describe('isBlockaidSupportedOnCurrentChain', () => {
    afterEach(() => {
      jest.clearAllMocks();
    });

    it('return true if blockaid is supported on current network', async () => {
      jest
        .spyOn(NetworkControllerMock, 'selectEvmChainId')
        .mockReturnValue(NETWORKS_CHAIN_ID.MAINNET);
      const result = await isBlockaidSupportedOnCurrentChain();
      expect(result).toEqual(true);
    });

    it('return false if blockaid is not on current network', async () => {
      jest
        .spyOn(NetworkControllerMock, 'selectEvmChainId')
        .mockReturnValue(NETWORKS_CHAIN_ID.GOERLI);
      const result = await isBlockaidSupportedOnCurrentChain();
      expect(result).toEqual(false);
    });
  });

=======
>>>>>>> b93dff1b
  describe('isBlockaidFeatureEnabled', () => {
    afterEach(() => {
      jest.clearAllMocks();
    });

    it('return true if blockaid is supported on current network and its enabled by the user', async () => {
      jest
        .spyOn(NetworkControllerMock, 'selectEvmChainId')
        .mockReturnValue(NETWORKS_CHAIN_ID.MAINNET);
      const result = await isBlockaidFeatureEnabled();
      expect(result).toEqual(true);
    });

<<<<<<< HEAD
    it('return false if blockaid is not supported on current network', async () => {
      jest
        .spyOn(NetworkControllerMock, 'selectEvmChainId')
        .mockReturnValue('0x9');
      const result = await isBlockaidFeatureEnabled();
      expect(result).toEqual(false);
    });

=======
>>>>>>> b93dff1b
    it('return false if blockaid is not enabled by the user', async () => {
      jest
        .spyOn(NetworkControllerMock, 'selectEvmChainId')
        .mockReturnValue(NETWORKS_CHAIN_ID.MAINNET);
      Engine.context.PreferencesController.state.securityAlertsEnabled = false;
      const result = await isBlockaidFeatureEnabled();
      expect(result).toEqual(false);
    });
  });
});<|MERGE_RESOLUTION|>--- conflicted
+++ resolved
@@ -190,31 +190,6 @@
     });
   });
 
-<<<<<<< HEAD
-  describe('isBlockaidSupportedOnCurrentChain', () => {
-    afterEach(() => {
-      jest.clearAllMocks();
-    });
-
-    it('return true if blockaid is supported on current network', async () => {
-      jest
-        .spyOn(NetworkControllerMock, 'selectEvmChainId')
-        .mockReturnValue(NETWORKS_CHAIN_ID.MAINNET);
-      const result = await isBlockaidSupportedOnCurrentChain();
-      expect(result).toEqual(true);
-    });
-
-    it('return false if blockaid is not on current network', async () => {
-      jest
-        .spyOn(NetworkControllerMock, 'selectEvmChainId')
-        .mockReturnValue(NETWORKS_CHAIN_ID.GOERLI);
-      const result = await isBlockaidSupportedOnCurrentChain();
-      expect(result).toEqual(false);
-    });
-  });
-
-=======
->>>>>>> b93dff1b
   describe('isBlockaidFeatureEnabled', () => {
     afterEach(() => {
       jest.clearAllMocks();
@@ -228,17 +203,17 @@
       expect(result).toEqual(true);
     });
 
-<<<<<<< HEAD
     it('return false if blockaid is not supported on current network', async () => {
+      Engine.context.PreferencesController.state.securityAlertsEnabled = false;
+
       jest
         .spyOn(NetworkControllerMock, 'selectEvmChainId')
         .mockReturnValue('0x9');
+
       const result = await isBlockaidFeatureEnabled();
       expect(result).toEqual(false);
     });
 
-=======
->>>>>>> b93dff1b
     it('return false if blockaid is not enabled by the user', async () => {
       jest
         .spyOn(NetworkControllerMock, 'selectEvmChainId')
