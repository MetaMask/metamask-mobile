--- conflicted
+++ resolved
@@ -48,12 +48,7 @@
       jest.clearAllMocks();
     });
 
-<<<<<<< HEAD
     it('returns empty object when transaction id does not match security response id', async () => {
-      const transaction = {
-        id: '1',
-=======
-    it('returns empty object when transaction id does not match security response id', () => {
       const transaction: TransactionType = {
         status: TransactionStatus.failed,
         error: new Error('Simulated transaction error'),
@@ -63,7 +58,6 @@
         txParams: {
           from: '0x1',
         },
->>>>>>> d7586ee7
         currentTransactionSecurityAlertResponse: {
           id: '2',
           response: {
@@ -83,12 +77,7 @@
       expect(result).toStrictEqual({});
     });
 
-<<<<<<< HEAD
     it('returns metrics params object when transaction id matches security response id', async () => {
-      const transaction = {
-        id: '1',
-=======
-    it('returns metrics params object when transaction id matches security response id', () => {
       const transaction: TransactionType = {
         status: TransactionStatus.failed,
         error: new Error('Simulated transaction error'),
@@ -98,7 +87,6 @@
         txParams: {
           from: '0x1',
         },
->>>>>>> d7586ee7
         currentTransactionSecurityAlertResponse: {
           id: '1',
           response: {
