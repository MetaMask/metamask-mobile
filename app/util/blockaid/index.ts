import {
  Reason,
  ResultType,
  SecurityAlertResponse,
} from '../../components/UI/BlockaidBanner/BlockaidBanner.types';

// eslint-disable-next-line import/prefer-default-export
export const isBlockaidFeatureEnabled = () =>
  process.env.MM_BLOCKAID_UI_ENABLED === 'true';

export const getBlockaidMetricsParams = (
  securityAlertResponse: SecurityAlertResponse,
) => {
  const additionalParams: Record<string, any> = {};

<<<<<<< HEAD
  if (securityAlertResponse) {
    const { result_type, reason } = securityAlertResponse;
=======
  if (securityAlertResponse && isBlockaidFeatureEnabled()) {
    const { resultType, reason } = securityAlertResponse;
>>>>>>> 54a918d7
    let uiCustomizations;

    if (result_type === ResultType.Malicious) {
      uiCustomizations = ['flagged_as_malicious'];
    }

    additionalParams.ui_customizations = uiCustomizations;

    if (result_type !== ResultType.Benign) {
      additionalParams.security_alert_reason = Reason.notApplicable;

      if (reason) {
        additionalParams.security_alert_response = result_type;
        additionalParams.security_alert_reason = reason;
      }
    }
  }

  return additionalParams;
};<|MERGE_RESOLUTION|>--- conflicted
+++ resolved
@@ -13,13 +13,8 @@
 ) => {
   const additionalParams: Record<string, any> = {};
 
-<<<<<<< HEAD
-  if (securityAlertResponse) {
+  if (securityAlertResponse && isBlockaidFeatureEnabled()) {
     const { result_type, reason } = securityAlertResponse;
-=======
-  if (securityAlertResponse && isBlockaidFeatureEnabled()) {
-    const { resultType, reason } = securityAlertResponse;
->>>>>>> 54a918d7
     let uiCustomizations;
 
     if (result_type === ResultType.Malicious) {
