import Engine from '../../core/Engine';
import {
  ResultType,
  SecurityAlertResponse,
} from '../../components/Views/confirmations/components/BlockaidBanner/BlockaidBanner.types';
import { BLOCKAID_SUPPORTED_CHAIN_IDS, getDecimalChainId } from '../networks';
import { store } from '../../store';
import { selectChainId } from '../../selectors/networkController';
import type { TransactionMeta } from '@metamask/transaction-controller';

interface TransactionSecurityAlertResponseType {
<<<<<<< HEAD
  transactionSecurityAlertResponses: Record<string, SecurityAlertResponse>;
=======
  securityAlertResponses: Record<string, SecurityAlertResponse>;
>>>>>>> ce9227d1
}

export type TransactionType = TransactionMeta &
  TransactionSecurityAlertResponseType;

export const isSupportedChainId = (chainId: string) => {
  /**
   * Quite a number of our test cases return undefined as chainId from state.
   * In such cases, the tests don't really care about the chainId.
   * So, this treats undefined chainId as mainnet for now.
   * */
  if (chainId === undefined) {
    return true;
  }

  const isSupported = BLOCKAID_SUPPORTED_CHAIN_IDS.some(
    (id) => getDecimalChainId(id) === getDecimalChainId(chainId),
  );

  return isSupported;
};

export const isBlockaidSupportedOnCurrentChain = () => {
  const chainId = selectChainId(store.getState());
  return isSupportedChainId(chainId);
};

export const isBlockaidPreferenceEnabled = () => {
  const { PreferencesController } = Engine.context;
  return PreferencesController.state.securityAlertsEnabled;
};

export const isBlockaidFeatureEnabled = () =>
  isBlockaidSupportedOnCurrentChain() && isBlockaidPreferenceEnabled();

export const getBlockaidMetricsParams = (
  securityAlertResponse?: SecurityAlertResponse,
) => {
  // TODO: Replace "any" with type
  // eslint-disable-next-line @typescript-eslint/no-explicit-any
  const additionalParams: Record<string, any> = {};

  if (securityAlertResponse && isBlockaidFeatureEnabled()) {
    const { result_type, reason, providerRequestsCount, source } =
      securityAlertResponse;

    additionalParams.security_alert_response = result_type;
    additionalParams.security_alert_reason = reason;
    additionalParams.security_alert_source = source;

    if (result_type === ResultType.Malicious) {
      additionalParams.ui_customizations = ['flagged_as_malicious'];
    } else if (result_type === ResultType.RequestInProgress) {
      additionalParams.ui_customizations = ['security_alert_loading'];
      additionalParams.security_alert_response = 'loading';
    }

    // add counts of each RPC call
    if (providerRequestsCount) {
      Object.keys(providerRequestsCount).forEach((key: string) => {
        const metricKey = `ppom_${key}_count`;
        additionalParams[metricKey] = providerRequestsCount[key];
      });
    }
  }

  return additionalParams;
};

export const getBlockaidTransactionMetricsParams = (
  transaction: TransactionType,
) => {
  let blockaidParams = {};

  if (!transaction) {
    return blockaidParams;
  }

<<<<<<< HEAD
  const { transactionSecurityAlertResponses, id } = transaction;
  const securityAlertResponse = transactionSecurityAlertResponses?.[id];
=======
  const { securityAlertResponses, id } = transaction;
  const securityAlertResponse = securityAlertResponses?.[id];
>>>>>>> ce9227d1
  if (securityAlertResponse) {
    blockaidParams = getBlockaidMetricsParams(securityAlertResponse);
  }

  return blockaidParams;
};<|MERGE_RESOLUTION|>--- conflicted
+++ resolved
@@ -9,11 +9,7 @@
 import type { TransactionMeta } from '@metamask/transaction-controller';
 
 interface TransactionSecurityAlertResponseType {
-<<<<<<< HEAD
-  transactionSecurityAlertResponses: Record<string, SecurityAlertResponse>;
-=======
   securityAlertResponses: Record<string, SecurityAlertResponse>;
->>>>>>> ce9227d1
 }
 
 export type TransactionType = TransactionMeta &
@@ -92,13 +88,8 @@
     return blockaidParams;
   }
 
-<<<<<<< HEAD
-  const { transactionSecurityAlertResponses, id } = transaction;
-  const securityAlertResponse = transactionSecurityAlertResponses?.[id];
-=======
   const { securityAlertResponses, id } = transaction;
   const securityAlertResponse = securityAlertResponses?.[id];
->>>>>>> ce9227d1
   if (securityAlertResponse) {
     blockaidParams = getBlockaidMetricsParams(securityAlertResponse);
   }
