--- conflicted
+++ resolved
@@ -13,11 +13,7 @@
     return false;
   }
   const phishingResult = getPhishingTestResult(origin);
-<<<<<<< HEAD
-  return phishingResult?.result === false;
-=======
   return !phishingResult?.result;
->>>>>>> e7e252f0
 };
 
 export const isLinkSafe = (link: string): boolean => {
