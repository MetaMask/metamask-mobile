import {
<<<<<<< HEAD
  PhishingController as PhishingControllerClass,
  PhishingDetectorResult,
  PhishingDetectorResultType,
=======
  PhishingDetectorResult,
  PhishingDetectorResultType,
  PhishingController as PhishingControllerClass,
>>>>>>> 3805e0d8
  RecommendedAction,
} from '@metamask/phishing-controller';
import Engine from '../core/Engine';
import { store } from '../store';
import { selectProductSafetyDappScanningEnabled } from '../selectors/featureFlagController/productSafetyDappScanning';

/**
 * Checks if product safety dapp scanning is enabled
 * @returns {boolean} Whether product safety dapp scanning is enabled
 */
export const isProductSafetyDappScanningEnabled = (): boolean =>
  selectProductSafetyDappScanningEnabled(store.getState());

/**
 * Gets detailed phishing test results for an origin
 * @param {string} origin - URL origin or hostname to check
 * @returns {PhishingDetectorResult} Phishing test result object or null if protection is disabled
 * @deprecated Use getPhishingTestResultAsync instead. This function will be removed in a future release.
 */
export const getPhishingTestResult = (
  origin: string,
): PhishingDetectorResult => {
<<<<<<< HEAD
  if (isProductSafetyDappScanningEnabled()) {
    return {
      result: false,
      name: 'Product safety dapp scanning is enabled',
      type: PhishingDetectorResultType.All,
    };
  }
=======
>>>>>>> 3805e0d8
  const { PhishingController } = Engine.context as {
    PhishingController: PhishingControllerClass;
  };
  PhishingController.maybeUpdateState();
  return PhishingController.test(origin);
};

/**
<<<<<<< HEAD
 * Checks if an origin is allowed i.e. not blocked or warned by the phishing controller
 * @param {string} origin - URL origin or hostname to check
 * @returns {boolean} Whether the origin is allowed
 */
export const isAllowedOrigin = async (origin: string): Promise<boolean> => {
  const { PhishingController } = Engine.context as {
    PhishingController: PhishingControllerClass;
  };
  if (isProductSafetyDappScanningEnabled()) {
    const result = await PhishingController.scanUrl(origin);
    return !(
      result.recommendedAction === RecommendedAction.Warn ||
      result.recommendedAction === RecommendedAction.Block
    );
  }
  const phishingResult = PhishingController.test(origin);
  return !phishingResult?.result;
=======
 * Gets detailed phishing test results for an origin
 * @param {string} origin - URL origin or hostname to check
 * @returns {PhishingDetectorResult} Phishing test result object or null if protection is disabled
 */
export const getPhishingTestResultAsync = async (
  origin: string,
): Promise<PhishingDetectorResult> => {
  const { PhishingController } = Engine.context as {
    PhishingController: PhishingControllerClass;
  };

  if (isProductSafetyDappScanningEnabled()) {
    const scanResult = await PhishingController.scanUrl(origin);
    return {
      result:
        scanResult.recommendedAction === RecommendedAction.None ||
        scanResult.recommendedAction === RecommendedAction.Warn,
      name: 'Product safety dapp scanning is enabled',
      type: 'DAPP_SCANNING' as PhishingDetectorResultType,
    };
  }
  PhishingController.maybeUpdateState();
  const result = PhishingController.test(origin);
  // PhishingDetectorResult.result docs says it is true if the domain is allowed.
  // This is the opposite of what happens and instead it returns false if it is allowed.
  // Hence, we negate the result to assume consistency with dev impression of the doc.
  result.result = !result?.result;
  return result;
>>>>>>> 3805e0d8
};<|MERGE_RESOLUTION|>--- conflicted
+++ resolved
@@ -1,14 +1,7 @@
 import {
-<<<<<<< HEAD
-  PhishingController as PhishingControllerClass,
-  PhishingDetectorResult,
-  PhishingDetectorResultType,
-=======
   PhishingDetectorResult,
   PhishingDetectorResultType,
   PhishingController as PhishingControllerClass,
->>>>>>> 3805e0d8
-  RecommendedAction,
 } from '@metamask/phishing-controller';
 import Engine from '../core/Engine';
 import { store } from '../store';
@@ -30,7 +23,6 @@
 export const getPhishingTestResult = (
   origin: string,
 ): PhishingDetectorResult => {
-<<<<<<< HEAD
   if (isProductSafetyDappScanningEnabled()) {
     return {
       result: false,
@@ -38,8 +30,6 @@
       type: PhishingDetectorResultType.All,
     };
   }
-=======
->>>>>>> 3805e0d8
   const { PhishingController } = Engine.context as {
     PhishingController: PhishingControllerClass;
   };
@@ -48,25 +38,6 @@
 };
 
 /**
-<<<<<<< HEAD
- * Checks if an origin is allowed i.e. not blocked or warned by the phishing controller
- * @param {string} origin - URL origin or hostname to check
- * @returns {boolean} Whether the origin is allowed
- */
-export const isAllowedOrigin = async (origin: string): Promise<boolean> => {
-  const { PhishingController } = Engine.context as {
-    PhishingController: PhishingControllerClass;
-  };
-  if (isProductSafetyDappScanningEnabled()) {
-    const result = await PhishingController.scanUrl(origin);
-    return !(
-      result.recommendedAction === RecommendedAction.Warn ||
-      result.recommendedAction === RecommendedAction.Block
-    );
-  }
-  const phishingResult = PhishingController.test(origin);
-  return !phishingResult?.result;
-=======
  * Gets detailed phishing test results for an origin
  * @param {string} origin - URL origin or hostname to check
  * @returns {PhishingDetectorResult} Phishing test result object or null if protection is disabled
@@ -95,5 +66,4 @@
   // Hence, we negate the result to assume consistency with dev impression of the doc.
   result.result = !result?.result;
   return result;
->>>>>>> 3805e0d8
 };