--- conflicted
+++ resolved
@@ -526,11 +526,8 @@
         return 'main-beta';
       case 'rc':
         return 'main-rc';
-<<<<<<< HEAD
-=======
       case 'exp':
         return 'main-exp';
->>>>>>> 05d3e30f
       default:
         return metamaskEnvironment;
     }
