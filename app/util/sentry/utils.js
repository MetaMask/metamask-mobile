--- conflicted
+++ resolved
@@ -506,11 +506,7 @@
             ]
           : integrations,
       // Set tracesSampleRate to 1.0, as that ensures that every transaction will be sent to Sentry for development builds.
-<<<<<<< HEAD
-      tracesSampleRate: __DEV__ ? 1.0 : 0.04,
-=======
       tracesSampleRate: isDev || isQa ? 1.0 : 0.04,
->>>>>>> 385a5775
       beforeSend: (report) => rewriteReport(report),
       beforeBreadcrumb: (breadcrumb) => rewriteBreadcrumb(breadcrumb),
       beforeSendTransaction: (event) => excludeEvents(event),
