/* eslint-disable import/no-namespace */
import * as Sentry from '@sentry/react-native';
import { dedupeIntegration, extraErrorDataIntegration } from '@sentry/browser';
import extractEthJsErrorMessage from '../extractEthJsErrorMessage';
import StorageWrapper from '../../store/storage-wrapper';
import { regex } from '../regex';
import { AGREED, METRICS_OPT_IN } from '../../constants/storage';
import { isE2E } from '../test/utils';
import { store } from '../../store';
import { Performance } from '../../core/Performance';
import Device from '../device';
import { TraceName, hasMetricsConsent } from '../trace';
import { getTraceTags } from './tags';
/**
 * This symbol matches all object properties when used in a mask
 */
export const AllProperties = Symbol('*');

// This describes the subset of background controller state attached to errors
// sent to Sentry These properties have some potential to be useful for
// debugging, and they do not contain any identifiable information.
export const sentryStateMask = {
  accounts: true,
  alert: true,
  bookmarks: true,
  browser: true,
  collectibles: true,
  engine: {
    backgroundState: {
      AccountTrackerController: {
        [AllProperties]: false,
      },
      AccountsController: {
        internalAccounts: {
          accounts: {
            [AllProperties]: {
              id: true,
              address: false,
              type: true,
              options: true,
              methods: true,
              scopes: true,
              metadata: {
                name: true,
                importTime: true,
                keyring: {
                  type: true,
                },
                nameLastUpdatedAt: true,
                snap: {
                  id: true,
                  name: true,
                  enabled: true,
                },
                lastSelected: true,
              },
            },
          },
          selectedAccount: true,
        },
      },
      AddressBookController: {
        [AllProperties]: false,
      },
      ApprovalController: {
        [AllProperties]: false,
      },
      CurrencyRateController: {
        currencyRates: true,
        currentCurrency: true,
      },
      GasFeeController: {
        estimatedGasFeeTimeBounds: true,
        gasEstimateType: true,
        gasFeeEstimates: true,
        gasFeeEstimatesByChainId: true,
      },
      KeyringController: {
        isUnlocked: true,
        vault: false,
        keyrings: {
          [AllProperties]: {
            type: true,
            // Each keyring contains an array of accounts (addresses), all of which should be masked
            accounts: {
              [AllProperties]: false,
            },
          },
        },
      },
      LoggingController: {
        [AllProperties]: false,
      },
      NetworkController: {
        networksMetadata: true,
        providerConfig: {
          chainId: true,
          id: true,
          nickname: true,
          ticker: true,
          type: true,
        },
      },
      NftController: {
        [AllProperties]: false,
      },
      PPOMController: {
        storageMetadata: [],
        versionInfo: [],
      },
      PermissionController: {
        [AllProperties]: false,
      },
      PhishingController: {},
      PreferencesController: {
        featureFlags: true,
        isIpfsGatewayEnabled: true,
        displayNftMedia: true,
        useNftDetection: true,
        useTokenDetection: true,
        useTransactionSimulations: true,
      },
      SignatureController: {
        unapprovedPersonalMsgCount: true,
        unapprovedTypedMessagesCount: true,
      },
      SmartTransactionsController: {
        smartTransactionsState: {
          fees: {
            approvalTxFees: true,
            tradeTxFees: true,
          },
          liveness: true,
          userOptIn: true,
          userOptInV2: true,
        },
      },
      SnapController: {
        [AllProperties]: false,
      },
      SnapInterface: {
        [AllProperties]: false,
      },
      SnapsRegistry: {
        [AllProperties]: false,
      },
      SubjectMetadataController: {
        [AllProperties]: false,
      },
      SwapsController: {
        swapsState: {
          customGasPrice: true,
          customMaxFeePerGas: true,
          customMaxGas: true,
          customMaxPriorityFeePerGas: true,
          errorKey: true,
          fetchParams: true,
          quotesLastFetched: true,
          quotesPollingLimitEnabled: true,
          routeState: true,
          saveFetchedQuotes: true,
          selectedAggId: true,
          swapsFeatureFlags: true,
          swapsFeatureIsLive: true,
          swapsQuotePrefetchingRefreshTime: true,
          swapsQuoteRefreshTime: true,
          swapsStxBatchStatusRefreshTime: true,
          swapsStxGetTransactionsRefreshTime: true,
          swapsStxMaxFeeMultiplier: true,
          swapsUserFeeLevel: true,
        },
      },
      TokenListController: {
        preventPollingOnNetworkRestart: true,
        tokensChainsCache: {
          [AllProperties]: false,
        },
      },
      TokenRatesController: {
        [AllProperties]: false,
      },
      TokensController: {
        allDetectedTokens: {
          [AllProperties]: false,
        },
        allIgnoredTokens: {
          [AllProperties]: false,
        },
        allTokens: {
          [AllProperties]: false,
        },
      },
      TransactionController: {
        [AllProperties]: false,
      },
      NotificationServicesController: {
        isCheckingAccountsPresence: false,
        isFeatureAnnouncementsEnabled: false,
        isFetchingMetamaskNotifications: false,
        isMetamaskNotificationsFeatureSeen: false,
        isNotificationServicesEnabled: false,
        isUpdatingMetamaskNotifications: false,
        isUpdatingMetamaskNotificationsAccount: [],
        metamaskNotificationsList: [],
        metamaskNotificationsReadList: [],
        subscriptionAccountsSeen: [],
      },
      AuthenticationController: {
        isSignedIn: false,
        srpSessionData: false,
      },
      UserStorageController: {
        isBackupAndSyncEnabled: true,
        isBackupAndSyncUpdateLoading: false,
        isAccountSyncingEnabled: true,
        hasAccountSyncingSyncedAtLeastOnce: false,
        isAccountSyncingReadyToBeDispatched: false,
        isAccountSyncingInProgress: false,
      },
    },
  },
  experimentalSettings: true,
  infuraAvailability: true,
  inpageProvider: true,
  legalNotices: true,
  modals: true,
  navigation: true,
  networkOnboarded: true,
  notification: true,
  onboarding: true,
  privacy: true,
  rpcEvents: true,
  sdk: true,
  security: true,
  settings: true,
  smartTransactions: true,
  user: {
    appTheme: true,
    backUpSeedphraseVisible: true,
    gasEducationCarouselSeen: true,
    initialScreen: true,
    isAuthChecked: true,
    loadingMsg: true,
    loadingSet: true,
    passwordSet: true,
    protectWalletModalVisible: true,
    seedphraseBackedUp: true,
    userLoggedIn: true,
  },
  wizard: true,
};

const METAMASK_ENVIRONMENT = process.env['METAMASK_ENVIRONMENT'] || 'local'; // eslint-disable-line dot-notation
const METAMASK_BUILD_TYPE = process.env['METAMASK_BUILD_TYPE'] || 'main'; // eslint-disable-line dot-notation

const ERROR_URL_ALLOWLIST = [
  'cryptocompare.com',
  'coingecko.com',
  'etherscan.io',
  'codefi.network',
  'segment.io',
];

/**
 * Capture Sentry user feedback and associate ID of captured exception
 *
 * @param options.sentryId - ID of captured exception
 * @param options.comments - User's feedback/comments
 */
export const captureSentryFeedback = ({ sentryId, comments }) => {
  const userFeedback = {
    event_id: sentryId,
    name: '',
    email: '',
    comments,
  };
  Sentry.captureUserFeedback(userFeedback);
};

function getProtocolFromURL(url) {
  return new URL(url).protocol;
}

export function rewriteBreadcrumb(breadcrumb) {
  if (breadcrumb.data?.url) {
    breadcrumb.data.url = getProtocolFromURL(breadcrumb.data.url);
  }
  if (breadcrumb.data?.to) {
    breadcrumb.data.to = getProtocolFromURL(breadcrumb.data.to);
  }
  if (breadcrumb.data?.from) {
    breadcrumb.data.from = getProtocolFromURL(breadcrumb.data.from);
  }

  return breadcrumb;
}

function rewriteErrorMessages(report, rewriteFn) {
  // rewrite top level message
  if (typeof report.message === 'string') {
    /** @todo parse and remove/replace URL(s) found in report.message  */
    report.message = rewriteFn(report.message);
  }
  // rewrite each exception message
  if (report.exception && report.exception.values) {
    report.exception.values.forEach((item) => {
      if (typeof item.value === 'string') {
        item.value = rewriteFn(item.value);
      }
    });
  }
}

function simplifyErrorMessages(report) {
  rewriteErrorMessages(report, (errorMessage) => {
    // simplify ethjs error messages
    let simplifiedErrorMessage = extractEthJsErrorMessage(errorMessage);
    // simplify 'Transaction Failed: known transaction'
    if (
      simplifiedErrorMessage.indexOf(
        'Transaction Failed: known transaction',
      ) === 0
    ) {
      // cut the hash from the error message
      simplifiedErrorMessage = 'Transaction Failed: known transaction';
    }
    return simplifiedErrorMessage;
  });
}

function removeDeviceTimezone(report) {
  if (report.contexts && report.contexts.device)
    report.contexts.device.timezone = null;
}

function removeDeviceName(report) {
  if (report.contexts && report.contexts.device)
    report.contexts.device.name = null;
}

/**
 * Removes SES from the Sentry error event stack trace.
 * By default, SES is shown as the top level frame, which can obscure errors.
 * We filter it out by identifying the SES stack trace frame simply by 'filename',
 * since the 'context_line' is rather verbose.
 * @param {*} report - the error event
 */
function removeSES(report) {
  const stacktraceFrames = report?.exception?.values[0]?.stacktrace?.frames;
  if (stacktraceFrames) {
    const filteredFrames = stacktraceFrames.filter(
      (frame) => frame.filename !== 'app:///ses.cjs',
    );
    report.exception.values[0].stacktrace.frames = filteredFrames;
  }
}

/**
 * Return a "masked" copy of the given object. The returned object includes
 * only the properties present in the mask.
 *
 * The mask is an object that mirrors the structure of the given object, except
 * the only values are `true`, `false, a sub-mask, or the 'AllProperties"
 * symbol. `true` implies the property should be included, and `false` will
 * exclude it. A sub-mask implies the property should be further masked
 * according to that sub-mask. The "AllProperties" symbol is used for objects
 * with dynamic keys, and applies a rule (either `true`, `false`, or a
 * sub-mask`) to every property in that object.
 *
 * If a property is excluded, its type is included instead.
 *
 * @param {object} objectToMask - The object to mask
 * @param {{[key: string]: object | boolean}} mask - The mask to apply to the object
 * @returns {object} - The masked object
 */
export function maskObject(objectToMask, mask = {}) {
  if (!objectToMask) return {};

  // Include both string and symbol keys.
  const maskKeys = Reflect.ownKeys(mask);
  const allPropertiesMask = maskKeys.includes(AllProperties)
    ? mask[AllProperties]
    : undefined;

  return Object.keys(objectToMask).reduce((maskedObject, key) => {
    // Start with the AllProperties mask if available
    let maskKey = allPropertiesMask;

    // If a key-specific mask exists, it overrides the AllProperties mask
    if (mask[key] !== undefined && mask[key] !== AllProperties) {
      maskKey = mask[key];
    }

    const shouldPrintValue = maskKey === true;
    const shouldIterateSubMask =
      Boolean(maskKey) &&
      typeof maskKey === 'object' &&
      maskKey !== AllProperties;
    const shouldPrintType = maskKey === undefined || maskKey === false;

    if (shouldPrintValue) {
      maskedObject[key] = objectToMask[key];
    } else if (shouldIterateSubMask) {
      maskedObject[key] = maskObject(objectToMask[key], maskKey);
    } else if (shouldPrintType) {
      // For excluded fields, return their type or a placeholder
      maskedObject[key] =
        objectToMask[key] === null ? 'null' : typeof objectToMask[key];
    }

    return maskedObject;
  }, {});
}

export function rewriteReport(report) {
  try {
    // filter out SES from error stack trace
    removeSES(report);
    // simplify certain complex error messages (e.g. Ethjs)
    simplifyErrorMessages(report);
    // remove urls from error message
    sanitizeUrlsFromErrorMessages(report);
    // Remove evm addresses from error message.
    // Note that this is redundent with data scrubbing we do within our sentry dashboard,
    // but putting the code here as well gives public visibility to how we are handling
    // privacy with respect to sentry.
    sanitizeAddressesFromErrorMessages(report);
    // remove device timezone
    removeDeviceTimezone(report);
    // remove device name
    removeDeviceName(report);

    const appState = store?.getState();
    const maskedState = maskObject(appState, sentryStateMask);
    report.contexts.appState = maskedState;
  } catch (err) {
    console.error('ENTER ERROR OF REPORT ', err);
    throw err;
  }

  return report;
}

/**
 * This function excludes events from being logged in the performance portion of the app.
 * @param {*} event - to be logged
 * @returns {(event|null)}
 */
export function excludeEvents(event) {
  // This is needed because store starts to initialise before performance observers completes to measure app start time
  if (event?.transaction === TraceName.UIStartup) {
    event.tags = getTraceTags(store.getState());

    if (Device.isAndroid()) {
      const appLaunchTime = Performance.appLaunchTime;
      const formattedAppLaunchTime = (event.start_timestamp = Number(
        `${appLaunchTime.toString().slice(0, 10)}.${appLaunchTime
          .toString()
          .slice(10)}`,
      ));
      if (event.start_timestamp !== formattedAppLaunchTime) {
        event.start_timestamp = formattedAppLaunchTime;
      }
    }
  }
  //Modify or drop event here
  if (event?.transaction === 'Route Change') {
    //Route change is dropped because is does not reflect a screen we can action on.
    //Don't send the event to Sentry
    return null;
  }

  return event;
}

function sanitizeUrlsFromErrorMessages(report) {
  rewriteErrorMessages(report, (errorMessage) => {
    const urlsInMessage = errorMessage.match(regex.sanitizeUrl);

    urlsInMessage?.forEach((url) => {
      const isAllowed = ERROR_URL_ALLOWLIST.some((allowedUrl) =>
        url.match(allowedUrl),
      );
      if (!isAllowed) {
        errorMessage = errorMessage.replace(url, '**');
      }
    });
    return errorMessage;
  });
}

function sanitizeAddressesFromErrorMessages(report) {
  rewriteErrorMessages(report, (errorMessage) => {
    const newErrorMessage = errorMessage.replace(
      regex.replaceNetworkErrorSentry,
      '**',
    );
    return newErrorMessage;
  });
}

/**
 * Derives the Sentry environment based on input parameters.
 * This function is similar to the environment logic used in MetaMask extension.
 * - https://github.com/MetaMask/metamask-extension/blob/34375a57e558853aab95fe35d5f278aa52b66636/app/scripts/lib/setupSentry.js#L91
 *
 * @param {boolean} isDev - Represents if the current environment is development (__DEV__ global variable).
 * @param {string} [metamaskEnvironment='local'] - The environment MetaMask is running in
 *                                                  (process.env.METAMASK_ENVIRONMENT).
 *                                                  It defaults to 'local' if not provided.
 * @param {string} [metamaskBuildType='main'] - The build type of MetaMask
 *                                              (process.env.METAMASK_BUILD_TYPE).
 *                                              It defaults to 'main' if not provided.
 *
 * @returns {string} - "metamaskEnvironment-metamaskBuildType" or just "metamaskEnvironment" if the build type is "main".
 */
export function deriveSentryEnvironment(
  isDev,
  metamaskEnvironment = 'local',
  metamaskBuildType = 'main',
) {
  if (isDev || !metamaskEnvironment) {
    return 'development';
  }

  if (metamaskBuildType === 'main') {
    switch (metamaskEnvironment) {
      case 'beta':
        return 'main-beta';
      case 'rc':
        return 'main-rc';
      case 'exp':
        return 'main-exp';
      default:
        return metamaskEnvironment;
    }
  }

  return `${metamaskEnvironment}-${metamaskBuildType}`;
}

// Setup sentry remote error reporting
<<<<<<< HEAD
export function setupSentry(forceEnabled = false) {
=======
export async function setupSentry() {
>>>>>>> 9d8183de
  const dsn = process.env.MM_SENTRY_DSN;

  // Disable Sentry for E2E tests or when DSN is not provided
  if (isE2E || !dsn) {
    return;
  }

  const isQa = METAMASK_ENVIRONMENT === 'qa';
  const isDev = __DEV__;

  const init = async () => {
    // Ensure consent cache is populated early
    const hasConsent = await hasMetricsConsent();

    const integrations = [dedupeIntegration(), extraErrorDataIntegration()];
    const environment = deriveSentryEnvironment(
      __DEV__,
      METAMASK_ENVIRONMENT,
      METAMASK_BUILD_TYPE,
    );

    Sentry.init({
      dsn,
      debug: isDev && process.env.SENTRY_DEBUG_DEV !== 'false',
      environment,
      integrations,
      // Set tracesSampleRate to 1.0, as that ensures that every transaction will be sent to Sentry for development builds.
      tracesSampleRate: isDev || isQa ? 1.0 : 0.03,
      profilesSampleRate: 1.0,
      beforeSend: (report) => rewriteReport(report),
      beforeBreadcrumb: (breadcrumb) => rewriteBreadcrumb(breadcrumb),
      beforeSendTransaction: (event) => excludeEvents(event),
<<<<<<< HEAD
      enabled: forceEnabled || metricsOptIn === AGREED,
=======
      enabled: hasConsent,
>>>>>>> 9d8183de
      // Use tracePropagationTargets from v5 SDK as default
      tracePropagationTargets: ['localhost', /^\/(?!\/)/],
    });
  };
  await init();
}

/**
 * Capture an exception with forced Sentry reporting.
 * This initializes Sentry with enabled: true and captures the exception.
 * Should only be used for critical errors where user hasn't consented to metrics yet.
 *
 * @param {Error} error - The error to capture
 * @param {Object} extra - Additional context to include with the error
 */
export async function captureExceptionForced(error, extra = {}) {
  try {
    // Initialize Sentry with forced enabled state
    setupSentry(true);

    Sentry.captureException(error, {
      extra,
      tags: { forced_reporting: true },
    });
  } catch (sentryError) {
    console.error(
      'Failed to capture exception with forced Sentry:',
      sentryError,
    );
  }
}

// eslint-disable-next-line no-empty-function
export function deleteSentryData() {}<|MERGE_RESOLUTION|>--- conflicted
+++ resolved
@@ -540,11 +540,7 @@
 }
 
 // Setup sentry remote error reporting
-<<<<<<< HEAD
-export function setupSentry(forceEnabled = false) {
-=======
-export async function setupSentry() {
->>>>>>> 9d8183de
+export async function setupSentry(forceEnabled = false) {
   const dsn = process.env.MM_SENTRY_DSN;
 
   // Disable Sentry for E2E tests or when DSN is not provided
@@ -577,11 +573,7 @@
       beforeSend: (report) => rewriteReport(report),
       beforeBreadcrumb: (breadcrumb) => rewriteBreadcrumb(breadcrumb),
       beforeSendTransaction: (event) => excludeEvents(event),
-<<<<<<< HEAD
-      enabled: forceEnabled || metricsOptIn === AGREED,
-=======
-      enabled: hasConsent,
->>>>>>> 9d8183de
+      enabled: forceEnabled || hasConsent,
       // Use tracePropagationTargets from v5 SDK as default
       tracePropagationTargets: ['localhost', /^\/(?!\/)/],
     });
