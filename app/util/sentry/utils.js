/* eslint-disable import/no-namespace */
import * as Sentry from '@sentry/react-native';
import { Dedupe, ExtraErrorData } from '@sentry/integrations';
import extractEthJsErrorMessage from '../extractEthJsErrorMessage';
import StorageWrapper from '../../store/storage-wrapper';
import { regex } from '../regex';
import { AGREED, METRICS_OPT_IN } from '../../constants/storage';
import { isE2E } from '../test/utils';
import { store } from '../../store';
import { Performance } from '../../core/Performance';
import Device from '../device';
import { TraceName } from '../trace';
import { getTraceTags } from './tags';
/**
 * This symbol matches all object properties when used in a mask
 */
export const AllProperties = Symbol('*');

// This describes the subset of background controller state attached to errors
// sent to Sentry These properties have some potential to be useful for
// debugging, and they do not contain any identifiable information.
export const sentryStateMask = {
  accounts: true,
  alert: true,
  bookmarks: true,
  browser: true,
  collectibles: true,
  engine: {
    backgroundState: {
      AccountTrackerController: {
        [AllProperties]: false,
      },
      AccountsController: {
        internalAccounts: {
          [AllProperties]: false,
        },
      },
      AddressBookController: {
        [AllProperties]: false,
      },
      ApprovalController: {
        [AllProperties]: false,
      },
      AssetsContractController: {},
      CurrencyRateController: {
        currencyRates: true,
        currentCurrency: true,
      },
      GasFeeController: {
        estimatedGasFeeTimeBounds: true,
        gasEstimateType: true,
        gasFeeEstimates: true,
        gasFeeEstimatesByChainId: true,
      },
      KeyringController: {
        isUnlocked: true,
      },
      LoggingController: {
        [AllProperties]: false,
      },
      NetworkController: {
        networksMetadata: true,
        providerConfig: {
          chainId: true,
          id: true,
          nickname: true,
          ticker: true,
          type: true,
        },
      },
      NftController: {
        [AllProperties]: false,
      },
      PPOMController: {
        storageMetadata: [],
        versionInfo: [],
      },
      PermissionController: {
        [AllProperties]: false,
      },
      PhishingController: {},
      PreferencesController: {
        featureFlags: true,
        isIpfsGatewayEnabled: true,
        displayNftMedia: true,
        useNftDetection: true,
        useTokenDetection: true,
        useTransactionSimulations: true,
      },
      SignatureController: {
        unapprovedPersonalMsgCount: true,
        unapprovedTypedMessagesCount: true,
      },
      SmartTransactionsController: {
        smartTransactionsState: {
          fees: {
            approvalTxFees: true,
            tradeTxFees: true,
          },
          liveness: true,
          userOptIn: true,
          userOptInV2: true,
        },
      },
      SnapController: {
        [AllProperties]: false,
      },
      SnapInterface: {
        [AllProperties]: false,
      },
      SnapsRegistry: {
        [AllProperties]: false,
      },
      SubjectMetadataController: {
        [AllProperties]: false,
      },
      SwapsController: {
        swapsState: {
          customGasPrice: true,
          customMaxFeePerGas: true,
          customMaxGas: true,
          customMaxPriorityFeePerGas: true,
          errorKey: true,
          fetchParams: true,
          quotesLastFetched: true,
          quotesPollingLimitEnabled: true,
          routeState: true,
          saveFetchedQuotes: true,
          selectedAggId: true,
          swapsFeatureFlags: true,
          swapsFeatureIsLive: true,
          swapsQuotePrefetchingRefreshTime: true,
          swapsQuoteRefreshTime: true,
          swapsStxBatchStatusRefreshTime: true,
          swapsStxGetTransactionsRefreshTime: true,
          swapsStxMaxFeeMultiplier: true,
          swapsUserFeeLevel: true,
        },
      },
      TokenDetectionController: {
        [AllProperties]: false,
      },
      TokenListController: {
        preventPollingOnNetworkRestart: true,
        tokensChainsCache: {
          [AllProperties]: false,
        },
      },
      TokenRatesController: {
        [AllProperties]: false,
      },
      TokensController: {
        allDetectedTokens: {
          [AllProperties]: false,
        },
        allIgnoredTokens: {
          [AllProperties]: false,
        },
        allTokens: {
          [AllProperties]: false,
        },
      },
      TransactionController: {
        [AllProperties]: false,
      },
      AuthenticationController: {
        [AllProperties]: false,
      },
      NotificationServicesController: {
        isCheckingAccountsPresence: false,
        isFeatureAnnouncementsEnabled: false,
        isFetchingMetamaskNotifications: false,
        isMetamaskNotificationsFeatureSeen: false,
        isNotificationServicesEnabled: false,
        isUpdatingMetamaskNotifications: false,
        isUpdatingMetamaskNotificationsAccount: [],
        metamaskNotificationsList: [],
        metamaskNotificationsReadList: [],
        subscriptionAccountsSeen: [],
      },
      UserStorageController: {
        isProfileSyncingEnabled: true,
        isProfileSyncingUpdateLoading: false,
      },
    },
  },
  experimentalSettings: true,
  infuraAvailability: true,
  inpageProvider: true,
  legalNotices: true,
  modals: true,
  navigation: true,
  networkOnboarded: true,
  notification: true,
  onboarding: true,
  privacy: true,
  rpcEvents: true,
  sdk: true,
  security: true,
  settings: true,
  smartTransactions: true,
  user: {
    appTheme: true,
    backUpSeedphraseVisible: true,
    gasEducationCarouselSeen: true,
    initialScreen: true,
    isAuthChecked: true,
    loadingMsg: true,
    loadingSet: true,
    passwordSet: true,
    protectWalletModalVisible: true,
    seedphraseBackedUp: true,
    userLoggedIn: true,
  },
  wizard: true,
};

const METAMASK_ENVIRONMENT = process.env['METAMASK_ENVIRONMENT'] || 'local'; // eslint-disable-line dot-notation
const METAMASK_BUILD_TYPE = process.env['METAMASK_BUILD_TYPE'] || 'main'; // eslint-disable-line dot-notation

const ERROR_URL_ALLOWLIST = [
  'cryptocompare.com',
  'coingecko.com',
  'etherscan.io',
  'codefi.network',
  'segment.io',
];

/**
 * Capture Sentry user feedback and associate ID of captured exception
 *
 * @param options.sentryId - ID of captured exception
 * @param options.comments - User's feedback/comments
 */
export const captureSentryFeedback = ({ sentryId, comments }) => {
  const userFeedback = {
    event_id: sentryId,
    name: '',
    email: '',
    comments,
  };
  Sentry.captureUserFeedback(userFeedback);
};

function getProtocolFromURL(url) {
  return new URL(url).protocol;
}

function rewriteBreadcrumb(breadcrumb) {
  if (breadcrumb.data?.url) {
    breadcrumb.data.url = getProtocolFromURL(breadcrumb.data.url);
  }
  if (breadcrumb.data?.to) {
    breadcrumb.data.to = getProtocolFromURL(breadcrumb.data.to);
  }
  if (breadcrumb.data?.from) {
    breadcrumb.data.from = getProtocolFromURL(breadcrumb.data.from);
  }

  return breadcrumb;
}

function rewriteErrorMessages(report, rewriteFn) {
  // rewrite top level message
  if (typeof report.message === 'string') {
    /** @todo parse and remove/replace URL(s) found in report.message  */
    report.message = rewriteFn(report.message);
  }
  // rewrite each exception message
  if (report.exception && report.exception.values) {
    report.exception.values.forEach((item) => {
      if (typeof item.value === 'string') {
        item.value = rewriteFn(item.value);
      }
    });
  }
}

function simplifyErrorMessages(report) {
  rewriteErrorMessages(report, (errorMessage) => {
    // simplify ethjs error messages
    let simplifiedErrorMessage = extractEthJsErrorMessage(errorMessage);
    // simplify 'Transaction Failed: known transaction'
    if (
      simplifiedErrorMessage.indexOf(
        'Transaction Failed: known transaction',
      ) === 0
    ) {
      // cut the hash from the error message
      simplifiedErrorMessage = 'Transaction Failed: known transaction';
    }
    return simplifiedErrorMessage;
  });
}

function removeDeviceTimezone(report) {
  if (report.contexts && report.contexts.device)
    report.contexts.device.timezone = null;
}

function removeDeviceName(report) {
  if (report.contexts && report.contexts.device)
    report.contexts.device.name = null;
}

/**
 * Removes SES from the Sentry error event stack trace.
 * By default, SES is shown as the top level frame, which can obscure errors.
 * We filter it out by identifying the SES stack trace frame simply by 'filename',
 * since the 'context_line' is rather verbose.
 * @param {*} report - the error event
 */
function removeSES(report) {
  const stacktraceFrames = report?.exception?.values[0]?.stacktrace?.frames;
  if (stacktraceFrames) {
    const filteredFrames = stacktraceFrames.filter(
      (frame) => frame.filename !== 'app:///ses.cjs',
    );
    report.exception.values[0].stacktrace.frames = filteredFrames;
  }
}

/**
 * Return a "masked" copy of the given object. The returned object includes
 * only the properties present in the mask.
 *
 * The mask is an object that mirrors the structure of the given object, except
 * the only values are `true`, `false, a sub-mask, or the 'AllProperties"
 * symbol. `true` implies the property should be included, and `false` will
 * exclude it. A sub-mask implies the property should be further masked
 * according to that sub-mask. The "AllProperties" symbol is used for objects
 * with dynamic keys, and applies a rule (either `true`, `false`, or a
 * sub-mask`) to every property in that object.
 *
 * If a property is excluded, its type is included instead.
 *
 * @param {object} objectToMask - The object to mask
 * @param {{[key: string]: object | boolean}} mask - The mask to apply to the object
 * @returns {object} - The masked object
 */
export function maskObject(objectToMask, mask = {}) {
  if (!objectToMask) return {};
  let maskAllProperties = false;
  if (Object.keys(mask).includes(AllProperties)) {
    if (Object.keys(mask).length > 1) {
      throw new Error('AllProperties mask key does not support sibling keys');
    }
    maskAllProperties = true;
  }

  return Object.keys(objectToMask).reduce((maskedObject, key) => {
    const maskKey = maskAllProperties ? mask[AllProperties] : mask[key];
    const shouldPrintValue = maskKey === true;
    const shouldIterateSubMask =
      Boolean(maskKey) && typeof maskKey === 'object';
    const shouldPrintType = maskKey === undefined || maskKey === false;
    if (shouldPrintValue) {
      maskedObject[key] = objectToMask[key];
    } else if (shouldIterateSubMask) {
      maskedObject[key] = maskObject(objectToMask[key], maskKey);
    } else if (shouldPrintType) {
      // Since typeof null is object, it is more valuable to us having the null instead of object
      maskedObject[key] =
        objectToMask[key] === null ? 'null' : typeof objectToMask[key];
    }
    return maskedObject;
  }, {});
}

function rewriteReport(report) {
  try {
    // filter out SES from error stack trace
    removeSES(report);
    // simplify certain complex error messages (e.g. Ethjs)
    simplifyErrorMessages(report);
    // remove urls from error message
    sanitizeUrlsFromErrorMessages(report);
    // Remove evm addresses from error message.
    // Note that this is redundent with data scrubbing we do within our sentry dashboard,
    // but putting the code here as well gives public visibility to how we are handling
    // privacy with respect to sentry.
    sanitizeAddressesFromErrorMessages(report);
    // remove device timezone
    removeDeviceTimezone(report);
    // remove device name
    removeDeviceName(report);

    const appState = store?.getState();
    const maskedState = maskObject(appState, sentryStateMask);
    report.contexts.appState = maskedState;
  } catch (err) {
    console.error('ENTER ERROR OF REPORT ', err);
    throw err;
  }

  return report;
}

/**
 * This function excludes events from being logged in the performance portion of the app.
 * @param {*} event - to be logged
 * @returns {(event|null)}
 */
export function excludeEvents(event) {
  // This is needed because store starts to initialise before performance observers completes to measure app start time
  if (event?.transaction === TraceName.UIStartup) {
    event.tags = getTraceTags(store.getState());

    if (Device.isAndroid()) {
      const appLaunchTime = Performance.appLaunchTime;
      const formattedAppLaunchTime = (event.start_timestamp = Number(
        `${appLaunchTime.toString().slice(0, 10)}.${appLaunchTime
          .toString()
          .slice(10)}`,
      ));
      if (event.start_timestamp !== formattedAppLaunchTime) {
        event.start_timestamp = formattedAppLaunchTime;
      }
    }
  }
  //Modify or drop event here
  if (event?.transaction === 'Route Change') {
    //Route change is dropped because is does not reflect a screen we can action on.
    //Don't send the event to Sentry
    return null;
  }

  return event;
}

function sanitizeUrlsFromErrorMessages(report) {
  rewriteErrorMessages(report, (errorMessage) => {
    const urlsInMessage = errorMessage.match(regex.sanitizeUrl);

    urlsInMessage?.forEach((url) => {
      if (!ERROR_URL_ALLOWLIST.some((allowedUrl) => url.match(allowedUrl))) {
        errorMessage.replace(url, '**');
      }
    });
    return errorMessage;
  });
}

function sanitizeAddressesFromErrorMessages(report) {
  rewriteErrorMessages(report, (errorMessage) => {
    const newErrorMessage = errorMessage.replace(
      regex.replaceNetworkErrorSentry,
      '**',
    );
    return newErrorMessage;
  });
}

/**
 * Derives the Sentry environment based on input parameters.
 * This function is similar to the environment logic used in MetaMask extension.
 * - https://github.com/MetaMask/metamask-extension/blob/34375a57e558853aab95fe35d5f278aa52b66636/app/scripts/lib/setupSentry.js#L91
 *
 * @param {boolean} isDev - Represents if the current environment is development (__DEV__ global variable).
 * @param {string} [metamaskEnvironment='local'] - The environment MetaMask is running in
 *                                                  (process.env.METAMASK_ENVIRONMENT).
 *                                                  It defaults to 'local' if not provided.
 * @param {string} [metamaskBuildType='main'] - The build type of MetaMask
 *                                              (process.env.METAMASK_BUILD_TYPE).
 *                                              It defaults to 'main' if not provided.
 *
 * @returns {string} - "metamaskEnvironment-metamaskBuildType" or just "metamaskEnvironment" if the build type is "main".
 */
export function deriveSentryEnvironment(
  isDev,
  metamaskEnvironment = 'local',
  metamaskBuildType = 'main',
) {
  if (isDev || !metamaskEnvironment) {
    return 'development';
  }

  if (metamaskBuildType === 'main') {
    return metamaskEnvironment;
  }

  return `${metamaskEnvironment}-${metamaskBuildType}`;
}

// Setup sentry remote error reporting
export function setupSentry() {
  const dsn = process.env.MM_SENTRY_DSN;

  // Disable Sentry for E2E tests or when DSN is not provided
  if (isE2E || !dsn) {
    return;
  }

  const isQa = METAMASK_ENVIRONMENT === 'qa';
  const isDev = __DEV__;

  const init = async () => {
    const metricsOptIn = await StorageWrapper.getItem(METRICS_OPT_IN);

    const integrations = [new Dedupe(), new ExtraErrorData()];
    const environment = deriveSentryEnvironment(
      __DEV__,
      METAMASK_ENVIRONMENT,
      METAMASK_BUILD_TYPE,
    );

    Sentry.init({
      dsn,
      debug: isDev,
      environment,
<<<<<<< HEAD
      integrations:
        metricsOptIn === AGREED
          ? [
              ...integrations,
              new Sentry.reactNativeTracingIntegration({
                routingInstrumentation,
              }),
            ]
          : integrations,
=======
      integrations,
>>>>>>> 22a4989b
      // Set tracesSampleRate to 1.0, as that ensures that every transaction will be sent to Sentry for development builds.
      tracesSampleRate: isDev || isQa ? 1.0 : 0.04,
      profilesSampleRate: 1.0,
      beforeSend: (report) => rewriteReport(report),
      beforeBreadcrumb: (breadcrumb) => rewriteBreadcrumb(breadcrumb),
      beforeSendTransaction: (event) => excludeEvents(event),
      enabled: metricsOptIn === AGREED,
      // We need to deactivate this to have the same output consistently on IOS and Android
      enableAutoPerformanceTracing: false,
    });
  };
  init();
}

// eslint-disable-next-line no-empty-function
export function deleteSentryData() {}<|MERGE_RESOLUTION|>--- conflicted
+++ resolved
@@ -508,19 +508,7 @@
       dsn,
       debug: isDev,
       environment,
-<<<<<<< HEAD
-      integrations:
-        metricsOptIn === AGREED
-          ? [
-              ...integrations,
-              new Sentry.reactNativeTracingIntegration({
-                routingInstrumentation,
-              }),
-            ]
-          : integrations,
-=======
       integrations,
->>>>>>> 22a4989b
       // Set tracesSampleRate to 1.0, as that ensures that every transaction will be sent to Sentry for development builds.
       tracesSampleRate: isDev || isQa ? 1.0 : 0.04,
       profilesSampleRate: 1.0,
