--- conflicted
+++ resolved
@@ -319,20 +319,13 @@
     }))
     .filter((keyring) => keyring.type === ExtendedKeyringTypes.hd);
   const keyring = internalAccount?.metadata?.keyring;
-<<<<<<< HEAD
   // We do show pills only if we have multiple SRPs (and thus, multiple HD keyrings).
   const shouldShowSrpPill = hdKeyringsWithMetadata.length > 1;
-=======
->>>>>>> ceb964bb
 
   if (keyring) {
     switch (keyring.type) {
       case ExtendedKeyringTypes.hd:
-<<<<<<< HEAD
         if (shouldShowSrpPill) {
-=======
-        if (hdKeyringsWithMetadata.length > 1) {
->>>>>>> ceb964bb
           const hdKeyringIndex = hdKeyringsWithMetadata.findIndex(
             (kr: KeyringObject) =>
               kr.accounts.find((account) =>
@@ -353,7 +346,6 @@
         return strings('accounts.imported');
       ///: BEGIN:ONLY_INCLUDE_IF(keyring-snaps)
       case KeyringTypes.snap: {
-<<<<<<< HEAD
         // TODO: We should return multiple labels if one day we allow 3rd party Snaps (since they might have 2 pills:
         // 1. For the SRP (if they provide `options.entropySource`)
         // 2. For the "Snap tag" (`accounts.snap_account_tag`)
@@ -367,16 +359,6 @@
             if (hdKeyringIndex !== -1) {
               return strings('accounts.srp_index', { index: hdKeyringIndex + 1 });
             }
-=======
-        const { entropySource } = internalAccount?.options || {};
-        if (entropySource) {
-          const hdKeyringIndex = hdKeyringsWithMetadata.findIndex(
-            (kr) => kr.metadata.id === entropySource,
-          );
-          // -1 means the address is not found in any of the hd keyrings
-          if (hdKeyringIndex !== -1) {
-            return strings('accounts.srp_index', { index: hdKeyringIndex + 1 });
->>>>>>> ceb964bb
           }
         }
 
