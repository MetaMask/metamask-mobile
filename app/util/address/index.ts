import {
  toChecksumAddress,
  isValidAddress,
  addHexPrefix,
  isValidChecksumAddress,
  isHexPrefixed,
} from 'ethereumjs-util';
import punycode from 'punycode/punycode';
import ExtendedKeyringTypes from '../../constants/keyringTypes';
import Engine from '../../core/Engine';
import { strings } from '../../../locales/i18n';
import { tlc } from '../general';
import {
  doENSLookup,
  doENSReverseLookup,
  getCachedENSName,
  isDefaultAccountName,
} from '../../util/ENSUtils';
import {
  isMainnetByChainId,
  findBlockExplorerForRpc,
} from '../../util/networks';
import { RPC } from '../../constants/network';
import { collectConfusables } from '../../util/confusables';
import {
  CONTACT_ALREADY_SAVED,
  SYMBOL_ERROR,
} from '../../../app/constants/error';
import { PROTOCOLS } from '../../constants/deeplinks';
import TransactionTypes from '../../core/TransactionTypes';
import { selectChainId } from '../../selectors/networkController';
import { store } from '../../store';
import { regex } from '../../../app/util/regex';
import Logger from '../../../app/util/Logger';
import type { InternalAccount } from '@metamask/keyring-internal-api';
import type { AddressBookControllerState } from '@metamask/address-book-controller';
import {
<<<<<<< HEAD
  type NetworkType,
=======
>>>>>>> 05d3e30f
  toChecksumHexAddress,
  type NetworkType,
} from '@metamask/controller-utils';
import type {
  NetworkClientId,
  NetworkState,
} from '@metamask/network-controller';
<<<<<<< HEAD
import {
  AccountImportStrategy,
  KeyringTypes,
} from '@metamask/keyring-controller';
=======
import { KeyringTypes } from '@metamask/keyring-controller';
>>>>>>> 05d3e30f
import { type Hex, isHexString } from '@metamask/utils';
import PREINSTALLED_SNAPS from '../../lib/snaps/preinstalled-snaps';
import { EntropySourceId } from '@metamask/keyring-api';

const {
  ASSET: { ERC721, ERC1155 },
} = TransactionTypes;
/**
 * Returns full formatted address. EVM addresses are checksummed, non EVM addresses are not.
 *
 * @param {String} address - String corresponding to an address
 * @returns {String} - String corresponding to full formatted address. EVM addresses are checksummed, non EVM addresses are not.
 */
export function renderFullAddress(address: string) {
  if (address) {
    return toFormattedAddress(address);
  }
  return strings('transactions.tx_details_not_available');
}

/**
 * Method to format the address to a shorter version
 * @param {String} rawAddress - Full public  address
 * @param {String} type - Format  type
 * @returns {String} Formatted address
 */
type FormatAddressType = 'short' | 'mid' | 'full';
export const formatAddress = (rawAddress: string, type: FormatAddressType) => {
  let formattedAddress = rawAddress;

  if (type && type === 'short') {
    formattedAddress = renderShortAddress(rawAddress);
  } else if (type && type === 'mid') {
    formattedAddress = renderSlightlyLongAddress(rawAddress);
  } else {
    formattedAddress = renderFullAddress(rawAddress);
  }

  return formattedAddress;
};

/**
 * Returns full formatted address. EVM addresses are checksummed, non EVM addresses are not.
 *
 * @param {String} address - String corresponding to an address
 * @returns {String} - String corresponding to full formatted address. EVM addresses are checksummed, non EVM addresses are not.
 */
export function toFormattedAddress(address: string) {
  return isEthAddress(address) ? toChecksumHexAddress(address) : address;
}

/**
 * Compares two addresses for equality, handling both EVM and non-EVM addresses appropriately.
 *
 * @param {string} address1 - The first address to compare
 * @param {string} address2 - The second address to compare
 * @returns {boolean} - Returns true if addresses are equal, false otherwise.
 * For EVM addresses, comparison is case-insensitive. For non-EVM addresses, comparison is case-sensitive.
 * Returns false if addresses are of different types (one EVM, one non-EVM) or if either address is falsy.
 */
export function areAddressesEqual(address1: string, address2: string) {
  if (!address1 || !address2) {
    return false;
  }

  const isAddress1Eth = isEthAddress(address1);
  const isAddress2Eth = isEthAddress(address2);

  // If one is an ETH address and the other is not, return false
  if (isAddress1Eth !== isAddress2Eth) {
    return false;
  }

  // If both are ETH addresses, do a lowercase comparison
  if (isAddress1Eth && isAddress2Eth) {
    return address1.toLowerCase() === address2.toLowerCase();
  }

  // If both are not ETH addresses, do a raw comparison.
  // This is important for non-EVM addresses since they are case sensitive.
  return address1 === address2;
}

/**
 * Returns short address format
 *
 * @param {String} address - String corresponding to an address
 * @param {Number} chars - Number of characters to show at the end and beginning.
 * Defaults to 5.
 * @returns {String} - String corresponding to short address format
 */
export function renderShortAddress(address: string, chars = 5) {
  if (!address) return address;
  const formattedAddress = toFormattedAddress(address);
  return `${formattedAddress.substr(0, chars + 2)}...${formattedAddress.substr(
    -chars,
  )}`;
}

export function renderSlightlyLongAddress(
  address: string,
  chars = 4,
  initialChars = 20,
) {
  const formattedAddress = toFormattedAddress(address);
  return `${formattedAddress.slice(
    0,
    chars + initialChars,
  )}...${formattedAddress.slice(-chars)}`;
}

/**
 * Returns address name if it's in known InternalAccounts
 *
 * @param {String} address - String corresponding to an address
 * @param {Array} internalAccounts -  Array of InternalAccounts objects
 * @returns {String} - String corresponding to account name. If there is no name, returns the original short format address
 */
export function renderAccountName(
  address: string,
  internalAccounts: InternalAccount[],
) {
  const chainId = selectChainId(store.getState());
  address = toFormattedAddress(address);
  const account = internalAccounts.find(
    (acc) => toFormattedAddress(acc.address) === address,
  );
  if (account) {
    const identityName = account.metadata.name;
    const ensName = getCachedENSName(address, chainId) || '';
    return isDefaultAccountName(identityName) && ensName
      ? ensName
      : identityName;
  }

  return renderShortAddress(address);
}

export function isHDOrFirstPartySnapAccount(account: InternalAccount) {
  if (
    account.metadata.keyring.type !== KeyringTypes.snap &&
    account.metadata.keyring.type !== KeyringTypes.hd
  ) {
    return false;
  }

  if (
    account.metadata.keyring.type === KeyringTypes.snap &&
    !PREINSTALLED_SNAPS.some(
      (snap) => snap.snapId === account.metadata.snap?.id,
    ) &&
    !account.options?.entropySource
  ) {
    return false;
  }

  return true;
}

/**
 * judge address is QR hardware account or not
 *
 * @param {String} address - String corresponding to an address
 * @returns {Boolean} - Returns a boolean
 */
export function isQRHardwareAccount(address: string) {
  if (!isValidHexAddress(address)) return false;

  const { KeyringController } = Engine.context;
  const { keyrings } = KeyringController.state;
  const qrKeyrings = keyrings.filter(
    (keyring) => keyring.type === ExtendedKeyringTypes.qr,
  );
  let qrAccounts: string[] = [];
  for (const qrKeyring of qrKeyrings) {
    qrAccounts = qrAccounts.concat(
      qrKeyring.accounts.map((account) => toFormattedAddress(account)),
    );
  }
  return qrAccounts.includes(toFormattedAddress(address));
}

/**
 * get address's kerying
 *
 * @param {String} address - String corresponding to an address
 * @returns {Keyring | undefined} - Returns the keyring of the provided address if keyring found, otherwise returns undefined
 */
export function getKeyringByAddress(address: string) {
  if (!isValidHexAddress(address)) {
    return undefined;
  }
  const { KeyringController } = Engine.context;
  const { keyrings } = KeyringController.state;
  return keyrings.find((keyring) =>
    keyring.accounts
      .map((account) => toFormattedAddress(account))
      .includes(toFormattedAddress(address)),
  );
}

/**
 * judge address is hardware account or not
 *
 * @param {String} address - String corresponding to an address
 * @param {Array<ExtendedKeyringTypes>} accountTypes - If it belongs to a specific hardware account type. By default all types are allowed.
 * @returns {Boolean} - Returns a boolean
 */
export function isHardwareAccount(
  address: string,
  accountTypes = [ExtendedKeyringTypes.qr, ExtendedKeyringTypes.ledger],
) {
  const keyring = getKeyringByAddress(address);
  return keyring && accountTypes.includes(keyring.type as ExtendedKeyringTypes);
}

/**
 * Determines if an address belongs to a snap account
 *
 * @param {String} address - String corresponding to an address
 * @returns {Boolean} - Returns a boolean
 */
export function isSnapAccount(address: string) {
  const keyring = getKeyringByAddress(address);
  return keyring && keyring.type === KeyringTypes.snap;
}

/**
 * judge address is a hardware account that require external operation or not
 *
 * @param {String} address - String corresponding to an address
 * @returns {Boolean} - Returns a boolean
 */
export function isExternalHardwareAccount(address: string) {
  return isHardwareAccount(address, [ExtendedKeyringTypes.ledger]);
}

/**
 * judge address is a private key account or not
 *
 * @param {InternalAccount} account - InternalAccount object
 * @returns {Boolean} - Returns a boolean
 */
export function isPrivateKeyAccount(account: InternalAccount) {
  return account.metadata.keyring.type === KeyringTypes.simple;
}

/**
 * Checks if an address is an ethereum one.
 *
 * @param address - An address.
 * @returns True if the address is an ethereum one, false otherwise.
 */
export function isEthAddress(address: string): boolean {
  return isValidHexAddress(address as Hex);
}

/**
 * gets the internal account by address
 *
 * @param {String} address - String corresponding to an address
 * @returns {InternalAccount | undefined} - Returns the internal account by address
 */
export function getInternalAccountByAddress(
  address: string,
): InternalAccount | undefined {
  const { accounts } = Engine.context.AccountsController.state.internalAccounts;
  return Object.values(accounts).find(
    (a: InternalAccount) =>
      areAddressesEqual(a.address, address),
  );
}

/**
 * gets account label tag text based from an account
 *
 * @param {String} address - String corresponding to an address
 * @returns {String} - Returns address's translated label text
 */
export function getLabelTextByInternalAccount(internalAccount: InternalAccount) {
  const { KeyringController } = Engine.context;
  const { keyrings } = KeyringController.state;
<<<<<<< HEAD

  // Would be better if we have that mapping elsewhere, so we can index keyring by their
  // entropy source directly?
  const hdKeyringsIndexByEntropySource: Map<EntropySourceId, number> = new Map();
  for (const keyring of keyrings) {
    if (keyring.type === ExtendedKeyringTypes.hd) {
      // Use the size of the map, so we don't need an extra index variable for this.
      hdKeyringsIndexByEntropySource.set(keyring.metadata.id, hdKeyringsIndexByEntropySource.size);
    }
  }

  const getSrpLabel = (hdInternalAccount: InternalAccount) => {
    // We do show pills only if we have multiple SRPs (and thus, multiple HD keyrings).
    const shouldShowSrpPill = hdKeyringsIndexByEntropySource.size > 1;

=======

  // Would be better if we have that mapping elsewhere, so we can index keyring by their
  // entropy source directly?
  const hdKeyringsIndexByEntropySource: Map<EntropySourceId, number> = new Map();
  for (const keyring of keyrings) {
    if (keyring.type === ExtendedKeyringTypes.hd) {
      // Use the size of the map, so we don't need an extra index variable for this.
      hdKeyringsIndexByEntropySource.set(keyring.metadata.id, hdKeyringsIndexByEntropySource.size);
    }
  }

  const getSrpLabel = (hdInternalAccount: InternalAccount) => {
    // We do show pills only if we have multiple SRPs (and thus, multiple HD keyrings).
    const shouldShowSrpPill = hdKeyringsIndexByEntropySource.size > 1;

>>>>>>> 05d3e30f
    if (shouldShowSrpPill && hdInternalAccount.options.entropySource) {
      const entropySource = hdInternalAccount.options.entropySource as EntropySourceId;

      const hdKeyringIndex = hdKeyringsIndexByEntropySource.get(entropySource);
      if (hdKeyringIndex !== undefined) {
        return strings('accounts.srp_index', { index: hdKeyringIndex + 1 }); // Add 1 to make it 1-indexed.
<<<<<<< HEAD
      }
    }
    return null;
  };

  switch (internalAccount.metadata.keyring.type) {
    case ExtendedKeyringTypes.hd: {
      // Since @metamask/accounts-controller@28.0.0, HD accounts also have their entropy source
      // within the options bag, so re-use this:
      const srpLabel = getSrpLabel(internalAccount);
      if (srpLabel) {
        return srpLabel;
      }
      break;
    }
=======
      }
    }
    return null;
  };

  switch (internalAccount.metadata.keyring.type) {
    case ExtendedKeyringTypes.hd: {
      // Since @metamask/accounts-controller@28.0.0, HD accounts also have their entropy source
      // within the options bag, so re-use this:
      const srpLabel = getSrpLabel(internalAccount);
      if (srpLabel) {
        return srpLabel;
      }
      break;
    }
>>>>>>> 05d3e30f
    case ExtendedKeyringTypes.ledger:
      return strings('accounts.ledger');
    case ExtendedKeyringTypes.qr:
      return strings('accounts.qr_hardware');
    case ExtendedKeyringTypes.simple:
      return strings('accounts.imported');
    ///: BEGIN:ONLY_INCLUDE_IF(keyring-snaps)
    case KeyringTypes.snap: {
      // TODO: We should return multiple labels if one day we allow 3rd party Snaps (since they might have 2 pills:
      // 1. For the SRP (if they provide `options.entropySource`)
      // 2. For the "Snap tag" (`accounts.snap_account_tag`)
      const srpLabel = getSrpLabel(internalAccount);
      if (srpLabel) {
        return srpLabel;
      }

      const isPreinstalledSnap = PREINSTALLED_SNAPS.some(
        (snap) => snap.snapId === internalAccount?.metadata.snap?.id,
      );

      if (!isPreinstalledSnap) {
        return strings('accounts.snap_account_tag');
      }
    }
    ///: END:ONLY_INCLUDE_IF
  }
  return null;
}

/**
 * gets account label tag text based on address
 *
 * @param {String} address - String corresponding to an address
 * @returns {String} - Returns address's translated label text
 */
export function getLabelTextByAddress(address: string) {
  if (!address) return null;

  const internalAccount = getInternalAccountByAddress(address);
  if (!internalAccount) return null;

  return getLabelTextByInternalAccount(internalAccount);
}

/**
 * judge address's account type for tracking
 *
 * @param {String} address - String corresponding to an address
 * @returns {String} - Returns address's account type
 */
export function getAddressAccountType(address: string) {
  if (!isValidHexAddress(address)) {
    throw new Error(`Invalid address: ${address}`);
  }

  const { KeyringController } = Engine.context;
  const { keyrings } = KeyringController.state;
  const targetKeyring = keyrings.find((keyring) =>
    keyring.accounts
      .map((account) => toFormattedAddress(account))
      .includes(toFormattedAddress(address)),
  );
  if (targetKeyring) {
    switch (targetKeyring.type) {
      case ExtendedKeyringTypes.qr:
        return 'QR';
      case ExtendedKeyringTypes.simple:
        return 'Imported';
      case ExtendedKeyringTypes.ledger:
        return 'Ledger';
      default:
        return 'MetaMask';
    }
  }
  throw new Error(`The address: ${address} is not imported`);
}

/**
 * Validates an ENS name
 *
 * @param {String} name - String corresponding to an ENS name
 * @returns {boolean} - Returns a boolean indicating if it is valid
 */
export function isENS(name: string | undefined = undefined) {
  if (!name) return false;

  // Checks that the domain consists of at least one valid domain pieces separated by periods, followed by a tld
  // Each piece of domain name has only the characters a-z, 0-9, and a hyphen (but not at the start or end of chunk)
  // A chunk has minimum length of 1, but minimum tld is set to 2 for now (no 1-character tlds exist yet)
  const match = punycode.toASCII(name).toLowerCase().match(regex.ensName);

  const OFFSET = 1;
  const index = name?.lastIndexOf('.');
  const tld =
    index &&
    index >= OFFSET &&
    tlc(name.substr(index + OFFSET, name.length - OFFSET));
  if (index && tld && !!match) return true;
  return false;
}

/**
 * Determines if a given string looks like a valid Ethereum address
 *
 * @param {string} address The 42 character Ethereum address composed of:
 * 2 ('0x': 2 char hex prefix) + 20 (last 20 bytes of public key) * 2 (as each byte is 2 chars in ascii)
 */
export function resemblesAddress(address: string) {
  return address && address.length === 2 + 20 * 2;
}

export function safeToChecksumAddress(address?: string) {
  if (!address) return undefined;
  return toChecksumAddress(address) as Hex;
}

/**
 * Validates that the input is a hex address. This utility method is a thin
 * wrapper around ethereumjs-util.isValidAddress, with the exception that it
 * does not throw an error when provided values that are not hex strings. In
 * addition, and by default, this method will return true for hex strings that
 * meet the length requirement of a hex address, but are not prefixed with `0x`
 * Finally, if the mixedCaseUseChecksum flag is true and a mixed case string is
 * provided this method will validate it has the proper checksum formatting.
 *
 * @param {string} possibleAddress - Input parameter to check against
 * @param {Object} [options] - options bag
 * @param {boolean} [options.allowNonPrefixed] - If true will first ensure '0x'
 * is prepended to the string
 * @param {boolean} [options.mixedCaseUseChecksum] - If true will treat mixed
 * case addresses as checksum addresses and validate that proper checksum
 * format is used
 * @returns {boolean} whether or not the input is a valid hex address
 */
export function isValidHexAddress(
  possibleAddress: string,
  { allowNonPrefixed = false, mixedCaseUseChecksum = false } = {},
) {
  const addressToCheck = allowNonPrefixed
    ? addHexPrefix(possibleAddress)
    : possibleAddress;
  if (!isHexString(addressToCheck)) {
    return false;
  }

  if (mixedCaseUseChecksum) {
    const prefixRemoved = addressToCheck.slice(2);
    const lower = prefixRemoved.toLowerCase();
    const upper = prefixRemoved.toUpperCase();
    const allOneCase = prefixRemoved === lower || prefixRemoved === upper;
    if (!allOneCase) {
      return isValidChecksumAddress(addressToCheck);
    }
  }
  return isValidAddress(addressToCheck);
}

/**
 *
 * @param {Object} params - Contains multiple variables that are needed to
 * check if the address is already saved in our contact list or in our accounts
 * Variables:
 * address (String) - Represents the address of the account
 * addressBook (Object) -  Represents all the contacts that we have saved on the address book
 * internalAccounts (Array) InternalAccount - Represents our accounts on the current network of the wallet
 * chainId (string) - The chain ID for the current selected network
 * @returns String | undefined - When it is saved returns a string "contactAlreadySaved" if it's not reutrn undefined
 */
function checkIfAddressAlreadySaved(
  address: string,
  addressBook: AddressBookControllerState['addressBook'],
  chainId: Hex,
  internalAccounts: InternalAccount[],
) {
  if (address && addressBook && internalAccounts) {
    const networkAddressBook = addressBook[chainId] || {};

    const formattedAddress = toFormattedAddress(address);
    if (
      networkAddressBook[formattedAddress] ||
      internalAccounts.find(
        (account) => toFormattedAddress(account.address) === formattedAddress,
      )
    ) {
      return CONTACT_ALREADY_SAVED;
    }
  }
  return false;
}

/**
 *
 * @param {Object} params - Contains multiple variables that are needed to validate an address or ens
 * This function is needed in two place of the app, SendTo of SendFlow in order to send tokes and
 * is present in ContactForm of Contatcs, in order to add a new contact
 * Variables:
 * toAccount (String) - Represents the account address or ens
 * chainId (Hex String) - Represents the current chain ID
 * addressBook (Object) - Represents all the contacts that we have saved on the address book
 * internalAccounts (Array) InternalAccount - Represents our accounts on the current network of the wallet
 * providerType (String) - Represents the network name
 * @returns the variables that are needed for updating the state of the two flows metioned above
 * Variables:
 * addressError (String) - Contains the message or the error
 * toEnsName (String) - Represents the ens name of the destination account
 * addressReady (Bollean) - Represents if the address is validated or not
 * toEnsAddress (String) - Represents the address of the ens inserted
 * addToAddressToAddressBook (Boolean) - Represents if the address it can be add to the address book
 * toAddressName (String) - Represents the address of the destination account
 * errorContinue (Boolean) - Represents if with one error we can proceed or not to the next step if we wish
 * confusableCollection (Object) - Represents one array with the confusable characters of the ens
 *
 */
export async function validateAddressOrENS(
  toAccount: string,
  addressBook: AddressBookControllerState['addressBook'],
  internalAccounts: InternalAccount[],
  chainId: Hex,
) {
  const { AssetsContractController } = Engine.context;

  let addressError,
    toEnsName,
    toEnsAddress,
    toAddressName,
    errorContinue,
    confusableCollection;

  let [addressReady, addToAddressToAddressBook] = [false, false];

  if (isValidHexAddress(toAccount, { mixedCaseUseChecksum: true })) {
    const contactAlreadySaved = checkIfAddressAlreadySaved(
      toAccount,
      addressBook,
      chainId,
      internalAccounts,
    );

    if (contactAlreadySaved) {
      addressError = checkIfAddressAlreadySaved(
        toAccount,
        addressBook,
        chainId,
        internalAccounts,
      );
    }
    const checksummedAddress = toChecksumAddress(toAccount);
    addressReady = true;
    const ens = await doENSReverseLookup(checksummedAddress);
    if (ens) {
      toAddressName = ens;
      if (!contactAlreadySaved) {
        addToAddressToAddressBook = true;
      }
    } else if (!contactAlreadySaved) {
      toAddressName = toAccount;
      // If not in the addressBook nor user accounts
      addToAddressToAddressBook = true;
    }

    if (chainId !== undefined) {
      const isMainnet = isMainnetByChainId(chainId);
      // Check if it's token contract address on mainnet
      if (isMainnet) {
        try {
          const symbol = await AssetsContractController.getERC721AssetSymbol(
            checksummedAddress,
          );
          if (symbol) {
            addressError = SYMBOL_ERROR;
            errorContinue = true;
          }
        } catch (e) {
          // Not a token address
        }
      }
    }
    /**
     * Not using this for now; Import isSmartContractAddress from util/transactions and use this for checking smart contract: await isSmartContractAddress(toSelectedAddress);
     * Check if it's smart contract address
     */
    /*
               const smart = false; //

               if (smart) {
                    addressError = strings('transaction.smartContractAddressWarning');
                    isOnlyWarning = true;
               }
               */
  } else if (isENS(toAccount)) {
    toEnsName = toAccount;
    confusableCollection = collectConfusables(toEnsName);
    const resolvedAddress = await doENSLookup(toAccount, chainId);
    const contactAlreadySaved = checkIfAddressAlreadySaved(
      resolvedAddress,
      addressBook,
      chainId,
      internalAccounts,
    );

    if (resolvedAddress) {
      if (!contactAlreadySaved) {
        addToAddressToAddressBook = true;
      } else {
        addressError = contactAlreadySaved;
      }

      toAddressName = toAccount;
      toEnsAddress = resolvedAddress;
      addressReady = true;
    } else {
      addressError = strings('transaction.could_not_resolve_ens');
    }
  } else if (toAccount && toAccount.length >= 42) {
    addressError = strings('transaction.invalid_address');
  }

  return {
    addressError,
    toEnsName,
    addressReady,
    toEnsAddress,
    addToAddressToAddressBook,
    toAddressName,
    errorContinue,
    confusableCollection,
  };
}
/** Method to evaluate if an input is a valid ethereum address
 * via QR code scanning.
 *
 * @param {string} input - a random string.
 * @returns {boolean} indicates if the string is a valid input.
 */
export function isValidAddressInputViaQRCode(input: string) {
  if (input.includes(PROTOCOLS.ETHEREUM)) {
    const { pathname } = new URL(input);
    // eslint-disable-next-line @typescript-eslint/no-unused-vars
    const [address, _] = pathname.split('@');
    return isValidHexAddress(address);
  }
  return isValidHexAddress(input);
}

/** Removes hex prefix from a string if it's there.
 *
 * @param {string} str
 * @returns {string}
 */
export const stripHexPrefix = (str: string) => {
  if (typeof str !== 'string') {
    return str;
  }
  return isHexPrefixed(str) ? str.slice(2) : str;
};

/**
 * Method to check if address is ENS and return the address
 *
 * @param {String} toAccount - Address or ENS
 * @param {String} chainId - The chain ID for the given address
 * @returns {String} - Address or null
 */
export async function getAddress(
  toAccount: string,
  chainId: string,
): Promise<string | null> {
  if (isENS(toAccount)) {
    return await doENSLookup(toAccount, chainId);
  }
  if (isValidHexAddress(toAccount, { mixedCaseUseChecksum: true })) {
    return toAccount;
  }
  return null;
}

export const getTokenDetails = async (
  tokenAddress: string,
  userAddress?: string,
  tokenId?: string,
  networkClientId?: NetworkClientId,
) => {
  const { AssetsContractController } = Engine.context;
  const tokenData = await AssetsContractController.getTokenStandardAndDetails(
    tokenAddress,
    userAddress,
    tokenId,
    networkClientId,
  );
  const { standard, name, symbol, decimals, balance } = tokenData;
  if (standard === ERC721 || standard === ERC1155) {
    return {
      name,
      symbol,
      standard,
    };
  }
  return {
    symbol,
    decimals,
    standard,
    balance,
  };
};

export const getTokenDecimal = async (
  address: string,
  networkClientId?: NetworkClientId,
) => {
  const { AssetsContractController } = Engine.context;
  try {
    const tokenDecimal = await AssetsContractController.getERC20TokenDecimals(
      address,
      networkClientId,
    );
    return tokenDecimal;
  } catch (err) {
    await Logger.log('Error getting token decimal: ', err);
  }
};

export const shouldShowBlockExplorer = (
  providerType: NetworkType,
  providerRpcTarget: string,
  networkConfigurations: NetworkState['networkConfigurationsByChainId'],
) => {
  if (providerType === RPC) {
    return findBlockExplorerForRpc(providerRpcTarget, networkConfigurations);
  }
  return true;
};<|MERGE_RESOLUTION|>--- conflicted
+++ resolved
@@ -35,10 +35,6 @@
 import type { InternalAccount } from '@metamask/keyring-internal-api';
 import type { AddressBookControllerState } from '@metamask/address-book-controller';
 import {
-<<<<<<< HEAD
-  type NetworkType,
-=======
->>>>>>> 05d3e30f
   toChecksumHexAddress,
   type NetworkType,
 } from '@metamask/controller-utils';
@@ -46,14 +42,7 @@
   NetworkClientId,
   NetworkState,
 } from '@metamask/network-controller';
-<<<<<<< HEAD
-import {
-  AccountImportStrategy,
-  KeyringTypes,
-} from '@metamask/keyring-controller';
-=======
 import { KeyringTypes } from '@metamask/keyring-controller';
->>>>>>> 05d3e30f
 import { type Hex, isHexString } from '@metamask/utils';
 import PREINSTALLED_SNAPS from '../../lib/snaps/preinstalled-snaps';
 import { EntropySourceId } from '@metamask/keyring-api';
@@ -336,7 +325,6 @@
 export function getLabelTextByInternalAccount(internalAccount: InternalAccount) {
   const { KeyringController } = Engine.context;
   const { keyrings } = KeyringController.state;
-<<<<<<< HEAD
 
   // Would be better if we have that mapping elsewhere, so we can index keyring by their
   // entropy source directly?
@@ -352,30 +340,12 @@
     // We do show pills only if we have multiple SRPs (and thus, multiple HD keyrings).
     const shouldShowSrpPill = hdKeyringsIndexByEntropySource.size > 1;
 
-=======
-
-  // Would be better if we have that mapping elsewhere, so we can index keyring by their
-  // entropy source directly?
-  const hdKeyringsIndexByEntropySource: Map<EntropySourceId, number> = new Map();
-  for (const keyring of keyrings) {
-    if (keyring.type === ExtendedKeyringTypes.hd) {
-      // Use the size of the map, so we don't need an extra index variable for this.
-      hdKeyringsIndexByEntropySource.set(keyring.metadata.id, hdKeyringsIndexByEntropySource.size);
-    }
-  }
-
-  const getSrpLabel = (hdInternalAccount: InternalAccount) => {
-    // We do show pills only if we have multiple SRPs (and thus, multiple HD keyrings).
-    const shouldShowSrpPill = hdKeyringsIndexByEntropySource.size > 1;
-
->>>>>>> 05d3e30f
     if (shouldShowSrpPill && hdInternalAccount.options.entropySource) {
       const entropySource = hdInternalAccount.options.entropySource as EntropySourceId;
 
       const hdKeyringIndex = hdKeyringsIndexByEntropySource.get(entropySource);
       if (hdKeyringIndex !== undefined) {
         return strings('accounts.srp_index', { index: hdKeyringIndex + 1 }); // Add 1 to make it 1-indexed.
-<<<<<<< HEAD
       }
     }
     return null;
@@ -391,23 +361,6 @@
       }
       break;
     }
-=======
-      }
-    }
-    return null;
-  };
-
-  switch (internalAccount.metadata.keyring.type) {
-    case ExtendedKeyringTypes.hd: {
-      // Since @metamask/accounts-controller@28.0.0, HD accounts also have their entropy source
-      // within the options bag, so re-use this:
-      const srpLabel = getSrpLabel(internalAccount);
-      if (srpLabel) {
-        return srpLabel;
-      }
-      break;
-    }
->>>>>>> 05d3e30f
     case ExtendedKeyringTypes.ledger:
       return strings('accounts.ledger');
     case ExtendedKeyringTypes.qr:
