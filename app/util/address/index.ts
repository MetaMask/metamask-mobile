--- conflicted
+++ resolved
@@ -35,10 +35,7 @@
 import type { InternalAccount } from '@metamask/keyring-internal-api';
 import type { AddressBookControllerState } from '@metamask/address-book-controller';
 import {
-<<<<<<< HEAD
-=======
   isEqualCaseInsensitive,
->>>>>>> 733bad1a
   type NetworkType,
   toChecksumHexAddress,
 } from '@metamask/controller-utils';
@@ -48,10 +45,7 @@
 } from '@metamask/network-controller';
 import {
   AccountImportStrategy,
-<<<<<<< HEAD
-=======
   KeyringObject,
->>>>>>> 733bad1a
   KeyringTypes,
 } from '@metamask/keyring-controller';
 import { type Hex, isHexString } from '@metamask/utils';
