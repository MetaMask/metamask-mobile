import { NetworkState, RpcEndpointType } from '@metamask/network-controller';
import {
  isENS,
  renderSlightlyLongAddress,
  formatAddress,
  isValidHexAddress,
  isValidAddressInputViaQRCode,
  stripHexPrefix,
  getAddress,
  shouldShowBlockExplorer,
  isQRHardwareAccount,
  getAddressAccountType,
  isHardwareAccount,
  resemblesAddress,
  getKeyringByAddress,
  getLabelTextByAddress,
  isSnapAccount,
  toFormattedAddress,
  isHDOrFirstPartySnapAccount,
<<<<<<< HEAD
=======
  renderAccountName,
>>>>>>> 733bad1a
} from '.';
import {
  mockHDKeyringAddress,
  mockQrKeyringAddress,
  mockSecondHDKeyringAddress,
  mockSimpleKeyringAddress,
  mockSnapAddress1,
  mockSolanaAddress,
} from '../test/keyringControllerTestUtils';
import {
  internalAccount1,
  MOCK_SOLANA_ACCOUNT,
} from '../test/accountsControllerTestUtils';
import { KeyringTypes } from '@metamask/keyring-controller';
<<<<<<< HEAD
=======

jest.mock('../../store', () => ({
  store: {
    getState: jest.fn().mockReturnValue({
      engine: {
        backgroundState: {
          NetworkController: {
            provider: {
              chainId: '0x1',
            },
          },
        },
      },
    }),
  },
}));
>>>>>>> 733bad1a

jest.mock('../../core/Engine', () => {
  const { MOCK_KEYRING_CONTROLLER_STATE } = jest.requireActual(
    '../test/keyringControllerTestUtils',
  );
  const { MOCK_ACCOUNTS_CONTROLLER_STATE_WITH_KEYRING_TYPES } =
    jest.requireActual('../test/accountsControllerTestUtils');
  return {
    context: {
      KeyringController: {
        ...MOCK_KEYRING_CONTROLLER_STATE,
        state: {
          keyrings: [...MOCK_KEYRING_CONTROLLER_STATE.keyrings],
          keyringsMetadata: [...MOCK_KEYRING_CONTROLLER_STATE.keyringsMetadata],
        },
      },
      AccountsController: {
        ...MOCK_ACCOUNTS_CONTROLLER_STATE_WITH_KEYRING_TYPES,
        state: MOCK_ACCOUNTS_CONTROLLER_STATE_WITH_KEYRING_TYPES,
      },
    },
  };
});

// Mock the selectors used in renderAccountName
jest.mock('../../selectors/networkController', () => ({
  selectChainId: jest.fn().mockReturnValue('0x1'),
}));

// Mock the ENS utils
jest.mock('../../util/ENSUtils', () => ({
  getCachedENSName: jest.fn().mockReturnValue(''),
  isDefaultAccountName: jest.fn().mockReturnValue(false),
}));

describe('isENS', () => {
  it('should return false by default', () => {
    expect(isENS()).toBe(false);
  });
  it('should return true for normal domain', () => {
    expect(isENS('ricky.codes')).toBe(true);
  });
  it('should return true for ens', () => {
    expect(isENS('rickycodes.eth')).toBe(true);
  });
  it('should return true for eth ens', () => {
    expect(isENS('ricky.eth.eth')).toBe(true);
  });
  it('should return true for metamask ens', () => {
    expect(isENS('ricky.metamask.eth')).toBe(true);
  });
});

describe('renderSlightlyLongAddress', () => {
  describe('with EVM addresses', () => {
    const mockAddress = '0xC4955C0d639D99699Bfd7Ec54d9FaFEe40e4D272';
    it('returns 5 characters before ellipsis and 4 final characters of the address after the ellipsis', () => {
      expect(renderSlightlyLongAddress(mockAddress).split('.')[0].length).toBe(
        24,
      );
      expect(renderSlightlyLongAddress(mockAddress).split('.')[3].length).toBe(
        4,
      );
    });
    it('returns 0xC4955 before ellipsis and 4D272 after the ellipsis', () => {
      expect(renderSlightlyLongAddress(mockAddress, 5, 2).split('.')[0]).toBe(
        '0xC4955',
      );
      expect(renderSlightlyLongAddress(mockAddress, 5, 0).split('.')[3]).toBe(
        '4D272',
      );
    });
  });

  describe('non-EVM addresses', () => {
    it('does not checksum address and maintain original format', () => {
      const address = 'bc1qxy2kgdygjrsqtzq2n0yrf2493p83kkfjhx0wlh';
      const result = renderSlightlyLongAddress(address);
      const [beforeEllipsis, afterEllipsis] = result.split('...');
      expect(beforeEllipsis.length).toBe(24); // Default initialChars (20) + chars (4)
      expect(afterEllipsis.length).toBe(4);
      expect(result).toBe('bc1qxy2kgdygjrsqtzq2n0yr...0wlh');
    });

    it('respects custom chars and initialChars parameters', () => {
      const address = 'bc1qxy2kgdygjrsqtzq2n0yrf2493p83kkfjhx0wlh';
      const result = renderSlightlyLongAddress(address, 5, 10);
      const [beforeEllipsis, afterEllipsis] = result.split('...');
      expect(beforeEllipsis.length).toBe(15); // Custom initialChars (10) + chars (5)
      expect(afterEllipsis.length).toBe(5);
      expect(result).toBe('bc1qxy2kgdygjrs...x0wlh');
    });
  });
});

describe('renderAccountName', () => {
  describe('with Ethereum accounts', () => {
    it('returns the account name for a known Ethereum account', () => {
      const ethAddress = internalAccount1.address;
      const accounts = [internalAccount1];
      expect(renderAccountName(ethAddress, accounts)).toBe('Account 1');
    });

    it('returns a shortened address for unknown Ethereum accounts', () => {
      const unknownAddress = '0x1234567890123456789012345678901234567890';
      const accounts = [internalAccount1];
      // The shortened address format is first 7 chars + ... + last 5 chars
      expect(renderAccountName(unknownAddress, accounts)).toBe(
        '0x12345...67890',
      );
    });
  });

  describe('with Solana accounts', () => {
    it('returns the account name for a known Solana account', () => {
      const solanaAddress = MOCK_SOLANA_ACCOUNT.address;
      const accounts = [MOCK_SOLANA_ACCOUNT];
      expect(renderAccountName(solanaAddress, accounts)).toBe('Solana Account');
    });

    it('returns a shortened address for unknown Solana accounts', () => {
      const unknownSolanaAddress =
        '7EcDhSYGxXyscszYEp35KHN8vvw3svAuLKTzXwCFLtV';
      const accounts = [internalAccount1]; // Only contains Ethereum account
      // The shortened address format is first 7 chars + ... + last 5 chars
      expect(renderAccountName(unknownSolanaAddress, accounts)).toBe(
        '7EcDhSY...CFLtV',
      );
    });
  });
});

describe('formatAddress', () => {
  const mockEvmAddress = '0xC4955C0d639D99699Bfd7Ec54d9FaFEe40e4D272';
  const mockBtcAddress = 'bc1qxy2kgdygjrsqtzq2n0yrf2493p83kkfjhx0wlh';

  describe('with EVM addresses', () => {
    it('returns checksummed address formatted for short type', () => {
      const expectedValue = '0xC4955...4D272';
      expect(formatAddress(mockEvmAddress, 'short')).toBe(expectedValue);
    });

    it('returns checksummed address formatted for mid type', () => {
      const expectedValue = '0xC4955C0d639D99699Bfd7E...D272';
      expect(formatAddress(mockEvmAddress, 'mid')).toBe(expectedValue);
    });

    it('returns full checksummed address for full type', () => {
      const expectedValue = '0xC4955C0d639D99699Bfd7Ec54d9FaFEe40e4D272';
      expect(formatAddress(mockEvmAddress, 'full')).toBe(expectedValue);
    });
  });

  describe('with non-EVM addresses', () => {
    it('returns address formatted for short type without checksumming', () => {
      const expectedValue = 'bc1qxy2...x0wlh';
      expect(formatAddress(mockBtcAddress, 'short')).toBe(expectedValue);
    });

    it('returns address formatted for mid type without checksumming', () => {
      const expectedValue = 'bc1qxy2kgdygjrsqtzq2n0yr...0wlh';
      expect(formatAddress(mockBtcAddress, 'mid')).toBe(expectedValue);
    });

    it('returns full address without checksumming for full type', () => {
      const expectedValue = 'bc1qxy2kgdygjrsqtzq2n0yrf2493p83kkfjhx0wlh';
      expect(formatAddress(mockBtcAddress, 'full')).toBe(expectedValue);
    });
  });
});

describe('toFormattedAddress', () => {
  describe('with EVM addresses', () => {
    it('returns checksummed address for lowercase input', () => {
      const input = '0xc4955c0d639d99699bfd7ec54d9fafee40e4d272';
      const expected = '0xC4955C0d639D99699Bfd7Ec54d9FaFEe40e4D272';
      expect(toFormattedAddress(input)).toBe(expected);
    });
  });

  describe('with non-EVM addresses', () => {
    it('returns original address without modification', () => {
      const address = 'bc1qxy2kgdygjrsqtzq2n0yrf2493p83kkfjhx0wlh';
      expect(toFormattedAddress(address)).toBe(address);
    });
  });
});

describe('isValidHexAddress', () => {
  it('should return true if all characters are lower case', () => {
    const lowerCaseMockAddress = '0x87187657b35f461d0ceec338d9b8e944a193afe2';
    expect(
      isValidHexAddress(lowerCaseMockAddress, { mixedCaseUseChecksum: true }),
    ).toBe(true);
  });

  it('should return true if all characters are upper case', () => {
    const upperCaseMockAddress = '0x87187657B35F461D0CEEC338D9B8E944A193AFE2';
    expect(
      isValidHexAddress(upperCaseMockAddress, { mixedCaseUseChecksum: true }),
    ).toBe(true);
  });

  it('should return false if the characters are mixed case and the checksum is invalid', () => {
    const upperCaseMockAddress = '0x87187657b35f461d0ceEc338d9B8e944A193afe2';
    expect(
      isValidHexAddress(upperCaseMockAddress, { mixedCaseUseChecksum: true }),
    ).toBe(false);
  });

  it('should return true if the characters are mixed case and the checksum is valid', () => {
    const upperCaseMockAddress = '0x87187657b35F461D0Ceec338d9b8E944a193aFE2';
    expect(
      isValidHexAddress(upperCaseMockAddress, { mixedCaseUseChecksum: true }),
    ).toBe(true);
  });

  it('should return false if the address is an  empty string', () => {
    expect(isValidHexAddress('', { mixedCaseUseChecksum: true })).toBe(false);
  });
});

describe('isValidAddressInputViaQRCode', () => {
  it('should be valid to use the ethereum keyword followed by an address and chain id', () => {
    const mockInput = 'ethereum:0x2990079bcdEe240329a520d2444386FC119da21a@1';
    expect(isValidAddressInputViaQRCode(mockInput)).toBe(true);
  });

  it('should be valid to use the ethereum keyword followed by an address', () => {
    const mockInput = 'ethereum:0x2990079bcdEe240329a520d2444386FC119da21a';
    expect(isValidAddressInputViaQRCode(mockInput)).toBe(true);
  });

  it('should be invalid to use the ethereum keyword followed by an wrong address', () => {
    const mockInput = 'ethereum:0x2990079bcdEe240329a520d2444386FC119d';
    expect(isValidAddressInputViaQRCode(mockInput)).toBe(false);
  });

  it('should be invalid to only have the ethereum keyword', () => {
    const mockInput = 'ethereum:';
    expect(isValidAddressInputViaQRCode(mockInput)).toBe(false);
  });

  it('should be valid to only have the address', () => {
    const mockInput = '0x2990079bcdEe240329a520d2444386FC119da21a';
    expect(isValidAddressInputViaQRCode(mockInput)).toBe(true);
  });

  it('should be invalid to have an URL', () => {
    const mockInput = 'https://www.metamask.io';
    expect(isValidAddressInputViaQRCode(mockInput)).toBe(false);
  });
});

describe('stripHexPrefix', () => {
  const str =
    '0x4cfd3e90fc78b0f86bf7524722150bb8da9c60cd532564d7ff43f5716514f553';
  const stripped =
    '4cfd3e90fc78b0f86bf7524722150bb8da9c60cd532564d7ff43f5716514f553';

  it('returns a string without a hex prefix', () => {
    expect(stripHexPrefix(str)).toBe(stripped);
  });

  it('returns the same string since there is no hex prefix', () => {
    expect(stripHexPrefix(stripped)).toBe(stripped);
  });
});

describe('getAddress', () => {
  const validAddress = '0x87187657B35F461D0CEEC338D9B8E944A193AFE2';
  const inValidAddress = '0x87187657B35F461D0CEEC338D9B8E944A193AFE';
  const validENSAddress = 'test.eth';

  it('should resolve ENS if ENS is valid', async () => {
    const chainId = '1';
    const doENSLookup = jest.fn();
    await doENSLookup(validENSAddress, chainId);
    expect(doENSLookup).toHaveBeenCalledWith(validENSAddress, chainId);
  });

  it('should return address if address is valid', async () => {
    const response = await getAddress(validAddress, '1');
    expect(response).toBe(validAddress);
  });

  it('should return null if address is invalid', async () => {
    const response = await getAddress(inValidAddress, '1');
    expect(response).toBe(null);
  });
});

describe('shouldShowBlockExplorer', () => {
  const networkConfigurations: NetworkState['networkConfigurationsByChainId'] =
    {
      '0x1': {
        blockExplorerUrls: [],
        chainId: '0x1',
        defaultRpcEndpointIndex: 0,
        name: 'Main Ethereum Network',
        nativeCurrency: 'USD',
        rpcEndpoints: [
          {
            networkClientId: 'networkId1',
            type: RpcEndpointType.Custom,
            url: 'https://mainnet.infura.io/v3/123',
          },
        ],
      },
    };

  it('returns true if provider type is not rpc', () => {
    const providerType = 'mainnet';

    const providerRpcTarget = networkConfigurations['0x1'].rpcEndpoints.find(
      ({ networkClientId }) => networkClientId === 'networkId1',
    )?.url as string;

    const result = shouldShowBlockExplorer(
      providerType,
      providerRpcTarget,
      networkConfigurations,
    );

    expect(result).toBe(true);
  });

  it('returns block explorer URL if defined', () => {
    const providerType = 'rpc';
    const providerRpcTarget = networkConfigurations['0x1'].rpcEndpoints.find(
      ({ networkClientId }) => networkClientId === 'networkId1',
    )?.url as string;

    const blockExplorerUrl = 'https://rpc.testnet.fantom.network';

    networkConfigurations['0x1'].blockExplorerUrls = [blockExplorerUrl];
    networkConfigurations['0x1'].defaultBlockExplorerUrlIndex = 0;

    const result = shouldShowBlockExplorer(
      providerType,
      providerRpcTarget,
      networkConfigurations,
    );

    expect(result).toBe(blockExplorerUrl);
  });

  it('returns undefined if block explorer URL is not defined', () => {
    const providerType = 'rpc';

    const providerRpcTarget = networkConfigurations['0x1'].rpcEndpoints.find(
      ({ networkClientId }) => networkClientId === 'networkId1',
    )?.url as string;

    networkConfigurations['0x1'].blockExplorerUrls = [];

    const result = shouldShowBlockExplorer(
      providerType,
      providerRpcTarget,
      networkConfigurations,
    );

    expect(result).toBe(undefined);
  });
});
describe('isQRHardwareAccount', () => {
  it('should return false if argument address is undefined', () => {
    // TODO: Replace "any" with type
    // eslint-disable-next-line @typescript-eslint/no-explicit-any
    expect(isQRHardwareAccount(undefined as any)).toBeFalsy();
  });
  it('should return false if address does not exist on keyring', () => {
    expect(isQRHardwareAccount('address-stub')).toBeFalsy();
  });

  it('should return false if address is from keyring type simple', () => {
    expect(isQRHardwareAccount(mockSimpleKeyringAddress)).toBeFalsy();
  });
  it('should return false if address is from keyring type hd', () => {
    expect(isQRHardwareAccount(mockHDKeyringAddress)).toBeFalsy();
  });
  it('should return true if address is from keyring type qr', () => {
    expect(isQRHardwareAccount(mockQrKeyringAddress)).toBeTruthy();
  });
});
describe('getKeyringByAddress', () => {
  it('should return undefined if argument address is undefined', () => {
    // TODO: Replace "any" with type
    // eslint-disable-next-line @typescript-eslint/no-explicit-any
    expect(getKeyringByAddress(undefined as any)).toBeUndefined();
  });
  it('should return undefined if argument address is not hex address', () => {
    expect(getKeyringByAddress('ens.eth')).toBeUndefined();
  });
  it('should return address if found', () => {
    expect(getKeyringByAddress(mockQrKeyringAddress)).not.toBe(undefined);
  });
  it('should return null if address not found', () => {
    expect(
      getKeyringByAddress('0xB374Ca013934e498e5baD3409147F34E6c462387'),
    ).toBe(undefined);
  });
});
describe('isHardwareAccount,', () => {
  it('should return true if account is a QR keyring', () => {
    expect(isHardwareAccount(mockQrKeyringAddress)).toBeTruthy();
  });

  it('should return false if account is not a hardware keyring', () => {
    expect(
      isHardwareAccount('0xD5955C0d639D99699Bfd7Ec54d9FaFEe40e4D278'),
    ).toBeFalsy();
  });
});
describe('getLabelTextByAddress,', () => {
  it('should return accounts.qr_hardware if account is a QR keyring', () => {
    expect(getLabelTextByAddress(mockQrKeyringAddress)).toBe('QR hardware');
  });

  it('should return KeyringTypes.simple if address is a imported account', () => {
    expect(getLabelTextByAddress(mockSimpleKeyringAddress)).toBe('Imported');
  });

  it('returns "Snaps (Beta)" if account is a Snap keyring and there is no snap name', () => {
    expect(getLabelTextByAddress(mockSnapAddress1)).toBe('Snaps (Beta)');
  });

  it('should return null if address is empty', () => {
    expect(getLabelTextByAddress('')).toBe(null);
  });

  it('should return null if account not found', () => {
    expect(
      getLabelTextByAddress('0xD5955C0d639D99699Bfd7Ec54d9FaFEe40e4D278'),
    ).toBe(null);
  });

  it('returns srp label for hd accounts when there are multiple hd keyrings', () => {
    expect(getLabelTextByAddress(mockSecondHDKeyringAddress)).toBe('SRP #2');
  });

  it('returns srp label for snap accounts that uses hd keyring for its entropy source', () => {
    expect(getLabelTextByAddress(mockSolanaAddress)).toBe('SRP #1');
  });
});
describe('getAddressAccountType', () => {
  it('should throw an error if argument address is undefined', () => {
    // TODO: Replace "any" with type
    // eslint-disable-next-line @typescript-eslint/no-explicit-any
    expect(() => getAddressAccountType(undefined as any)).toThrow(
      'Invalid address: undefined',
    );
  });
  it('should return QR if address is from a keyring type qr', () => {
    expect(getAddressAccountType(mockQrKeyringAddress)).toBe('QR');
  });
  it('should return imported if address is from a keyring type simple', () => {
    expect(getAddressAccountType(mockSimpleKeyringAddress)).toBe('Imported');
  });
  it('should return MetaMask if address is not qr or simple', () => {
    expect(getAddressAccountType(mockHDKeyringAddress)).toBe('MetaMask');
  });
});
describe('resemblesAddress', () => {
  it('should return false if argument address is undefined', () => {
    // TODO: Replace "any" with type
    // eslint-disable-next-line @typescript-eslint/no-explicit-any
    expect(resemblesAddress(undefined as any)).toBeFalsy();
  });
  it('should return false if address does not resemble an eth address', () => {
    expect(resemblesAddress('address-stub-1')).toBeFalsy();
  });
  it('should return true if address resemble an eth address', () => {
    expect(resemblesAddress(mockHDKeyringAddress)).toBeTruthy();
  });
});
describe('isSnapAccount,', () => {
  it('should return true if account is of type Snap Keyring', () => {
    expect(isSnapAccount(mockSnapAddress1)).toBeTruthy();
  });

  it('should return false if account is not of type Snap Keyring', () => {
    expect(
      isSnapAccount('0xD5955C0d639D99699Bfd7Ec54d9FaFEe40e4D278'),
    ).toBeFalsy();
  });
});

describe('isHDOrFirstPartySnapAccount', () => {
  it('should return true for HD accounts', () => {
    expect(isHDOrFirstPartySnapAccount(internalAccount1)).toBe(true);
  });

  it('should return true for first-party snap accounts (matching snapId)', () => {
    expect(isHDOrFirstPartySnapAccount(MOCK_SOLANA_ACCOUNT)).toBe(true);
  });

  it('should return true for first-party snap accounts (with entropySource)', () => {
    expect(isHDOrFirstPartySnapAccount(MOCK_SOLANA_ACCOUNT)).toBe(true);
  });

  it('should return false for third-party snap accounts', () => {
    expect(
      isHDOrFirstPartySnapAccount({
        ...MOCK_SOLANA_ACCOUNT,
        metadata: {
          ...MOCK_SOLANA_ACCOUNT.metadata,
          snap: {
            id: 'third-party-snap',
            name: 'Third Party Snap',
            enabled: true,
          },
        },
        options: {},
      }),
    ).toBe(false);
  });

  it.each([
    {
      type: KeyringTypes.simple,
    },
    {
      type: KeyringTypes.ledger,
    },
    {
      type: KeyringTypes.oneKey,
    },
    {
      type: KeyringTypes.qr,
    },
    {
      type: KeyringTypes.trezor,
    },
    {
      type: KeyringTypes.lattice,
    },
  ])('returns false for keyring type $type', ({ type }) => {
    expect(
      isHDOrFirstPartySnapAccount({
        ...internalAccount1,
        metadata: {
          ...internalAccount1.metadata,
          keyring: {
            type,
          },
        },
      }),
    ).toBe(false);
  });
});<|MERGE_RESOLUTION|>--- conflicted
+++ resolved
@@ -17,10 +17,7 @@
   isSnapAccount,
   toFormattedAddress,
   isHDOrFirstPartySnapAccount,
-<<<<<<< HEAD
-=======
   renderAccountName,
->>>>>>> 733bad1a
 } from '.';
 import {
   mockHDKeyringAddress,
@@ -35,8 +32,6 @@
   MOCK_SOLANA_ACCOUNT,
 } from '../test/accountsControllerTestUtils';
 import { KeyringTypes } from '@metamask/keyring-controller';
-<<<<<<< HEAD
-=======
 
 jest.mock('../../store', () => ({
   store: {
@@ -53,7 +48,6 @@
     }),
   },
 }));
->>>>>>> 733bad1a
 
 jest.mock('../../core/Engine', () => {
   const { MOCK_KEYRING_CONTROLLER_STATE } = jest.requireActual(
