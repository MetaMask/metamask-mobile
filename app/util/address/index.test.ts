import Engine from '../../core/Engine';
import {
  isENS,
  renderSlightlyLongAddress,
  formatAddress,
  isHardwareAccount,
  isValidHexAddress,
  isValidAddressInputViaQRCode,
  stripHexPrefix,
  getAddress,
  shouldShowBlockExplorer,
<<<<<<< HEAD
  renderFullAddress,
  renderShortAddress,
  renderAccountName,
  getTokenDetails,
  importAccountFromPrivateKey,
  isQRHardwareAccount,
  getAddressAccountType,
=======
  isQRHardwareAccount,
  getAddressAccountType,
  resemblesAddress,
>>>>>>> a8573a72
} from '.';
import { strings } from '../../../locales/i18n';
import { toChecksumAddress } from 'ethereumjs-util';
import { KeyringTypes } from '@metamask/keyring-controller';

jest.mock('../../core/Engine', () => ({
  acceptPendingApproval: jest.fn(),
  rejectPendingApproval: jest.fn(),
  context: {
    KeyringController: {
      importAccountWithStrategy: jest.fn(),
      state: {
        keyrings: [
          {
            type: 'Ledger',
            accounts: ['0xC4955C0d639D99699Bfd7Ec54d9FaFEe40e4D272'],
          },
          {
            type: 'QR Hardware Wallet Device',
            accounts: ['0xB4955C0d639D99699Bfd7Ec54d9FaFEe40e4D275'],
          },
          {
            type: 'Simple Key Pair',
            accounts: ['0x1234567890123456789012345678901234567891'],
          },
          {
            type: 'Metamask',
            accounts: ['0xE9f169ac905A6E5E830D5Fd5097458e12552B1F6'],
          },
        ],
      },
    },
    AssetsContractController: {
      getTokenStandardAndDetails: jest.fn(),
    },
    PreferencesController: {
      setSelectedAddress: jest.fn(),
    },
  },
}));

describe('renderFullName', () => {
  it('should return the address when the address is empty', () => {
    const expectedResult = strings('transactions.tx_details_not_available');
    expect(renderFullAddress('')).toBe(expectedResult);
  });

  it('should return the address when ', () => {
    const input = '0xC4955C0d639D99699Bfd7Ec54d9FaFEe40e4D272';
    const expectedResult = toChecksumAddress(input);
    expect(renderFullAddress(input)).toBe(expectedResult);
  });
});

describe('renderShortAddress', () => {
  const input = '0xC4955C0d639D99699Bfd7Ec54d9FaFEe40e4D272';

  it('should return short address format with default 4 characters', () => {
    const expected = '0xC495...D272';
    expect(renderShortAddress(input)).toBe(expected);
  });

  it('should return short address format with specified number of characters', () => {
    const expected = '0xC4955C...e4D272';
    expect(renderShortAddress(input, 6)).toBe(expected);
  });

  it('should return the input address if it is null', () => {
    expect(renderShortAddress(null)).toBe(null);
  });
});

describe('renderAccountName', () => {
  it('should return account name if it exists in identities', () => {
    const identities = {
      '0x1234567890123456789012345678901234567890': {
        name: 'My Account',
      },
    };
    expect(
      renderAccountName(
        '0x1234567890123456789012345678901234567890',
        identities,
      ),
    ).toBe('My Account');
  });

  it('should return short address format if account name does not exist in identities', () => {
    const identities = {
      '0x1234567890123456789012345678901234567890': {
        name: 'My Account',
      },
    };
    expect(
      renderAccountName(
        '0x0987654321098765432109876543210987654321',
        identities,
      ),
    ).toBe('0x0987...4321');
  });
});

describe('importAccountFromPrivateKey', () => {
  it('should import an account from a private key', async () => {
    const private_key =
      '0x0123456789abcdef0123456789abcdef0123456789abcdef0123456789abcdef';
    const expectedAddress = '0x123456789abcdef0123456789abcdef01234567';
    const setSelectedAddressMock = jest.fn();
    const importAccountWithStrategyMock = jest
      .fn()
      .mockResolvedValue({ importedAccountAddress: expectedAddress });
    Engine.context.KeyringController.importAccountWithStrategy =
      importAccountWithStrategyMock;
    Engine.context.PreferencesController.setSelectedAddress =
      setSelectedAddressMock;
    await importAccountFromPrivateKey(private_key);
    expect(importAccountWithStrategyMock).toHaveBeenCalledWith('privateKey', [
      '0123456789abcdef0123456789abcdef0123456789abcdef0123456789abcdef',
    ]);
    expect(setSelectedAddressMock).toHaveBeenCalledWith(
      '0x123456789AbCdef0123456789abCDEF01234567',
    );
  });

  it('should handle private keys with 0x prefix', async () => {
    const private_key =
      '0x0123456789abcdef0123456789abcdef0123456789abcdef0123456789abcdef';
    const expectedAddress = '0x123456789abcdef0123456789abcdef01234567';
    const setSelectedAddressMock = jest.fn();
    const importAccountWithStrategyMock = jest
      .fn()
      .mockResolvedValue({ importedAccountAddress: expectedAddress });
    Engine.context.KeyringController.importAccountWithStrategy =
      importAccountWithStrategyMock;

    Engine.context.PreferencesController.setSelectedAddress =
      setSelectedAddressMock;

    await importAccountFromPrivateKey(private_key);
    expect(importAccountWithStrategyMock).toHaveBeenCalledWith('privateKey', [
      private_key.substr(2),
    ]);
    expect(setSelectedAddressMock).toHaveBeenCalledWith(
      '0x123456789AbCdef0123456789abCDEF01234567',
    );
  });
});

describe('getAddressAccountType', () => {
  it('should return "QR" for a QR hardware account', () => {
    const address = '0xB4955C0d639D99699Bfd7Ec54d9FaFEe40e4D275';
    const accountType = getAddressAccountType(address);
    expect(accountType).toEqual('QR');
  });

  it('should return "Imported" for an imported account', () => {
    const address = '0x1234567890123456789012345678901234567891';
    const accountType = getAddressAccountType(address);
    expect(accountType).toEqual('Imported');
  });

  it('should return "Ledger" for a Ledger hardware account', () => {
    const address = '0xC4955C0d639D99699Bfd7Ec54d9FaFEe40e4D272';
    const accountType = getAddressAccountType(address);
    expect(accountType).toEqual('Ledger');
  });

  it('should return "MetaMask" for a MetaMask account', () => {
    const address = '0xE9f169ac905A6E5E830D5Fd5097458e12552B1F6';
    const accountType = getAddressAccountType(address);
    expect(accountType).toEqual('MetaMask');
  });

  it('should throw an error for an address that is not imported', () => {
    const address = '0x1234567890123456789012345678901234567894';
    expect(() => getAddressAccountType(address)).toThrowError(
      'The address: 0x1234567890123456789012345678901234567894 is not imported',
    );
  });
});

describe('isQRHardwareAccount', () => {
  it('should return true if address is a QR hardware account', () => {
    const address = '0x1234567890123456789012345678901234567890';
    const keyrings = [
      {
        type: KeyringTypes.qr,
        accounts: [address],
      },
    ];

    Engine.context.KeyringController.state.keyrings = keyrings;
    expect(isQRHardwareAccount(address)).toBe(true);
  });

  it('should return false if address is not a QR hardware account', () => {
    const address = '0x1234567890123456789012345678901234567890';
    const keyrings = [
      {
        type: KeyringTypes.ledger,
        accounts: [address],
      },
    ];

    Engine.context.KeyringController.state.keyrings = keyrings;
    expect(isQRHardwareAccount(address)).toBe(false);
  });

  it('should return false if address is not in any keyring', () => {
    const address = '0x1234567890123456789012345678901234567890';
    const keyrings = [];

    Engine.context.KeyringController.state.keyrings = keyrings;
    expect(isQRHardwareAccount(address)).toBe(false);
  });
});

describe('getTokenDetails', () => {
  const tokenAddress = '0x1234567890123456789012345678901234567890';
  const userAddress = '0x0987654321098765432109876543210987654321';
  const tokenId = '123';

  it('should return token details for ERC20 tokens', async () => {
    const tokenData = {
      standard: 'ERC20',
      symbol: 'ETH',
      decimals: 18,
    };
    Engine.context.AssetsContractController.getTokenStandardAndDetails.mockResolvedValueOnce(
      tokenData,
    );

    const result = await getTokenDetails(tokenAddress, userAddress, tokenId);

    expect(result).toEqual({
      symbol: 'ETH',
      decimals: 18,
      standard: 'ERC20',
    });
  });

  it('should return token details for ERC721 tokens', async () => {
    const tokenData = {
      standard: 'ERC721',
      name: 'CryptoKitties',
      symbol: 'CK',
    };
    Engine.context.AssetsContractController.getTokenStandardAndDetails.mockResolvedValueOnce(
      tokenData,
    );

    const result = await getTokenDetails(tokenAddress, userAddress, tokenId);

    expect(result).toEqual({
      name: 'CryptoKitties',
      symbol: 'CK',
      standard: 'ERC721',
    });
  });

  it('should return token details for ERC1155 tokens', async () => {
    const tokenData = {
      standard: 'ERC1155',
      name: 'MyToken',
      symbol: 'MT',
    };
    Engine.context.AssetsContractController.getTokenStandardAndDetails.mockResolvedValueOnce(
      tokenData,
    );

    const result = await getTokenDetails(tokenAddress, userAddress, tokenId);

    expect(result).toEqual({
      name: 'MyToken',
      symbol: 'MT',
      standard: 'ERC1155',
    });
  });
});

describe('isENS', () => {
  it('should return false by default', () => {
    expect(isENS()).toBe(false);
  });
  it('should return true for normal domain', () => {
    expect(isENS('ricky.codes')).toBe(true);
  });
  it('should return true for ens', () => {
    expect(isENS('rickycodes.eth')).toBe(true);
  });
  it('should return true for eth ens', () => {
    expect(isENS('ricky.eth.eth')).toBe(true);
  });
  it('should return true for metamask ens', () => {
    expect(isENS('ricky.metamask.eth')).toBe(true);
  });
});

describe('renderSlightlyLongAddress', () => {
  const mockAddress = '0xC4955C0d639D99699Bfd7Ec54d9FaFEe40e4D272';
  it('should return the address when the address do not exist', () => {
    expect(renderSlightlyLongAddress(null)).toBeNull();
  });
  it('should return 5 characters before ellipsis and 4 final characters of the address after the ellipsis', () => {
    expect(renderSlightlyLongAddress(mockAddress).split('.')[0].length).toBe(
      24,
    );
    expect(renderSlightlyLongAddress(mockAddress).split('.')[3].length).toBe(4);
  });
  it('should return 0xC4955 before ellipsis and 4D272 after the ellipsis', () => {
    expect(renderSlightlyLongAddress(mockAddress, 5, 2).split('.')[0]).toBe(
      '0xC4955',
    );
    expect(renderSlightlyLongAddress(mockAddress, 5, 0).split('.')[3]).toBe(
      '4D272',
    );
  });
});

describe('formatAddress', () => {
  const mockAddress = '0xC4955C0d639D99699Bfd7Ec54d9FaFEe40e4D272';
  it('should return address formatted for short type', () => {
    const expectedValue = '0xC495...D272';
    expect(formatAddress(mockAddress, 'short')).toBe(expectedValue);
  });
  it('should return address formatted for mid type', () => {
    const expectedValue = '0xC4955C0d639D99699Bfd7E...D272';
    expect(formatAddress(mockAddress, 'mid')).toBe(expectedValue);
  });
  it('should return address formatted for full type', () => {
    const expectedValue = '0xC4955C0d639D99699Bfd7Ec54d9FaFEe40e4D272';
    expect(formatAddress(mockAddress, '')).toBe(expectedValue);
  });
});

// eslint-disable-next-line jest/no-disabled-tests
xdescribe('isHardwareAccount,', () => {
  const ledgerMockAddress = '0xC4955C0d639D99699Bfd7Ec54d9FaFEe40e4D272';
  const qrHardwareMockAddress = '0xB4955C0d639D99699Bfd7Ec54d9FaFEe40e4D275';

  it('should return true if account is a Ledger keyring', () => {
    expect(isHardwareAccount(ledgerMockAddress)).toBe(true);
  });

  it('should return true if account is a QR keyring', () => {
    expect(isHardwareAccount(qrHardwareMockAddress)).toBe(true);
  });

  it('should return false if account is not a hardware keyring', () => {
    expect(
      isHardwareAccount('0xD5955C0d639D99699Bfd7Ec54d9FaFEe40e4D278'),
    ).toBe(false);
  });
});

describe('isValidHexAddress', () => {
  it('should return true if all characters are lower case', () => {
    const lowerCaseMockAddress = '0x87187657b35f461d0ceec338d9b8e944a193afe2';
    expect(
      isValidHexAddress(lowerCaseMockAddress, { mixedCaseUseChecksum: true }),
    ).toBe(true);
  });

  it('should return true if all characters are upper case', () => {
    const upperCaseMockAddress = '0x87187657B35F461D0CEEC338D9B8E944A193AFE2';
    expect(
      isValidHexAddress(upperCaseMockAddress, { mixedCaseUseChecksum: true }),
    ).toBe(true);
  });

  it('should return false if the characters are mixed case and the checksum is invalid', () => {
    const upperCaseMockAddress = '0x87187657b35f461d0ceEc338d9B8e944A193afe2';
    expect(
      isValidHexAddress(upperCaseMockAddress, { mixedCaseUseChecksum: true }),
    ).toBe(false);
  });

  it('should return true if the characters are mixed case and the checksum is valid', () => {
    const upperCaseMockAddress = '0x87187657b35F461D0Ceec338d9b8E944a193aFE2';
    expect(
      isValidHexAddress(upperCaseMockAddress, { mixedCaseUseChecksum: true }),
    ).toBe(true);
  });

  it('should return false if the address is an  empty string', () => {
    expect(isValidHexAddress('', { mixedCaseUseChecksum: true })).toBe(false);
  });
});

describe('isValidAddressInputViaQRCode', () => {
  it('should be valid to use the ethereum keyword followed by an address and chain id', () => {
    const mockInput = 'ethereum:0x2990079bcdEe240329a520d2444386FC119da21a@1';
    expect(isValidAddressInputViaQRCode(mockInput)).toBe(true);
  });

  it('should be valid to use the ethereum keyword followed by an address', () => {
    const mockInput = 'ethereum:0x2990079bcdEe240329a520d2444386FC119da21a';
    expect(isValidAddressInputViaQRCode(mockInput)).toBe(true);
  });

  it('should be invalid to use the ethereum keyword followed by an wrong address', () => {
    const mockInput = 'ethereum:0x2990079bcdEe240329a520d2444386FC119d';
    expect(isValidAddressInputViaQRCode(mockInput)).toBe(false);
  });

  it('should be invalid to only have the ethereum keyword', () => {
    const mockInput = 'ethereum:';
    expect(isValidAddressInputViaQRCode(mockInput)).toBe(false);
  });

  it('should be valid to only have the address', () => {
    const mockInput = '0x2990079bcdEe240329a520d2444386FC119da21a';
    expect(isValidAddressInputViaQRCode(mockInput)).toBe(true);
  });

  it('should be invalid to have an URL', () => {
    const mockInput = 'https://www.metamask.io';
    expect(isValidAddressInputViaQRCode(mockInput)).toBe(false);
  });
});

describe('stripHexPrefix', () => {
  const str =
    '0x4cfd3e90fc78b0f86bf7524722150bb8da9c60cd532564d7ff43f5716514f553';
  const stripped =
    '4cfd3e90fc78b0f86bf7524722150bb8da9c60cd532564d7ff43f5716514f553';

  it('returns a string without a hex prefix', () => {
    expect(stripHexPrefix(str)).toBe(stripped);
  });

  it('returns the same string since there is no hex prefix', () => {
    expect(stripHexPrefix(stripped)).toBe(stripped);
  });
});

describe('getAddress', () => {
  const validAddress = '0x87187657B35F461D0CEEC338D9B8E944A193AFE2';
  const inValidAddress = '0x87187657B35F461D0CEEC338D9B8E944A193AFE';
  const validENSAddress = 'test.eth';

  it('should resolve ENS if ENS is valid', async () => {
    const chainId = '1';
    const doENSLookup = jest.fn();
    await doENSLookup(validENSAddress, chainId);
    expect(doENSLookup).toHaveBeenCalledWith(validENSAddress, chainId);
  });

  it('should return address if address is valid', async () => {
    const response = await getAddress(validAddress, '1');
    expect(response).toBe(validAddress);
  });

  it('should return null if address is invalid', async () => {
    const response = await getAddress(inValidAddress, '1');
    expect(response).toBe(null);
  });
});

describe('shouldShowBlockExplorer', () => {
  const networkConfigurations = {
    networkId1: {
      chainId: '1',
      nickname: 'Main Ethereum Network',
      rpcUrl: 'https://mainnet.infura.io/v3/123',
      rpcPrefs: {},
    },
  };

  it('returns true if provider type is not rpc', () => {
    const providerType = 'mainnet';
    const providerRpcTarget = networkConfigurations.networkId1.rpcUrl;

    const result = shouldShowBlockExplorer({
      providerType,
      providerRpcTarget,
      networkConfigurations,
    });

    expect(result).toBe(true);
  });

  it('returns block explorer URL if defined', () => {
    const providerType = 'rpc';
    const providerRpcTarget = networkConfigurations.networkId1.rpcUrl;
    const blockExplorerUrl = 'https://rpc.testnet.fantom.network';
    networkConfigurations.networkId1.rpcPrefs = { blockExplorerUrl };

    const result = shouldShowBlockExplorer({
      providerType,
      providerRpcTarget,
      networkConfigurations,
    });

    expect(result).toBe(blockExplorerUrl);
  });

  it('returns undefined if block explorer URL is not defined', () => {
    const providerType = 'rpc';
    const providerRpcTarget = networkConfigurations.networkId1.rpcUrl;
    networkConfigurations.networkId1.rpcPrefs = {};

    const result = shouldShowBlockExplorer({
      providerType,
      providerRpcTarget,
      networkConfigurations,
    });

    expect(result).toBe(undefined);
  });
});
describe('isQRHardwareAccount', () => {
  it('should return false if argument address is undefined', () => {
    expect(isQRHardwareAccount(undefined as any)).toBeFalsy();
  });
  it('should return false if address does not exist on keyring', () => {
    expect(isQRHardwareAccount('address-stub')).toBeFalsy();
  });

  it('should return false if address is from keyring type simple', () => {
    expect(
      isQRHardwareAccount('0xd018538C87232FF95acbCe4870629b75640a78E7'),
    ).toBeFalsy();
  });
  it('should return false if address is from keyring type hd', () => {
    expect(
      isQRHardwareAccount('0x71C7656EC7ab88b098defB751B7401B5f6d8976F'),
    ).toBeFalsy();
  });
  it('should return true if address is from keyring type qr', () => {
    expect(
      isQRHardwareAccount('0xB374Ca013934e498e5baD3409147F34E6c462389'),
    ).toBeTruthy();
  });
});
describe('getAddressAccountType', () => {
  it('should throw an error if argument address is undefined', () => {
    expect(() => getAddressAccountType(undefined as any)).toThrow(
      'Invalid address: undefined',
    );
  });
  it('should return QR if address is from a keyring type qr', () => {
    expect(
      getAddressAccountType('0xB374Ca013934e498e5baD3409147F34E6c462389'),
    ).toBe('QR');
  });
  it('should return imported if address is from a keyring type simple', () => {
    expect(
      getAddressAccountType('0xd018538C87232FF95acbCe4870629b75640a78E7'),
    ).toBe('Imported');
  });
  it('should return MetaMask if address is not qr or simple', () => {
    expect(
      getAddressAccountType('0x71C7656EC7ab88b098defB751B7401B5f6d8976F'),
    ).toBe('MetaMask');
  });
});
describe('resemblesAddress', () => {
  it('should return false if argument address is undefined', () => {
    expect(resemblesAddress(undefined as any)).toBeFalsy();
  });
  it('should return false if address does not resemble an eth address', () => {
    expect(resemblesAddress('address-stub-1')).toBeFalsy();
  });
  it('should return true if address resemble an eth address', () => {
    expect(
      resemblesAddress('0x71C7656EC7ab88b098defB751B7401B5f6d8976F'),
    ).toBeTruthy();
  });
});<|MERGE_RESOLUTION|>--- conflicted
+++ resolved
@@ -9,23 +9,17 @@
   stripHexPrefix,
   getAddress,
   shouldShowBlockExplorer,
-<<<<<<< HEAD
+  isQRHardwareAccount,
+  getAddressAccountType,
+  resemblesAddress,
   renderFullAddress,
   renderShortAddress,
   renderAccountName,
   getTokenDetails,
   importAccountFromPrivateKey,
-  isQRHardwareAccount,
-  getAddressAccountType,
-=======
-  isQRHardwareAccount,
-  getAddressAccountType,
-  resemblesAddress,
->>>>>>> a8573a72
 } from '.';
 import { strings } from '../../../locales/i18n';
 import { toChecksumAddress } from 'ethereumjs-util';
-import { KeyringTypes } from '@metamask/keyring-controller';
 
 jest.mock('../../core/Engine', () => ({
   acceptPendingApproval: jest.fn(),
@@ -41,15 +35,15 @@
           },
           {
             type: 'QR Hardware Wallet Device',
-            accounts: ['0xB4955C0d639D99699Bfd7Ec54d9FaFEe40e4D275'],
+            accounts: ['0xB374Ca013934e498e5baD3409147F34E6c462389'],
           },
           {
             type: 'Simple Key Pair',
-            accounts: ['0x1234567890123456789012345678901234567891'],
+            accounts: ['0xd018538C87232FF95acbCe4870629b75640a78E7'],
           },
           {
             type: 'Metamask',
-            accounts: ['0xE9f169ac905A6E5E830D5Fd5097458e12552B1F6'],
+            accounts: ['0x71C7656EC7ab88b098defB751B7401B5f6d8976F'],
           },
         ],
       },
@@ -170,75 +164,6 @@
   });
 });
 
-describe('getAddressAccountType', () => {
-  it('should return "QR" for a QR hardware account', () => {
-    const address = '0xB4955C0d639D99699Bfd7Ec54d9FaFEe40e4D275';
-    const accountType = getAddressAccountType(address);
-    expect(accountType).toEqual('QR');
-  });
-
-  it('should return "Imported" for an imported account', () => {
-    const address = '0x1234567890123456789012345678901234567891';
-    const accountType = getAddressAccountType(address);
-    expect(accountType).toEqual('Imported');
-  });
-
-  it('should return "Ledger" for a Ledger hardware account', () => {
-    const address = '0xC4955C0d639D99699Bfd7Ec54d9FaFEe40e4D272';
-    const accountType = getAddressAccountType(address);
-    expect(accountType).toEqual('Ledger');
-  });
-
-  it('should return "MetaMask" for a MetaMask account', () => {
-    const address = '0xE9f169ac905A6E5E830D5Fd5097458e12552B1F6';
-    const accountType = getAddressAccountType(address);
-    expect(accountType).toEqual('MetaMask');
-  });
-
-  it('should throw an error for an address that is not imported', () => {
-    const address = '0x1234567890123456789012345678901234567894';
-    expect(() => getAddressAccountType(address)).toThrowError(
-      'The address: 0x1234567890123456789012345678901234567894 is not imported',
-    );
-  });
-});
-
-describe('isQRHardwareAccount', () => {
-  it('should return true if address is a QR hardware account', () => {
-    const address = '0x1234567890123456789012345678901234567890';
-    const keyrings = [
-      {
-        type: KeyringTypes.qr,
-        accounts: [address],
-      },
-    ];
-
-    Engine.context.KeyringController.state.keyrings = keyrings;
-    expect(isQRHardwareAccount(address)).toBe(true);
-  });
-
-  it('should return false if address is not a QR hardware account', () => {
-    const address = '0x1234567890123456789012345678901234567890';
-    const keyrings = [
-      {
-        type: KeyringTypes.ledger,
-        accounts: [address],
-      },
-    ];
-
-    Engine.context.KeyringController.state.keyrings = keyrings;
-    expect(isQRHardwareAccount(address)).toBe(false);
-  });
-
-  it('should return false if address is not in any keyring', () => {
-    const address = '0x1234567890123456789012345678901234567890';
-    const keyrings = [];
-
-    Engine.context.KeyringController.state.keyrings = keyrings;
-    expect(isQRHardwareAccount(address)).toBe(false);
-  });
-});
-
 describe('getTokenDetails', () => {
   const tokenAddress = '0x1234567890123456789012345678901234567890';
   const userAddress = '0x0987654321098765432109876543210987654321';
@@ -557,6 +482,7 @@
     ).toBeTruthy();
   });
 });
+
 describe('getAddressAccountType', () => {
   it('should throw an error if argument address is undefined', () => {
     expect(() => getAddressAccountType(undefined as any)).toThrow(
@@ -578,7 +504,21 @@
       getAddressAccountType('0x71C7656EC7ab88b098defB751B7401B5f6d8976F'),
     ).toBe('MetaMask');
   });
-});
+
+  it('should return "Ledger" for a Ledger hardware account', () => {
+    const address = '0xC4955C0d639D99699Bfd7Ec54d9FaFEe40e4D272';
+    const accountType = getAddressAccountType(address);
+    expect(accountType).toEqual('Ledger');
+  });
+
+  it('should throw an error for an address that is not imported', () => {
+    const address = '0x1234567890123456789012345678901234567894';
+    expect(() => getAddressAccountType(address)).toThrowError(
+      'The address: 0x1234567890123456789012345678901234567894 is not imported',
+    );
+  });
+});
+
 describe('resemblesAddress', () => {
   it('should return false if argument address is undefined', () => {
     expect(resemblesAddress(undefined as any)).toBeFalsy();
