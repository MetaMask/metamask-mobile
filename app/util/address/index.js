--- conflicted
+++ resolved
@@ -26,18 +26,6 @@
 export const formatAddress = (rawAddress, type) => {
   let formattedAddress = rawAddress;
 
-<<<<<<< HEAD
-  if (isValidAddress(rawAddress)) {
-    if (type && type === 'short') {
-      formattedAddress = renderShortAddress(rawAddress);
-    } else if (type && type === 'mid') {
-      formattedAddress = renderSlightlyLongAddress(rawAddress);
-    } else {
-      formattedAddress = renderFullAddress(rawAddress);
-    }
-  }
-  return formattedAddress.toLowerCase();
-=======
   if (!isValidAddress(rawAddress)) {
     return rawAddress;
   }
@@ -51,7 +39,6 @@
   }
 
   return formattedAddress;
->>>>>>> 161c5a35
 };
 
 /**
@@ -136,33 +123,6 @@
     );
   }
   return qrAccounts.includes(address.toLowerCase());
-<<<<<<< HEAD
-}
-
-/**
- * judge address is hardware account or not
- *
- * @param {String} address - String corresponding to an address
- * @returns {Boolean} - Returns a boolean
- */
-export function isHardwareAccount(address) {
-  const addressToCheck = address.toLowerCase();
-  const { KeyringController } = Engine.context;
-  const { keyrings } = KeyringController.state;
-  for (const keyring of keyrings) {
-    if (
-      [KeyringTypes.qr, KeyringTypes.ledger].includes(keyring.type) &&
-      keyring.accounts.findIndex(
-        (account) => account.toLowerCase() === addressToCheck,
-      ) >= 0
-    ) {
-      return true;
-    }
-  }
-
-  return false;
-=======
->>>>>>> 161c5a35
 }
 
 /**
