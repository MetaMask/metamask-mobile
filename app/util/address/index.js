import {
  toChecksumAddress,
  isValidAddress,
  isHexString,
  addHexPrefix,
  isValidChecksumAddress,
} from 'ethereumjs-util';
import URL from 'url-parse';
import punycode from 'punycode/punycode';
import { KeyringTypes } from '@metamask/controllers';
import Engine from '../../core/Engine';
import { strings } from '../../../locales/i18n';
import { tlc } from '../general';
<<<<<<< HEAD
import punycode from 'punycode/punycode';
import { KeyringTypes } from '@metamask/controllers';
import { doENSLookup, doENSReverseLookup } from '../../util/ENSUtils';
import NetworkList from '../../util/networks';
import { collectConfusables } from '../../util/confusables';
import {
  CONTACT_ALREADY_SAVED,
  SYMBOL_ERROR,
} from '../../../app/constants/error';
=======
import { PROTOCOLS } from '../../constants/deeplinks';

>>>>>>> 4595f967
/**
 * Returns full checksummed address
 *
 * @param {String} address - String corresponding to an address
 * @returns {String} - String corresponding to full checksummed address
 */
export function renderFullAddress(address) {
  return address
    ? toChecksumAddress(address)
    : strings('transactions.tx_details_not_available');
}

/**
 * Method to format the address to a shorter version
 * @param {String} rawAddress - Full public  address
 * @param {String} type - Format  type
 * @returns {String} Formatted address
 */
export const formatAddress = (rawAddress, type) => {
  let formattedAddress = rawAddress;

  if (!isValidAddress(rawAddress)) {
    return rawAddress;
  }

  if (type && type === 'short') {
    formattedAddress = renderShortAddress(rawAddress);
  } else if (type && type === 'mid') {
    formattedAddress = renderSlightlyLongAddress(rawAddress);
  } else {
    formattedAddress = renderFullAddress(rawAddress);
  }

  return formattedAddress;
};

/**
 * Returns short address format
 *
 * @param {String} address - String corresponding to an address
 * @param {Number} chars - Number of characters to show at the end and beginning.
 * Defaults to 4.
 * @returns {String} - String corresponding to short address format
 */
export function renderShortAddress(address, chars = 4) {
  if (!address) return address;
  const checksummedAddress = toChecksumAddress(address);
  return `${checksummedAddress.substr(
    0,
    chars + 2,
  )}...${checksummedAddress.substr(-chars)}`;
}

export function renderSlightlyLongAddress(
  address,
  chars = 4,
  initialChars = 20,
) {
  if (!address) return address;
  const checksummedAddress = toChecksumAddress(address);
  return `${checksummedAddress.slice(
    0,
    chars + initialChars,
  )}...${checksummedAddress.slice(-chars)}`;
}

/**
 * Returns address name if it's in known identities
 *
 * @param {String} address - String corresponding to an address
 * @param {Object} identities - Identities object
 * @returns {String} - String corresponding to account name. If there is no name, returns the original short format address
 */
export function renderAccountName(address, identities) {
  address = safeToChecksumAddress(address);
  if (identities && address && address in identities) {
    return identities[address].name;
  }
  return renderShortAddress(address);
}

/**
 * Imports a an account from a private key
 *
 * @param {String} private_key - String corresponding to a private key
 * @returns {Promise} - Returns a promise
 */

export async function importAccountFromPrivateKey(private_key) {
  const { KeyringController, PreferencesController } = Engine.context;
  // Import private key
  let pkey = private_key;
  // Handle PKeys with 0x
  if (pkey.length === 66 && pkey.substr(0, 2) === '0x') {
    pkey = pkey.substr(2);
  }
  const { importedAccountAddress } =
    await KeyringController.importAccountWithStrategy('privateKey', [pkey]);
  return PreferencesController.setSelectedAddress(importedAccountAddress);
}

/**
 * judge address is QR hardware account or not
 *
 * @param {String} address - String corresponding to an address
 * @returns {Boolean} - Returns a boolean
 */
export function isQRHardwareAccount(address) {
  const { KeyringController } = Engine.context;
  const { keyrings } = KeyringController.state;
  const qrKeyrings = keyrings.filter(
    (keyring) => keyring.type === KeyringTypes.qr,
  );
  let qrAccounts = [];
  for (const qrKeyring of qrKeyrings) {
    qrAccounts = qrAccounts.concat(
      qrKeyring.accounts.map((account) => account.toLowerCase()),
    );
  }
  return qrAccounts.includes(address.toLowerCase());
}

/**
 * judge address's account type for tracking
 *
 * @param {String} address - String corresponding to an address
 * @returns {String} - Returns address's account type
 */
export function getAddressAccountType(address) {
  const { KeyringController } = Engine.context;
  const { keyrings } = KeyringController.state;
  const targetKeyring = keyrings.find((keyring) =>
    keyring.accounts
      .map((account) => account.toLowerCase())
      .includes(address.toLowerCase()),
  );
  if (targetKeyring) {
    switch (targetKeyring.type) {
      case KeyringTypes.qr:
        return 'QR';
      case KeyringTypes.simple:
        return 'Imported';
      default:
        return 'MetaMask';
    }
  }
  throw new Error(`The address: ${address} is not imported`);
}

/**
 * Validates an ENS name
 *
 * @param {String} name - String corresponding to an ENS name
 * @returns {boolean} - Returns a boolean indicating if it is valid
 */
export function isENS(name) {
  if (!name) return false;

  const match = punycode
    .toASCII(name)
    .toLowerCase()
    // Checks that the domain consists of at least one valid domain pieces separated by periods, followed by a tld
    // Each piece of domain name has only the characters a-z, 0-9, and a hyphen (but not at the start or end of chunk)
    // A chunk has minimum length of 1, but minimum tld is set to 2 for now (no 1-character tlds exist yet)
    .match(
      /^(?:[a-z0-9](?:[-a-z0-9]*[a-z0-9])?\.)+[a-z0-9][-a-z0-9]*[a-z0-9]$/u,
    );

  const OFFSET = 1;
  const index = name && name.lastIndexOf('.');
  const tld =
    index &&
    index >= OFFSET &&
    tlc(name.substr(index + OFFSET, name.length - OFFSET));
  if (index && tld && !!match) return true;
  return false;
}

/**
 * Determines if a given string looks like a valid Ethereum address
 *
 * @param {address} string
 */
export function resemblesAddress(address) {
  return address.length === 2 + 20 * 2;
}

export function safeToChecksumAddress(address) {
  if (!address) return undefined;
  return toChecksumAddress(address);
}

/**
 * Validates that the input is a hex address. This utility method is a thin
 * wrapper around ethereumjs-util.isValidAddress, with the exception that it
 * does not throw an error when provided values that are not hex strings. In
 * addition, and by default, this method will return true for hex strings that
 * meet the length requirement of a hex address, but are not prefixed with `0x`
 * Finally, if the mixedCaseUseChecksum flag is true and a mixed case string is
 * provided this method will validate it has the proper checksum formatting.
 *
 * @param {string} possibleAddress - Input parameter to check against
 * @param {Object} [options] - options bag
 * @param {boolean} [options.allowNonPrefixed] - If true will first ensure '0x'
 *  is prepended to the string
 * @param {boolean} [options.mixedCaseUseChecksum] - If true will treat mixed
 *  case addresses as checksum addresses and validate that proper checksum
 *  format is used
 * @returns {boolean} whether or not the input is a valid hex address
 */
export function isValidHexAddress(
  possibleAddress,
  { allowNonPrefixed = false, mixedCaseUseChecksum = false } = {},
) {
  const addressToCheck = allowNonPrefixed
    ? addHexPrefix(possibleAddress)
    : possibleAddress;
  if (!isHexString(addressToCheck)) {
    return false;
  }

  if (mixedCaseUseChecksum) {
    const prefixRemoved = addressToCheck.slice(2);
    const lower = prefixRemoved.toLowerCase();
    const upper = prefixRemoved.toUpperCase();
    const allOneCase = prefixRemoved === lower || prefixRemoved === upper;
    if (!allOneCase) {
      return isValidChecksumAddress(addressToCheck);
    }
  }
  return isValidAddress(addressToCheck);
}

<<<<<<< HEAD
/**
 *
 * @param {Object} params - Contains multiple variables that are needed to
 * check if the address is already saved in our contact list or in our accounts
 * Variables:
 *  address (String) - Represents the address of the account
 *  addressBook (Object) -  Represents all the contacts that we have saved on the address book
 *  identities (Object) - Represents our accounts on the current network of the wallet
 * @returns String | undefined - When it is saved returns a string "contactAlreadySaved" if it's not reutrn undefined
 */
function checkIfAddressAlreadySaved(params) {
  const { address, addressBook, network, identities } = params;
  if (address) {
    const networkAddressBook = addressBook[network] || {};

    const checksummedResolvedAddress = toChecksumAddress(address);
    if (
      networkAddressBook[checksummedResolvedAddress] ||
      identities[checksummedResolvedAddress]
    ) {
      return CONTACT_ALREADY_SAVED;
    }
  }
  return false;
}

/**
 *
 * @param {Object} params - Contains multiple variables that are needed to validate an address or ens
 * This function is needed in two place of the app, SendTo of SendFlow in order to send tokes and
 * is present in ContactForm of Contatcs, in order to add a new contact
 * Variables:
 *  toAccount (String) - Represents the account address or ens
 *  network (String) - Represents the current network chainId
 *  addressBook (Object) - Represents all the contacts that we have saved on the address book
 *  identities (Object) - Represents our accounts on the current network of the wallet
 *  providerType (String) - Represents the network name
 * @returns the variables that are needed for updating the state of the two flows metioned above
 * Variables:
 *  addressError (String) - Contains the message or the error
 *  toEnsName (String) - Represents the ens name of the destination account
 *  addressReady (Bollean) - Represents if the address is validated or not
 *  toEnsAddress (String) - Represents the address of the ens inserted
 *  addToAddressToAddressBook (Boolean) - Represents if the address it can be add to the address book
 *  toAddressName (String) - Represents the address of the destination account
 *  errorContinue (Boolean) - Represents if with one error we can proceed or not to the next step if we wish
 *  confusableCollection (Object) - Represents one array with the confusable characters of the ens
 *
 */
export async function validateAddressOrENS(params) {
  const { toAccount, network, addressBook, identities, providerType } = params;
  const { AssetsContractController } = Engine.context;

  let addressError,
    toEnsName,
    toEnsAddress,
    toAddressName,
    errorContinue,
    confusableCollection;

  let [addressReady, addToAddressToAddressBook] = [false, false];

  if (isValidHexAddress(toAccount, { mixedCaseUseChecksum: true })) {
    const contactAlreadySaved = checkIfAddressAlreadySaved({
      address: toAccount,
      addressBook,
      network,
      identities,
    });

    if (contactAlreadySaved) {
      addressError = checkIfAddressAlreadySaved(toAccount);
    }
    const checksummedAddress = toChecksumAddress(toAccount);
    addressReady = true;
    const ens = await doENSReverseLookup(checksummedAddress);
    if (ens) {
      toAddressName = ens;
      if (!contactAlreadySaved) {
        addToAddressToAddressBook = true;
      }
    } else if (!contactAlreadySaved) {
      toAddressName = toAccount;
      // If not in the addressBook nor user accounts
      addToAddressToAddressBook = true;
    }

    if (providerType) {
      // Check if it's token contract address on mainnet
      const networkId = NetworkList[providerType].networkId;
      if (networkId === NetworkList.mainnet.chainId) {
        try {
          const symbol = await AssetsContractController.getERC721AssetSymbol(
            checksummedAddress,
          );
          if (symbol) {
            addressError = SYMBOL_ERROR;
            errorContinue = true;
          }
        } catch (e) {
          // Not a token address
        }
      }
    }
    /**
     * Not using this for now; Import isSmartContractAddress from util/transactions and use this for checking smart contract: await isSmartContractAddress(toSelectedAddress);
     * Check if it's smart contract address
     */
    /*
			const smart = false; //

			if (smart) {
				addressError = strings('transaction.smartContractAddressWarning');
				isOnlyWarning = true;
			}
			*/
  } else if (isENS(toAccount)) {
    toEnsName = toAccount;
    confusableCollection = collectConfusables(toEnsName);
    const resolvedAddress = await doENSLookup(toAccount, network);
    const contactAlreadySaved = checkIfAddressAlreadySaved({
      address: resolvedAddress,
      addressBook,
      network,
      identities,
    });

    if (resolvedAddress) {
      if (!contactAlreadySaved) {
        addToAddressToAddressBook = true;
      } else {
        addressError = contactAlreadySaved;
      }

      toAddressName = toAccount;
      toEnsAddress = resolvedAddress;
      addressReady = true;
    } else {
      addressError = strings('transaction.could_not_resolve_ens');
    }
  } else if (toAccount && toAccount.length >= 42) {
    addressError = strings('transaction.invalid_address');
  }

  return {
    addressError,
    toEnsName,
    addressReady,
    toEnsAddress,
    addToAddressToAddressBook,
    toAddressName,
    errorContinue,
    confusableCollection,
  };
=======
/** Method to evaluate if an input is a valid ethereum address
 * via QR code scanning.
 *
 * @param {string} input - a random string.
 * @returns {boolean} indicates if the string is a valid input.
 */
export function isValidAddressInputViaQRCode(input) {
  if (input.includes(PROTOCOLS.ETHEREUM)) {
    const { pathname } = new URL(input);
    // eslint-disable-next-line no-unused-vars
    const [address, _] = pathname.split('@');
    return isValidHexAddress(address);
  }
  return isValidHexAddress(input);
>>>>>>> 4595f967
}<|MERGE_RESOLUTION|>--- conflicted
+++ resolved
@@ -11,9 +11,6 @@
 import Engine from '../../core/Engine';
 import { strings } from '../../../locales/i18n';
 import { tlc } from '../general';
-<<<<<<< HEAD
-import punycode from 'punycode/punycode';
-import { KeyringTypes } from '@metamask/controllers';
 import { doENSLookup, doENSReverseLookup } from '../../util/ENSUtils';
 import NetworkList from '../../util/networks';
 import { collectConfusables } from '../../util/confusables';
@@ -21,10 +18,8 @@
   CONTACT_ALREADY_SAVED,
   SYMBOL_ERROR,
 } from '../../../app/constants/error';
-=======
 import { PROTOCOLS } from '../../constants/deeplinks';
 
->>>>>>> 4595f967
 /**
  * Returns full checksummed address
  *
@@ -258,7 +253,6 @@
   return isValidAddress(addressToCheck);
 }
 
-<<<<<<< HEAD
 /**
  *
  * @param {Object} params - Contains multiple variables that are needed to
@@ -413,7 +407,7 @@
     errorContinue,
     confusableCollection,
   };
-=======
+}
 /** Method to evaluate if an input is a valid ethereum address
  * via QR code scanning.
  *
@@ -428,5 +422,4 @@
     return isValidHexAddress(address);
   }
   return isValidHexAddress(input);
->>>>>>> 4595f967
 }