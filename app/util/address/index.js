import {
  toChecksumAddress,
  isValidAddress,
  isHexString,
  addHexPrefix,
  isValidChecksumAddress,
  isHexPrefixed,
} from 'ethereumjs-util';
import URL from 'url-parse';
import punycode from 'punycode/punycode';
import { KeyringTypes } from '@metamask/keyring-controller';
import Engine from '../../core/Engine';
import { strings } from '../../../locales/i18n';
import { tlc } from '../general';
import {
  doENSLookup,
  doENSReverseLookup,
  getCachedENSName,
  isDefaultAccountName,
} from '../../util/ENSUtils';
import {
  isMainnetByChainId,
  findBlockExplorerForRpc,
} from '../../util/networks';
import { RPC } from '../../constants/network';
import { collectConfusables } from '../../util/confusables';
import {
  CONTACT_ALREADY_SAVED,
  SYMBOL_ERROR,
} from '../../../app/constants/error';
import { PROTOCOLS } from '../../constants/deeplinks';
import TransactionTypes from '../../core/TransactionTypes';
import { selectChainId } from '../../selectors/networkController';
import { store } from '../../store';
import { regex } from '../../../app/util/regex';
import { ExtendedKeyringTypes } from '../../../app/constants/keyringTypes';

const {
  ASSET: { ERC721, ERC1155 },
} = TransactionTypes;
/**
 * Returns full checksummed address
 *
 * @param {String} address - String corresponding to an address
 * @returns {String} - String corresponding to full checksummed address
 */
export function renderFullAddress(address) {
  return address
    ? toChecksumAddress(address)
    : strings('transactions.tx_details_not_available');
}

/**
 * Method to format the address to a shorter version
 * @param {String} rawAddress - Full public  address
 * @param {String} type - Format  type
 * @returns {String} Formatted address
 */
export const formatAddress = (rawAddress, type) => {
  let formattedAddress = rawAddress;

  if (!isValidAddress(rawAddress)) {
    return rawAddress;
  }

  if (type && type === 'short') {
    formattedAddress = renderShortAddress(rawAddress);
  } else if (type && type === 'mid') {
    formattedAddress = renderSlightlyLongAddress(rawAddress);
  } else {
    formattedAddress = renderFullAddress(rawAddress);
  }

  return formattedAddress;
};

/**
 * Returns short address format
 *
 * @param {String} address - String corresponding to an address
 * @param {Number} chars - Number of characters to show at the end and beginning.
 * Defaults to 4.
 * @returns {String} - String corresponding to short address format
 */
export function renderShortAddress(address, chars = 4) {
  if (!address) return address;
  const checksummedAddress = toChecksumAddress(address);
  return `${checksummedAddress.substr(
    0,
    chars + 2,
  )}...${checksummedAddress.substr(-chars)}`;
}

export function renderSlightlyLongAddress(
  address,
  chars = 4,
  initialChars = 20,
) {
  if (!address) return address;
  const checksummedAddress = toChecksumAddress(address);
  return `${checksummedAddress.slice(
    0,
    chars + initialChars,
  )}...${checksummedAddress.slice(-chars)}`;
}

/**
 * Returns address name if it's in known identities
 *
 * @param {String} address - String corresponding to an address
 * @param {Object} identities - Identities object
 * @returns {String} - String corresponding to account name. If there is no name, returns the original short format address
 */
export function renderAccountName(address, identities) {
  const chainId = selectChainId(store.getState());
  address = safeToChecksumAddress(address);
  if (identities && address && address in identities) {
    const identityName = identities[address].name;
    const ensName = getCachedENSName(address, chainId) || '';
    return isDefaultAccountName(identityName) && ensName
      ? ensName
      : identityName;
  }
  return renderShortAddress(address);
}

/**
 * Imports a an account from a private key
 *
 * @param {String} private_key - String corresponding to a private key
 * @returns {Promise} - Returns a promise
 */

export async function importAccountFromPrivateKey(private_key) {
  const { KeyringController, PreferencesController } = Engine.context;
  // Import private key
  let pkey = private_key;
  // Handle PKeys with 0x
  if (pkey.length === 66 && pkey.substr(0, 2) === '0x') {
    pkey = pkey.substr(2);
  }
  const { importedAccountAddress } =
    await KeyringController.importAccountWithStrategy('privateKey', [pkey]);
  const checksummedAddress = safeToChecksumAddress(importedAccountAddress);
  return PreferencesController.setSelectedAddress(checksummedAddress);
}

/**
 * get address's kerying
 *
 * @param {String} address - String corresponding to an address
 * @returns {Keyring} - Returns address's account keyriong
 */
export function getKeyringByAddress(address) {
  if (!isValidHexAddress(address)) {
    throw new Error(`Invalid address: ${address}`);
  }
  const { KeyringController } = Engine.context;
  const { keyrings } = KeyringController.state;
  return keyrings.find((keyring) =>
    keyring.accounts
      .map((account) => account.toLowerCase())
      .includes(address.toLowerCase()),
  );
}
/**
 * judge address is hardware account or not
 *
 * @param {String} address - String corresponding to an address
 * @param {Array<ExtendedKeyringTypes>} accountTypes - If it belongs to a specific hardware account type. By default all types are allowed.
 * @returns {Boolean} - Returns a boolean
 */
export function isHardwareAccount(
  address,
  accountTypes = [ExtendedKeyringTypes.qr, ExtendedKeyringTypes.ledger],
) {
  const keyring = getKeyringByAddress(address);
  return keyring && accountTypes.includes(keyring.type);
}

/**
 * judge address is a hardware account that require external operation or not
 *
 * @param {String} address - String corresponding to an address
 * @returns {Boolean} - Returns a boolean
 */
export function isExternalHardwareAccount(address) {
  return isHardwareAccount(address, [ExtendedKeyringTypes.ledger]);
}

/**
 * judge address is QR hardware account or not
 *
 * @param {String} address - String corresponding to an address
 * @returns {Boolean} - Returns a boolean
 */
export function isQRHardwareAccount(address) {
  if (!isValidHexAddress(address)) return false;

  const { KeyringController } = Engine.context;
  const { keyrings } = KeyringController.state;
  const qrKeyrings = keyrings.filter(
    (keyring) => keyring.type === KeyringTypes.qr,
  );
  let qrAccounts = [];
  for (const qrKeyring of qrKeyrings) {
    qrAccounts = qrAccounts.concat(
      qrKeyring.accounts.map((account) => account.toLowerCase()),
    );
  }
  return qrAccounts.includes(address.toLowerCase());
}

/**
<<<<<<< HEAD
 * judge address is an imported account or not
 *
 * @param {String} address - String corresponding to an address
 * @returns {Boolean} - Returns a boolean
 */
export function isImportedAccount(address) {
  const { KeyringController } = Engine.context;
  const { keyrings } = KeyringController.state;
  const simpleKeyrings = keyrings.filter(
    (keyring) => keyring.type === KeyringTypes.simple,
  );
  let simpleAccounts = [];
  for (const simpleKeyring of simpleKeyrings) {
    simpleAccounts = simpleAccounts.concat(
      simpleKeyring.accounts.map((account) => account.toLowerCase()),
    );
  }
  return simpleAccounts.includes(address.toLowerCase());
=======
 * get address's kerying
 *
 * @param {String} address - String corresponding to an address
 * @returns {Keyring} - Returns address's account keyriong
 */
export function getKeyringByAddress(address) {
  if (!isValidHexAddress(address)) {
    throw new Error(`Invalid address: ${address}`);
  }
  const { KeyringController } = Engine.context;
  const { keyrings } = KeyringController.state;
  return keyrings.find((keyring) =>
    keyring.accounts
      .map((account) => account.toLowerCase())
      .includes(address.toLowerCase()),
  );
}

/**
 * judge address is hardware account or not
 *
 * @param {String} address - String corresponding to an address
 * @param {Array<KeyringTypes|HardwareDeviceNames>} accountTypes - If it belongs to a specific hardware account type. By default all types are allowed.
 * @returns {Boolean} - Returns a boolean
 */
export function isHardwareAccount(address, accountTypes = [KeyringTypes.qr]) {
  const keyring = getKeyringByAddress(address);
  return keyring && accountTypes.includes(keyring.type);
>>>>>>> 7ab69f42
}

/**
 * gets i18n account label tag text based on address
 *
 * @param {String} address - String corresponding to an address
 * @returns {String} - Returns address's i18n label text
 */
export function getLabelTextByAddress(address) {
  if (!address) return null;
<<<<<<< HEAD
  if (isHardwareAccount(address, [ExtendedKeyringTypes.ledger]))
    return 'accounts.ledger';
  if (isHardwareAccount(address, [ExtendedKeyringTypes.qr]))
    return 'accounts.qr_hardware';
  if (isImportedAccount(address)) return 'accounts.imported';

  return null;
}
=======
  const keyring = getKeyringByAddress(address);
  if (keyring) {
    switch (keyring.type) {
      case KeyringTypes.qr:
        return 'accounts.qr_hardware';
      case KeyringTypes.simple:
        return 'accounts.imported';
    }
  }
  return null;
}

>>>>>>> 7ab69f42
/**
 * judge address's account type for tracking
 *
 * @param {String} address - String corresponding to an address
 * @returns {String} - Returns address's account type
 */
export function getAddressAccountType(address) {
  if (!isValidHexAddress(address)) {
    throw new Error(`Invalid address: ${address}`);
  }

  const { KeyringController } = Engine.context;
  const { keyrings } = KeyringController.state;
  const targetKeyring = keyrings.find((keyring) =>
    keyring.accounts
      .map((account) => account.toLowerCase())
      .includes(address.toLowerCase()),
  );
  if (targetKeyring) {
    switch (targetKeyring.type) {
      case ExtendedKeyringTypes.qr:
        return 'QR';
      case ExtendedKeyringTypes.simple:
        return 'Imported';
      case ExtendedKeyringTypes.ledger:
        return 'Ledger';
      default:
        return 'MetaMask';
    }
  }
  throw new Error(`The address: ${address} is not imported`);
}
/**
 * Validates an ENS name
 *
 * @param {String} name - String corresponding to an ENS name
 * @returns {boolean} - Returns a boolean indicating if it is valid
 */
export function isENS(name = undefined) {
  if (!name) return false;

  // Checks that the domain consists of at least one valid domain pieces separated by periods, followed by a tld
  // Each piece of domain name has only the characters a-z, 0-9, and a hyphen (but not at the start or end of chunk)
  // A chunk has minimum length of 1, but minimum tld is set to 2 for now (no 1-character tlds exist yet)
  const match = punycode.toASCII(name).toLowerCase().match(regex.ensName);

  const OFFSET = 1;
  const index = name && name.lastIndexOf('.');
  const tld =
    index &&
    index >= OFFSET &&
    tlc(name.substr(index + OFFSET, name.length - OFFSET));
  if (index && tld && !!match) return true;
  return false;
}

/**
 * Determines if a given string looks like a valid Ethereum address
 *
 * @param {string} address The 42 character Ethereum address composed of:
 * 2 ('0x': 2 char hex prefix) + 20 (last 20 bytes of public key) * 2 (as each byte is 2 chars in ascii)
 */
export function resemblesAddress(address) {
  return address && address.length === 2 + 20 * 2;
}

export function safeToChecksumAddress(address) {
  if (!address) return undefined;
  return toChecksumAddress(address);
}

/**
 * Validates that the input is a hex address. This utility method is a thin
 * wrapper around ethereumjs-util.isValidAddress, with the exception that it
 * does not throw an error when provided values that are not hex strings. In
 * addition, and by default, this method will return true for hex strings that
 * meet the length requirement of a hex address, but are not prefixed with `0x`
 * Finally, if the mixedCaseUseChecksum flag is true and a mixed case string is
 * provided this method will validate it has the proper checksum formatting.
 *
 * @param {string} possibleAddress - Input parameter to check against
 * @param {Object} [options] - options bag
 * @param {boolean} [options.allowNonPrefixed] - If true will first ensure '0x'
 *  is prepended to the string
 * @param {boolean} [options.mixedCaseUseChecksum] - If true will treat mixed
 *  case addresses as checksum addresses and validate that proper checksum
 *  format is used
 * @returns {boolean} whether or not the input is a valid hex address
 */
export function isValidHexAddress(
  possibleAddress,
  { allowNonPrefixed = false, mixedCaseUseChecksum = false } = {},
) {
  const addressToCheck = allowNonPrefixed
    ? addHexPrefix(possibleAddress)
    : possibleAddress;
  if (!isHexString(addressToCheck)) {
    return false;
  }

  if (mixedCaseUseChecksum) {
    const prefixRemoved = addressToCheck.slice(2);
    const lower = prefixRemoved.toLowerCase();
    const upper = prefixRemoved.toUpperCase();
    const allOneCase = prefixRemoved === lower || prefixRemoved === upper;
    if (!allOneCase) {
      return isValidChecksumAddress(addressToCheck);
    }
  }
  return isValidAddress(addressToCheck);
}

/**
 *
 * @param {Object} params - Contains multiple variables that are needed to
 * check if the address is already saved in our contact list or in our accounts
 * Variables:
 *  address (String) - Represents the address of the account
 *  addressBook (Object) -  Represents all the contacts that we have saved on the address book
 *  identities (Object) - Represents our accounts on the current network of the wallet
 *  chainId (string) - The chain ID for the current selected network
 * @returns String | undefined - When it is saved returns a string "contactAlreadySaved" if it's not reutrn undefined
 */
function checkIfAddressAlreadySaved(params) {
  const { address, addressBook, chainId, identities } = params;
  if (address) {
    const networkAddressBook = addressBook[chainId] || {};

    const checksummedResolvedAddress = toChecksumAddress(address);
    if (
      networkAddressBook[checksummedResolvedAddress] ||
      identities[checksummedResolvedAddress]
    ) {
      return CONTACT_ALREADY_SAVED;
    }
  }
  return false;
}

/**
 *
 * @param {Object} params - Contains multiple variables that are needed to validate an address or ens
 * This function is needed in two place of the app, SendTo of SendFlow in order to send tokes and
 * is present in ContactForm of Contatcs, in order to add a new contact
 * Variables:
 *  toAccount (String) - Represents the account address or ens
 *  chainId (String) - Represents the current chain ID
 *  addressBook (Object) - Represents all the contacts that we have saved on the address book
 *  identities (Object) - Represents our accounts on the current network of the wallet
 *  providerType (String) - Represents the network name
 * @returns the variables that are needed for updating the state of the two flows metioned above
 * Variables:
 *  addressError (String) - Contains the message or the error
 *  toEnsName (String) - Represents the ens name of the destination account
 *  addressReady (Bollean) - Represents if the address is validated or not
 *  toEnsAddress (String) - Represents the address of the ens inserted
 *  addToAddressToAddressBook (Boolean) - Represents if the address it can be add to the address book
 *  toAddressName (String) - Represents the address of the destination account
 *  errorContinue (Boolean) - Represents if with one error we can proceed or not to the next step if we wish
 *  confusableCollection (Object) - Represents one array with the confusable characters of the ens
 *
 */
export async function validateAddressOrENS(params) {
  const { toAccount, addressBook, identities, chainId } = params;
  const { AssetsContractController } = Engine.context;

  let addressError,
    toEnsName,
    toEnsAddress,
    toAddressName,
    errorContinue,
    confusableCollection;

  let [addressReady, addToAddressToAddressBook] = [false, false];

  if (isValidHexAddress(toAccount, { mixedCaseUseChecksum: true })) {
    const contactAlreadySaved = checkIfAddressAlreadySaved({
      address: toAccount,
      addressBook,
      chainId,
      identities,
    });

    if (contactAlreadySaved) {
      addressError = checkIfAddressAlreadySaved(toAccount);
    }
    const checksummedAddress = toChecksumAddress(toAccount);
    addressReady = true;
    const ens = await doENSReverseLookup(checksummedAddress);
    if (ens) {
      toAddressName = ens;
      if (!contactAlreadySaved) {
        addToAddressToAddressBook = true;
      }
    } else if (!contactAlreadySaved) {
      toAddressName = toAccount;
      // If not in the addressBook nor user accounts
      addToAddressToAddressBook = true;
    }

    if (chainId !== undefined) {
      const isMainnet = isMainnetByChainId(chainId);
      // Check if it's token contract address on mainnet
      if (isMainnet) {
        try {
          const symbol = await AssetsContractController.getERC721AssetSymbol(
            checksummedAddress,
          );
          if (symbol) {
            addressError = SYMBOL_ERROR;
            errorContinue = true;
          }
        } catch (e) {
          // Not a token address
        }
      }
    }
    /**
     * Not using this for now; Import isSmartContractAddress from util/transactions and use this for checking smart contract: await isSmartContractAddress(toSelectedAddress);
     * Check if it's smart contract address
     */
    /*
               const smart = false; //

               if (smart) {
                    addressError = strings('transaction.smartContractAddressWarning');
                    isOnlyWarning = true;
               }
               */
  } else if (isENS(toAccount)) {
    toEnsName = toAccount;
    confusableCollection = collectConfusables(toEnsName);
    const resolvedAddress = await doENSLookup(toAccount, chainId);
    const contactAlreadySaved = checkIfAddressAlreadySaved({
      address: resolvedAddress,
      addressBook,
      chainId,
      identities,
    });

    if (resolvedAddress) {
      if (!contactAlreadySaved) {
        addToAddressToAddressBook = true;
      } else {
        addressError = contactAlreadySaved;
      }

      toAddressName = toAccount;
      toEnsAddress = resolvedAddress;
      addressReady = true;
    } else {
      addressError = strings('transaction.could_not_resolve_ens');
    }
  } else if (toAccount && toAccount.length >= 42) {
    addressError = strings('transaction.invalid_address');
  }

  return {
    addressError,
    toEnsName,
    addressReady,
    toEnsAddress,
    addToAddressToAddressBook,
    toAddressName,
    errorContinue,
    confusableCollection,
  };
}
/** Method to evaluate if an input is a valid ethereum address
 * via QR code scanning.
 *
 * @param {string} input - a random string.
 * @returns {boolean} indicates if the string is a valid input.
 */
export function isValidAddressInputViaQRCode(input) {
  if (input.includes(PROTOCOLS.ETHEREUM)) {
    const { pathname } = new URL(input);
    // eslint-disable-next-line no-unused-vars
    const [address, _] = pathname.split('@');
    return isValidHexAddress(address);
  }
  return isValidHexAddress(input);
}

/** Removes hex prefix from a string if it's there.
 *
 * @param {string} str
 * @returns {string}
 */
export const stripHexPrefix = (str) => {
  if (typeof str !== 'string') {
    return str;
  }
  return isHexPrefixed(str) ? str.slice(2) : str;
};

/**
 * Method to check if address is ENS and return the address
 *
 * @param {String} toAccount - Address or ENS
 * @param {String} chainId - The chain ID for the given address
 * @returns {String} - Address or null
 */
export async function getAddress(toAccount, chainId) {
  if (isENS(toAccount)) {
    return await doENSLookup(toAccount, chainId);
  }
  if (isValidHexAddress(toAccount, { mixedCaseUseChecksum: true })) {
    return toAccount;
  }
  return null;
}

export const getTokenDetails = async (tokenAddress, userAddress, tokenId) => {
  const { AssetsContractController } = Engine.context;
  const tokenData = await AssetsContractController.getTokenStandardAndDetails(
    tokenAddress,
    userAddress,
    tokenId,
  );
  const { standard, name, symbol, decimals } = tokenData;
  if (standard === ERC721 || standard === ERC1155) {
    return {
      name,
      symbol,
      standard,
    };
  }
  return {
    symbol,
    decimals,
    standard,
  };
};

export const shouldShowBlockExplorer = ({
  providerType,
  providerRpcTarget,
  networkConfigurations,
}) => {
  if (providerType === RPC) {
    return findBlockExplorerForRpc(providerRpcTarget, networkConfigurations);
  }
  return true;
};<|MERGE_RESOLUTION|>--- conflicted
+++ resolved
@@ -212,26 +212,6 @@
 }
 
 /**
-<<<<<<< HEAD
- * judge address is an imported account or not
- *
- * @param {String} address - String corresponding to an address
- * @returns {Boolean} - Returns a boolean
- */
-export function isImportedAccount(address) {
-  const { KeyringController } = Engine.context;
-  const { keyrings } = KeyringController.state;
-  const simpleKeyrings = keyrings.filter(
-    (keyring) => keyring.type === KeyringTypes.simple,
-  );
-  let simpleAccounts = [];
-  for (const simpleKeyring of simpleKeyrings) {
-    simpleAccounts = simpleAccounts.concat(
-      simpleKeyring.accounts.map((account) => account.toLowerCase()),
-    );
-  }
-  return simpleAccounts.includes(address.toLowerCase());
-=======
  * get address's kerying
  *
  * @param {String} address - String corresponding to an address
@@ -260,7 +240,6 @@
 export function isHardwareAccount(address, accountTypes = [KeyringTypes.qr]) {
   const keyring = getKeyringByAddress(address);
   return keyring && accountTypes.includes(keyring.type);
->>>>>>> 7ab69f42
 }
 
 /**
@@ -271,16 +250,6 @@
  */
 export function getLabelTextByAddress(address) {
   if (!address) return null;
-<<<<<<< HEAD
-  if (isHardwareAccount(address, [ExtendedKeyringTypes.ledger]))
-    return 'accounts.ledger';
-  if (isHardwareAccount(address, [ExtendedKeyringTypes.qr]))
-    return 'accounts.qr_hardware';
-  if (isImportedAccount(address)) return 'accounts.imported';
-
-  return null;
-}
-=======
   const keyring = getKeyringByAddress(address);
   if (keyring) {
     switch (keyring.type) {
@@ -293,7 +262,6 @@
   return null;
 }
 
->>>>>>> 7ab69f42
 /**
  * judge address's account type for tracking
  *
