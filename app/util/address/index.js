--- conflicted
+++ resolved
@@ -12,18 +12,13 @@
 import Engine from '../../core/Engine';
 import { strings } from '../../../locales/i18n';
 import { tlc } from '../general';
-<<<<<<< HEAD
 import {
   doENSLookup,
   doENSReverseLookup,
   ENSCache,
   isDefaultAccountName,
 } from '../../util/ENSUtils';
-import NetworkList from '../../util/networks';
-=======
-import { doENSLookup, doENSReverseLookup } from '../../util/ENSUtils';
 import { isMainnetByChainId } from '../../util/networks';
->>>>>>> 7c44db93
 import { collectConfusables } from '../../util/confusables';
 import {
   CONTACT_ALREADY_SAVED,
