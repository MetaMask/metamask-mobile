--- conflicted
+++ resolved
@@ -467,10 +467,9 @@
     return toAccount;
   }
   return null;
-<<<<<<< HEAD
-}
-=======
-}
+}
+
+
 export const getTokenDetails = async (tokenAddress, userAddress, tokenId) => {
   const { AssetsContractController } = Engine.context;
   const tokenData = await AssetsContractController.getTokenStandardAndDetails(
@@ -491,5 +490,4 @@
     decimals,
     standard,
   };
-};
->>>>>>> f7e44adc
+};