--- conflicted
+++ resolved
@@ -14,9 +14,5 @@
   }
 };
 
-<<<<<<< HEAD
-export const passwordRequirementsMet = (password) => password?.length >= MIN_PASSWORD_LENGTH;
-=======
 export const passwordRequirementsMet = (password) =>
-  password.length >= MIN_PASSWORD_LENGTH;
->>>>>>> 91d8e525
+  password?.length >= MIN_PASSWORD_LENGTH;