import { capitalize, tlc, toLowerCaseEquals, renderShortText, versionGreaterOrEqualThan } from '.';

describe('capitalize', () => {
  const my_string = 'string';
  it('should capitalize a string', () => {
    expect(capitalize(my_string)).toEqual('String');
  });
  it('should return false if a string is not provided', () => {
    expect(capitalize(null)).toEqual(false);
  });
});

describe('tlc', () => {
  const o = {};
  it('should coerce a string toLowerCase', () => {
    expect(tlc('aBCDefH')).toEqual('abcdefh');
    expect(tlc(NaN)).toEqual(undefined);
    expect(tlc(o.p)).toEqual(undefined);
  });
});

describe('toLowerCaseEquals', () => {
  const o = {};
  it('compares two things', () => {
    expect(toLowerCaseEquals('A', 'A')).toEqual(true);
    expect(toLowerCaseEquals('aBCDefH', 'abcdefh')).toEqual(true);
    expect(toLowerCaseEquals('A', 'B')).toEqual(false);
    expect(toLowerCaseEquals('aBCDefH', 'abcdefi')).toEqual(false);
    // cases where a or b are undefined
    expect(toLowerCaseEquals(o.p, 'A')).toEqual(false);
    expect(toLowerCaseEquals('A', o.p)).toEqual(false);
    expect(toLowerCaseEquals(undefined, 'A')).toEqual(false);
    expect(toLowerCaseEquals('A', undefined)).toEqual(false);
    // case where a and b are both undefined, null or false
    expect(toLowerCaseEquals(undefined, undefined)).toEqual(false);
    expect(toLowerCaseEquals(null, null)).toEqual(false);
    expect(toLowerCaseEquals(false, false)).toEqual(false);
  });
});

describe('renderShortText', () => {
  it('should return a shorter version of the text', () => {
    const input = '123456789';
    const expectedOutput = '123...9';
    expect(renderShortText(input, 1)).toStrictEqual(expectedOutput);
  });

<<<<<<< HEAD
	it('should return the same text if the shorter version has the same length or bigger', () => {
		const input = '123456789';
		expect(renderShortText(input, 2)).toStrictEqual(input);
	});
});

describe('versionGreaterOrEqualThan', () => {
	const mockVersionOne = '99.0.4844.88';
	const mockVersionTwo = '100.0.4896.79';
	const mockVersionThree = '83.0.4103.106';

	it('should be false if vOne is lower than vTwo', () => {
		expect(versionGreaterOrEqualThan(mockVersionOne, mockVersionTwo)).toBe(false);
	});
	it('should be true if vOne is greater than vTwo', () => {
		expect(versionGreaterOrEqualThan(mockVersionOne, mockVersionThree)).toBe(true);
	});
	it('should be true if vOne is equal than vTwo', () => {
		expect(versionGreaterOrEqualThan(mockVersionOne, mockVersionOne)).toBe(true);
	});
=======
  it('should return the same text if the shorter version has the same length or bigger', () => {
    const input = '123456789';
    expect(renderShortText(input, 2)).toStrictEqual(input);
  });
>>>>>>> 2f01016d
});<|MERGE_RESOLUTION|>--- conflicted
+++ resolved
@@ -1,4 +1,10 @@
-import { capitalize, tlc, toLowerCaseEquals, renderShortText, versionGreaterOrEqualThan } from '.';
+import {
+  capitalize,
+  tlc,
+  toLowerCaseEquals,
+  renderShortText,
+  versionGreaterOrEqualThan,
+} from '.';
 
 describe('capitalize', () => {
   const my_string = 'string';
@@ -45,31 +51,30 @@
     expect(renderShortText(input, 1)).toStrictEqual(expectedOutput);
   });
 
-<<<<<<< HEAD
-	it('should return the same text if the shorter version has the same length or bigger', () => {
-		const input = '123456789';
-		expect(renderShortText(input, 2)).toStrictEqual(input);
-	});
-});
-
-describe('versionGreaterOrEqualThan', () => {
-	const mockVersionOne = '99.0.4844.88';
-	const mockVersionTwo = '100.0.4896.79';
-	const mockVersionThree = '83.0.4103.106';
-
-	it('should be false if vOne is lower than vTwo', () => {
-		expect(versionGreaterOrEqualThan(mockVersionOne, mockVersionTwo)).toBe(false);
-	});
-	it('should be true if vOne is greater than vTwo', () => {
-		expect(versionGreaterOrEqualThan(mockVersionOne, mockVersionThree)).toBe(true);
-	});
-	it('should be true if vOne is equal than vTwo', () => {
-		expect(versionGreaterOrEqualThan(mockVersionOne, mockVersionOne)).toBe(true);
-	});
-=======
   it('should return the same text if the shorter version has the same length or bigger', () => {
     const input = '123456789';
     expect(renderShortText(input, 2)).toStrictEqual(input);
   });
->>>>>>> 2f01016d
+});
+
+describe('versionGreaterOrEqualThan', () => {
+  const mockVersionOne = '99.0.4844.88';
+  const mockVersionTwo = '100.0.4896.79';
+  const mockVersionThree = '83.0.4103.106';
+
+  it('should be false if vOne is lower than vTwo', () => {
+    expect(versionGreaterOrEqualThan(mockVersionOne, mockVersionTwo)).toBe(
+      false,
+    );
+  });
+  it('should be true if vOne is greater than vTwo', () => {
+    expect(versionGreaterOrEqualThan(mockVersionOne, mockVersionThree)).toBe(
+      true,
+    );
+  });
+  it('should be true if vOne is equal than vTwo', () => {
+    expect(versionGreaterOrEqualThan(mockVersionOne, mockVersionOne)).toBe(
+      true,
+    );
+  });
 });