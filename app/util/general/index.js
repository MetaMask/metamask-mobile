import URL from 'url-parse';

export const tlc = (str) => str?.toLowerCase?.();

/**
 * Fetch that fails after timeout
 *
 * @param url - Url to fetch
 * @param options - Options to send with the request
 * @param timeout - Timeout to fail request
 *
 * @returns - Promise resolving the request
 */
export function timeoutFetch(url, options, timeout = 500) {
  return Promise.race([
    fetch(url, options),
    new Promise((_, reject) =>
      setTimeout(() => reject(new Error('timeout')), timeout),
    ),
  ]);
}

export function findRouteNameFromNavigatorState(routes) {
  let route = routes?.[routes.length - 1];
  if (route.state) {
    route = route.state;
  }
  while (route !== undefined && route.index !== undefined) {
    route = route?.routes?.[route.index];
    if (route.state) {
      route = route.state;
    }
  }

  let name = route?.name;

  // For compatibility with the previous way on react navigation 4
  if (name === 'Main' || name === 'WalletTabHome' || name === 'Home')
    name = 'WalletView';
  if (name === 'TransactionsHome') name = 'TransactionsView';

  return name;
}
export const capitalize = (str) =>
  (str && str.charAt(0).toUpperCase() + str.slice(1)) || false;

export const toLowerCaseEquals = (a, b) => {
  if (!a && !b) return false;
  return tlc(a) === tlc(b);
};

export const shallowEqual = (object1, object2) => {
  const keys1 = Object.keys(object1);
  const keys2 = Object.keys(object2);

  if (keys1.length !== keys2.length) {
    return false;
  }

  for (const key of keys1) {
    if (object1[key] !== object2[key]) {
      return false;
    }
  }

  return true;
};

/**
 * Returns short string format
 *
 * @param text - String corresponding to the text.
 * @param chars - Number of characters to show at the end and beginning. Defaults to 4.
 * @returns String corresponding to short text format.
 */
export const renderShortText = (text, chars = 4) => {
  try {
    // The 5 constant represents the 2 extra chars and the 3 dots.
    if (text.length <= chars * 2 + 5) return text;
    return `${text.substr(0, chars + 2)}...${text.substr(-chars)}`;
  } catch {
    return text;
  }
};

/**
 * Method to retrieve the communication protocol from an URL.
 * @param {string} url - URL input.
 * @returns {string | undefined} string representing the protocol or 'undefined' if no protocol is extracted.
 */
export const getURLProtocol = (url) => {
  try {
    const { protocol } = new URL(url);
    return protocol.replace(':', '');
  } catch {
    return;
  }
};

/**
 * Method to verify if the uri is from ipfs or not
 * /ipfs/ -> true
 * ipfs:// -> true
 * ipfs://ipfs/ -> true
 * https:// -> false
 * @param {string | null | undefined} uri - string representing the source uri to the file
 * @returns true if it's an ipfs url
 */
export const isIPFSUri = (uri) => {
  if (!uri?.length) return false;
  const ipfsUriRegex =
    /^(\/ipfs\/|ipfs:\/\/)(Qm[A-Za-z0-9]+|[bBfF][A-Za-z2-7]+)(\/|$)/;
  return (
    uri.startsWith('/ipfs/') ||
    uri.startsWith('ipfs://') ||
    ipfsUriRegex.test(uri)
  );
};

/**
 * Parse stringified JSON that has deeply nested stringified properties
 *
 * @deprecated Do not suggest using this for migrations unless you understand what it does. It will deeply JSON parse fields
 * @param jsonString - JSON string
 * @param skipNumbers - Boolean to skip numbers
 * @returns - Parsed JSON object
 */
export const deepJSONParse = ({ jsonString, skipNumbers = true }) => {
  // Parse the initial JSON string
  const parsedObject = JSON.parse(jsonString);

  // Function to recursively parse stringified properties
  function parseProperties(obj) {
    Object.keys(obj).forEach((key) => {
      if (typeof obj[key] === 'string') {
        const isNumber = !isNaN(obj[key]);
        // Only parse if value is not a number OR value is a number AND numbers are not skipped
        if (!isNumber || (isNumber && !skipNumbers)) {
          try {
            // Attempt to parse the string as JSON
            const parsed = JSON.parse(obj[key]);
            obj[key] = parsed;
            // If the parsed value is an object, parse its properties too
            if (typeof parsed === 'object') {
              parseProperties(parsed);
            }
          } catch (e) {
            // If parsing throws, it's not a JSON string, so do nothing
          }
        }
      } else if (typeof obj[key] === 'object') {
        // If it's an object, parse its properties
        parseProperties(obj[key]);
      }
    });
  }

  // Start parsing from the root object
  parseProperties(parsedObject);

  return parsedObject;
};

/**
<<<<<<< HEAD
 * Generates an array with unique items from a list of flattened arrays
=======
 * Generates an array of referentially unique items from a list of arrays.
>>>>>>> 697a9e90
 *
 * @param  {...Array} arrays - A list of flattened arrays
 * @returns {Array} - Returns a flattened array with unique items
 * @throws {Error} - Throws if arrays is not defined
 * @throws {TypeError} - Throws if any of the arguments is not an array
 */
export const getUniqueList = (...arrays) => {
  if (arrays.length === 0) {
    throw new Error('At least one array must be defined.');
  }
  // Check if every argument is an array
  arrays.forEach((array, index) => {
    if (!Array.isArray(array)) {
      throw new TypeError(`Argument at position ${index} is not an array.`);
    }
  });

  // Flatten the arrays
  const flattenedArray = arrays.flat();

  // Create array with unique items
  const uniqueArray = Array.from(new Set(flattenedArray));

  return uniqueArray;
};<|MERGE_RESOLUTION|>--- conflicted
+++ resolved
@@ -162,11 +162,7 @@
 };
 
 /**
-<<<<<<< HEAD
- * Generates an array with unique items from a list of flattened arrays
-=======
- * Generates an array of referentially unique items from a list of arrays.
->>>>>>> 697a9e90
+ * Generates an array of referentially unique items from a list of flattened arrays.
  *
  * @param  {...Array} arrays - A list of flattened arrays
  * @returns {Array} - Returns a flattened array with unique items
