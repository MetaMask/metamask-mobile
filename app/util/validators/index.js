--- conflicted
+++ resolved
@@ -1,9 +1,5 @@
 import { ethers } from 'ethers';
-<<<<<<< HEAD
-import { Encryptor, DERIVATION_PARAMS } from '../../core/Encryptor';
-=======
 import { Encryptor, LEGACY_DERIVATION_PARAMS } from '../../core/Encryptor';
->>>>>>> d2fb83fd
 import { regex } from '../regex';
 
 export const failedSeedPhraseRequirements = (seed) => {
@@ -31,11 +27,7 @@
         seedObject?.lib
       ) {
         const encryptor = new Encryptor({
-<<<<<<< HEAD
-          derivationParams: DERIVATION_PARAMS,
-=======
           derivationParams: LEGACY_DERIVATION_PARAMS,
->>>>>>> d2fb83fd
         });
         const result = await encryptor.decrypt(password, vault);
         vaultSeed = result[0]?.data?.mnemonic;
