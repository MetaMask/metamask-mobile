--- conflicted
+++ resolved
@@ -39,11 +39,8 @@
   AccountList = 'Account List',
   StoreInit = 'Store Initialization',
   Tokens = 'Tokens List',
-<<<<<<< HEAD
   CreateSnapAccount = 'Create Snap Account',
-=======
   AddSnapAccount = 'Add Snap Account',
->>>>>>> 373b01d3
 }
 
 export enum TraceOperation {
@@ -61,11 +58,8 @@
   AccountList = 'account.list',
   StoreInit = 'store.initialization',
   Login = 'login',
-<<<<<<< HEAD
   CreateSnapAccount = 'create.snap.account',
-=======
   AddSnapAccount = 'add.snap.account',
->>>>>>> 373b01d3
 }
 
 const ID_DEFAULT = 'default';
