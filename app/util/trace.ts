import {
  startSpan as sentryStartSpan,
  startSpanManual,
  setMeasurement,
  Scope,
} from '@sentry/react-native';
import {
  type StartSpanOptions,
  type Span,
  withIsolationScope,
} from '@sentry/core';
import performance from 'react-native-performance';
import { createModuleLogger, createProjectLogger } from '@metamask/utils';

// Cannot create this 'sentry' logger in Sentry util file because of circular dependency
const projectLogger = createProjectLogger('sentry');
const log = createModuleLogger(projectLogger, 'trace');
/**
 * The supported trace names.
 */
export enum TraceName {
  DeveloperTest = 'Developer Test',
  Middleware = 'Middleware',
  NestedTest1 = 'Nested Test 1',
  NestedTest2 = 'Nested Test 2',
  NotificationDisplay = 'Notification Display',
  PPOMValidation = 'PPOM Validation',
  Signature = 'Signature',
  LoadScripts = 'Load Scripts',
  LoginUserInteraction = 'Login User Interaction',
  AuthenticateUser = 'Authenticate User',
  LoginBiometricAuthentication = 'Login Biometrics Authentication',
  AppStartBiometricAuthentication = 'App start Biometrics Authentication',
  EngineInitialization = 'Engine Initialization',
  UIStartup = 'UI Startup',
  NavInit = 'Navigation Initialization',
  Login = 'Login',
  NetworkSwitch = 'Network Switch',
  SwitchBuiltInNetwork = 'Switch to Built in Network',
  SwitchCustomNetwork = 'Switch to Custom Network',
  VaultCreation = 'Login Vault Creation',
  AccountList = 'Account List',
  StoreInit = 'Store Initialization',
  Tokens = 'Tokens List',
  CreateHdAccount = 'Create HD Account',
  ImportEvmAccount = 'Import EVM Account',
  CreateSnapAccount = 'Create Snap Account',
  SelectAccount = 'Select Account',
  AddNetwork = 'Add Network',
  UpdateNetwork = 'Update Network',
  AssetDetails = 'Asset Details',
  ImportNfts = 'Import Nfts',
  ImportTokens = 'Import Tokens',
  RampQuoteLoading = 'Ramp Quote Loading',
  LoadRampExperience = 'Load Ramp Experience',
<<<<<<< HEAD
=======
  LoadDepositExperience = 'Load Deposit Experience',
  RevealSrp = 'Reveal SRP',
  RevealPrivateKey = 'Reveal Private Key',
  EvmDiscoverAccounts = 'EVM Discover Accounts',
  SnapDiscoverAccounts = 'Snap Discover Accounts',
>>>>>>> 05d3e30f
  FetchHistoricalPrices = 'Fetch Historical Prices',
  TransactionConfirmed = 'Transaction Confirmed',
  LoadCollectibles = 'Load Collectibles',
  DetectNfts = 'Detect Nfts',
  CollectibleContractsComponent = 'Collectible Contracts Component',
  DisconnectAllAccountPermissions = 'Disconnect All Account Permissions',
  OnboardingCreateWallet = 'Onboarding Create Wallet',
  QRTabSwitcher = 'QR Tab Switcher',
<<<<<<< HEAD
  RevealPrivateKey = 'Reveal Private Key',
  RevealSrp = 'Reveal Srp',
=======
  SwapViewLoaded = 'Swap View Loaded',
  BridgeBalancesUpdated = 'Bridge Balances Updated',
  // Earn
  EarnDepositScreen = 'Earn Deposit Screen',
  EarnDepositSpendingCapScreen = 'Earn Deposit Spending Cap Screen',
  EarnDepositReviewScreen = 'Earn Deposit Review Screen',
  EarnDepositConfirmationScreen = 'Earn Deposit Confirmation Screen',
  EarnDepositTxConfirmed = 'Earn Deposit Tx Confirmed',
  EarnWithdrawScreen = 'Earn Withdraw Screen',
  EarnWithdrawReviewScreen = 'Earn Withdraw Review Screen',
  EarnWithdrawConfirmationScreen = 'Earn Withdraw Confirmation Screen',
  EarnWithdrawTxConfirmed = 'Earn Withdraw Tx Confirmed',
  EarnEarnings = 'Earn Earnings',
  EarnFaq = 'Earn FAQ',
  EarnFaqApys = 'Earn FAQ APYs',
  EarnTokenList = 'Earn Token List',
  EarnClaimConfirmationScreen = 'Earn Claim Confirmation Screen',
>>>>>>> 05d3e30f
}

export enum TraceOperation {
  LoadScripts = 'load.scripts',
  BiometricAuthentication = 'biometrics.authentication',
  AuthenticateUser = 'authenticate.user',
  EngineInitialization = 'engine.initialization',
  StorageRehydration = 'storage.rehydration',
  UIStartup = 'ui.startup',
  NavInit = 'navigation.initialization',
  NetworkSwitch = 'network.switch',
  SwitchBuiltInNetwork = 'switch.to.built.in.network',
  SwitchCustomNetwork = 'switch.to.custom.network',
  VaultCreation = 'login.vault.creation',
  AccountList = 'account.list',
  StoreInit = 'store.initialization',
  Login = 'login',
  ImportAccount = 'import.account',
  CreateAccount = 'create.account',
  CreateSnapAccount = 'create.snap.account',
<<<<<<< HEAD
  AddSnapAccount = 'add.snap.account',
  RevealPrivateCredential = 'reveal.private.credential',
=======
  RevealPrivateCredential = 'reveal.private.credential',
  DiscoverAccounts = 'discover.accounts'
>>>>>>> 05d3e30f
}

const ID_DEFAULT = 'default';
const OP_DEFAULT = 'custom';
export const TRACES_CLEANUP_INTERVAL = 5 * 60 * 1000; // 5 minutes

const tracesByKey: Map<string, PendingTrace> = new Map();

export interface PendingTrace {
  end: (timestamp?: number) => void;
  request: TraceRequest;
  startTime: number;
  timeoutId: NodeJS.Timeout;
}
/**
 * A context object to associate traces with each other and generate nested traces.
 */
export type TraceContext = unknown;
/**
 * A callback function that can be traced.
 */
export type TraceCallback<T> = (context?: TraceContext) => T;
/**
 * A request to create a new trace.
 */
export interface TraceRequest {
  /**
   * Custom data to associate with the trace.
   */
  data?: Record<string, number | string | boolean>;

  /**
   * A unique identifier when not tracing a callback.
   * Defaults to 'default' if not provided.
   */
  id?: string;

  /**
   * The name of the trace.
   */
  name: TraceName;

  /**
   * The parent context of the trace.
   * If provided, the trace will be nested under the parent trace.
   */
  parentContext?: TraceContext;

  /**
   * Override the start time of the trace.
   */
  startTime?: number;

  /**
   * Custom tags to associate with the trace.
   */
  tags?: Record<string, number | string | boolean>;
  /**
   * Custom operation name to associate with the trace.
   */
  op?: string;
}
/**
 * A request to end a pending trace.
 */
export interface EndTraceRequest {
  /**
   * The unique identifier of the trace.
   * Defaults to 'default' if not provided.
   */
  id?: string;

  /**
   * The name of the trace.
   */
  name: TraceName;

  /**
   * Override the end time of the trace.
   */
  timestamp?: number;
}

export function trace<T>(request: TraceRequest, fn: TraceCallback<T>): T;

export function trace(request: TraceRequest): TraceContext;

/**
 * Create a Sentry transaction to analyse the duration of a code flow.
 * If a callback is provided, the transaction will be automatically ended when the callback completes.
 * If the callback returns a promise, the transaction will be ended when the promise resolves or rejects.
 * If no callback is provided, the transaction must be manually ended using `endTrace`.
 *
 * @param request - The data associated with the trace, such as the name and tags.
 * @param fn - The optional callback to record the duration of.
 * @returns The context of the trace, or the result of the callback if provided.
 */
export function trace<T>(
  request: TraceRequest,
  fn?: TraceCallback<T>,
): T | TraceContext {
  if (!fn) {
    return startTrace(request);
  }

  return traceCallback(request, fn);
}

/**
 * End a pending trace that was started without a callback.
 * Does nothing if the pending trace cannot be found.
 *
 * @param request - The data necessary to identify and end the pending trace.
 */
export function endTrace(request: EndTraceRequest) {
  const { name, timestamp } = request;
  const id = getTraceId(request);
  const key = getTraceKey(request);
  const pendingTrace = tracesByKey.get(key);

  if (!pendingTrace) {
    log('No pending trace found', name, id);
    return;
  }

  pendingTrace.end(timestamp);

  clearTimeout(pendingTrace.timeoutId);
  tracesByKey.delete(key);

  const { request: pendingRequest, startTime } = pendingTrace;
  const endTime = timestamp ?? getPerformanceTimestamp();
  const duration = endTime - startTime;

  log('Finished trace', name, id, duration, { request: pendingRequest });
}

function traceCallback<T>(request: TraceRequest, fn: TraceCallback<T>): T {
  const { name } = request;

  const callback = (span: Span | undefined) => {
    log('Starting trace', name, request);

    const start = Date.now();
    let error: unknown;

    if (span) {
      initSpan(span, request);
    }

    return tryCatchMaybePromise<T>(
      () => fn(span),
      (currentError) => {
        error = currentError;
        throw currentError;
      },
      () => {
        const end = Date.now();
        const duration = end - start;

        log('Finished trace', name, duration, { error, request });
      },
    ) as T;
  };

  return startSpan(request, (spanOptions) =>
    sentryStartSpan(spanOptions, callback),
  );
}

function startTrace(request: TraceRequest): TraceContext {
  const { name, startTime: requestStartTime } = request;
  const startTime = requestStartTime ?? getPerformanceTimestamp();
  const id = getTraceId(request);

  const callback = (span: Span | undefined) => {
    const end = (timestamp?: number) => {
      span?.end(timestamp);
    };

    if (span) {
      initSpan(span, request);
    }

    const timeoutId = setTimeout(() => {
      log('Trace cleanup due to timeout', name, id);
      end();
      tracesByKey.delete(getTraceKey(request));
    }, TRACES_CLEANUP_INTERVAL);

    const pendingTrace = { end, request, startTime, timeoutId };
    const key = getTraceKey(request);
    tracesByKey.set(key, pendingTrace);

    log('Started trace', name, id, request);

    return span;
  };

  return startSpan(request, (spanOptions) =>
    startSpanManual(spanOptions, callback),
  );
}

function startSpan<T>(
  request: TraceRequest,
  callback: (spanOptions: StartSpanOptions) => T,
) {
  const { data: attributes, name, parentContext, startTime, op } = request;
  const parentSpan = (parentContext ?? null) as Span | null;

  const spanOptions: StartSpanOptions = {
    attributes,
    name,
    op: op || OP_DEFAULT,
    parentSpan,
    startTime,
  };

  return withIsolationScope((scope) => {
    setScopeTags(scope, request);

    return callback(spanOptions);
  }) as T;
}

function getTraceId(request: TraceRequest) {
  return request.id ?? ID_DEFAULT;
}

function getTraceKey(request: TraceRequest) {
  const { name } = request;
  const id = getTraceId(request);

  return [name, id].join(':');
}

/**
 * Initialise the isolated Sentry scope created for each trace.
 * Includes setting all non-numeric tags.
 *
 * @param scope - The Sentry scope to initialise.
 * @param request - The trace request.
 */
function setScopeTags(scope: Scope, request: TraceRequest) {
  const tags = request.tags ?? {};

  for (const [key, value] of Object.entries(tags)) {
    if (typeof value !== 'number') {
      scope.setTag(key, value);
    }
  }
}

/**
 * Initialise the Sentry span created for each trace.
 * Includes setting all numeric tags as measurements so they can be queried numerically in Sentry.
 *
 * @param _span - The Sentry span to initialise.
 * @param request - The trace request.
 */
function initSpan(_span: Span, request: TraceRequest) {
  const tags = request.tags ?? {};

  for (const [key, value] of Object.entries(tags)) {
    if (typeof value === 'number') {
      setMeasurement(key, value, 'none');
    }
  }
}

function getPerformanceTimestamp(): number {
  return performance.timeOrigin + performance.now();
}

function tryCatchMaybePromise<T>(
  tryFn: () => T,
  catchFn: (error: unknown) => void,
  finallyFn: () => void,
): T | undefined {
  let isPromise = false;

  try {
    const result = tryFn() as T;

    if (result instanceof Promise) {
      isPromise = true;
      return result.catch(catchFn).finally(finallyFn) as T;
    }

    return result;
  } catch (error) {
    if (!isPromise) {
      catchFn(error);
    }
  } finally {
    if (!isPromise) {
      finallyFn();
    }
  }

  return undefined;
}<|MERGE_RESOLUTION|>--- conflicted
+++ resolved
@@ -53,14 +53,11 @@
   ImportTokens = 'Import Tokens',
   RampQuoteLoading = 'Ramp Quote Loading',
   LoadRampExperience = 'Load Ramp Experience',
-<<<<<<< HEAD
-=======
   LoadDepositExperience = 'Load Deposit Experience',
   RevealSrp = 'Reveal SRP',
   RevealPrivateKey = 'Reveal Private Key',
   EvmDiscoverAccounts = 'EVM Discover Accounts',
   SnapDiscoverAccounts = 'Snap Discover Accounts',
->>>>>>> 05d3e30f
   FetchHistoricalPrices = 'Fetch Historical Prices',
   TransactionConfirmed = 'Transaction Confirmed',
   LoadCollectibles = 'Load Collectibles',
@@ -69,10 +66,6 @@
   DisconnectAllAccountPermissions = 'Disconnect All Account Permissions',
   OnboardingCreateWallet = 'Onboarding Create Wallet',
   QRTabSwitcher = 'QR Tab Switcher',
-<<<<<<< HEAD
-  RevealPrivateKey = 'Reveal Private Key',
-  RevealSrp = 'Reveal Srp',
-=======
   SwapViewLoaded = 'Swap View Loaded',
   BridgeBalancesUpdated = 'Bridge Balances Updated',
   // Earn
@@ -90,7 +83,6 @@
   EarnFaqApys = 'Earn FAQ APYs',
   EarnTokenList = 'Earn Token List',
   EarnClaimConfirmationScreen = 'Earn Claim Confirmation Screen',
->>>>>>> 05d3e30f
 }
 
 export enum TraceOperation {
@@ -111,13 +103,8 @@
   ImportAccount = 'import.account',
   CreateAccount = 'create.account',
   CreateSnapAccount = 'create.snap.account',
-<<<<<<< HEAD
-  AddSnapAccount = 'add.snap.account',
-  RevealPrivateCredential = 'reveal.private.credential',
-=======
   RevealPrivateCredential = 'reveal.private.credential',
   DiscoverAccounts = 'discover.accounts'
->>>>>>> 05d3e30f
 }
 
 const ID_DEFAULT = 'default';
