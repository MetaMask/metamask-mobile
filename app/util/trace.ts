--- conflicted
+++ resolved
@@ -53,14 +53,11 @@
   ImportTokens = 'Import Tokens',
   RampQuoteLoading = 'Ramp Quote Loading',
   LoadRampExperience = 'Load Ramp Experience',
-<<<<<<< HEAD
   LoadDepositExperience = 'Load Deposit Experience',
-=======
   RevealSrp = 'Reveal SRP',
   RevealPrivateKey = 'Reveal Private Key',
   EvmDiscoverAccounts = 'EVM Discover Accounts',
   SnapDiscoverAccounts = 'Snap Discover Accounts',
->>>>>>> 6ae31ee6
   FetchHistoricalPrices = 'Fetch Historical Prices',
   TransactionConfirmed = 'Transaction Confirmed',
   LoadCollectibles = 'Load Collectibles',
