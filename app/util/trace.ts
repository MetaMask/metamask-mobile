import {
  startSpan as sentryStartSpan,
  startSpanManual,
  withScope,
} from '@sentry/react-native';
import performance from 'react-native-performance';
import type { Primitive, Span, StartSpanOptions } from '@sentry/types';
import { createModuleLogger, createProjectLogger } from '@metamask/utils';

// Cannot create this 'sentry' logger in Sentry util file because of circular dependency
const projectLogger = createProjectLogger('sentry');
const log = createModuleLogger(projectLogger, 'trace');

export enum TraceName {
  DeveloperTest = 'Developer Test',
  Middleware = 'Middleware',
  NestedTest1 = 'Nested Test 1',
  NestedTest2 = 'Nested Test 2',
  NotificationDisplay = 'Notification Display',
  PPOMValidation = 'PPOM Validation',
  Signature = 'Signature',
}

const ID_DEFAULT = 'default';
const OP_DEFAULT = 'custom';
export const TRACES_CLEANUP_INTERVAL = 5 * 60 * 1000; // 5 minutes

const tracesByKey: Map<string, PendingTrace> = new Map();

export interface PendingTrace {
  end: (timestamp?: number) => void;
  request: TraceRequest;
  startTime: number;
  timeoutId: NodeJS.Timeout;
}

export type TraceContext = unknown;

export type TraceCallback<T> = (context?: TraceContext) => T;

export interface TraceRequest {
  data?: Record<string, number | string | boolean>;
  id?: string;
  name: TraceName;
  parentContext?: TraceContext;
  startTime?: number;
  tags?: Record<string, number | string | boolean>;
<<<<<<< HEAD
=======
  op?: string;
>>>>>>> fed44d4c
}

export interface EndTraceRequest {
  id?: string;
  name: TraceName;
  timestamp?: number;
}

export function trace<T>(request: TraceRequest, fn: TraceCallback<T>): T;

export function trace(request: TraceRequest): TraceContext;

export function trace<T>(
  request: TraceRequest,
  fn?: TraceCallback<T>,
): T | TraceContext {
  if (!fn) {
    return startTrace(request);
  }

  return traceCallback(request, fn);
}

export function endTrace(request: EndTraceRequest) {
  const { name, timestamp } = request;
  const id = getTraceId(request);
  const key = getTraceKey(request);
  const pendingTrace = tracesByKey.get(key);

  if (!pendingTrace) {
    log('No pending trace found', name, id);
    return;
  }

  pendingTrace.end(timestamp);

  clearTimeout(pendingTrace.timeoutId);
  tracesByKey.delete(key);

  const { request: pendingRequest, startTime } = pendingTrace;
  const endTime = timestamp ?? getPerformanceTimestamp();
  const duration = endTime - startTime;

  log('Finished trace', name, id, duration, { request: pendingRequest });
}

function traceCallback<T>(request: TraceRequest, fn: TraceCallback<T>): T {
  const { name } = request;

  const callback = (span: Span | undefined) => {
    log('Starting trace', name, request);

    const start = Date.now();
    let error: unknown;

    return tryCatchMaybePromise<T>(
      () => fn(span),
      (currentError) => {
        error = currentError;
        throw currentError;
      },
      () => {
        const end = Date.now();
        const duration = end - start;

        log('Finished trace', name, duration, { error, request });
      },
    ) as T;
  };

  return startSpan(request, (spanOptions) =>
    sentryStartSpan(spanOptions, callback),
  );
}

function startTrace(request: TraceRequest): TraceContext {
  const { name, startTime: requestStartTime } = request;
  const startTime = requestStartTime ?? getPerformanceTimestamp();
  const id = getTraceId(request);

  const callback = (span: Span | undefined) => {
    const end = (timestamp?: number) => {
      span?.end(timestamp);
    };

    const timeoutId = setTimeout(() => {
      log('Trace cleanup due to timeout', name, id);
      end();
      tracesByKey.delete(getTraceKey(request));
    }, TRACES_CLEANUP_INTERVAL);

    const pendingTrace = { end, request, startTime, timeoutId };
    const key = getTraceKey(request);
    tracesByKey.set(key, pendingTrace);

    log('Started trace', name, id, request);

    return span;
  };

  return startSpan(request, (spanOptions) =>
    startSpanManual(spanOptions, callback),
  );
}

function startSpan<T>(
  request: TraceRequest,
  callback: (spanOptions: StartSpanOptions) => T,
) {
<<<<<<< HEAD
  const { data: attributes, name, parentContext, startTime } = request;
=======
  const {
    data: attributes,
    name,
    parentContext,
    startTime,
    tags,
    op,
  } = request;
>>>>>>> fed44d4c
  const parentSpan = (parentContext ?? null) as Span | null;

  const spanOptions: StartSpanOptions = {
    attributes,
    name,
    op: OP_DEFAULT,
    // This needs to be parentSpan once we have the withIsolatedScope implementation in place in the Sentry SDK for React Native
    // Reference PR that updates @sentry/react-native: https://github.com/getsentry/sentry-react-native/pull/3895
    parentSpanId: parentSpan?.spanId,
    startTime,
  };

  return withScope((scope) => {
    scope.setTags(tags as Record<string, Primitive>);

    return callback(spanOptions);
  }) as T;
}

function getTraceId(request: TraceRequest) {
  return request.id ?? ID_DEFAULT;
}

function getTraceKey(request: TraceRequest) {
  const { name } = request;
  const id = getTraceId(request);

  return [name, id].join(':');
}

function getPerformanceTimestamp(): number {
  return performance.timeOrigin + performance.now();
}

function tryCatchMaybePromise<T>(
  tryFn: () => T,
  catchFn: (error: unknown) => void,
  finallyFn: () => void,
): T | undefined {
  let isPromise = false;

  try {
    const result = tryFn() as T;

    if (result instanceof Promise) {
      isPromise = true;
      return result.catch(catchFn).finally(finallyFn) as T;
    }

    return result;
  } catch (error) {
    if (!isPromise) {
      catchFn(error);
    }
  } finally {
    if (!isPromise) {
      finallyFn();
    }
  }

  return undefined;
}<|MERGE_RESOLUTION|>--- conflicted
+++ resolved
@@ -45,10 +45,6 @@
   parentContext?: TraceContext;
   startTime?: number;
   tags?: Record<string, number | string | boolean>;
-<<<<<<< HEAD
-=======
-  op?: string;
->>>>>>> fed44d4c
 }
 
 export interface EndTraceRequest {
@@ -158,18 +154,7 @@
   request: TraceRequest,
   callback: (spanOptions: StartSpanOptions) => T,
 ) {
-<<<<<<< HEAD
   const { data: attributes, name, parentContext, startTime } = request;
-=======
-  const {
-    data: attributes,
-    name,
-    parentContext,
-    startTime,
-    tags,
-    op,
-  } = request;
->>>>>>> fed44d4c
   const parentSpan = (parentContext ?? null) as Span | null;
 
   const spanOptions: StartSpanOptions = {
