--- conflicted
+++ resolved
@@ -16,7 +16,6 @@
   Middleware = 'Middleware',
   NestedTest1 = 'Nested Test 1',
   NestedTest2 = 'Nested Test 2',
-<<<<<<< HEAD
   LoadScripts = 'Load Scripts',
   SetupStore = 'Setup Store',
   LoginToPasswordEntry = 'Login to Password Entry',
@@ -38,11 +37,9 @@
   CreateNewWalletToChoosePassword = 'custom.create.new.wallet',
   StorageRehydration = 'custom.storage.rehydration',
   UIStartup = 'custom.ui.startup',
-=======
   NotificationDisplay = 'Notification Display',
   PPOMValidation = 'PPOM Validation',
   Signature = 'Signature',
->>>>>>> 7863f59e
 }
 
 const ID_DEFAULT = 'default';
