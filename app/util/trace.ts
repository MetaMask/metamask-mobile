--- conflicted
+++ resolved
@@ -23,33 +23,7 @@
   NotificationDisplay = 'Notification Display',
   PPOMValidation = 'PPOM Validation',
   Signature = 'Signature',
-<<<<<<< HEAD
-  LoadScripts = 'Load Scripts',
-  SetupStore = 'Setup Store',
-  LoginToPasswordEntry = 'Login to Password Entry',
-  AuthenticateUser = 'Authenticate User',
-  BiometricAuthentication = 'Biometrics Authentication',
-  EngineInitialization = 'Engine Initialization',
-  CreateStore = 'Create Store',
-  CreateNewWalletToChoosePassword = 'Create New Wallet to Choose Password',
-  StorageRehydration = 'Storage Rehydration',
-  UIStartup = 'Custom UIStartup',
-}
-
-export enum TraceOperation {
-  LoadScripts = 'custom.load.scripts',
-  SetupStore = 'custom.setup.store',
-  LoginToPasswordEntry = 'custom.login.to.password.entry',
-  BiometricAuthentication = 'biometrics.authentication',
-  AuthenticateUser = 'custom.authenticate.user',
-  EngineInitialization = 'custom.engine.initialization',
-  CreateStore = 'custom.create.store',
-  CreateNewWalletToChoosePassword = 'custom.create.new.wallet',
-  StorageRehydration = 'custom.storage.rehydration',
-  UIStartup = 'custom.ui.startup',
-=======
->>>>>>> c74bb78e
-}
+  }
 
 const ID_DEFAULT = 'default';
 const OP_DEFAULT = 'custom';
