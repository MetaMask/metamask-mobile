--- conflicted
+++ resolved
@@ -144,13 +144,9 @@
   CreateSnapAccount = 'create.snap.account',
   RevealPrivateCredential = 'reveal.private.credential',
   DiscoverAccounts = 'discover.accounts',
-<<<<<<< HEAD
-  AddSnapAccount = 'add.snap.account',
   OnboardingUserJourney = 'onboarding.user_journey',
   OnboardingSecurityOp = 'onboarding.security_operation',
   OnboardingError = 'onboarding.error',
-=======
->>>>>>> b312835f
 }
 
 const ID_DEFAULT = 'default';
