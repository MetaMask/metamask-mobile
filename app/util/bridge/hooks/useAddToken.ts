import { useSelector } from 'react-redux';
import {
  type NetworkConfiguration,
  RpcEndpointType,
} from '@metamask/network-controller';
import Engine from '../../../core/Engine';
import {
  selectEvmNetworkConfigurationsByChainId,
  selectSelectedNetworkClientId,
} from '../../../selectors/networkController';
import { QuoteResponse } from '../../../components/UI/Bridge/types';
import { decimalToHex } from '../../conversions';
import { addHexPrefix } from 'ethereumjs-util';
import { PopularList } from '../../networks/customNetworks';
import { Hex } from '@metamask/utils';

export default function useAddToken() {
  const networkConfigurations = useSelector(
    selectEvmNetworkConfigurationsByChainId,
  );
  const sourceNetworkClientId = useSelector(selectSelectedNetworkClientId);

  const addSourceToken = (quoteResponse: QuoteResponse) => {
    const {
      address,
      decimals,
      symbol,
      icon: image,
    } = quoteResponse.quote.srcAsset;
    Engine.context.TokensController.addToken({
      address,
      decimals,
      symbol,
      image,
      networkClientId: sourceNetworkClientId,
    });
  };

  const addDestToken = async (quoteResponse: QuoteResponse) => {
    // Look up the destination chain
    const hexDestChainId = addHexPrefix(
      String(decimalToHex(quoteResponse.quote.destChainId)),
    ) as Hex;
    const foundDestNetworkConfig: NetworkConfiguration | undefined =
      networkConfigurations[hexDestChainId];
    let addedDestNetworkConfig: NetworkConfiguration | undefined;
    // If user has not added the network in MetaMask, add it for them silently
    if (!foundDestNetworkConfig) {
      const featuredRpc = PopularList.find(
        (rpc) => rpc.chainId === hexDestChainId,
      );
      if (!featuredRpc) {
        throw new Error('No featured RPC found');
      }
<<<<<<< HEAD
      addedDestNetworkConfig =
        (await Engine.context.NetworkController.addNetwork({
          chainId: featuredRpc.chainId,
          name: featuredRpc.nickname,
          nativeCurrency: featuredRpc.ticker,
          rpcEndpoints: [
            {
              url: featuredRpc.rpcUrl,
              type: RpcEndpointType.Custom,
            },
          ],
          defaultRpcEndpointIndex: 0,
          blockExplorerUrls: [featuredRpc.rpcPrefs.blockExplorerUrl],
          defaultBlockExplorerUrlIndex: 0,
        })) as NetworkConfiguration;
=======
      addedDestNetworkConfig = (await Engine.context.NetworkController.addNetwork({
        chainId: featuredRpc.chainId,
        name: featuredRpc.nickname,
        nativeCurrency: featuredRpc.ticker,
        rpcEndpoints: [
          {
            url: featuredRpc.rpcUrl,
            failoverUrls: featuredRpc.failoverRpcUrls,
            type: RpcEndpointType.Custom,
          },
        ],
        defaultRpcEndpointIndex: 0,
        blockExplorerUrls: [featuredRpc.rpcPrefs.blockExplorerUrl],
        defaultBlockExplorerUrlIndex: 0,
      })) as NetworkConfiguration;
>>>>>>> 0c3601be
    }

    const destNetworkConfig = foundDestNetworkConfig || addedDestNetworkConfig;
    if (!destNetworkConfig) {
      throw new Error('No destination network configuration found');
    }

    // Add the token after network is guaranteed to exist
    const rpcEndpointIndex = destNetworkConfig.defaultRpcEndpointIndex;
    const destNetworkClientId =
      destNetworkConfig.rpcEndpoints[rpcEndpointIndex].networkClientId;
    const {
      address,
      decimals,
      symbol,
      icon: image,
    } = quoteResponse.quote.destAsset;
    Engine.context.TokensController.addToken({
      address,
      decimals,
      symbol,
      image,
      networkClientId: destNetworkClientId,
    });
  };

  return { addSourceToken, addDestToken };
}<|MERGE_RESOLUTION|>--- conflicted
+++ resolved
@@ -52,23 +52,6 @@
       if (!featuredRpc) {
         throw new Error('No featured RPC found');
       }
-<<<<<<< HEAD
-      addedDestNetworkConfig =
-        (await Engine.context.NetworkController.addNetwork({
-          chainId: featuredRpc.chainId,
-          name: featuredRpc.nickname,
-          nativeCurrency: featuredRpc.ticker,
-          rpcEndpoints: [
-            {
-              url: featuredRpc.rpcUrl,
-              type: RpcEndpointType.Custom,
-            },
-          ],
-          defaultRpcEndpointIndex: 0,
-          blockExplorerUrls: [featuredRpc.rpcPrefs.blockExplorerUrl],
-          defaultBlockExplorerUrlIndex: 0,
-        })) as NetworkConfiguration;
-=======
       addedDestNetworkConfig = (await Engine.context.NetworkController.addNetwork({
         chainId: featuredRpc.chainId,
         name: featuredRpc.nickname,
@@ -84,7 +67,6 @@
         blockExplorerUrls: [featuredRpc.rpcPrefs.blockExplorerUrl],
         defaultBlockExplorerUrlIndex: 0,
       })) as NetworkConfiguration;
->>>>>>> 0c3601be
     }
 
     const destNetworkConfig = foundDestNetworkConfig || addedDestNetworkConfig;
