--- conflicted
+++ resolved
@@ -9,20 +9,16 @@
 
 export default function useSubmitBridgeTx() {
   const stxEnabled = useSelector(selectShouldUseSmartTransaction);
-<<<<<<< HEAD
   const selectedAccountAddress = useSelector(
     selectSelectedInternalAccountFormattedAddress,
   );
-=======
   const walletAddress = useSelector(selectSourceWalletAddress);
->>>>>>> 83134d43
 
   const submitBridgeTx = async ({
     quoteResponse,
   }: {
     quoteResponse: CowSwapQuoteResponse & QuoteMetadata;
   }) => {
-<<<<<<< HEAD
     // check quoteResponse is intent transaction
     if (quoteResponse.quote.intent) {
       // Get the SignatureControllerMessenger
@@ -34,11 +30,9 @@
     }
 
     // submit tx to bridge
-=======
     if (!walletAddress) {
       throw new Error('Wallet address is not set');
     }
->>>>>>> 83134d43
     const txResult = await Engine.context.BridgeStatusController.submitTx(
       walletAddress,
       {
