import { BN } from 'ethereumjs-util';
import {
  BNToHex,
  fromWei,
  fromTokenMinimalUnit,
  fromTokenMinimalUnitString,
  toTokenMinimalUnit,
  renderFromTokenMinimalUnit,
  renderFromWei,
  calcTokenValueToSend,
  hexToBN,
  isBN,
  isDecimal,
  toWei,
  weiToFiat,
  weiToFiatNumber,
  fiatNumberToWei,
  fiatNumberToTokenMinimalUnit,
  balanceToFiat,
  balanceToFiatNumber,
  renderFiat,
  handleWeiNumber,
  toHexadecimal,
  safeNumberToBN,
  fastSplit,
  isNumber,
} from '.';

describe('Number utils :: BNToHex', () => {
  it('BNToHex', () => {
    expect(BNToHex(new BN('1337'))).toEqual('0x539');
  });
});

describe('Number utils :: fromWei', () => {
  it('fromWei using number', () => {
    expect(fromWei(1337)).toEqual('0.000000000000001337');
  });

  it('fromWei using string', () => {
    expect(fromWei('1337')).toEqual('0.000000000000001337');
  });

  it('fromWei using BN number', () => {
    expect(fromWei(new BN('1337'))).toEqual('0.000000000000001337');
  });
});

describe('Number utils :: fromTokenMinimalUnit', () => {
  it('fromTokenMinimalUnit using number', () => {
    expect(fromTokenMinimalUnit(1337, 6)).toEqual('0.001337');
    expect(fromTokenMinimalUnit(1337, 0)).toEqual('1337');
    expect(fromTokenMinimalUnit(1337, 18)).toEqual('0.000000000000001337');
  });

  it('fromTokenMinimalUnit using string', () => {
    expect(fromTokenMinimalUnit('1337', 6)).toEqual('0.001337');
    expect(fromTokenMinimalUnit('1337', 0)).toEqual('1337');
    expect(fromTokenMinimalUnit('1337', 18)).toEqual('0.000000000000001337');
  });

  it('fromTokenMinimalUnit using BN number', () => {
    expect(fromTokenMinimalUnit(new BN('1337'), 6)).toEqual('0.001337');
    expect(fromTokenMinimalUnit(new BN('1337'), 0)).toEqual('1337');
    expect(fromTokenMinimalUnit(new BN('1337'), 18)).toEqual(
      '0.000000000000001337',
    );
  });

  it('fromTokenMinimalUnit using exp number', () => {
    expect(fromTokenMinimalUnit(1e22, 6)).toEqual('10000000000000000');
    expect(fromTokenMinimalUnit(1e2, 6)).toEqual('0.0001');
    expect(fromTokenMinimalUnit(1e16, 6)).toEqual('10000000000');
    expect(fromTokenMinimalUnit(1e18, 18)).toEqual('1');
  });
});

describe('Number utils :: fromTokenMinimalUnitString', () => {
  it('fromTokenMinimalUnit using number', () => {
    expect(() => fromTokenMinimalUnitString(1337, 6)).toThrow();
    expect(() => fromTokenMinimalUnitString(1337, 0)).toThrow();
    expect(() => fromTokenMinimalUnitString(1337, 18)).toThrow();
  });

  it('fromTokenMinimalUnitString using string', () => {
    expect(fromTokenMinimalUnitString('1337', 6)).toEqual('0.001337');
    expect(fromTokenMinimalUnitString('1337', 0)).toEqual('1337');
    expect(fromTokenMinimalUnitString('1337', 18)).toEqual(
      '0.000000000000001337',
    );
    expect(fromTokenMinimalUnitString('1234560000000000000', 18)).toEqual(
      '1.23456',
    );
    expect(fromTokenMinimalUnitString('1000000000000000000', 18)).toEqual('1');
    expect(fromTokenMinimalUnitString('1', 18)).toEqual('0.000000000000000001');
    expect(fromTokenMinimalUnitString('0', 18)).toEqual('0');
    expect(fromTokenMinimalUnitString('123456789', 5)).toEqual('1234.56789');
    expect(
      fromTokenMinimalUnitString('1234567890000000000987654321', 18),
    ).toEqual('1234567890.000000000987654321');
    expect(
      fromTokenMinimalUnitString('10000000000000000000000000000001', 18),
    ).toEqual('10000000000000.000000000000000001');
    expect(
      fromTokenMinimalUnitString('10000000000000000000000000000000', 18),
    ).toEqual('10000000000000');
    expect(fromTokenMinimalUnitString('3900229504248293869', 18)).toEqual(
      '3.900229504248293869',
    );
    expect(
      fromTokenMinimalUnitString('92836465327282987373728723', 18),
    ).toEqual('92836465.327282987373728723');
    expect(fromTokenMinimalUnitString('6123512631253', 16)).toEqual(
      '0.0006123512631253',
    );
    expect(fromTokenMinimalUnitString('92836465327282987373728723', 0)).toEqual(
      '92836465327282987373728723',
    );
    expect(
      fromTokenMinimalUnitString(
        '9283646532728212312312312312312987373728723',
        32,
      ),
    ).toEqual('92836465327.28212312312312312312987373728723');
    expect(fromTokenMinimalUnitString('-1234560000000000000', 18)).toEqual(
      '-1.23456',
    );
    expect(fromTokenMinimalUnitString('-1000000000000000000', 18)).toEqual(
      '-1',
    );
    expect(fromTokenMinimalUnitString('-1', 18)).toEqual(
      '-0.000000000000000001',
    );
    expect(fromTokenMinimalUnitString('-0', 18)).toEqual('0');
    expect(fromTokenMinimalUnitString('-123456789', 5)).toEqual('-1234.56789');
    expect(
      fromTokenMinimalUnitString('-1234567890000000000987654321', 18),
    ).toEqual('-1234567890.000000000987654321');
    expect(
      fromTokenMinimalUnitString('-10000000000000000000000000000001', 18),
    ).toEqual('-10000000000000.000000000000000001');
    expect(
      fromTokenMinimalUnitString('-10000000000000000000000000000000', 18),
    ).toEqual('-10000000000000');
    expect(fromTokenMinimalUnitString('-3900229504248293869', 18)).toEqual(
      '-3.900229504248293869',
    );
    expect(
      fromTokenMinimalUnitString('-92836465327282987373728723', 18),
    ).toEqual('-92836465.327282987373728723');
    expect(fromTokenMinimalUnitString('-6123512631253', 16)).toEqual(
      '-0.0006123512631253',
    );
    expect(
      fromTokenMinimalUnitString('-92836465327282987373728723', 0),
    ).toEqual('-92836465327282987373728723');
    expect(
      fromTokenMinimalUnitString(
        '-9283646532728212312312312312312987373728723',
        32,
      ),
    ).toEqual('-92836465327.28212312312312312312987373728723');
  });

  it('fromTokenMinimalUnitString using BN number', () => {
    expect(fromTokenMinimalUnitString(new BN('1337').toString(10), 6)).toEqual(
      '0.001337',
    );
    expect(fromTokenMinimalUnitString(new BN('1337').toString(10), 0)).toEqual(
      '1337',
    );
    expect(fromTokenMinimalUnitString(new BN('1337').toString(10), 18)).toEqual(
      '0.000000000000001337',
    );
    expect(fromTokenMinimalUnitString(new BN('123456').toString(), 5)).toEqual(
      '1.23456',
    );
    expect(fromTokenMinimalUnitString(new BN('123456').toString(), 5)).toEqual(
      '1.23456',
    );
    expect(
      fromTokenMinimalUnitString(new BN('1234560000000000000').toString(), 18),
    ).toEqual('1.23456');
    expect(
      fromTokenMinimalUnitString(new BN('1000000000000000000').toString(), 18),
    ).toEqual('1');
    expect(fromTokenMinimalUnitString(new BN('1').toString(), 18)).toEqual(
      '0.000000000000000001',
    );
    expect(fromTokenMinimalUnitString(new BN('0').toString(), 18)).toEqual('0');
    expect(
      fromTokenMinimalUnitString(new BN('123456789').toString(), 5),
    ).toEqual('1234.56789');
    expect(
      fromTokenMinimalUnitString(
        new BN('1234567890000000000987654321').toString(),
        18,
      ),
    ).toEqual('1234567890.000000000987654321');
    expect(
      fromTokenMinimalUnitString(
        new BN('10000000000000000000000000000001').toString(),
        18,
      ),
    ).toEqual('10000000000000.000000000000000001');
    expect(
      fromTokenMinimalUnitString(
        new BN('10000000000000000000000000000000').toString(),
        18,
      ),
    ).toEqual('10000000000000');
    expect(
      fromTokenMinimalUnitString(new BN('3900229504248293869').toString(), 18),
    ).toEqual('3.900229504248293869');
    expect(
      fromTokenMinimalUnitString(
        new BN('92836465327282987373728723').toString(),
        18,
      ),
    ).toEqual('92836465.327282987373728723');
    expect(
      fromTokenMinimalUnitString(new BN('6123512631253').toString(), 16),
    ).toEqual('0.0006123512631253');
    expect(
      fromTokenMinimalUnitString(
        new BN('92836465327282987373728723').toString(),
        0,
      ),
    ).toEqual('92836465327282987373728723');
  });
});

describe('Number utils :: toTokenMinimalUnit', () => {
  it('toTokenMinimalUnit using number', () => {
    expect(toTokenMinimalUnit(1337, 6)).toEqual(new BN('1337000000', 10));
    expect(toTokenMinimalUnit(1337, 0)).toEqual(new BN('1337'));
    expect(toTokenMinimalUnit(1337.1, 1)).toEqual(new BN('13371'));
  });

  it('toTokenMinimalUnit using string', () => {
    expect(toTokenMinimalUnit('1337', 6)).toEqual(new BN('1337000000'));
    expect(toTokenMinimalUnit('1337', 0)).toEqual(new BN('1337'));
    expect(toTokenMinimalUnit('1337.1', 2)).toEqual(new BN('133710'));
  });

  it('toTokenMinimalUnit using BN number', () => {
    expect(toTokenMinimalUnit(new BN('1337'), 0)).toEqual(new BN('1337'));
    expect(toTokenMinimalUnit(new BN('1337'), 6)).toEqual(new BN('1337000000'));
  });

  it('toTokenMinimalUnit using invalid inputs', () => {
    expect(() => toTokenMinimalUnit('0.0.0', 0)).toThrow();
    expect(() => toTokenMinimalUnit('.', 0)).toThrow();
    expect(() => toTokenMinimalUnit('0.0001', 0)).toThrow();
  });
});

describe('Number utils :: renderFromTokenMinimalUnit', () => {
  it('renderFromTokenMinimalUnit using number', () => {
    expect(renderFromTokenMinimalUnit(1337, 6)).toEqual('0.00134');
    expect(renderFromTokenMinimalUnit(1337, 0)).toEqual('1337');
    expect(renderFromTokenMinimalUnit(1337, 10)).toEqual('< 0.00001');
    expect(renderFromTokenMinimalUnit(0, 10)).toEqual('0');
  });

  it('renderFromTokenMinimalUnit using string', () => {
    expect(renderFromTokenMinimalUnit('1337', 6)).toEqual('0.00134');
    expect(renderFromTokenMinimalUnit('1337', 0)).toEqual('1337');
    expect(renderFromTokenMinimalUnit('1337', 10)).toEqual('< 0.00001');
    expect(renderFromTokenMinimalUnit('0', 10)).toEqual('0');
  });

  it('renderFromTokenMinimalUnit using BN number', () => {
    expect(renderFromTokenMinimalUnit(new BN('1337'), 0)).toEqual('1337');
    expect(renderFromTokenMinimalUnit(new BN('1337'), 6)).toEqual('0.00134');
    expect(renderFromTokenMinimalUnit(new BN('1337'), 10)).toEqual('< 0.00001');
    expect(renderFromTokenMinimalUnit(new BN('0'), 10)).toEqual('0');
  });
});

describe('Number utils :: renderFromWei', () => {
  it('renderFromWei using number', () => {
    expect(renderFromWei(133700000000000000)).toEqual('0.1337');
    expect(renderFromWei(1337)).toEqual('< 0.00001');
    expect(renderFromWei(0)).toEqual('0');
  });

  it('renderFromWei using string', () => {
    expect(renderFromWei('133700000000000000')).toEqual('0.1337');
    expect(renderFromWei('1337')).toEqual('< 0.00001');
    expect(renderFromWei('0')).toEqual('0');
  });

  it('renderFromWei using BN number', () => {
    expect(renderFromWei(new BN('133700000000000000'))).toEqual('0.1337');
    expect(renderFromWei(new BN('1337'))).toEqual('< 0.00001');
    expect(renderFromWei(new BN('0'))).toEqual('0');
  });
});

describe('Number utils :: calcTokenValueToSend', () => {
  it('calcTokenValueToSend', () => {
    expect(calcTokenValueToSend(new BN(1337), 0)).toEqual('539');
    expect(calcTokenValueToSend(new BN(1337), 9)).toEqual('1374b68fa00');
    expect(calcTokenValueToSend(new BN(1337), 18)).toEqual(
      '487a9a304539440000',
    );
  });
});

describe('Number utils :: hexToBN', () => {
  it('hexToBN', () => {
    expect(hexToBN('0x539').toNumber()).toBe(1337);
  });
});

describe('Number utils :: isBN', () => {
  it('isBN', () => {
    expect(isBN('0x539')).toEqual(false);
    expect(isBN(new BN(1337))).toEqual(true);
  });
});

describe('Number utils :: isDecimal', () => {
  it('isDecimal', () => {
    expect(isDecimal('0.1')).toEqual(true);
    expect(isDecimal('0.0')).toEqual(true);
    expect(isDecimal('0.0000010001')).toEqual(true);
    expect(isDecimal('.0000010001')).toEqual(true);
    expect(isDecimal('1.0001')).toEqual(true);
    expect(isDecimal('1')).toEqual(true);
    expect(isDecimal('1-')).toEqual(false);
    expect(isDecimal('.1.')).toEqual(false);
    expect(isDecimal('..1')).toEqual(false);
  });
});

describe('Number utils :: weiToFiat', () => {
  it('weiToFiat', () => {
    const wei = toWei('1');
    expect(weiToFiat(wei, 1, 'usd')).toEqual('$1');
    expect(weiToFiat(wei, 0.5, 'usd')).toEqual('$0.5');
    expect(weiToFiat(wei, 0.1, 'usd')).toEqual('$0.1');
  });
});

describe('Number utils :: weiToFiatNumber', () => {
  it('weiToFiatNumber', () => {
    const wei = toWei('1');
    expect(weiToFiatNumber(wei, 0.1234512345)).toEqual(0.12345);
    expect(weiToFiatNumber(wei, 0.5)).toEqual(0.5);
    expect(weiToFiatNumber(wei, 0.111112)).toEqual(0.11111);
  });

  it('weiToFiatNumber decimals', () => {
    const wei = toWei('1');
    expect(weiToFiatNumber(wei, 0.1234512345, 1)).toEqual(0.1);
    expect(weiToFiatNumber(wei, 0.5, 2)).toEqual(0.5);
    expect(weiToFiatNumber(wei, 0.111112, 3)).toEqual(0.111);
  });
});

describe('Number utils :: handleWeiNumber', () => {
  it('weiToFiatNumber', () => {
    expect(handleWeiNumber('1.123')).toEqual('1.123');
    expect(handleWeiNumber('1')).toEqual('1');
    expect(handleWeiNumber('1.01')).toEqual('1.01');
    expect(handleWeiNumber('1.111111111111111111')).toEqual(
      '1.111111111111111111',
    );
    expect(handleWeiNumber('1.1111111111111111112222')).toEqual(
      '1.111111111111111111',
    );
  });
});

describe('Number utils :: fiatNumberToWei', () => {
  it('fiatNumberToWei', () => {
    const one = safeNumberToBN(Math.pow(10, 18));
    const ten = safeNumberToBN(Math.pow(10, 19));
    const decimal = safeNumberToBN(Math.pow(10, 17));
    const aThird = safeNumberToBN('4a03ce68d215534');
    expect(fiatNumberToWei('0.1234512345', 0.1234512345)).toEqual(one);
    expect(fiatNumberToWei('0.5', 0.5)).toEqual(one);
    expect(fiatNumberToWei('100', 10)).toEqual(ten);
    expect(fiatNumberToWei('1', 10)).toEqual(decimal);
    expect(fiatNumberToWei('1', 3)).toEqual(aThird);
  });
});

describe('Number utils :: fiatNumberToTokenMinimalUnit', () => {
  it('fiatNumberToTokenMinimalUnit', () => {
    const decimals = [18, 3, 12, 16, 4, 10];
    const conversionRates = [10, 8, 21, 18, 3, 8.11];
    const exchangeRates = [10, 1, 3, 3, 7, 2.17];
    const fiatValues = ['100', '123', '300', '1111.111', '9.999', '100'];
    let i = 0;

    expect(
      fiatNumberToTokenMinimalUnit(
        fiatValues[i],
        conversionRates[i],
        exchangeRates[i],
        decimals[i],
      ),
    ).toEqual(safeNumberToBN('1000000000000000000'));
    i = 1;
    expect(
      fiatNumberToTokenMinimalUnit(
        fiatValues[i],
        conversionRates[i],
        exchangeRates[i],
        decimals[i],
      ),
    ).toEqual(safeNumberToBN('15375'));
    i = 2;
    expect(
      fiatNumberToTokenMinimalUnit(
        fiatValues[i],
        conversionRates[i],
        exchangeRates[i],
        decimals[i],
      ),
    ).toEqual(safeNumberToBN('4761904761904'));
    i = 3;
    expect(
      fiatNumberToTokenMinimalUnit(
        fiatValues[i],
        conversionRates[i],
        exchangeRates[i],
        decimals[i],
      ),
    ).toEqual(safeNumberToBN('205761296296296300'));
    i = 4;
    expect(
      fiatNumberToTokenMinimalUnit(
        fiatValues[i],
        conversionRates[i],
        exchangeRates[i],
        decimals[i],
      ),
    ).toEqual(safeNumberToBN('4761'));
    i = 5;
    expect(
      fiatNumberToTokenMinimalUnit(
        fiatValues[i],
        conversionRates[i],
        exchangeRates[i],
        decimals[i],
      ),
    ).toEqual(safeNumberToBN('56822378925'));
  });
});

describe('Number utils :: balanceToFiat', () => {
  it('balanceToFiat', () => {
    expect(balanceToFiat(0.1, 0.1, 0.1, 'usd')).toEqual('$0.00');
    expect(balanceToFiat(0.0001, 0.1, 0.1, 'usd')).toEqual('$0.00');
  });
});

describe('Number utils :: balanceToFiatNumber', () => {
  it('balanceToFiatNumber', () => {
    expect(balanceToFiatNumber(0.1, 0.1, 0.1)).toEqual(0.001);
    expect(balanceToFiatNumber(0.0001, 0.1, 0.1)).toEqual(0);
  });
});

describe('Number utils :: renderFiat', () => {
  it('renderFiat', () => {
    expect(renderFiat(0.1, 'usd')).toEqual('$0.1');
    expect(renderFiat(0.0010000001, 'usd')).toEqual('$0.001');
  });
});

describe('toHexadecimal', () => {
  it('should convert to hexadecimal', () => {
    expect(toHexadecimal('001')).toEqual('1');
    expect(toHexadecimal('0x01')).toEqual('0x01');
    expect(toHexadecimal(2)).toEqual('2');
    expect(toHexadecimal()).toEqual(undefined);
    expect(toHexadecimal(1232)).toEqual('4d0');
  });
});

describe('Number utils :: fastSplit', () => {
  it('should split ', () => {
    expect(fastSplit('1650000007.7')).toEqual('1650000007');
    expect(fastSplit('1650000007')).toEqual('1650000007');
    expect(fastSplit('test string', ' ')).toEqual('test');
  });
});

<<<<<<< HEAD
describe('Number utils :: safeNumberToBN', () => {
  it('should safe convert a string type positive decimal number to BN', () => {
    const result: any = safeNumberToBN('1650000007.7');
    const expected: any = new BN('1650000007');
    expect(result.words[0]).toEqual(expected.words[0]);
    expect(result.words[1]).toEqual(expected.words[1]);
    expect(result.negative).toEqual(expected.negative);
    expect(result.length).toEqual(expected.length);
  });

  it('should safe convert a number type positive decimal number to BN', () => {
    const result: any = safeNumberToBN(1650000007.7);
    const expected: any = new BN('1650000007');
    expect(result.words[0]).toEqual(expected.words[0]);
    expect(result.words[1]).toEqual(expected.words[1]);
    expect(result.negative).toEqual(expected.negative);
    expect(result.length).toEqual(expected.length);
  });

  it('should safe convert a string type positive integer to BN', () => {
    const result: any = safeNumberToBN('16500');
    const expected: any = new BN('16500');
    expect(result.words[0]).toEqual(expected.words[0]);
    expect(result.words[1]).toEqual(expected.words[1]);
    expect(result.negative).toEqual(expected.negative);
    expect(result.length).toEqual(expected.length);
  });

  it('should safe convert a number type positive integer to BN', () => {
    const result: any = safeNumberToBN(16500);
    const expected: any = new BN('16500');
    expect(result.words[0]).toEqual(expected.words[0]);
    expect(result.words[1]).toEqual(expected.words[1]);
    expect(result.negative).toEqual(expected.negative);
    expect(result.length).toEqual(expected.length);
  });

  it('should safe convert a string type negative decimal number to BN', () => {
    const result: any = safeNumberToBN('-1650000007.7');
    const expected: any = new BN('-1650000007');
    expect(result.words[0]).toEqual(expected.words[0]);
    expect(result.words[1]).toEqual(expected.words[1]);
    expect(result.negative).toEqual(expected.negative);
    expect(result.length).toEqual(expected.length);
  });

  it('should safe convert a number type negative decimal number to BN', () => {
    const result: any = safeNumberToBN(-1650000007.7);
    const expected: any = new BN('-1650000007');
    expect(result.words[0]).toEqual(expected.words[0]);
    expect(result.words[1]).toEqual(expected.words[1]);
    expect(result.negative).toEqual(expected.negative);
    expect(result.length).toEqual(expected.length);
  });

  it('should safe convert a string type negative integer to BN', () => {
    const result: any = safeNumberToBN('-16500');
    const expected: any = new BN('-16500');
    expect(result.words[0]).toEqual(expected.words[0]);
    expect(result.words[1]).toEqual(expected.words[1]);
    expect(result.negative).toEqual(expected.negative);
    expect(result.length).toEqual(expected.length);
  });

  it('should safe convert a number type negative integer to BN', () => {
    const result: any = safeNumberToBN(-16500);
    const expected: any = new BN('-16500');
    expect(result.words[0]).toEqual(expected.words[0]);
    expect(result.words[1]).toEqual(expected.words[1]);
    expect(result.negative).toEqual(expected.negative);
    expect(result.length).toEqual(expected.length);
  });

  it('should safe convert a positive hex to BN', () => {
    const result: any = safeNumberToBN('75BCD15');
    const expected: any = new BN('123456789');
    expect(result.words[0]).toEqual(expected.words[0]);
    expect(result.words[1]).toEqual(expected.words[1]);
    expect(result.negative).toEqual(expected.negative);
    expect(result.length).toEqual(expected.length);
  });

  it('should safe convert a positive hex with 0x prefix to BN', () => {
    const result: any = safeNumberToBN('0x75BCD15');
    const expected: any = new BN('123456789');
    expect(result.words[0]).toEqual(expected.words[0]);
    expect(result.words[1]).toEqual(expected.words[1]);
    expect(result.negative).toEqual(expected.negative);
    expect(result.length).toEqual(expected.length);
  });

  it('should safe convert a negative hex to BN', () => {
    const result: any = safeNumberToBN('-75BCD15');
    const expected: any = new BN('-123456789');
    expect(result.words[0]).toEqual(expected.words[0]);
    expect(result.words[1]).toEqual(expected.words[1]);
    expect(result.negative).toEqual(expected.negative);
    expect(result.length).toEqual(expected.length);
  });

  it('should safe convert a negative hex with 0x prefix to BN', () => {
    const result: any = safeNumberToBN('-0x75BCD15');
    const expected: any = new BN('-123456789');
    expect(result.words[0]).toEqual(expected.words[0]);
    expect(result.words[1]).toEqual(expected.words[1]);
    expect(result.negative).toEqual(expected.negative);
    expect(result.length).toEqual(expected.length);
  });

  it('should safe convert a decimal zero to BN', () => {
    const result: any = safeNumberToBN('0');
    const expected: any = new BN('0');
    expect(result.words[0]).toEqual(expected.words[0]);
    expect(result.words[1]).toEqual(expected.words[1]);
    expect(result.negative).toEqual(expected.negative);
    expect(result.length).toEqual(expected.length);
  });

  it('should safe convert a hex zero to BN', () => {
    const result: any = safeNumberToBN('0x0');
    const expected: any = new BN('0');
    expect(result.words[0]).toEqual(expected.words[0]);
    expect(result.words[1]).toEqual(expected.words[1]);
    expect(result.negative).toEqual(expected.negative);
    expect(result.length).toEqual(expected.length);
  });

  it('should safe convert an invalid hex string to zero', () => {
    const result: any = safeNumberToBN('0xNaN');
    const expected: any = new BN('0');
    expect(result.words[0]).toEqual(expected.words[0]);
    expect(result.words[1]).toEqual(expected.words[1]);
    expect(result.negative).toEqual(expected.negative);
    expect(result.length).toEqual(expected.length);
  });

  it('should safe convert a NaN object', () => {
    const result: any = safeNumberToBN(NaN);
    const expected: any = new BN('0');
    expect(result.words[0]).toEqual(expected.words[0]);
    expect(result.words[1]).toEqual(expected.words[1]);
    expect(result.negative).toEqual(expected.negative);
    expect(result.length).toEqual(expected.length);
=======
describe('Number utils :: isNumber', () => {
  it('should be a valid number ', () => {
    expect(isNumber('1650.7')).toBe(true);
    expect(isNumber('1000')).toBe(true);
    expect(isNumber('0.0001')).toBe(true);
    expect(isNumber('0001')).toBe(true);
    expect(isNumber('1')).toBe(true);
  });

  it('should not be a valid number ', () => {
    expect(isNumber('..7')).toBe(false);
    expect(isNumber('1..1')).toBe(false);
    expect(isNumber('0..')).toBe(false);
    expect(isNumber('a.0001')).toBe(false);
    expect(isNumber('00a01')).toBe(false);
    expect(isNumber('1,.')).toBe(false);
    expect(isNumber('1,')).toBe(false);
    expect(isNumber('.')).toBe(false);
    expect(isNumber('a¡1')).toBe(false);
    expect(isNumber('.01')).toBe(false);
    expect(isNumber(undefined)).toBe(false);
    expect(isNumber(null)).toBe(false);
>>>>>>> 3b6268bc
  });
});<|MERGE_RESOLUTION|>--- conflicted
+++ resolved
@@ -491,7 +491,6 @@
   });
 });
 
-<<<<<<< HEAD
 describe('Number utils :: safeNumberToBN', () => {
   it('should safe convert a string type positive decimal number to BN', () => {
     const result: any = safeNumberToBN('1650000007.7');
@@ -635,7 +634,9 @@
     expect(result.words[1]).toEqual(expected.words[1]);
     expect(result.negative).toEqual(expected.negative);
     expect(result.length).toEqual(expected.length);
-=======
+  });
+});
+
 describe('Number utils :: isNumber', () => {
   it('should be a valid number ', () => {
     expect(isNumber('1650.7')).toBe(true);
@@ -658,6 +659,5 @@
     expect(isNumber('.01')).toBe(false);
     expect(isNumber(undefined)).toBe(false);
     expect(isNumber(null)).toBe(false);
->>>>>>> 3b6268bc
   });
 });