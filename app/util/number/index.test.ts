import { BN } from 'ethereumjs-util';
import {
  BNToHex,
  fromWei,
  fromTokenMinimalUnit,
  fromTokenMinimalUnitString,
  toTokenMinimalUnit,
  renderFromTokenMinimalUnit,
  renderFromWei,
  calcTokenValueToSend,
  hexToBN,
  isBN,
  isDecimal,
  toWei,
  weiToFiat,
  weiToFiatNumber,
  fiatNumberToWei,
  fiatNumberToTokenMinimalUnit,
  balanceToFiat,
  balanceToFiatNumber,
  renderFiat,
  handleWeiNumber,
  toHexadecimal,
  safeNumberToBN,
  fastSplit,
  isNumber,
} from '.';
import numberToBN from 'number-to-bn';

describe('Number utils :: BNToHex', () => {
  it('BNToHex', () => {
    expect(BNToHex(new BN('1337'))).toEqual('0x539');
  });
});

describe('Number utils :: fromWei', () => {
  it('fromWei using number', () => {
    expect(fromWei(1337)).toEqual('0.000000000000001337');
  });

  it('fromWei using string', () => {
    expect(fromWei('1337')).toEqual('0.000000000000001337');
  });

  it('fromWei using BN number', () => {
    expect(fromWei(new BN('1337'))).toEqual('0.000000000000001337');
  });
});

describe('Number utils :: fromTokenMinimalUnit', () => {
  it('fromTokenMinimalUnit using number', () => {
    expect(fromTokenMinimalUnit(1337, 6)).toEqual('0.001337');
    expect(fromTokenMinimalUnit(1337, 0)).toEqual('1337');
    expect(fromTokenMinimalUnit(1337, 18)).toEqual('0.000000000000001337');
  });

  it('fromTokenMinimalUnit using string', () => {
    expect(fromTokenMinimalUnit('1337', 6)).toEqual('0.001337');
    expect(fromTokenMinimalUnit('1337', 0)).toEqual('1337');
    expect(fromTokenMinimalUnit('1337', 18)).toEqual('0.000000000000001337');
  });

  it('fromTokenMinimalUnit using BN number', () => {
    expect(fromTokenMinimalUnit(new BN('1337'), 6)).toEqual('0.001337');
    expect(fromTokenMinimalUnit(new BN('1337'), 0)).toEqual('1337');
    expect(fromTokenMinimalUnit(new BN('1337'), 18)).toEqual(
      '0.000000000000001337',
    );
  });

  it('fromTokenMinimalUnit using exp number', () => {
    expect(fromTokenMinimalUnit(1e22, 6)).toEqual('10000000000000000');
    expect(fromTokenMinimalUnit(1e2, 6)).toEqual('0.0001');
    expect(fromTokenMinimalUnit(1e16, 6)).toEqual('10000000000');
    expect(fromTokenMinimalUnit(1e18, 18)).toEqual('1');
  });
});

describe('Number utils :: fromTokenMinimalUnitString', () => {
  it('fromTokenMinimalUnit using number', () => {
    expect(() => fromTokenMinimalUnitString(1337, 6)).toThrow();
    expect(() => fromTokenMinimalUnitString(1337, 0)).toThrow();
    expect(() => fromTokenMinimalUnitString(1337, 18)).toThrow();
  });

  it('fromTokenMinimalUnitString using string', () => {
    expect(fromTokenMinimalUnitString('1337', 6)).toEqual('0.001337');
    expect(fromTokenMinimalUnitString('1337', 0)).toEqual('1337');
    expect(fromTokenMinimalUnitString('1337', 18)).toEqual(
      '0.000000000000001337',
    );
    expect(fromTokenMinimalUnitString('1234560000000000000', 18)).toEqual(
      '1.23456',
    );
    expect(fromTokenMinimalUnitString('1000000000000000000', 18)).toEqual('1');
    expect(fromTokenMinimalUnitString('1', 18)).toEqual('0.000000000000000001');
    expect(fromTokenMinimalUnitString('0', 18)).toEqual('0');
    expect(fromTokenMinimalUnitString('123456789', 5)).toEqual('1234.56789');
    expect(
      fromTokenMinimalUnitString('1234567890000000000987654321', 18),
    ).toEqual('1234567890.000000000987654321');
    expect(
      fromTokenMinimalUnitString('10000000000000000000000000000001', 18),
    ).toEqual('10000000000000.000000000000000001');
    expect(
      fromTokenMinimalUnitString('10000000000000000000000000000000', 18),
    ).toEqual('10000000000000');
    expect(fromTokenMinimalUnitString('3900229504248293869', 18)).toEqual(
      '3.900229504248293869',
    );
    expect(
      fromTokenMinimalUnitString('92836465327282987373728723', 18),
    ).toEqual('92836465.327282987373728723');
    expect(fromTokenMinimalUnitString('6123512631253', 16)).toEqual(
      '0.0006123512631253',
    );
    expect(fromTokenMinimalUnitString('92836465327282987373728723', 0)).toEqual(
      '92836465327282987373728723',
    );
    expect(
      fromTokenMinimalUnitString(
        '9283646532728212312312312312312987373728723',
        32,
      ),
    ).toEqual('92836465327.28212312312312312312987373728723');
    expect(fromTokenMinimalUnitString('-1234560000000000000', 18)).toEqual(
      '-1.23456',
    );
    expect(fromTokenMinimalUnitString('-1000000000000000000', 18)).toEqual(
      '-1',
    );
    expect(fromTokenMinimalUnitString('-1', 18)).toEqual(
      '-0.000000000000000001',
    );
    expect(fromTokenMinimalUnitString('-0', 18)).toEqual('0');
    expect(fromTokenMinimalUnitString('-123456789', 5)).toEqual('-1234.56789');
    expect(
      fromTokenMinimalUnitString('-1234567890000000000987654321', 18),
    ).toEqual('-1234567890.000000000987654321');
    expect(
      fromTokenMinimalUnitString('-10000000000000000000000000000001', 18),
    ).toEqual('-10000000000000.000000000000000001');
    expect(
      fromTokenMinimalUnitString('-10000000000000000000000000000000', 18),
    ).toEqual('-10000000000000');
    expect(fromTokenMinimalUnitString('-3900229504248293869', 18)).toEqual(
      '-3.900229504248293869',
    );
    expect(
      fromTokenMinimalUnitString('-92836465327282987373728723', 18),
    ).toEqual('-92836465.327282987373728723');
    expect(fromTokenMinimalUnitString('-6123512631253', 16)).toEqual(
      '-0.0006123512631253',
    );
    expect(
      fromTokenMinimalUnitString('-92836465327282987373728723', 0),
    ).toEqual('-92836465327282987373728723');
    expect(
      fromTokenMinimalUnitString(
        '-9283646532728212312312312312312987373728723',
        32,
      ),
    ).toEqual('-92836465327.28212312312312312312987373728723');
  });

  it('fromTokenMinimalUnitString using BN number', () => {
    expect(fromTokenMinimalUnitString(new BN('1337').toString(10), 6)).toEqual(
      '0.001337',
    );
    expect(fromTokenMinimalUnitString(new BN('1337').toString(10), 0)).toEqual(
      '1337',
    );
    expect(fromTokenMinimalUnitString(new BN('1337').toString(10), 18)).toEqual(
      '0.000000000000001337',
    );
    expect(fromTokenMinimalUnitString(new BN('123456').toString(), 5)).toEqual(
      '1.23456',
    );
    expect(fromTokenMinimalUnitString(new BN('123456').toString(), 5)).toEqual(
      '1.23456',
    );
    expect(
      fromTokenMinimalUnitString(new BN('1234560000000000000').toString(), 18),
    ).toEqual('1.23456');
    expect(
      fromTokenMinimalUnitString(new BN('1000000000000000000').toString(), 18),
    ).toEqual('1');
    expect(fromTokenMinimalUnitString(new BN('1').toString(), 18)).toEqual(
      '0.000000000000000001',
    );
    expect(fromTokenMinimalUnitString(new BN('0').toString(), 18)).toEqual('0');
    expect(
      fromTokenMinimalUnitString(new BN('123456789').toString(), 5),
    ).toEqual('1234.56789');
    expect(
      fromTokenMinimalUnitString(
        new BN('1234567890000000000987654321').toString(),
        18,
      ),
    ).toEqual('1234567890.000000000987654321');
    expect(
      fromTokenMinimalUnitString(
        new BN('10000000000000000000000000000001').toString(),
        18,
      ),
    ).toEqual('10000000000000.000000000000000001');
    expect(
      fromTokenMinimalUnitString(
        new BN('10000000000000000000000000000000').toString(),
        18,
      ),
    ).toEqual('10000000000000');
    expect(
      fromTokenMinimalUnitString(new BN('3900229504248293869').toString(), 18),
    ).toEqual('3.900229504248293869');
    expect(
      fromTokenMinimalUnitString(
        new BN('92836465327282987373728723').toString(),
        18,
      ),
    ).toEqual('92836465.327282987373728723');
    expect(
      fromTokenMinimalUnitString(new BN('6123512631253').toString(), 16),
    ).toEqual('0.0006123512631253');
    expect(
      fromTokenMinimalUnitString(
        new BN('92836465327282987373728723').toString(),
        0,
      ),
    ).toEqual('92836465327282987373728723');
  });
});

describe('Number utils :: toTokenMinimalUnit', () => {
  it('toTokenMinimalUnit using number', () => {
    expect(toTokenMinimalUnit(1337, 6)).toEqual(new BN('1337000000', 10));
    expect(toTokenMinimalUnit(1337, 0)).toEqual(new BN('1337'));
    expect(toTokenMinimalUnit(1337.1, 1)).toEqual(new BN('13371'));
  });

  it('toTokenMinimalUnit using string', () => {
    expect(toTokenMinimalUnit('1337', 6)).toEqual(new BN('1337000000'));
    expect(toTokenMinimalUnit('1337', 0)).toEqual(new BN('1337'));
    expect(toTokenMinimalUnit('1337.1', 2)).toEqual(new BN('133710'));
  });

  it('toTokenMinimalUnit using BN number', () => {
    expect(toTokenMinimalUnit(new BN('1337'), 0)).toEqual(new BN('1337'));
    expect(toTokenMinimalUnit(new BN('1337'), 6)).toEqual(new BN('1337000000'));
  });

  it('toTokenMinimalUnit using invalid inputs', () => {
    expect(() => toTokenMinimalUnit('0.0.0', 0)).toThrow();
    expect(() => toTokenMinimalUnit('.', 0)).toThrow();
    expect(() => toTokenMinimalUnit('0.0001', 0)).toThrow();
  });
});

describe('Number utils :: renderFromTokenMinimalUnit', () => {
  it('renderFromTokenMinimalUnit using number', () => {
    expect(renderFromTokenMinimalUnit(1337, 6)).toEqual('0.00134');
    expect(renderFromTokenMinimalUnit(1337, 0)).toEqual('1337');
    expect(renderFromTokenMinimalUnit(1337, 10)).toEqual('< 0.00001');
    expect(renderFromTokenMinimalUnit(0, 10)).toEqual('0');
  });

  it('renderFromTokenMinimalUnit using string', () => {
    expect(renderFromTokenMinimalUnit('1337', 6)).toEqual('0.00134');
    expect(renderFromTokenMinimalUnit('1337', 0)).toEqual('1337');
    expect(renderFromTokenMinimalUnit('1337', 10)).toEqual('< 0.00001');
    expect(renderFromTokenMinimalUnit('0', 10)).toEqual('0');
  });

  it('renderFromTokenMinimalUnit using BN number', () => {
    expect(renderFromTokenMinimalUnit(new BN('1337'), 0)).toEqual('1337');
    expect(renderFromTokenMinimalUnit(new BN('1337'), 6)).toEqual('0.00134');
    expect(renderFromTokenMinimalUnit(new BN('1337'), 10)).toEqual('< 0.00001');
    expect(renderFromTokenMinimalUnit(new BN('0'), 10)).toEqual('0');
  });
});

describe('Number utils :: renderFromWei', () => {
  it('renderFromWei using number', () => {
    expect(renderFromWei(133700000000000000)).toEqual('0.1337');
    expect(renderFromWei(1337)).toEqual('< 0.00001');
    expect(renderFromWei(0)).toEqual('0');
  });

  it('renderFromWei using string', () => {
    expect(renderFromWei('133700000000000000')).toEqual('0.1337');
    expect(renderFromWei('1337')).toEqual('< 0.00001');
    expect(renderFromWei('0')).toEqual('0');
  });

  it('renderFromWei using BN number', () => {
    expect(renderFromWei(new BN('133700000000000000'))).toEqual('0.1337');
    expect(renderFromWei(new BN('1337'))).toEqual('< 0.00001');
    expect(renderFromWei(new BN('0'))).toEqual('0');
  });
});

describe('Number utils :: calcTokenValueToSend', () => {
  it('calcTokenValueToSend', () => {
    expect(calcTokenValueToSend(new BN(1337), 0)).toEqual('539');
    expect(calcTokenValueToSend(new BN(1337), 9)).toEqual('1374b68fa00');
    expect(calcTokenValueToSend(new BN(1337), 18)).toEqual(
      '487a9a304539440000',
    );
  });
});

describe('Number utils :: hexToBN', () => {
  it('hexToBN', () => {
    expect(hexToBN('0x539').toNumber()).toBe(1337);
  });
});

describe('Number utils :: isBN', () => {
  it('isBN', () => {
    expect(isBN('0x539')).toEqual(false);
    expect(isBN(new BN(1337))).toEqual(true);
  });
});

describe('Number utils :: isDecimal', () => {
  it('isDecimal', () => {
    expect(isDecimal('0.1')).toEqual(true);
    expect(isDecimal('0.0')).toEqual(true);
    expect(isDecimal('0.0000010001')).toEqual(true);
    expect(isDecimal('.0000010001')).toEqual(true);
    expect(isDecimal('1.0001')).toEqual(true);
    expect(isDecimal('1')).toEqual(true);
    expect(isDecimal('1-')).toEqual(false);
    expect(isDecimal('.1.')).toEqual(false);
    expect(isDecimal('..1')).toEqual(false);
  });
});

describe('Number utils :: weiToFiat', () => {
  it('weiToFiat', () => {
    const wei = toWei('1');
    expect(weiToFiat(wei, 1, 'usd')).toEqual('$1.00');
    expect(weiToFiat(wei, 0.5, 'usd')).toEqual('$0.50');
    expect(weiToFiat(wei, 0.1, 'usd')).toEqual('$0.10');
  });
});

describe('Number utils :: weiToFiatNumber', () => {
  it('weiToFiatNumber', () => {
    const wei = toWei('1');
    expect(weiToFiatNumber(wei, 0.1234512345)).toEqual(0.12345);
    expect(weiToFiatNumber(wei, 0.5)).toEqual(0.5);
    expect(weiToFiatNumber(wei, 0.111112)).toEqual(0.11111);
  });

  it('weiToFiatNumber decimals', () => {
    const wei = toWei('1');
    expect(weiToFiatNumber(wei, 0.1234512345, 1)).toEqual(0.1);
    expect(weiToFiatNumber(wei, 0.5, 2)).toEqual(0.5);
    expect(weiToFiatNumber(wei, 0.111112, 3)).toEqual(0.111);
  });
});

describe('Number utils :: handleWeiNumber', () => {
  it('weiToFiatNumber', () => {
    expect(handleWeiNumber('1.123')).toEqual('1.123');
    expect(handleWeiNumber('1')).toEqual('1');
    expect(handleWeiNumber('1.01')).toEqual('1.01');
    expect(handleWeiNumber('1.111111111111111111')).toEqual(
      '1.111111111111111111',
    );
    expect(handleWeiNumber('1.1111111111111111112222')).toEqual(
      '1.111111111111111111',
    );
  });
});

describe('Number utils :: fiatNumberToWei', () => {
  it('fiatNumberToWei', () => {
    const one = safeNumberToBN(Math.pow(10, 18));
    const ten = safeNumberToBN(Math.pow(10, 19));
    const decimal = safeNumberToBN(Math.pow(10, 17));
    const aThird = safeNumberToBN('4a03ce68d215534');
    expect(fiatNumberToWei('0.1234512345', 0.1234512345)).toEqual(one);
    expect(fiatNumberToWei('0.5', 0.5)).toEqual(one);
    expect(fiatNumberToWei('100', 10)).toEqual(ten);
    expect(fiatNumberToWei('1', 10)).toEqual(decimal);
    expect(fiatNumberToWei('1', 3)).toEqual(aThird);
  });
});

describe('Number utils :: fiatNumberToTokenMinimalUnit', () => {
  it('fiatNumberToTokenMinimalUnit', () => {
    const decimals = [18, 3, 12, 16, 4, 10];
    const conversionRates = [10, 8, 21, 18, 3, 8.11];
    const exchangeRates = [10, 1, 3, 3, 7, 2.17];
    const fiatValues = ['100', '123', '300', '1111.111', '9.999', '100'];
    let i = 0;

    expect(
      fiatNumberToTokenMinimalUnit(
        fiatValues[i],
        conversionRates[i],
        exchangeRates[i],
        decimals[i],
      ),
    ).toEqual(safeNumberToBN('1000000000000000000'));
    i = 1;
    expect(
      fiatNumberToTokenMinimalUnit(
        fiatValues[i],
        conversionRates[i],
        exchangeRates[i],
        decimals[i],
      ),
    ).toEqual(safeNumberToBN('15375'));
    i = 2;
    expect(
      fiatNumberToTokenMinimalUnit(
        fiatValues[i],
        conversionRates[i],
        exchangeRates[i],
        decimals[i],
      ),
    ).toEqual(safeNumberToBN('4761904761904'));
    i = 3;
    expect(
      fiatNumberToTokenMinimalUnit(
        fiatValues[i],
        conversionRates[i],
        exchangeRates[i],
        decimals[i],
      ),
    ).toEqual(safeNumberToBN('205761296296296300'));
    i = 4;
    expect(
      fiatNumberToTokenMinimalUnit(
        fiatValues[i],
        conversionRates[i],
        exchangeRates[i],
        decimals[i],
      ),
    ).toEqual(safeNumberToBN('4761'));
    i = 5;
    expect(
      fiatNumberToTokenMinimalUnit(
        fiatValues[i],
        conversionRates[i],
        exchangeRates[i],
        decimals[i],
      ),
    ).toEqual(safeNumberToBN('56822378925'));
  });
});

describe('Number utils :: balanceToFiat', () => {
  it('balanceToFiat', () => {
    expect(balanceToFiat(0.1, 0.1, 0.1, 'usd')).toEqual('$0.00');
    expect(balanceToFiat(0.0001, 0.1, 0.1, 'usd')).toEqual('$0.00');
  });
});

describe('Number utils :: balanceToFiatNumber', () => {
  it('balanceToFiatNumber', () => {
    expect(balanceToFiatNumber(0.1, 0.1, 0.1)).toEqual(0.001);
    expect(balanceToFiatNumber(0.0001, 0.1, 0.1)).toEqual(0);
  });
});

describe('Number utils :: renderFiat', () => {
  it('renderFiat', () => {
    expect(renderFiat(0.1, 'usd')).toEqual('$0.1');
    expect(renderFiat(0.0010000001, 'usd')).toEqual('$0.001');
  });
});

describe('toHexadecimal', () => {
  it('should convert to hexadecimal', () => {
    expect(toHexadecimal('001')).toEqual('1');
    expect(toHexadecimal('0x01')).toEqual('0x01');
    expect(toHexadecimal(2)).toEqual('2');
    expect(toHexadecimal()).toEqual(undefined);
    expect(toHexadecimal(1232)).toEqual('4d0');
    expect(
      toHexadecimal('123456789012345678901234567890123456789012345678'),
    ).toEqual('159ffe6f22fd5cc42c524df6fd5e28d0de38f34e');
  });
});

describe('Number utils :: fastSplit', () => {
  it('should split ', () => {
    expect(fastSplit('1650000007.7')).toEqual('1650000007');
    expect(fastSplit('1650000007')).toEqual('1650000007');
    expect(fastSplit('test string', ' ')).toEqual('test');
  });
});

<<<<<<< HEAD
describe('Number utils:: safeNumberToBN', () => {
  it('safe convert to bn', () => {
    expect(safeNumberToBN('1.123')).toEqual(numberToBN('1'));
    expect(safeNumberToBN('NaN')).toEqual(numberToBN('0'));
    expect(safeNumberToBN(null)).toEqual(numberToBN('0'));
    expect(safeNumberToBN('304717635658067,7')).toEqual(
      numberToBN('304717635658067'),
    );
=======
describe('Number utils :: safeNumberToBN', () => {
  it('should safe convert a string type positive decimal number to BN', () => {
    const result: any = safeNumberToBN('1650000007.7');
    const expected: any = new BN('1650000007');
    expect(result.words[0]).toEqual(expected.words[0]);
    expect(result.words[1]).toEqual(expected.words[1]);
    expect(result.negative).toEqual(expected.negative);
    expect(result.length).toEqual(expected.length);
  });

  it('should safe convert a number type positive decimal number to BN', () => {
    const result: any = safeNumberToBN(1650000007.7);
    const expected: any = new BN('1650000007');
    expect(result.words[0]).toEqual(expected.words[0]);
    expect(result.words[1]).toEqual(expected.words[1]);
    expect(result.negative).toEqual(expected.negative);
    expect(result.length).toEqual(expected.length);
  });

  it('should safe convert a string type positive integer to BN', () => {
    const result: any = safeNumberToBN('16500');
    const expected: any = new BN('16500');
    expect(result.words[0]).toEqual(expected.words[0]);
    expect(result.words[1]).toEqual(expected.words[1]);
    expect(result.negative).toEqual(expected.negative);
    expect(result.length).toEqual(expected.length);
  });

  it('should safe convert a number type positive integer to BN', () => {
    const result: any = safeNumberToBN(16500);
    const expected: any = new BN('16500');
    expect(result.words[0]).toEqual(expected.words[0]);
    expect(result.words[1]).toEqual(expected.words[1]);
    expect(result.negative).toEqual(expected.negative);
    expect(result.length).toEqual(expected.length);
  });

  it('should safe convert a string type negative decimal number to BN', () => {
    const result: any = safeNumberToBN('-1650000007.7');
    const expected: any = new BN('-1650000007');
    expect(result.words[0]).toEqual(expected.words[0]);
    expect(result.words[1]).toEqual(expected.words[1]);
    expect(result.negative).toEqual(expected.negative);
    expect(result.length).toEqual(expected.length);
  });

  it('should safe convert a number type negative decimal number to BN', () => {
    const result: any = safeNumberToBN(-1650000007.7);
    const expected: any = new BN('-1650000007');
    expect(result.words[0]).toEqual(expected.words[0]);
    expect(result.words[1]).toEqual(expected.words[1]);
    expect(result.negative).toEqual(expected.negative);
    expect(result.length).toEqual(expected.length);
  });

  it('should safe convert a string type negative integer to BN', () => {
    const result: any = safeNumberToBN('-16500');
    const expected: any = new BN('-16500');
    expect(result.words[0]).toEqual(expected.words[0]);
    expect(result.words[1]).toEqual(expected.words[1]);
    expect(result.negative).toEqual(expected.negative);
    expect(result.length).toEqual(expected.length);
  });

  it('should safe convert a number type negative integer to BN', () => {
    const result: any = safeNumberToBN(-16500);
    const expected: any = new BN('-16500');
    expect(result.words[0]).toEqual(expected.words[0]);
    expect(result.words[1]).toEqual(expected.words[1]);
    expect(result.negative).toEqual(expected.negative);
    expect(result.length).toEqual(expected.length);
  });

  it('should safe convert a positive hex to BN', () => {
    const result: any = safeNumberToBN('75BCD15');
    const expected: any = new BN('123456789');
    expect(result.words[0]).toEqual(expected.words[0]);
    expect(result.words[1]).toEqual(expected.words[1]);
    expect(result.negative).toEqual(expected.negative);
    expect(result.length).toEqual(expected.length);
  });

  it('should safe convert a positive hex with 0x prefix to BN', () => {
    const result: any = safeNumberToBN('0x75BCD15');
    const expected: any = new BN('123456789');
    expect(result.words[0]).toEqual(expected.words[0]);
    expect(result.words[1]).toEqual(expected.words[1]);
    expect(result.negative).toEqual(expected.negative);
    expect(result.length).toEqual(expected.length);
  });

  it('should safe convert a negative hex to BN', () => {
    const result: any = safeNumberToBN('-75BCD15');
    const expected: any = new BN('-123456789');
    expect(result.words[0]).toEqual(expected.words[0]);
    expect(result.words[1]).toEqual(expected.words[1]);
    expect(result.negative).toEqual(expected.negative);
    expect(result.length).toEqual(expected.length);
  });

  it('should safe convert a negative hex with 0x prefix to BN', () => {
    const result: any = safeNumberToBN('-0x75BCD15');
    const expected: any = new BN('-123456789');
    expect(result.words[0]).toEqual(expected.words[0]);
    expect(result.words[1]).toEqual(expected.words[1]);
    expect(result.negative).toEqual(expected.negative);
    expect(result.length).toEqual(expected.length);
  });

  it('should safe convert a decimal zero to BN', () => {
    const result: any = safeNumberToBN('0');
    const expected: any = new BN('0');
    expect(result.words[0]).toEqual(expected.words[0]);
    expect(result.words[1]).toEqual(expected.words[1]);
    expect(result.negative).toEqual(expected.negative);
    expect(result.length).toEqual(expected.length);
  });

  it('should safe convert a hex zero to BN', () => {
    const result: any = safeNumberToBN('0x0');
    const expected: any = new BN('0');
    expect(result.words[0]).toEqual(expected.words[0]);
    expect(result.words[1]).toEqual(expected.words[1]);
    expect(result.negative).toEqual(expected.negative);
    expect(result.length).toEqual(expected.length);
  });

  it('should safe convert an invalid hex string to zero', () => {
    const result: any = safeNumberToBN('0xNaN');
    const expected: any = new BN('0');
    expect(result.words[0]).toEqual(expected.words[0]);
    expect(result.words[1]).toEqual(expected.words[1]);
    expect(result.negative).toEqual(expected.negative);
    expect(result.length).toEqual(expected.length);
  });

  it('should safe convert a NaN object', () => {
    const result: any = safeNumberToBN(NaN);
    const expected: any = new BN('0');
    expect(result.words[0]).toEqual(expected.words[0]);
    expect(result.words[1]).toEqual(expected.words[1]);
    expect(result.negative).toEqual(expected.negative);
    expect(result.length).toEqual(expected.length);
>>>>>>> 4360703a
  });
});

describe('Number utils :: isNumber', () => {
  it('should be a valid number ', () => {
    expect(isNumber('1650.7')).toBe(true);
    expect(isNumber('1000')).toBe(true);
    expect(isNumber('0.0001')).toBe(true);
    expect(isNumber('0001')).toBe(true);
    expect(isNumber('1')).toBe(true);
  });

  it('should not be a valid number ', () => {
    expect(isNumber('..7')).toBe(false);
    expect(isNumber('1..1')).toBe(false);
    expect(isNumber('0..')).toBe(false);
    expect(isNumber('a.0001')).toBe(false);
    expect(isNumber('00a01')).toBe(false);
    expect(isNumber('1,.')).toBe(false);
    expect(isNumber('1,')).toBe(false);
    expect(isNumber('.')).toBe(false);
    expect(isNumber('a¡1')).toBe(false);
    expect(isNumber('.01')).toBe(false);
    expect(isNumber(undefined)).toBe(false);
    expect(isNumber(null)).toBe(false);
  });
});<|MERGE_RESOLUTION|>--- conflicted
+++ resolved
@@ -25,7 +25,6 @@
   fastSplit,
   isNumber,
 } from '.';
-import numberToBN from 'number-to-bn';
 
 describe('Number utils :: BNToHex', () => {
   it('BNToHex', () => {
@@ -495,16 +494,6 @@
   });
 });
 
-<<<<<<< HEAD
-describe('Number utils:: safeNumberToBN', () => {
-  it('safe convert to bn', () => {
-    expect(safeNumberToBN('1.123')).toEqual(numberToBN('1'));
-    expect(safeNumberToBN('NaN')).toEqual(numberToBN('0'));
-    expect(safeNumberToBN(null)).toEqual(numberToBN('0'));
-    expect(safeNumberToBN('304717635658067,7')).toEqual(
-      numberToBN('304717635658067'),
-    );
-=======
 describe('Number utils :: safeNumberToBN', () => {
   it('should safe convert a string type positive decimal number to BN', () => {
     const result: any = safeNumberToBN('1650000007.7');
@@ -648,7 +637,6 @@
     expect(result.words[1]).toEqual(expected.words[1]);
     expect(result.negative).toEqual(expected.negative);
     expect(result.length).toEqual(expected.length);
->>>>>>> 4360703a
   });
 });
 
