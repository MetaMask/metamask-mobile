--- conflicted
+++ resolved
@@ -781,17 +781,10 @@
   it('returns true for 0', () => {
     expect(isZeroValue(0)).toBe(true);
   });
-<<<<<<< HEAD
-  it('returns true for a 0x0 hex string', () => {
-    expect(isZeroValue('0x0')).toBe(true);
-  });
-  it('returns true for a 0x0 hex value', () => {
-=======
   it('returns true for hexadecimal string 0x0', () => {
     expect(isZeroValue('0x0')).toBe(true);
   });
   it('returns true for hexadecimal integer literal 0x0', () => {
->>>>>>> effdbdbe
     expect(isZeroValue(0x0)).toBe(true);
   });
   it('returns true for BN zero value', () => {
