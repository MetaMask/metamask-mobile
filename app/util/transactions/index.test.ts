import { swapsUtils } from '@metamask/swaps-controller';
import BN from 'bnjs4';

/* eslint-disable-next-line import/no-namespace */
import * as controllerUtilsModule from '@metamask/controller-utils';
import { ERC721, ERC1155 } from '@metamask/controller-utils';

import { handleMethodData } from '../../util/transaction-controller';

import { BNToHex } from '../number';
import { UINT256_BN_MAX_VALUE } from '../../constants/transaction';
import { NEGATIVE_TOKEN_DECIMALS } from '../../constants/error';
import {
  generateTransferData,
  calcTokenAmount,
  decodeApproveData,
  decodeTransferData,
  getMethodData,
  getActionKey,
  generateTxWithNewTokenAllowance,
  minimumTokenAllowance,
  TOKEN_METHOD_TRANSFER,
  CONTRACT_METHOD_DEPLOY,
  TOKEN_METHOD_TRANSFER_FROM,
  calculateEIP1559Times,
  parseTransactionLegacy,
  getIsNativeTokenTransferred,
  getIsSwapApproveOrSwapTransaction,
  getIsSwapApproveTransaction,
  getIsSwapTransaction,
  INCREASE_ALLOWANCE_SIGNATURE,
  TOKEN_METHOD_INCREASE_ALLOWANCE,
  getTransactionActionKey,
  generateApprovalData,
  getFourByteSignature,
  APPROVE_FUNCTION_SIGNATURE,
  isApprovalTransaction,
  SET_APPROVAL_FOR_ALL_SIGNATURE,
  TOKEN_METHOD_SET_APPROVAL_FOR_ALL,
  TOKEN_METHOD_APPROVE,
  getTransactionReviewActionKey,
  getTransactionById,
<<<<<<< HEAD
  isLegacyTransaction
} from '.';
import Engine from '../../core/Engine';
import { strings } from '../../../locales/i18n';
import { TransactionType, TransactionEnvelopeType, TransactionMeta } from '@metamask/transaction-controller';
=======
  UPGRADE_SMART_ACCOUNT_ACTION_KEY,
  DOWNGRADE_SMART_ACCOUNT_ACTION_KEY,
  isLegacyTransaction,
  getTokenAddressParam,
  getTokenValueParamAsHex,
  getTokenValueParam,
  getTokenValue,
  isNFTTokenStandard,
  calcTokenValue,
  getTransactionToName,
  addAccountTimeFlagFilter,
  getNormalizedTxState,
  getActiveTabUrl,
  getTicker,
  getEther,
  validateTransactionActionBalance,
  isSmartContractAddress,
} from '.';
import Engine from '../../core/Engine';
import { strings } from '../../../locales/i18n';
import { EIP_7702_REVOKE_ADDRESS } from '../../components/Views/confirmations/hooks/7702/useEIP7702Accounts';
import {
  TransactionType,
  TransactionEnvelopeType,
  TransactionMeta,
} from '@metamask/transaction-controller';
>>>>>>> 961a5281
import { Provider } from '@metamask/network-controller';
import BigNumber from 'bignumber.js';

interface AddressBookEntry {
  name: string;
}

interface AddressBook {
  [chainId: string]: {
    [address: string]: AddressBookEntry;
  };
}

interface InternalAccountMetadata {
  name: string;
}

interface InternalAccount {
  address: string;
  metadata: InternalAccountMetadata;
}

interface TransactionToNameConfig {
  addressBook: AddressBook;
  chainId: string;
  toAddress: string;
  internalAccounts: InternalAccount[];
  ensRecipient?: string;
}

interface TransactionWithTime {
  time: number;
}

interface TransactionStateData {
  transaction?: {
    id: string;
    transaction: {
      value: string;
      gasPrice: string;
    };
  };
}

interface BrowserTab {
  id: string;
  url: string;
}

interface BrowserState {
  browser?: {
    activeTab: string | null;
    tabs: BrowserTab[];
  };
}

interface TransactionData {
  from: string;
  gasPrice?: string;
  maxFeePerGas?: string;
  gas: string;
  value: string;
  type?: string;
}

interface TransactionForBalance {
  transaction: TransactionData;
}

interface AccountBalance {
  balance: string;
}

interface AccountsMap {
  [address: string]: AccountBalance;
}

jest.mock('@metamask/controller-utils', () => ({
  ...jest.requireActual('@metamask/controller-utils'),
  query: jest.fn(),
}));
jest.mock('../../core/Engine');
// TODO: Replace "any" with type
// eslint-disable-next-line @typescript-eslint/no-explicit-any
const ENGINE_MOCK = Engine as jest.MockedClass<any>;

jest.mock('../../util/transaction-controller');

const MOCK_ADDRESS1 = '0x0001';
const MOCK_ADDRESS2 = '0x0002';
const MOCK_ADDRESS3 = '0xb794f5ea0ba39494ce839613fffba74279579268';

const UNI_TICKER = 'UNI';
const UNI_ADDRESS = '0x1f9840a85d5aF5bf1D1762F925BDADdC4201F984';

const MOCK_CHAIN_ID = '1';
const MOCK_NETWORK_CLIENT_ID = 'testNetworkClientId';

ENGINE_MOCK.context = {
  NetworkController: {
    findNetworkClientIdByChainId: () => MOCK_NETWORK_CLIENT_ID,
    getNetworkClientById: () => ({
      provider: {} as Provider,
    }),
  },
  TokenListController: {
    state: {
      tokensChainsCache: {
        '0x1': {
          data: [],
        },
      },
    },
  },
};

const spyOnQueryMethod = (returnValue: string | undefined) =>
  jest.spyOn(controllerUtilsModule, 'query').mockImplementation(
    () =>
      new Promise<string | undefined>((resolve) => {
        resolve(returnValue);
      }),
  );

describe('Transactions utils :: generateTransferData', () => {
  it('generateTransferData should throw if undefined values', () => {
    expect(() => generateTransferData()).toThrow();
    expect(() => generateTransferData('transfer')).toThrow();
    expect(() =>
      generateTransferData('transfer', { toAddress: '0x0' }),
    ).toThrow();
    expect(() => generateTransferData('transfer', { amount: 1 })).toThrow();
    expect(() =>
      generateTransferData('transfer', { toAddress: '0x0', amount: 1 }),
    ).not.toThrow();
  });

  it('generateTransferData generates data correctly', () => {
    expect(
      generateTransferData('transfer', {
        toAddress: '0x56ced0d816c668d7c0bcc3fbf0ab2c6896f589a0',
        amount: 1,
      }),
    ).toEqual(
      '0xa9059cbb00000000000000000000000056ced0d816c668d7c0bcc3fbf0ab2c6896f589a00000000000000000000000000000000000000000000000000000000000000001',
    );
  });
});

describe('Transactions utils :: calcTokenAmount', () => {
  it.each([
    // number values
    [0, 5, '0'],
    [123456, undefined, '123456'],
    [123456, 5, '1.23456'],
    [123456, 6, '0.123456'],
    // Do not delete the following test. Testing decimal = 36 is important because it has broken
    // BigNumber#div in the past when the value that was passed into it was not a BigNumber.
    [123456, 36, '1.23456e-31'],
    [3000123456789678, 6, '3000123456.789678'],
    // eslint-disable-next-line @typescript-eslint/no-loss-of-precision
    [3000123456789123456789123456789, 3, '3.0001234567891233e+27'], // expected precision lost
    // eslint-disable-next-line @typescript-eslint/no-loss-of-precision
    [3000123456789123456789123456789, 6, '3.0001234567891233e+24'], // expected precision lost
    // string values
    ['0', 5, '0'],
    ['123456', undefined, '123456'],
    ['123456', 5, '1.23456'],
    ['123456', 6, '0.123456'],
    ['3000123456789678', 6, '3000123456.789678'],
    [
      '3000123456789123456789123456789',
      3,
      '3.000123456789123456789123456789e+27',
    ],
    [
      '3000123456789123456789123456789',
      6,
      '3.000123456789123456789123456789e+24',
    ],
    // BigNumber values
    [new BigNumber('3000123456789678'), 6, '3000123456.789678'],
    [
      new BigNumber('3000123456789123456789123456789'),
      6,
      '3.000123456789123456789123456789e+24',
    ],
  ])(
    'returns the value %s divided by 10^%s = %s',
    (value, decimals, expected) => {
      expect(calcTokenAmount(value, decimals).toString()).toBe(expected);
    },
  );
});

describe('Transactions utils :: decodeTransferData', () => {
  it('decodeTransferData transfer', () => {
    const [address, amount] = decodeTransferData(
      'transfer',
      '0xa9059cbb00000000000000000000000056ced0d816c668d7c0bcc3fbf0ab2c6896f589a00000000000000000000000000000000000000000000000000000000000000001',
    );
    expect(address).toEqual('0x56ced0d816c668d7c0bcc3fbf0ab2c6896f589a0');
    expect(amount).toEqual('1');
  });

  it('decodeTransferData ERC721', () => {
    const [fromAddress, toAddress, tokenId] = decodeTransferData(
      'transferFrom',
      '0x23b872dd00000000000000000000000056ced0d816c668d7c0bcc3fbf0ab2c6896f589c900000000000000000000000056ced0d816c668d7c0bcc3fbf0ab2c6896f589b400000000000000000000000000000000000000000000000000000000000004f1',
    );
    expect(fromAddress).toEqual('0x56ced0d816c668d7c0bcc3fbf0ab2c6896f589c9');
    expect(toAddress).toEqual('0x56ced0d816c668d7c0bcc3fbf0ab2c6896f589b4');
    expect(tokenId).toEqual('1265');
  });
});

describe('Transactions utils :: parseTransactionLegacy', () => {
  const totalHexValueMocked = '02';
  const commonParseTransactionParams = {
    contractExchangeRates: {
      '0x0': 0.005,
      '0x01': 0.005,
      '0x02': 0.005,
    },
    conversionRate: 1,
    currentCurrency: 'USD',
    selectedGasFee: 'average',
    multiLayerL1FeeTotal: '0x0',
    ticker: 'tBNB',
  };

  // TODO: Replace "any" with type
  // eslint-disable-next-line @typescript-eslint/no-explicit-any
  const createTransactionState = (selectedAsset: any, transaction: any) => ({
    selectedAsset,
    transaction: {
      value: '0x2',
      data: '0xa9059cbb00000000000000000000000056ced0d816c668d7c0bcc3fbf0ab2c6896f589a00000000000000000000000000000000000000000000000000000000000000002',
      ...transaction,
    },
  });

  const createExpectedResult = ({
    totalHexValue,
    transactionTotalAmount,
    transactionTotalAmountFiat,
    transactionFee,
    onlyGas = false,
  }: {
    totalHexValue: string;
    transactionTotalAmount?: string;
    transactionTotalAmountFiat?: string;
    transactionFee?: string;
    ticker?: string;
    onlyGas?: boolean;
  }) => {
    const expectedParsedTransactionLegacy = {
      suggestedGasLimit: undefined,
      suggestedGasPrice: undefined,
      suggestedGasLimitHex: '0x0',
      suggestedGasPriceHex: '0',
      totalHex: new BN(totalHexValue),
      transactionFee,
      transactionFeeFiat: '$0',
    };
    if (onlyGas) {
      return expectedParsedTransactionLegacy;
    }
    return {
      ...expectedParsedTransactionLegacy,
      transactionTotalAmount,
      transactionTotalAmountFiat,
    };
  };
  it('parse ETH legacy transaction', () => {
    const selectedAsset = {
      isETH: true,
      address: '0x0',
      symbol: 'ETH',
      decimals: 8,
    };

    const transactionState = createTransactionState(selectedAsset, {});

    const parsedTransactionLegacy = parseTransactionLegacy({
      ...commonParseTransactionParams,
      ticker: 'ETH',
      transactionState,
    });

    const expectedResult = createExpectedResult({
      totalHexValue: totalHexValueMocked,
      transactionTotalAmount: '< 0.00001 ETH',
      transactionTotalAmountFiat: '$0',
      transactionFee: '0 ETH',
    });

    expect(parsedTransactionLegacy).toEqual(expectedResult);
  });

  it('parse non ETH legacy transaction with tokenId', () => {
    const selectedAsset = {
      isETH: false,
      address: '0x0123',
      symbol: 'BNB',
      decimals: 18,
      tokenId: 'mockedTokenId',
    };

    const transactionState = createTransactionState(selectedAsset, {});

    const parsedTransactionLegacy = parseTransactionLegacy({
      ...commonParseTransactionParams,
      ticker: selectedAsset.symbol,
      transactionState,
    });

    const expectedResult = createExpectedResult({
      totalHexValue: totalHexValueMocked,
      transactionTotalAmount: '0 BNB',
      transactionTotalAmountFiat: '$0',
      transactionFee: '0 BNB',
    });

    expect(parsedTransactionLegacy).toEqual(expectedResult);
  });

  it('parse non ETH legacy transaction', () => {
    const transactionState = createTransactionState('tBNB', {});

    const parsedTransactionLegacy = parseTransactionLegacy({
      ...commonParseTransactionParams,
      transactionState,
    });

    const expectedResult = createExpectedResult({
      totalHexValue: totalHexValueMocked,
      transactionTotalAmount: '0.2 ERC20 + 0 tBNB',
      transactionTotalAmountFiat: '0 USD',
      transactionFee: '0 tBNB',
    });

    expect(parsedTransactionLegacy).toEqual(expectedResult);
  });

  it('parse non ETH legacy transaction without data property', () => {
    const transactionState = createTransactionState('tBNB', {
      data: undefined,
    });

    const parsedTransactionLegacy = parseTransactionLegacy({
      ...commonParseTransactionParams,
      transactionState,
    });

    const expectedResult = createExpectedResult({
      totalHexValue: totalHexValueMocked,
      transactionTotalAmount: undefined,
      transactionTotalAmountFiat: undefined,
      transactionFee: '0 tBNB',
    });

    expect(parsedTransactionLegacy).toEqual(expectedResult);
  });

  it('parse legacy transaction only gas', () => {
    const selectedAsset = 'BNB';
    const transactionState = createTransactionState(selectedAsset, {});

    const parsedTransactionLegacy = parseTransactionLegacy(
      {
        ...commonParseTransactionParams,
        ticker: selectedAsset,
        transactionState,
      },
      { onlyGas: true },
    );

    const expectedResult = createExpectedResult({
      totalHexValue: totalHexValueMocked,
      transactionTotalAmount: '0 BNB',
      transactionTotalAmountFiat: '$0',
      transactionFee: '0 BNB',
      onlyGas: true,
    });

    expect(parsedTransactionLegacy).toEqual(expectedResult);
  });
});

describe('Transactions utils :: getMethodData', () => {
  it('getMethodData', async () => {
    const invalidData = '0x';
    const transferData =
      '0xa9059cbb00000000000000000000000056ced0d816c668d7c0bcc3fbf0ab2c6896f589a00000000000000000000000000000000000000000000000000000000000000001';
    const deployData =
      '0x60a060405260046060527f48302e31000000000000000000000000000000000000000000000000000000006080526006805460008290527f48302e310000000000000000000000000000000000000000000000000000000882556100b5907ff652222313e28459528d920b65115c16c04f3efc82aaedc97be59f3f377c0d3f602060026001841615610100026000190190931692909204601f01919091048101905b8082111561017957600081556001016100a1565b505060405161094b38038061094b833981';
    const randomData = '0x987654321000000000';
    const transferFromData = '0x23b872dd0000000000000000000000000000';
    const increaseAllowanceDataMock = `${INCREASE_ALLOWANCE_SIGNATURE}0000000000000000000000000000`;
    const setApprovalForAllDataMock = `${SET_APPROVAL_FOR_ALL_SIGNATURE}0000000000000000000000000000`;
    const approveDataMock = `${APPROVE_FUNCTION_SIGNATURE}000000000000000000000000`;
    const invalidMethodData = await getMethodData(
      invalidData,
      MOCK_NETWORK_CLIENT_ID,
    );
    const transferMethodData = await getMethodData(
      transferData,
      MOCK_NETWORK_CLIENT_ID,
    );
    const deployMethodData = await getMethodData(
      deployData,
      MOCK_NETWORK_CLIENT_ID,
    );
    const transferFromMethodData = await getMethodData(
      transferFromData,
      MOCK_NETWORK_CLIENT_ID,
    );
    const randomMethodData = await getMethodData(
      randomData,
      MOCK_NETWORK_CLIENT_ID,
    );
    const approvalMethodData = await getMethodData(
      approveDataMock,
      MOCK_NETWORK_CLIENT_ID,
    );
    const increaseAllowanceMethodData = await getMethodData(
      increaseAllowanceDataMock,
      MOCK_NETWORK_CLIENT_ID,
    );
    const setApprovalForAllMethodData = await getMethodData(
      setApprovalForAllDataMock,
      MOCK_NETWORK_CLIENT_ID,
    );
    expect(invalidMethodData).toEqual({});
    expect(transferMethodData.name).toEqual(TOKEN_METHOD_TRANSFER);
    expect(deployMethodData.name).toEqual(CONTRACT_METHOD_DEPLOY);
    expect(transferFromMethodData.name).toEqual(TOKEN_METHOD_TRANSFER_FROM);
    expect(randomMethodData).toEqual({});
    expect(approvalMethodData.name).toEqual(TOKEN_METHOD_APPROVE);
    expect(increaseAllowanceMethodData.name).toEqual(
      TOKEN_METHOD_INCREASE_ALLOWANCE,
    );
    expect(setApprovalForAllMethodData.name).toEqual(
      TOKEN_METHOD_SET_APPROVAL_FOR_ALL,
    );
  });

  it('calls handleMethodData with the correct data', async () => {
    (handleMethodData as jest.Mock).mockResolvedValue({
      parsedRegistryMethod: { name: TOKEN_METHOD_TRANSFER },
    });
    const transferData =
      '0xa9059cbb00000000000000000000000056ced0d816c668d7c0bcc3fbf0ab2c6896f589a';
    await getMethodData(transferData, MOCK_NETWORK_CLIENT_ID);
    expect(handleMethodData).toHaveBeenCalledWith(
      '0x98765432',
      MOCK_NETWORK_CLIENT_ID,
    );
  });
});

describe('Transactions utils :: getActionKey', () => {
  beforeEach(() => {
    jest
      .spyOn(swapsUtils, 'getSwapsContractAddress')
      .mockImplementation(() => 'SWAPS_CONTRACT_ADDRESS');
  });

  it('should be "Sent Yourself Ether"', async () => {
    spyOnQueryMethod(undefined);
    const tx = {
      txParams: {
        from: MOCK_ADDRESS1,
        to: MOCK_ADDRESS1,
      },
    };
    const result = await getActionKey(
      tx,
      MOCK_ADDRESS1,
      undefined,
      MOCK_CHAIN_ID,
    );
    expect(result).toBe(strings('transactions.self_sent_ether'));
  });

  it('should be labeled as "Sent Yourself UNI"', async () => {
    spyOnQueryMethod(undefined);
    const tx = {
      txParams: {
        from: MOCK_ADDRESS1,
        to: MOCK_ADDRESS1,
      },
    };
    const result = await getActionKey(
      tx,
      MOCK_ADDRESS1,
      UNI_TICKER,
      MOCK_CHAIN_ID,
    );
    expect(result).toBe(
      strings('transactions.self_sent_unit', { unit: UNI_TICKER }),
    );
  });

  it('should be labeled as "Sent Ether"', async () => {
    spyOnQueryMethod(undefined);
    const tx = {
      txParams: {
        from: MOCK_ADDRESS1,
        to: MOCK_ADDRESS2,
      },
    };
    const result = await getActionKey(
      tx,
      MOCK_ADDRESS1,
      undefined,
      MOCK_CHAIN_ID,
    );
    expect(result).toBe(strings('transactions.sent_ether'));
  });

  it('should be labeled as "Sent UNI"', async () => {
    spyOnQueryMethod(undefined);

    const tx = {
      txParams: {
        from: MOCK_ADDRESS1,
        to: MOCK_ADDRESS2,
      },
    };
    const result = await getActionKey(
      tx,
      MOCK_ADDRESS1,
      UNI_TICKER,
      MOCK_CHAIN_ID,
    );
    expect(result).toBe(
      strings('transactions.sent_unit', { unit: UNI_TICKER }),
    );
  });

  it('should be labeled as "Received Ether"', async () => {
    spyOnQueryMethod(undefined);

    const tx = {
      txParams: {
        from: MOCK_ADDRESS1,
        to: MOCK_ADDRESS2,
      },
    };
    const result = await getActionKey(
      tx,
      MOCK_ADDRESS2,
      undefined,
      MOCK_CHAIN_ID,
    );
    expect(result).toBe(strings('transactions.received_ether'));
  });

  it('should be labeled as "Received UNI"', async () => {
    spyOnQueryMethod(undefined);
    const tx = {
      txParams: {
        from: MOCK_ADDRESS1,
        to: MOCK_ADDRESS2,
      },
    };
    const result = await getActionKey(
      tx,
      MOCK_ADDRESS2,
      UNI_TICKER,
      MOCK_CHAIN_ID,
    );
    expect(result).toBe(
      strings('transactions.received_unit', { unit: UNI_TICKER }),
    );
  });

  it('should be labeled as "Smart Contract Interaction" if the receiver is a smart contract', async () => {
    spyOnQueryMethod(UNI_ADDRESS);
    const tx = {
      txParams: {
        to: UNI_ADDRESS,
      },
    };
    const result = await getActionKey(
      tx,
      MOCK_ADDRESS1,
      undefined,
      MOCK_CHAIN_ID,
    );
    expect(result).toBe(strings('transactions.smart_contract_interaction'));
  });

  it('should be labeled as "Smart Contract Interaction" if the tx is to a smart contract', async () => {
    spyOnQueryMethod(UNI_ADDRESS);
    const tx = {
      txParams: {
        to: UNI_ADDRESS,
      },
      toSmartContract: true,
    };
    const result = await getActionKey(
      tx,
      MOCK_ADDRESS1,
      undefined,
      MOCK_CHAIN_ID,
    );
    expect(result).toBe(strings('transactions.smart_contract_interaction'));
  });

  it('should be labeled as "Contract Deployment" if the tx has no receiver', async () => {
    spyOnQueryMethod(UNI_ADDRESS);
    const tx = {
      txParams: {},
      toSmartContract: true,
    };
    const result = await getActionKey(
      tx,
      MOCK_ADDRESS1,
      undefined,
      MOCK_CHAIN_ID,
    );
    expect(result).toBe(strings('transactions.contract_deploy'));
  });
});

describe('Transactions utils :: generateTxWithNewTokenAllowance', () => {
  const mockDecimal = 18;
  const mockTx = {
    txParams: {
      from: MOCK_ADDRESS1,
      to: MOCK_ADDRESS3,
    },
  };

  const decodeAmount = (data: string): string => {
    const decode = decodeApproveData(data);
    return BNToHex(decode.encodedAmount);
  };

  it('should encode a integer correctly and return a new transaction', () => {
    const newTx = generateTxWithNewTokenAllowance(
      '500',
      mockDecimal,
      MOCK_ADDRESS3,
      mockTx,
    );
    expect(newTx.data).toBeTruthy();

    const expectedHexValue =
      '0x00000000000000000000000000000000000000000000001b1ae4d6e2ef500000';
    const decodedHexValue = decodeAmount(newTx.data);
    expect(expectedHexValue).toBe(decodedHexValue);
  });

  it('should encode a decimal correctly and return a new transaction', () => {
    const newTx = generateTxWithNewTokenAllowance(
      '100.15',
      mockDecimal,
      MOCK_ADDRESS3,
      mockTx,
    );
    expect(newTx.data).toBeTruthy();

    const expectedHexValue =
      '0x0000000000000000000000000000000000000000000000056ddc4661ef5f0000';
    const decodedHexValue = decodeAmount(newTx.data);
    expect(expectedHexValue).toBe(decodedHexValue);
  });

  it('should encode the maximum amount uint256 can store correctly and return a new transaction', () => {
    const newTx = generateTxWithNewTokenAllowance(
      UINT256_BN_MAX_VALUE,
      0,
      MOCK_ADDRESS3,
      mockTx,
    );
    expect(newTx.data).toBeTruthy();

    const expectedHexValue =
      '0xffffffffffffffffffffffffffffffffffffffffffffffffffffffffffffffff';
    const decodedHexValue = decodeAmount(newTx.data);
    expect(expectedHexValue).toBe(decodedHexValue);
  });
  it('should encode the minimum amount uint256 can store correctly and return a new transaction', () => {
    const minAmount = '0.000000000000000001';
    const newTx = generateTxWithNewTokenAllowance(
      minAmount,
      mockDecimal,
      MOCK_ADDRESS3,
      mockTx,
    );
    expect(newTx.data).toBeTruthy();

    const expectedHexValue =
      '0x0000000000000000000000000000000000000000000000000000000000000001';
    const decodedHexValue = decodeAmount(newTx.data);
    expect(expectedHexValue).toBe(decodedHexValue);
  });
});

describe('Transaction utils :: generateApprovalData', () => {
  it('generates the correct data for a token increase allowance transaction', () => {
    const increaseAllowanceDataMock = `${INCREASE_ALLOWANCE_SIGNATURE}0000000000000000000000000000`;
    const data = generateApprovalData({
      spender: MOCK_ADDRESS3,
      value: '0x1',
      data: increaseAllowanceDataMock,
    });
    expect(data).toBe(
      '0x39509351000000000000000000000000b794f5ea0ba39494ce839613fffba742795792680000000000000000000000000000000000000000000000000000000000000001',
    );
  });
  it('generates the correct data for a approve transaction with a value of 0', () => {
    const data = generateApprovalData({
      spender: MOCK_ADDRESS3,
      value: '0x0',
      data: '0x095ea7b3',
    });
    expect(data).toBe(
      '0x095ea7b3000000000000000000000000b794f5ea0ba39494ce839613fffba742795792680000000000000000000000000000000000000000000000000000000000000000',
    );
  });

  it('throws an error if the spender is not defined', () => {
    expect(() => {
      generateApprovalData({
        // TODO: Replace "any" with type
        // eslint-disable-next-line @typescript-eslint/no-explicit-any
        spender: undefined as any,
        value: '0x0',
        data: '0x095ea7b3',
      });
    }).toThrow();
  });
});

describe('Transactions utils :: minimumTokenAllowance', () => {
  it('should show up to 18 decimals', () => {
    const result = minimumTokenAllowance(18);
    const expectedResult = '0.000000000000000001';
    expect(result).toBe(expectedResult);
  });
  it('should show up to 5 decimals', () => {
    const result = minimumTokenAllowance(5);
    const expectedResult = '0.00001';
    expect(result).toBe(expectedResult);
  });
  it('should show up to 1 decimals', () => {
    const result = minimumTokenAllowance(1);
    const expectedResult = '0.1';
    expect(result).toBe(expectedResult);
  });
  it('should show 1', () => {
    const result = minimumTokenAllowance(0);
    const expectedResult = '1';
    expect(result).toBe(expectedResult);
  });
  it('should throw an error for negative values', () => {
    expect(() => {
      minimumTokenAllowance(-1);
    }).toThrow(NEGATIVE_TOKEN_DECIMALS);
  });
});

describe('Transaction utils :: calculateEIP1559Times', () => {
  const gasFeeEstimates = {
    baseFeeTrend: 'down',
    estimatedBaseFee: '2.420440144',
    high: {
      maxWaitTimeEstimate: 60000,
      minWaitTimeEstimate: 15000,
      suggestedMaxFeePerGas: '6.114748245',
      suggestedMaxPriorityFeePerGas: '2',
    },
    historicalBaseFeeRange: ['2.420440144', '9.121942855'],
    historicalPriorityFeeRange: ['0.006333568', '2997.107725'],
    latestPriorityFeeRange: ['0.039979856', '5'],
    low: {
      maxWaitTimeEstimate: 30000,
      minWaitTimeEstimate: 15000,
      suggestedMaxFeePerGas: '3.420440144',
      suggestedMaxPriorityFeePerGas: '1',
    },
    medium: {
      maxWaitTimeEstimate: 45000,
      minWaitTimeEstimate: 15000,
      suggestedMaxFeePerGas: '4.767594195',
      suggestedMaxPriorityFeePerGas: '1.5',
    },
    networkCongestion: 0,
    priorityFeeTrend: 'level',
  };

  it('returns data for very large gas fees estimates', () => {
    const EIP1559Times = calculateEIP1559Times({
      suggestedMaxFeePerGas: 1000000,
      suggestedMaxPriorityFeePerGas: 1000000,
      gasFeeEstimates,
      selectedOption: 'medium',
      recommended: undefined,
    });
    expect(EIP1559Times).toStrictEqual({
      timeEstimate: 'Likely in  15 seconds',
      timeEstimateColor: 'orange',
      timeEstimateId: 'very_likely',
    });
  });

  it('returns data for aggresive gas fees estimates', () => {
    const EIP1559Times = calculateEIP1559Times({
      suggestedMaxFeePerGas: 5.320770797,
      suggestedMaxPriorityFeePerGas: 2,
      gasFeeEstimates,
      selectedOption: 'high',
      recommended: undefined,
    });
    expect(EIP1559Times).toStrictEqual({
      timeEstimate: 'Likely in  15 seconds',
      timeEstimateColor: 'orange',
      timeEstimateId: 'very_likely',
    });
  });

  it('returns data for market gas fees estimates', () => {
    const EIP1559Times = calculateEIP1559Times({
      suggestedMaxFeePerGas: 4.310899437,
      suggestedMaxPriorityFeePerGas: 1.5,
      gasFeeEstimates,
      selectedOption: 'medium',
      recommended: undefined,
    });
    expect(EIP1559Times).toStrictEqual({
      timeEstimate: 'Likely in < 30 seconds',
      timeEstimateColor: 'green',
      timeEstimateId: 'likely',
    });
  });

  it('returns data for low gas fees estimates', () => {
    const EIP1559Times = calculateEIP1559Times({
      suggestedMaxFeePerGas: 2.667821471,
      suggestedMaxPriorityFeePerGas: 1,
      gasFeeEstimates,
      selectedOption: 'low',
      recommended: undefined,
    });
    expect(EIP1559Times).toStrictEqual({
      timeEstimate: 'Maybe in 30 seconds',
      timeEstimateColor: 'red',
      timeEstimateId: 'maybe',
    });
  });
});

const dappTxMeta = {
  chainId: '0x1',
  origin: 'pancakeswap.finance',
  transaction: {
    from: '0xc5fe6ef47965741f6f7a4734bf784bf3ae3f2452',
    data: '0x5ae401dc0000000000000000000000000000000000000000000000000000000065e8dac400000000000000000000000000000000000000000000000000000000000000400000000000000000000000000000000000000000000000000000000000000001000000000000000000000000000000000000000000000000000000000000002000000000000000000000000000000000000000000000000000000000000000e404e45aaf000000000000000000000000b4fbf271143f4fbf7b91a5ded31805e42b2208d600000000000000000000000007865c6e87b9f70255377e024ace6630c1eaa37f00000000000000000000000000000000000000000000000000000000000001f4000000000000000000000000c5fe6ef47965741f6f7a4734bf784bf3ae3f245200000000000000000000000000000000000000000000000000038d7ea4c680000000000000000000000000000000000000000000000000000000000f666eed8000000000000000000000000000000000000000000000000000000000000000000000000000000000000000000000000000000000000000000000000000f42400000000000000000000000000000000000000000000000000000e3cb0338a1e400000000000000000000000000000000000000000000000000000000000001200000000000000000000000000000000000000000000000000000020d440d83ed000000000000000000000000f326e4de8f66a0bdc0970b79e0924e33c79f1915000000000000000000000000000000000000000000000000000000000000000100000000000000000000000000000000000000000000000000000000000000c80502b1c5000000000000000000000000a0b86991c6218b36c1d19d4a2e9eb0ce3606eb4800000000000000000000000000000000000000000000000000000000000f42400000000000000000000000000000000000000000000000000000e5cdc5e9b7a80000000000000000000000000000000000000000000000000000000000000080000000000000000000000000000000000000000000000000000000000000000140000000000000003b5dc1003926a168c11a816e10c13977f75f488bfffe88e4ab4991fe00000000000000000000000000000000000000000000000000bd',
    gas: '0x3dad5',
    nonce: '0x3e',
    to: '0x881d40237659c251811cec9c364ef91dc08d300c',
    value: '0x0',
    maxFeePerGas: '0x1bbbdf536e',
    maxPriorityFeePerGas: '0x120a5d1',
    estimatedBaseFee: '0x104fbb752f',
  },
};
const sendEthTxMeta = {
  chainId: '0x1',
  origin: 'MetaMask Mobile',
  transaction: {
    from: '0xc5fe6ef47965741f6f7a4734bf784bf3ae3f2452',
    data: undefined,
    gas: '0x5208',
    nonce: '0xf3',
    to: '0xdc738206f559bdae106894a62876a119e470aee2',
    value: '0x2386f26fc10000',
    maxFeePerGas: '0x59682f0a',
    maxPriorityFeePerGas: '0x59682f00',
    estimatedBaseFee: '0x7',
  },
};
const sendERC20TxMeta = {
  chainId: '0x1',
  origin: 'MetaMask Mobile',
  transaction: {
    from: '0xc5fe6ef47965741f6f7a4734bf784bf3ae3f2452',
    data: '0xa9059cbb000000000000000000000000dc738206f559bdae106894a62876a119e470aee20000000000000000000000000000000000000000000000000000000005f5e100',
    gas: '0x10a3e',
    nonce: '0xf4',
    to: '0x07865c6e87b9f70255377e024ace6630c1eaa37f',
    value: '0x0',
    maxFeePerGas: '0x59682f0b',
    maxPriorityFeePerGas: '0x59682f00',
    estimatedBaseFee: '0x8',
  },
};

const swapFlowApproveERC20TxMeta = {
  chainId: '0x1',
  origin: process.env.MM_FOX_CODE,
  transaction: {
    from: '0xc5fe6ef47965741f6f7a4734bf784bf3ae3f2452',
    data: '0x095ea7b3000000000000000000000000881d40237659c251811cec9c364ef91dc08d300c00000000000000000000000000000000000000000000000000000000000f4240',
    gas: '0xdd87',
    nonce: '0x3c',
    to: '0xa0b86991c6218b36c1d19d4a2e9eb0ce3606eb48',
    value: '0x0',
    maxFeePerGas: '0x19dd8c2510',
    maxPriorityFeePerGas: '0x9e3311',
    estimatedBaseFee: '0xf36aa15e1',
  },
};
const swapFlowSwapERC20TxMeta = {
  chainId: '0x1',
  origin: process.env.MM_FOX_CODE,
  transaction: {
    from: '0xc5fe6ef47965741f6f7a4734bf784bf3ae3f2452',
    data: '0x5f5755290000000000000000000000000000000000000000000000000000000000000080000000000000000000000000a0b86991c6218b36c1d19d4a2e9eb0ce3606eb4800000000000000000000000000000000000000000000000000000000000f424000000000000000000000000000000000000000000000000000000000000000c000000000000000000000000000000000000000000000000000000000000000136f6e65496e6368563546656544796e616d6963000000000000000000000000000000000000000000000000000000000000000000000000000000000000000200000000000000000000000000a0b86991c6218b36c1d19d4a2e9eb0ce3606eb48000000000000000000000000000000000000000000000000000000000000000000000000000000000000000000000000000000000000000000000000000f42400000000000000000000000000000000000000000000000000000e3cb0338a1e400000000000000000000000000000000000000000000000000000000000001200000000000000000000000000000000000000000000000000000020d440d83ed000000000000000000000000f326e4de8f66a0bdc0970b79e0924e33c79f1915000000000000000000000000000000000000000000000000000000000000000100000000000000000000000000000000000000000000000000000000000000c80502b1c5000000000000000000000000a0b86991c6218b36c1d19d4a2e9eb0ce3606eb4800000000000000000000000000000000000000000000000000000000000f42400000000000000000000000000000000000000000000000000000e5cdc5e9b7a80000000000000000000000000000000000000000000000000000000000000080000000000000000000000000000000000000000000000000000000000000000140000000000000003b6d0340b4e16d0168e52d35cacd2c6185b44281ec28c9dcab4991fe000000000000000000000000000000000000000000000000001e',
    gas: '0x333c5',
    nonce: '0x3c',
    to: '0x881d40237659c251811cec9c364ef91dc08d300c',
    value: '0x2386f26fc10000',
    maxFeePerGas: '0x1b6bf7e1c3',
    maxPriorityFeePerGas: '0x200a3b7',
    estimatedBaseFee: '0x1020371570',
  },
};
const swapFlowSwapEthTxMeta = {
  chainId: '0x1',
  origin: process.env.MM_FOX_CODE,
  transaction: {
    from: '0xc5fe6ef47965741f6f7a4734bf784bf3ae3f2452',
    data: '0x5f57552900000000000000000000000000000000000000000000000000000000000000800000000000000000000000000000000000000000000000000000000000000000000000000000000000000000000000000000000000000000002386f26fc1000000000000000000000000000000000000000000000000000000000000000000c000000000000000000000000000000000000000000000000000000000000000136f6e65496e6368563546656544796e616d69630000000000000000000000000000000000000000000000000000000000000000000000000000000000000002000000000000000000000000000000000000000000000000000000000000000000000000000000000000000000a0b86991c6218b36c1d19d4a2e9eb0ce3606eb480000000000000000000000000000000000000000000000000023375dc15608000000000000000000000000000000000000000000000000000000000002477ac5000000000000000000000000000000000000000000000000000000000000012000000000000000000000000000000000000000000000000000004f94ae6af800000000000000000000000000f326e4de8f66a0bdc0970b79e0924e33c79f1915000000000000000000000000000000000000000000000000000000000000000000000000000000000000000000000000000000000000000000000000000000c80502b1c500000000000000000000000000000000000000000000000000000000000000000000000000000000000000000000000000000000000000000023375dc15608000000000000000000000000000000000000000000000000000000000002477ac40000000000000000000000000000000000000000000000000000000000000080000000000000000000000000000000000000000000000000000000000000000180000000000000003b6d0340b4e16d0168e52d35cacd2c6185b44281ec28c9dcab4991fe000000000000000000000000000000000000000000000000001e',
    gas: '0x333c5',
    nonce: '0x3c',
    to: '0x881d40237659c251811cec9c364ef91dc08d300c',
    value: '0x2386f26fc10000',
    maxFeePerGas: '0x1b6bf7e1c3',
    maxPriorityFeePerGas: '0x200a3b7',
    estimatedBaseFee: '0x1020371570',
  },
};

describe('Transactions utils :: getIsSwapApproveOrSwapTransaction', () => {
  it('returns true if the transaction is an approve tx in the swap flow for ERC20 from token', () => {
    const result = getIsSwapApproveOrSwapTransaction(
      swapFlowApproveERC20TxMeta.transaction.data,
      swapFlowApproveERC20TxMeta.origin,
      swapFlowApproveERC20TxMeta.transaction.to,
      swapFlowApproveERC20TxMeta.chainId,
    );
    expect(result).toBe(true);
  });
  it('returns true if the transaction is a swap tx in the swap flow for ERC20 from token', () => {
    const result = getIsSwapApproveOrSwapTransaction(
      swapFlowSwapERC20TxMeta.transaction.data,
      swapFlowSwapERC20TxMeta.origin,
      swapFlowSwapERC20TxMeta.transaction.to,
      swapFlowSwapERC20TxMeta.chainId,
    );
    expect(result).toBe(true);
  });
  it('returns true if the transaction is a swap tx in the swap flow for ETH from token', () => {
    const result = getIsSwapApproveOrSwapTransaction(
      swapFlowSwapEthTxMeta.transaction.data,
      swapFlowSwapEthTxMeta.origin,
      swapFlowSwapEthTxMeta.transaction.to,
      swapFlowSwapEthTxMeta.chainId,
    );
    expect(result).toBe(true);
  });
  it('returns false if the transaction is a send ERC20 tx', () => {
    const result = getIsSwapApproveOrSwapTransaction(
      sendERC20TxMeta.transaction.data,
      sendERC20TxMeta.origin,
      sendERC20TxMeta.transaction.to,
      sendERC20TxMeta.chainId,
    );
    expect(result).toBe(false);
  });
  it('returns false if the transaction is a send ETH tx', () => {
    const result = getIsSwapApproveOrSwapTransaction(
      sendEthTxMeta.transaction.data,
      sendEthTxMeta.origin,
      sendEthTxMeta.transaction.to,
      sendEthTxMeta.chainId,
    );
    expect(result).toBe(false);
  });
  it('returns false if the transaction is a dapp tx', () => {
    const result = getIsSwapApproveOrSwapTransaction(
      dappTxMeta.transaction.data,
      dappTxMeta.origin,
      dappTxMeta.transaction.to,
      dappTxMeta.chainId,
    );
    expect(result).toBe(false);
  });
});

describe('Transactions utils :: getIsSwapApproveTransaction', () => {
  it('returns true if the transaction is an approve ERC20 tx in the swap flow', () => {
    const result = getIsSwapApproveTransaction(
      swapFlowApproveERC20TxMeta.transaction.data,
      swapFlowApproveERC20TxMeta.origin,
      swapFlowApproveERC20TxMeta.transaction.to,
      swapFlowApproveERC20TxMeta.chainId,
    );
    expect(result).toBe(true);
  });
  it('returns false if the transaction is a swap ERC20 tx in the swap flow', () => {
    const result = getIsSwapApproveTransaction(
      swapFlowSwapERC20TxMeta.transaction.data,
      swapFlowSwapERC20TxMeta.origin,
      swapFlowSwapERC20TxMeta.transaction.to,
      swapFlowSwapERC20TxMeta.chainId,
    );
    expect(result).toBe(false);
  });
  it('returns false if the transaction is a send ETH tx', () => {
    const result = getIsSwapApproveTransaction(
      sendEthTxMeta.transaction.data,
      sendEthTxMeta.origin,
      sendEthTxMeta.transaction.to,
      sendEthTxMeta.chainId,
    );
    expect(result).toBe(false);
  });
  it('returns false if the transaction is a send ERC20 tx', () => {
    const result = getIsSwapApproveTransaction(
      sendERC20TxMeta.transaction.data,
      sendERC20TxMeta.origin,
      sendERC20TxMeta.transaction.to,
      sendERC20TxMeta.chainId,
    );
    expect(result).toBe(false);
  });
  it('returns false if the transaction is a dapp tx', () => {
    const result = getIsSwapApproveTransaction(
      dappTxMeta.transaction.data,
      dappTxMeta.origin,
      dappTxMeta.transaction.to,
      dappTxMeta.chainId,
    );
    expect(result).toBe(false);
  });
});

describe('Transactions utils :: getIsSwapTransaction', () => {
  it('returns false if the transaction is an approve ERC20 tx in the swap flow', () => {
    const result = getIsSwapTransaction(
      swapFlowApproveERC20TxMeta.transaction.data,
      swapFlowApproveERC20TxMeta.origin,
      swapFlowApproveERC20TxMeta.transaction.to,
      swapFlowApproveERC20TxMeta.chainId,
    );
    expect(result).toBe(false);
  });
  it('returns true if the transaction is a swap ERC20 tx in the swap flow', () => {
    const result = getIsSwapTransaction(
      swapFlowSwapERC20TxMeta.transaction.data,
      swapFlowSwapERC20TxMeta.origin,
      swapFlowSwapERC20TxMeta.transaction.to,
      swapFlowSwapERC20TxMeta.chainId,
    );
    expect(result).toBe(true);
  });
  it('returns true if the transaction is a swap ETH tx in the swap flow', () => {
    const result = getIsSwapTransaction(
      swapFlowSwapEthTxMeta.transaction.data,
      swapFlowSwapEthTxMeta.origin,
      swapFlowSwapEthTxMeta.transaction.to,
      swapFlowSwapEthTxMeta.chainId,
    );
    expect(result).toBe(true);
  });
  it('returns false if the transaction is a send tx', () => {
    const result = getIsSwapTransaction(
      sendEthTxMeta.transaction.data,
      sendEthTxMeta.origin,
      sendEthTxMeta.transaction.to,
      sendEthTxMeta.chainId,
    );
    expect(result).toBe(false);
  });
  it('returns false if the transaction is a dapp tx', () => {
    const result = getIsSwapTransaction(
      dappTxMeta.transaction.data,
      dappTxMeta.origin,
      dappTxMeta.transaction.to,
      dappTxMeta.chainId,
    );
    expect(result).toBe(false);
  });
});

describe('Transactions utils :: getIsNativeTokenTransferred', () => {
  it('should return true if the transaction does not have a value of 0x0', () => {
    const tx = {
      nonce: '0x0',
      gasPrice: `0x${new BN('100').toString(16)}`,
      gas: `0x${new BN('21000').toString(16)}`,
      to: '0x0000000000000000000000000000000000000000',
      value: `0x${new BN('10000000000000').toString(16)}`,
      data: '0x0',
    };
    const result = getIsNativeTokenTransferred(tx);
    expect(result).toBe(true);
  });
  it('should return false if the transaction has a value of 0x0', () => {
    const tx = {
      nonce: '0x0',
      gasPrice: `0x${new BN('100').toString(16)}`,
      gas: `0x${new BN('21000').toString(16)}`,
      to: '0x0000000000000000000000000000000000000000',
      value: `0x0`,
      data: '0x0',
    };
    const result = getIsNativeTokenTransferred(tx);
    expect(result).toBe(false);
  });
});

describe('Transactions utils :: getTransactionActionKey', () => {
  it('returns increase allowance method when receiving increase allowance signature', async () => {
    const transaction = {
      txParams: {
        data: `${INCREASE_ALLOWANCE_SIGNATURE}000000000000000000000000000000000000000000000`,
        to: '0xAddress',
      },
    };
    const chainId = '1';

    const actionKey = await getTransactionActionKey(transaction, chainId);
    expect(actionKey).toBe(TOKEN_METHOD_INCREASE_ALLOWANCE);
  });

  it('returns correct value for upgrade smart account transaction', async () => {
    const transaction = {
      txParams: {
        authorizationList: [{ address: '0x1' }],
        to: '0x1',
      },
    };
    const chainId = '1';

    const actionKey = await getTransactionActionKey(transaction, chainId);
    expect(actionKey).toBe(UPGRADE_SMART_ACCOUNT_ACTION_KEY);
  });

  it('returns correct value for downgrade smart account transaction', async () => {
    const transaction = {
      txParams: {
        authorizationList: [{ address: EIP_7702_REVOKE_ADDRESS }],
        to: '0x1',
      },
    };
    const chainId = '1';

    const actionKey = await getTransactionActionKey(transaction, chainId);
    expect(actionKey).toBe(DOWNGRADE_SMART_ACCOUNT_ACTION_KEY);
  });

  it('calls findNetworkClientIdByChainId when toSmartContract is undefined', async () => {
    const spyOnFindNetworkClientIdByChainId = jest.spyOn(
      Engine.context.NetworkController,
      'findNetworkClientIdByChainId',
    );

    const transaction = {
      txParams: {
        to: '0x1',
      },
    };
    const chainId = '1';

    await getTransactionActionKey(transaction, chainId);
    expect(spyOnFindNetworkClientIdByChainId).toHaveBeenCalledWith('1');
  });

  it.each([
    TransactionType.stakingClaim,
    TransactionType.stakingDeposit,
    TransactionType.stakingUnstake,
    TransactionType.lendingDeposit,
    TransactionType.lendingWithdraw,
  ])('returns transaction type if type is %s', async (type) => {
    const transaction = { type };
    const chainId = '1';

    const actionKey = await getTransactionActionKey(transaction, chainId);

    expect(actionKey).toBe(type);
  });
});

describe('Transactions utils :: getFourByteSignature', () => {
  const testCases = [
    {
      data: '0xa9059cbb0000000000000000000000002f318C334780961FB129D2a6c30D076E7C9C2fa5',
      expected: '0xa9059cbb',
    },
    {
      data: undefined,
      expected: undefined,
    },
    {
      data: '',
      expected: '',
    },
  ];

  it.each(testCases)(
    `extracts the four-byte signature from transaction data`,
    ({ data, expected }) => {
      expect(getFourByteSignature(data)).toBe(expected);
    },
  );
});

describe('Transactions utils :: isApprovalTransaction', () => {
  const testCases: {
    data: string;
    expectedResult: boolean;
    method: string;
  }[] = [
    {
      data: `${INCREASE_ALLOWANCE_SIGNATURE}0000000000000000000000002f318C334780961FB129D2a6c30D076E7C9C2fa5`,
      expectedResult: true,
      method: 'increaseAllowance',
    },
    {
      data: `${APPROVE_FUNCTION_SIGNATURE}0000000000000000000000002f318C334780961FB129D2a6c30D076E7C9C2fa5`,
      expectedResult: true,
      method: 'approve',
    },
    {
      data: `${SET_APPROVAL_FOR_ALL_SIGNATURE}0000000000000000000000002f318C334780961FB129D2a6c30D076E7C9C2fa5`,
      expectedResult: true,
      method: 'decreaseAllowance',
    },
    {
      data: '0x0a19b14a0000000000000000000000002f318C334780961FB129D2a6c30D076E7C9C2fa5',
      expectedResult: false,
      method: 'otherTransactionType',
    },
  ];

  it.each(testCases)(
    'returns $expectedResult for transaction data: $method',
    ({ data, expectedResult }) => {
      expect(isApprovalTransaction(data)).toBe(expectedResult);
    },
  );
});

describe('Transactions utils :: getTransactionReviewActionKey', () => {
  const transaction = { to: '0x1234567890123456789012345678901234567890' };
  const chainId = '1';
  it('returns `Unknown Method` review action key when transaction action key exists', async () => {
    const expectedReviewActionKey = 'Unknown Method';
    const result = await getTransactionReviewActionKey(
      { transaction },
      chainId,
    );
    expect(result).toEqual(expectedReviewActionKey);
  });

  it('returns correct review action key', async () => {
    const expectedReviewActionKey = 'Increase Allowance';
    const result = await getTransactionReviewActionKey(
      { transaction: { ...transaction, data: INCREASE_ALLOWANCE_SIGNATURE } },
      chainId,
    );
    expect(result).toEqual(expectedReviewActionKey);
  });
});

describe('Transactions utils :: getTransactionById', () => {
  it('returns the correct transaction when given a valid transaction ID', () => {
    const mockTransactions = [
      { id: 'tx1', value: '0x1' },
      { id: 'tx2', value: '0x2' },
      { id: 'tx3', value: '0x3' },
    ];
<<<<<<< HEAD
    
=======

>>>>>>> 961a5281
    const mockTransactionController = {
      state: {
        transactions: mockTransactions,
      },
    };

    const result = getTransactionById('tx2', mockTransactionController);
<<<<<<< HEAD
    
=======

>>>>>>> 961a5281
    expect(result).toEqual(mockTransactions[1]);
  });

  it('returns undefined when given an invalid transaction ID', () => {
    const mockTransactions = [
      { id: 'tx1', value: '0x1' },
      { id: 'tx2', value: '0x2' },
      { id: 'tx3', value: '0x3' },
    ];
<<<<<<< HEAD
    
=======

>>>>>>> 961a5281
    const mockTransactionController = {
      state: {
        transactions: mockTransactions,
      },
    };

    const result = getTransactionById('nonexistent', mockTransactionController);
<<<<<<< HEAD
    
=======

>>>>>>> 961a5281
    expect(result).toBeUndefined();
  });

  it('returns undefined when the transactions array is empty', () => {
    const mockTransactionController = {
      state: {
        transactions: [],
      },
    };

    const result = getTransactionById('tx1', mockTransactionController);
<<<<<<< HEAD
    
=======

>>>>>>> 961a5281
    expect(result).toBeUndefined();
  });
});

describe('Transactions utils :: isLegacyTransaction', () => {
  it('returns true for a transaction with legacy type', () => {
    const transactionMeta = {
      txParams: {
        type: TransactionEnvelopeType.legacy,
        from: '0x123',
        to: '0x456',
        gasPrice: '0x77359400',
      },
    };

    expect(isLegacyTransaction(transactionMeta)).toBe(true);
  });

  it('returns false for an EIP-1559 transaction', () => {
    const transactionMeta = {
      txParams: {
        type: TransactionEnvelopeType.feeMarket,
        from: '0x123',
        to: '0x456',
        maxFeePerGas: '0x77359400',
        maxPriorityFeePerGas: '0x1',
      },
    };

    expect(isLegacyTransaction(transactionMeta)).toBe(false);
  });

  it('returns false for a transaction without type field', () => {
    const transactionMeta = {
      txParams: {
        from: '0x123',
        to: '0x456',
        gasPrice: '0x77359400',
      },
    };

    expect(isLegacyTransaction(transactionMeta)).toBe(false);
  });

  it('returns false for undefined transactionMeta', () => {
    // @ts-expect-error Testing undefined input
    expect(isLegacyTransaction(undefined)).toBe(false);
  });

  it('returns false for transactionMeta without txParams', () => {
    const transactionMeta = {};
<<<<<<< HEAD
    expect(isLegacyTransaction(transactionMeta as Partial<TransactionMeta>)).toBe(false);
=======
    expect(
      isLegacyTransaction(transactionMeta as Partial<TransactionMeta>),
    ).toBe(false);
  });
});

describe('Transactions utils :: getTokenAddressParam', () => {
  it('returns the _to parameter when present', () => {
    const tokenData = {
      args: {
        _to: '0x1234567890123456789012345678901234567890',
        _value: 100,
      },
    };

    const result = getTokenAddressParam(tokenData);
    expect(result).toBe('0x1234567890123456789012345678901234567890');
  });

  it('returns the first parameter when _to is not present', () => {
    const tokenData = {
      args: ['0xabcdefabcdefabcdefabcdefabcdefabcdefabcd', 100],
    };

    const result = getTokenAddressParam(tokenData);
    expect(result).toBe('0xabcdefabcdefabcdefabcdefabcdefabcdefabcd');
  });

  it('returns undefined when no parameters are present', () => {
    const tokenData = {
      args: {},
    };

    const result = getTokenAddressParam(tokenData);
    expect(result).toBeUndefined();
  });

  it('returns undefined when tokenData is empty', () => {
    const result = getTokenAddressParam();
    expect(result).toBeUndefined();
  });

  it('converts the address to lowercase', () => {
    const tokenData = {
      args: {
        _to: '0x1234567890123456789012345678901234567890'.toUpperCase(),
      },
    };

    const result = getTokenAddressParam(tokenData);
    expect(result).toBe('0x1234567890123456789012345678901234567890');
  });
});

describe('Transactions utils :: getTokenValueParamAsHex', () => {
  it('returns the _value._hex parameter when present', () => {
    const tokenData = {
      args: {
        _value: {
          _hex: '0x64',
        },
      },
    };

    const result = getTokenValueParamAsHex(tokenData);
    expect(result).toBe('0x64');
  });

  it('returns the second parameter._hex when _value is not present', () => {
    const tokenData = {
      args: ['0x1234567890123456789012345678901234567890', { _hex: '0xABCD' }],
    };

    const result = getTokenValueParamAsHex(tokenData);
    expect(result).toBe('0xabcd');
  });

  it('returns undefined when no hex parameters are present', () => {
    const tokenData = {
      args: {
        _value: 100, // No _hex property
        0: 'address',
        1: 200, // No _hex property on second parameter either
      },
    };

    const result = getTokenValueParamAsHex(tokenData);
    expect(result).toBeUndefined();
  });

  it('returns undefined when tokenData is empty', () => {
    const result = getTokenValueParamAsHex();
    expect(result).toBeUndefined();
  });

  it('converts the hex value to lowercase', () => {
    const tokenData = {
      args: {
        _value: {
          _hex: '0xABCDEF',
        },
      },
    };

    const result = getTokenValueParamAsHex(tokenData);
    expect(result).toBe('0xabcdef');
  });
});

describe('Transactions utils :: getTokenValueParam', () => {
  it('returns the _value parameter as string when present', () => {
    const tokenData = {
      args: {
        _value: 100,
      },
    };

    const result = getTokenValueParam(tokenData);
    expect(result).toBe('100');
  });

  it('returns undefined when _value is not present', () => {
    const tokenData = {
      args: {
        _to: '0x1234567890123456789012345678901234567890',
      },
    };

    const result = getTokenValueParam(tokenData);
    expect(result).toBeUndefined();
  });

  it('returns undefined when tokenData is empty', () => {
    const result = getTokenValueParam();
    expect(result).toBeUndefined();
  });

  it('handles BigNumber values correctly', () => {
    const tokenData = {
      args: {
        _value: new BigNumber('1000000000000000000'),
      },
    };

    const result = getTokenValueParam(tokenData);
    expect(result).toBe('1000000000000000000');
  });
});

describe('Transactions utils :: getTokenValue', () => {
  it('returns the value for parameter with name "_value"', () => {
    const tokenParams = [
      { name: '_to', value: '0x1234567890123456789012345678901234567890' },
      { name: '_value', value: '1000000000000000000' },
    ];

    const result = getTokenValue(tokenParams);
    expect(result).toBe('1000000000000000000');
  });

  it('returns undefined when no "_value" parameter exists', () => {
    const tokenParams = [
      { name: '_to', value: '0x1234567890123456789012345678901234567890' },
      { name: '_amount', value: '1000000000000000000' },
    ];

    const result = getTokenValue(tokenParams);
    expect(result).toBeUndefined();
  });

  it('returns undefined when tokenParams is empty', () => {
    const result = getTokenValue([]);
    expect(result).toBeUndefined();
  });

  it('returns undefined when tokenParams is not provided', () => {
    const result = getTokenValue();
    expect(result).toBeUndefined();
  });

  it('returns the first "_value" parameter when multiple exist', () => {
    const tokenParams = [
      { name: '_to', value: '0x1234567890123456789012345678901234567890' },
      { name: '_value', value: '1000000000000000000' },
      { name: '_value', value: '2000000000000000000' },
    ];

    const result = getTokenValue(tokenParams);
    expect(result).toBe('1000000000000000000');
  });
});

describe('Transactions utils :: isNFTTokenStandard', () => {
  it('returns true for ERC721 token standard', () => {
    const result = isNFTTokenStandard(ERC721);
    expect(result).toBe(true);
  });

  it('returns true for ERC1155 token standard', () => {
    const result = isNFTTokenStandard(ERC1155);
    expect(result).toBe(true);
  });

  it('returns false for ERC20 token standard', () => {
    const result = isNFTTokenStandard('ERC20');
    expect(result).toBe(false);
  });

  it('returns false for unknown token standard', () => {
    const result = isNFTTokenStandard('UNKNOWN');
    expect(result).toBe(false);
  });

  it('returns false for undefined token standard', () => {
    // @ts-expect-error Testing undefined input
    const result = isNFTTokenStandard(undefined);
    expect(result).toBe(false);
  });

  it('returns false for empty string token standard', () => {
    const result = isNFTTokenStandard('');
    expect(result).toBe(false);
  });

  it('is case sensitive', () => {
    const result1 = isNFTTokenStandard('erc721');
    const result2 = isNFTTokenStandard('erc1155');
    expect(result1).toBe(false);
    expect(result2).toBe(false);
  });
});

describe('Transactions utils :: calcTokenValue', () => {
  it('calculates token value correctly with decimals', () => {
    const result = calcTokenValue('1.5', 18);
    expect(result.toString()).toBe('1500000000000000000');
  });

  it('calculates token value correctly with zero decimals', () => {
    const result = calcTokenValue('100', 0);
    expect(result.toString()).toBe('100');
  });

  it('handles string input correctly', () => {
    const result = calcTokenValue('123.456', 6);
    expect(result.toString()).toBe('123456000');
  });

  it('handles numeric input correctly', () => {
    const result = calcTokenValue(123.456, 6);
    expect(result.toString()).toBe('123456000');
  });

  it('handles BigNumber input correctly', () => {
    const input = new BigNumber('123.456');
    const result = calcTokenValue(input, 6);
    expect(result.toString()).toBe('123456000');
  });

  it('handles undefined decimals', () => {
    const result = calcTokenValue('100', undefined);
    expect(result.toString()).toBe('100');
  });
});

describe('Transactions utils :: Edge Cases and Error Handling', () => {
  describe('getMethodData edge cases', () => {
    it('handles very short data strings', async () => {
      const result = await getMethodData('0x123', MOCK_NETWORK_CLIENT_ID);
      expect(result).toEqual({});
    });

    it('handles empty data string', async () => {
      const result = await getMethodData('', MOCK_NETWORK_CLIENT_ID);
      expect(result).toEqual({});
    });

    it('handles handleMethodData returning null', async () => {
      (handleMethodData as jest.Mock).mockResolvedValue(null);
      const result = await getMethodData(
        '0x12345678aa',
        MOCK_NETWORK_CLIENT_ID,
      );
      expect(result).toEqual({});
    });

    it('handles handleMethodData throwing an error', async () => {
      (handleMethodData as jest.Mock).mockRejectedValue(
        new Error('Network error'),
      );
      const result = await getMethodData(
        '0x12345678bb',
        MOCK_NETWORK_CLIENT_ID,
      );
      expect(result).toEqual({});
    });
  });

  describe('generateApprovalData edge cases', () => {
    it('handles very large value inputs', () => {
      const largeValue =
        '0xffffffffffffffffffffffffffffffffffffffffffffffffffffffffffffffff';
      const data = generateApprovalData({
        spender: MOCK_ADDRESS3,
        value: largeValue,
      });
      expect(data).toBeTruthy();
      expect(data.length).toBeGreaterThan(10);
    });

    it('handles zero value approvals', () => {
      const data = generateApprovalData({
        spender: MOCK_ADDRESS3,
        value: '0x0',
      });
      expect(data).toBeTruthy();
      expect(data).toContain(
        '0000000000000000000000000000000000000000000000000000000000000000',
      );
    });
  });

  describe('getTransactionActionKey edge cases', () => {
    it('handles transaction with empty authorizationList', async () => {
      const transaction = {
        txParams: {
          authorizationList: [],
          to: '0x1',
        },
      };
      const result = await getTransactionActionKey(transaction, '1');
      expect(typeof result).toBe('string');
    });

    it('handles transaction with malformed txParams', async () => {
      const transaction = {
        txParams: null,
      };
      const result = await getTransactionActionKey(transaction, '1');
      expect(result).toBe('deploy');
    });

    it('handles empty transaction object', async () => {
      const result = await getTransactionActionKey({}, '1');
      expect(result).toBe('deploy');
    });

    it('handles transaction with no "to" field (contract deployment)', async () => {
      const transaction = {
        txParams: {
          from: '0x123',
          data: '0x608060405234801561001057600080fd5b50',
        },
      };
      const result = await getTransactionActionKey(transaction, '1');
      expect(result).toBe('deploy');
    });
  });
});

describe('Transactions utils :: getTransactionToName', () => {
  it('returns ensRecipient when provided', () => {
    const config: TransactionToNameConfig = {
      addressBook: {},
      chainId: '1',
      toAddress: '0x123',
      internalAccounts: [],
      ensRecipient: 'example.eth',
    };

    const result = getTransactionToName(
      config as unknown as Parameters<typeof getTransactionToName>[0],
    );
    expect(result).toBe('example.eth');
  });

  it('returns address book name when found', () => {
    const toAddress = '0x1234567890123456789012345678901234567890';
    const config: TransactionToNameConfig = {
      addressBook: {
        '1': {
          [toAddress]: { name: 'My Contact' },
        },
      },
      chainId: '1',
      toAddress,
      internalAccounts: [],
    };

    const result = getTransactionToName(
      config as unknown as Parameters<typeof getTransactionToName>[0],
    );
    expect(result).toBe('My Contact');
  });

  it('returns internal account name when found', () => {
    const toAddress = '0x1234567890123456789012345678901234567890';
    const config: TransactionToNameConfig = {
      addressBook: {},
      chainId: '1',
      toAddress,
      internalAccounts: [
        {
          address: toAddress,
          metadata: { name: 'My Account' },
        },
      ],
    };

    const result = getTransactionToName(
      config as unknown as Parameters<typeof getTransactionToName>[0],
    );
    expect(result).toBe('My Account');
  });

  it('returns undefined when no name is found', () => {
    const config: TransactionToNameConfig = {
      addressBook: {},
      chainId: '1',
      toAddress: '0x1234567890123456789012345678901234567890',
      internalAccounts: [],
    };

    const result = getTransactionToName(
      config as unknown as Parameters<typeof getTransactionToName>[0],
    );
    expect(result).toBeUndefined();
  });
});

describe('Transactions utils :: addAccountTimeFlagFilter', () => {
  it('returns true when transaction time is less than or equal to added time and flag is false', () => {
    const transaction: TransactionWithTime = { time: 1000 };
    const addedAccountTime = 1500;
    const accountAddedTimeInsertPointFound = false;

    // Use unknown then cast to avoid TypeScript strictness on JS function parameters
    const result = addAccountTimeFlagFilter(
      transaction as unknown as object,
      addedAccountTime as unknown as object,
      accountAddedTimeInsertPointFound as unknown as object,
    );
    expect(result).toBe(true);
  });

  it('returns false when transaction time is greater than added time', () => {
    const transaction: TransactionWithTime = { time: 2000 };
    const addedAccountTime = 1500;
    const accountAddedTimeInsertPointFound = false;

    const result = addAccountTimeFlagFilter(
      transaction as unknown as object,
      addedAccountTime as unknown as object,
      accountAddedTimeInsertPointFound as unknown as object,
    );
    expect(result).toBe(false);
  });

  it('returns false when flag is already true', () => {
    const transaction: TransactionWithTime = { time: 1000 };
    const addedAccountTime = 1500;
    const accountAddedTimeInsertPointFound = true;

    const result = addAccountTimeFlagFilter(
      transaction as unknown as object,
      addedAccountTime as unknown as object,
      accountAddedTimeInsertPointFound as unknown as object,
    );
    expect(result).toBe(false);
  });
});

describe('Transactions utils :: getNormalizedTxState', () => {
  it('returns merged transaction state when transaction exists', () => {
    const state: TransactionStateData = {
      transaction: {
        id: '1',
        transaction: {
          value: '0x1',
          gasPrice: '0x2',
        },
      },
    };

    const result = getNormalizedTxState(state);
    expect(result).toEqual({
      id: '1',
      value: '0x1',
      gasPrice: '0x2',
      transaction: {
        value: '0x1',
        gasPrice: '0x2',
      },
    });
  });

  it('returns undefined when no transaction exists', () => {
    const state: TransactionStateData = {};
    const result = getNormalizedTxState(state);
    expect(result).toBeUndefined();
  });

  it('throws error when state is null', () => {
    expect(() => getNormalizedTxState(null)).toThrow();
  });
});

describe('Transactions utils :: getActiveTabUrl', () => {
  it('returns active tab URL when browser state is valid', () => {
    const browserState: BrowserState = {
      browser: {
        activeTab: 'tab1',
        tabs: [
          { id: 'tab1', url: 'https://example.com' },
          { id: 'tab2', url: 'https://other.com' },
        ],
      },
    };

    const result = getActiveTabUrl(browserState);
    expect(result).toBe('https://example.com');
  });

  it('returns null when no active tab exists', () => {
    const browserState: BrowserState = {
      browser: {
        activeTab: null,
        tabs: [{ id: 'tab1', url: 'https://example.com' }],
      },
    };

    const result = getActiveTabUrl(browserState);
    expect(result).toBeNull();
  });

  it('returns undefined when no tabs exist', () => {
    const browserState: BrowserState = {
      browser: {
        activeTab: 'tab1',
        tabs: [],
      },
    };

    const result = getActiveTabUrl(browserState);
    expect(result).toBeUndefined();
  });

  it('returns undefined when browser state is empty', () => {
    const emptyState = {};
    const result = getActiveTabUrl(emptyState);
    expect(result).toBeUndefined();
  });
});

describe('Transactions utils :: getTicker', () => {
  it('returns provided ticker when valid', () => {
    const result = getTicker('BTC');
    expect(result).toBe('BTC');
  });

  it('returns ETH when ticker is undefined', () => {
    const result = getTicker(undefined as unknown as string);
    expect(result).toBe(strings('unit.eth'));
  });

  it('returns ETH when ticker is null', () => {
    const result = getTicker(null as unknown as string);
    expect(result).toBe(strings('unit.eth'));
  });

  it('returns ETH when ticker is empty string', () => {
    const result = getTicker('');
    expect(result).toBe(strings('unit.eth'));
  });
});

describe('Transactions utils :: getEther', () => {
  it('returns ETH object with provided ticker', () => {
    const result = getEther('ETH');
    expect(result).toEqual({
      name: 'Ether',
      address: '',
      symbol: 'ETH',
      logo: '../images/eth-logo-new.png',
      isETH: true,
    });
  });

  it('returns ETH object with default ticker when none provided', () => {
    const result = getEther(undefined as unknown as string);
    expect(result).toEqual({
      name: 'Ether',
      address: '',
      symbol: strings('unit.eth'),
      logo: '../images/eth-logo-new.png',
      isETH: true,
    });
  });
});

describe('Transactions utils :: validateTransactionActionBalance', () => {
  it('returns false when balance is sufficient for legacy transaction', () => {
    const transaction: TransactionForBalance = {
      transaction: {
        from: '0x123',
        gasPrice: '0x1',
        gas: '0x5208',
        value: '0x1',
      },
    };
    const rate = 1.1;
    const accounts: AccountsMap = {
      '0x123': { balance: '0x1000000000000000000' }, // Large balance
    };

    // Use unknown cast to work with JS function parameter expectations
    const result = validateTransactionActionBalance(
      transaction as unknown as object,
      rate as unknown as string,
      accounts as unknown as string,
    );
    expect(result).toBe(false);
  });

  it('returns true when balance is insufficient', () => {
    const transaction: TransactionForBalance = {
      transaction: {
        from: '0x123',
        gasPrice: '0x77359400',
        gas: '0x5208',
        value: '0x1000000000000000000',
      },
    };
    const rate = 1.1;
    const accounts: AccountsMap = {
      '0x123': { balance: '0x1' }, // Very small balance
    };

    const result = validateTransactionActionBalance(
      transaction as unknown as object,
      rate as unknown as string,
      accounts as unknown as string,
    );
    expect(result).toBe(true);
  });

  it('handles EIP-1559 transactions', () => {
    const transaction: TransactionForBalance = {
      transaction: {
        from: '0x123',
        maxFeePerGas: '0x77359400',
        gas: '0x5208',
        value: '0x1',
        type: '0x2',
      },
    };
    const rate = 1.1;
    const accounts: AccountsMap = {
      '0x123': { balance: '0x1000000000000000000' },
    };

    const result = validateTransactionActionBalance(
      transaction as unknown as object,
      rate as unknown as string,
      accounts as unknown as string,
    );
    expect(result).toBe(false);
  });

  it('returns false when validation throws an error', () => {
    const transaction = null;
    const rate = 1.1;
    const accounts: AccountsMap = {};

    const result = validateTransactionActionBalance(
      transaction as unknown as object,
      rate as unknown as string,
      accounts as unknown as string,
    );
    expect(result).toBe(false);
  });
});

describe('Transactions utils :: isSmartContractAddress', () => {
  beforeEach(() => {
    jest.clearAllMocks();
  });

  it('returns false when address is undefined', async () => {
    const result = await isSmartContractAddress(
      undefined as unknown as string,
      '1',
    );
    expect(result).toBe(false);
  });

  it('returns false when address is empty', async () => {
    const result = await isSmartContractAddress('', '1');
    expect(result).toBe(false);
  });

  it('returns true when address is in token cache for mainnet', async () => {
    const address = '0x1234567890123456789012345678901234567890';

    // Mock the Engine context for mainnet with cached token
    ENGINE_MOCK.context.TokenListController.state.tokensChainsCache = {
      '0x1': {
        data: {
          [address]: { symbol: 'TEST' },
        },
      },
    };

    const result = await isSmartContractAddress(address, '0x1');
    expect(result).toBe(true);
  });

  it('returns true when contract code is found', async () => {
    const address = '0x1234567890123456789012345678901234567890';

    // Clear token cache
    ENGINE_MOCK.context.TokenListController.state.tokensChainsCache = {
      '0x5': { data: {} },
    };

    // Mock contract code
    spyOnQueryMethod('0x608060405234801561001057600080fd5b50');

    const result = await isSmartContractAddress(address, '0x5');
    expect(result).toBe(true);
  });

  it('returns false when no contract code is found', async () => {
    const address = '0x1234567890123456789012345678901234567890';

    // Clear token cache
    ENGINE_MOCK.context.TokenListController.state.tokensChainsCache = {
      '0x5': { data: {} },
    };

    // Mock empty contract code
    spyOnQueryMethod('0x');

    const result = await isSmartContractAddress(address, '0x5');
    expect(result).toBe(false);
  });

  it('uses provided networkClientId when specified', async () => {
    const address = '0x1234567890123456789012345678901234567890';
    const customNetworkClientId = 'custom-network';

    ENGINE_MOCK.context.TokenListController.state.tokensChainsCache = {
      '0x5': { data: {} },
    };

    spyOnQueryMethod('0x608060405234801561001057600080fd5b50');

    const result = await isSmartContractAddress(
      address,
      '0x5',
      customNetworkClientId,
    );
    expect(result).toBe(true);
>>>>>>> 961a5281
  });
});<|MERGE_RESOLUTION|>--- conflicted
+++ resolved
@@ -40,13 +40,6 @@
   TOKEN_METHOD_APPROVE,
   getTransactionReviewActionKey,
   getTransactionById,
-<<<<<<< HEAD
-  isLegacyTransaction
-} from '.';
-import Engine from '../../core/Engine';
-import { strings } from '../../../locales/i18n';
-import { TransactionType, TransactionEnvelopeType, TransactionMeta } from '@metamask/transaction-controller';
-=======
   UPGRADE_SMART_ACCOUNT_ACTION_KEY,
   DOWNGRADE_SMART_ACCOUNT_ACTION_KEY,
   isLegacyTransaction,
@@ -73,7 +66,6 @@
   TransactionEnvelopeType,
   TransactionMeta,
 } from '@metamask/transaction-controller';
->>>>>>> 961a5281
 import { Provider } from '@metamask/network-controller';
 import BigNumber from 'bignumber.js';
 
@@ -1365,11 +1357,7 @@
       { id: 'tx2', value: '0x2' },
       { id: 'tx3', value: '0x3' },
     ];
-<<<<<<< HEAD
-    
-=======
-
->>>>>>> 961a5281
+
     const mockTransactionController = {
       state: {
         transactions: mockTransactions,
@@ -1377,11 +1365,7 @@
     };
 
     const result = getTransactionById('tx2', mockTransactionController);
-<<<<<<< HEAD
-    
-=======
-
->>>>>>> 961a5281
+
     expect(result).toEqual(mockTransactions[1]);
   });
 
@@ -1391,11 +1375,7 @@
       { id: 'tx2', value: '0x2' },
       { id: 'tx3', value: '0x3' },
     ];
-<<<<<<< HEAD
-    
-=======
-
->>>>>>> 961a5281
+
     const mockTransactionController = {
       state: {
         transactions: mockTransactions,
@@ -1403,11 +1383,7 @@
     };
 
     const result = getTransactionById('nonexistent', mockTransactionController);
-<<<<<<< HEAD
-    
-=======
-
->>>>>>> 961a5281
+
     expect(result).toBeUndefined();
   });
 
@@ -1419,11 +1395,7 @@
     };
 
     const result = getTransactionById('tx1', mockTransactionController);
-<<<<<<< HEAD
-    
-=======
-
->>>>>>> 961a5281
+
     expect(result).toBeUndefined();
   });
 });
@@ -1475,9 +1447,6 @@
 
   it('returns false for transactionMeta without txParams', () => {
     const transactionMeta = {};
-<<<<<<< HEAD
-    expect(isLegacyTransaction(transactionMeta as Partial<TransactionMeta>)).toBe(false);
-=======
     expect(
       isLegacyTransaction(transactionMeta as Partial<TransactionMeta>),
     ).toBe(false);
@@ -2241,6 +2210,5 @@
       customNetworkClientId,
     );
     expect(result).toBe(true);
->>>>>>> 961a5281
   });
 });