--- conflicted
+++ resolved
@@ -6,18 +6,12 @@
 
 import {
   generateTransferData,
-<<<<<<< HEAD
-  decodeTransferData,
-  getMethodData,
-  getActionKey,
-=======
   decodeApproveData,
   decodeTransferData,
   getMethodData,
   getActionKey,
   generateTxWithNewTokenAllowance,
   minimumTokenAllowance,
->>>>>>> 161c5a35
   TOKEN_METHOD_TRANSFER,
   CONTRACT_METHOD_DEPLOY,
   TOKEN_METHOD_TRANSFER_FROM,
@@ -281,8 +275,6 @@
     );
     expect(result).toBe(strings('transactions.contract_deploy'));
   });
-<<<<<<< HEAD
-=======
 });
 
 describe('Transactions utils :: generateTxWithNewTokenAllowance', () => {
@@ -386,5 +378,4 @@
       minimumTokenAllowance(-1);
     }).toThrow(NEGATIVE_TOKEN_DECIMALS);
   });
->>>>>>> 161c5a35
 });