import { swapsUtils } from '@metamask/swaps-controller';
import { BN } from 'ethereumjs-util';

/* eslint-disable-next-line import/no-namespace */
import * as controllerUtilsModule from '@metamask/controller-utils';

import { handleMethodData } from '../../util/transaction-controller';

import { BNToHex } from '../number';
import { UINT256_BN_MAX_VALUE } from '../../constants/transaction';
import { NEGATIVE_TOKEN_DECIMALS } from '../../constants/error';
import {
  generateTransferData,
  decodeApproveData,
  decodeTransferData,
  getMethodData,
  getActionKey,
  generateTxWithNewTokenAllowance,
  minimumTokenAllowance,
  TOKEN_METHOD_TRANSFER,
  CONTRACT_METHOD_DEPLOY,
  TOKEN_METHOD_TRANSFER_FROM,
  calculateEIP1559Times,
  parseTransactionLegacy,
  getIsNativeTokenTransferred,
  getIsSwapApproveOrSwapTransaction,
  getIsSwapApproveTransaction,
  getIsSwapTransaction,
  INCREASE_ALLOWANCE_SIGNATURE,
  TOKEN_METHOD_INCREASE_ALLOWANCE,
  getTransactionActionKey,
  generateApprovalData,
  getFourByteSignature,
  APPROVE_FUNCTION_SIGNATURE,
  isApprovalTransaction,
<<<<<<< HEAD
  SET_APPROVAL_FOR_ALL_SIGNATURE,
  TOKEN_METHOD_SET_APPROVAL_FOR_ALL,
  TOKEN_METHOD_APPROVE,
  getTransactionReviewActionKey,
=======
>>>>>>> aba805cd
} from '.';
import buildUnserializedTransaction from './optimismTransaction';
import Engine from '../../core/Engine';
import { strings } from '../../../locales/i18n';

jest.mock('@metamask/controller-utils', () => ({
  ...jest.requireActual('@metamask/controller-utils'),
  query: jest.fn(),
}));
jest.mock('../../core/Engine');
const ENGINE_MOCK = Engine as jest.MockedClass<any>;

jest.mock('../../util/transaction-controller');

ENGINE_MOCK.context = {
  TransactionController: {
    ethQuery: null,
  },
};

const MOCK_ADDRESS1 = '0x0001';
const MOCK_ADDRESS2 = '0x0002';
const MOCK_ADDRESS3 = '0xb794f5ea0ba39494ce839613fffba74279579268';

const UNI_TICKER = 'UNI';
const UNI_ADDRESS = '0x1f9840a85d5aF5bf1D1762F925BDADdC4201F984';

const MOCK_CHAIN_ID = '1';

const spyOnQueryMethod = (returnValue: string | undefined) =>
  jest.spyOn(controllerUtilsModule, 'query').mockImplementation(
    () =>
      new Promise<string | undefined>((resolve) => {
        resolve(returnValue);
      }),
  );

describe('Transactions utils :: generateTransferData', () => {
  it('generateTransferData should throw if undefined values', () => {
    expect(() => generateTransferData()).toThrow();
    expect(() => generateTransferData('transfer')).toThrow();
    expect(() =>
      generateTransferData('transfer', { toAddress: '0x0' }),
    ).toThrow();
    expect(() => generateTransferData('transfer', { amount: 1 })).toThrow();
    expect(() =>
      generateTransferData('transfer', { toAddress: '0x0', amount: 1 }),
    ).not.toThrow();
  });

  it('generateTransferData generates data correctly', () => {
    expect(
      generateTransferData('transfer', {
        toAddress: '0x56ced0d816c668d7c0bcc3fbf0ab2c6896f589a0',
        amount: 1,
      }),
    ).toEqual(
      '0xa9059cbb00000000000000000000000056ced0d816c668d7c0bcc3fbf0ab2c6896f589a00000000000000000000000000000000000000000000000000000000000000001',
    );
  });
});

describe('Transactions utils :: decodeTransferData', () => {
  it('decodeTransferData transfer', () => {
    const [address, amount] = decodeTransferData(
      'transfer',
      '0xa9059cbb00000000000000000000000056ced0d816c668d7c0bcc3fbf0ab2c6896f589a00000000000000000000000000000000000000000000000000000000000000001',
    );
    expect(address).toEqual('0x56ced0d816c668d7c0bcc3fbf0ab2c6896f589a0');
    expect(amount).toEqual('1');
  });

  it('decodeTransferData ERC721', () => {
    const [fromAddress, toAddress, tokenId] = decodeTransferData(
      'transferFrom',
      '0x23b872dd00000000000000000000000056ced0d816c668d7c0bcc3fbf0ab2c6896f589c900000000000000000000000056ced0d816c668d7c0bcc3fbf0ab2c6896f589b400000000000000000000000000000000000000000000000000000000000004f1',
    );
    expect(fromAddress).toEqual('0x56ced0d816c668d7c0bcc3fbf0ab2c6896f589c9');
    expect(toAddress).toEqual('0x56ced0d816c668d7c0bcc3fbf0ab2c6896f589b4');
    expect(tokenId).toEqual('1265');
  });
});

describe('Transactions utils :: parseTransactionLegacy', () => {
  const totalHexValueMocked = '02';
  const commonParseTransactionParams = {
    contractExchangeRates: {
      '0x0': 0.005,
      '0x01': 0.005,
      '0x02': 0.005,
    },
    conversionRate: 1,
    currentCurrency: 'USD',
    selectedGasFee: 'average',
    multiLayerL1FeeTotal: '0x0',
    ticker: 'tBNB',
  };

  const createTransactionState = (selectedAsset: any, transaction: any) => ({
    selectedAsset,
    transaction: {
      value: '0x2',
      data: '0xa9059cbb00000000000000000000000056ced0d816c668d7c0bcc3fbf0ab2c6896f589a00000000000000000000000000000000000000000000000000000000000000002',
      ...transaction,
    },
  });

  const createExpectedResult = ({
    totalHexValue,
    transactionTotalAmount,
    transactionTotalAmountFiat,
    transactionFee,
    onlyGas = false,
  }: {
    totalHexValue: string;
    transactionTotalAmount?: string;
    transactionTotalAmountFiat?: string;
    transactionFee?: string;
    ticker?: string;
    onlyGas?: boolean;
  }) => {
    const expectedParsedTransactionLegacy = {
      suggestedGasLimit: undefined,
      suggestedGasPrice: undefined,
      suggestedGasLimitHex: '0x0',
      suggestedGasPriceHex: '0',
      totalHex: new BN(totalHexValue),
      transactionFee,
      transactionFeeFiat: '$0',
    };
    if (onlyGas) {
      return expectedParsedTransactionLegacy;
    }
    return {
      ...expectedParsedTransactionLegacy,
      transactionTotalAmount,
      transactionTotalAmountFiat,
    };
  };
  it('parse ETH legacy transaction', () => {
    const selectedAsset = {
      isETH: true,
      address: '0x0',
      symbol: 'ETH',
      decimals: 8,
    };

    const transactionState = createTransactionState(selectedAsset, {});

    const parsedTransactionLegacy = parseTransactionLegacy({
      ...commonParseTransactionParams,
      ticker: 'ETH',
      transactionState,
    });

    const expectedResult = createExpectedResult({
      totalHexValue: totalHexValueMocked,
      transactionTotalAmount: '< 0.00001 ETH',
      transactionTotalAmountFiat: '$0',
      transactionFee: '0 ETH',
    });

    expect(parsedTransactionLegacy).toEqual(expectedResult);
  });

  it('parse non ETH legacy transaction with tokenId', () => {
    const selectedAsset = {
      isETH: false,
      address: '0x0123',
      symbol: 'BNB',
      decimals: 18,
      tokenId: 'mockedTokenId',
    };

    const transactionState = createTransactionState(selectedAsset, {});

    const parsedTransactionLegacy = parseTransactionLegacy({
      ...commonParseTransactionParams,
      ticker: selectedAsset.symbol,
      transactionState,
    });

    const expectedResult = createExpectedResult({
      totalHexValue: totalHexValueMocked,
      transactionTotalAmount: '0 BNB',
      transactionTotalAmountFiat: '$0',
      transactionFee: '0 BNB',
    });

    expect(parsedTransactionLegacy).toEqual(expectedResult);
  });

  it('parse non ETH legacy transaction', () => {
    const transactionState = createTransactionState('tBNB', {});

    const parsedTransactionLegacy = parseTransactionLegacy({
      ...commonParseTransactionParams,
      transactionState,
    });

    const expectedResult = createExpectedResult({
      totalHexValue: totalHexValueMocked,
      transactionTotalAmount: '0.2 ERC20 + 0 tBNB',
      transactionTotalAmountFiat: '0 USD',
      transactionFee: '0 tBNB',
    });

    expect(parsedTransactionLegacy).toEqual(expectedResult);
  });

  it('parse non ETH legacy transaction without data property', () => {
    const transactionState = createTransactionState('tBNB', {
      data: undefined,
    });

    const parsedTransactionLegacy = parseTransactionLegacy({
      ...commonParseTransactionParams,
      transactionState,
    });

    const expectedResult = createExpectedResult({
      totalHexValue: totalHexValueMocked,
      transactionTotalAmount: undefined,
      transactionTotalAmountFiat: undefined,
      transactionFee: '0 tBNB',
    });

    expect(parsedTransactionLegacy).toEqual(expectedResult);
  });

  it('parse legacy transaction only gas', () => {
    const selectedAsset = 'BNB';
    const transactionState = createTransactionState(selectedAsset, {});

    const parsedTransactionLegacy = parseTransactionLegacy(
      {
        ...commonParseTransactionParams,
        ticker: selectedAsset,
        transactionState,
      },
      { onlyGas: true },
    );

    const expectedResult = createExpectedResult({
      totalHexValue: totalHexValueMocked,
      transactionTotalAmount: '0 BNB',
      transactionTotalAmountFiat: '$0',
      transactionFee: '0 BNB',
      onlyGas: true,
    });

    expect(parsedTransactionLegacy).toEqual(expectedResult);
  });
});

describe('Transactions utils :: getMethodData', () => {
  it('getMethodData', async () => {
    const invalidData = '0x';
    const transferData =
      '0xa9059cbb00000000000000000000000056ced0d816c668d7c0bcc3fbf0ab2c6896f589a00000000000000000000000000000000000000000000000000000000000000001';
    const deployData =
      '0x60a060405260046060527f48302e31000000000000000000000000000000000000000000000000000000006080526006805460008290527f48302e310000000000000000000000000000000000000000000000000000000882556100b5907ff652222313e28459528d920b65115c16c04f3efc82aaedc97be59f3f377c0d3f602060026001841615610100026000190190931692909204601f01919091048101905b8082111561017957600081556001016100a1565b505060405161094b38038061094b833981';
    const randomData = '0x987654321000000000';
    const transferFromData = '0x23b872dd0000000000000000000000000000';
    const increaseAllowanceDataMock = `${INCREASE_ALLOWANCE_SIGNATURE}0000000000000000000000000000`;
<<<<<<< HEAD
    const setApprovalForAllDataMock = `${SET_APPROVAL_FOR_ALL_SIGNATURE}0000000000000000000000000000`;
    const approveDataMock = `${APPROVE_FUNCTION_SIGNATURE}000000000000000000000000`;
    const invalidMethodData = await getMethodData(invalidData);
    const firstMethodData = await getMethodData(transferData);
    const secondMethodData = await getMethodData(contractData);
    const thirdMethodData = await getMethodData(transferFromData);
    const fourthMethodData = await getMethodData(randomData);
    const approvalMethodData = await getMethodData(approveDataMock);
    const increaseAllowanceMethodData = await getMethodData(
      increaseAllowanceDataMock,
    );
    const setApprovalForAllMethodData = await getMethodData(
      setApprovalForAllDataMock,
    );
    expect(invalidMethodData).toEqual({});
    expect(firstMethodData.name).toEqual(TOKEN_METHOD_TRANSFER);
    expect(secondMethodData.name).toEqual(CONTRACT_METHOD_DEPLOY);
    expect(thirdMethodData.name).toEqual(TOKEN_METHOD_TRANSFER_FROM);
    expect(fourthMethodData).toEqual({});
    expect(approvalMethodData.name).toEqual(TOKEN_METHOD_APPROVE);
    expect(increaseAllowanceMethodData.name).toEqual(
      TOKEN_METHOD_INCREASE_ALLOWANCE,
    );
    expect(setApprovalForAllMethodData.name).toEqual(
      TOKEN_METHOD_SET_APPROVAL_FOR_ALL,
    );
  });

  it('calls handleMethodData with the correct data', async () => {
    (handleMethodData as jest.Mock).mockResolvedValue({
      parsedRegistryMethod: { name: TOKEN_METHOD_TRANSFER },
    });
    const transferData =
      '0xa9059cbb00000000000000000000000056ced0d816c668d7c0bcc3fbf0ab2c6896f589a';
    await getMethodData(transferData);
    expect(handleMethodData).toHaveBeenCalledWith('0x98765432');
=======
    const transferMethodData = await getMethodData(transferData);
    const deployMethodData = await getMethodData(deployData);
    const transferFromMethodData = await getMethodData(transferFromData);
    const randomMethodData = await getMethodData(randomData);
    const increaseAllowanceMethodData = await getMethodData(
      increaseAllowanceDataMock,
    );
    expect(transferMethodData.name).toEqual(TOKEN_METHOD_TRANSFER);
    expect(deployMethodData.name).toEqual(CONTRACT_METHOD_DEPLOY);
    expect(transferFromMethodData.name).toEqual(TOKEN_METHOD_TRANSFER_FROM);
    expect(randomMethodData).toEqual({});
    expect(increaseAllowanceMethodData.name).toEqual(
      TOKEN_METHOD_INCREASE_ALLOWANCE,
    );
>>>>>>> aba805cd
  });
});

describe('Transactions utils :: getActionKey', () => {
  beforeEach(() => {
    jest
      .spyOn(swapsUtils, 'getSwapsContractAddress')
      .mockImplementation(() => 'SWAPS_CONTRACT_ADDRESS');
  });

  it('should be "Sent Yourself Ether"', async () => {
    spyOnQueryMethod(undefined);
    const tx = {
      txParams: {
        from: MOCK_ADDRESS1,
        to: MOCK_ADDRESS1,
      },
    };
    const result = await getActionKey(
      tx,
      MOCK_ADDRESS1,
      undefined,
      MOCK_CHAIN_ID,
    );
    expect(result).toBe(strings('transactions.self_sent_ether'));
  });

  it('should be labeled as "Sent Yourself UNI"', async () => {
    spyOnQueryMethod(undefined);
    const tx = {
      txParams: {
        from: MOCK_ADDRESS1,
        to: MOCK_ADDRESS1,
      },
    };
    const result = await getActionKey(
      tx,
      MOCK_ADDRESS1,
      UNI_TICKER,
      MOCK_CHAIN_ID,
    );
    expect(result).toBe(
      strings('transactions.self_sent_unit', { unit: UNI_TICKER }),
    );
  });

  it('should be labeled as "Sent Ether"', async () => {
    spyOnQueryMethod(undefined);
    const tx = {
      txParams: {
        from: MOCK_ADDRESS1,
        to: MOCK_ADDRESS2,
      },
    };
    const result = await getActionKey(
      tx,
      MOCK_ADDRESS1,
      undefined,
      MOCK_CHAIN_ID,
    );
    expect(result).toBe(strings('transactions.sent_ether'));
  });

  it('should be labeled as "Sent UNI"', async () => {
    spyOnQueryMethod(undefined);

    const tx = {
      txParams: {
        from: MOCK_ADDRESS1,
        to: MOCK_ADDRESS2,
      },
    };
    const result = await getActionKey(
      tx,
      MOCK_ADDRESS1,
      UNI_TICKER,
      MOCK_CHAIN_ID,
    );
    expect(result).toBe(
      strings('transactions.sent_unit', { unit: UNI_TICKER }),
    );
  });

  it('should be labeled as "Received Ether"', async () => {
    spyOnQueryMethod(undefined);

    const tx = {
      txParams: {
        from: MOCK_ADDRESS1,
        to: MOCK_ADDRESS2,
      },
    };
    const result = await getActionKey(
      tx,
      MOCK_ADDRESS2,
      undefined,
      MOCK_CHAIN_ID,
    );
    expect(result).toBe(strings('transactions.received_ether'));
  });

  it('should be labeled as "Received UNI"', async () => {
    spyOnQueryMethod(undefined);
    const tx = {
      txParams: {
        from: MOCK_ADDRESS1,
        to: MOCK_ADDRESS2,
      },
    };
    const result = await getActionKey(
      tx,
      MOCK_ADDRESS2,
      UNI_TICKER,
      MOCK_CHAIN_ID,
    );
    expect(result).toBe(
      strings('transactions.received_unit', { unit: UNI_TICKER }),
    );
  });

  it('should be labeled as "Smart Contract Interaction" if the receiver is a smart contract', async () => {
    spyOnQueryMethod(UNI_ADDRESS);
    const tx = {
      txParams: {
        to: UNI_ADDRESS,
      },
    };
    const result = await getActionKey(
      tx,
      MOCK_ADDRESS1,
      undefined,
      MOCK_CHAIN_ID,
    );
    expect(result).toBe(strings('transactions.smart_contract_interaction'));
  });

  it('should be labeled as "Smart Contract Interaction" if the tx is to a smart contract', async () => {
    spyOnQueryMethod(UNI_ADDRESS);
    const tx = {
      txParams: {
        to: UNI_ADDRESS,
      },
      toSmartContract: true,
    };
    const result = await getActionKey(
      tx,
      MOCK_ADDRESS1,
      undefined,
      MOCK_CHAIN_ID,
    );
    expect(result).toBe(strings('transactions.smart_contract_interaction'));
  });

  it('should be labeled as "Contract Deployment" if the tx has no receiver', async () => {
    spyOnQueryMethod(UNI_ADDRESS);
    const tx = {
      txParams: {},
      toSmartContract: true,
    };
    const result = await getActionKey(
      tx,
      MOCK_ADDRESS1,
      undefined,
      MOCK_CHAIN_ID,
    );
    expect(result).toBe(strings('transactions.contract_deploy'));
  });
});

describe('Transactions utils :: generateTxWithNewTokenAllowance', () => {
  const mockDecimal = 18;
  const mockTx = {
    txParams: {
      from: MOCK_ADDRESS1,
      to: MOCK_ADDRESS3,
    },
  };

  const decodeAmount = (data: string): string => {
    const decode = decodeApproveData(data);
    return BNToHex(decode.encodedAmount);
  };

  it('should encode a integer correctly and return a new transaction', () => {
    const newTx = generateTxWithNewTokenAllowance(
      '500',
      mockDecimal,
      MOCK_ADDRESS3,
      mockTx,
    );
    expect(newTx.data).toBeTruthy();

    const expectedHexValue =
      '0x00000000000000000000000000000000000000000000001b1ae4d6e2ef500000';
    const decodedHexValue = decodeAmount(newTx.data);
    expect(expectedHexValue).toBe(decodedHexValue);
  });

  it('should encode a decimal correctly and return a new transaction', () => {
    const newTx = generateTxWithNewTokenAllowance(
      '100.15',
      mockDecimal,
      MOCK_ADDRESS3,
      mockTx,
    );
    expect(newTx.data).toBeTruthy();

    const expectedHexValue =
      '0x0000000000000000000000000000000000000000000000056ddc4661ef5f0000';
    const decodedHexValue = decodeAmount(newTx.data);
    expect(expectedHexValue).toBe(decodedHexValue);
  });

  it('should encode the maximum amount uint256 can store correctly and return a new transaction', () => {
    const newTx = generateTxWithNewTokenAllowance(
      UINT256_BN_MAX_VALUE,
      0,
      MOCK_ADDRESS3,
      mockTx,
    );
    expect(newTx.data).toBeTruthy();

    const expectedHexValue =
      '0xffffffffffffffffffffffffffffffffffffffffffffffffffffffffffffffff';
    const decodedHexValue = decodeAmount(newTx.data);
    expect(expectedHexValue).toBe(decodedHexValue);
  });
  it('should encode the minimum amount uint256 can store correctly and return a new transaction', () => {
    const minAmount = '0.000000000000000001';
    const newTx = generateTxWithNewTokenAllowance(
      minAmount,
      mockDecimal,
      MOCK_ADDRESS3,
      mockTx,
    );
    expect(newTx.data).toBeTruthy();

    const expectedHexValue =
      '0x0000000000000000000000000000000000000000000000000000000000000001';
    const decodedHexValue = decodeAmount(newTx.data);
    expect(expectedHexValue).toBe(decodedHexValue);
  });
});

describe('Transaction utils :: generateApprovalData', () => {
  it('generates the correct data for a token increase allowance transaction', () => {
    const increaseAllowanceDataMock = `${INCREASE_ALLOWANCE_SIGNATURE}0000000000000000000000000000`;
    const data = generateApprovalData({
      spender: MOCK_ADDRESS3,
      value: '0x1',
      data: increaseAllowanceDataMock,
    });
    expect(data).toBe(
      '0x39509351000000000000000000000000b794f5ea0ba39494ce839613fffba742795792680000000000000000000000000000000000000000000000000000000000000001',
    );
  });
  it('generates the correct data for a approve transaction with a value of 0', () => {
    const data = generateApprovalData({
      spender: MOCK_ADDRESS3,
      value: '0x0',
      data: '0x095ea7b3',
    });
    expect(data).toBe(
      '0x095ea7b3000000000000000000000000b794f5ea0ba39494ce839613fffba742795792680000000000000000000000000000000000000000000000000000000000000000',
    );
  });
<<<<<<< HEAD

  it('throws an error if the spender is not defined', () => {
    expect(() => {
      generateApprovalData({
        spender: undefined as any,
        value: '0x0',
        data: '0x095ea7b3',
      });
    }).toThrow();
  });
=======
>>>>>>> aba805cd
});

describe('Transactions utils :: minimumTokenAllowance', () => {
  it('should show up to 18 decimals', () => {
    const result = minimumTokenAllowance(18);
    const expectedResult = '0.000000000000000001';
    expect(result).toBe(expectedResult);
  });
  it('should show up to 5 decimals', () => {
    const result = minimumTokenAllowance(5);
    const expectedResult = '0.00001';
    expect(result).toBe(expectedResult);
  });
  it('should show up to 1 decimals', () => {
    const result = minimumTokenAllowance(1);
    const expectedResult = '0.1';
    expect(result).toBe(expectedResult);
  });
  it('should show 1', () => {
    const result = minimumTokenAllowance(0);
    const expectedResult = '1';
    expect(result).toBe(expectedResult);
  });
  it('should throw an error for negative values', () => {
    expect(() => {
      minimumTokenAllowance(-1);
    }).toThrow(NEGATIVE_TOKEN_DECIMALS);
  });
});

describe('Transaction utils :: calculateEIP1559Times', () => {
  const gasFeeEstimates = {
    baseFeeTrend: 'down',
    estimatedBaseFee: '2.420440144',
    high: {
      maxWaitTimeEstimate: 60000,
      minWaitTimeEstimate: 15000,
      suggestedMaxFeePerGas: '6.114748245',
      suggestedMaxPriorityFeePerGas: '2',
    },
    historicalBaseFeeRange: ['2.420440144', '9.121942855'],
    historicalPriorityFeeRange: ['0.006333568', '2997.107725'],
    latestPriorityFeeRange: ['0.039979856', '5'],
    low: {
      maxWaitTimeEstimate: 30000,
      minWaitTimeEstimate: 15000,
      suggestedMaxFeePerGas: '3.420440144',
      suggestedMaxPriorityFeePerGas: '1',
    },
    medium: {
      maxWaitTimeEstimate: 45000,
      minWaitTimeEstimate: 15000,
      suggestedMaxFeePerGas: '4.767594195',
      suggestedMaxPriorityFeePerGas: '1.5',
    },
    networkCongestion: 0,
    priorityFeeTrend: 'level',
  };

  it('returns data for very large gas fees estimates', () => {
    const EIP1559Times = calculateEIP1559Times({
      suggestedMaxFeePerGas: 1000000,
      suggestedMaxPriorityFeePerGas: 1000000,
      gasFeeEstimates,
      selectedOption: 'medium',
      recommended: undefined,
    });
    expect(EIP1559Times).toStrictEqual({
      timeEstimate: 'Likely in  15 seconds',
      timeEstimateColor: 'orange',
      timeEstimateId: 'very_likely',
    });
  });

  it('returns data for aggresive gas fees estimates', () => {
    const EIP1559Times = calculateEIP1559Times({
      suggestedMaxFeePerGas: 5.320770797,
      suggestedMaxPriorityFeePerGas: 2,
      gasFeeEstimates,
      selectedOption: 'high',
      recommended: undefined,
    });
    expect(EIP1559Times).toStrictEqual({
      timeEstimate: 'Likely in  15 seconds',
      timeEstimateColor: 'orange',
      timeEstimateId: 'very_likely',
    });
  });

  it('returns data for market gas fees estimates', () => {
    const EIP1559Times = calculateEIP1559Times({
      suggestedMaxFeePerGas: 4.310899437,
      suggestedMaxPriorityFeePerGas: 1.5,
      gasFeeEstimates,
      selectedOption: 'medium',
      recommended: undefined,
    });
    expect(EIP1559Times).toStrictEqual({
      timeEstimate: 'Likely in < 30 seconds',
      timeEstimateColor: 'green',
      timeEstimateId: 'likely',
    });
  });

  it('returns data for low gas fees estimates', () => {
    const EIP1559Times = calculateEIP1559Times({
      suggestedMaxFeePerGas: 2.667821471,
      suggestedMaxPriorityFeePerGas: 1,
      gasFeeEstimates,
      selectedOption: 'low',
      recommended: undefined,
    });
    expect(EIP1559Times).toStrictEqual({
      timeEstimate: 'Maybe in 30 seconds',
      timeEstimateColor: 'red',
      timeEstimateId: 'maybe',
    });
  });
});

describe('Transactions utils :: buildUnserializedTransaction', () => {
  it('returns a transaction that can be serialized and fed to an Optimism smart contract', () => {
    const unserializedTransaction = buildUnserializedTransaction({
      txParams: {
        nonce: '0x0',
        gasPrice: `0x${new BN('100').toString(16)}`,
        gas: `0x${new BN('21000').toString(16)}`,
        to: '0x0000000000000000000000000000000000000000',
        value: `0x${new BN('10000000000000').toString(16)}`,
        data: '0x0',
      },
      chainId: '10',
      metamaskNetworkId: '10',
    });
    expect(unserializedTransaction.toJSON()).toMatchObject({
      nonce: '0x0',
      gasPrice: '0x64',
      gasLimit: '0x5208',
      to: '0x0000000000000000000000000000000000000000',
      value: '0x9184e72a000',
      data: '0x00',
    });
  });
});

const dappTxMeta = {
  chainId: '0x1',
  origin: 'pancakeswap.finance',
  transaction: {
    from: '0xc5fe6ef47965741f6f7a4734bf784bf3ae3f2452',
    data: '0x5ae401dc0000000000000000000000000000000000000000000000000000000065e8dac400000000000000000000000000000000000000000000000000000000000000400000000000000000000000000000000000000000000000000000000000000001000000000000000000000000000000000000000000000000000000000000002000000000000000000000000000000000000000000000000000000000000000e404e45aaf000000000000000000000000b4fbf271143f4fbf7b91a5ded31805e42b2208d600000000000000000000000007865c6e87b9f70255377e024ace6630c1eaa37f00000000000000000000000000000000000000000000000000000000000001f4000000000000000000000000c5fe6ef47965741f6f7a4734bf784bf3ae3f245200000000000000000000000000000000000000000000000000038d7ea4c680000000000000000000000000000000000000000000000000000000000f666eed80000000000000000000000000000000000000000000000000000000000000000000000000000000000000000000000000000000000000000000000000',
    gas: '0x2e7b1',
    nonce: '0xeb',
    to: '0x9a489505a00ce272eaa5e07dba6491314cae3796',
    value: '0x38d7ea4c68000',
    maxFeePerGas: '0x59682f0a',
    maxPriorityFeePerGas: '0x59682f00',
  },
};
const sendEthTxMeta = {
  chainId: '0x1',
  origin: 'MetaMask Mobile',
  transaction: {
    from: '0xc5fe6ef47965741f6f7a4734bf784bf3ae3f2452',
    data: undefined,
    gas: '0x5208',
    nonce: '0xf3',
    to: '0xdc738206f559bdae106894a62876a119e470aee2',
    value: '0x2386f26fc10000',
    maxFeePerGas: '0x59682f0a',
    maxPriorityFeePerGas: '0x59682f00',
    estimatedBaseFee: '0x7',
  },
};
const sendERC20TxMeta = {
  chainId: '0x1',
  origin: 'MetaMask Mobile',
  transaction: {
    from: '0xc5fe6ef47965741f6f7a4734bf784bf3ae3f2452',
    data: '0xa9059cbb000000000000000000000000dc738206f559bdae106894a62876a119e470aee20000000000000000000000000000000000000000000000000000000005f5e100',
    gas: '0x10a3e',
    nonce: '0xf4',
    to: '0x07865c6e87b9f70255377e024ace6630c1eaa37f',
    value: '0x0',
    maxFeePerGas: '0x59682f0b',
    maxPriorityFeePerGas: '0x59682f00',
    estimatedBaseFee: '0x8',
  },
};

const swapFlowApproveERC20TxMeta = {
  chainId: '0x1',
  origin: process.env.MM_FOX_CODE,
  transaction: {
    from: '0xc5fe6ef47965741f6f7a4734bf784bf3ae3f2452',
    data: '0x095ea7b3000000000000000000000000881d40237659c251811cec9c364ef91dc08d300c00000000000000000000000000000000000000000000000000000000000f4240',
    gas: '0xdd87',
    nonce: '0x3c',
    to: '0xa0b86991c6218b36c1d19d4a2e9eb0ce3606eb48',
    value: '0x0',
    maxFeePerGas: '0x19dd8c2510',
    maxPriorityFeePerGas: '0x9e3311',
    estimatedBaseFee: '0xf36aa15e1',
  },
};
const swapFlowSwapERC20TxMeta = {
  chainId: '0x1',
  origin: process.env.MM_FOX_CODE,
  transaction: {
    from: '0xc5fe6ef47965741f6f7a4734bf784bf3ae3f2452',
    data: '0x5f5755290000000000000000000000000000000000000000000000000000000000000080000000000000000000000000a0b86991c6218b36c1d19d4a2e9eb0ce3606eb4800000000000000000000000000000000000000000000000000000000000f424000000000000000000000000000000000000000000000000000000000000000c000000000000000000000000000000000000000000000000000000000000000136f6e65496e6368563546656544796e616d6963000000000000000000000000000000000000000000000000000000000000000000000000000000000000000200000000000000000000000000a0b86991c6218b36c1d19d4a2e9eb0ce3606eb48000000000000000000000000000000000000000000000000000000000000000000000000000000000000000000000000000000000000000000000000000f42400000000000000000000000000000000000000000000000000000e3cb0338a1e400000000000000000000000000000000000000000000000000000000000001200000000000000000000000000000000000000000000000000000020d440d83ed000000000000000000000000f326e4de8f66a0bdc0970b79e0924e33c79f1915000000000000000000000000000000000000000000000000000000000000000100000000000000000000000000000000000000000000000000000000000000c80502b1c5000000000000000000000000a0b86991c6218b36c1d19d4a2e9eb0ce3606eb4800000000000000000000000000000000000000000000000000000000000f42400000000000000000000000000000000000000000000000000000e5cdc5e9b7a80000000000000000000000000000000000000000000000000000000000000080000000000000000000000000000000000000000000000000000000000000000140000000000000003b5dc1003926a168c11a816e10c13977f75f488bfffe88e4ab4991fe00000000000000000000000000000000000000000000000000bd',
    gas: '0x3dad5',
    nonce: '0x3e',
    to: '0x881d40237659c251811cec9c364ef91dc08d300c',
    value: '0x0',
    maxFeePerGas: '0x1bbbdf536e',
    maxPriorityFeePerGas: '0x120a5d1',
    estimatedBaseFee: '0x104fbb752f',
  },
};
const swapFlowSwapEthTxMeta = {
  chainId: '0x1',
  origin: process.env.MM_FOX_CODE,
  transaction: {
    from: '0xc5fe6ef47965741f6f7a4734bf784bf3ae3f2452',
    data: '0x5f57552900000000000000000000000000000000000000000000000000000000000000800000000000000000000000000000000000000000000000000000000000000000000000000000000000000000000000000000000000000000002386f26fc1000000000000000000000000000000000000000000000000000000000000000000c000000000000000000000000000000000000000000000000000000000000000136f6e65496e6368563546656544796e616d69630000000000000000000000000000000000000000000000000000000000000000000000000000000000000002000000000000000000000000000000000000000000000000000000000000000000000000000000000000000000a0b86991c6218b36c1d19d4a2e9eb0ce3606eb480000000000000000000000000000000000000000000000000023375dc15608000000000000000000000000000000000000000000000000000000000002477ac5000000000000000000000000000000000000000000000000000000000000012000000000000000000000000000000000000000000000000000004f94ae6af800000000000000000000000000f326e4de8f66a0bdc0970b79e0924e33c79f1915000000000000000000000000000000000000000000000000000000000000000000000000000000000000000000000000000000000000000000000000000000c80502b1c500000000000000000000000000000000000000000000000000000000000000000000000000000000000000000000000000000000000000000023375dc15608000000000000000000000000000000000000000000000000000000000002477ac40000000000000000000000000000000000000000000000000000000000000080000000000000000000000000000000000000000000000000000000000000000180000000000000003b6d0340b4e16d0168e52d35cacd2c6185b44281ec28c9dcab4991fe000000000000000000000000000000000000000000000000001e',
    gas: '0x333c5',
    nonce: '0x3c',
    to: '0x881d40237659c251811cec9c364ef91dc08d300c',
    value: '0x2386f26fc10000',
    maxFeePerGas: '0x1b6bf7e1c3',
    maxPriorityFeePerGas: '0x200a3b7',
    estimatedBaseFee: '0x1020371570',
  },
};

describe('Transactions utils :: getIsSwapApproveOrSwapTransaction', () => {
  it('returns true if the transaction is an approve tx in the swap flow for ERC20 from token', () => {
    const result = getIsSwapApproveOrSwapTransaction(
      swapFlowApproveERC20TxMeta.transaction.data,
      swapFlowApproveERC20TxMeta.origin,
      swapFlowApproveERC20TxMeta.transaction.to,
      swapFlowApproveERC20TxMeta.chainId,
    );
    expect(result).toBe(true);
  });
  it('returns true if the transaction is a swap tx in the swap flow for ERC20 from token', () => {
    const result = getIsSwapApproveOrSwapTransaction(
      swapFlowSwapERC20TxMeta.transaction.data,
      swapFlowSwapERC20TxMeta.origin,
      swapFlowSwapERC20TxMeta.transaction.to,
      swapFlowSwapERC20TxMeta.chainId,
    );
    expect(result).toBe(true);
  });
  it('returns true if the transaction is a swap tx in the swap flow for ETH from token', () => {
    const result = getIsSwapApproveOrSwapTransaction(
      swapFlowSwapEthTxMeta.transaction.data,
      swapFlowSwapEthTxMeta.origin,
      swapFlowSwapEthTxMeta.transaction.to,
      swapFlowSwapEthTxMeta.chainId,
    );
    expect(result).toBe(true);
  });
  it('returns false if the transaction is a send ERC20 tx', () => {
    const result = getIsSwapApproveOrSwapTransaction(
      sendERC20TxMeta.transaction.data,
      sendERC20TxMeta.origin,
      sendERC20TxMeta.transaction.to,
      sendERC20TxMeta.chainId,
    );
    expect(result).toBe(false);
  });
  it('returns false if the transaction is a send ETH tx', () => {
    const result = getIsSwapApproveOrSwapTransaction(
      sendEthTxMeta.transaction.data,
      sendEthTxMeta.origin,
      sendEthTxMeta.transaction.to,
      sendEthTxMeta.chainId,
    );
    expect(result).toBe(false);
  });
  it('returns false if the transaction is a dapp tx', () => {
    const result = getIsSwapApproveOrSwapTransaction(
      dappTxMeta.transaction.data,
      dappTxMeta.origin,
      dappTxMeta.transaction.to,
      dappTxMeta.chainId,
    );
    expect(result).toBe(false);
  });
});

describe('Transactions utils :: getIsSwapApproveTransaction', () => {
  it('returns true if the transaction is an approve ERC20 tx in the swap flow', () => {
    const result = getIsSwapApproveTransaction(
      swapFlowApproveERC20TxMeta.transaction.data,
      swapFlowApproveERC20TxMeta.origin,
      swapFlowApproveERC20TxMeta.transaction.to,
      swapFlowApproveERC20TxMeta.chainId,
    );
    expect(result).toBe(true);
  });
  it('returns false if the transaction is a swap ERC20 tx in the swap flow', () => {
    const result = getIsSwapApproveTransaction(
      swapFlowSwapERC20TxMeta.transaction.data,
      swapFlowSwapERC20TxMeta.origin,
      swapFlowSwapERC20TxMeta.transaction.to,
      swapFlowSwapERC20TxMeta.chainId,
    );
    expect(result).toBe(false);
  });
  it('returns false if the transaction is a send ETH tx', () => {
    const result = getIsSwapApproveTransaction(
      sendEthTxMeta.transaction.data,
      sendEthTxMeta.origin,
      sendEthTxMeta.transaction.to,
      sendEthTxMeta.chainId,
    );
    expect(result).toBe(false);
  });
  it('returns false if the transaction is a send ERC20 tx', () => {
    const result = getIsSwapApproveTransaction(
      sendERC20TxMeta.transaction.data,
      sendERC20TxMeta.origin,
      sendERC20TxMeta.transaction.to,
      sendERC20TxMeta.chainId,
    );
    expect(result).toBe(false);
  });
  it('returns false if the transaction is a dapp tx', () => {
    const result = getIsSwapApproveTransaction(
      dappTxMeta.transaction.data,
      dappTxMeta.origin,
      dappTxMeta.transaction.to,
      dappTxMeta.chainId,
    );
    expect(result).toBe(false);
  });
});

describe('Transactions utils :: getIsSwapTransaction', () => {
  it('returns false if the transaction is an approve ERC20 tx in the swap flow', () => {
    const result = getIsSwapTransaction(
      swapFlowApproveERC20TxMeta.transaction.data,
      swapFlowApproveERC20TxMeta.origin,
      swapFlowApproveERC20TxMeta.transaction.to,
      swapFlowApproveERC20TxMeta.chainId,
    );
    expect(result).toBe(false);
  });
  it('returns true if the transaction is a swap ERC20 tx in the swap flow', () => {
    const result = getIsSwapTransaction(
      swapFlowSwapERC20TxMeta.transaction.data,
      swapFlowSwapERC20TxMeta.origin,
      swapFlowSwapERC20TxMeta.transaction.to,
      swapFlowSwapERC20TxMeta.chainId,
    );
    expect(result).toBe(true);
  });
  it('returns true if the transaction is a swap ETH tx in the swap flow', () => {
    const result = getIsSwapTransaction(
      swapFlowSwapEthTxMeta.transaction.data,
      swapFlowSwapEthTxMeta.origin,
      swapFlowSwapEthTxMeta.transaction.to,
      swapFlowSwapEthTxMeta.chainId,
    );
    expect(result).toBe(true);
  });
  it('returns false if the transaction is a send tx', () => {
    const result = getIsSwapTransaction(
      sendEthTxMeta.transaction.data,
      sendEthTxMeta.origin,
      sendEthTxMeta.transaction.to,
      sendEthTxMeta.chainId,
    );
    expect(result).toBe(false);
  });
  it('returns false if the transaction is a dapp tx', () => {
    const result = getIsSwapTransaction(
      dappTxMeta.transaction.data,
      dappTxMeta.origin,
      dappTxMeta.transaction.to,
      dappTxMeta.chainId,
    );
    expect(result).toBe(false);
  });
});

describe('Transactions utils :: getIsNativeTokenTransferred', () => {
  it('should return true if the transaction does not have a value of 0x0', () => {
    const tx = {
      nonce: '0x0',
      gasPrice: `0x${new BN('100').toString(16)}`,
      gas: `0x${new BN('21000').toString(16)}`,
      to: '0x0000000000000000000000000000000000000000',
      value: `0x${new BN('10000000000000').toString(16)}`,
      data: '0x0',
    };
    const result = getIsNativeTokenTransferred(tx);
    expect(result).toBe(true);
  });
  it('should return false if the transaction has a value of 0x0', () => {
    const tx = {
      nonce: '0x0',
      gasPrice: `0x${new BN('100').toString(16)}`,
      gas: `0x${new BN('21000').toString(16)}`,
      to: '0x0000000000000000000000000000000000000000',
      value: `0x0`,
      data: '0x0',
    };
    const result = getIsNativeTokenTransferred(tx);
    expect(result).toBe(false);
  });
});

describe('Transactions utils :: getTransactionActionKey', () => {
  it('returns increase allowance method when receiving increase allowance signature', async () => {
    const transaction = {
      txParams: {
        data: `${INCREASE_ALLOWANCE_SIGNATURE}000000000000000000000000000000000000000000000`,
        to: '0xAddress',
      },
    };
    const chainId = '1';

    const actionKey = await getTransactionActionKey(transaction, chainId);
    expect(actionKey).toBe(TOKEN_METHOD_INCREASE_ALLOWANCE);
  });
});

describe('Transactions utils :: getFourByteSignature', () => {
  const testCases = [
    {
      data: '0xa9059cbb0000000000000000000000002f318C334780961FB129D2a6c30D076E7C9C2fa5',
      expected: '0xa9059cbb',
    },
    {
      data: undefined,
      expected: undefined,
    },
    {
      data: '',
      expected: '',
    },
  ];

  it.each(testCases)(
    `extracts the four-byte signature from transaction data`,
    ({ data, expected }) => {
      expect(getFourByteSignature(data)).toBe(expected);
    },
  );
});

describe('Transactions utils :: isApprovalTransaction', () => {
  const testCases: {
    data: string;
    expectedResult: boolean;
    method: string;
  }[] = [
    {
      data: `${INCREASE_ALLOWANCE_SIGNATURE}0000000000000000000000002f318C334780961FB129D2a6c30D076E7C9C2fa5`,
      expectedResult: true,
      method: 'increaseAllowance',
    },
    {
      data: `${APPROVE_FUNCTION_SIGNATURE}0000000000000000000000002f318C334780961FB129D2a6c30D076E7C9C2fa5`,
      expectedResult: true,
      method: 'approve',
    },
    {
<<<<<<< HEAD
      data: `${SET_APPROVAL_FOR_ALL_SIGNATURE}0000000000000000000000002f318C334780961FB129D2a6c30D076E7C9C2fa5`,
      expectedResult: true,
      method: 'decreaseAllowance',
    },
    {
=======
>>>>>>> aba805cd
      data: '0x0a19b14a0000000000000000000000002f318C334780961FB129D2a6c30D076E7C9C2fa5',
      expectedResult: false,
      method: 'otherTransactionType',
    },
  ];

  it.each(testCases)(
    'returns $expectedResult for transaction data: $method',
    ({ data, expectedResult }) => {
      expect(isApprovalTransaction(data)).toBe(expectedResult);
    },
  );
<<<<<<< HEAD
});

describe('Transactions utils :: getTransactionReviewActionKey', () => {
  const transaction = { to: '0xContractAddress' };
  const chainId = '1';
  it('returns `Unknown Method` review action key when transaction action key exists', async () => {
    const expectedReviewActionKey = 'Unknown Method';
    const result = await getTransactionReviewActionKey(transaction, chainId);
    expect(result).toEqual(expectedReviewActionKey);
  });

  it('returns correct review action key', async () => {
    const expectedReviewActionKey = 'Increase Allowance';
    const result = await getTransactionReviewActionKey(
      { ...transaction, data: INCREASE_ALLOWANCE_SIGNATURE },
      chainId,
    );
    expect(result).toEqual(expectedReviewActionKey);
  });
=======
>>>>>>> aba805cd
});<|MERGE_RESOLUTION|>--- conflicted
+++ resolved
@@ -33,13 +33,10 @@
   getFourByteSignature,
   APPROVE_FUNCTION_SIGNATURE,
   isApprovalTransaction,
-<<<<<<< HEAD
   SET_APPROVAL_FOR_ALL_SIGNATURE,
   TOKEN_METHOD_SET_APPROVAL_FOR_ALL,
   TOKEN_METHOD_APPROVE,
   getTransactionReviewActionKey,
-=======
->>>>>>> aba805cd
 } from '.';
 import buildUnserializedTransaction from './optimismTransaction';
 import Engine from '../../core/Engine';
@@ -305,14 +302,13 @@
     const randomData = '0x987654321000000000';
     const transferFromData = '0x23b872dd0000000000000000000000000000';
     const increaseAllowanceDataMock = `${INCREASE_ALLOWANCE_SIGNATURE}0000000000000000000000000000`;
-<<<<<<< HEAD
     const setApprovalForAllDataMock = `${SET_APPROVAL_FOR_ALL_SIGNATURE}0000000000000000000000000000`;
     const approveDataMock = `${APPROVE_FUNCTION_SIGNATURE}000000000000000000000000`;
     const invalidMethodData = await getMethodData(invalidData);
-    const firstMethodData = await getMethodData(transferData);
-    const secondMethodData = await getMethodData(contractData);
-    const thirdMethodData = await getMethodData(transferFromData);
-    const fourthMethodData = await getMethodData(randomData);
+    const transferMethodData = await getMethodData(transferData);
+    const deployMethodData = await getMethodData(deployData);
+    const transferFromMethodData = await getMethodData(transferFromData);
+    const randomMethodData = await getMethodData(randomData);
     const approvalMethodData = await getMethodData(approveDataMock);
     const increaseAllowanceMethodData = await getMethodData(
       increaseAllowanceDataMock,
@@ -321,10 +317,10 @@
       setApprovalForAllDataMock,
     );
     expect(invalidMethodData).toEqual({});
-    expect(firstMethodData.name).toEqual(TOKEN_METHOD_TRANSFER);
-    expect(secondMethodData.name).toEqual(CONTRACT_METHOD_DEPLOY);
-    expect(thirdMethodData.name).toEqual(TOKEN_METHOD_TRANSFER_FROM);
-    expect(fourthMethodData).toEqual({});
+    expect(transferMethodData.name).toEqual(TOKEN_METHOD_TRANSFER);
+    expect(deployMethodData.name).toEqual(CONTRACT_METHOD_DEPLOY);
+    expect(transferFromMethodData.name).toEqual(TOKEN_METHOD_TRANSFER_FROM);
+    expect(randomMethodData).toEqual({});
     expect(approvalMethodData.name).toEqual(TOKEN_METHOD_APPROVE);
     expect(increaseAllowanceMethodData.name).toEqual(
       TOKEN_METHOD_INCREASE_ALLOWANCE,
@@ -342,22 +338,6 @@
       '0xa9059cbb00000000000000000000000056ced0d816c668d7c0bcc3fbf0ab2c6896f589a';
     await getMethodData(transferData);
     expect(handleMethodData).toHaveBeenCalledWith('0x98765432');
-=======
-    const transferMethodData = await getMethodData(transferData);
-    const deployMethodData = await getMethodData(deployData);
-    const transferFromMethodData = await getMethodData(transferFromData);
-    const randomMethodData = await getMethodData(randomData);
-    const increaseAllowanceMethodData = await getMethodData(
-      increaseAllowanceDataMock,
-    );
-    expect(transferMethodData.name).toEqual(TOKEN_METHOD_TRANSFER);
-    expect(deployMethodData.name).toEqual(CONTRACT_METHOD_DEPLOY);
-    expect(transferFromMethodData.name).toEqual(TOKEN_METHOD_TRANSFER_FROM);
-    expect(randomMethodData).toEqual({});
-    expect(increaseAllowanceMethodData.name).toEqual(
-      TOKEN_METHOD_INCREASE_ALLOWANCE,
-    );
->>>>>>> aba805cd
   });
 });
 
@@ -624,7 +604,6 @@
       '0x095ea7b3000000000000000000000000b794f5ea0ba39494ce839613fffba742795792680000000000000000000000000000000000000000000000000000000000000000',
     );
   });
-<<<<<<< HEAD
 
   it('throws an error if the spender is not defined', () => {
     expect(() => {
@@ -635,8 +614,6 @@
       });
     }).toThrow();
   });
-=======
->>>>>>> aba805cd
 });
 
 describe('Transactions utils :: minimumTokenAllowance', () => {
@@ -1109,14 +1086,11 @@
       method: 'approve',
     },
     {
-<<<<<<< HEAD
       data: `${SET_APPROVAL_FOR_ALL_SIGNATURE}0000000000000000000000002f318C334780961FB129D2a6c30D076E7C9C2fa5`,
       expectedResult: true,
       method: 'decreaseAllowance',
     },
     {
-=======
->>>>>>> aba805cd
       data: '0x0a19b14a0000000000000000000000002f318C334780961FB129D2a6c30D076E7C9C2fa5',
       expectedResult: false,
       method: 'otherTransactionType',
@@ -1129,7 +1103,6 @@
       expect(isApprovalTransaction(data)).toBe(expectedResult);
     },
   );
-<<<<<<< HEAD
 });
 
 describe('Transactions utils :: getTransactionReviewActionKey', () => {
@@ -1149,6 +1122,4 @@
     );
     expect(result).toEqual(expectedReviewActionKey);
   });
-=======
->>>>>>> aba805cd
 });