--- conflicted
+++ resolved
@@ -385,12 +385,8 @@
   // If in contract map we don't need to cache it
   if (
     isMainnetByChainId(chainId) &&
-<<<<<<< HEAD
-    Engine.context.TokenListController.state.tokensChainsCache?.[chainId]?.data?.[address]
-=======
     Engine.context.TokenListController.state.tokensChainsCache?.[chainId]
       ?.data?.[address]
->>>>>>> c3b2efdc
   ) {
     return Promise.resolve(true);
   }
