--- conflicted
+++ resolved
@@ -16,18 +16,12 @@
   renderFromWei,
   weiToFiat,
   weiToFiatNumber,
-<<<<<<< HEAD
-} from '../number';
-import AppConstants from '../../core/AppConstants';
-import { isMainnetByChainId } from '../networks';
-=======
   toTokenMinimalUnit,
 } from '../number';
 import AppConstants from '../../core/AppConstants';
 import { isMainnetByChainId } from '../networks';
 import { UINT256_BN_MAX_VALUE } from '../../constants/transaction';
 import { NEGATIVE_TOKEN_DECIMALS } from '../../constants/error';
->>>>>>> 161c5a35
 import {
   addCurrencies,
   multiplyCurrencies,
@@ -1370,9 +1364,6 @@
 export function getTokenValue(tokenParams = []) {
   const valueData = tokenParams.find((param) => param.name === '_value');
   return valueData && valueData.value;
-<<<<<<< HEAD
-}
-=======
 }
 
 /**
@@ -1415,5 +1406,4 @@
   return Math.pow(10, -1 * tokenDecimals)
     .toFixed(tokenDecimals)
     .toString(10);
-};
->>>>>>> 161c5a35
+};