import { toChecksumAddress } from 'ethereumjs-util';
import Engine from '../core/Engine';
import AppConstants from '../core/AppConstants';
import { strings } from '../../locales/i18n';

/**
 * Returns full checksummed address
 *
 * @param {String} address - String corresponding to an address
 * @returns {String} - String corresponding to full checksummed address
 */
export function renderFullAddress(address) {
	return address ? toChecksumAddress(address) : strings('transactions.tx_details_not_available');
}

/**
 * Returns short address format
 *
 * @param {String} address - String corresponding to an address
 * @param {Number} chars - Number of characters to show at the end and beginning.
 * Defaults to 4.
 * @returns {String} - String corresponding to short address format
 */
export function renderShortAddress(address, chars = 4) {
	if (!address) return address;
	const checksummedAddress = toChecksumAddress(address);
	return `${checksummedAddress.substr(0, chars + 2)}...${checksummedAddress.substr(-chars)}`;
}

/**
 * Returns short xpub address format
 *
 * @param {String} address - String corresponding to an address
 * @param {Number} chars - Number of characters to show at the end and beginning.
 * Defaults to 4.
 * @returns {String} - String corresponding to short address format
 */
export function renderShortXpubAddress(address, chars = 4) {
	if (!address) return address;
	return `${address.substr(0, chars + 4)}...${address.substr(-chars)}`;
}

/**
 * Returns address name if it's in known identities
 *
 * @param {String} address - String corresponding to an address
 * @param {Object} identities - Identities object
 * @returns {String} - String corresponding to account name. If there is no name, returns the original short format address
 */
export function renderAccountName(address, identities) {
	if (identities && address && address in identities) {
		address = toChecksumAddress(address);
		return identities[address].name;
	}
	return renderShortAddress(address);
}

/**
 * Imports a an account from a private key
 *
 * @param {String} private_key - String corresponding to a private key
 * @returns {Promise} - Returns a promise
 */

export async function importAccountFromPrivateKey(private_key) {
	// Import private key
	let pkey = private_key;
	// Handle PKeys with 0x
	if (pkey.length === 66 && pkey.substr(0, 2) === '0x') {
		pkey = pkey.substr(2);
	}
	const { KeyringController } = Engine.context;
	return KeyringController.importAccountWithStrategy('privateKey', [pkey]);
}

/**
 * Validates an ENS name
 *
 * @param {String} name - String corresponding to an ENS name
 * @returns {boolean} - Returns a boolean indicating if it is valid
 */
export function isENS(name) {
	const rec = name && name.split('.');
	if (!rec || rec.length === 1 || !AppConstants.supportedTLDs.includes(rec[rec.length - 1])) {
		return false;
	}
	return true;
}
/**
 * Validates an InstaPay name
 *
 * @param {String} name - String corresponding to an InstaPay name
 * @returns {boolean} - Returns a boolean indicating if it is valid
 */
export function isInstaPay(name) {
	if (!isValidXpub(name)) {
		const matches = name.match(/^[a-zA-Z0-9]*$/);
		return (matches && matches.length > 0) || false;
	}
	return false;
}

/**
 * Determines if a given string looks like a valid Ethereum address
 *
 * @param {address} string
 */
export function resemblesAddress(address) {
	return address.length === 2 + 20 * 2;
}

<<<<<<< HEAD
/**
 * Determines if a given string looks like a valid Ethereum XPUB
 *
 * @param {address} string
 */
export function isValidXpub(address) {
	if (address && (!address.startsWith('xpub') || address.length !== 111)) {
		return false;
	}
	return true;
=======
export function safeToChecksumAddress(address) {
	if (!address) return undefined;
	return toChecksumAddress(address);
>>>>>>> b9df17bb
}<|MERGE_RESOLUTION|>--- conflicted
+++ resolved
@@ -109,7 +109,11 @@
 	return address.length === 2 + 20 * 2;
 }
 
-<<<<<<< HEAD
+export function safeToChecksumAddress(address) {
+	if (!address) return undefined;
+	return toChecksumAddress(address);
+}
+
 /**
  * Determines if a given string looks like a valid Ethereum XPUB
  *
@@ -120,9 +124,4 @@
 		return false;
 	}
 	return true;
-=======
-export function safeToChecksumAddress(address) {
-	if (!address) return undefined;
-	return toChecksumAddress(address);
->>>>>>> b9df17bb
 }