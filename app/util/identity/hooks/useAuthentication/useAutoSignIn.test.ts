import { act } from '@testing-library/react-hooks';
import { renderHookWithProvider } from '../../../test/renderWithProvider';
// eslint-disable-next-line import/no-namespace
import * as actions from '../../../../actions/identity';
import { useAutoSignIn } from './useAutoSignIn';

interface ArrangeMocksMetamaskStateOverrides {
  isUnlocked: boolean;
  useExternalServices: boolean;
  isSignedIn: boolean;
  completedOnboarding: boolean;
}

const arrangeMockState = (
  stateOverrides: ArrangeMocksMetamaskStateOverrides,
) => ({
  engine: {
    backgroundState: {
      KeyringController: {
        isUnlocked: stateOverrides.isUnlocked,
        keyrings: [],
      },
      AuthenticationController: {
        isSignedIn: stateOverrides.isSignedIn,
      },
<<<<<<< HEAD
      UserStorageController: {
        isBackupAndSyncEnabled: stateOverrides.isBackupAndSyncEnabled,
      },
      NotificationServicesController: {
        isNotificationServicesEnabled:
          stateOverrides.isNotificationServicesEnabled,
      },
=======
>>>>>>> 05d3e30f
    },
  },
  onboarding: {
    completedOnboarding: stateOverrides.completedOnboarding,
  },
  settings: {
    basicFunctionalityEnabled: stateOverrides.useExternalServices,
  },
});

const arrangeMocks = (stateOverrides: ArrangeMocksMetamaskStateOverrides) => {
  jest.clearAllMocks();
  const state = arrangeMockState(stateOverrides);

  const mockPerformSignInAction = jest.spyOn(actions, 'performSignIn');
  return {
    state,
    mockPerformSignInAction,
  };
};

const prerequisitesStateKeys = [
  'isUnlocked',
  'useExternalServices',
  'isSignedIn',
  'completedOnboarding',
];

const shouldAutoSignInTestCases: ArrangeMocksMetamaskStateOverrides[] = [];
const shouldNotAutoSignInTestCases: ArrangeMocksMetamaskStateOverrides[] = [];

// We generate all possible combinations of the prerequisites and auth-dependent features here
const generateCombinations = (keys: string[]) => {
  const result: ArrangeMocksMetamaskStateOverrides[] = [];
  const total = 2 ** keys.length;
  for (let i = 0; i < total; i++) {
    const state = {} as ArrangeMocksMetamaskStateOverrides;
    keys.forEach((key, index) => {
      state[key as keyof ArrangeMocksMetamaskStateOverrides] = Boolean(
        Math.floor(i / 2 ** index) % 2,
      );
    });
    result.push(state);
  }
  return result;
};

const prerequisiteCombinations = generateCombinations(prerequisitesStateKeys);

prerequisiteCombinations.forEach((combinedState) => {
  if (
    combinedState.isUnlocked &&
    combinedState.useExternalServices &&
    combinedState.completedOnboarding &&
    !combinedState.isSignedIn
  ) {
    shouldAutoSignInTestCases.push(combinedState);
  } else {
    shouldNotAutoSignInTestCases.push(combinedState);
  }
});

describe('useAutoSignIn', () => {
  it('initializes correctly', () => {
    const { state } = arrangeMocks({
      isUnlocked: false,
      isSignedIn: false,
      completedOnboarding: false,
      useExternalServices: false,
    });
    const hook = renderHookWithProvider(() => useAutoSignIn(), {
      state,
    });

    expect(hook.result.current.autoSignIn).toBeDefined();
    expect(hook.result.current.shouldAutoSignIn).toBeDefined();
  });

  shouldNotAutoSignInTestCases.forEach((stateOverrides) => {
    it(`does not call performSignIn if conditions are not met`, async () => {
      const { state, mockPerformSignInAction } = arrangeMocks(stateOverrides);
      const hook = renderHookWithProvider(() => useAutoSignIn(), { state });

      await act(async () => {
        await hook.result.current.autoSignIn();
      });

      expect(mockPerformSignInAction).not.toHaveBeenCalled();
    });
  });

  shouldAutoSignInTestCases.forEach((stateOverrides) => {
    it(`calls performSignIn if conditions are met`, async () => {
      const { state, mockPerformSignInAction } = arrangeMocks(stateOverrides);
      const hook = renderHookWithProvider(() => useAutoSignIn(), { state });

      await act(async () => {
        await hook.result.current.autoSignIn();
      });

      expect(mockPerformSignInAction).toHaveBeenCalled();
    });
  });

  it('calls performSignIn if new keyrings are detected', async () => {
    const stateOverrides = {
      isUnlocked: true,
      useExternalServices: true,
      isSignedIn: true,
      completedOnboarding: true,
<<<<<<< HEAD
      isBackupAndSyncEnabled: true,
      participateInMetaMetrics: false,
      isNotificationServicesEnabled: false,
=======
>>>>>>> 05d3e30f
    };
    const { state, mockPerformSignInAction } = arrangeMocks(stateOverrides);
    const hook = renderHookWithProvider(() => useAutoSignIn(), { state });

    // Initial call should not trigger sign-in
    await act(async () => {
      await hook.result.current.autoSignIn();
    });

    expect(mockPerformSignInAction).not.toHaveBeenCalled();

    // Simulate new keyrings being detected
    act(() => {
      hook.result.current.setHasNewKeyrings(true);
    });

    await act(async () => {
      await hook.result.current.autoSignIn();
    });

    expect(mockPerformSignInAction).toHaveBeenCalled();
  });
});<|MERGE_RESOLUTION|>--- conflicted
+++ resolved
@@ -23,16 +23,6 @@
       AuthenticationController: {
         isSignedIn: stateOverrides.isSignedIn,
       },
-<<<<<<< HEAD
-      UserStorageController: {
-        isBackupAndSyncEnabled: stateOverrides.isBackupAndSyncEnabled,
-      },
-      NotificationServicesController: {
-        isNotificationServicesEnabled:
-          stateOverrides.isNotificationServicesEnabled,
-      },
-=======
->>>>>>> 05d3e30f
     },
   },
   onboarding: {
@@ -143,12 +133,6 @@
       useExternalServices: true,
       isSignedIn: true,
       completedOnboarding: true,
-<<<<<<< HEAD
-      isBackupAndSyncEnabled: true,
-      participateInMetaMetrics: false,
-      isNotificationServicesEnabled: false,
-=======
->>>>>>> 05d3e30f
     };
     const { state, mockPerformSignInAction } = arrangeMocks(stateOverrides);
     const hook = renderHookWithProvider(() => useAutoSignIn(), { state });
