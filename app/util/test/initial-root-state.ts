--- conflicted
+++ resolved
@@ -52,11 +52,7 @@
   transactionMetrics,
   originThrottling,
   notifications: {},
-<<<<<<< HEAD
-=======
-  staking: initialStakingState,
   bridge: initialBridgeState,
->>>>>>> d397b442
   ///: BEGIN:ONLY_INCLUDE_IF(keyring-snaps)
   multichainSettings: initialMultichainSettingsState,
   ///: END:ONLY_INCLUDE_IF
