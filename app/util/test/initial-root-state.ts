--- conflicted
+++ resolved
@@ -48,13 +48,9 @@
   navigation: initialNavigationState,
   networkOnboarded: undefined,
   security: initialSecurityState,
-<<<<<<< HEAD
-  signatureRequest: undefined,
-=======
   signatureRequest: {
     securityAlertResponse: undefined,
   },
->>>>>>> 338177c4
   qrKeyringScanner: initialQrKeyringScannerState,
   sdk: {
     connections: {},
