import type { RootState } from '../../reducers';
import type { EngineState } from '../../core/Engine';
import { initialState as initialFiatOrdersState } from '../../reducers/fiatOrders';
import { initialState as initialSecurityState } from '../../reducers/security';
import { initialState as initialInpageProvider } from '../../core/redux/slices/inpageProvider';
import { initialState as confirmationMetrics } from '../../core/redux/slices/confirmationMetrics';
import { initialState as originThrottling } from '../../core/redux/slices/originThrottling';
import { initialState as initialBridgeState } from '../../core/redux/slices/bridge';
import initialBackgroundState from './initial-background-state.json';
import { userInitialState } from '../../reducers/user';
import { initialNavigationState } from '../../reducers/navigation';
<<<<<<< HEAD
=======
import { initialOnboardingState } from '../../reducers/onboarding';
>>>>>>> be5ff91b

// A cast is needed here because we use enums in some controllers, and TypeScript doesn't consider
// the string value of an enum as satisfying an enum type.
export const backgroundState: EngineState =
  initialBackgroundState as unknown as EngineState;

const initialRootState: RootState = {
  legalNotices: undefined,
  collectibles: undefined,
  engine: { backgroundState },
  privacy: undefined,
  bookmarks: undefined,
  browser: undefined,
  modals: undefined,
  settings: undefined,
  alert: undefined,
  transaction: undefined,
  user: userInitialState,
  wizard: undefined,
  onboarding: initialOnboardingState,
  notification: undefined,
  swaps: undefined,
  fiatOrders: initialFiatOrdersState,
  infuraAvailability: undefined,
  navigation: initialNavigationState,
  networkOnboarded: undefined,
  security: initialSecurityState,
  signatureRequest: undefined,
  sdk: {
    connections: {},
    approvedHosts: {},
    dappConnections: {},
  },
  experimentalSettings: undefined,
  rpcEvents: undefined,
  accounts: undefined,
  inpageProvider: initialInpageProvider,
  confirmationMetrics,
  originThrottling,
  notifications: {},
  bridge: initialBridgeState,
  banners: {
    dismissedBanners: [],
  },
};

export default initialRootState;<|MERGE_RESOLUTION|>--- conflicted
+++ resolved
@@ -9,10 +9,7 @@
 import initialBackgroundState from './initial-background-state.json';
 import { userInitialState } from '../../reducers/user';
 import { initialNavigationState } from '../../reducers/navigation';
-<<<<<<< HEAD
-=======
 import { initialOnboardingState } from '../../reducers/onboarding';
->>>>>>> be5ff91b
 
 // A cast is needed here because we use enums in some controllers, and TypeScript doesn't consider
 // the string value of an enum as satisfying an enum type.
