import type { RootState } from '../../reducers';
import type { EngineState } from '../../core/Engine';
import { initialState as initialFiatOrdersState } from '../../reducers/fiatOrders';
import { initialState as initialSecurityState } from '../../reducers/security';
import { initialState as initialInpageProvider } from '../../core/redux/slices/inpageProvider';
import { initialState as confirmationMetrics } from '../../core/redux/slices/confirmationMetrics';
import { initialState as originThrottling } from '../../core/redux/slices/originThrottling';
import { initialState as initialBridgeState } from '../../core/redux/slices/bridge';
import initialBackgroundState from './initial-background-state.json';
import { userInitialState } from '../../reducers/user';
import { initialNavigationState } from '../../reducers/navigation';
import { initialOnboardingState } from '../../reducers/onboarding';
<<<<<<< HEAD

=======
import { initialState as initialPerformanceState } from '../../core/redux/slices/performance';
import { isTest } from './utils';
>>>>>>> 733bad1a
// A cast is needed here because we use enums in some controllers, and TypeScript doesn't consider
// the string value of an enum as satisfying an enum type.
export const backgroundState: EngineState =
  initialBackgroundState as unknown as EngineState;

const initialRootState: RootState = {
  legalNotices: undefined,
  collectibles: undefined,
  engine: { backgroundState },
  privacy: undefined,
  bookmarks: undefined,
  browser: undefined,
  modals: undefined,
  settings: undefined,
  alert: undefined,
  transaction: undefined,
  user: userInitialState,
  wizard: undefined,
  onboarding: initialOnboardingState,
  notification: undefined,
  swaps: undefined,
  fiatOrders: initialFiatOrdersState,
  infuraAvailability: undefined,
  navigation: initialNavigationState,
  networkOnboarded: undefined,
  security: initialSecurityState,
  signatureRequest: undefined,
  sdk: {
    connections: {},
    approvedHosts: {},
    dappConnections: {},
  },
  experimentalSettings: undefined,
  rpcEvents: undefined,
  accounts: undefined,
  inpageProvider: initialInpageProvider,
  confirmationMetrics,
  originThrottling,
  notifications: {},
  bridge: initialBridgeState,
  banners: {
    dismissedBanners: [],
  },
};

if (isTest) {
  initialRootState.performance = initialPerformanceState;
}

export default initialRootState;<|MERGE_RESOLUTION|>--- conflicted
+++ resolved
@@ -10,12 +10,8 @@
 import { userInitialState } from '../../reducers/user';
 import { initialNavigationState } from '../../reducers/navigation';
 import { initialOnboardingState } from '../../reducers/onboarding';
-<<<<<<< HEAD
-
-=======
 import { initialState as initialPerformanceState } from '../../core/redux/slices/performance';
 import { isTest } from './utils';
->>>>>>> 733bad1a
 // A cast is needed here because we use enums in some controllers, and TypeScript doesn't consider
 // the string value of an enum as satisfying an enum type.
 export const backgroundState: EngineState =
