import type { RootState } from '../../reducers';
import type { EngineState } from '../../core/Engine';
import { initialState as initialFiatOrdersState } from '../../reducers/fiatOrders';
import { initialState as initialSecurityState } from '../../reducers/security';
import { initialState as initialInpageProvider } from '../../core/redux/slices/inpageProvider';
import { initialState as confirmationMetrics } from '../../core/redux/slices/confirmationMetrics';
import { initialState as originThrottling } from '../../core/redux/slices/originThrottling';
import { initialState as initialBridgeState } from '../../core/redux/slices/bridge';
import { initialState as initialCardState } from '../../core/redux/slices/card';
import initialBackgroundState from './initial-background-state.json';
import { userInitialState } from '../../reducers/user';
import { initialNavigationState } from '../../reducers/navigation';
import { initialOnboardingState } from '../../reducers/onboarding';
import { initialState as initialPerformanceState } from '../../core/redux/slices/performance';
import { initialState as initialSampleCounterState } from '../../features/SampleFeature/reducers/sample-counter';
import { isTest } from './utils';
// A cast is needed here because we use enums in some controllers, and TypeScript doesn't consider
// the string value of an enum as satisfying an enum type.
export const backgroundState: EngineState =
  initialBackgroundState as unknown as EngineState;

const initialRootState: RootState = {
  legalNotices: undefined,
  collectibles: undefined,
  engine: { backgroundState },
  cronjobController: {
    storage: undefined,
  },
  privacy: undefined,
  bookmarks: undefined,
  browser: undefined,
  modals: undefined,
  settings: undefined,
  alert: undefined,
  transaction: undefined,
  user: userInitialState,
  onboarding: initialOnboardingState,
  notification: undefined,
  swaps: undefined,
  fiatOrders: initialFiatOrdersState,
  infuraAvailability: undefined,
  navigation: initialNavigationState,
  networkOnboarded: undefined,
  security: initialSecurityState,
  signatureRequest: undefined,
  sdk: {
    connections: {},
    approvedHosts: {},
    dappConnections: {},
  },
  experimentalSettings: undefined,
  rpcEvents: undefined,
  accounts: undefined,
  inpageProvider: initialInpageProvider,
  confirmationMetrics,
  originThrottling,
  notifications: {},
  bridge: initialBridgeState,
  banners: {
    dismissedBanners: [],
  },
<<<<<<< HEAD
  sampleCounter: initialSampleCounterState,
=======
  card: initialCardState,
>>>>>>> 2f030f3a
};

if (isTest) {
  initialRootState.performance = initialPerformanceState;
}

export default initialRootState;<|MERGE_RESOLUTION|>--- conflicted
+++ resolved
@@ -59,11 +59,8 @@
   banners: {
     dismissedBanners: [],
   },
-<<<<<<< HEAD
   sampleCounter: initialSampleCounterState,
-=======
   card: initialCardState,
->>>>>>> 2f030f3a
 };
 
 if (isTest) {
