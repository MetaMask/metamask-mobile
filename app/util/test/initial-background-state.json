--- conflicted
+++ resolved
@@ -657,19 +657,10 @@
     "subscriptions": {}
   },
   "PredictController": {
-<<<<<<< HEAD
-    "activeOrders": {},
-    "eligibility": {},
-    "lastError": null,
-    "lastUpdateTimestamp": 0,
-    "notifications": [],
-    "positions": []
-=======
     "eligibility": {},
     "lastError": null,
     "lastUpdateTimestamp": 0,
     "pendingDeposits": {},
     "isOnboarded": {}
->>>>>>> 338177c4
   }
 }