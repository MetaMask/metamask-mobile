--- conflicted
+++ resolved
@@ -84,12 +84,8 @@
     "selectedAddress": "",
     "useTokenDetection": true,
     "useNftDetection": false,
-<<<<<<< HEAD
     "displayNftMedia": true,
-=======
-    "openSeaEnabled": false,
     "securityAlertsEnabled": false,
->>>>>>> 57957f0e
     "isMultiAccountBalancesEnabled": true,
     "disabledRpcMethodPreferences": {
       "eth_sign": false
