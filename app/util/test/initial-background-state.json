--- conflicted
+++ resolved
@@ -70,7 +70,6 @@
             "type": "infura",
             "url": "https://mainnet.infura.io/v3/{infuraProjectId}",
             "failoverUrls": []
-<<<<<<< HEAD
           }
         ]
       },
@@ -87,8 +86,6 @@
             "type": "custom",
             "url": "https://carrot.megaeth.com/rpc",
             "failoverUrls": []
-=======
->>>>>>> c8e98bcc
           }
         ]
       },
