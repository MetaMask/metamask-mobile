--- conflicted
+++ resolved
@@ -377,7 +377,6 @@
     "accountsAssets": {},
     "assetsMetadata": {}
   },
-<<<<<<< HEAD
   "BridgeController": {
     "bridgeFeatureFlags": {
       "extensionConfig": {
@@ -406,13 +405,12 @@
   },
   "BridgeStatusController": {
     "txHistory": {}
-=======
+  },
   "MultichainAssetsRatesController": {
     "conversionRates": {}
   },
   "CronjobController": {
     "events": {},
     "jobs": {}
->>>>>>> 64b9d586
   }
 }