{
  "KeyringController": {
    "isUnlocked": false,
    "keyrings": []
  },
  "LoggingController": {
    "logs": {}
  },
  "AccountTrackerController": {
    "accountsByChainId": {
      "0x1": {}
    }
  },
  "AccountsController": {
    "internalAccounts": {
      "accounts": {},
      "selectedAccount": ""
    }
  },
  "AccountTreeController": {
    "accountTree": {
      "selectedAccountGroup": "",
      "wallets": {}
    },
    "accountGroupsMetadata": {},
    "accountWalletsMetadata": {}
  },
  "AddressBookController": {
    "addressBook": {}
  },
  "NftController": {
    "allNftContracts": {},
    "allNfts": {},
    "ignoredNfts": []
  },
  "TokensController": {
    "allTokens": {},
    "allIgnoredTokens": {},
    "allDetectedTokens": {}
  },
  "TokenListController": {
    "tokensChainsCache": {},
    "preventPollingOnNetworkRestart": false
  },
  "PPOMController": {
    "storageMetadata": [],
    "versionInfo": []
  },
  "CurrencyRateController": {
    "currentCurrency": "usd",
    "currencyRates": {
      "ETH": {
        "conversionDate": 0,
        "conversionRate": 0,
        "usdConversionRate": null
      }
    }
  },
  "NetworkController": {
    "selectedNetworkClientId": "mainnet",
    "networksMetadata": { "mainnet": { "status": "unknown", "EIPS": {} } },
    "networkConfigurationsByChainId": {
      "0x1": {
        "blockExplorerUrls": [],
        "chainId": "0x1",
        "defaultRpcEndpointIndex": 0,
        "name": "Ethereum Mainnet",
        "nativeCurrency": "ETH",
        "rpcEndpoints": [
          {
            "networkClientId": "mainnet",
            "type": "infura",
            "url": "https://mainnet.infura.io/v3/{infuraProjectId}",
            "failoverUrls": []
          }
        ]
      },
      "0x18c6": {
        "blockExplorerUrls": ["https://megaexplorer.xyz"],
        "chainId": "0x18c6",
        "defaultRpcEndpointIndex": 0,
        "defaultBlockExplorerUrlIndex": 0,
        "name": "Mega Testnet",
        "nativeCurrency": "MegaETH",
        "rpcEndpoints": [
          {
            "networkClientId": "megaeth-testnet",
            "type": "custom",
            "url": "https://carrot.megaeth.com/rpc",
            "failoverUrls": []
          }
        ]
      },
      "0x279f": {
        "blockExplorerUrls": ["https://testnet.monadexplorer.com"],
        "chainId": "0x279f",
        "defaultBlockExplorerUrlIndex": 0,
        "defaultRpcEndpointIndex": 0,
        "name": "Monad Testnet",
        "nativeCurrency": "MON",
        "rpcEndpoints": [
          {
            "failoverUrls": [],
            "networkClientId": "monad-testnet",
            "type": "custom",
            "url": "https://testnet-rpc.monad.xyz"
          }
        ]
      },
      "0xaa36a7": {
        "blockExplorerUrls": [],
        "chainId": "0xaa36a7",
        "defaultRpcEndpointIndex": 0,
        "name": "Sepolia",
        "nativeCurrency": "SepoliaETH",
        "rpcEndpoints": [
          {
            "networkClientId": "sepolia",
            "type": "infura",
            "url": "https://sepolia.infura.io/v3/{infuraProjectId}",
            "failoverUrls": []
          }
        ]
      },
      "0xe705": {
        "blockExplorerUrls": [],
        "chainId": "0xe705",
        "defaultRpcEndpointIndex": 0,
        "name": "Linea Sepolia",
        "nativeCurrency": "LineaETH",
        "rpcEndpoints": [
          {
            "networkClientId": "linea-sepolia",
            "type": "infura",
            "url": "https://linea-sepolia.infura.io/v3/{infuraProjectId}",
            "failoverUrls": []
          }
        ]
      },
      "0xe708": {
        "blockExplorerUrls": [],
        "chainId": "0xe708",
        "defaultRpcEndpointIndex": 0,
        "name": "Linea",
        "nativeCurrency": "ETH",
        "rpcEndpoints": [
          {
            "networkClientId": "linea-mainnet",
            "type": "infura",
            "url": "https://linea-mainnet.infura.io/v3/{infuraProjectId}",
            "failoverUrls": []
          }
        ]
      },
      "0x2105": {
        "blockExplorerUrls": [],
        "chainId": "0x2105",
        "defaultRpcEndpointIndex": 0,
        "name": "Base Mainnet",
        "nativeCurrency": "ETH",
        "rpcEndpoints": [
          {
            "failoverUrls": [],
            "networkClientId": "base-mainnet",
            "type": "infura",
            "url": "https://base-mainnet.infura.io/v3/{infuraProjectId}"
          }
        ]
      }
    }
  },
  "NetworkEnablementController": {
    "enabledNetworkMap": {
      "eip155": {
        "0x1": true,
        "0x2105": true,
        "0xe708": true
      },
      "solana": {
        "solana:5eykt4UsFv8P8NJdTREpY1vzqKqZKvdp": true
      }
    }
  },
  "PhishingController": {
    "c2DomainBlocklistLastFetched": 0,
    "phishingLists": [],
    "whitelist": [],
    "hotlistLastFetched": 0,
    "stalelistLastFetched": 0,
    "urlScanCache": {}
  },
  "PreferencesController": {
    "featureFlags": {},
    "identities": {},
    "ipfsGateway": "https://dweb.link/ipfs/",
    "lostIdentities": {},
    "selectedAddress": "",
    "useTokenDetection": true,
    "useNftDetection": true,
    "useSafeChainsListValidation": true,
    "displayNftMedia": true,
    "dismissSmartAccountSuggestionEnabled": false,
    "securityAlertsEnabled": true,
    "isMultiAccountBalancesEnabled": true,
    "showMultiRpcModal": false,
    "showTestNetworks": false,
    "smartAccountOptIn": true,
    "smartAccountOptInForAccounts": [],
    "showIncomingTransactions": {
      "0x1": true,
      "0x5": true,
      "0x38": true,
      "0x61": true,
      "0xa": true,
      "0xa869": true,
      "0xaa37dc": true,
      "0x89": true,
      "0x13881": true,
      "0xa86a": true,
      "0xfa": true,
      "0xfa2": true,
      "0xaa36a7": true,
      "0xe704": true,
      "0xe705": true,
      "0xe708": true,
      "0x504": true,
      "0x507": true,
      "0x505": true,
      "0x64": true,
      "0x531": true
    },
    "isIpfsGatewayEnabled": true,
    "smartTransactionsOptInStatus": true,
    "useTransactionSimulations": true,
    "tokenSortConfig": {
      "key": "tokenFiatAmount",
      "order": "dsc",
      "sortCallback": "stringNumeric"
    },
    "tokenNetworkFilter": {},
    "privacyMode": false
  },
  "TokenBalancesController": {
    "tokenBalances": {}
  },
  "TokenRatesController": {
    "marketData": {}
  },
  "TokenSearchDiscoveryController": {
    "lastSearchTimestamp": null,
    "recentSearches": []
  },
  "TokenSearchDiscoveryDataController": {
    "swapsTokenAddressesByChainId": {},
    "tokenDisplayData": []
  },
  "TransactionController": {
    "lastFetchedBlockNumbers": {},
    "methodData": {},
    "submitHistory": [],
    "transactions": [],
    "transactionBatches": []
  },
  "SmartTransactionsController": {
    "smartTransactionsState": {
      "smartTransactions": {
        "0x1": []
      },
      "userOptIn": null,
      "userOptInV2": null,
      "fees": {
        "approvalTxFees": null,
        "tradeTxFees": null
      },
      "liveness": true,
      "livenessByChainId": {
        "0x1": true,
        "0xaa36a7": true
      },
      "feesByChainId": {
        "0x1": {
          "approvalTxFees": null,
          "tradeTxFees": null
        },
        "0xaa36a7": {
          "approvalTxFees": null,
          "tradeTxFees": null
        }
      }
    }
  },
  "SnapController": {
    "snapStates": {},
    "snaps": {},
    "unencryptedSnapStates": {}
  },
  "SnapInterfaceController": {
    "interfaces": {}
  },
  "SnapsRegistry": {
    "database": null,
    "databaseUnavailable": false,
    "lastUpdated": null
  },
  "SubjectMetadataController": {
    "subjectMetadata": {}
  },
  "SwapsController": {
    "quotes": {},
    "quoteValues": {},
    "fetchParams": {
      "slippage": 0,
      "sourceToken": "",
      "sourceAmount": 0,
      "destinationToken": "",
      "walletAddress": ""
    },
    "fetchParamsMetaData": {
      "sourceTokenInfo": {
        "decimals": 0,
        "address": "",
        "symbol": ""
      },
      "destinationTokenInfo": {
        "decimals": 0,
        "address": "",
        "symbol": ""
      },
      "networkClientId": "mainnet"
    },
    "topAggSavings": null,
    "aggregatorMetadata": null,
    "tokens": null,
    "topAssets": null,
    "approvalTransaction": null,
    "aggregatorMetadataLastFetched": 0,
    "quotesLastFetched": 0,
    "error": {
      "key": null,
      "description": null
    },
    "topAggId": null,
    "tokensLastFetched": 0,
    "isInPolling": false,
    "pollingCyclesLeft": 3,
    "quoteRefreshSeconds": null,
    "usedGasEstimate": null,
    "usedCustomGas": null,
    "chainCache": {
      "0x1": {
        "aggregatorMetadata": null,
        "tokens": null,
        "topAssets": null,
        "aggregatorMetadataLastFetched": 0,
        "topAssetsLastFetched": 0,
        "tokensLastFetched": 0
      }
    }
  },
  "GasFeeController": {
    "gasFeeEstimates": {},
    "estimatedGasFeeTimeBounds": {},
    "gasEstimateType": "none",
    "gasFeeEstimatesByChainId": {},
    "nonRPCGasFeeApisDisabled": false
  },
  "ApprovalController": {
    "pendingApprovals": {},
    "pendingApprovalCount": 0,
    "approvalFlows": []
  },
  "PermissionController": {
    "subjects": {}
  },
  "PerpsController": {
    "activeProvider": "hyperliquid",
    "isTestnet": false,
    "connectionStatus": "disconnected",
    "positions": [],
    "accountState": null,
    "pendingOrders": [],
    "depositInProgress": false,
    "lastDepositResult": null,
    "lastWithdrawResult": null,
    "withdrawInProgress": false,
    "lastError": null,
    "lastUpdateTimestamp": 0,
    "isEligible": false,
    "isFirstTimeUser": {
      "testnet": true,
      "mainnet": true
    },
    "hasPlacedFirstOrder": {
      "testnet": false,
      "mainnet": false
    },
    "perpsBalances": {}
  },
  "RemoteFeatureFlagController": {
    "cacheTimestamp": 0,
    "remoteFeatureFlags": {}
  },
  "SeedlessOnboardingController": {
    "isSeedlessOnboardingUserAuthenticated": false,
    "socialBackupsMetadata": []
  },
  "SelectedNetworkController": {
    "domains": {}
  },
  "SignatureController": {
    "signatureRequests": {},
    "unapprovedPersonalMsgs": {},
    "unapprovedTypedMessages": {},
    "unapprovedPersonalMsgCount": 0,
    "unapprovedTypedMessagesCount": 0
  },
  "AuthenticationController": {
    "isSignedIn": false
  },
  "NotificationServicesController": {
    "isCheckingAccountsPresence": false,
    "isFeatureAnnouncementsEnabled": false,
    "isFetchingMetamaskNotifications": false,
    "isMetamaskNotificationsFeatureSeen": false,
    "isNotificationServicesEnabled": false,
    "isUpdatingMetamaskNotifications": false,
    "isUpdatingMetamaskNotificationsAccount": [],
    "metamaskNotificationsList": [],
    "metamaskNotificationsReadList": [],
    "subscriptionAccountsSeen": []
  },
  "NotificationServicesPushController": {
    "fcmToken": "",
    "isPushEnabled": true,
    "isUpdatingFCMToken": false
  },
  "UserStorageController": {
    "hasAccountSyncingSyncedAtLeastOnce": false,
    "isAccountSyncingReadyToBeDispatched": false,
    "isAccountSyncingInProgress": false,
    "isBackupAndSyncEnabled": true,
    "isBackupAndSyncUpdateLoading": false,
    "isAccountSyncingEnabled": true,
    "isContactSyncingEnabled": true,
    "isContactSyncingInProgress": false
  },
  "MultichainBalancesController": {
    "balances": {}
  },
  "RatesController": {
    "cryptocurrencies": ["btc", "sol"],
    "fiatCurrency": "usd",
    "rates": {
      "btc": {
        "conversionDate": 0,
        "conversionRate": 0
      },
      "sol": {
        "conversionDate": 0,
        "conversionRate": 0
      }
    }
  },
  "MultichainNetworkController": {
    "isEvmSelected": true,
    "networksWithTransactionActivity": {},
    "selectedMultichainNetworkChainId": "solana:5eykt4UsFv8P8NJdTREpY1vzqKqZKvdp",
    "multichainNetworkConfigurationsByChainId": {
      "bip122:000000000019d6689c085ae165831e93": {
        "chainId": "bip122:000000000019d6689c085ae165831e93",
        "name": "Bitcoin",
        "nativeCurrency": "bip122:000000000019d6689c085ae165831e93/slip44:0",
        "isEvm": false
      },
      "bip122:000000000933ea01ad0ee984209779ba": {
        "chainId": "bip122:000000000933ea01ad0ee984209779ba",
        "isEvm": false,
        "name": "Bitcoin Testnet",
        "nativeCurrency": "bip122:000000000933ea01ad0ee984209779ba/slip44:0"
      },
      "bip122:00000000da84f2bafbbc53dee25a72ae": {
        "chainId": "bip122:00000000da84f2bafbbc53dee25a72ae",
        "isEvm": false,
        "name": "Bitcoin Testnet4",
        "nativeCurrency": "bip122:00000000da84f2bafbbc53dee25a72ae/slip44:0"
      },
      "bip122:00000008819873e925422c1ff0f99f7c": {
        "chainId": "bip122:00000008819873e925422c1ff0f99f7c",
        "isEvm": false,
        "name": "Bitcoin Mutinynet",
        "nativeCurrency": "bip122:00000008819873e925422c1ff0f99f7c/slip44:0"
      },
      "bip122:regtest": {
        "chainId": "bip122:regtest",
        "isEvm": false,
        "name": "Bitcoin Regtest",
        "nativeCurrency": "bip122:regtest/slip44:0"
      },
      "solana:5eykt4UsFv8P8NJdTREpY1vzqKqZKvdp": {
        "chainId": "solana:5eykt4UsFv8P8NJdTREpY1vzqKqZKvdp",
        "name": "Solana",
        "nativeCurrency": "solana:5eykt4UsFv8P8NJdTREpY1vzqKqZKvdp/slip44:501",
        "isEvm": false
      },
      "solana:4uhcVJyU9pJkvQyS88uRDiswHXSCkY3z": {
        "chainId": "solana:4uhcVJyU9pJkvQyS88uRDiswHXSCkY3z",
        "isEvm": false,
        "name": "Solana Testnet",
        "nativeCurrency": "solana:4uhcVJyU9pJkvQyS88uRDiswHXSCkY3z/slip44:501"
      },
      "solana:EtWTRABZaYq6iMfeYKouRu166VU2xqa1": {
        "chainId": "solana:EtWTRABZaYq6iMfeYKouRu166VU2xqa1",
        "isEvm": false,
        "name": "Solana Devnet",
        "nativeCurrency": "solana:EtWTRABZaYq6iMfeYKouRu166VU2xqa1/slip44:501"
      }
    }
  },
  "MultichainTransactionsController": {
    "nonEvmTransactions": {}
  },
  "MultichainAssetsController": {
    "accountsAssets": {},
    "assetsMetadata": {}
  },
  "BridgeController": {
    "assetExchangeRates": {},
    "minimumBalanceForRentExemptionInLamports": "0",
    "quoteFetchError": null,
    "quoteRequest": {
      "srcTokenAddress": "0x0000000000000000000000000000000000000000"
    },
    "quotes": [],
    "quotesInitialLoadTime": null,
    "quotesLastFetched": null,
    "quotesLoadingStatus": null,
    "quotesRefreshCount": 0
  },
  "BridgeStatusController": {
    "txHistory": {}
  },
  "MultichainAssetsRatesController": {
    "conversionRates": {},
    "historicalPrices": {}
  },
  "CronjobController": {
    "events": {}
  },
  "EarnController": {
    "lastUpdated": 0,
    "pooled_staking": {
      "isEligible": false
    },
    "lending": {
      "markets": [
        {
          "id": "",
          "chainId": 0,
          "protocol": "",
          "name": "",
          "address": "",
          "tvlUnderlying": "0",
          "netSupplyRate": 0,
          "totalSupplyRate": 0,
          "underlying": {
            "address": "",
            "chainId": 0
          },
          "outputToken": {
            "address": "",
            "chainId": 0
          },
          "rewards": [
            {
              "token": {
                "address": "",
                "chainId": 0
              },
              "rate": 0
            }
          ]
        }
      ],
      "positions": [
        {
          "id": "",
          "chainId": 0,
          "assets": "0",
          "marketId": "",
          "marketAddress": "",
          "protocol": ""
        }
      ],
      "isEligible": false
    }
  },
  "DeFiPositionsController": {
    "allDeFiPositions": {},
    "allDeFiPositionsCount": {}
  },
<<<<<<< HEAD
  "SamplePetnamesController": {
    "namesByChainIdAndAddress": {}
=======
  "RewardsController": {
    "lastAuthTime": 0,
    "lastAuthenticatedAccount": null,
    "subscription": null
>>>>>>> 2f030f3a
  }
}<|MERGE_RESOLUTION|>--- conflicted
+++ resolved
@@ -598,14 +598,12 @@
     "allDeFiPositions": {},
     "allDeFiPositionsCount": {}
   },
-<<<<<<< HEAD
   "SamplePetnamesController": {
     "namesByChainIdAndAddress": {}
-=======
+  },
   "RewardsController": {
     "lastAuthTime": 0,
     "lastAuthenticatedAccount": null,
     "subscription": null
->>>>>>> 2f030f3a
   }
 }