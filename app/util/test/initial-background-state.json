--- conflicted
+++ resolved
@@ -156,12 +156,7 @@
   "PreferencesController": {
     "featureFlags": {},
     "identities": {},
-<<<<<<< HEAD
-    "ipfsGateway": "https://gateway.pinata.cloud/ipfs/",
-    "privacyMode": false,
-=======
     "ipfsGateway": "https://dweb.link/ipfs/",
->>>>>>> 9b8599ec
     "lostIdentities": {},
     "selectedAddress": "",
     "useTokenDetection": true,
