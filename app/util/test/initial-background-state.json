--- conflicted
+++ resolved
@@ -91,11 +91,8 @@
       "eth_sign": false
     },
     "showTestNetworks": false,
-<<<<<<< HEAD
-    "showIncomingTransactions": {"0x1": true,"0x5": true,"0x38": true,"0x61": true,"0xa": true,"0xa869":true, "0x1a4": true,"0x89": true,"0x13881": true,"0xa86a": true,"0xfa": true,"0xfa2": true,"0xaa36a7": true,"0xe704": true,"0xe708": true,"0x504": true,"0x507": true,"0x505": true,"0x64": true}
-=======
+    "showIncomingTransactions": {"0x1": true,"0x5": true,"0x38": true,"0x61": true,"0xa": true,"0xa869":true, "0x1a4": true,"0x89": true,"0x13881": true,"0xa86a": true,"0xfa": true,"0xfa2": true,"0xaa36a7": true,"0xe704": true,"0xe708": true,"0x504": true,"0x507": true,"0x505": true,"0x64": true},
     "isIpfsGatewayEnabled": true
->>>>>>> 90224b72
   },
   "TokenBalancesController": {
     "contractBalances": {}
