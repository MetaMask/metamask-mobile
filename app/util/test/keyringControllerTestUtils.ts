--- conflicted
+++ resolved
@@ -53,50 +53,6 @@
       name: '',
     },
   },
-<<<<<<< HEAD
-  {
-    accounts: [mockSecondHDKeyringAddress],
-    type: KeyringTypes.hd,
-  },
-];
-
-const MOCK_SIMPLE_KEYRING_METADATA: KeyringMetadata = {
-  id: '01JNG66ATK17YSN0TSS6H51EE3',
-  name: '',
-};
-
-const MOCK_QR_KEYRING_METADATA: KeyringMetadata = {
-  id: '01JNG66NARF27JY9TGWJX385QW',
-  name: '',
-};
-
-const MOCK_HD_KEYRING_METADATA: KeyringMetadata = {
-  id: '01JNG7170V9X27V5NFDTY04PJ4',
-  name: '',
-};
-
-const MOCK_SNAP_KEYRING_METADATA: KeyringMetadata = {
-  id: '01JNG71B7GTWH0J1TSJY9891S0',
-  name: '',
-};
-
-const MOCK_SECOND_HD_KEYRING_METADATA: KeyringMetadata = {
-  id: '01JSJNVTJEPSHZSNWAD3JT0PJN',
-  name: '',
-};
-
-const MOCK_DEFAULT_KEYRINGS_METADATA: KeyringMetadata[] = [
-  MOCK_SIMPLE_KEYRING_METADATA,
-  MOCK_QR_KEYRING_METADATA,
-  MOCK_HD_KEYRING_METADATA,
-  MOCK_SNAP_KEYRING_METADATA,
-  MOCK_SECOND_HD_KEYRING_METADATA,
-];
-
-export const MOCK_KEYRING_CONTROLLER_STATE = {
-  keyrings: MOCK_DEFAULT_KEYRINGS,
-  keyringsMetadata: MOCK_DEFAULT_KEYRINGS_METADATA,
-=======
 ];
 
 export const MOCK_KEYRING_CONTROLLER_STATE = {
@@ -114,5 +70,4 @@
     keyrings: MOCK_DEFAULT_KEYRINGS,
   },
   keyrings: MOCK_DEFAULT_KEYRINGS,
->>>>>>> bd91ac84
 };