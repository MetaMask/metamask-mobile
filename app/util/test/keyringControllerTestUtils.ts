--- conflicted
+++ resolved
@@ -36,11 +36,7 @@
     accounts: [mockHDKeyringAddress],
     type: KeyringTypes.hd,
     metadata: {
-<<<<<<< HEAD
-      id: '01JNG7170V9X27V5NFDTY04PJ4',
-=======
       id: MOCK_ENTROPY_SOURCE,
->>>>>>> b6e9c40b
       name: '',
     },
   },
@@ -56,11 +52,7 @@
     accounts: [mockSecondHDKeyringAddress],
     type: KeyringTypes.hd,
     metadata: {
-<<<<<<< HEAD
-      id: '01JSJNVTJEPSHZSNWAD3JT0PJN',
-=======
       id: MOCK_ENTROPY_SOURCE_2,
->>>>>>> b6e9c40b
       name: '',
     },
   },
