import {
  KeyringMetadata,
  KeyringObject,
  KeyringTypes,
} from '@metamask/keyring-controller';

export const mockSimpleKeyringAddress =
  '0xd018538C87232FF95acbCe4870629b75640a78E7';
export const mockQrKeyringAddress =
  '0xB374Ca013934e498e5baD3409147F34E6c462389';
export const mockHDKeyringAddress =
  '0x71C7656EC7ab88b098defB751B7401B5f6d8976F';
export const mockSnapAddress1 = '0x6f92dC30B1e8E71D4A33B5dF06a812B9aAbCD2e9';
export const mockSnapAddress2 = '0x8A4bD37F19C94A72E8Fe0fA97dD1422a65E53b718';
export const mockSolanaAddress = '7EcDhSYGxXyscszYEp35KHN8vvw3svAuLKTzXwCFLtV';
export const mockSecondHDKeyringAddress =
  '0xf5E7127d55ed72EBe33d2b0540cc82baF3E31561';

const MOCK_DEFAULT_KEYRINGS: KeyringObject[] = [
  {
    accounts: [mockSimpleKeyringAddress],
    type: KeyringTypes.simple,
  },
  {
    accounts: [mockQrKeyringAddress],
    type: KeyringTypes.qr,
  },
  {
    accounts: [mockHDKeyringAddress],
    type: KeyringTypes.hd,
  },
  {
    accounts: [mockSnapAddress1, mockSnapAddress2, mockSolanaAddress],
    type: KeyringTypes.snap,
  },
  {
    accounts: [mockSecondHDKeyringAddress],
    type: KeyringTypes.hd,
  },
];

const MOCK_SIMPLE_KEYRING_METADATA: KeyringMetadata = {
  id: '01JNG66ATK17YSN0TSS6H51EE3',
  name: '',
};

const MOCK_QR_KEYRING_METADATA: KeyringMetadata = {
  id: '01JNG66NARF27JY9TGWJX385QW',
  name: '',
};

const MOCK_HD_KEYRING_METADATA: KeyringMetadata = {
  id: '01JNG7170V9X27V5NFDTY04PJ4',
  name: '',
};

const MOCK_SNAP_KEYRING_METADATA: KeyringMetadata = {
  id: '01JNG71B7GTWH0J1TSJY9891S0',
  name: '',
};

const MOCK_SECOND_HD_KEYRING_METADATA: KeyringMetadata = {
  id: '01JSJNVTJEPSHZSNWAD3JT0PJN',
  name: '',
};

const MOCK_DEFAULT_KEYRINGS_METADATA: KeyringMetadata[] = [
  MOCK_SIMPLE_KEYRING_METADATA,
  MOCK_QR_KEYRING_METADATA,
  MOCK_HD_KEYRING_METADATA,
  MOCK_SNAP_KEYRING_METADATA,
  MOCK_SECOND_HD_KEYRING_METADATA,
];

export const MOCK_KEYRING_CONTROLLER_STATE = {
<<<<<<< HEAD
=======
  isUnlocked: jest.fn(),
  getAccountKeyringType: jest.fn(),
  keyring: {
    keyrings: [
      {
        mnemonic:
          'one two three four five six seven eight nine ten eleven twelve',
      },
    ],
  },
  state: {
    keyrings: MOCK_DEFAULT_KEYRINGS,
    keyringsMetadata: MOCK_DEFAULT_KEYRINGS_METADATA,
  },
>>>>>>> c3b2efdc
  keyrings: MOCK_DEFAULT_KEYRINGS,
  keyringsMetadata: MOCK_DEFAULT_KEYRINGS_METADATA,
};<|MERGE_RESOLUTION|>--- conflicted
+++ resolved
@@ -73,8 +73,6 @@
 ];
 
 export const MOCK_KEYRING_CONTROLLER_STATE = {
-<<<<<<< HEAD
-=======
   isUnlocked: jest.fn(),
   getAccountKeyringType: jest.fn(),
   keyring: {
@@ -89,7 +87,6 @@
     keyrings: MOCK_DEFAULT_KEYRINGS,
     keyringsMetadata: MOCK_DEFAULT_KEYRINGS_METADATA,
   },
->>>>>>> c3b2efdc
   keyrings: MOCK_DEFAULT_KEYRINGS,
   keyringsMetadata: MOCK_DEFAULT_KEYRINGS_METADATA,
 };