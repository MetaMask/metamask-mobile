--- conflicted
+++ resolved
@@ -1,4 +1,3 @@
-import { Hex } from '@metamask/utils';
 import {
   MessageParamsPersonal,
   MessageParamsTyped,
@@ -6,11 +5,11 @@
   SignatureRequestStatus,
   SignatureRequestType,
 } from '@metamask/signature-controller';
-<<<<<<< HEAD
+import { Hex } from '@metamask/utils';
 import { TransactionControllerState } from '@metamask/transaction-controller';
+
 import { backgroundState } from './initial-root-state';
 
-import { Hex } from '@metamask/utils';
 export const confirmationRedesignRemoteFlagsState = {
   remoteFeatureFlags: {
     confirmation_redesign: {
@@ -19,10 +18,6 @@
     },
   },
 };
-=======
-
-import { backgroundState } from './initial-root-state';
->>>>>>> 9feefd3c
 
 export const personalSignSignatureRequest = {
   chainId: '0x1',
