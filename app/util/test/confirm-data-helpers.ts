--- conflicted
+++ resolved
@@ -915,15 +915,6 @@
   origin: 'https://metamask.github.io',
 } as unknown as TransactionMeta;
 
-<<<<<<< HEAD
-const contractInteractionBaseState = merge({}, stakingConfirmationBaseState, {
-  engine: {
-    backgroundState: {
-      TransactionController: { transactions: [mockTransaction] },
-    },
-  },
-});
-=======
 export const contractInteractionBaseState = merge(
   {},
   stakingConfirmationBaseState,
@@ -935,7 +926,6 @@
     },
   },
 );
->>>>>>> b6e9c40b
 
 export const generateContractInteractionState = {
   ...contractInteractionBaseState,
