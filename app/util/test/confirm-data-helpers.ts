--- conflicted
+++ resolved
@@ -6,16 +6,6 @@
   SignatureRequestStatus,
   SignatureRequestType,
 } from '@metamask/signature-controller';
-<<<<<<< HEAD
-import { GasFeeState } from '@metamask/gas-fee-controller';
-import { Hex } from '@metamask/utils';
-import {
-  TransactionControllerState,
-  TransactionEnvelopeType,
-} from '@metamask/transaction-controller';
-
-import { backgroundState } from './initial-root-state';
-=======
 import {
   TransactionControllerState,
   TransactionEnvelopeType,
@@ -26,7 +16,6 @@
 import { backgroundState } from './initial-root-state';
 import { merge } from 'lodash';
 
->>>>>>> f1910d80
 export const confirmationRedesignRemoteFlagsState = {
   remoteFeatureFlags: {
     confirmation_redesign: {
@@ -680,14 +669,6 @@
           },
         },
       } as unknown as GasFeeState,
-<<<<<<< HEAD
-    },
-  },
-  settings: {
-    showFiatOnTestnets: true,
-  },
-};
-=======
     },
   },
   settings: {
@@ -892,4 +873,3 @@
     },
   };
 }
->>>>>>> f1910d80
