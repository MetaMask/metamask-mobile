--- conflicted
+++ resolved
@@ -32,7 +32,13 @@
         pendingApprovalCount: 1,
         approvalFlows: [],
       },
-<<<<<<< HEAD
+      RemoteFeatureFlagController: {
+        remoteFeatureFlags: {
+          confirmation_redesign: {
+            signatures: true,
+          },
+        },
+      },
       SignatureController: {
         signatureRequests: {
           '76b33b40-7b5c-11ef-bc0a-25bce29dbc09': {
@@ -49,12 +55,6 @@
               origin: 'metamask.github.io',
               metamaskId: '76b33b40-7b5c-11ef-bc0a-25bce29dbc09',
             } as MessageParamsTyped,
-=======
-      RemoteFeatureFlagController: {
-        remoteFeatureFlags: {
-          confirmation_redesign: {
-            signatures: true,
->>>>>>> 261975f5
           },
         },
       },
