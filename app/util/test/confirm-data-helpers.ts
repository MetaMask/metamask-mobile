import { ApprovalRequest } from '@metamask/approval-controller';
import { Hex } from '@metamask/utils';
import { GasFeeState } from '@metamask/gas-fee-controller';
import { Interface } from '@ethersproject/abi';
import {
  MessageParamsPersonal,
  MessageParamsTyped,
  SignatureRequest,
  SignatureRequestStatus,
  SignatureRequestType,
} from '@metamask/signature-controller';
import {
  TransactionControllerState,
  TransactionEnvelopeType,
  TransactionMeta,
  TransactionStatus,
  TransactionType,
} from '@metamask/transaction-controller';
import { merge } from 'lodash';

import { backgroundState } from './initial-root-state';

export const confirmationRedesignRemoteFlagsState = {
  remoteFeatureFlags: {
    confirmation_redesign: {
      signatures: true,
      staking_confirmations: true,
    },
  },
};

const mockTypeDefEIP712Domain = [
  { name: 'name', type: 'string' },
  { name: 'version', type: 'string' },
  { name: 'chainId', type: 'uint256' },
  { name: 'verifyingContract', type: 'address' },
];

export const personalSignSignatureRequest = {
  chainId: '0x1',
  type: SignatureRequestType.PersonalSign,
  id: 'aa2b3071-d946-11ef-9f90-a5603493ed8d',
  messageParams: {
    data: '0x4578616d706c652060706572736f6e616c5f7369676e60206d657373616765',
    from: '0x935e73edb9ff52e23bac7f7e043a1ecd06d05477',
    meta: {
      url: 'https://metamask.github.io/test-dapp/',
      title: 'E2E Test Dapp',
      icon: { uri: 'https://metamask.github.io/metamask-fox.svg' },
      analytics: { request_source: 'In-App-Browser' },
    },
    origin: 'metamask.github.io',
    metamaskId: '76b33b40-7b5c-11ef-bc0a-25bce29dbc09',
  },
  networkClientId: '1',
  status: SignatureRequestStatus.Unapproved,
  time: 1733143817088,
} as SignatureRequest;

export const personalSignatureConfirmationState = {
  engine: {
    backgroundState: {
      ...backgroundState,
      ApprovalController: {
        pendingApprovals: {
          '76b33b40-7b5c-11ef-bc0a-25bce29dbc09': {
            id: '76b33b40-7b5c-11ef-bc0a-25bce29dbc09',
            origin: 'metamask.github.io',
            type: SignatureRequestType.PersonalSign,
            time: 1727282253048,
            requestData: {
              data: '0x4578616d706c652060706572736f6e616c5f7369676e60206d657373616765',
              from: '0x935e73edb9ff52e23bac7f7e043a1ecd06d05477',
              meta: {
                url: 'https://metamask.github.io/test-dapp/',
                title: 'E2E Test Dapp',
                icon: { uri: 'https://metamask.github.io/metamask-fox.svg' },
                analytics: { request_source: 'In-App-Browser' },
              },
              origin: 'metamask.github.io',
              metamaskId: '76b33b40-7b5c-11ef-bc0a-25bce29dbc09',
            },
            requestState: null,
            expectsResult: true,
          },
        },
        pendingApprovalCount: 1,
        approvalFlows: [],
      },
      RemoteFeatureFlagController: {
        ...confirmationRedesignRemoteFlagsState,
      },
      SignatureController: {
        signatureRequests: {
          '76b33b40-7b5c-11ef-bc0a-25bce29dbc09': {
            chainId: '0x1' as Hex,
            messageParams: {
              data: '0x4578616d706c652060706572736f6e616c5f7369676e60206d657373616765',
              from: '0x935e73edb9ff52e23bac7f7e043a1ecd06d05477',
              meta: {
                url: 'https://metamask.github.io/test-dapp/',
                title: 'E2E Test Dapp',
                icon: { uri: 'https://metamask.github.io/metamask-fox.svg' },
                analytics: { request_source: 'In-App-Browser' },
              },
              origin: 'metamask.github.io',
              metamaskId: '76b33b40-7b5c-11ef-bc0a-25bce29dbc09',
            } as MessageParamsTyped,
          },
        },
      },
    },
  },
};

export const siweSignSignatureRequest = {
  ...personalSignSignatureRequest,
  messageParams: {
    ...personalSignSignatureRequest.messageParams,
    data: '0x6d6574616d61736b2e6769746875622e696f2077616e747320796f7520746f207369676e20696e207769746820796f757220457468657265756d206163636f756e743a0a3078386565656531373831666438383566663564646566373738393438363637363936313837336431320a0a492061636365707420746865204d6574614d61736b205465726d73206f6620536572766963653a2068747470733a2f2f636f6d6d756e6974792e6d6574616d61736b2e696f2f746f730a0a5552493a2068747470733a2f2f6d6574616d61736b2e6769746875622e696f0a56657273696f6e3a20310a436861696e2049443a20310a4e6f6e63653a2033323839313735370a4973737565642041743a20323032312d30392d33305431363a32353a32342e3030305a',
    siwe: {
      isSIWEMessage: true,
      parsedMessage: {
        domain: 'metamask.github.io',
        address: '0x8eeee1781fd885ff5ddef7789486676961873d12',
        statement:
          'I accept the MetaMask Terms of Service: https://community.metamask.io/tos',
        uri: 'https://metamask.github.io',
        version: '1',
        chainId: 1,
        nonce: '32891757',
        issuedAt: '2021-09-30T16:25:24.000Z',
        requestId: '12345',
        resources: ['resource-1', 'resource-2', 'resource-3'],
      },
    },
  },
} as unknown as SignatureRequest;

export const siweSignatureConfirmationState = {
  engine: {
    backgroundState: {
      ...backgroundState,
      ApprovalController: {
        pendingApprovals: {
          '72424261-e22f-11ef-8e59-bf627a5d8354': {
            id: '72424261-e22f-11ef-8e59-bf627a5d8354',
            origin: 'metamask.github.io',
            type: 'personal_sign',
            time: 1738587888035,
            requestData: {
              data: '0x6d6574616d61736b2e6769746875622e696f2077616e747320796f7520746f207369676e20696e207769746820796f757220457468657265756d206163636f756e743a0a3078386565656531373831666438383566663564646566373738393438363637363936313837336431320a0a492061636365707420746865204d6574614d61736b205465726d73206f6620536572766963653a2068747470733a2f2f636f6d6d756e6974792e6d6574616d61736b2e696f2f746f730a0a5552493a2068747470733a2f2f6d6574616d61736b2e6769746875622e696f0a56657273696f6e3a20310a436861696e2049443a20310a4e6f6e63653a2033323839313735370a4973737565642041743a20323032312d30392d33305431363a32353a32342e3030305a',
              from: '0x8eeee1781fd885ff5ddef7789486676961873d12',
              requestId: 106737718,
              meta: {
                url: 'https://metamask.github.io/test-dapp/',
                title: 'E2E Test Dapp',
                icon: {},
                analytics: { request_source: 'In-App-Browser' },
              },
              origin: 'metamask.github.io',
              siwe: (
                siweSignSignatureRequest.messageParams as MessageParamsPersonal
              ).siwe,
              metamaskId: '72424260-e22f-11ef-8e59-bf627a5d8354',
            },
            requestState: null,
            expectsResult: true,
          },
        },
        pendingApprovalCount: 1,
        approvalFlows: [],
      },
      RemoteFeatureFlagController: {
        remoteFeatureFlags: {
          confirmation_redesign: {
            signatures: true,
          },
        },
      },
      SignatureController: {
        signatureRequests: {
          '72424261-e22f-11ef-8e59-bf627a5d8354': siweSignSignatureRequest,
        },
      },
    },
  },
};

export const typedSignV1SignatureRequest = {
  chainId: '0x1' as Hex,
  messageParams: {
    data: [
      { type: 'string', name: 'Message', value: 'Hi, Alice!' },
      { type: 'uint32', name: 'A number', value: '1337' },
    ],
    from: '0x935e73edb9ff52e23bac7f7e043a1ecd06d05477',
    requestId: 2453610887,
    meta: {
      url: 'https://metamask.github.io/test-dapp/',
      title: 'E2E Test Dapp',
      icon: { uri: 'https://metamask.github.io/metamask-fox.svg' },
      analytics: { request_source: 'In-App-Browser' },
    },
    origin: 'metamask.github.io',
    metamaskId: '7e62bcb0-a4e9-11ef-9b51-ddf21c91a998',
    version: 'V1',
  } as MessageParamsTyped,
} as SignatureRequest;

export const typedSignV1ConfirmationState = {
  engine: {
    backgroundState: {
      ...backgroundState,
      ApprovalController: {
        pendingApprovals: {
          '7e62bcb1-a4e9-11ef-9b51-ddf21c91a998': {
            id: '7e62bcb1-a4e9-11ef-9b51-ddf21c91a998',
            origin: 'metamask.github.io',
            type: SignatureRequestType.TypedSign,
            time: 1731850822653,
            requestData: {
              data: [
                { type: 'string', name: 'Message', value: 'Hi, Alice!' },
                { type: 'uint32', name: 'A number', value: '1337' },
              ],
              from: '0x935e73edb9ff52e23bac7f7e043a1ecd06d05477',
              requestId: 2453610887,
              meta: {
                url: 'https://metamask.github.io/test-dapp/',
                title: 'E2E Test Dapp',
                icon: { uri: 'https://metamask.github.io/metamask-fox.svg' },
                analytics: { request_source: 'In-App-Browser' },
              },
              origin: 'metamask.github.io',
              metamaskId: '7e62bcb1-a4e9-11ef-9b51-ddf21c91a998',
              version: 'V1',
            },
            requestState: null,
            expectsResult: true,
          },
        },
        pendingApprovalCount: 1,
        approvalFlows: [],
      },
      SignatureController: {
        signatureRequests: {
          '7e62bcb1-a4e9-11ef-9b51-ddf21c91a998': typedSignV1SignatureRequest,
        },
      },
      RemoteFeatureFlagController: {
        ...confirmationRedesignRemoteFlagsState,
      },
    },
  },
};

export const mockTypedSignV3Message = {
  types: {
    EIP712Domain: [
      { name: 'name', type: 'string' },
      { name: 'version', type: 'string' },
      { name: 'chainId', type: 'uint256' },
      { name: 'verifyingContract', type: 'address' },
    ],
    Person: [
      { name: 'name', type: 'string' },
      { name: 'wallet', type: 'address' },
    ],
    Mail: [
      { name: 'from', type: 'Person' },
      { name: 'to', type: 'Person' },
      { name: 'contents', type: 'string' },
    ],
  },
  primaryType: 'Mail',
  domain: {
    name: 'Ether Mail',
    version: '1',
    chainId: 1,
    verifyingContract: '0xCcCCccccCCCCcCCCCCCcCcCccCcCCCcCcccccccC',
  },
  message: {
    from: { name: 'Cow', wallet: '0xCD2a3d9F938E13CD947Ec05AbC7FE734Df8DD826' },
    to: { name: 'Bob', wallet: '0xbBbBBBBbbBBBbbbBbbBbbbbBBbBbbbbBbBbbBBbB' },
    contents: 'Hello, Bob!',
  },
};

export const typedSignV3SignatureRequest = {
  chainId: '0x1' as Hex,
  type: SignatureRequestType.TypedSign,
  messageParams: {
    data: JSON.stringify(mockTypedSignV3Message),
    from: '0x8eeee1781fd885ff5ddef7789486676961873d12',
    requestId: 3298650200,
    meta: {
      url: 'https://metamask.github.io/test-dapp/',
      title: 'E2E Test Dapp',
      icon: { uri: 'https://metamask.github.io/metamask-fox.svg' },
      analytics: { request_source: 'In-App-Browser' },
    },
    origin: 'metamask.github.io',
    metamaskId: 'fb2029e1-b0ab-11ef-9227-05a11087c334',
    version: 'V3',
  } as MessageParamsTyped,
} as SignatureRequest;

export const typedSignV3ConfirmationState = {
  engine: {
    backgroundState: {
      ...backgroundState,
      ApprovalController: {
        pendingApprovals: {
          'fb2029e1-b0ab-11ef-9227-05a11087c334': {
            id: 'fb2029e1-b0ab-11ef-9227-05a11087c334',
            origin: 'metamask.github.io',
            type: SignatureRequestType.TypedSign,
            time: 1733143817088,
            requestData: {
              data: JSON.stringify(mockTypedSignV3Message),
              from: '0x8eeee1781fd885ff5ddef7789486676961873d12',
              requestId: 3298650200,
              meta: {
                url: 'https://metamask.github.io/test-dapp/',
                title: 'E2E Test Dapp',
                icon: { uri: 'https://metamask.github.io/metamask-fox.svg' },
                analytics: { request_source: 'In-App-Browser' },
              },
              origin: 'metamask.github.io',
              metamaskId: 'fb2029e1-b0ab-11ef-9227-05a11087c334',
              version: 'V3',
            },
            requestState: null,
            expectsResult: true,
          },
        },
        pendingApprovalCount: 1,
        approvalFlows: [],
      },
      SignatureController: {
        signatureRequests: {
          'fb2029e1-b0ab-11ef-9227-05a11087c334': typedSignV3SignatureRequest,
        },
      },
      RemoteFeatureFlagController: {
        remoteFeatureFlags: {
          ...confirmationRedesignRemoteFlagsState,
        },
      },
    },
  },
};

export const typedSignV4SignatureRequest = {
  id: 'fb2029e1-b0ab-11ef-9227-05a11087c334',
  chainId: '0x1' as Hex,
  type: SignatureRequestType.TypedSign,
  messageParams: {
    data: '{"types":{"EIP712Domain":[{"name":"name","type":"string"},{"name":"version","type":"string"},{"name":"chainId","type":"uint256"},{"name":"verifyingContract","type":"address"}],"Permit":[{"name":"owner","type":"address"},{"name":"spender","type":"address"},{"name":"value","type":"uint256"},{"name":"nonce","type":"uint256"},{"name":"deadline","type":"uint256"}]},"primaryType":"Permit","domain":{"name":"MyToken","version":"1","verifyingContract":"0xCcCCccccCCCCcCCCCCCcCcCccCcCCCcCcccccccC","chainId":1},"message":{"owner":"0x935e73edb9ff52e23bac7f7e043a1ecd06d05477","spender":"0x5B38Da6a701c568545dCfcB03FcB875f56beddC4","value":3000,"nonce":0,"deadline":50000000000}}',
    from: '0x935e73edb9ff52e23bac7f7e043a1ecd06d05477',
    version: 'V4',
    requestId: 14,
    signatureMethod: 'eth_signTypedData_v4',
    origin: 'https://metamask.github.io',
    metamaskId: 'fb2029e0-b0ab-11ef-9227-05a11087c334',
    meta: {
      url: 'https://metamask.github.io/test-dapp/',
      title: 'E2E Test Dapp',
      icon: { uri: 'https://metamask.github.io/metamask-fox.svg' },
      analytics: { request_source: 'In-App-Browser' },
    },
  },
  networkClientId: '1',
  status: SignatureRequestStatus.Unapproved,
  time: 1733143817088,
} as SignatureRequest;

export const typedSignV4ConfirmationState = {
  engine: {
    backgroundState: {
      ...backgroundState,
      ApprovalController: {
        pendingApprovals: {
          'fb2029e1-b0ab-11ef-9227-05a11087c334': {
            id: 'fb2029e1-b0ab-11ef-9227-05a11087c334',
            origin: 'metamask.github.io',
            type: SignatureRequestType.TypedSign,
            time: 1733143817088,
            requestData: {
              data: '{"types":{"EIP712Domain":[{"name":"name","type":"string"},{"name":"version","type":"string"},{"name":"chainId","type":"uint256"},{"name":"verifyingContract","type":"address"}],"Permit":[{"name":"owner","type":"address"},{"name":"spender","type":"address"},{"name":"value","type":"uint256"},{"name":"nonce","type":"uint256"},{"name":"deadline","type":"uint256"}]},"primaryType":"Permit","domain":{"name":"MyToken","version":"1","verifyingContract":"0xCcCCccccCCCCcCCCCCCcCcCccCcCCCcCcccccccC","chainId":1},"message":{"owner":"0x935e73edb9ff52e23bac7f7e043a1ecd06d05477","spender":"0x5B38Da6a701c568545dCfcB03FcB875f56beddC4","value":3000,"nonce":0,"deadline":50000000000}}',
              from: '0x935e73edb9ff52e23bac7f7e043a1ecd06d05477',
              version: 'V4',
              requestId: 14,
              signatureMethod: 'eth_signTypedData_v4',
              origin: 'https://metamask.github.io',
              metamaskId: 'fb2029e0-b0ab-11ef-9227-05a11087c334',
              meta: {
                url: 'https://metamask.github.io/test-dapp/',
                title: 'E2E Test Dapp',
                icon: { uri: 'https://metamask.github.io/metamask-fox.svg' },
                analytics: { request_source: 'In-App-Browser' },
              },
            },
            requestState: null,
            expectsResult: true,
          },
        },
        pendingApprovalCount: 1,
        approvalFlows: [],
      },
      SignatureController: {
        signatureRequests: {
          'fb2029e1-b0ab-11ef-9227-05a11087c334': typedSignV4SignatureRequest,
        },
      },
    },
  },
};

export const typedSignV4NFTSignatureRequest = {
  id: 'c5067710-87cf-11ef-916c-71f266571322',
  chainId: '0x1' as Hex,
  type: SignatureRequestType.TypedSign,
  messageParams: {
    data: '{"domain":{"name":"Uniswap V3 Positions NFT-V1","version":"1","chainId":1,"verifyingContract":"0xC36442b4a4522E871399CD717aBDD847Ab11FE88"},"types":{"Permit":[{"name":"spender","type":"address"},{"name":"tokenId","type":"uint256"},{"name":"nonce","type":"uint256"},{"name":"deadline","type":"uint256"}]},"primaryType":"Permit","message":{"spender":"0x00000000Ede6d8D217c60f93191C060747324bca","tokenId":"3606393","nonce":"0","deadline":"1734995006"}}',
    from: '0x935e73edb9ff52e23bac7f7e043a1ecd06d05477',
    version: 'V4',
    requestId: 14,
    signatureMethod: 'eth_signTypedData_v4',
    origin: 'https://metamask.github.io',
    metamaskId: 'fb2029e0-b0ab-11ef-9227-05a11087c334',
    meta: {
      url: 'https://metamask.github.io/test-dapp/',
      title: 'E2E Test Dapp',
      icon: { uri: 'https://metamask.github.io/metamask-fox.svg' },
      analytics: { request_source: 'In-App-Browser' },
    },
  },
  networkClientId: '1',
  status: SignatureRequestStatus.Unapproved,
  time: 1733143817088,
} as SignatureRequest;

export const typedSignV4NFTConfirmationState = {
  engine: {
    backgroundState: {
      ...backgroundState,
      ApprovalController: {
        pendingApprovals: {
          'c5067710-87cf-11ef-916c-71f266571322': {
            id: 'c5067710-87cf-11ef-916c-71f266571322',
            origin: 'metamask.github.io',
            type: SignatureRequestType.TypedSign,
            time: 1733143817088,
            requestData: {
              data: '{"domain":{"name":"Uniswap V3 Positions NFT-V1","version":"1","chainId":1,"verifyingContract":"0xC36442b4a4522E871399CD717aBDD847Ab11FE88"},"types":{"Permit":[{"name":"spender","type":"address"},{"name":"tokenId","type":"uint256"},{"name":"nonce","type":"uint256"},{"name":"deadline","type":"uint256"}]},"primaryType":"Permit","message":{"spender":"0x00000000Ede6d8D217c60f93191C060747324bca","tokenId":"3606393","nonce":"0","deadline":"1734995006"}}',
              from: '0x935e73edb9ff52e23bac7f7e043a1ecd06d05477',
              version: 'V4',
              requestId: 2874791875,
              signatureMethod: 'eth_signTypedData_v4',
              origin: 'https://metamask.github.io',
              metamaskId: 'fb2029e0-b0ab-11ef-9227-05a11087c334',
              meta: {
                url: 'https://metamask.github.io/test-dapp/',
                title: 'E2E Test Dapp',
                icon: { uri: 'https://metamask.github.io/metamask-fox.svg' },
                analytics: { request_source: 'In-App-Browser' },
              },
            },
            requestState: null,
            expectsResult: true,
          },
        },
        pendingApprovalCount: 1,
        approvalFlows: [],
      },
      SignatureController: {
        signatureRequests: {
          'c5067710-87cf-11ef-916c-71f266571322':
            typedSignV4NFTSignatureRequest,
        },
      },
    },
  },
};

export const securityAlertResponse = {
  block: 21572398,
  result_type: 'Malicious',
  reason: 'permit_farming',
  description:
    'permit_farming to spender 0x1661f1b207629e4f385da89cff535c8e5eb23ee3, classification: A known malicious address is involved in the transaction',
  features: ['A known malicious address is involved in the transaction'],
  source: 'api',
  securityAlertId: '43d40543-463a-4400-993c-85a04017ea2b',
  req: {
    channelId: undefined,
    data: '{"types":{"EIP712Domain":[{"name":"name","type":"string"},{"name":"version","type":"string"},{"name":"chainId","type":"uint256"},{"name":"verifyingContract","type":"address"}],"Permit":[{"name":"owner","type":"address"},{"name":"spender","type":"address"},{"name":"value","type":"uint256"},{"name":"nonce","type":"uint256"},{"name":"deadline","type":"uint256"}]},"primaryType":"Permit","domain":{"name":"USD Coin","verifyingContract":"0xa0b86991c6218b36c1d19d4a2e9eb0ce3606eb48","chainId":1,"version":"2"},"message":{"owner":"0x8eeee1781fd885ff5ddef7789486676961873d12","spender":"0x1661F1B207629e4F385DA89cFF535C8E5Eb23Ee3","value":"1033366316628","nonce":1,"deadline":1678709555}}',
    from: '0x8eeee1781fd885ff5ddef7789486676961873d12',
    meta: {
      analytics: {
        request_platform: undefined,
        request_source: 'In-App-Browser',
      },
      channelId: undefined,
      icon: { uri: 'https://metamask.github.io/test-dapp/metamask-fox.svg' },
      title: 'E2E Test Dapp',
      url: 'https://metamask.github.io/test-dapp/',
    },
    metamaskId: '967066d0-ccf4-11ef-8589-cb239497eefc',
    origin: 'metamask.github.io',
    requestId: 2048976252,
    securityAlertResponse: undefined,
    version: 'V4',
  },
  chainId: '0x1',
};

const stakingConfirmationBaseState = {
  engine: {
    backgroundState: {
      ...backgroundState,
      AccountsController: {
        internalAccounts: {
          accounts: {
            '0x0000000000000000000000000000000000000000': {
              id: '0x0000000000000000000000000000000000000000',
              address: '0x0000000000000000000000000000000000000000',
              metadata: {
                name: 'Account 1',
                keyring: {
                  type: 'HD Key Tree',
                },
              },
            },
          },
          selectedAccount: '0x0000000000000000000000000000000000000000',
        },
      },
      ApprovalController: {
        pendingApprovals: {
          '699ca2f0-e459-11ef-b6f6-d182277cf5e1': {
            expectsResult: true,
            id: '699ca2f0-e459-11ef-b6f6-d182277cf5e1',
            origin: 'metamask',
            requestData: { txId: '699ca2f0-e459-11ef-b6f6-d182277cf5e1' },
            requestState: null,
            time: 1738825814816,
            type: 'transaction',
          },
        },
        pendingApprovalCount: 1,
        approvalFlows: [],
      },
      CurrencyRateController: {
        currentCurrency: 'usd',
        currencyRates: {
          ETH: {
            conversionDate: 1732887955.694,
            conversionRate: 3596.25,
            usdConversionRate: 3596.25,
          },
          LineaETH: {
            conversionDate: 1732887955.694,
            conversionRate: 3596.25,
            usdConversionRate: 3596.25,
          },
        },
      },
      TokensController: {
        allTokens: {
          '0x1': {
<<<<<<< HEAD
            '0x0000000000000000000000000000000000000000': [{
              address: '0x0000000000000000000000000000000000000000',
              aggregators: [],
              balance: '0xde0b6b3a7640000',
              chainId: '0x1',
              decimals: 18,
              isETH: true,
              isNative: true,
              name: 'Ethereum',
              symbol: 'ETH',
              ticker: 'ETH',
            }]
          }
        }
=======
            '0x0000000000000000000000000000000000000000': [
              {
                address: '0x0000000000000000000000000000000000000000',
                aggregators: [],
                balance: '0xde0b6b3a7640000',
                chainId: '0x1',
                decimals: 18,
                isETH: true,
                isNative: true,
                name: 'Ethereum',
                symbol: 'ETH',
                ticker: 'ETH',
              },
            ],
          },
        },
>>>>>>> 05d3e30f
      },
      TransactionController: {
        transactions: [
          {
            actionId: undefined,
            chainId: '0x1',
            dappSuggestedGasFees: undefined,
            defaultGasEstimates: {
              estimateType: 'medium',
              gas: '0x1a5bd',
              gasPrice: undefined,
              maxFeePerGas: '0x74594b20',
              maxPriorityFeePerGas: '0x1dcd6500',
            },
            deviceConfirmedOn: 'metamask_mobile',
            gasLimitNoBuffer: '0x11929',
            id: '699ca2f0-e459-11ef-b6f6-d182277cf5e1',
            isFirstTimeInteraction: undefined,
            networkClientId: 'mainnet',
            origin: 'metamask',
            originalGasEstimate: '0x1a5bd',
            securityAlertResponse: undefined,
            simulationFails: undefined,
            status: 'unapproved',
            time: 1738825814687,
            txParams: {
              data: '0xf9609f08000000000000000000000000dc47789de4ceff0e8fe9d15d728af7f17550c1640000000000000000000000000000000000000000000000000000000000000000',
              from: '0xdc47789de4ceff0e8fe9d15d728af7f17550c164',
              gas: '0x1a5bd',
              maxFeePerGas: '0x84594b20',
              maxPriorityFeePerGas: '0x4dcd6500',
              to: '0x4fef9d741011476750a243ac70b9789a63dd47df',
              value: '0x5af3107a4000',
              type: TransactionEnvelopeType.feeMarket,
            },
            type: TransactionType.stakingUnstake,
            userEditedGasLimit: false,
            userFeeLevel: 'medium',
            verifiedOnBlockchain: false,
            gasFeeEstimates: {
              high: {
                maxFeePerGas: '0xd0f5f04a',
                maxPriorityFeePerGas: '0x77359400',
              },
              low: {
                maxFeePerGas: '0x274d76df',
                maxPriorityFeePerGas: '0x47be0d',
              },
              medium: {
                maxFeePerGas: '0x559ab26a',
                maxPriorityFeePerGas: '0x1dcd6500',
              },
              type: 'fee-market',
            },
          },
        ],
      } as unknown as TransactionControllerState,
      RemoteFeatureFlagController: {
        ...confirmationRedesignRemoteFlagsState,
      },
      NetworkController: {
        networksMetadata: {
          mainnet: {
            EIPS: { 1559: true },
          },
          sepolia: {
            EIPS: { 1559: true },
          },
        },
        networkConfigurationsByChainId: {
          ...backgroundState.NetworkController.networkConfigurationsByChainId,
          '0xaa36a7': {
            nativeCurrency: 'ETH',
            rpcEndpoints: [
              {
                networkClientId: 'sepolia',
                url: 'https://sepolia.infura.io/v3/1234567890',
              },
            ],
            defaultRpcEndpointIndex: 0,
          },
        },
        selectedNetworkClientId: 'mainnet',
      },
      GasFeeController: {
        gasFeeEstimatesByChainId: {
          '0x1': {
            gasEstimateType: 'fee-market',
            gasFeeEstimates: {
              baseFeeTrend: 'down',
              estimatedBaseFee: '0.657622129',
              high: {
                maxWaitTimeEstimate: 30000,
                minWaitTimeEstimate: 15000,
                suggestedMaxFeePerGas: '3.554606064',
                suggestedMaxPriorityFeePerGas: '2',
              },
              historicalBaseFeeRange: ['0.570409997', '0.742901351'],
              historicalPriorityFeeRange: ['0.0001', '40.023291076'],
              latestPriorityFeeRange: ['0.001014498', '3'],
              low: {
                maxWaitTimeEstimate: 60000,
                minWaitTimeEstimate: 15000,
                suggestedMaxFeePerGas: '0.750628835',
                suggestedMaxPriorityFeePerGas: '0.006017503',
              },
              medium: {
                maxWaitTimeEstimate: 45000,
                minWaitTimeEstimate: 15000,
                suggestedMaxFeePerGas: '1.65994205',
                suggestedMaxPriorityFeePerGas: '0.5',
              },
              networkCongestion: 0.10665,
              priorityFeeTrend: 'up',
            },
          },
        },
      } as unknown as GasFeeState,
    },
  },
  settings: {
    showFiatOnTestnets: true,
  },
};

export const stakingDepositConfirmationState = merge(
  {},
  stakingConfirmationBaseState,
  {
    engine: {
      backgroundState: {
        TransactionController: {
          transactions: [{ type: TransactionType.stakingDeposit }],
        } as unknown as TransactionControllerState,
      },
    },
  },
);

export const stakingWithdrawalConfirmationState = merge(
  {},
  stakingConfirmationBaseState,
  {
    engine: {
      backgroundState: {
        TransactionController: {
          transactions: [{ type: TransactionType.stakingUnstake }],
        } as unknown as TransactionControllerState,
      },
    },
  },
);

export const stakingClaimConfirmationState = merge(
  {},
  stakingConfirmationBaseState,
  {
    engine: {
      backgroundState: {
        TransactionController: {
          transactions: [{ type: TransactionType.stakingClaim }],
        } as unknown as TransactionControllerState,
      },
    },
  },
);

export enum SignTypedDataMockType {
  BATCH = 'BATCH',
  DAI = 'DAI',
}

const SIGN_TYPE_DATA: Record<SignTypedDataMockType, string> = {
  [SignTypedDataMockType.BATCH]: JSON.stringify({
    types: {
      EIP712Domain: mockTypeDefEIP712Domain,
      PermitBatch: [
        { name: 'details', type: 'PermitDetails[]' },
        { name: 'spender', type: 'address' },
        { name: 'sigDeadline', type: 'uint256' },
      ],
      PermitDetails: [
        { name: 'token', type: 'address' },
        { name: 'amount', type: 'uint160' },
        { name: 'expiration', type: 'uint48' },
        { name: 'nonce', type: 'uint48' },
      ],
    },
    domain: {
      name: 'Permit2',
      chainId: '1',
      version: '1',
      verifyingContract: '0x000000000022d473030f116ddee9f6b43ac78ba3',
    },
    primaryType: 'PermitBatch',
    message: {
      details: [
        {
          token: '0xa0b86991c6218b36c1d19d4a2e9eb0ce3606eb48',
          amount: '1461501637330902918203684832716283019655932542975',
          expiration: '1722887542',
          nonce: '5',
        },
        {
          token: '0xb0b86991c6218b36c1d19d4a2e9eb0ce3606eb48',
          amount: '250',
          expiration: '1722887642',
          nonce: '6',
        },
      ],
      spender: '0x3fc91a3afd70395cd496c647d5a6cc9d4b2b7fad',
      sigDeadline: '1720297342',
    },
  }),
  [SignTypedDataMockType.DAI]: JSON.stringify({
    domain: {
      name: 'Dai Stablecoin',
      version: '1',
      chainId: 1,
      verifyingContract: '0x6B175474E89094C44Da98b954EedeAC495271d0F',
    },
    types: {
      EIP712Domain: mockTypeDefEIP712Domain,
      Permit: [
        { name: 'holder', type: 'address' },
        { name: 'spender', type: 'address' },
        { name: 'nonce', type: 'uint256' },
        { name: 'expiry', type: 'uint256' },
        { name: 'allowed', type: 'bool' },
      ],
    },
    primaryType: 'Permit',
    message: {
      spender: '0x5B38Da6a701c568545dCfcB03FcB875f56beddC4',
      tokenId: '3606393',
      nonce: 0,
      expiry: 0,
      allowed: false,
    },
  }),
};

export function generateStateSignTypedData(mockType: SignTypedDataMockType) {
  const mockSignatureRequest = {
    id: 'c5067710-87cf-11ef-916c-71f266571322',
    chainId: '0x1' as Hex,
    type: SignatureRequestType.TypedSign,
    messageParams: {
      data: SIGN_TYPE_DATA[mockType],
      from: '0x935e73edb9ff52e23bac7f7e043a1ecd06d05477',
      version: 'V4',
      requestId: 14,
      signatureMethod: 'eth_signTypedData_v4',
      origin: 'https://metamask.github.io',
      metamaskId: 'fb2029e0-b0ab-11ef-9227-05a11087c334',
      meta: {
        url: 'https://metamask.github.io/test-dapp/',
        title: 'E2E Test Dapp',
        icon: { uri: 'https://metamask.github.io/metamask-fox.svg' },
        analytics: { request_source: 'In-App-Browser' },
      },
    },
    networkClientId: '1',
    status: SignatureRequestStatus.Unapproved,
    time: 1733143817088,
  } as SignatureRequest;

  return {
    engine: {
      backgroundState: {
        ...backgroundState,
        ApprovalController: {
          pendingApprovals: {
            'c5067710-87cf-11ef-916c-71f266571322': {
              id: 'c5067710-87cf-11ef-916c-71f266571322',
              origin: 'metamask.github.io',
              type: SignatureRequestType.TypedSign,
              time: 1733143817088,
              requestData: { ...mockSignatureRequest },
              requestState: null,
              expectsResult: true,
            },
          },
          pendingApprovalCount: 1,
          approvalFlows: [],
        },
        SignatureController: {
          signatureRequests: {
            'c5067710-87cf-11ef-916c-71f266571322': mockSignatureRequest,
          },
        },
      },
    },
  };
}

export const mockTxId = '7e62bcb1-a4e9-11ef-9b51-ddf21c91a998';

export const mockApprovalRequest = {
  id: mockTxId,
  origin: 'metamask.github.io',
  type: 'transaction',
  time: 1731850822653,
  requestData: {
    txId: mockTxId,
    from: '0x935e73edb9ff52e23bac7f7e043a1ecd06d05477',
    origin: 'metamask.github.io',
  },
  requestState: null,
  expectsResult: true,
} as unknown as ApprovalRequest<TransactionMeta>;

export const mockTransaction = {
  id: mockTxId,
  type: TransactionType.contractInteraction,
  txParams: {
    data: '0x123456',
    from: '0x935e73edb9ff52e23bac7f7e043a1ecd06d05477',
    to: '0x1234567890123456789012345678901234567890',
    value: '0x0',
  },
  chainId: '0x1' as `0x${string}`,
  networkClientId: 'mainnet',
  status: TransactionStatus.unapproved,
  time: Date.now(),
  origin: 'https://metamask.github.io',
} as unknown as TransactionMeta;

<<<<<<< HEAD
export const contractInteractionBaseState = merge({}, stakingConfirmationBaseState, {
  engine: {
    backgroundState: {
      TransactionController: { transactions: [mockTransaction] },
    },
  },
});
=======
export const contractInteractionBaseState = merge(
  {},
  stakingConfirmationBaseState,
  {
    engine: {
      backgroundState: {
        TransactionController: { transactions: [mockTransaction] },
      },
    },
  },
);
>>>>>>> 05d3e30f

export const generateContractInteractionState = {
  ...contractInteractionBaseState,
  engine: {
    ...contractInteractionBaseState.engine,
    backgroundState: {
      ...contractInteractionBaseState.engine.backgroundState,
      // Set a completely new ApprovalController to reject the approval in
      // stakingConfirmationBaseState
      ApprovalController: {
        pendingApprovals: { [mockTxId]: mockApprovalRequest },
        pendingApprovalCount: 1,
        approvalFlows: [],
      },
    },
  },
};

export const transferConfirmationState = merge(
  {},
  stakingConfirmationBaseState,
  {
    engine: {
      backgroundState: {
        TransactionController: {
          transactions: [
            {
              type: TransactionType.simpleSend,
              txParams: {
                from: '0xdc47789de4ceff0e8fe9d15d728af7f17550c164',
                gas: '0x1a5bd',
                maxFeePerGas: '0x84594b20',
                maxPriorityFeePerGas: '0x4dcd6500',
                to: '0x4fef9d741011476750a243ac70b9789a63dd47df',
                value: '0x5af3107a4000',
                type: TransactionEnvelopeType.feeMarket,
              },
            },
          ],
        } as Pick<TransactionControllerState, 'transactions'>,
      },
    },
  },
);

<<<<<<< HEAD
export const getAppStateForConfirmation = (confirmation: TransactionMeta) => ({
  engine: {
    backgroundState: {
      ...backgroundState,
=======
export const getAppStateForConfirmation = (
  confirmation: TransactionMeta,
  backgroundStateArgs: Record<string, unknown> = {},
) => ({
  engine: {
    backgroundState: {
      ...backgroundState,
      ...backgroundStateArgs,
>>>>>>> 05d3e30f
      ApprovalController: {
        pendingApprovals: {
          [confirmation.id]: {
            id: confirmation.id,
            origin: confirmation.origin,
            type: 'transaction',
            requestData: {
              txId: confirmation.id,
              from: confirmation.txParams.from,
              origin: confirmation.origin,
            },
            requestState: null,
            expectsResult: true,
          },
        },
        pendingApprovalCount: 1,
        approvalFlows: [],
      },
      TransactionController: {
        transactions: [confirmation],
      },
    },
  },
});

const switchAccountConfirmation = {
  chainId: '0xaa36a7',
  networkClientId: 'sepolia',
  origin: 'metamask',
  status: 'unapproved',
  userEditedGasLimit: false,
  verifiedOnBlockchain: false,
  gasFeeEstimates: {
    userFeeLevel: 'medium',
    sendFlowHistory: [],
    gasFeeEstimates: {
      type: 'fee-market',
      low: { maxFeePerGas: '0x9374a3b7', maxPriorityFeePerGas: '0x3b9aca00' },
      medium: {
        maxFeePerGas: '0xd0017b51',
        maxPriorityFeePerGas: '0x59682f00',
      },
      high: { maxFeePerGas: '0x10c8e52eb', maxPriorityFeePerGas: '0x77359400' },
    },
  },
};

export const upgradeAccountConfirmation = {
  ...switchAccountConfirmation,
  batchId: '0x6046131032d748a6bfac42fd5117479f',
  id: 'aa0ff2b0-150f-11f0-9325-8f0b8505bc4f',
  origin: 'metamask.github.io',
  nestedTransactions: [
    {
      to: '0x0c54FcCd2e384b4BB6f2E405Bf5Cbc15a017AaFb',
      data: '0x654365436543',
      value: '0x3B9ACA00',
      type: TransactionType.simpleSend,
    },
    {
      to: '0xbc2114a988e9CEf5bA63548D432024f34B487048',
      data: '0x789078907890',
      value: '0x1DCD6500',
      type: TransactionType.simpleSend,
    },
  ],
  securityAlertResponse: {
    block: 8082431,
    result_type: 'Benign',
    reason: '',
    description: '',
    features: [],
    source: 'api',
    securityAlertId: '31cda7d5-9657-4567-b364-d6918f0933a0',
  },
  txParams: {
    from: '0x8a0bbcd42cf79e7cee834e7808eb2fef1cebdb87',
    authorizationList: [
      { address: '0x63c0c19a282a1B52b07dD5a65b58948A07DAE32B' },
    ],
    data: '0xe9ae5c530100000000000000000000000000000000000000000000000000000000000000000000000000000000000000000000000000000000000000000000000000004000000000000000000000000000000000000000000000000000000000000001c000000000000000000000000000000000000000000000000000000000000000200000000000000000000000000000000000000000000000000000000000000002000000000000000000000000000000000000000000000000000000000000004000000000000000000000000000000000000000000000000000000000000000e00000000000000000000000000c54fccd2e384b4bb6f2e405bf5cbc15a017aafb000000000000000000000000000000000000000000000000000000003b9aca00000000000000000000000000000000000000000000000000000000000000006000000000000000000000000000000000000000000000000000000000000000066543654365430000000000000000000000000000000000000000000000000000000000000000000000000000bc2114a988e9cef5ba63548d432024f34b487048000000000000000000000000000000000000000000000000000000001dcd650000000000000000000000000000000000000000000000000000000000000000600000000000000000000000000000000000000000000000000000000000000006789789078900000000000000000000000000000000000000000000000000000',
    gas: '0x1a209',
    to: '0x8a0bbcd42cf79e7cee834e7808eb2fef1cebdb87',
    value: '0x0',
    maxFeePerGas: '0x21b65659b',
    maxPriorityFeePerGas: '0x59682f00',
    type: '0x4',
  },
  type: 'batch',
  originalGasEstimate: '0x1a209',
  defaultGasEstimates: {
    gas: '0x1a209',
    maxFeePerGas: '0x21b65659b',
    maxPriorityFeePerGas: '0x59682f00',
    estimateType: 'medium',
  },
  gasFeeTokens: [],
  simulationData: {
    nativeBalanceChange: {
      previousBalance: '0x109f1f975d02012',
      newBalance: '0x109f1f91c67f112',
      difference: '0x59682f00',
      isDecrease: true,
    },
    tokenBalanceChanges: [],
  },
} as unknown as TransactionMeta;

export const upgradeOnlyAccountConfirmation = {
  ...upgradeAccountConfirmation,
  origin: 'metamask',
  nestedTransactions: [],
  txParams: {
    ...upgradeAccountConfirmation.txParams,
    data: '0x',
  },
} as unknown as TransactionMeta;

export const downgradeAccountConfirmation = {
  ...switchAccountConfirmation,
  delegationAddress: '0xcd8d6c5554e209fbb0dec797c6293cf7eae13454',
  id: '22c82900-1134-11f0-a4de-3b789e5a89ad',
  txParams: {
    from: '0x8a0bbcd42cf79e7cee834e7808eb2fef1cebdb87',
    authorizationList: [
      { address: '0x0000000000000000000000000000000000000000' },
    ],
    gas: '0x11017',
    to: '0x8a0bbcd42cf79e7cee834e7808eb2fef1cebdb87',
    value: '0x0',
    maxFeePerGas: '0xd0017b51',
    maxPriorityFeePerGas: '0x59682f00',
    type: '0x4',
  },
  type: TransactionType.revokeDelegation,
  defaultGasEstimates: {
    gas: '0x11017',
    maxFeePerGas: '0xd0017b51',
    maxPriorityFeePerGas: '0x59682f00',
    estimateType: 'medium',
  },
} as unknown as TransactionMeta;

export const batchApprovalConfirmation = {
  batchId: '0xac5b147713b64947a1848309dc528c95',
  chainId: '0x1',
  delegationAddress: '0x63c0c19a282a1b52b07dd5a65b58948a07dae32b',
  id: '00e2c3a0-3537-11f0-a6bc-c5da15141f51',
  nestedTransactions: [
    {
      data: '0x095ea7b30000000000000000000000001231deb6f5749ef6ce6943a275a1d3e7486f4eae000000000000000000000000000000000000000000000000000009184e72a000',
      to: '0x6B175474E89094C44Da98b954EedeAC495271d0F',
      type: 'approve',
    },
    {
      data: '0x4666fc801137140f3717bc6b605645d86122fa67acca7687a3f5ee603c321eead00b212e00000000000000000000000000000000000000000000000000000000000000c00000000000000000000000000000000000000000000000000000000000000100000000000000000000000000dc47789de4ceff0e8fe9d15d728af7f17550c16400000000000000000000000000000000000000000000000000000000000000090000000000000000000000000000000000000000000000000000000000000160000000000000000000000000000000000000000000000000000000000000000f6a756d7065722e65786368616e67650000000000000000000000000000000000000000000000000000000000000000000000000000000000000000000000002a3078303030303030303030303030303030303030303030303030303030303030303030303030303030300000000000000000000000000000000000000000000000000000000000000000000085cd07ea01423b1e937929b44e4ad8c40bbb5e7100000000000000000000000085cd07ea01423b1e937929b44e4ad8c40bbb5e710000000000000000000000006b175474e89094c44da98b954eedeac495271d0f000000000000000000000000a0b86991c6218b36c1d19d4a2e9eb0ce3606eb48000000000000000000000000000000000000000000000000000009184e72a00000000000000000000000000000000000000000000000000000000000000000e000000000000000000000000000000000000000000000000000000000000000010000000000000000000000000000000000000000000000000000000000000184dd9c5f960000000000000000000000006b175474e89094c44da98b954eedeac495271d0f000000000000000000000000000000000000000000000000000009184e72a000000000000000000000000000a0b86991c6218b36c1d19d4a2e9eb0ce3606eb48000000000000000000000000000000000000000000000000000000000000000900000000000000000000000000000000000000000000000000000000000000080000000000000000000000001231deb6f5749ef6ce6943a275a1d3e7486f4eae000000000000000000000000000000000000000000000000000000000000010000000000000000000000000000000000000000000000000000000000000000000000000000000000000000000000000000000000000000000000000000000045026b175474e89094c44da98b954eedeac495271d0f01ffff00b5214edee5741324a13539bcc207bc549e2491ff0185cd07ea01423b1e937929b44e4ad8c40bbb5e71000bb800000000000000000000000000000000000000000000000000000000000000000000000000000000000000000000000000000000000000',
      to: '0x1231DEB6f5749EF6cE6943a275A1D3E7486F4EaE',
      type: 'contractInteraction',
    },
  ],
  networkClientId: 'mainnet',
  origin: 'jumper123.exchange',
  status: 'unapproved',
  txParams: {
    from: '0x8a0bbcd42cf79e7cee834e7808eb2fef1cebdb87',
    data: '0xe9ae5c5301000000000000000000000000000000000000000000000000000000000000000000000000000000000000000000000000000000000000000000000000000040000000000000000000000000000000000000000000000000000000000000060000000000000000000000000000000000000000000000000000000000000000200000000000000000000000000000000000000000000000000000000000000002000000000000000000000000000000000000000000000000000000000000004000000000000000000000000000000000000000000000000000000000000001200000000000000000000000006b175474e89094c44da98b954eedeac495271d0f000000000000000000000000000000000000000000000000000000000000000000000000000000000000000000000000000000000000000000000000000000600000000000000000000000000000000000000000000000000000000000000044095ea7b30000000000000000000000001231deb6f5749ef6ce6943a275a1d3e7486f4eae000000000000000000000000000000000000000000000000000009184e72a000000000000000000000000000000000000000000000000000000000000000000000000000000000001231deb6f5749ef6ce6943a275a1d3e7486f4eae0000000000000000000000000000000000000000000000000000000000000000000000000000000000000000000000000000000000000000000000000000006000000000000000000000000000000000000000000000000000000000000004044666fc801137140f3717bc6b605645d86122fa67acca7687a3f5ee603c321eead00b212e00000000000000000000000000000000000000000000000000000000000000c00000000000000000000000000000000000000000000000000000000000000100000000000000000000000000dc47789de4ceff0e8fe9d15d728af7f17550c16400000000000000000000000000000000000000000000000000000000000000090000000000000000000000000000000000000000000000000000000000000160000000000000000000000000000000000000000000000000000000000000000f6a756d7065722e65786368616e67650000000000000000000000000000000000000000000000000000000000000000000000000000000000000000000000002a3078303030303030303030303030303030303030303030303030303030303030303030303030303030300000000000000000000000000000000000000000000000000000000000000000000085cd07ea01423b1e937929b44e4ad8c40bbb5e7100000000000000000000000085cd07ea01423b1e937929b44e4ad8c40bbb5e710000000000000000000000006b175474e89094c44da98b954eedeac495271d0f000000000000000000000000a0b86991c6218b36c1d19d4a2e9eb0ce3606eb48000000000000000000000000000000000000000000000000000009184e72a00000000000000000000000000000000000000000000000000000000000000000e000000000000000000000000000000000000000000000000000000000000000010000000000000000000000000000000000000000000000000000000000000184dd9c5f960000000000000000000000006b175474e89094c44da98b954eedeac495271d0f000000000000000000000000000000000000000000000000000009184e72a000000000000000000000000000a0b86991c6218b36c1d19d4a2e9eb0ce3606eb48000000000000000000000000000000000000000000000000000000000000000900000000000000000000000000000000000000000000000000000000000000080000000000000000000000001231deb6f5749ef6ce6943a275a1d3e7486f4eae000000000000000000000000000000000000000000000000000000000000010000000000000000000000000000000000000000000000000000000000000000000000000000000000000000000000000000000000000000000000000000000045026b175474e89094c44da98b954eedeac495271d0f01ffff00b5214edee5741324a13539bcc207bc549e2491ff0185cd07ea01423b1e937929b44e4ad8c40bbb5e71000bb80000000000000000000000000000000000000000000000000000000000000000000000000000000000000000000000000000000000000000000000000000000000000000000000000000000000000000000000',
    gas: '0x430c8',
    to: '0x8a0bbcd42cf79e7cee834e7808eb2fef1cebdb87',
    value: '0x0',
    maxFeePerGas: '0x56febcee',
    maxPriorityFeePerGas: '0x1dcd6500',
    type: '0x2',
  },
  type: 'batch',
  userEditedGasLimit: false,
  verifiedOnBlockchain: false,
  gasLimitNoBuffer: '0x430c8',
  originalGasEstimate: '0x430c8',
  defaultGasEstimates: {
    gas: '0x430c8',
    maxFeePerGas: '0x4ea9e5b3',
    maxPriorityFeePerGas: '0x1dcd6500',
    estimateType: 'medium',
  },
  userFeeLevel: 'medium',
  customNonceValue: '606',
  gasFeeEstimates: {
    type: 'fee-market',
    low: { maxFeePerGas: '0x28003a44', maxPriorityFeePerGas: '0x186a0' },
    medium: { maxFeePerGas: '0x56febcee', maxPriorityFeePerGas: '0x1dcd6500' },
    high: { maxFeePerGas: '0xd3329793', maxPriorityFeePerGas: '0x77359400' },
  },
  gasFeeEstimatesLoaded: true,
  simulationData: {
    tokenBalanceChanges: [
      {
        address: '0x6b175474e89094c44da98b954eedeac495271d0f',
        standard: 'erc20',
        previousBalance: '0x2d915e92d0fd02b0',
        newBalance: '0x2d91557a828a62b0',
        difference: '0x9184e72a000',
        isDecrease: true,
      },
      {
        address: '0xa0b86991c6218b36c1d19d4a2e9eb0ce3606eb48',
        standard: 'erc20',
        previousBalance: '0x2bcc4f',
        newBalance: '0x2bcc58',
        difference: '0x9',
        isDecrease: false,
      },
    ],
  },
} as unknown as TransactionMeta;

export const MOCK_NETWORK_CONTROLLER_STATE = {
  networkConfigurationsByChainId: {
    '0xaa36a7': {
      blockExplorerUrls: [],
      chainId: '0xaa36a7',
      defaultRpcEndpointIndex: 0,
      name: 'Sepolia',
      nativeCurrency: 'SepoliaETH',
      rpcEndpoints: [
        {
          failoverUrls: [],
          networkClientId: 'sepolia',
          type: 'infura',
          url: 'https://sepolia.infura.io/v3/{infuraProjectId}',
        },
      ],
    },
    '0x18c6': {
      blockExplorerUrls: ['https://megaexplorer.xyz'],
      chainId: '0x18c6',
      defaultRpcEndpointIndex: 0,
      defaultBlockExplorerUrlIndex: 0,
      name: 'Mega Testnet',
      nativeCurrency: 'MegaETH',
      rpcEndpoints: [
        {
          failoverUrls: [],
          networkClientId: 'megaeth-testnet',
          type: 'custom',
          url: 'https://carrot.megaeth.com/rpc',
        },
      ],
    },
  },
};

export const MOCK_MULTICHAIN_NETWORK_CONTROLLER_STATE = {
  isEvmSelected: true,
  multichainNetworkConfigurationsByChainId: {
    'bip122:000000000019d6689c085ae165831e93': {
      chainId: 'bip122:000000000019d6689c085ae165831e93',
      isEvm: false,
      name: 'Bitcoin Mainnet',
      nativeCurrency: 'bip122:000000000019d6689c085ae165831e93/slip44:0',
    },
    'solana:5eykt4UsFv8P8NJdTREpY1vzqKqZKvdp': {
      chainId: 'solana:5eykt4UsFv8P8NJdTREpY1vzqKqZKvdp',
      isEvm: false,
      name: 'Solana Mainnet',
      nativeCurrency:
        'solana:5eykt4UsFv8P8NJdTREpY1vzqKqZKvdp/token:EPjFWdd5AufqSSqeM2qN1xzybapC8G4wEGGkZwyTDt1v',
    },
  },
  selectedMultichainNetworkChainId: 'solana:5eykt4UsFv8P8NJdTREpY1vzqKqZKvdp',
};

export const MOCK_ACCOUNT_CONTROLLER_STATE = {
  internalAccounts: {
    accounts: {
      '94b520b3-a0c9-4cbd-a689-441a01630331': {
        id: '94b520b3-a0c9-4cbd-a689-441a01630331',
        address: '0x935e73edb9ff52e23bac7f7e043a1ecd06d05477',
        options: {},
        methods: [
          'personal_sign',
          'eth_sign',
          'eth_signTransaction',
          'eth_signTypedData_v1',
          'eth_signTypedData_v3',
          'eth_signTypedData_v4',
        ],
        scopes: ['eip155:0'],
        type: 'eip155:eoa',
        metadata: {
          name: 'Account 1',
          importTime: 1746181774143,
          keyring: { type: 'HD Key Tree' },
          lastSelected: 1746191007939,
        },
      },
    },
    selectedAccount: '94b520b3-a0c9-4cbd-a689-441a01630331',
  },
};

export const MOCK_KEYRING_CONTROLLER_STATE = {
  isUnlocked: true,
  keyrings: [
    {
      type: 'HD Key Tree',
      accounts: [
        '0x935e73edb9ff52e23bac7f7e043a1ecd06d05477',
        '0x089595380921f555d52ab6f5a49defdaab23b444',
        '0xa4a80ce0afdfb8e6bd1221d3b18a1653eee6d19d',
      ],
      metadata: { id: '01JT88PPSFQW1C2SGPKTS874ZX', name: '' },
    },
    {
      type: 'QR Hardware Wallet Device',
      accounts: [],
      metadata: { id: '01JT88PSBXWQ36YBFJWHJAC9T2', name: '' },
    },
  ],
};

export function buildApproveTransactionData(
  address: string,
  amountOrTokenId: number,
): Hex {
  return new Interface([
    'function approve(address spender, uint256 amountOrTokenId)',
  ]).encodeFunctionData('approve', [address, amountOrTokenId]) as Hex;
}

export function buildPermit2ApproveTransactionData(
  token: string,
  spender: string,
  amount: number,
  expiration: number,
): Hex {
  return new Interface([
    'function approve(address token, address spender, uint160 amount, uint48 nonce)',
  ]).encodeFunctionData('approve', [token, spender, amount, expiration]) as Hex;
}

export function buildIncreaseAllowanceTransactionData(
  address: string,
  amount: number,
): Hex {
  return new Interface([
    'function increaseAllowance(address spender, uint256 addedValue)',
  ]).encodeFunctionData('increaseAllowance', [address, amount]) as Hex;
}

export function buildSetApproveForAllTransactionData(
  address: string,
  approved: boolean,
): Hex {
  return new Interface([
    'function setApprovalForAll(address operator, bool approved)',
  ]).encodeFunctionData('setApprovalForAll', [address, approved]) as Hex;
}<|MERGE_RESOLUTION|>--- conflicted
+++ resolved
@@ -571,22 +571,6 @@
       TokensController: {
         allTokens: {
           '0x1': {
-<<<<<<< HEAD
-            '0x0000000000000000000000000000000000000000': [{
-              address: '0x0000000000000000000000000000000000000000',
-              aggregators: [],
-              balance: '0xde0b6b3a7640000',
-              chainId: '0x1',
-              decimals: 18,
-              isETH: true,
-              isNative: true,
-              name: 'Ethereum',
-              symbol: 'ETH',
-              ticker: 'ETH',
-            }]
-          }
-        }
-=======
             '0x0000000000000000000000000000000000000000': [
               {
                 address: '0x0000000000000000000000000000000000000000',
@@ -603,7 +587,6 @@
             ],
           },
         },
->>>>>>> 05d3e30f
       },
       TransactionController: {
         transactions: [
@@ -932,15 +915,6 @@
   origin: 'https://metamask.github.io',
 } as unknown as TransactionMeta;
 
-<<<<<<< HEAD
-export const contractInteractionBaseState = merge({}, stakingConfirmationBaseState, {
-  engine: {
-    backgroundState: {
-      TransactionController: { transactions: [mockTransaction] },
-    },
-  },
-});
-=======
 export const contractInteractionBaseState = merge(
   {},
   stakingConfirmationBaseState,
@@ -952,7 +926,6 @@
     },
   },
 );
->>>>>>> 05d3e30f
 
 export const generateContractInteractionState = {
   ...contractInteractionBaseState,
@@ -998,12 +971,6 @@
   },
 );
 
-<<<<<<< HEAD
-export const getAppStateForConfirmation = (confirmation: TransactionMeta) => ({
-  engine: {
-    backgroundState: {
-      ...backgroundState,
-=======
 export const getAppStateForConfirmation = (
   confirmation: TransactionMeta,
   backgroundStateArgs: Record<string, unknown> = {},
@@ -1012,7 +979,6 @@
     backgroundState: {
       ...backgroundState,
       ...backgroundStateArgs,
->>>>>>> 05d3e30f
       ApprovalController: {
         pendingApprovals: {
           [confirmation.id]: {
