--- conflicted
+++ resolved
@@ -949,11 +949,7 @@
       backgroundState: {
         TransactionController: {
           transactions: [
-<<<<<<< HEAD
-            { 
-=======
             {
->>>>>>> c3b2efdc
               type: TransactionType.simpleSend,
               txParams: {
                 from: '0xdc47789de4ceff0e8fe9d15d728af7f17550c164',
