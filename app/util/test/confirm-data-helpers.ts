--- conflicted
+++ resolved
@@ -1,12 +1,7 @@
 import { MessageParamsTyped } from '@metamask/signature-controller';
-<<<<<<< HEAD
 import { RootState } from '../../reducers';
 import { backgroundState } from './initial-root-state';
 import { DeepPartial } from './renderWithProvider';
-=======
-import { backgroundState } from './initial-root-state';
-import { Hex } from '@metamask/utils';
->>>>>>> 68efd5e1
 
 export const personalSignatureConfirmationState: DeepPartial<RootState> = {
   engine: {
@@ -99,11 +94,7 @@
       SignatureController: {
         signatureRequests: {
           '7e62bcb1-a4e9-11ef-9b51-ddf21c91a998': {
-<<<<<<< HEAD
             chainId: '0x1',
-=======
-            chainId: '0x1' as Hex,
->>>>>>> 68efd5e1
             messageParams: {
               data: [
                 { type: 'string', name: 'Message', value: 'Hi, Alice!' },
