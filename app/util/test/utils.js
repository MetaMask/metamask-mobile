--- conflicted
+++ resolved
@@ -8,13 +8,9 @@
 /**
  * TODO: Update this condition once we change E2E builds to use release instead of debug
  */
-<<<<<<< HEAD
+
 export const isTest = process.env.METAMASK_ENVIRONMENT !== 'production' && process.env.IS_TEST === 'true';
+export const enableApiCallLogs = process.env.LOG_API_CALLS === 'true';
 
-=======
-export const isTest = process.env.METAMASK_ENVIRONMENT !== 'production';
-export const isE2E = process.env.IS_TEST === 'true';
-export const enableApiCallLogs = process.env.LOG_API_CALLS === 'true';
->>>>>>> e2258997
 export const getFixturesServerPortInApp = () =>
   testConfig.fixtureServerPort ?? FIXTURE_SERVER_PORT;