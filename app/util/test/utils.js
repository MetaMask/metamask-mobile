export const flushPromises = () => new Promise(setImmediate);

export const FIXTURE_SERVER_PORT = 12345;

// E2E test configuration required in app
export const testConfig = {};

// SEGMENT TRACK URL for E2E tests - this is not a real URL and is used for testing purposes only
export const E2E_METAMETRICS_TRACK_URL = 'https://metametrics.test/track';

/**
 * TODO: Update this condition once we change E2E builds to use release instead of debug
 */
<<<<<<< HEAD
export const isTest = process.env.METAMASK_ENVIRONMENT !== 'production' && process.env.METAMASK_ENVIRONMENT !== 'pre-release';
=======
export const isTest = process.env.METAMASK_ENVIRONMENT !== 'production' && process.env.METAMASK_ENVIRONMENT !== 'pre-release' && process.env.METAMASK_ENVIRONMENT !== 'beta' && process.env.METAMASK_ENVIRONMENT !== 'rc';
>>>>>>> 961a5281
export const isE2E = process.env.IS_TEST === 'true';
export const enableApiCallLogs = process.env.LOG_API_CALLS === 'true';
export const getFixturesServerPortInApp = () =>
  testConfig.fixtureServerPort ?? FIXTURE_SERVER_PORT;<|MERGE_RESOLUTION|>--- conflicted
+++ resolved
@@ -11,11 +11,7 @@
 /**
  * TODO: Update this condition once we change E2E builds to use release instead of debug
  */
-<<<<<<< HEAD
-export const isTest = process.env.METAMASK_ENVIRONMENT !== 'production' && process.env.METAMASK_ENVIRONMENT !== 'pre-release';
-=======
 export const isTest = process.env.METAMASK_ENVIRONMENT !== 'production' && process.env.METAMASK_ENVIRONMENT !== 'pre-release' && process.env.METAMASK_ENVIRONMENT !== 'beta' && process.env.METAMASK_ENVIRONMENT !== 'rc';
->>>>>>> 961a5281
 export const isE2E = process.env.IS_TEST === 'true';
 export const enableApiCallLogs = process.env.LOG_API_CALLS === 'true';
 export const getFixturesServerPortInApp = () =>
