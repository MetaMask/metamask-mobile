import React from 'react';
import { Provider } from 'react-redux';

import { NavigationContainer } from '@react-navigation/native';
import {
  createStackNavigator,
  StackNavigationOptions,
} from '@react-navigation/stack';
import { render, renderHook } from '@testing-library/react-native';

import { mockTheme, ThemeContext } from '../theme';
import { Theme } from '../theme/models';
import configureStore from './configureStore';
import { RootState } from '../../reducers';

interface ProviderValues {
<<<<<<< HEAD
  state?: RootState;
=======
  // TODO: Replace "any" with type
  // eslint-disable-next-line @typescript-eslint/no-explicit-any
  state?: Record<any, any>;
>>>>>>> f2dad68c
  theme?: Theme;
}

export default function renderWithProvider(
  component: React.ReactElement,
  providerValues?: ProviderValues,
  includeNavigationContainer = true,
) {
  const { state = {}, theme = mockTheme } = providerValues ?? {};
  const store = configureStore(state);

  const InnerProvider = ({ children }: { children: React.ReactElement }) => (
    <Provider store={store}>
      <ThemeContext.Provider value={theme}>{children}</ThemeContext.Provider>
    </Provider>
  );

  const AllProviders = ({ children }: { children: React.ReactElement }) => {
    if (includeNavigationContainer) {
      return (
        <NavigationContainer>
          <InnerProvider>{children}</InnerProvider>
        </NavigationContainer>
      );
    }
    return <InnerProvider>{children}</InnerProvider>;
  };

  return { ...render(component, { wrapper: AllProviders }), store };
}

export function renderScreen(
  Component: React.ComponentType,
  options: {
    name: string;
    options?: StackNavigationOptions;
  },
  providerValues?: ProviderValues,
  // TODO: Replace "any" with type
  // eslint-disable-next-line @typescript-eslint/no-explicit-any
  initialParams: Record<string, any> = {},
) {
  const Stack = createStackNavigator();
  return renderWithProvider(
    <Stack.Navigator>
      <Stack.Screen
        name={options.name}
        options={options.options}
        component={Component}
        initialParams={initialParams}
      ></Stack.Screen>
    </Stack.Navigator>,
    providerValues,
  );
}

export function renderHookWithProvider(
  hook: () => void,
  providerValues?: ProviderValues,
<<<<<<< HEAD
) {
=======
  // TODO: Replace "any" with type
  // eslint-disable-next-line @typescript-eslint/no-explicit-any
): RenderHookResult<any, any> {
>>>>>>> f2dad68c
  const { state = {} } = providerValues ?? {};
  const store = configureStore(state);

  const Providers = ({ children }: { children: React.ReactElement }) => (
    <Provider store={store}>{children}</Provider>
  );

  return renderHook(hook, { wrapper: Providers });
}<|MERGE_RESOLUTION|>--- conflicted
+++ resolved
@@ -14,13 +14,7 @@
 import { RootState } from '../../reducers';
 
 interface ProviderValues {
-<<<<<<< HEAD
   state?: RootState;
-=======
-  // TODO: Replace "any" with type
-  // eslint-disable-next-line @typescript-eslint/no-explicit-any
-  state?: Record<any, any>;
->>>>>>> f2dad68c
   theme?: Theme;
 }
 
@@ -80,13 +74,7 @@
 export function renderHookWithProvider(
   hook: () => void,
   providerValues?: ProviderValues,
-<<<<<<< HEAD
 ) {
-=======
-  // TODO: Replace "any" with type
-  // eslint-disable-next-line @typescript-eslint/no-explicit-any
-): RenderHookResult<any, any> {
->>>>>>> f2dad68c
   const { state = {} } = providerValues ?? {};
   const store = configureStore(state);
 
