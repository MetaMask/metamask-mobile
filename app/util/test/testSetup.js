import { NativeModules } from 'react-native';
import mockRNAsyncStorage from '@react-native-async-storage/async-storage/jest/async-storage-mock';
import mockClipboard from '@react-native-clipboard/clipboard/jest/clipboard-mock.js';
/* eslint-disable import/no-namespace */
import { mockTheme } from '../theme';
import Adapter from 'enzyme-adapter-react-16';
import Enzyme from 'enzyme';
import '@shopify/flash-list/jestSetup';
import base64js from 'base64-js';

Enzyme.configure({ adapter: new Adapter() });

<<<<<<< HEAD
=======
// Set up global polyfills for base64 functions
global.base64FromArrayBuffer = base64js.fromByteArray;
global.base64ToArrayBuffer = base64js.toByteArray;

>>>>>>> 05d3e30f
// Mock the redux-devtools-expo-dev-plugin module
jest.mock('redux-devtools-expo-dev-plugin', () => {});

jest.mock('react-native-quick-crypto', () => ({
  getRandomValues: jest.fn((array) => {
    for (let i = 0; i < array.length; i++) {
      array[i] = Math.floor(Math.random() * 256);
    }
    return array;
  }),
  subtle: {
    importKey: jest.fn((format, keyData, algorithm, extractable, keyUsages) => {
      return Promise.resolve({
        format,
        keyData,
        algorithm,
        extractable,
        keyUsages,
      });
    }),
    deriveBits: jest.fn((algorithm, baseKey, length) => {
      const derivedBits = new Uint8Array(length);
      for (let i = 0; i < length; i++) {
        derivedBits[i] = Math.floor(Math.random() * 256);
      }
      return Promise.resolve(derivedBits);
    }),
    exportKey: jest.fn((format, key) => {
      return Promise.resolve(new Uint8Array([1, 2, 3, 4]));
    }),
    encrypt: jest.fn((algorithm, key, data) => {
      return Promise.resolve(
        new Uint8Array([
          123, 34, 116, 101, 115, 116, 34, 58, 34, 100, 97, 116, 97, 34, 125,
        ]),
      );
    }),
    decrypt: jest.fn((algorithm, key, data) => {
      return Promise.resolve(
        new Uint8Array([
          123, 34, 116, 101, 115, 116, 34, 58, 34, 100, 97, 116, 97, 34, 125,
        ]),
      );
    }),
  },
}));

jest.mock('react-native-blob-jsi-helper', () => ({}));

jest.mock('react-native', () => {
  const originalModule = jest.requireActual('react-native');

  // Set the Platform.OS property to the desired value
  originalModule.Platform.OS = 'ios'; // or 'android', depending on what you want to test

  return originalModule;
});

/*
 * NOTE: react-native-webview requires a jest mock starting on v12.
 * More info on https://github.com/react-native-webview/react-native-webview/issues/2934
 */
jest.mock('@metamask/react-native-webview', () => {
  // eslint-disable-next-line @typescript-eslint/no-require-imports, @typescript-eslint/no-var-requires
  const { View } = require('react-native');
  const WebView = (props) => <View {...props} />;

  return {
    WebView,
  };
});

jest.mock('../../lib/snaps/preinstalled-snaps');

const mockFs = {
  CachesDirectoryPath: jest.fn(),
  DocumentDirectoryPath: jest.fn(),
  ExternalDirectoryPath: jest.fn(),
  ExternalStorageDirectoryPath: jest.fn(),
  LibraryDirectoryPath: jest.fn(),
  MainBundlePath: 'testPath',
  PicturesDirectoryPath: jest.fn(),
  TemporaryDirectoryPath: jest.fn(),
  appendFile: jest.fn(),
  completeHandlerIOS: jest.fn(),
  copyAssetsVideoIOS: jest.fn(),
  copyFile: jest.fn(),
  copyFileAssets: jest.fn(),
  copyFileAssetsIOS: jest.fn(),
  downloadFile: jest.fn(),
  exists: () =>
    new Promise((resolve) => {
      resolve('console.log()');
    }),
  existsAssets: jest.fn(),
  getAllExternalFilesDirs: jest.fn(),
  getFSInfo: jest.fn(),
  hash: jest.fn(),
  isResumable: jest.fn(),
  ls: jest.fn(),
  mkdir: jest.fn(),
  moveFile: jest.fn(),
  pathForBundle: jest.fn(),
  pathForGroup: jest.fn(),
  read: jest.fn(),
  readDir: jest.fn(),
  readDirAssets: jest.fn(),
  readFile: () =>
    new Promise((resolve) => {
      resolve('console.log()');
    }),
  readFileAssets: jest.fn(),
  readdir: jest.fn(),
  resumeDownload: jest.fn(),
  setReadable: jest.fn(),
  stat: jest.fn(),
  stopDownload: jest.fn(),
  stopUpload: jest.fn(),
  touch: jest.fn(),
  unlink: jest.fn(),
  uploadFiles: jest.fn(),
  write: jest.fn(),
  writeFile: jest.fn(),
};

jest.mock('react-native-fs', () => mockFs);

jest.mock('react-native-blob-util', () => ({
  fs: {
    dirs: {
      DocumentDir: 'docs',
    },
    ...mockFs,
  },
  ios: {
    excludeFromBackupKey: jest.fn(),
  },
}));

Date.now = jest.fn(() => 123);

jest.mock('../../core/NotificationManager', () => ({
  init: jest.fn(),
  watchSubmittedTransaction: jest.fn(),
  getTransactionToView: jest.fn(),
  setTransactionToView: jest.fn(),
  gotIncomingTransaction: jest.fn(),
  requestPushNotificationsPermission: jest.fn(),
  showSimpleNotification: jest.fn(),
}));

let mockState = {};

jest.mock('../../store', () => ({
  store: {
    getState: jest.fn().mockImplementation(() => mockState),
    dispatch: jest.fn(),
  },
  _updateMockState: (state) => {
    mockState = state;
  },
}));

jest.mock('../../core/NotificationManager');

jest.mock('react-native/Libraries/EventEmitter/NativeEventEmitter');

jest.mock(
  'react-native/Libraries/Utilities/NativePlatformConstantsIOS',
  () => ({
    ...jest.requireActual(
      'react-native/Libraries/Utilities/NativePlatformConstantsIOS',
    ),
    getConstants: () => ({
      forceTouchAvailable: false,
      interfaceIdiom: 'en',
      isTesting: false,
      osVersion: 'ios',
      reactNativeVersion: { major: 60, minor: 1, patch: 0 },
      systemName: 'ios',
    }),
  }),
);

jest.mock('react-native-keychain', () => ({
  SECURITY_LEVEL_ANY: 'MOCK_SECURITY_LEVEL_ANY',
  SECURITY_LEVEL_SECURE_SOFTWARE: 'MOCK_SECURITY_LEVEL_SECURE_SOFTWARE',
  SECURITY_LEVEL_SECURE_HARDWARE: 'MOCK_SECURITY_LEVEL_SECURE_HARDWARE',
  setGenericPassword: jest.fn(),
  getGenericPassword: jest.fn(),
  resetGenericPassword: jest.fn(),
  BIOMETRY_TYPE: {
    TOUCH_ID: 'TouchID',
    FACE_ID: 'FaceID',
    FINGERPRINT: 'Fingerprint',
    FACE: 'Face',
    IRIS: 'Iris',
  },
  getSupportedBiometryType: jest.fn().mockReturnValue('FaceID'),
  setInternetCredentials: jest
    .fn(('server', 'username', 'password'))
    .mockResolvedValue({ service: 'metamask', storage: 'storage' }),
  getInternetCredentials: jest
    .fn()
    .mockResolvedValue({ password: 'mock-credentials-password' }),
  resetInternetCredentials: jest.fn().mockResolvedValue(),
  ACCESSIBLE: {
    WHEN_UNLOCKED: 'AccessibleWhenUnlocked',
    AFTER_FIRST_UNLOCK: 'AccessibleAfterFirstUnlock',
    ALWAYS: 'AccessibleAlways',
    WHEN_PASSCODE_SET_THIS_DEVICE_ONLY:
      'AccessibleWhenPasscodeSetThisDeviceOnly',
    WHEN_UNLOCKED_THIS_DEVICE_ONLY: 'AccessibleWhenUnlockedThisDeviceOnly',
    AFTER_FIRST_UNLOCK_THIS_DEVICE_ONLY:
      'AccessibleAfterFirstUnlockThisDeviceOnly',
    ALWAYS_THIS_DEVICE_ONLY: 'AccessibleAlwaysThisDeviceOnly',
  },
}));

jest.mock('react-native-share', () => 'RNShare');
jest.mock('react-native-branch', () => ({
  subscribe: jest.fn(),
}));
jest.mock('react-native-sensors', () => 'RNSensors');
jest.mock('@metamask/react-native-search-api', () => 'SearchApi');

jest.mock('react-native-background-timer', () => 'RNBackgroundTimer');
jest.mock(
  '@react-native-async-storage/async-storage',
  () => mockRNAsyncStorage,
);
jest.mock('@react-native-cookies/cookies', () => 'RNCookies');

/**
 * Mock the reanimated module temporarily while the infinite style issue is being investigated
 * Issue: https://github.com/software-mansion/react-native-reanimated/issues/6645
 */
jest.mock('react-native-reanimated', () =>
  // eslint-disable-next-line @typescript-eslint/no-require-imports
  require('react-native-reanimated/mock'),
);

NativeModules.RNGestureHandlerModule = {
  getConstants: jest.fn(() => ({
    State: {
      UNDETERMINED: 0,
      FAILED: 1,
      BEGAN: 2,
      CANCELLED: 3,
      ACTIVE: 4,
      END: 5,
    },
    Directions: {
      RIGHT: 1,
      LEFT: 2,
      UP: 4,
      DOWN: 8,
    },
  })),
};

NativeModules.RNCNetInfo = {
  getCurrentConnectivity: jest.fn(),
  isConnectionMetered: jest.fn(),
  addListener: jest.fn(),
  removeListeners: jest.fn(),
  getCurrentState: jest.fn(() => Promise.resolve()),
};

NativeModules.NotifeeApiModule = {
  addListener: jest.fn(),
  eventsAddListener: jest.fn(),
  eventsNotifyReady: jest.fn(),
};

NativeModules.PlatformConstants = {
  forceTouchAvailable: false,
};

NativeModules.Aes = {
  sha256: jest.fn().mockImplementation((address) => {
    const uniqueAddressChar = address[2]; // Assuming 0x prefix is present, so actual third character is at index 2
    const hashBase = '012345678987654';
    return Promise.resolve(hashBase + uniqueAddressChar);
  }),
  pbkdf2: jest.fn().mockResolvedValue('mockedKey'),
  randomKey: jest.fn().mockResolvedValue('mockedIV'),
  encrypt: jest.fn().mockResolvedValue('mockedCipher'),
  decrypt: jest.fn().mockResolvedValue('{"mockData": "mockedPlainText"}'),
};

NativeModules.AesForked = {
  pbkdf2: jest.fn().mockResolvedValue('mockedKeyForked'),
  decrypt: jest.fn().mockResolvedValue('{"mockData": "mockedPlainTextForked"}'),
};

NativeModules.RNTar = {
  unTar: jest.fn().mockResolvedValue('/document-dir/archive'),
};

jest.mock(
  'react-native/Libraries/Components/Touchable/TouchableOpacity',
  () => 'TouchableOpacity',
);
jest.mock(
  'react-native/Libraries/Components/Touchable/TouchableHighlight',
  () => 'TouchableHighlight',
);
jest.mock(
  'react-native/Libraries/Components/TextInput/TextInput',
  () => 'TextInput',
);

jest.mock('react-native/Libraries/Interaction/InteractionManager', () => ({
  runAfterInteractions: jest.fn(),
  createInteractionHandle: jest.fn(),
  clearInteractionHandle: jest.fn(),
  setDeadline: jest.fn(),
}));

jest.mock('@react-native-clipboard/clipboard', () => mockClipboard);

jest.mock('../theme', () => ({
  ...jest.requireActual('../theme'),
  useAppThemeFromContext: () => ({ ...mockTheme }),
}));

global.segmentMockClient = null;

const initializeMockClient = () => {
  global.segmentMockClient = {
    screen: jest.fn(),
    track: jest.fn(),
    identify: jest.fn(),
    flush: jest.fn(),
    group: jest.fn(),
    alias: jest.fn(),
    reset: jest.fn(),
    add: jest.fn(),
  };
  return global.segmentMockClient;
};

jest.mock('@segment/analytics-react-native', () => {
  class Plugin {
    type = 'utility';
    analytics = undefined;

    configure(analytics) {
      this.analytics = analytics;
    }
  }

  return {
    createClient: jest.fn(() => initializeMockClient()),
    PluginType: {
      enrichment: 'enrichment',
      utility: 'utility',
    },
    EventType: {
      TrackEvent: 'track',
      IdentifyEvent: 'identify',
    },
    Plugin,
  };
});

jest.mock('@notifee/react-native', () =>
  require('@notifee/react-native/jest-mock'),
);

jest.mock('react-native/Libraries/Image/resolveAssetSource', () => ({
  __esModule: true,
  default: (source) => {
    return { uri: source.uri };
  },
}));

jest.mock('redux-persist', () => ({
  persistStore: jest.fn(),
  persistReducer: (_, reducer) => {
    return reducer || ((state) => state);
  },
  createTransform: jest.fn(),
  createMigrate: jest.fn(),
}));

jest.mock('../../store/storage-wrapper', () => ({
  getItem: jest.fn(),
  setItem: jest.fn(),
}));

// eslint-disable-next-line import/no-commonjs
require('react-native-reanimated').setUpTests();
global.__reanimatedWorkletInit = jest.fn();
global.__DEV__ = false;

jest.mock('../../core/Engine', () =>
  require('../../core/__mocks__/MockedEngine'),
);

jest.mock('react-native-safe-area-context', () => ({
  ...jest.requireActual('react-native-safe-area-context'),
  useSafeAreaInsets: () => ({ top: 0, bottom: 0, left: 0, right: 0 }),
}));

afterEach(() => {
  jest.restoreAllMocks();
  global.gc && global.gc(true);
});

global.crypto = {
  getRandomValues: (arr) => {
    const uint8Max = 255;
    for (let i = 0; i < arr.length; i++) {
      arr[i] = Math.floor(Math.random() * (uint8Max + 1));
    }
    return arr;
  },
};

jest.mock('@react-native-firebase/messaging', () => {
  const module = () => {
    return {
      getToken: jest.fn(() => Promise.resolve('fcmToken')),
      deleteToken: jest.fn(() => Promise.resolve()),
      subscribeToTopic: jest.fn(),
      unsubscribeFromTopic: jest.fn(),
      hasPermission: jest.fn(() =>
        Promise.resolve(module.AuthorizationStatus.AUTHORIZED),
      ),
      requestPermission: jest.fn(() =>
        Promise.resolve(module.AuthorizationStatus.AUTHORIZED),
      ),
      setBackgroundMessageHandler: jest.fn(() => Promise.resolve()),
      isDeviceRegisteredForRemoteMessages: jest.fn(() =>
        Promise.resolve(false),
      ),
      registerDeviceForRemoteMessages: jest.fn(() =>
        Promise.resolve('registered'),
      ),
      unregisterDeviceForRemoteMessages: jest.fn(() =>
        Promise.resolve('unregistered'),
      ),
      onMessage: jest.fn(),
      onTokenRefresh: jest.fn(),
    };
  };

  module.AuthorizationStatus = {
    NOT_DETERMINED: -1,
    DENIED: 0,
    AUTHORIZED: 1,
    PROVISIONAL: 2,
  };

  return module;
});

jest.mock('../../core/Analytics/MetaMetricsTestUtils', () => {
  return {
    default: {
      getInstance: jest.fn().mockReturnValue({
        trackEvent: jest.fn(),
      }),
    },
  };
});

jest.mock('react-native/Libraries/TurboModule/TurboModuleRegistry', () => {
  const originalModule = jest.requireActual(
    'react-native/Libraries/TurboModule/TurboModuleRegistry',
  );
  return {
    getEnforcing: (name) => {
      if (name === 'RNGestureHandlerModule') {
        return {
          attachGestureHandler: jest.fn(),
          createGestureHandler: jest.fn(),
          dropGestureHandler: jest.fn(),
          updateGestureHandler: jest.fn(),
          forceTouchAvailable: jest.fn(),
          install: jest.fn(),
          flushOperations: jest.fn(),
          State: {
            UNDETERMINED: 0,
            FAILED: 1,
            BEGAN: 2,
            CANCELLED: 3,
            ACTIVE: 4,
            END: 5,
          },
          Directions: {
            RIGHT: 1,
            LEFT: 2,
            UP: 4,
            DOWN: 8,
          },
          getConstants: () => ({
            State: {
              UNDETERMINED: 0,
              FAILED: 1,
              BEGAN: 2,
              CANCELLED: 3,
              ACTIVE: 4,
              END: 5,
            },
            Directions: {
              RIGHT: 1,
              LEFT: 2,
              UP: 4,
              DOWN: 8,
            },
          }),
        };
      }
      return originalModule.getEnforcing(name);
    },
    get: (name) => {
      if (name === 'RNGestureHandlerModule') {
        return {
          attachGestureHandler: jest.fn(),
          createGestureHandler: jest.fn(),
          dropGestureHandler: jest.fn(),
          updateGestureHandler: jest.fn(),
          forceTouchAvailable: jest.fn(),
          install: jest.fn(),
          flushOperations: jest.fn(),
          State: {
            UNDETERMINED: 0,
            FAILED: 1,
            BEGAN: 2,
            CANCELLED: 3,
            ACTIVE: 4,
            END: 5,
          },
          Directions: {
            RIGHT: 1,
            LEFT: 2,
            UP: 4,
            DOWN: 8,
          },
          getConstants: () => ({
            State: {
              UNDETERMINED: 0,
              FAILED: 1,
              BEGAN: 2,
              CANCELLED: 3,
              ACTIVE: 4,
              END: 5,
            },
            Directions: {
              RIGHT: 1,
              LEFT: 2,
              UP: 4,
              DOWN: 8,
            },
          }),
        };
      }
      return originalModule.get?.(name);
    },
  };
});<|MERGE_RESOLUTION|>--- conflicted
+++ resolved
@@ -10,13 +10,10 @@
 
 Enzyme.configure({ adapter: new Adapter() });
 
-<<<<<<< HEAD
-=======
 // Set up global polyfills for base64 functions
 global.base64FromArrayBuffer = base64js.fromByteArray;
 global.base64ToArrayBuffer = base64js.toByteArray;
 
->>>>>>> 05d3e30f
 // Mock the redux-devtools-expo-dev-plugin module
 jest.mock('redux-devtools-expo-dev-plugin', () => {});
 
