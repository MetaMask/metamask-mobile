import { NativeModules } from 'react-native';
import mockRNAsyncStorage from '@react-native-async-storage/async-storage/jest/async-storage-mock';
import mockClipboard from '@react-native-clipboard/clipboard/jest/clipboard-mock.js';
/* eslint-disable import/no-namespace */
import { mockTheme } from '../theme';
import Adapter from 'enzyme-adapter-react-16';
import Enzyme from 'enzyme';
import base64js from 'base64-js';

Enzyme.configure({ adapter: new Adapter() });

// Set up global polyfills for base64 functions
global.base64FromArrayBuffer = base64js.fromByteArray;
global.base64ToArrayBuffer = base64js.toByteArray;

// Mock the redux-devtools-expo-dev-plugin module
jest.mock('redux-devtools-expo-dev-plugin', () => {});

// Mock Expo's fetch implementation
jest.mock('expo/fetch', () => {
  return {
    fetch: fetch,
  };
});

jest.mock('react-native-quick-crypto', () => ({
  getRandomValues: jest.fn((array) => {
    for (let i = 0; i < array.length; i++) {
      array[i] = Math.floor(Math.random() * 256);
    }
    return array;
  }),
  subtle: {
    importKey: jest.fn((format, keyData, algorithm, extractable, keyUsages) => {
      return Promise.resolve({
        format,
        keyData,
        algorithm,
        extractable,
        keyUsages,
      });
    }),
    deriveBits: jest.fn((algorithm, baseKey, length) => {
      const derivedBits = new Uint8Array(length);
      for (let i = 0; i < length; i++) {
        derivedBits[i] = Math.floor(Math.random() * 256);
      }
      return Promise.resolve(derivedBits);
    }),
    exportKey: jest.fn((format, key) => {
      return Promise.resolve(new Uint8Array([1, 2, 3, 4]));
    }),
    encrypt: jest.fn((algorithm, key, data) => {
      return Promise.resolve(
        new Uint8Array([
          123, 34, 116, 101, 115, 116, 34, 58, 34, 100, 97, 116, 97, 34, 125,
        ]),
      );
    }),
    decrypt: jest.fn((algorithm, key, data) => {
      return Promise.resolve(
        new Uint8Array([
          123, 34, 116, 101, 115, 116, 34, 58, 34, 100, 97, 116, 97, 34, 125,
        ]),
      );
    }),
  },
  randomUUID: jest.fn(
    () => 'mock-uuid-' + Math.random().toString(36).slice(2, 11),
  ),
}));

<<<<<<< HEAD
=======
// Create a persistent mock function that survives Jest teardown
const mockBatchedUpdates = jest.fn((fn) => {
  if (typeof fn === 'function') {
    return fn();
  }
  return fn;
});

>>>>>>> f4e8f8d0
jest.mock('react-native', () => {
  const originalModule = jest.requireActual('react-native');

  // Set the Platform.OS property to the desired value
  originalModule.Platform.OS = 'ios'; // or 'android', depending on what you want to test

  // Mock deprecated prop types for third-party packages that haven't been updated
  originalModule.Text.propTypes = {
    allowFontScaling: true,
    style: true,
  };

  originalModule.ViewPropTypes = {
    style: true,
  };

  // Mock unstable_batchedUpdates directly in the react-native module
  originalModule.unstable_batchedUpdates = mockBatchedUpdates;

  return originalModule;
});

// Mock unstable_batchedUpdates more reliably
const ReactNative = require('react-native');
if (ReactNative.unstable_batchedUpdates) {
  ReactNative.unstable_batchedUpdates = mockBatchedUpdates;
}

// Also mock it globally as a fallback
global.unstable_batchedUpdates = mockBatchedUpdates;

// Mock the specific module path that might be causing issues
jest.mock('react-native/index.js', () => {
  const originalModule = jest.requireActual('react-native');
  originalModule.unstable_batchedUpdates = mockBatchedUpdates;
  return originalModule;
});

/*
 * NOTE: react-native-webview requires a jest mock starting on v12.
 * More info on https://github.com/react-native-webview/react-native-webview/issues/2934
 */
jest.mock('@metamask/react-native-webview', () => {
  // eslint-disable-next-line @typescript-eslint/no-require-imports, @typescript-eslint/no-var-requires
  const { View } = require('react-native');
  const WebView = (props) => <View {...props} />;

  return {
    WebView,
  };
});

jest.mock('../../lib/snaps/preinstalled-snaps');

const mockFs = {
  CachesDirectoryPath: jest.fn(),
  DocumentDirectoryPath: jest.fn(),
  ExternalDirectoryPath: jest.fn(),
  ExternalStorageDirectoryPath: jest.fn(),
  LibraryDirectoryPath: jest.fn(),
  MainBundlePath: 'testPath',
  PicturesDirectoryPath: jest.fn(),
  TemporaryDirectoryPath: jest.fn(),
  appendFile: jest.fn(),
  completeHandlerIOS: jest.fn(),
  copyAssetsVideoIOS: jest.fn(),
  copyFile: jest.fn(),
  copyFileAssets: jest.fn(),
  copyFileAssetsIOS: jest.fn(),
  downloadFile: jest.fn(),
  exists: () =>
    new Promise((resolve) => {
      resolve('console.log()');
    }),
  existsAssets: jest.fn(),
  getAllExternalFilesDirs: jest.fn(),
  getFSInfo: jest.fn(),
  hash: jest.fn(),
  isResumable: jest.fn(),
  ls: jest.fn(),
  mkdir: jest.fn(),
  moveFile: jest.fn(),
  pathForBundle: jest.fn(),
  pathForGroup: jest.fn(),
  read: jest.fn(),
  readDir: jest.fn(),
  readDirAssets: jest.fn(),
  readFile: () =>
    new Promise((resolve) => {
      resolve('console.log()');
    }),
  readFileAssets: jest.fn(),
  readdir: jest.fn(),
  resumeDownload: jest.fn(),
  setReadable: jest.fn(),
  stat: jest.fn(),
  stopDownload: jest.fn(),
  stopUpload: jest.fn(),
  touch: jest.fn(),
  unlink: jest.fn(),
  uploadFiles: jest.fn(),
  write: jest.fn(),
  writeFile: jest.fn(),
};

jest.mock('react-native-fs', () => mockFs);

jest.mock('react-native-blob-util', () => ({
  fs: {
    dirs: {
      DocumentDir: 'docs',
    },
    ...mockFs,
  },
  ios: {
    excludeFromBackupKey: jest.fn(),
  },
}));

Date.now = jest.fn(() => 123);

jest.mock('../../core/NotificationManager', () => ({
  init: jest.fn(),
  watchSubmittedTransaction: jest.fn(),
  getTransactionToView: jest.fn(),
  setTransactionToView: jest.fn(),
  gotIncomingTransaction: jest.fn(),
  requestPushNotificationsPermission: jest.fn(),
  showSimpleNotification: jest.fn(),
}));

let mockState = {};

jest.mock('../../store', () => ({
  store: {
    getState: jest.fn().mockImplementation(() => mockState),
    dispatch: jest.fn(),
  },
  runSaga: jest
    .fn()
    .mockReturnValue({ toPromise: jest.fn().mockResolvedValue(undefined) }),
  _updateMockState: (state) => {
    mockState = state;
  },
}));

// Mock SDKConnectV2 singleton to prevent auto-initialization during test setup.
jest.mock('../../core/SDKConnectV2', () => ({
  __esModule: true,
  default: {
    isConnectDeeplink: jest.fn(() => false),
    handleConnectDeeplink: jest.fn().mockResolvedValue(undefined),
    disconnect: jest.fn().mockResolvedValue(undefined),
  },
}));

jest.mock('../../core/NotificationManager');

jest.mock('react-native/Libraries/EventEmitter/NativeEventEmitter');

jest.mock(
  'react-native/Libraries/Utilities/NativePlatformConstantsIOS',
  () => ({
    ...jest.requireActual(
      'react-native/Libraries/Utilities/NativePlatformConstantsIOS',
    ),
    getConstants: () => ({
      forceTouchAvailable: false,
      interfaceIdiom: 'en',
      isTesting: false,
      osVersion: 'ios',
      reactNativeVersion: { major: 60, minor: 1, patch: 0 },
      systemName: 'ios',
    }),
  }),
);

jest.mock('react-native-keychain', () => ({
  // Security Level enum
  SECURITY_LEVEL: {
    ANY: 'MOCK_SECURITY_LEVEL_ANY',
    SECURE_SOFTWARE: 'MOCK_SECURITY_LEVEL_SECURE_SOFTWARE',
    SECURE_HARDWARE: 'MOCK_SECURITY_LEVEL_SECURE_HARDWARE',
  },

  // Accessible enum
  ACCESSIBLE: {
    WHEN_UNLOCKED: 'AccessibleWhenUnlocked',
    AFTER_FIRST_UNLOCK: 'AccessibleAfterFirstUnlock',
    ALWAYS: 'AccessibleAlways',
    WHEN_PASSCODE_SET_THIS_DEVICE_ONLY:
      'AccessibleWhenPasscodeSetThisDeviceOnly',
    WHEN_UNLOCKED_THIS_DEVICE_ONLY: 'AccessibleWhenUnlockedThisDeviceOnly',
    AFTER_FIRST_UNLOCK_THIS_DEVICE_ONLY:
      'AccessibleAfterFirstUnlockThisDeviceOnly',
  },

  // Access Control enum
  ACCESS_CONTROL: {
    USER_PRESENCE: 'UserPresence',
    BIOMETRY_ANY: 'BiometryAny',
    BIOMETRY_CURRENT_SET: 'BiometryCurrentSet',
    DEVICE_PASSCODE: 'DevicePasscode',
    APPLICATION_PASSWORD: 'ApplicationPassword',
    BIOMETRY_ANY_OR_DEVICE_PASSCODE: 'BiometryAnyOrDevicePasscode',
    BIOMETRY_CURRENT_SET_OR_DEVICE_PASSCODE:
      'BiometryCurrentSetOrDevicePasscode',
  },

  // Authentication Type enum
  AUTHENTICATION_TYPE: {
    DEVICE_PASSCODE_OR_BIOMETRICS: 'AuthenticationWithBiometricsDevicePasscode',
    BIOMETRICS: 'AuthenticationWithBiometrics',
  },

  // Biometry Type enum
  BIOMETRY_TYPE: {
    TOUCH_ID: 'TouchID',
    FACE_ID: 'FaceID',
    OPTIC_ID: 'OpticID',
    FINGERPRINT: 'Fingerprint',
    FACE: 'Face',
    IRIS: 'Iris',
  },

  // Storage Type enum
  STORAGE_TYPE: {
    FB: 'FacebookConceal',
    AES: 'KeystoreAES',
    AES_CBC: 'KeystoreAESCBC',
    AES_GCM_NO_AUTH: 'KeystoreAESGCM_NoAuth',
    AES_GCM: 'KeystoreAESGCM',
    RSA: 'KeystoreRSAECB',
  },

  // Security Rules enum
  SECURITY_RULES: {
    NONE: 'none',
    AUTOMATIC_UPGRADE: 'automaticUpgradeToMoreSecuredStorage',
  },

  // Generic password functions
  setGenericPassword: jest
    .fn()
    .mockResolvedValue({ service: 'metamask', storage: 'storage' }),
  getGenericPassword: jest.fn().mockResolvedValue({
    service: 'metamask',
    username: 'mock-username',
    password: 'mock-password',
    storage: 'storage',
  }),
  hasGenericPassword: jest.fn().mockResolvedValue(true),
  resetGenericPassword: jest.fn().mockResolvedValue(true),
  getAllGenericPasswordServices: jest.fn().mockResolvedValue(['metamask']),

  // Internet credentials functions
  setInternetCredentials: jest
    .fn()
    .mockResolvedValue({ service: 'metamask', storage: 'storage' }),
  getInternetCredentials: jest.fn().mockResolvedValue({
    server: 'mock-server',
    username: 'mock-username',
    password: 'mock-credentials-password',
    storage: 'storage',
  }),
  hasInternetCredentials: jest.fn().mockResolvedValue(true),
  resetInternetCredentials: jest.fn().mockResolvedValue(),

  // Biometry and authentication functions
  getSupportedBiometryType: jest.fn().mockResolvedValue('FaceID'),
  canImplyAuthentication: jest.fn().mockResolvedValue(true),
  getSecurityLevel: jest
    .fn()
    .mockResolvedValue('MOCK_SECURITY_LEVEL_SECURE_SOFTWARE'),

  // Shared web credentials (iOS only)
  requestSharedWebCredentials: jest.fn().mockResolvedValue({
    server: 'mock-server',
    username: 'mock-username',
    password: 'mock-password',
  }),
  setSharedWebCredentials: jest.fn().mockResolvedValue(),

  // Legacy exports for backward compatibility
  SECURITY_LEVEL_ANY: 'MOCK_SECURITY_LEVEL_ANY',
  SECURITY_LEVEL_SECURE_SOFTWARE: 'MOCK_SECURITY_LEVEL_SECURE_SOFTWARE',
  SECURITY_LEVEL_SECURE_HARDWARE: 'MOCK_SECURITY_LEVEL_SECURE_HARDWARE',
}));

jest.mock('react-native-share', () => 'RNShare');
jest.mock('react-native-branch', () => ({
  subscribe: jest.fn(),
}));
jest.mock('react-native-sensors', () => 'RNSensors');
jest.mock('@metamask/react-native-search-api', () => 'SearchApi');

jest.mock('react-native-background-timer', () => 'RNBackgroundTimer');
jest.mock(
  '@react-native-async-storage/async-storage',
  () => mockRNAsyncStorage,
);
jest.mock('@react-native-cookies/cookies', () => 'RNCookies');

/**
 * Mock the reanimated module temporarily while the infinite style issue is being investigated
 * Issue: https://github.com/software-mansion/react-native-reanimated/issues/6645
 */
jest.mock('react-native-reanimated', () =>
  // eslint-disable-next-line @typescript-eslint/no-require-imports
  require('react-native-reanimated/mock'),
);

NativeModules.RNGestureHandlerModule = {
  getConstants: jest.fn(() => ({
    State: {
      UNDETERMINED: 0,
      FAILED: 1,
      BEGAN: 2,
      CANCELLED: 3,
      ACTIVE: 4,
      END: 5,
    },
    Directions: {
      RIGHT: 1,
      LEFT: 2,
      UP: 4,
      DOWN: 8,
    },
  })),
};

NativeModules.RNCNetInfo = {
  getCurrentConnectivity: jest.fn(),
  isConnectionMetered: jest.fn(),
  addListener: jest.fn(),
  removeListeners: jest.fn(),
  getCurrentState: jest.fn(() => Promise.resolve()),
};

NativeModules.NotifeeApiModule = {
  addListener: jest.fn(),
  eventsAddListener: jest.fn(),
  eventsNotifyReady: jest.fn(),
};

NativeModules.PlatformConstants = {
  forceTouchAvailable: false,
};

NativeModules.Aes = {
  sha256: jest.fn().mockImplementation((address) => {
    const uniqueAddressChar = address[2]; // Assuming 0x prefix is present, so actual third character is at index 2
    const hashBase = '012345678987654';
    return Promise.resolve(hashBase + uniqueAddressChar);
  }),
  pbkdf2: jest.fn().mockResolvedValue('mockedKey'),
  randomKey: jest.fn().mockResolvedValue('mockedIV'),
  encrypt: jest.fn().mockResolvedValue('mockedCipher'),
  decrypt: jest.fn().mockResolvedValue('{"mockData": "mockedPlainText"}'),
};

NativeModules.AesForked = {
  pbkdf2: jest.fn().mockResolvedValue('mockedKeyForked'),
  decrypt: jest.fn().mockResolvedValue('{"mockData": "mockedPlainTextForked"}'),
};

NativeModules.RNTar = {
  unTar: jest.fn().mockResolvedValue('/document-dir/archive'),
};

jest.mock(
  'react-native/Libraries/Components/Touchable/TouchableOpacity',
  () => 'TouchableOpacity',
);
jest.mock(
  'react-native/Libraries/Components/Touchable/TouchableHighlight',
  () => 'TouchableHighlight',
);
jest.mock(
  'react-native/Libraries/Components/TextInput/TextInput',
  () => 'TextInput',
);

jest.mock('react-native/Libraries/Interaction/InteractionManager', () => ({
  runAfterInteractions: jest.fn(),
  createInteractionHandle: jest.fn(),
  clearInteractionHandle: jest.fn(),
  setDeadline: jest.fn(),
}));

jest.mock('@react-native-clipboard/clipboard', () => mockClipboard);

jest.mock('../theme', () => ({
  ...jest.requireActual('../theme'),
  useAppThemeFromContext: () => ({ ...mockTheme }),
}));

global.segmentMockClient = null;

const initializeMockClient = () => {
  global.segmentMockClient = {
    screen: jest.fn(),
    track: jest.fn(),
    identify: jest.fn(),
    flush: jest.fn(),
    group: jest.fn(),
    alias: jest.fn(),
    reset: jest.fn(),
    add: jest.fn(),
  };
  return global.segmentMockClient;
};

jest.mock('@segment/analytics-react-native', () => {
  class Plugin {
    type = 'utility';
    analytics = undefined;

    configure(analytics) {
      this.analytics = analytics;
    }
  }

  class CountFlushPolicy {
    constructor(count) {
      this.count = count;
    }
  }

  class TimerFlushPolicy {
    constructor(interval) {
      this.interval = interval;
    }
  }

  return {
    createClient: jest.fn(() => initializeMockClient()),
    PluginType: {
      enrichment: 'enrichment',
      utility: 'utility',
    },
    EventType: {
      TrackEvent: 'track',
      IdentifyEvent: 'identify',
    },
    Plugin,
    CountFlushPolicy,
    TimerFlushPolicy,
  };
});

jest.mock('@notifee/react-native', () =>
  require('@notifee/react-native/jest-mock'),
);

jest.mock('react-native/Libraries/Image/resolveAssetSource', () => ({
  __esModule: true,
  default: (source) => {
    return { uri: source.uri };
  },
}));

jest.mock('redux-persist', () => ({
  persistStore: jest.fn(),
  persistReducer: (_, reducer) => {
    return reducer || ((state) => state);
  },
  createTransform: jest.fn(),
  createMigrate: jest.fn(),
}));

jest.mock('../../store/storage-wrapper', () => ({
  getItem: jest.fn(),
  setItem: jest.fn(),
}));

// eslint-disable-next-line import/no-commonjs
require('react-native-reanimated').setUpTests();
global.__reanimatedWorkletInit = jest.fn();
global.__DEV__ = false;

jest.mock('../../core/Engine', () =>
  require('../../core/__mocks__/MockedEngine'),
);

jest.mock('react-native-safe-area-context', () => ({
  ...jest.requireActual('react-native-safe-area-context'),
  useSafeAreaInsets: () => ({ top: 0, bottom: 0, left: 0, right: 0 }),
}));

afterEach(() => {
  jest.restoreAllMocks();
  global.gc && global.gc(true);
});

global.crypto = {
  getRandomValues: (arr) => {
    const uint8Max = 255;
    for (let i = 0; i < arr.length; i++) {
      arr[i] = Math.floor(Math.random() * (uint8Max + 1));
    }
    return arr;
  },
};

// Mock Sentry to prevent initialization issues in tests
jest.mock('@sentry/react-native', () => ({
  // Core methods
  init: jest.fn(),
  wrap: (component) => component,

  // Capture methods
  captureException: jest.fn(),
  captureMessage: jest.fn(),
  captureUserFeedback: jest.fn(),

  // Breadcrumb and context methods
  addBreadcrumb: jest.fn(),
  configureScope: jest.fn(),
  setContext: jest.fn(),
  setTag: jest.fn(),
  setUser: jest.fn(),

  // Scope methods
  withScope: jest.fn(),

  // Performance/tracing methods
  setMeasurement: jest.fn(),
  startSpan: jest.fn(),
  startSpanManual: jest.fn(),
  startTransaction: jest.fn(),

  // User feedback
  lastEventId: jest.fn(),

  // Global scope
  getGlobalScope: jest.fn(() => ({
    setTag: jest.fn(),
  })),
}));

jest.mock('@react-native-firebase/messaging', () => {
  const module = () => {
    return {
      getToken: jest.fn(() => Promise.resolve('fcmToken')),
      deleteToken: jest.fn(() => Promise.resolve()),
      subscribeToTopic: jest.fn(),
      unsubscribeFromTopic: jest.fn(),
      hasPermission: jest.fn(() =>
        Promise.resolve(module.AuthorizationStatus.AUTHORIZED),
      ),
      requestPermission: jest.fn(() =>
        Promise.resolve(module.AuthorizationStatus.AUTHORIZED),
      ),
      setBackgroundMessageHandler: jest.fn(() => Promise.resolve()),
      isDeviceRegisteredForRemoteMessages: jest.fn(() =>
        Promise.resolve(false),
      ),
      registerDeviceForRemoteMessages: jest.fn(() =>
        Promise.resolve('registered'),
      ),
      unregisterDeviceForRemoteMessages: jest.fn(() =>
        Promise.resolve('unregistered'),
      ),
      onMessage: jest.fn(),
      onTokenRefresh: jest.fn(),
    };
  };

  module.AuthorizationStatus = {
    NOT_DETERMINED: -1,
    DENIED: 0,
    AUTHORIZED: 1,
    PROVISIONAL: 2,
  };

  return module;
});

jest.mock('../../core/Analytics/MetaMetricsTestUtils', () => {
  return {
    default: {
      getInstance: jest.fn().mockReturnValue({
        trackEvent: jest.fn(),
      }),
    },
  };
});

jest.mock('react-native/Libraries/TurboModule/TurboModuleRegistry', () => {
  const originalModule = jest.requireActual(
    'react-native/Libraries/TurboModule/TurboModuleRegistry',
  );
  return {
    getEnforcing: (name) => {
      if (name === 'RNGestureHandlerModule') {
        return {
          attachGestureHandler: jest.fn(),
          createGestureHandler: jest.fn(),
          dropGestureHandler: jest.fn(),
          updateGestureHandler: jest.fn(),
          forceTouchAvailable: jest.fn(),
          install: jest.fn(),
          flushOperations: jest.fn(),
          State: {
            UNDETERMINED: 0,
            FAILED: 1,
            BEGAN: 2,
            CANCELLED: 3,
            ACTIVE: 4,
            END: 5,
          },
          Directions: {
            RIGHT: 1,
            LEFT: 2,
            UP: 4,
            DOWN: 8,
          },
          getConstants: () => ({
            State: {
              UNDETERMINED: 0,
              FAILED: 1,
              BEGAN: 2,
              CANCELLED: 3,
              ACTIVE: 4,
              END: 5,
            },
            Directions: {
              RIGHT: 1,
              LEFT: 2,
              UP: 4,
              DOWN: 8,
            },
          }),
        };
      }
      return originalModule.getEnforcing(name);
    },
    get: (name) => {
      if (name === 'RNGestureHandlerModule') {
        return {
          attachGestureHandler: jest.fn(),
          createGestureHandler: jest.fn(),
          dropGestureHandler: jest.fn(),
          updateGestureHandler: jest.fn(),
          forceTouchAvailable: jest.fn(),
          install: jest.fn(),
          flushOperations: jest.fn(),
          State: {
            UNDETERMINED: 0,
            FAILED: 1,
            BEGAN: 2,
            CANCELLED: 3,
            ACTIVE: 4,
            END: 5,
          },
          Directions: {
            RIGHT: 1,
            LEFT: 2,
            UP: 4,
            DOWN: 8,
          },
          getConstants: () => ({
            State: {
              UNDETERMINED: 0,
              FAILED: 1,
              BEGAN: 2,
              CANCELLED: 3,
              ACTIVE: 4,
              END: 5,
            },
            Directions: {
              RIGHT: 1,
              LEFT: 2,
              UP: 4,
              DOWN: 8,
            },
          }),
        };
      }
      return originalModule.get?.(name);
    },
  };
});<|MERGE_RESOLUTION|>--- conflicted
+++ resolved
@@ -70,8 +70,6 @@
   ),
 }));
 
-<<<<<<< HEAD
-=======
 // Create a persistent mock function that survives Jest teardown
 const mockBatchedUpdates = jest.fn((fn) => {
   if (typeof fn === 'function') {
@@ -80,7 +78,6 @@
   return fn;
 });
 
->>>>>>> f4e8f8d0
 jest.mock('react-native', () => {
   const originalModule = jest.requireActual('react-native');
 
