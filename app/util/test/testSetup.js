--- conflicted
+++ resolved
@@ -20,7 +20,6 @@
   return originalModule;
 });
 
-<<<<<<< HEAD
 /*
  * NOTE: react-native-webview requires a jest mock starting on v12.
  * More info on https://github.com/react-native-webview/react-native-webview/issues/2934
@@ -35,13 +34,7 @@
   };
 });
 
-jest.mock('../../lib/snaps/preinstalled-snaps', () =>
-  // eslint-disable-next-line no-console
-  console.log("do nothing since we aren't testing the pre installed snaps"),
-);
-=======
 jest.mock('../../lib/snaps/preinstalled-snaps');
->>>>>>> b9edbc1a
 
 const mockFs = {
   CachesDirectoryPath: jest.fn(),
