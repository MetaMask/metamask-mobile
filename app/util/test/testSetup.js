import { NativeModules } from 'react-native';
import mockRNAsyncStorage from '@react-native-async-storage/async-storage/jest/async-storage-mock';
import mockClipboard from '@react-native-clipboard/clipboard/jest/clipboard-mock.js';
/* eslint-disable import/no-namespace */
import { mockTheme } from '../theme';
import Adapter from 'enzyme-adapter-react-16';
import Enzyme from 'enzyme';
import base64js from 'base64-js';

Enzyme.configure({ adapter: new Adapter() });

// Set up global polyfills for base64 functions
global.base64FromArrayBuffer = base64js.fromByteArray;
global.base64ToArrayBuffer = base64js.toByteArray;

// Mock the redux-devtools-expo-dev-plugin module
jest.mock('redux-devtools-expo-dev-plugin', () => {});

// Mock Expo's fetch implementation
jest.mock('expo/fetch', () => {
  return {
    fetch: fetch,
  };
});

jest.mock('react-native-quick-crypto', () => ({
  getRandomValues: jest.fn((array) => {
    for (let i = 0; i < array.length; i++) {
      array[i] = Math.floor(Math.random() * 256);
    }
    return array;
  }),
  subtle: {
    importKey: jest.fn((format, keyData, algorithm, extractable, keyUsages) => {
      return Promise.resolve({
        format,
        keyData,
        algorithm,
        extractable,
        keyUsages,
      });
    }),
    deriveBits: jest.fn((algorithm, baseKey, length) => {
      const derivedBits = new Uint8Array(length);
      for (let i = 0; i < length; i++) {
        derivedBits[i] = Math.floor(Math.random() * 256);
      }
      return Promise.resolve(derivedBits);
    }),
    exportKey: jest.fn((format, key) => {
      return Promise.resolve(new Uint8Array([1, 2, 3, 4]));
    }),
    encrypt: jest.fn((algorithm, key, data) => {
      return Promise.resolve(
        new Uint8Array([
          123, 34, 116, 101, 115, 116, 34, 58, 34, 100, 97, 116, 97, 34, 125,
        ]),
      );
    }),
    decrypt: jest.fn((algorithm, key, data) => {
      return Promise.resolve(
        new Uint8Array([
          123, 34, 116, 101, 115, 116, 34, 58, 34, 100, 97, 116, 97, 34, 125,
        ]),
      );
    }),
  },
  randomUUID: jest.fn(
    () => 'mock-uuid-' + Math.random().toString(36).slice(2, 11),
  ),
}));

<<<<<<< HEAD
jest.mock('react-native-blob-jsi-helper', () => ({}));
=======
// Create a persistent mock function that survives Jest teardown
const mockBatchedUpdates = jest.fn((fn) => {
  if (typeof fn === 'function') {
    return fn();
  }
  return fn;
});
>>>>>>> 4e9972e7

jest.mock('react-native', () => {
  const originalModule = jest.requireActual('react-native');

  // Set the Platform.OS property to the desired value
  originalModule.Platform.OS = 'ios'; // or 'android', depending on what you want to test

  return originalModule;
});

/*
 * NOTE: react-native-webview requires a jest mock starting on v12.
 * More info on https://github.com/react-native-webview/react-native-webview/issues/2934
 */
jest.mock('@metamask/react-native-webview', () => {
  // eslint-disable-next-line @typescript-eslint/no-require-imports, @typescript-eslint/no-var-requires
  const { View } = require('react-native');
  const WebView = (props) => <View {...props} />;

  return {
    WebView,
  };
});

jest.mock('../../lib/snaps/preinstalled-snaps');

const mockFs = {
  CachesDirectoryPath: jest.fn(),
  DocumentDirectoryPath: jest.fn(),
  ExternalDirectoryPath: jest.fn(),
  ExternalStorageDirectoryPath: jest.fn(),
  LibraryDirectoryPath: jest.fn(),
  MainBundlePath: 'testPath',
  PicturesDirectoryPath: jest.fn(),
  TemporaryDirectoryPath: jest.fn(),
  appendFile: jest.fn(),
  completeHandlerIOS: jest.fn(),
  copyAssetsVideoIOS: jest.fn(),
  copyFile: jest.fn(),
  copyFileAssets: jest.fn(),
  copyFileAssetsIOS: jest.fn(),
  downloadFile: jest.fn(),
  exists: () =>
    new Promise((resolve) => {
      resolve('console.log()');
    }),
  existsAssets: jest.fn(),
  getAllExternalFilesDirs: jest.fn(),
  getFSInfo: jest.fn(),
  hash: jest.fn(),
  isResumable: jest.fn(),
  ls: jest.fn(),
  mkdir: jest.fn(),
  moveFile: jest.fn(),
  pathForBundle: jest.fn(),
  pathForGroup: jest.fn(),
  read: jest.fn(),
  readDir: jest.fn(),
  readDirAssets: jest.fn(),
  readFile: () =>
    new Promise((resolve) => {
      resolve('console.log()');
    }),
  readFileAssets: jest.fn(),
  readdir: jest.fn(),
  resumeDownload: jest.fn(),
  setReadable: jest.fn(),
  stat: jest.fn(),
  stopDownload: jest.fn(),
  stopUpload: jest.fn(),
  touch: jest.fn(),
  unlink: jest.fn(),
  uploadFiles: jest.fn(),
  write: jest.fn(),
  writeFile: jest.fn(),
};

jest.mock('react-native-fs', () => mockFs);

jest.mock('react-native-blob-util', () => ({
  fs: {
    dirs: {
      DocumentDir: 'docs',
    },
    ...mockFs,
  },
  ios: {
    excludeFromBackupKey: jest.fn(),
  },
}));

Date.now = jest.fn(() => 123);

jest.mock('../../core/NotificationManager', () => ({
  init: jest.fn(),
  watchSubmittedTransaction: jest.fn(),
  getTransactionToView: jest.fn(),
  setTransactionToView: jest.fn(),
  gotIncomingTransaction: jest.fn(),
  requestPushNotificationsPermission: jest.fn(),
  showSimpleNotification: jest.fn(),
}));

let mockState = {};

jest.mock('../../store', () => ({
  store: {
    getState: jest.fn().mockImplementation(() => mockState),
    dispatch: jest.fn(),
  },
  _updateMockState: (state) => {
    mockState = state;
  },
}));

// Mock SDKConnectV2 singleton to prevent auto-initialization during test setup.
jest.mock('../../core/SDKConnectV2', () => ({
  __esModule: true,
  default: {
    isConnectDeeplink: jest.fn(() => false),
    handleConnectDeeplink: jest.fn().mockResolvedValue(undefined),
    disconnect: jest.fn().mockResolvedValue(undefined),
  },
}));

jest.mock('../../core/NotificationManager');

jest.mock('react-native/Libraries/EventEmitter/NativeEventEmitter');

jest.mock(
  'react-native/Libraries/Utilities/NativePlatformConstantsIOS',
  () => ({
    ...jest.requireActual(
      'react-native/Libraries/Utilities/NativePlatformConstantsIOS',
    ),
    getConstants: () => ({
      forceTouchAvailable: false,
      interfaceIdiom: 'en',
      isTesting: false,
      osVersion: 'ios',
      reactNativeVersion: { major: 60, minor: 1, patch: 0 },
      systemName: 'ios',
    }),
  }),
);

jest.mock('react-native-keychain', () => ({
  // Security Level enum
  SECURITY_LEVEL: {
    ANY: 'MOCK_SECURITY_LEVEL_ANY',
    SECURE_SOFTWARE: 'MOCK_SECURITY_LEVEL_SECURE_SOFTWARE',
    SECURE_HARDWARE: 'MOCK_SECURITY_LEVEL_SECURE_HARDWARE',
  },

  // Accessible enum
  ACCESSIBLE: {
    WHEN_UNLOCKED: 'AccessibleWhenUnlocked',
    AFTER_FIRST_UNLOCK: 'AccessibleAfterFirstUnlock',
    ALWAYS: 'AccessibleAlways',
    WHEN_PASSCODE_SET_THIS_DEVICE_ONLY:
      'AccessibleWhenPasscodeSetThisDeviceOnly',
    WHEN_UNLOCKED_THIS_DEVICE_ONLY: 'AccessibleWhenUnlockedThisDeviceOnly',
    AFTER_FIRST_UNLOCK_THIS_DEVICE_ONLY:
      'AccessibleAfterFirstUnlockThisDeviceOnly',
  },

  // Access Control enum
  ACCESS_CONTROL: {
    USER_PRESENCE: 'UserPresence',
    BIOMETRY_ANY: 'BiometryAny',
    BIOMETRY_CURRENT_SET: 'BiometryCurrentSet',
    DEVICE_PASSCODE: 'DevicePasscode',
    APPLICATION_PASSWORD: 'ApplicationPassword',
    BIOMETRY_ANY_OR_DEVICE_PASSCODE: 'BiometryAnyOrDevicePasscode',
    BIOMETRY_CURRENT_SET_OR_DEVICE_PASSCODE:
      'BiometryCurrentSetOrDevicePasscode',
  },

  // Authentication Type enum
  AUTHENTICATION_TYPE: {
    DEVICE_PASSCODE_OR_BIOMETRICS: 'AuthenticationWithBiometricsDevicePasscode',
    BIOMETRICS: 'AuthenticationWithBiometrics',
  },

  // Biometry Type enum
  BIOMETRY_TYPE: {
    TOUCH_ID: 'TouchID',
    FACE_ID: 'FaceID',
    OPTIC_ID: 'OpticID',
    FINGERPRINT: 'Fingerprint',
    FACE: 'Face',
    IRIS: 'Iris',
  },

  // Storage Type enum
  STORAGE_TYPE: {
    FB: 'FacebookConceal',
    AES: 'KeystoreAES',
    AES_CBC: 'KeystoreAESCBC',
    AES_GCM_NO_AUTH: 'KeystoreAESGCM_NoAuth',
    AES_GCM: 'KeystoreAESGCM',
    RSA: 'KeystoreRSAECB',
  },

  // Security Rules enum
  SECURITY_RULES: {
    NONE: 'none',
    AUTOMATIC_UPGRADE: 'automaticUpgradeToMoreSecuredStorage',
  },

  // Generic password functions
  setGenericPassword: jest
    .fn()
    .mockResolvedValue({ service: 'metamask', storage: 'storage' }),
  getGenericPassword: jest.fn().mockResolvedValue({
    service: 'metamask',
    username: 'mock-username',
    password: 'mock-password',
    storage: 'storage',
  }),
  hasGenericPassword: jest.fn().mockResolvedValue(true),
  resetGenericPassword: jest.fn().mockResolvedValue(true),
  getAllGenericPasswordServices: jest.fn().mockResolvedValue(['metamask']),

  // Internet credentials functions
  setInternetCredentials: jest
    .fn()
    .mockResolvedValue({ service: 'metamask', storage: 'storage' }),
  getInternetCredentials: jest.fn().mockResolvedValue({
    server: 'mock-server',
    username: 'mock-username',
    password: 'mock-credentials-password',
    storage: 'storage',
  }),
  hasInternetCredentials: jest.fn().mockResolvedValue(true),
  resetInternetCredentials: jest.fn().mockResolvedValue(),

  // Biometry and authentication functions
  getSupportedBiometryType: jest.fn().mockResolvedValue('FaceID'),
  canImplyAuthentication: jest.fn().mockResolvedValue(true),
  getSecurityLevel: jest
    .fn()
    .mockResolvedValue('MOCK_SECURITY_LEVEL_SECURE_SOFTWARE'),

  // Shared web credentials (iOS only)
  requestSharedWebCredentials: jest.fn().mockResolvedValue({
    server: 'mock-server',
    username: 'mock-username',
    password: 'mock-password',
  }),
  setSharedWebCredentials: jest.fn().mockResolvedValue(),

  // Legacy exports for backward compatibility
  SECURITY_LEVEL_ANY: 'MOCK_SECURITY_LEVEL_ANY',
  SECURITY_LEVEL_SECURE_SOFTWARE: 'MOCK_SECURITY_LEVEL_SECURE_SOFTWARE',
  SECURITY_LEVEL_SECURE_HARDWARE: 'MOCK_SECURITY_LEVEL_SECURE_HARDWARE',
}));

jest.mock('react-native-share', () => 'RNShare');
jest.mock('react-native-branch', () => ({
  subscribe: jest.fn(),
}));
jest.mock('react-native-sensors', () => 'RNSensors');
jest.mock('@metamask/react-native-search-api', () => 'SearchApi');

jest.mock('react-native-background-timer', () => 'RNBackgroundTimer');
jest.mock(
  '@react-native-async-storage/async-storage',
  () => mockRNAsyncStorage,
);
jest.mock('@react-native-cookies/cookies', () => 'RNCookies');

/**
 * Mock the reanimated module temporarily while the infinite style issue is being investigated
 * Issue: https://github.com/software-mansion/react-native-reanimated/issues/6645
 */
jest.mock('react-native-reanimated', () =>
  // eslint-disable-next-line @typescript-eslint/no-require-imports
  require('react-native-reanimated/mock'),
);

NativeModules.RNGestureHandlerModule = {
  getConstants: jest.fn(() => ({
    State: {
      UNDETERMINED: 0,
      FAILED: 1,
      BEGAN: 2,
      CANCELLED: 3,
      ACTIVE: 4,
      END: 5,
    },
    Directions: {
      RIGHT: 1,
      LEFT: 2,
      UP: 4,
      DOWN: 8,
    },
  })),
};

NativeModules.RNCNetInfo = {
  getCurrentConnectivity: jest.fn(),
  isConnectionMetered: jest.fn(),
  addListener: jest.fn(),
  removeListeners: jest.fn(),
  getCurrentState: jest.fn(() => Promise.resolve()),
};

NativeModules.NotifeeApiModule = {
  addListener: jest.fn(),
  eventsAddListener: jest.fn(),
  eventsNotifyReady: jest.fn(),
};

NativeModules.PlatformConstants = {
  forceTouchAvailable: false,
};

NativeModules.Aes = {
  sha256: jest.fn().mockImplementation((address) => {
    const uniqueAddressChar = address[2]; // Assuming 0x prefix is present, so actual third character is at index 2
    const hashBase = '012345678987654';
    return Promise.resolve(hashBase + uniqueAddressChar);
  }),
  pbkdf2: jest.fn().mockResolvedValue('mockedKey'),
  randomKey: jest.fn().mockResolvedValue('mockedIV'),
  encrypt: jest.fn().mockResolvedValue('mockedCipher'),
  decrypt: jest.fn().mockResolvedValue('{"mockData": "mockedPlainText"}'),
};

NativeModules.AesForked = {
  pbkdf2: jest.fn().mockResolvedValue('mockedKeyForked'),
  decrypt: jest.fn().mockResolvedValue('{"mockData": "mockedPlainTextForked"}'),
};

NativeModules.RNTar = {
  unTar: jest.fn().mockResolvedValue('/document-dir/archive'),
};

jest.mock(
  'react-native/Libraries/Components/Touchable/TouchableOpacity',
  () => 'TouchableOpacity',
);
jest.mock(
  'react-native/Libraries/Components/Touchable/TouchableHighlight',
  () => 'TouchableHighlight',
);
jest.mock(
  'react-native/Libraries/Components/TextInput/TextInput',
  () => 'TextInput',
);

jest.mock('react-native/Libraries/Interaction/InteractionManager', () => ({
  runAfterInteractions: jest.fn(),
  createInteractionHandle: jest.fn(),
  clearInteractionHandle: jest.fn(),
  setDeadline: jest.fn(),
}));

jest.mock('@react-native-clipboard/clipboard', () => mockClipboard);

jest.mock('../theme', () => ({
  ...jest.requireActual('../theme'),
  useAppThemeFromContext: () => ({ ...mockTheme }),
}));

global.segmentMockClient = null;

const initializeMockClient = () => {
  global.segmentMockClient = {
    screen: jest.fn(),
    track: jest.fn(),
    identify: jest.fn(),
    flush: jest.fn(),
    group: jest.fn(),
    alias: jest.fn(),
    reset: jest.fn(),
    add: jest.fn(),
  };
  return global.segmentMockClient;
};

jest.mock('@segment/analytics-react-native', () => {
  class Plugin {
    type = 'utility';
    analytics = undefined;

    configure(analytics) {
      this.analytics = analytics;
    }
  }

  class CountFlushPolicy {
    constructor(count) {
      this.count = count;
    }
  }

  class TimerFlushPolicy {
    constructor(interval) {
      this.interval = interval;
    }
  }

  return {
    createClient: jest.fn(() => initializeMockClient()),
    PluginType: {
      enrichment: 'enrichment',
      utility: 'utility',
    },
    EventType: {
      TrackEvent: 'track',
      IdentifyEvent: 'identify',
    },
    Plugin,
    CountFlushPolicy,
    TimerFlushPolicy,
  };
});

jest.mock('@notifee/react-native', () =>
  require('@notifee/react-native/jest-mock'),
);

jest.mock('react-native/Libraries/Image/resolveAssetSource', () => ({
  __esModule: true,
  default: (source) => {
    return { uri: source.uri };
  },
}));

jest.mock('redux-persist', () => ({
  persistStore: jest.fn(),
  persistReducer: (_, reducer) => {
    return reducer || ((state) => state);
  },
  createTransform: jest.fn(),
  createMigrate: jest.fn(),
}));

jest.mock('../../store/storage-wrapper', () => ({
  getItem: jest.fn(),
  setItem: jest.fn(),
}));

// eslint-disable-next-line import/no-commonjs
require('react-native-reanimated').setUpTests();
global.__reanimatedWorkletInit = jest.fn();
global.__DEV__ = false;

jest.mock('../../core/Engine', () =>
  require('../../core/__mocks__/MockedEngine'),
);

jest.mock('react-native-safe-area-context', () => ({
  ...jest.requireActual('react-native-safe-area-context'),
  useSafeAreaInsets: () => ({ top: 0, bottom: 0, left: 0, right: 0 }),
}));

afterEach(() => {
  jest.restoreAllMocks();
  global.gc && global.gc(true);
});

global.crypto = {
  getRandomValues: (arr) => {
    const uint8Max = 255;
    for (let i = 0; i < arr.length; i++) {
      arr[i] = Math.floor(Math.random() * (uint8Max + 1));
    }
    return arr;
  },
};

// Mock Sentry to prevent initialization issues in tests
jest.mock('@sentry/react-native', () => ({
  // Core methods
  init: jest.fn(),
  wrap: (component) => component,

  // Capture methods
  captureException: jest.fn(),
  captureMessage: jest.fn(),
  captureUserFeedback: jest.fn(),

  // Breadcrumb and context methods
  addBreadcrumb: jest.fn(),
  configureScope: jest.fn(),
  setContext: jest.fn(),
  setTag: jest.fn(),
  setUser: jest.fn(),

  // Scope methods
  withScope: jest.fn(),

  // Performance/tracing methods
  setMeasurement: jest.fn(),
  startSpan: jest.fn(),
  startSpanManual: jest.fn(),
  startTransaction: jest.fn(),

  // User feedback
  lastEventId: jest.fn(),
}));

jest.mock('@react-native-firebase/messaging', () => {
  const module = () => {
    return {
      getToken: jest.fn(() => Promise.resolve('fcmToken')),
      deleteToken: jest.fn(() => Promise.resolve()),
      subscribeToTopic: jest.fn(),
      unsubscribeFromTopic: jest.fn(),
      hasPermission: jest.fn(() =>
        Promise.resolve(module.AuthorizationStatus.AUTHORIZED),
      ),
      requestPermission: jest.fn(() =>
        Promise.resolve(module.AuthorizationStatus.AUTHORIZED),
      ),
      setBackgroundMessageHandler: jest.fn(() => Promise.resolve()),
      isDeviceRegisteredForRemoteMessages: jest.fn(() =>
        Promise.resolve(false),
      ),
      registerDeviceForRemoteMessages: jest.fn(() =>
        Promise.resolve('registered'),
      ),
      unregisterDeviceForRemoteMessages: jest.fn(() =>
        Promise.resolve('unregistered'),
      ),
      onMessage: jest.fn(),
      onTokenRefresh: jest.fn(),
    };
  };

  module.AuthorizationStatus = {
    NOT_DETERMINED: -1,
    DENIED: 0,
    AUTHORIZED: 1,
    PROVISIONAL: 2,
  };

  return module;
});

jest.mock('../../core/Analytics/MetaMetricsTestUtils', () => {
  return {
    default: {
      getInstance: jest.fn().mockReturnValue({
        trackEvent: jest.fn(),
      }),
    },
  };
});

jest.mock('react-native/Libraries/TurboModule/TurboModuleRegistry', () => {
  const originalModule = jest.requireActual(
    'react-native/Libraries/TurboModule/TurboModuleRegistry',
  );
  return {
    getEnforcing: (name) => {
      if (name === 'RNGestureHandlerModule') {
        return {
          attachGestureHandler: jest.fn(),
          createGestureHandler: jest.fn(),
          dropGestureHandler: jest.fn(),
          updateGestureHandler: jest.fn(),
          forceTouchAvailable: jest.fn(),
          install: jest.fn(),
          flushOperations: jest.fn(),
          State: {
            UNDETERMINED: 0,
            FAILED: 1,
            BEGAN: 2,
            CANCELLED: 3,
            ACTIVE: 4,
            END: 5,
          },
          Directions: {
            RIGHT: 1,
            LEFT: 2,
            UP: 4,
            DOWN: 8,
          },
          getConstants: () => ({
            State: {
              UNDETERMINED: 0,
              FAILED: 1,
              BEGAN: 2,
              CANCELLED: 3,
              ACTIVE: 4,
              END: 5,
            },
            Directions: {
              RIGHT: 1,
              LEFT: 2,
              UP: 4,
              DOWN: 8,
            },
          }),
        };
      }
      return originalModule.getEnforcing(name);
    },
    get: (name) => {
      if (name === 'RNGestureHandlerModule') {
        return {
          attachGestureHandler: jest.fn(),
          createGestureHandler: jest.fn(),
          dropGestureHandler: jest.fn(),
          updateGestureHandler: jest.fn(),
          forceTouchAvailable: jest.fn(),
          install: jest.fn(),
          flushOperations: jest.fn(),
          State: {
            UNDETERMINED: 0,
            FAILED: 1,
            BEGAN: 2,
            CANCELLED: 3,
            ACTIVE: 4,
            END: 5,
          },
          Directions: {
            RIGHT: 1,
            LEFT: 2,
            UP: 4,
            DOWN: 8,
          },
          getConstants: () => ({
            State: {
              UNDETERMINED: 0,
              FAILED: 1,
              BEGAN: 2,
              CANCELLED: 3,
              ACTIVE: 4,
              END: 5,
            },
            Directions: {
              RIGHT: 1,
              LEFT: 2,
              UP: 4,
              DOWN: 8,
            },
          }),
        };
      }
      return originalModule.get?.(name);
    },
  };
});<|MERGE_RESOLUTION|>--- conflicted
+++ resolved
@@ -70,9 +70,6 @@
   ),
 }));
 
-<<<<<<< HEAD
-jest.mock('react-native-blob-jsi-helper', () => ({}));
-=======
 // Create a persistent mock function that survives Jest teardown
 const mockBatchedUpdates = jest.fn((fn) => {
   if (typeof fn === 'function') {
@@ -80,7 +77,6 @@
   }
   return fn;
 });
->>>>>>> 4e9972e7
 
 jest.mock('react-native', () => {
   const originalModule = jest.requireActual('react-native');
@@ -88,6 +84,35 @@
   // Set the Platform.OS property to the desired value
   originalModule.Platform.OS = 'ios'; // or 'android', depending on what you want to test
 
+  // Mock deprecated prop types for third-party packages that haven't been updated
+  originalModule.Text.propTypes = {
+    allowFontScaling: true,
+    style: true,
+  };
+
+  originalModule.ViewPropTypes = {
+    style: true,
+  };
+
+  // Mock unstable_batchedUpdates directly in the react-native module
+  originalModule.unstable_batchedUpdates = mockBatchedUpdates;
+
+  return originalModule;
+});
+
+// Mock unstable_batchedUpdates more reliably
+const ReactNative = require('react-native');
+if (ReactNative.unstable_batchedUpdates) {
+  ReactNative.unstable_batchedUpdates = mockBatchedUpdates;
+}
+
+// Also mock it globally as a fallback
+global.unstable_batchedUpdates = mockBatchedUpdates;
+
+// Mock the specific module path that might be causing issues
+jest.mock('react-native/index.js', () => {
+  const originalModule = jest.requireActual('react-native');
+  originalModule.unstable_batchedUpdates = mockBatchedUpdates;
   return originalModule;
 });
 
