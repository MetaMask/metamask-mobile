import { NativeModules } from 'react-native';
import mockRNAsyncStorage from '@react-native-async-storage/async-storage/jest/async-storage-mock';
import mockClipboard from '@react-native-clipboard/clipboard/jest/clipboard-mock.js';
/* eslint-disable import/no-namespace */
import { mockTheme } from '../theme';
import Adapter from 'enzyme-adapter-react-16';
import Enzyme from 'enzyme';

Enzyme.configure({ adapter: new Adapter() });

jest.mock('react-native', () => {
  const originalModule = jest.requireActual('react-native');

  // Set the Platform.OS property to the desired value
  originalModule.Platform.OS = 'ios'; // or 'android', depending on what you want to test

  return originalModule;
});

jest.mock('react-native-fs', () => ({
  CachesDirectoryPath: jest.fn(),
  DocumentDirectoryPath: jest.fn(),
  ExternalDirectoryPath: jest.fn(),
  ExternalStorageDirectoryPath: jest.fn(),
  LibraryDirectoryPath: jest.fn(),
  MainBundlePath: 'testPath',
  PicturesDirectoryPath: jest.fn(),
  TemporaryDirectoryPath: jest.fn(),
  appendFile: jest.fn(),
  completeHandlerIOS: jest.fn(),
  copyAssetsVideoIOS: jest.fn(),
  copyFile: jest.fn(),
  copyFileAssets: jest.fn(),
  copyFileAssetsIOS: jest.fn(),
  downloadFile: jest.fn(),
  exists: jest.fn(),
  existsAssets: jest.fn(),
  getAllExternalFilesDirs: jest.fn(),
  getFSInfo: jest.fn(),
  hash: jest.fn(),
  isResumable: jest.fn(),
  mkdir: jest.fn(),
  moveFile: jest.fn(),
  pathForBundle: jest.fn(),
  pathForGroup: jest.fn(),
  read: jest.fn(),
  readDir: jest.fn(),
  readDirAssets: jest.fn(),
  readFile: () =>
    new Promise((resolve) => {
      resolve('console.log()');
    }),
  readFileAssets: jest.fn(),
  readdir: jest.fn(),
  resumeDownload: jest.fn(),
  setReadable: jest.fn(),
  stat: jest.fn(),
  stopDownload: jest.fn(),
  stopUpload: jest.fn(),
  touch: jest.fn(),
  unlink: jest.fn(),
  uploadFiles: jest.fn(),
  write: jest.fn(),
  writeFile: jest.fn(),
}));

Date.now = jest.fn(() => 123);

jest.mock('../../core/NotificationManager', () => ({
  init: jest.fn(),
  watchSubmittedTransaction: jest.fn(),
  getTransactionToView: jest.fn(),
  setTransactionToView: jest.fn(),
  gotIncomingTransaction: jest.fn(),
  requestPushNotificationsPermission: jest.fn(),
  showSimpleNotification: jest.fn(),
}));

jest.mock('../../core/NotificationManager');

jest.mock('react-native/Libraries/EventEmitter/NativeEventEmitter');

jest.mock(
  'react-native/Libraries/Utilities/NativePlatformConstantsIOS',
  () => ({
    ...jest.requireActual(
      'react-native/Libraries/Utilities/NativePlatformConstantsIOS',
    ),
    getConstants: () => ({
      forceTouchAvailable: false,
      interfaceIdiom: 'en',
      isTesting: false,
      osVersion: 'ios',
      reactNativeVersion: { major: 60, minor: 1, patch: 0 },
      systemName: 'ios',
    }),
  }),
);

jest.mock('react-native-keychain', () => ({
  SECURITY_LEVEL_ANY: 'MOCK_SECURITY_LEVEL_ANY',
  SECURITY_LEVEL_SECURE_SOFTWARE: 'MOCK_SECURITY_LEVEL_SECURE_SOFTWARE',
  SECURITY_LEVEL_SECURE_HARDWARE: 'MOCK_SECURITY_LEVEL_SECURE_HARDWARE',
  setGenericPassword: jest.fn(),
  getGenericPassword: jest.fn(),
  resetGenericPassword: jest.fn(),
  BIOMETRY_TYPE: {
    TOUCH_ID: 'TouchID',
    FACE_ID: 'FaceID',
    FINGERPRINT: 'Fingerprint',
    FACE: 'Face',
    IRIS: 'Iris',
  },
  getSupportedBiometryType: jest.fn().mockReturnValue('FaceID'),
  setInternetCredentials: jest
    .fn(('server', 'username', 'password'))
    .mockResolvedValue({ service: 'metamask', storage: 'storage' }),
  resetInternetCredentials: jest.fn(),
  ACCESSIBLE: {
    WHEN_UNLOCKED: 'AccessibleWhenUnlocked',
    AFTER_FIRST_UNLOCK: 'AccessibleAfterFirstUnlock',
    ALWAYS: 'AccessibleAlways',
    WHEN_PASSCODE_SET_THIS_DEVICE_ONLY:
      'AccessibleWhenPasscodeSetThisDeviceOnly',
    WHEN_UNLOCKED_THIS_DEVICE_ONLY: 'AccessibleWhenUnlockedThisDeviceOnly',
    AFTER_FIRST_UNLOCK_THIS_DEVICE_ONLY:
      'AccessibleAfterFirstUnlockThisDeviceOnly',
    ALWAYS_THIS_DEVICE_ONLY: 'AccessibleAlwaysThisDeviceOnly',
  },
}));

jest.mock('react-native-share', () => 'RNShare');
jest.mock('react-native-branch', () => ({
  BranchSubscriber: () => {
    () => 'RNBranch';
  },
}));
jest.mock('react-native-sensors', () => 'RNSensors');
jest.mock('react-native-search-api', () => 'SearchApi');
jest.mock('react-native-reanimated', () =>
  require('react-native-reanimated/mock'),
);
jest.mock('react-native-background-timer', () => 'RNBackgroundTimer');
jest.mock(
  '@react-native-async-storage/async-storage',
  () => mockRNAsyncStorage,
);
jest.mock('@react-native-cookies/cookies', () => 'RNCookies');

const mockReactNativeWebRTC = {
  RTCPeerConnection: () => null,
  RTCIceCandidate: () => null,
  RTCSessionDescription: () => null,
  RTCView: () => null,
  MediaStream: () => null,
  MediaStreamTrack: () => null,
  mediaDevices: () => null,
  registerGlobals: () => null,
};

jest.mock('react-native-webrtc', () => mockReactNativeWebRTC);

NativeModules.RNGestureHandlerModule = {
  attachGestureHandler: jest.fn(),
  createGestureHandler: jest.fn(),
  dropGestureHandler: jest.fn(),
  updateGestureHandler: jest.fn(),
  forceTouchAvailable: jest.fn(),
  State: {},
  Directions: {},
};

NativeModules.RNCNetInfo = {
  getCurrentConnectivity: jest.fn(),
  isConnectionMetered: jest.fn(),
  addListener: jest.fn(),
  removeListeners: jest.fn(),
  getCurrentState: jest.fn(() => Promise.resolve()),
};

NativeModules.RCTAnalytics = {
  optIn: jest.fn(),
  trackEvent: jest.fn(),
  getRemoteVariables: jest.fn(),
};

NativeModules.PlatformConstants = {
  forceTouchAvailable: false,
};

jest.mock(
  'react-native/Libraries/Components/Touchable/TouchableOpacity',
  () => 'TouchableOpacity',
);
jest.mock(
  'react-native/Libraries/Components/Touchable/TouchableHighlight',
  () => 'TouchableHighlight',
);
jest.mock(
  'react-native/Libraries/Components/TextInput/TextInput',
  () => 'TextInput',
);

jest.mock('react-native/Libraries/Animated/NativeAnimatedHelper');

jest.mock('react-native/Libraries/Interaction/InteractionManager', () => ({
  runAfterInteractions: jest.fn(),
  createInteractionHandle: jest.fn(),
  clearInteractionHandle: jest.fn(),
  setDeadline: jest.fn(),
}));

jest.mock('../../images/static-logos.js', () => ({}));

jest.mock('@react-native-clipboard/clipboard', () => mockClipboard);

<<<<<<< HEAD
jest.mock('react-native-permissions', () => ({
  check: jest.fn().mockRejectedValue('granted'),
  checkMultiple: jest.fn().mockRejectedValue({
    'android.permission.ACCESS_FINE_LOCATION': 'granted',
    'android.permission.BLUETOOTH_SCAN': 'granted',
    'android.permission.BLUETOOTH_CONNECT': 'granted',
  }),
  PERMISSIONS: {
    IOS: {
      BLUETOOTH_PERIPHERAL: 'ios.permission.BLUETOOTH_PERIPHERAL',
    },
    ANDROID: {
      ACCESS_FINE_LOCATION: 'android.permission.ACCESS_FINE_LOCATION',
      BLUETOOTH_SCAN: 'android.permission.BLUETOOTH_SCAN',
      BLUETOOTH_CONNECT: 'android.permission.BLUETOOTH_CONNECT',
    },
  },
  openSettings: jest.fn(),
}));

jest.mock('../../util/theme', () => ({
  ...themeUtils,
  useAppThemeFromContext: () => themeUtils.mockTheme,
=======
jest.mock('../theme', () => ({
  ...jest.requireActual('../theme'),
  useAppThemeFromContext: () => ({ ...mockTheme }),
>>>>>>> 2c22d460
}));

jest.mock('@segment/analytics-react-native', () => ({
  ...jest.requireActual('@segment/analytics-react-native'),
  createClient: () => ({
    identify: jest.fn(),
    track: jest.fn(),
    group: jest.fn(),
  }),
}));

jest.mock('react-native-push-notification', () => ({
  configure: jest.fn(),
  localNotification: jest.fn(),
  localNotificationSchedule: jest.fn(),
  cancelLocalNotifications: jest.fn(),
  cancelAllLocalNotifications: jest.fn(),
  removeAllDeliveredNotifications: jest.fn(),
  getDeliveredNotifications: jest.fn(),
  getScheduledLocalNotifications: jest.fn(),
  requestPermissions: jest.fn(),
  abandonPermissions: jest.fn(),
  checkPermissions: jest.fn(),
  addEventListener: jest.fn(),
  removeEventListener: jest.fn(),
  invokeApp: jest.fn(),
  getChannels: jest.fn(),
  createChannel: jest.fn(),
  channelExists: jest.fn(),
  deleteChannel: jest.fn(),
  popInitialNotification: jest.fn(),
}));

jest.mock('react-native/Libraries/Image/resolveAssetSource', () => ({
  __esModule: true,
  default: (source) => {
    return { uri: source.uri };
  },
}));

jest.mock('redux-persist', () => ({
  persistStore: jest.fn(),
  persistReducer: (_, reducer) => {
    return reducer || ((state) => state);
  },
  createTransform: jest.fn(),
  createMigrate: jest.fn(),
}));

jest.mock('react-redux', () => ({
  ...jest.requireActual('react-redux'),
}));

jest.mock('react-native-default-preference', () => ({
  get: jest.fn(),
  set: jest.fn(),
}));

// eslint-disable-next-line import/no-commonjs
require('react-native-reanimated/lib/module/reanimated2/jestUtils').setUpTests();
global.__reanimatedWorkletInit = jest.fn();

jest.mock(
  '../../core/Engine',
  () => require('../../core/__mocks__/MockedEngine').default,
);

afterEach(() => {
  jest.restoreAllMocks();
  global.gc && global.gc(true);
});<|MERGE_RESOLUTION|>--- conflicted
+++ resolved
@@ -214,7 +214,6 @@
 
 jest.mock('@react-native-clipboard/clipboard', () => mockClipboard);
 
-<<<<<<< HEAD
 jest.mock('react-native-permissions', () => ({
   check: jest.fn().mockRejectedValue('granted'),
   checkMultiple: jest.fn().mockRejectedValue({
@@ -235,14 +234,9 @@
   openSettings: jest.fn(),
 }));
 
-jest.mock('../../util/theme', () => ({
-  ...themeUtils,
-  useAppThemeFromContext: () => themeUtils.mockTheme,
-=======
 jest.mock('../theme', () => ({
   ...jest.requireActual('../theme'),
   useAppThemeFromContext: () => ({ ...mockTheme }),
->>>>>>> 2c22d460
 }));
 
 jest.mock('@segment/analytics-react-native', () => ({
