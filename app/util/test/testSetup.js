import { NativeModules } from 'react-native';
import mockRNAsyncStorage from '@react-native-async-storage/async-storage/jest/async-storage-mock';
import mockClipboard from '@react-native-clipboard/clipboard/jest/clipboard-mock.js';
/* eslint-disable import/no-namespace */
import { mockTheme } from '../theme';
import Adapter from 'enzyme-adapter-react-16';
import Enzyme from 'enzyme';
import '@shopify/flash-list/jestSetup';

Enzyme.configure({ adapter: new Adapter() });

<<<<<<< HEAD
=======
// Mock the redux-devtools-expo-dev-plugin module
jest.mock('redux-devtools-expo-dev-plugin', () => {});

>>>>>>> 961a5281
jest.mock('react-native-quick-crypto', () => ({
  getRandomValues: jest.fn((array) => {
    for (let i = 0; i < array.length; i++) {
      array[i] = Math.floor(Math.random() * 256);
    }
    return array;
  }),
  subtle: {
    importKey: jest.fn((format, keyData, algorithm, extractable, keyUsages) => {
      return Promise.resolve({
        format,
        keyData,
        algorithm,
        extractable,
        keyUsages,
      });
    }),
    deriveBits: jest.fn((algorithm, baseKey, length) => {
      const derivedBits = new Uint8Array(length);
      for (let i = 0; i < length; i++) {
        derivedBits[i] = Math.floor(Math.random() * 256);
      }
      return Promise.resolve(derivedBits);
    }),
    exportKey: jest.fn((format, key) => {
      return Promise.resolve(new Uint8Array([1, 2, 3, 4]));
    }),
    encrypt: jest.fn((algorithm, key, data) => {
<<<<<<< HEAD
      return Promise.resolve(new Uint8Array([
        123,  34, 116, 101, 115,
        116,  34,  58,  34, 100,
         97, 116,  97,  34, 125
      ]));
    }),
    decrypt: jest.fn((algorithm, key, data) => {
      return Promise.resolve(new Uint8Array([
        123,  34, 116, 101, 115,
        116,  34,  58,  34, 100,
         97, 116,  97,  34, 125
      ]));
=======
      return Promise.resolve(
        new Uint8Array([
          123, 34, 116, 101, 115, 116, 34, 58, 34, 100, 97, 116, 97, 34, 125,
        ]),
      );
    }),
    decrypt: jest.fn((algorithm, key, data) => {
      return Promise.resolve(
        new Uint8Array([
          123, 34, 116, 101, 115, 116, 34, 58, 34, 100, 97, 116, 97, 34, 125,
        ]),
      );
>>>>>>> 961a5281
    }),
  },
}));

jest.mock('react-native-blob-jsi-helper', () => ({}));

jest.mock('react-native', () => {
  const originalModule = jest.requireActual('react-native');

  // Set the Platform.OS property to the desired value
  originalModule.Platform.OS = 'ios'; // or 'android', depending on what you want to test

  return originalModule;
});

/*
 * NOTE: react-native-webview requires a jest mock starting on v12.
 * More info on https://github.com/react-native-webview/react-native-webview/issues/2934
 */
jest.mock('@metamask/react-native-webview', () => {
  // eslint-disable-next-line @typescript-eslint/no-require-imports, @typescript-eslint/no-var-requires
  const { View } = require('react-native');
  const WebView = (props) => <View {...props} />;

  return {
    WebView,
  };
});

jest.mock('../../lib/snaps/preinstalled-snaps');

const mockFs = {
  CachesDirectoryPath: jest.fn(),
  DocumentDirectoryPath: jest.fn(),
  ExternalDirectoryPath: jest.fn(),
  ExternalStorageDirectoryPath: jest.fn(),
  LibraryDirectoryPath: jest.fn(),
  MainBundlePath: 'testPath',
  PicturesDirectoryPath: jest.fn(),
  TemporaryDirectoryPath: jest.fn(),
  appendFile: jest.fn(),
  completeHandlerIOS: jest.fn(),
  copyAssetsVideoIOS: jest.fn(),
  copyFile: jest.fn(),
  copyFileAssets: jest.fn(),
  copyFileAssetsIOS: jest.fn(),
  downloadFile: jest.fn(),
  exists: () =>
    new Promise((resolve) => {
      resolve('console.log()');
    }),
  existsAssets: jest.fn(),
  getAllExternalFilesDirs: jest.fn(),
  getFSInfo: jest.fn(),
  hash: jest.fn(),
  isResumable: jest.fn(),
  ls: jest.fn(),
  mkdir: jest.fn(),
  moveFile: jest.fn(),
  pathForBundle: jest.fn(),
  pathForGroup: jest.fn(),
  read: jest.fn(),
  readDir: jest.fn(),
  readDirAssets: jest.fn(),
  readFile: () =>
    new Promise((resolve) => {
      resolve('console.log()');
    }),
  readFileAssets: jest.fn(),
  readdir: jest.fn(),
  resumeDownload: jest.fn(),
  setReadable: jest.fn(),
  stat: jest.fn(),
  stopDownload: jest.fn(),
  stopUpload: jest.fn(),
  touch: jest.fn(),
  unlink: jest.fn(),
  uploadFiles: jest.fn(),
  write: jest.fn(),
  writeFile: jest.fn(),
};

jest.mock('react-native-fs', () => mockFs);

jest.mock('react-native-blob-util', () => ({
  fs: {
    dirs: {
      DocumentDir: 'docs',
    },
    ...mockFs,
  },
  ios: {
    excludeFromBackupKey: jest.fn(),
  },
}));

Date.now = jest.fn(() => 123);

jest.mock('../../core/NotificationManager', () => ({
  init: jest.fn(),
  watchSubmittedTransaction: jest.fn(),
  getTransactionToView: jest.fn(),
  setTransactionToView: jest.fn(),
  gotIncomingTransaction: jest.fn(),
  requestPushNotificationsPermission: jest.fn(),
  showSimpleNotification: jest.fn(),
}));

let mockState = {};

jest.mock('../../store', () => ({
  store: {
    getState: jest.fn().mockImplementation(() => mockState),
    dispatch: jest.fn(),
  },
  _updateMockState: (state) => {
    mockState = state;
  },
}));

jest.mock('../../core/NotificationManager');

jest.mock('react-native/Libraries/EventEmitter/NativeEventEmitter');

jest.mock(
  'react-native/Libraries/Utilities/NativePlatformConstantsIOS',
  () => ({
    ...jest.requireActual(
      'react-native/Libraries/Utilities/NativePlatformConstantsIOS',
    ),
    getConstants: () => ({
      forceTouchAvailable: false,
      interfaceIdiom: 'en',
      isTesting: false,
      osVersion: 'ios',
      reactNativeVersion: { major: 60, minor: 1, patch: 0 },
      systemName: 'ios',
    }),
  }),
);

jest.mock('react-native-keychain', () => ({
  SECURITY_LEVEL_ANY: 'MOCK_SECURITY_LEVEL_ANY',
  SECURITY_LEVEL_SECURE_SOFTWARE: 'MOCK_SECURITY_LEVEL_SECURE_SOFTWARE',
  SECURITY_LEVEL_SECURE_HARDWARE: 'MOCK_SECURITY_LEVEL_SECURE_HARDWARE',
  setGenericPassword: jest.fn(),
  getGenericPassword: jest.fn(),
  resetGenericPassword: jest.fn(),
  BIOMETRY_TYPE: {
    TOUCH_ID: 'TouchID',
    FACE_ID: 'FaceID',
    FINGERPRINT: 'Fingerprint',
    FACE: 'Face',
    IRIS: 'Iris',
  },
  getSupportedBiometryType: jest.fn().mockReturnValue('FaceID'),
  setInternetCredentials: jest
    .fn(('server', 'username', 'password'))
    .mockResolvedValue({ service: 'metamask', storage: 'storage' }),
  getInternetCredentials: jest
    .fn()
    .mockResolvedValue({ password: 'mock-credentials-password' }),
  resetInternetCredentials: jest.fn().mockResolvedValue(),
  ACCESSIBLE: {
    WHEN_UNLOCKED: 'AccessibleWhenUnlocked',
    AFTER_FIRST_UNLOCK: 'AccessibleAfterFirstUnlock',
    ALWAYS: 'AccessibleAlways',
    WHEN_PASSCODE_SET_THIS_DEVICE_ONLY:
      'AccessibleWhenPasscodeSetThisDeviceOnly',
    WHEN_UNLOCKED_THIS_DEVICE_ONLY: 'AccessibleWhenUnlockedThisDeviceOnly',
    AFTER_FIRST_UNLOCK_THIS_DEVICE_ONLY:
      'AccessibleAfterFirstUnlockThisDeviceOnly',
    ALWAYS_THIS_DEVICE_ONLY: 'AccessibleAlwaysThisDeviceOnly',
  },
}));

jest.mock('react-native-share', () => 'RNShare');
jest.mock('react-native-branch', () => ({
  subscribe: jest.fn(),
}));
jest.mock('react-native-sensors', () => 'RNSensors');
jest.mock('@metamask/react-native-search-api', () => 'SearchApi');

jest.mock('react-native-background-timer', () => 'RNBackgroundTimer');
jest.mock(
  '@react-native-async-storage/async-storage',
  () => mockRNAsyncStorage,
);
jest.mock('@react-native-cookies/cookies', () => 'RNCookies');

/**
 * Mock the reanimated module temporarily while the infinite style issue is being investigated
 * Issue: https://github.com/software-mansion/react-native-reanimated/issues/6645
 */
jest.mock('react-native-reanimated', () =>
  // eslint-disable-next-line @typescript-eslint/no-require-imports
  require('react-native-reanimated/mock'),
);

NativeModules.RNGestureHandlerModule = {
  getConstants: jest.fn(() => ({
    State: {
      UNDETERMINED: 0,
      FAILED: 1,
      BEGAN: 2,
      CANCELLED: 3,
      ACTIVE: 4,
      END: 5,
    },
    Directions: {
      RIGHT: 1,
      LEFT: 2,
      UP: 4,
      DOWN: 8,
    },
  })),
};

NativeModules.RNCNetInfo = {
  getCurrentConnectivity: jest.fn(),
  isConnectionMetered: jest.fn(),
  addListener: jest.fn(),
  removeListeners: jest.fn(),
  getCurrentState: jest.fn(() => Promise.resolve()),
};

NativeModules.NotifeeApiModule = {
  addListener: jest.fn(),
  eventsAddListener: jest.fn(),
  eventsNotifyReady: jest.fn(),
};

NativeModules.PlatformConstants = {
  forceTouchAvailable: false,
};

NativeModules.Aes = {
  sha256: jest.fn().mockImplementation((address) => {
    const uniqueAddressChar = address[2]; // Assuming 0x prefix is present, so actual third character is at index 2
    const hashBase = '012345678987654';
    return Promise.resolve(hashBase + uniqueAddressChar);
  }),
  pbkdf2: jest.fn().mockResolvedValue('mockedKey'),
  randomKey: jest.fn().mockResolvedValue('mockedIV'),
  encrypt: jest.fn().mockResolvedValue('mockedCipher'),
  decrypt: jest.fn().mockResolvedValue('{"mockData": "mockedPlainText"}'),
};

NativeModules.AesForked = {
  pbkdf2: jest.fn().mockResolvedValue('mockedKeyForked'),
  decrypt: jest.fn().mockResolvedValue('{"mockData": "mockedPlainTextForked"}'),
};

NativeModules.RNTar = {
  unTar: jest.fn().mockResolvedValue('/document-dir/archive'),
};

jest.mock(
  'react-native/Libraries/Components/Touchable/TouchableOpacity',
  () => 'TouchableOpacity',
);
jest.mock(
  'react-native/Libraries/Components/Touchable/TouchableHighlight',
  () => 'TouchableHighlight',
);
jest.mock(
  'react-native/Libraries/Components/TextInput/TextInput',
  () => 'TextInput',
);

jest.mock('react-native/Libraries/Interaction/InteractionManager', () => ({
  runAfterInteractions: jest.fn(),
  createInteractionHandle: jest.fn(),
  clearInteractionHandle: jest.fn(),
  setDeadline: jest.fn(),
}));

jest.mock('@react-native-clipboard/clipboard', () => mockClipboard);

jest.mock('../theme', () => ({
  ...jest.requireActual('../theme'),
  useAppThemeFromContext: () => ({ ...mockTheme }),
}));

global.segmentMockClient = null;

const initializeMockClient = () => {
  global.segmentMockClient = {
    screen: jest.fn(),
    track: jest.fn(),
    identify: jest.fn(),
    flush: jest.fn(),
    group: jest.fn(),
    alias: jest.fn(),
    reset: jest.fn(),
    add: jest.fn(),
  };
  return global.segmentMockClient;
};

jest.mock('@segment/analytics-react-native', () => {
  class Plugin {
    type = 'utility';
    analytics = undefined;

    configure(analytics) {
      this.analytics = analytics;
    }
  }

  return {
    createClient: jest.fn(() => initializeMockClient()),
    PluginType: {
      enrichment: 'enrichment',
      utility: 'utility',
    },
    EventType: {
      TrackEvent: 'track',
      IdentifyEvent: 'identify',
    },
    Plugin,
  };
});

jest.mock('@notifee/react-native', () =>
  require('@notifee/react-native/jest-mock'),
);

jest.mock('react-native/Libraries/Image/resolveAssetSource', () => ({
  __esModule: true,
  default: (source) => {
    return { uri: source.uri };
  },
}));

jest.mock('redux-persist', () => ({
  persistStore: jest.fn(),
  persistReducer: (_, reducer) => {
    return reducer || ((state) => state);
  },
  createTransform: jest.fn(),
  createMigrate: jest.fn(),
}));

jest.mock('../../store/storage-wrapper', () => ({
  getItem: jest.fn(),
  setItem: jest.fn(),
}));

// eslint-disable-next-line import/no-commonjs
require('react-native-reanimated').setUpTests();
global.__reanimatedWorkletInit = jest.fn();
global.__DEV__ = false;

jest.mock('../../core/Engine', () =>
  require('../../core/__mocks__/MockedEngine'),
);

jest.mock('react-native-safe-area-context', () => ({
  ...jest.requireActual('react-native-safe-area-context'),
  useSafeAreaInsets: () => ({ top: 0, bottom: 0, left: 0, right: 0 }),
}));

afterEach(() => {
  jest.restoreAllMocks();
  global.gc && global.gc(true);
});

global.crypto = {
  getRandomValues: (arr) => {
    const uint8Max = 255;
    for (let i = 0; i < arr.length; i++) {
      arr[i] = Math.floor(Math.random() * (uint8Max + 1));
    }
    return arr;
  },
};

jest.mock('@react-native-firebase/messaging', () => {
  const module = () => {
    return {
      getToken: jest.fn(() => Promise.resolve('fcmToken')),
      deleteToken: jest.fn(() => Promise.resolve()),
      subscribeToTopic: jest.fn(),
      unsubscribeFromTopic: jest.fn(),
      hasPermission: jest.fn(() =>
        Promise.resolve(module.AuthorizationStatus.AUTHORIZED),
      ),
      requestPermission: jest.fn(() =>
        Promise.resolve(module.AuthorizationStatus.AUTHORIZED),
      ),
      setBackgroundMessageHandler: jest.fn(() => Promise.resolve()),
      isDeviceRegisteredForRemoteMessages: jest.fn(() =>
        Promise.resolve(false),
      ),
      registerDeviceForRemoteMessages: jest.fn(() =>
        Promise.resolve('registered'),
      ),
      unregisterDeviceForRemoteMessages: jest.fn(() =>
        Promise.resolve('unregistered'),
      ),
      onMessage: jest.fn(),
      onTokenRefresh: jest.fn(),
    };
  };

  module.AuthorizationStatus = {
    NOT_DETERMINED: -1,
    DENIED: 0,
    AUTHORIZED: 1,
    PROVISIONAL: 2,
  };

  return module;
});

jest.mock('../../core/Analytics/MetaMetricsTestUtils', () => {
  return {
    default: {
      getInstance: jest.fn().mockReturnValue({
        trackEvent: jest.fn(),
      }),
    },
  };
});

jest.mock('react-native/Libraries/TurboModule/TurboModuleRegistry', () => {
  const originalModule = jest.requireActual(
    'react-native/Libraries/TurboModule/TurboModuleRegistry',
  );
  return {
    getEnforcing: (name) => {
      if (name === 'RNGestureHandlerModule') {
        return {
          attachGestureHandler: jest.fn(),
          createGestureHandler: jest.fn(),
          dropGestureHandler: jest.fn(),
          updateGestureHandler: jest.fn(),
          forceTouchAvailable: jest.fn(),
          install: jest.fn(),
          flushOperations: jest.fn(),
          State: {
            UNDETERMINED: 0,
            FAILED: 1,
            BEGAN: 2,
            CANCELLED: 3,
            ACTIVE: 4,
            END: 5,
          },
          Directions: {
            RIGHT: 1,
            LEFT: 2,
            UP: 4,
            DOWN: 8,
          },
          getConstants: () => ({
            State: {
              UNDETERMINED: 0,
              FAILED: 1,
              BEGAN: 2,
              CANCELLED: 3,
              ACTIVE: 4,
              END: 5,
            },
            Directions: {
              RIGHT: 1,
              LEFT: 2,
              UP: 4,
              DOWN: 8,
            },
          }),
        };
      }
      return originalModule.getEnforcing(name);
    },
    get: (name) => {
      if (name === 'RNGestureHandlerModule') {
        return {
          attachGestureHandler: jest.fn(),
          createGestureHandler: jest.fn(),
          dropGestureHandler: jest.fn(),
          updateGestureHandler: jest.fn(),
          forceTouchAvailable: jest.fn(),
          install: jest.fn(),
          flushOperations: jest.fn(),
          State: {
            UNDETERMINED: 0,
            FAILED: 1,
            BEGAN: 2,
            CANCELLED: 3,
            ACTIVE: 4,
            END: 5,
          },
          Directions: {
            RIGHT: 1,
            LEFT: 2,
            UP: 4,
            DOWN: 8,
          },
          getConstants: () => ({
            State: {
              UNDETERMINED: 0,
              FAILED: 1,
              BEGAN: 2,
              CANCELLED: 3,
              ACTIVE: 4,
              END: 5,
            },
            Directions: {
              RIGHT: 1,
              LEFT: 2,
              UP: 4,
              DOWN: 8,
            },
          }),
        };
      }
      return originalModule.get?.(name);
    },
  };
});<|MERGE_RESOLUTION|>--- conflicted
+++ resolved
@@ -9,12 +9,9 @@
 
 Enzyme.configure({ adapter: new Adapter() });
 
-<<<<<<< HEAD
-=======
 // Mock the redux-devtools-expo-dev-plugin module
 jest.mock('redux-devtools-expo-dev-plugin', () => {});
 
->>>>>>> 961a5281
 jest.mock('react-native-quick-crypto', () => ({
   getRandomValues: jest.fn((array) => {
     for (let i = 0; i < array.length; i++) {
@@ -43,20 +40,6 @@
       return Promise.resolve(new Uint8Array([1, 2, 3, 4]));
     }),
     encrypt: jest.fn((algorithm, key, data) => {
-<<<<<<< HEAD
-      return Promise.resolve(new Uint8Array([
-        123,  34, 116, 101, 115,
-        116,  34,  58,  34, 100,
-         97, 116,  97,  34, 125
-      ]));
-    }),
-    decrypt: jest.fn((algorithm, key, data) => {
-      return Promise.resolve(new Uint8Array([
-        123,  34, 116, 101, 115,
-        116,  34,  58,  34, 100,
-         97, 116,  97,  34, 125
-      ]));
-=======
       return Promise.resolve(
         new Uint8Array([
           123, 34, 116, 101, 115, 116, 34, 58, 34, 100, 97, 116, 97, 34, 125,
@@ -69,7 +52,6 @@
           123, 34, 116, 101, 115, 116, 34, 58, 34, 100, 97, 116, 97, 34, 125,
         ]),
       );
->>>>>>> 961a5281
     }),
   },
 }));
