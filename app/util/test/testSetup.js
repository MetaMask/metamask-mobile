--- conflicted
+++ resolved
@@ -66,11 +66,7 @@
     }),
   },
   randomUUID: jest.fn(
-<<<<<<< HEAD
-    () => 'mock-uuid-' + Math.random().toString(36).substr(2, 9),
-=======
     () => 'mock-uuid-' + Math.random().toString(36).slice(2, 11),
->>>>>>> 338177c4
   ),
 }));
 
