--- conflicted
+++ resolved
@@ -397,16 +397,8 @@
 
   // Enforce exception to be of type Error for more reliable stack traces - https://docs.sentry.io/platforms/javascript/usage/#capturing-errors
   import { ExclusiveEventHintOrCaptureContext } from '@sentry/core/build/types/utils/prepareEvent';
-<<<<<<< HEAD
-  const captureException: (
-    exception: Error,
-    hint?: ExclusiveEventHintOrCaptureContext,
-  ) => string;
-  export { captureException };
-=======
   export function captureException(
     exception: Error,
     hint?: ExclusiveEventHintOrCaptureContext,
   ): string;
->>>>>>> 961a5281
 }