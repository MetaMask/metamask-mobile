--- conflicted
+++ resolved
@@ -32,10 +32,8 @@
   export default content;
 }
 
-<<<<<<< HEAD
 // TODO: eth-json-rpc-errors does not contain types. May want to create our own types.
 declare module 'eth-json-rpc-errors';
-=======
 declare module '@react-native-community/checkbox' {
   import CheckBoxOriginal from '@react-native-community/checkbox';
 
@@ -50,5 +48,4 @@
    * {@link https://github.com/MetaMask/metamask-mobile/issues/6882}
    */
   export default class CheckBox extends CheckBoxType {}
-}
->>>>>>> 54a918d7
+}