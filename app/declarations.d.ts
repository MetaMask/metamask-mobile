--- conflicted
+++ resolved
@@ -1,15 +1,13 @@
 declare module '*.mp4';
-<<<<<<< HEAD
 
 declare module '@exodus/react-native-payments/lib/js/__mocks__';
 
 declare module 'react-native-fade-in-image';
-=======
+
+declare module 'react-native-minimizer';
+
 declare module '*.svg' {
   import { SvgProps } from 'react-native-svg';
   const content: React.FC<SvgProps & { name: string }>;
   export default content;
-}
-
-declare module 'react-native-minimizer';
->>>>>>> bf838650
+}