--- conflicted
+++ resolved
@@ -22,10 +22,6 @@
       'AccountsController:listMultichainAccounts',
       'AccountsController:getAccount',
       'AccountsController:getSelectedMultichainAccount',
-<<<<<<< HEAD
-      'AccountsController:getSelectedAccount',
-=======
->>>>>>> 8e7057fe
       'AccountsController:setSelectedAccount',
       'UserStorageController:getState',
       'UserStorageController:performGetStorage',
