--- conflicted
+++ resolved
@@ -49,13 +49,9 @@
       children,
       isFullscreen = false,
       isInteractable = true,
-<<<<<<< HEAD
       onClose,
       onOpen,
       isFlexible = false,
-=======
-      onDismissed,
->>>>>>> b2306440
       ...props
     },
     ref,
