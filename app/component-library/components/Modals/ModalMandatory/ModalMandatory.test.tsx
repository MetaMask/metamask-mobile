--- conflicted
+++ resolved
@@ -2,12 +2,9 @@
 import ModalMandatory from './ModalMandatory';
 import renderWithProvider from '../../../../util/test/renderWithProvider';
 import { SafeAreaProvider } from 'react-native-safe-area-context';
-<<<<<<< HEAD
-=======
 import { mockTheme, ThemeContext } from '../../../../util/theme';
 import { Platform } from 'react-native';
 
->>>>>>> bb73b247
 const mockedNavigate = jest.fn();
 
 jest.mock('@react-navigation/native', () => {
@@ -25,22 +22,6 @@
     Platform.OS = 'ios';
 
     const { toJSON } = renderWithProvider(
-<<<<<<< HEAD
-      <SafeAreaProvider>
-        <ModalMandatory
-          route={{
-            params: {
-              headerTitle: 'test',
-              footerHelpText: 'test',
-              buttonText: 'test',
-              body: { source: 'WebView', uri: 'http://google.com' },
-              onAccept: () => null,
-              checkboxText: 'test',
-            },
-          }}
-        />
-      </SafeAreaProvider>,
-=======
       <ThemeContext.Provider value={mockTheme}>
         <SafeAreaProvider>
           <ModalMandatory
@@ -57,7 +38,6 @@
           />
         </SafeAreaProvider>
       </ThemeContext.Provider>,
->>>>>>> bb73b247
     );
     expect(toJSON).toMatchSnapshot();
   });
