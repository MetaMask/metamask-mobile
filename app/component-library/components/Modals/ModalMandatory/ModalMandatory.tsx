// Third party dependencies
import React, {
  useCallback,
  useEffect,
  useMemo,
  useRef,
  useState,
} from 'react';
import {
  BackHandler,
  NativeScrollEvent,
  NativeSyntheticEvent,
  ScrollView,
  TouchableOpacity,
  View,
} from 'react-native';
import { WebView } from '@metamask/react-native-webview';

// External dependencies.
import ButtonPrimary from '../../Buttons/Button/variants/ButtonPrimary';
import Text, { TextVariant, TextColor } from '../../Texts/Text';
import { useStyles } from '../../../hooks';
import { useTheme } from '../../../../util/theme';
import Checkbox from '../../../../component-library/components/Checkbox';
import { IconName } from '../../../../component-library/components/Icons/Icon';
import ButtonIcon from '../../../../component-library/components/Buttons/ButtonIcon';
// Internal dependencies
import {
  WEBVIEW_SCROLL_END_EVENT,
  WEBVIEW_SCROLL_NOT_END_EVENT,
} from './ModalMandatory.constants';
import {
  BodyWebView,
  BodyWebViewUri,
  MandatoryModalProps,
} from './ModalMandatory.types';
import stylesheet from './ModalMandatory.styles';
import { TermsOfUseModalSelectorsIDs } from '../../../../../e2e/selectors/Onboarding/TermsOfUseModal.selectors';
import BottomSheet, { BottomSheetRef } from '../../BottomSheets/BottomSheet';
import { useNavigation } from '@react-navigation/native';
import { throttle } from 'lodash';

const ModalMandatory = ({ route }: MandatoryModalProps) => {
  const { colors } = useTheme();
  const { styles } = useStyles(stylesheet, {});
  const webViewRef = useRef<WebView>(null);
  const bottomSheetRef = useRef<BottomSheetRef>(null);
  const navigation = useNavigation();

  const [isWebViewLoaded, setIsWebViewLoaded] = useState<boolean>(false);
  const [isScrollEnded, setIsScrollEnded] = useState<boolean>(false);
  const [isCheckboxSelected, setIsCheckboxSelected] = useState<boolean>(false);

  const scrollRef = useRef<ScrollView>(null);

  const {
    headerTitle,
    footerHelpText,
    buttonText,
    body,
    onAccept,
    checkboxText,
    onRender,
    isScrollToEndNeeded,
    scrollEndBottomMargin,
    containerTestId,
    buttonTestId,
  } = route.params;

  const scrollToEndJS = `window.scrollTo(0, document.body.scrollHeight - ${
    scrollEndBottomMargin ?? 1
  } );`;

  const isScrollEndedJS = `(function(){ window.onscroll = function() {
    if (window.scrollY + window.innerHeight + ${
      scrollEndBottomMargin ?? 1
    } >= document.documentElement.scrollHeight) {
      window.ReactNativeWebView.postMessage('${WEBVIEW_SCROLL_END_EVENT}');
    }else{
      window.ReactNativeWebView.postMessage('${WEBVIEW_SCROLL_NOT_END_EVENT}');
    }
  }})();`;

  const scrollToEndWebView = () => {
    if (isWebViewLoaded) {
      webViewRef.current?.injectJavaScript(scrollToEndJS);
    }
  };

  const isBodyWebViewUri = (
    webviewBody: BodyWebView,
  ): webviewBody is BodyWebViewUri =>
    (webviewBody as BodyWebViewUri).uri !== undefined;

  const scrollToEnd = () => {
    if (body.source === 'WebView') {
      const source = isBodyWebViewUri(body)
        ? { uri: body.uri }
        : { html: body.html };

      if (source.uri) {
        scrollToEndWebView();
        return;
      }
      webViewRef.current?.injectJavaScript(scrollToEndJS);
    }
    scrollRef.current?.scrollToEnd({ animated: true });
  };

  const handleSelect = () => {
    setIsCheckboxSelected(!isCheckboxSelected);
  };

  useEffect(() => {
    onRender?.();
  }, [onRender]);

  /**
   * Disable back press
   */
  useEffect(() => {
    const hardwareBackPress = () => true;

    BackHandler.addEventListener('hardwareBackPress', hardwareBackPress);

    return () => {
      BackHandler.removeEventListener('hardwareBackPress', hardwareBackPress);
    };
  }, []);

  const onPress = () => {
    navigation.goBack();
    if (onAccept) {
      onAccept();
    }
  };

  const renderHeader = () => (
    <View style={styles.headerContainer}>
      <Text variant={TextVariant.HeadingMD} color={TextColor.Default}>
        {headerTitle}
      </Text>
    </View>
  );

  const onMessage = (event: { nativeEvent: { data: string } }) => {
    if (event.nativeEvent.data === WEBVIEW_SCROLL_END_EVENT) {
      setIsScrollEnded(true);
    } else {
      setIsScrollEnded(false);
    }
  };

  const renderScrollEndButton = () => (
    <View
      style={[
        styles.scrollToEndButton,
        // eslint-disable-next-line react-native/no-inline-styles
        isScrollEnded && {
          display: 'none',
        },
      ]}
    >
      <ButtonIcon
        testID={TermsOfUseModalSelectorsIDs.SCROLL_ARROW_BUTTON}
        onPress={scrollToEnd}
        iconName={IconName.ArrowDown}
        iconColor={colors.primary.inverse}
        hitSlop={12}
      />
    </View>
  );

  const isCloseToBottom = useCallback(
    ({ layoutMeasurement, contentOffset, contentSize }: NativeScrollEvent) => {
      const paddingToBottom = 20;
      if (
        layoutMeasurement.height + contentOffset.y >=
        contentSize.height - paddingToBottom
      ) {
        setIsScrollEnded(true);
      } else {
        setIsScrollEnded(false);
      }
    },
    [],
  );

  const throttledCloseToBottom = useMemo(
    () => throttle(isCloseToBottom, 50),
    [isCloseToBottom],
  );

  const renderWebView = (webviewBody: BodyWebView) => {
    const source = isBodyWebViewUri(webviewBody)
      ? { uri: webviewBody.uri }
      : { html: webviewBody.html };

    return (
      <WebView
        ref={webViewRef}
        nestedScrollEnabled
        source={source}
        injectedJavaScript={isScrollEndedJS}
        onLoad={() => setIsWebViewLoaded(true)}
        onMessage={onMessage}
<<<<<<< HEAD
        onScroll={({ nativeEvent }) =>
          isCloseToBottom(nativeEvent as unknown as NativeScrollEvent)
        }
=======
        onScroll={({ nativeEvent }) => {
          throttledCloseToBottom(nativeEvent as NativeScrollEvent);
        }}
>>>>>>> 60b3f582
        {...(source.uri && {
          onShouldStartLoadWithRequest: (req) => source.uri === req.url,
        })}
      />
    );
  };

  const renderBody = () => {
    if (body.source === 'Node')
      return (
        <ScrollView
          ref={scrollRef}
          onScroll={({
            nativeEvent,
          }: NativeSyntheticEvent<NativeScrollEvent>) =>
            isCloseToBottom(nativeEvent)
          }
          scrollEventThrottle={50}
        >
          {body.component()}
        </ScrollView>
      );
  };

  const buttonBackgroundColor = () => {
    if (isScrollToEndNeeded) {
      return {
        backgroundColor:
          !isScrollEnded || !isCheckboxSelected
            ? colors.primary.muted
            : colors.primary.default,
      };
    }

    return {
      backgroundColor: !isCheckboxSelected
        ? colors.primary.muted
        : colors.primary.default,
    };
  };

  return (
    <BottomSheet ref={bottomSheetRef} shouldNavigateBack isInteractable={false}>
      <View style={styles.modal} testID={containerTestId}>
        {renderHeader()}
        <View
          style={styles.bodyContainer}
          testID={TermsOfUseModalSelectorsIDs.WEBVIEW}
        >
          {body.source === 'WebView' ? renderWebView(body) : renderBody()}
        </View>
        <TouchableOpacity
          style={styles.checkboxContainer}
          onPress={handleSelect}
          activeOpacity={1}
          testID={TermsOfUseModalSelectorsIDs.CHECKBOX}
        >
          <Checkbox onPress={handleSelect} isChecked={isCheckboxSelected} />
          <Text variant={TextVariant.BodySMMedium} color={TextColor.Default}>
            {checkboxText}
          </Text>
        </TouchableOpacity>
        <ButtonPrimary
          label={buttonText}
          disabled={
            isScrollToEndNeeded
              ? !isScrollEnded || !isCheckboxSelected
              : !isCheckboxSelected
          }
          style={{
            ...styles.confirmButton,
            ...buttonBackgroundColor(),
          }}
          onPress={onPress}
          testID={buttonTestId}
        />
        {isScrollToEndNeeded && renderScrollEndButton()}
        {footerHelpText ? (
          <Text
            style={styles.footerHelpText}
            variant={TextVariant.BodySM}
            color={TextColor.Alternative}
          >
            {footerHelpText}
          </Text>
        ) : null}
      </View>
    </BottomSheet>
  );
};

export default ModalMandatory;<|MERGE_RESOLUTION|>--- conflicted
+++ resolved
@@ -204,15 +204,9 @@
         injectedJavaScript={isScrollEndedJS}
         onLoad={() => setIsWebViewLoaded(true)}
         onMessage={onMessage}
-<<<<<<< HEAD
-        onScroll={({ nativeEvent }) =>
-          isCloseToBottom(nativeEvent as unknown as NativeScrollEvent)
-        }
-=======
         onScroll={({ nativeEvent }) => {
           throttledCloseToBottom(nativeEvent as NativeScrollEvent);
         }}
->>>>>>> 60b3f582
         {...(source.uri && {
           onShouldStartLoadWithRequest: (req) => source.uri === req.url,
         })}
