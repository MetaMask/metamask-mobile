--- conflicted
+++ resolved
@@ -169,11 +169,7 @@
         testID={TermsOfUseModalSelectorsIDs.SCROLL_ARROW_BUTTON}
         onPress={scrollToEnd}
         iconName={IconName.ArrowDown}
-<<<<<<< HEAD
-        iconColor={colors.primary.default}
-=======
         iconColor={colors.primary.inverse}
->>>>>>> b249bbc3
         hitSlop={12}
       />
     </View>
