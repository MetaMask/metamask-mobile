--- conflicted
+++ resolved
@@ -124,11 +124,7 @@
   };
 
   const onClose = () => {
-<<<<<<< HEAD
-    modalRef.current?.dismissModal();
-=======
     bottomSheetRef.current?.onCloseBottomSheet();
->>>>>>> 0db38337
   };
 
   const renderHeader = () => (
@@ -138,11 +134,7 @@
         {headerTitle}
       </Text>
       <ButtonIcon
-<<<<<<< HEAD
-        testID={TermsOfUseModalSelectorsIDs.SCROLL_ARROW_BUTTON}
-=======
         testID={TermsOfUseModalSelectorsIDs.CLOSE_BUTTON}
->>>>>>> 0db38337
         onPress={onClose}
         iconName={IconName.Close}
         hitSlop={12}
