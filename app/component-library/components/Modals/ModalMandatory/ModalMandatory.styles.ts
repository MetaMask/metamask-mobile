// Third party dependencies.
<<<<<<< HEAD
import { StyleSheet, Dimensions, TextStyle } from 'react-native';
import { Theme } from '../../../../util/theme/models';
import { getFontFamily, TextVariant } from '../../Texts/Text';
import { typography } from '@metamask/design-tokens';
=======
import { StyleSheet, Dimensions, TextStyle, Platform } from 'react-native';
import { Theme } from '../../../../util/theme/models';
import { getFontFamily, TextVariant } from '../../Texts/Text';
import { typography } from '@metamask/design-tokens';
import { colors as commonColors } from '../../../../styles/common';
>>>>>>> 0db38337

const screenHeight = Dimensions.get('window').height;
// eslint-disable-next-line @metamask/design-tokens/color-no-hex
const bgColor = '#ECEEFF';
/**
 * Style sheet function for ModalConfirmation component.
 *
 * @param params Style sheet params.
 * @param params.theme App theme from ThemeContext.
 * @param params.vars Inputs that the style sheet depends on.
 * @returns StyleSheet object.
 */

const styleSheet = (params: { theme: Theme }) => {
  const { theme } = params;
  const { colors } = theme;

  return StyleSheet.create({
    screen: {
      justifyContent: 'center',
    },
    modal: {
      backgroundColor: colors.background.default,
      borderRadius: 10,
      padding: 0,
      paddingHorizontal: 16,
      paddingTop: 16,
    },
    headerContainer: {
      flexDirection: 'row',
      justifyContent: 'space-between',
      alignItems: 'center',
    },
    headerContainer: {
      flexDirection: 'row',
      justifyContent: 'space-between',
      alignItems: 'center',
    },
    headerText: {
      color: colors.text.default,
      ...(typography.sHeadingMD as TextStyle),
      fontFamily: getFontFamily(TextVariant.HeadingMD),
      textAlign: 'center',
      marginBottom: 16,
    },
    headerEmpty: {
      width: 32,
      height: 32,
    },
<<<<<<< HEAD
    bodyContainer: { height: screenHeight / 2 },
=======
    bodyContainer: { height: screenHeight / 2, padding: 0 },
>>>>>>> 0db38337
    checkboxContainer: {
      flexDirection: 'row',
      marginTop: 16,
      columnGap: 8,
      marginRight: 16,
      width: '90%',
<<<<<<< HEAD
=======
      borderTopWidth: 1,
      borderColor: colors.border.muted,
      paddingTop: 16,
>>>>>>> 0db38337
    },
    checkboxText: {
      marginLeft: 8,
      flex: 1,
      color: colors.text.default,
      ...(typography.sBodyMDBold as TextStyle),
      fontFamily: getFontFamily(TextVariant.BodyMDBold),
    },
    confirmButton: {
      marginTop: 16,
      width: '100%',
    },
    scrollToEndButton: {
      width: 40,
      height: 40,
      borderRadius: 40 / 2,
<<<<<<< HEAD
      backgroundColor: bgColor,
=======
      backgroundColor: commonColors.modalScrollButton,
>>>>>>> 0db38337
      justifyContent: 'center',
      alignItems: 'center',
      zIndex: 10,
      position: 'absolute',
      bottom: 175,
      right: 32,
<<<<<<< HEAD
      boxShadow: `0px 3px 8px ${bgColor}`,
=======
      boxShadow: `0px 3px 8px ${commonColors.modalScrollButton}`,
>>>>>>> 0db38337
    },
    footerHelpText: {
      marginTop: 16,
      textAlign: 'center',
      color: colors.text.alternative,
      ...(typography.sBodySM as TextStyle),
      fontFamily: getFontFamily(TextVariant.BodySM),
      marginBottom: Platform.OS === 'ios' ? 8 : 16,
    },
  });
};

export default styleSheet;<|MERGE_RESOLUTION|>--- conflicted
+++ resolved
@@ -1,16 +1,9 @@
 // Third party dependencies.
-<<<<<<< HEAD
-import { StyleSheet, Dimensions, TextStyle } from 'react-native';
-import { Theme } from '../../../../util/theme/models';
-import { getFontFamily, TextVariant } from '../../Texts/Text';
-import { typography } from '@metamask/design-tokens';
-=======
 import { StyleSheet, Dimensions, TextStyle, Platform } from 'react-native';
 import { Theme } from '../../../../util/theme/models';
 import { getFontFamily, TextVariant } from '../../Texts/Text';
 import { typography } from '@metamask/design-tokens';
 import { colors as commonColors } from '../../../../styles/common';
->>>>>>> 0db38337
 
 const screenHeight = Dimensions.get('window').height;
 // eslint-disable-next-line @metamask/design-tokens/color-no-hex
@@ -44,11 +37,6 @@
       justifyContent: 'space-between',
       alignItems: 'center',
     },
-    headerContainer: {
-      flexDirection: 'row',
-      justifyContent: 'space-between',
-      alignItems: 'center',
-    },
     headerText: {
       color: colors.text.default,
       ...(typography.sHeadingMD as TextStyle),
@@ -60,23 +48,16 @@
       width: 32,
       height: 32,
     },
-<<<<<<< HEAD
-    bodyContainer: { height: screenHeight / 2 },
-=======
     bodyContainer: { height: screenHeight / 2, padding: 0 },
->>>>>>> 0db38337
     checkboxContainer: {
       flexDirection: 'row',
       marginTop: 16,
       columnGap: 8,
       marginRight: 16,
       width: '90%',
-<<<<<<< HEAD
-=======
       borderTopWidth: 1,
       borderColor: colors.border.muted,
       paddingTop: 16,
->>>>>>> 0db38337
     },
     checkboxText: {
       marginLeft: 8,
@@ -93,22 +74,14 @@
       width: 40,
       height: 40,
       borderRadius: 40 / 2,
-<<<<<<< HEAD
-      backgroundColor: bgColor,
-=======
       backgroundColor: commonColors.modalScrollButton,
->>>>>>> 0db38337
       justifyContent: 'center',
       alignItems: 'center',
       zIndex: 10,
       position: 'absolute',
       bottom: 175,
       right: 32,
-<<<<<<< HEAD
-      boxShadow: `0px 3px 8px ${bgColor}`,
-=======
       boxShadow: `0px 3px 8px ${commonColors.modalScrollButton}`,
->>>>>>> 0db38337
     },
     footerHelpText: {
       marginTop: 16,
