--- conflicted
+++ resolved
@@ -1,11 +1,7 @@
 /* eslint-disable react/prop-types */
 
 // Third party dependencies.
-<<<<<<< HEAD
-import React, { forwardRef, useCallback, useState } from 'react';
-=======
 import React, { useCallback, useState } from 'react';
->>>>>>> 0a301886
 import { TextInput, View } from 'react-native';
 
 // External dependencies.
@@ -23,8 +19,7 @@
   TEXTFIELD_ENDACCESSORY_TEST_ID,
 } from './TextField.constants';
 
-<<<<<<< HEAD
-const TextField = forwardRef<TextInput, TextFieldProps>(
+const TextField = React.forwardRef<TextInput, TextFieldProps>(
   (
     {
       style,
@@ -42,25 +37,6 @@
     ref,
   ) => {
     const [isFocused, setIsFocused] = useState(autoFocus);
-=======
-const TextField = React.forwardRef<TextInput, TextFieldProps>((
-  {
-    style,
-    size = DEFAULT_TEXTFIELD_SIZE,
-    startAccessory,
-    endAccessory,
-    isError = false,
-    inputElement,
-    isDisabled = false,
-    autoFocus = false,
-    onBlur,
-    onFocus,
-    ...props
-  },
-  ref
-) => {
-  const [isFocused, setIsFocused] = useState(autoFocus);
->>>>>>> 0a301886
 
     const { styles } = useStyles(styleSheet, {
       style,
@@ -115,12 +91,11 @@
               onBlur={onBlurHandler}
               onFocus={onFocusHandler}
               {...props}
+              ref={ref}
               isStateStylesDisabled
-              ref={ref}
             />
           )}
         </View>
-<<<<<<< HEAD
         {endAccessory && (
           <View
             style={styles.endAccessory}
@@ -133,35 +108,5 @@
     );
   },
 );
-=======
-      )}
-      <View style={styles.input}>
-        {inputElement ? (
-          { inputElement }
-        ) : (
-          <Input
-            textVariant={TOKEN_TEXTFIELD_INPUT_TEXT_VARIANT}
-            isDisabled={isDisabled}
-            autoFocus={autoFocus}
-            onBlur={onBlurHandler}
-            onFocus={onFocusHandler}
-            {...props}
-            ref={ref}
-            isStateStylesDisabled
-          />
-        )}
-      </View>
-      {endAccessory && (
-        <View
-          style={styles.endAccessory}
-          testID={TEXTFIELD_ENDACCESSORY_TEST_ID}
-        >
-          {endAccessory}
-        </View>
-      )}
-    </View>
-  );
-});
->>>>>>> 0a301886
 
 export default TextField;