--- conflicted
+++ resolved
@@ -1,7 +1,7 @@
 /* eslint-disable react/prop-types */
 
 // Third party dependencies.
-import React, { forwardRef, useCallback, useState } from 'react';
+import React, { useCallback, useState } from 'react';
 import { TextInput } from 'react-native';
 
 // External dependencies.
@@ -13,8 +13,7 @@
 import { InputProps } from './Input.types';
 import { INPUT_TEST_ID } from './Input.constants';
 
-<<<<<<< HEAD
-const Input = forwardRef<TextInput, InputProps>(
+const Input = React.forwardRef<TextInput, InputProps>(
   (
     {
       style,
@@ -30,20 +29,6 @@
     ref,
   ) => {
     const [isFocused, setIsFocused] = useState(autoFocus);
-=======
-const Input = React.forwardRef<TextInput, InputProps>(({
-  style,
-  textVariant = DEFAULT_TEXT_VARIANT,
-  isStateStylesDisabled,
-  isDisabled = false,
-  isReadonly = false,
-  onBlur,
-  onFocus,
-  autoFocus = true,
-  ...props
-}, ref) => {
-  const [isFocused, setIsFocused] = useState(autoFocus);
->>>>>>> 0a301886
 
     const { styles } = useStyles(styleSheet, {
       style,
@@ -77,7 +62,6 @@
       [isDisabled, setIsFocused, onFocus],
     );
 
-<<<<<<< HEAD
     return (
       <TextInput
         testID={INPUT_TEST_ID}
@@ -92,20 +76,5 @@
     );
   },
 );
-=======
-  return (
-    <TextInput
-      testID={INPUT_TEST_ID}
-      {...props}
-      style={styles.base}
-      editable={!isDisabled && !isReadonly}
-      autoFocus={autoFocus}
-      onBlur={onBlurHandler}
-      onFocus={onFocusHandler}
-      ref={ref}
-    />
-  );
-});
->>>>>>> 0a301886
 
 export default Input;