// Third party dependencies.
import { StyleSheet, TextStyle, Platform } from 'react-native';

// External dependencies.
import { Theme } from '../../../../../../util/theme/models';
import { colors } from '../../../../../../styles/common';
import { getFontFamily } from '../../../../Texts/Text/';

// Internal dependencies
import { InputStyleSheetVars } from './Input.types';

/**
 * Style sheet function for Input component.
 *
 * @param params Style sheet params.
 * @param params.theme App theme from ThemeContext.
 * @param params.vars Inputs that the style sheet depends on.
 * @returns StyleSheet object.
 */
const styleSheet = (params: { theme: Theme; vars: InputStyleSheetVars }) => {
  const { theme, vars } = params;
  const { style, textVariant, isDisabled, isStateStylesDisabled, isFocused } =
    vars;

  const stateObj = isStateStylesDisabled
    ? {
        opacity: 1,
      }
    : {
        opacity: isDisabled ? 0.5 : 1,
        borderColor: isFocused
          ? theme.colors.primary.default
          : colors.transparent,
      };

  return StyleSheet.create({
    base: Object.assign(
      {
        color: theme.colors.text.default,
        borderWidth: 1,
        borderColor: colors.transparent,
        backgroundColor: theme.colors.background.default,
        height: 24,
        ...stateObj,
        // Fix for placeholder text shifting with custom Geist fonts
        // Use minimal padding that works cross-platform with preloaded fonts
        paddingVertical: Platform.OS === 'ios' ? 2 : 1,
<<<<<<< HEAD
        // Ensure consistent line height for custom font baseline alignment        lineHeight: Platform.OS === 'ios' ? 20 : 22,
=======
        // Ensure consistent line height for custom font baseline alignment
        lineHeight: Platform.OS === 'ios' ? 20 : 22,
>>>>>>> 338177c4
        fontFamily: getFontFamily(textVariant),
        fontSize: theme.typography[textVariant].fontSize,
        letterSpacing: theme.typography[textVariant].letterSpacing,
        // iOS-specific fix for custom font baseline alignment
        ...(Platform.OS === 'ios' && {
          textAlignVertical: 'center',
        }),
      },
      style,
    ) as TextStyle,
  });
};

export default styleSheet;<|MERGE_RESOLUTION|>--- conflicted
+++ resolved
@@ -45,12 +45,8 @@
         // Fix for placeholder text shifting with custom Geist fonts
         // Use minimal padding that works cross-platform with preloaded fonts
         paddingVertical: Platform.OS === 'ios' ? 2 : 1,
-<<<<<<< HEAD
-        // Ensure consistent line height for custom font baseline alignment        lineHeight: Platform.OS === 'ios' ? 20 : 22,
-=======
         // Ensure consistent line height for custom font baseline alignment
         lineHeight: Platform.OS === 'ios' ? 20 : 22,
->>>>>>> 338177c4
         fontFamily: getFontFamily(textVariant),
         fontSize: theme.typography[textVariant].fontSize,
         letterSpacing: theme.typography[textVariant].letterSpacing,
