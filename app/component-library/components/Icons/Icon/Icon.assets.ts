--- conflicted
+++ resolved
@@ -273,7 +273,6 @@
 import widgetsSVG from './assets/widgets.svg';
 import wifioffSVG from './assets/wifi-off.svg';
 import wifiSVG from './assets/wifi.svg';
-<<<<<<< HEAD
 import googleSVG from './assets/google.svg';
 import appleSVG from './assets/apple.svg';
 import eyeSlashSolidSVG from './assets/eye-slash-solid.svg';
@@ -283,9 +282,7 @@
 import accountSVG from './assets/account.svg';
 import accountTypeSVG from './assets/account-type.svg';
 import richDangerSVG from './assets/rich-danger.svg';
-=======
 import xSVG from './assets/x.svg';
->>>>>>> ebce0f0b
 
 /**
  * Asset stored by icon name
@@ -560,7 +557,6 @@
   [IconName.Widgets]: widgetsSVG,
   [IconName.WifiOff]: wifioffSVG,
   [IconName.Wifi]: wifiSVG,
-<<<<<<< HEAD
   [IconName.Google]: googleSVG,
   [IconName.Apple]: appleSVG,
   [IconName.EyeSlashSolid]: eyeSlashSolidSVG,
@@ -570,7 +566,5 @@
   [IconName.Account]: accountSVG,
   [IconName.AccountType]: accountTypeSVG,
   [IconName.RichDanger]: richDangerSVG,
-=======
   [IconName.X]: xSVG,
->>>>>>> ebce0f0b
 };