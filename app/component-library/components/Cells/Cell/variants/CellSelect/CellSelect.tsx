--- conflicted
+++ resolved
@@ -35,10 +35,7 @@
       style={styles.base}
       testID={CELL_SELECT_TEST_ID}
       {...props}
-<<<<<<< HEAD
-=======
       {...generateTestId(Platform, CELL_SELECT_TEST_ID)}
->>>>>>> 6e062b69
     >
       <CellBase
         avatarProps={avatarProps}
