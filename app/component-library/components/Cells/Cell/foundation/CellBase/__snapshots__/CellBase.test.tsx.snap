--- conflicted
+++ resolved
@@ -142,17 +142,12 @@
       numberOfLines={1}
       style={
         Object {
-<<<<<<< HEAD
-          "height": 25,
-          "marginTop": 4,
-=======
           "color": "#24272A",
           "fontFamily": "Euclid Circular B",
           "fontSize": 16,
           "fontWeight": "400",
           "letterSpacing": 0,
           "lineHeight": 24,
->>>>>>> b4b3574b
         }
       }
     >
@@ -197,7 +192,7 @@
           "borderColor": "#BBC0C5",
           "borderRadius": 10,
           "borderWidth": 1,
-          "height": 20,
+          "height": 25,
           "justifyContent": "center",
           "marginTop": 4,
           "paddingHorizontal": 4,
