// Jest Snapshot v1, https://goo.gl/fbAQLP

exports[`Cell should render CellDisplay given the type Display 1`] = `
<TouchableOpacity
  avatarProps={
    {
      "accountAddress": "0x2990079bcdEe240329a520d2444386FC119da21a",
      "type": "JazzIcon",
      "variant": "Account",
    }
  }
  secondaryText="0x2990079bcdEe240329a520d2444386FC119da21a"
  style={
    {
      "backgroundColor": "#ffffff",
      "borderColor": "#b7bbc8",
      "borderRadius": 4,
      "borderWidth": 1,
      "padding": 16,
    }
  }
  tagLabel="Imported"
  tertiaryText="Updated 1 sec ago"
  testID="celldisplay"
  title="Orangefox.eth"
>
  <View
    style={
      {
        "flexDirection": "row",
      }
    }
  >
    <View
      style={
        {
          "backgroundColor": "#ffffff",
          "borderRadius": 8,
          "height": 32,
          "marginRight": 16,
          "overflow": "hidden",
          "width": 32,
        }
      }
      testID="cellbase-avatar"
    >
      <View
        style={
          [
            {
              "overflow": "hidden",
            },
            {
              "backgroundColor": "#03415D",
              "borderRadius": 16,
              "height": 32,
              "width": 32,
            },
            {
              "borderRadius": 8,
            },
          ]
        }
      >
        <RNSVGSvgView
          bbHeight={32}
          bbWidth={32}
          focusable={false}
          height={32}
          style={
            [
              {
                "backgroundColor": "transparent",
                "borderWidth": 0,
              },
              {
                "flex": 0,
                "height": 32,
                "width": 32,
              },
            ]
          }
          width={32}
        >
          <RNSVGGroup
            fill={
              {
                "payload": 4278190080,
                "type": 0,
              }
            }
          >
            <RNSVGRect
              fill={
                {
                  "payload": 4294034178,
                  "type": 0,
                }
              }
              height={32}
              matrix={
                [
                  0.969445349895139,
                  0.24530738587880202,
                  -0.24530738587880202,
                  0.969445349895139,
                  5.859157984305513,
                  -4.030755338091121,
                ]
              }
              propList={
                [
                  "fill",
                ]
              }
              width={32}
              x={0}
              y={0}
            />
            <RNSVGRect
              fill={
                {
                  "payload": 4294711613,
                  "type": 0,
                }
              }
              height={32}
              matrix={
                [
                  0.6320293026648508,
                  -0.7749444887041796,
                  0.7749444887041796,
                  0.6320293026648508,
                  -13.273357615151873,
                  5.849890884095565,
                ]
              }
              propList={
                [
                  "fill",
                ]
              }
              width={32}
              x={0}
              y={0}
            />
            <RNSVGRect
              fill={
                {
                  "payload": 4294745088,
                  "type": 0,
                }
              }
              height={32}
              matrix={
                [
                  0.33873792024529126,
                  0.9408807689542256,
                  -0.9408807689542256,
                  0.33873792024529126,
                  50.8847515111068,
                  5.120153954341607,
                ]
              }
              propList={
                [
                  "fill",
                ]
              }
              width={32}
              x={0}
              y={0}
            />
          </RNSVGGroup>
        </RNSVGSvgView>
      </View>
    </View>
    <View
      style={
        {
          "alignItems": "flex-start",
          "flex": 1,
        }
      }
    >
      <Text
        accessibilityRole="text"
        numberOfLines={1}
        style={
          {
            "color": "#121314",
            "fontFamily": "Geist Regular",
            "fontSize": 16,
            "letterSpacing": 0,
            "lineHeight": 24,
          }
        }
        testID="cellbase-avatar-title"
      >
        Orangefox.eth
      </Text>
      <Text
        accessibilityRole="text"
        numberOfLines={1}
        style={
          {
            "color": "#686e7d",
            "fontFamily": "Geist Regular",
            "fontSize": 16,
            "letterSpacing": 0,
            "lineHeight": 24,
          }
        }
      >
        0x2990079bcdEe240329a520d2444386FC119da21a
      </Text>
      <Text
        accessibilityRole="text"
        numberOfLines={1}
        style={
          {
            "color": "#686e7d",
            "fontFamily": "Geist Regular",
            "fontSize": 16,
            "letterSpacing": 0,
            "lineHeight": 24,
          }
        }
      >
        Updated 1 sec ago
      </Text>
      <View
        style={
          {
            "backgroundColor": "#f3f5f9",
            "borderRadius": 4,
            "height": 24,
            "justifyContent": "center",
            "marginTop": 4,
            "paddingHorizontal": 8,
          }
        }
      >
        <Text
          accessibilityRole="text"
          style={
            {
              "color": "#686e7d",
<<<<<<< HEAD
              "fontFamily": "Geist Regular",
              "fontSize": 16,
              "letterSpacing": 0,
              "lineHeight": 24,
=======
              "fontFamily": "Geist Medium",
              "fontSize": 12,
              "letterSpacing": 0.25,
              "lineHeight": 20,
>>>>>>> 338177c4
            }
          }
        >
          Imported
        </Text>
      </View>
    </View>
  </View>
</TouchableOpacity>
`;

exports[`Cell should render CellMultiSelect given the type MultiSelect 1`] = `
<TouchableOpacity
  disabled={false}
  style={
    {
      "backgroundColor": "#ffffff",
      "borderRadius": 4,
      "opacity": 1,
      "padding": 16,
    }
  }
  testID="cellmultiselect"
>
  <View
    accessibilityRole="none"
    accessible={true}
    style={
      {
        "padding": 0,
      }
    }
  >
    <View
      style={
        {
          "alignItems": "center",
          "flexDirection": "row",
        }
      }
    >
      <View
        pointerEvents="auto"
      >
        <TouchableOpacity
          disabled={false}
          style={
            {
              "alignItems": "center",
              "flexDirection": "row",
              "height": 24,
              "marginRight": -8,
              "opacity": 1,
            }
          }
        >
          <View
            accessibilityRole="checkbox"
            style={
              {
                "alignItems": "center",
                "backgroundColor": "#ffffff",
                "borderColor": "#121314",
                "borderRadius": 4,
                "borderWidth": 2,
                "height": 20,
                "justifyContent": "center",
                "width": 20,
              }
            }
          />
        </TouchableOpacity>
      </View>
      <View
        accessible={false}
        style={
          {
            "width": 16,
          }
        }
        testID="listitem-gap"
      />
      <View
        style={
          {
            "flex": 1,
            "flexDirection": "row",
          }
        }
      >
        <View
          style={
            {
              "backgroundColor": "#ffffff",
              "borderRadius": 8,
              "height": 32,
              "marginRight": 16,
              "overflow": "hidden",
              "width": 32,
            }
          }
          testID="cellbase-avatar"
        >
          <View
            style={
              [
                {
                  "overflow": "hidden",
                },
                {
                  "backgroundColor": "#03415D",
                  "borderRadius": 16,
                  "height": 32,
                  "width": 32,
                },
                {
                  "borderRadius": 8,
                },
              ]
            }
          >
            <RNSVGSvgView
              bbHeight={32}
              bbWidth={32}
              focusable={false}
              height={32}
              style={
                [
                  {
                    "backgroundColor": "transparent",
                    "borderWidth": 0,
                  },
                  {
                    "flex": 0,
                    "height": 32,
                    "width": 32,
                  },
                ]
              }
              width={32}
            >
              <RNSVGGroup
                fill={
                  {
                    "payload": 4278190080,
                    "type": 0,
                  }
                }
              >
                <RNSVGRect
                  fill={
                    {
                      "payload": 4294034178,
                      "type": 0,
                    }
                  }
                  height={32}
                  matrix={
                    [
                      0.969445349895139,
                      0.24530738587880202,
                      -0.24530738587880202,
                      0.969445349895139,
                      5.859157984305513,
                      -4.030755338091121,
                    ]
                  }
                  propList={
                    [
                      "fill",
                    ]
                  }
                  width={32}
                  x={0}
                  y={0}
                />
                <RNSVGRect
                  fill={
                    {
                      "payload": 4294711613,
                      "type": 0,
                    }
                  }
                  height={32}
                  matrix={
                    [
                      0.6320293026648508,
                      -0.7749444887041796,
                      0.7749444887041796,
                      0.6320293026648508,
                      -13.273357615151873,
                      5.849890884095565,
                    ]
                  }
                  propList={
                    [
                      "fill",
                    ]
                  }
                  width={32}
                  x={0}
                  y={0}
                />
                <RNSVGRect
                  fill={
                    {
                      "payload": 4294745088,
                      "type": 0,
                    }
                  }
                  height={32}
                  matrix={
                    [
                      0.33873792024529126,
                      0.9408807689542256,
                      -0.9408807689542256,
                      0.33873792024529126,
                      50.8847515111068,
                      5.120153954341607,
                    ]
                  }
                  propList={
                    [
                      "fill",
                    ]
                  }
                  width={32}
                  x={0}
                  y={0}
                />
              </RNSVGGroup>
            </RNSVGSvgView>
          </View>
        </View>
        <View
          style={
            {
              "alignItems": "flex-start",
              "flex": 1,
            }
          }
        >
          <Text
            accessibilityRole="text"
            numberOfLines={1}
            style={
              {
                "color": "#121314",
                "fontFamily": "Geist Regular",
                "fontSize": 16,
                "letterSpacing": 0,
                "lineHeight": 24,
              }
            }
            testID="cellbase-avatar-title"
          >
            Orangefox.eth
          </Text>
          <Text
            accessibilityRole="text"
            numberOfLines={1}
            style={
              {
                "color": "#686e7d",
                "fontFamily": "Geist Regular",
                "fontSize": 16,
                "letterSpacing": 0,
                "lineHeight": 24,
              }
            }
          >
            0x2990079bcdEe240329a520d2444386FC119da21a
          </Text>
          <Text
            accessibilityRole="text"
            numberOfLines={1}
            style={
              {
                "color": "#686e7d",
                "fontFamily": "Geist Regular",
                "fontSize": 16,
                "letterSpacing": 0,
                "lineHeight": 24,
              }
            }
          >
            Updated 1 sec ago
          </Text>
          <View
            style={
              {
                "backgroundColor": "#f3f5f9",
                "borderRadius": 4,
                "height": 24,
                "justifyContent": "center",
                "marginTop": 4,
                "paddingHorizontal": 8,
              }
            }
          >
            <Text
              accessibilityRole="text"
              style={
                {
                  "color": "#686e7d",
<<<<<<< HEAD
                  "fontFamily": "Geist Regular",
                  "fontSize": 16,
                  "letterSpacing": 0,
                  "lineHeight": 24,
=======
                  "fontFamily": "Geist Medium",
                  "fontSize": 12,
                  "letterSpacing": 0.25,
                  "lineHeight": 20,
>>>>>>> 338177c4
                }
              }
            >
              Imported
            </Text>
          </View>
        </View>
      </View>
    </View>
  </View>
</TouchableOpacity>
`;

exports[`Cell should render CellMultiSelectWithMenu given the type MultiSelectWithMenu 1`] = `
<View
  style={
    {
      "alignItems": "center",
      "backgroundColor": "#ffffff",
      "flexDirection": "row",
    }
  }
>
  <TouchableOpacity
    disabled={false}
    style={
      {
        "flex": 1,
        "opacity": 1,
        "padding": 16,
        "position": "relative",
        "zIndex": 1,
      }
    }
    testID="multiselect-with-menu"
  >
    <View
      accessibilityRole="none"
      accessible={true}
      style={
        {
          "alignItems": "flex-start",
          "flexDirection": "column",
          "padding": 16,
          "paddingBottom": 0,
          "paddingLeft": 0,
          "paddingRight": 0,
          "paddingTop": 0,
          "zIndex": 2,
        }
      }
    >
      <View
        style={
          {
            "alignItems": "center",
            "flexDirection": "row",
          }
        }
      >
        <TouchableOpacity
          disabled={false}
          style={
            {
              "alignItems": "center",
              "flexDirection": "row",
              "height": 24,
              "opacity": 1,
            }
          }
        >
          <View
            accessibilityRole="checkbox"
            style={
              {
                "alignItems": "center",
                "backgroundColor": "#ffffff",
                "borderColor": "#121314",
                "borderRadius": 4,
                "borderWidth": 2,
                "height": 20,
                "justifyContent": "center",
                "width": 20,
              }
            }
          />
        </TouchableOpacity>
        <View
          accessible={false}
          style={
            {
              "width": 16,
            }
          }
          testID="listitem-gap"
        />
        <View
          style={
            {
              "flexDirection": "row",
            }
          }
        >
          <View
            style={
              {
                "backgroundColor": "#ffffff",
                "borderRadius": 8,
                "height": 32,
                "marginRight": 16,
                "overflow": "hidden",
                "width": 32,
              }
            }
            testID="cellbase-avatar"
          >
            <View
              style={
                [
                  {
                    "overflow": "hidden",
                  },
                  {
                    "backgroundColor": "#03415D",
                    "borderRadius": 16,
                    "height": 32,
                    "width": 32,
                  },
                  {
                    "borderRadius": 8,
                  },
                ]
              }
            >
              <RNSVGSvgView
                bbHeight={32}
                bbWidth={32}
                focusable={false}
                height={32}
                style={
                  [
                    {
                      "backgroundColor": "transparent",
                      "borderWidth": 0,
                    },
                    {
                      "flex": 0,
                      "height": 32,
                      "width": 32,
                    },
                  ]
                }
                width={32}
              >
                <RNSVGGroup
                  fill={
                    {
                      "payload": 4278190080,
                      "type": 0,
                    }
                  }
                >
                  <RNSVGRect
                    fill={
                      {
                        "payload": 4294034178,
                        "type": 0,
                      }
                    }
                    height={32}
                    matrix={
                      [
                        0.969445349895139,
                        0.24530738587880202,
                        -0.24530738587880202,
                        0.969445349895139,
                        5.859157984305513,
                        -4.030755338091121,
                      ]
                    }
                    propList={
                      [
                        "fill",
                      ]
                    }
                    width={32}
                    x={0}
                    y={0}
                  />
                  <RNSVGRect
                    fill={
                      {
                        "payload": 4294711613,
                        "type": 0,
                      }
                    }
                    height={32}
                    matrix={
                      [
                        0.6320293026648508,
                        -0.7749444887041796,
                        0.7749444887041796,
                        0.6320293026648508,
                        -13.273357615151873,
                        5.849890884095565,
                      ]
                    }
                    propList={
                      [
                        "fill",
                      ]
                    }
                    width={32}
                    x={0}
                    y={0}
                  />
                  <RNSVGRect
                    fill={
                      {
                        "payload": 4294745088,
                        "type": 0,
                      }
                    }
                    height={32}
                    matrix={
                      [
                        0.33873792024529126,
                        0.9408807689542256,
                        -0.9408807689542256,
                        0.33873792024529126,
                        50.8847515111068,
                        5.120153954341607,
                      ]
                    }
                    propList={
                      [
                        "fill",
                      ]
                    }
                    width={32}
                    x={0}
                    y={0}
                  />
                </RNSVGGroup>
              </RNSVGSvgView>
            </View>
          </View>
          <View
            style={
              {
                "alignItems": "flex-start",
              }
            }
          >
            <Text
              accessibilityRole="text"
              numberOfLines={1}
              style={
                {
                  "color": "#121314",
                  "fontFamily": "Geist Regular",
                  "fontSize": 16,
                  "letterSpacing": 0,
                  "lineHeight": 24,
                }
              }
              testID="cellbase-avatar-title"
            >
              Orangefox.eth
            </Text>
            <View
              style={
                {
                  "backgroundColor": "#f3f5f9",
                  "borderRadius": 4,
                  "height": 24,
                  "justifyContent": "center",
                  "marginTop": 4,
                  "paddingHorizontal": 8,
                }
              }
              testID="celltag-label"
            >
              <Text
                accessibilityRole="text"
                style={
                  {
                    "color": "#686e7d",
<<<<<<< HEAD
                    "fontFamily": "Geist Regular",
                    "fontSize": 16,
                    "letterSpacing": 0,
                    "lineHeight": 24,
=======
                    "fontFamily": "Geist Medium",
                    "fontSize": 12,
                    "letterSpacing": 0.25,
                    "lineHeight": 20,
>>>>>>> 338177c4
                  }
                }
              >
                Imported
              </Text>
            </View>
          </View>
        </View>
      </View>
    </View>
  </TouchableOpacity>
  <View
    style={
      {
        "paddingRight": 20,
      }
    }
  >
    <TouchableOpacity
      accessibilityRole="button"
      accessible={true}
      activeOpacity={1}
      disabled={false}
      onPressIn={[Function]}
      onPressOut={[Function]}
      style={
        {
          "alignItems": "center",
          "borderRadius": 8,
          "height": 28,
          "justifyContent": "center",
          "opacity": 1,
          "width": 28,
        }
      }
      testID="button-menu-select-with-menu-button-test-id"
    >
      <SvgMock
        color="#121314"
        fill="currentColor"
        height={20}
        name="MoreVertical"
        style={
          {
            "height": 20,
            "width": 20,
          }
        }
        width={20}
      />
    </TouchableOpacity>
  </View>
</View>
`;

exports[`Cell should render CellSelect given the type Select 1`] = `
<TouchableOpacity
  disabled={false}
  style={
    {
      "backgroundColor": "#ffffff",
      "borderRadius": 4,
      "opacity": 1,
      "position": "relative",
    }
  }
  testID="cellselect"
>
  <View
    accessibilityRole="none"
    accessible={true}
    style={
      {
        "padding": 16,
      }
    }
  >
    <View
      style={
        {
          "alignItems": "center",
          "flexDirection": "row",
        }
      }
    >
      <View
        style={
          {
            "flexDirection": "row",
          }
        }
      >
        <View
          style={
            {
              "backgroundColor": "#ffffff",
              "borderRadius": 8,
              "height": 32,
              "marginRight": 16,
              "overflow": "hidden",
              "width": 32,
            }
          }
          testID="cellbase-avatar"
        >
          <View
            style={
              [
                {
                  "overflow": "hidden",
                },
                {
                  "backgroundColor": "#03415D",
                  "borderRadius": 16,
                  "height": 32,
                  "width": 32,
                },
                {
                  "borderRadius": 8,
                },
              ]
            }
          >
            <RNSVGSvgView
              bbHeight={32}
              bbWidth={32}
              focusable={false}
              height={32}
              style={
                [
                  {
                    "backgroundColor": "transparent",
                    "borderWidth": 0,
                  },
                  {
                    "flex": 0,
                    "height": 32,
                    "width": 32,
                  },
                ]
              }
              width={32}
            >
              <RNSVGGroup
                fill={
                  {
                    "payload": 4278190080,
                    "type": 0,
                  }
                }
              >
                <RNSVGRect
                  fill={
                    {
                      "payload": 4294034178,
                      "type": 0,
                    }
                  }
                  height={32}
                  matrix={
                    [
                      0.969445349895139,
                      0.24530738587880202,
                      -0.24530738587880202,
                      0.969445349895139,
                      5.859157984305513,
                      -4.030755338091121,
                    ]
                  }
                  propList={
                    [
                      "fill",
                    ]
                  }
                  width={32}
                  x={0}
                  y={0}
                />
                <RNSVGRect
                  fill={
                    {
                      "payload": 4294711613,
                      "type": 0,
                    }
                  }
                  height={32}
                  matrix={
                    [
                      0.6320293026648508,
                      -0.7749444887041796,
                      0.7749444887041796,
                      0.6320293026648508,
                      -13.273357615151873,
                      5.849890884095565,
                    ]
                  }
                  propList={
                    [
                      "fill",
                    ]
                  }
                  width={32}
                  x={0}
                  y={0}
                />
                <RNSVGRect
                  fill={
                    {
                      "payload": 4294745088,
                      "type": 0,
                    }
                  }
                  height={32}
                  matrix={
                    [
                      0.33873792024529126,
                      0.9408807689542256,
                      -0.9408807689542256,
                      0.33873792024529126,
                      50.8847515111068,
                      5.120153954341607,
                    ]
                  }
                  propList={
                    [
                      "fill",
                    ]
                  }
                  width={32}
                  x={0}
                  y={0}
                />
              </RNSVGGroup>
            </RNSVGSvgView>
          </View>
        </View>
        <View
          style={
            {
              "alignItems": "flex-start",
              "flex": 1,
            }
          }
        >
          <Text
            accessibilityRole="text"
            numberOfLines={1}
            style={
              {
                "color": "#121314",
                "fontFamily": "Geist Regular",
                "fontSize": 16,
                "letterSpacing": 0,
                "lineHeight": 24,
              }
            }
            testID="cellbase-avatar-title"
          >
            Orangefox.eth
          </Text>
          <Text
            accessibilityRole="text"
            numberOfLines={1}
            style={
              {
                "color": "#686e7d",
                "fontFamily": "Geist Regular",
                "fontSize": 16,
                "letterSpacing": 0,
                "lineHeight": 24,
              }
            }
          >
            0x2990079bcdEe240329a520d2444386FC119da21a
          </Text>
          <Text
            accessibilityRole="text"
            numberOfLines={1}
            style={
              {
                "color": "#686e7d",
                "fontFamily": "Geist Regular",
                "fontSize": 16,
                "letterSpacing": 0,
                "lineHeight": 24,
              }
            }
          >
            Updated 1 sec ago
          </Text>
          <View
            style={
              {
                "backgroundColor": "#f3f5f9",
                "borderRadius": 4,
                "height": 24,
                "justifyContent": "center",
                "marginTop": 4,
                "paddingHorizontal": 8,
              }
            }
          >
            <Text
              accessibilityRole="text"
              style={
                {
                  "color": "#686e7d",
<<<<<<< HEAD
                  "fontFamily": "Geist Regular",
                  "fontSize": 16,
                  "letterSpacing": 0,
                  "lineHeight": 24,
=======
                  "fontFamily": "Geist Medium",
                  "fontSize": 12,
                  "letterSpacing": 0.25,
                  "lineHeight": 20,
>>>>>>> 338177c4
                }
              }
            >
              Imported
            </Text>
          </View>
        </View>
      </View>
    </View>
  </View>
</TouchableOpacity>
`;

exports[`Cell should render CellSelectWithMenu given the type SelectWithMenu 1`] = `
<View
  style={
    {
      "alignItems": "center",
      "backgroundColor": "#ffffff",
      "flexDirection": "row",
    }
  }
>
  <TouchableOpacity
    disabled={false}
    style={
      {
        "flex": 1,
        "opacity": 1,
        "padding": 16,
        "position": "relative",
        "zIndex": 1,
      }
    }
    testID="select-with-menu"
  >
    <View
      accessibilityRole="none"
      accessible={true}
      style={
        {
          "alignItems": "flex-start",
          "flexDirection": "column",
          "padding": 16,
          "paddingBottom": 0,
          "paddingLeft": 0,
          "paddingRight": 0,
          "paddingTop": 0,
          "zIndex": 2,
        }
      }
    >
      <View
        style={
          {
            "alignItems": "center",
            "flexDirection": "row",
          }
        }
      >
        <View
          style={
            {
              "flexDirection": "row",
            }
          }
        >
          <View
            style={
              {
                "backgroundColor": "#ffffff",
                "borderRadius": 8,
                "height": 32,
                "marginRight": 16,
                "overflow": "hidden",
                "width": 32,
              }
            }
            testID="cellbase-avatar"
          >
            <View
              style={
                [
                  {
                    "overflow": "hidden",
                  },
                  {
                    "backgroundColor": "#03415D",
                    "borderRadius": 16,
                    "height": 32,
                    "width": 32,
                  },
                  {
                    "borderRadius": 8,
                  },
                ]
              }
            >
              <RNSVGSvgView
                bbHeight={32}
                bbWidth={32}
                focusable={false}
                height={32}
                style={
                  [
                    {
                      "backgroundColor": "transparent",
                      "borderWidth": 0,
                    },
                    {
                      "flex": 0,
                      "height": 32,
                      "width": 32,
                    },
                  ]
                }
                width={32}
              >
                <RNSVGGroup
                  fill={
                    {
                      "payload": 4278190080,
                      "type": 0,
                    }
                  }
                >
                  <RNSVGRect
                    fill={
                      {
                        "payload": 4294034178,
                        "type": 0,
                      }
                    }
                    height={32}
                    matrix={
                      [
                        0.969445349895139,
                        0.24530738587880202,
                        -0.24530738587880202,
                        0.969445349895139,
                        5.859157984305513,
                        -4.030755338091121,
                      ]
                    }
                    propList={
                      [
                        "fill",
                      ]
                    }
                    width={32}
                    x={0}
                    y={0}
                  />
                  <RNSVGRect
                    fill={
                      {
                        "payload": 4294711613,
                        "type": 0,
                      }
                    }
                    height={32}
                    matrix={
                      [
                        0.6320293026648508,
                        -0.7749444887041796,
                        0.7749444887041796,
                        0.6320293026648508,
                        -13.273357615151873,
                        5.849890884095565,
                      ]
                    }
                    propList={
                      [
                        "fill",
                      ]
                    }
                    width={32}
                    x={0}
                    y={0}
                  />
                  <RNSVGRect
                    fill={
                      {
                        "payload": 4294745088,
                        "type": 0,
                      }
                    }
                    height={32}
                    matrix={
                      [
                        0.33873792024529126,
                        0.9408807689542256,
                        -0.9408807689542256,
                        0.33873792024529126,
                        50.8847515111068,
                        5.120153954341607,
                      ]
                    }
                    propList={
                      [
                        "fill",
                      ]
                    }
                    width={32}
                    x={0}
                    y={0}
                  />
                </RNSVGGroup>
              </RNSVGSvgView>
            </View>
          </View>
          <View
            style={
              {
                "alignItems": "flex-start",
                "flex": 1,
              }
            }
          >
            <Text
              accessibilityRole="text"
              numberOfLines={1}
              style={
                {
                  "color": "#121314",
                  "fontFamily": "Geist Regular",
                  "fontSize": 16,
                  "letterSpacing": 0,
                  "lineHeight": 24,
                }
              }
              testID="cellbase-avatar-title"
            >
              Orangefox.eth
            </Text>
            <View
              style={
                {
                  "alignItems": "flex-start",
                  "flexDirection": "row",
                  "marginBottom": 0,
                  "zIndex": 1,
                }
              }
            >
              <Text
                accessibilityRole="text"
                numberOfLines={1}
                style={
                  {
                    "color": "#686e7d",
                    "fontFamily": "Geist Regular",
                    "fontSize": 16,
                    "letterSpacing": 0,
                    "lineHeight": 24,
                  }
                }
              >
                0x2990079bcdEe240329a520d2444386FC119da21a
              </Text>
              <SvgMock
                color="#121314"
                fill="currentColor"
                height={10}
                name="ArrowDown"
                style={
                  {
                    "height": 10,
                    "paddingLeft": 8,
                    "paddingTop": 24,
                    "width": 10,
                  }
                }
                width={10}
              />
            </View>
            <View
              style={
                {
                  "backgroundColor": "#f3f5f9",
                  "borderRadius": 4,
                  "height": 24,
                  "justifyContent": "center",
                  "marginTop": 4,
                  "paddingHorizontal": 8,
                }
              }
              testID="celltag-label"
            >
              <Text
                accessibilityRole="text"
                style={
                  {
                    "color": "#686e7d",
<<<<<<< HEAD
                    "fontFamily": "Geist Regular",
                    "fontSize": 16,
                    "letterSpacing": 0,
                    "lineHeight": 24,
=======
                    "fontFamily": "Geist Medium",
                    "fontSize": 12,
                    "letterSpacing": 0.25,
                    "lineHeight": 20,
>>>>>>> 338177c4
                  }
                }
              >
                Imported
              </Text>
            </View>
          </View>
        </View>
      </View>
    </View>
  </TouchableOpacity>
  <View
    style={
      {
        "paddingRight": 20,
      }
    }
  >
    <TouchableOpacity
      accessibilityRole="button"
      accessible={true}
      activeOpacity={1}
      disabled={false}
      onPressIn={[Function]}
      onPressOut={[Function]}
      style={
        {
          "alignItems": "center",
          "borderRadius": 8,
          "height": 28,
          "justifyContent": "center",
          "opacity": 1,
          "width": 28,
        }
      }
      testID="button-menu-select-test-id"
    >
      <SvgMock
        color="#121314"
        fill="currentColor"
        height={20}
        name="MoreVertical"
        style={
          {
            "height": 20,
            "width": 20,
          }
        }
        width={20}
      />
    </TouchableOpacity>
  </View>
</View>
`;<|MERGE_RESOLUTION|>--- conflicted
+++ resolved
@@ -246,17 +246,10 @@
           style={
             {
               "color": "#686e7d",
-<<<<<<< HEAD
-              "fontFamily": "Geist Regular",
-              "fontSize": 16,
-              "letterSpacing": 0,
-              "lineHeight": 24,
-=======
               "fontFamily": "Geist Medium",
               "fontSize": 12,
               "letterSpacing": 0.25,
               "lineHeight": 20,
->>>>>>> 338177c4
             }
           }
         >
@@ -562,17 +555,10 @@
               style={
                 {
                   "color": "#686e7d",
-<<<<<<< HEAD
-                  "fontFamily": "Geist Regular",
-                  "fontSize": 16,
-                  "letterSpacing": 0,
-                  "lineHeight": 24,
-=======
                   "fontFamily": "Geist Medium",
                   "fontSize": 12,
                   "letterSpacing": 0.25,
                   "lineHeight": 20,
->>>>>>> 338177c4
                 }
               }
             >
@@ -861,17 +847,10 @@
                 style={
                   {
                     "color": "#686e7d",
-<<<<<<< HEAD
-                    "fontFamily": "Geist Regular",
-                    "fontSize": 16,
-                    "letterSpacing": 0,
-                    "lineHeight": 24,
-=======
                     "fontFamily": "Geist Medium",
                     "fontSize": 12,
                     "letterSpacing": 0.25,
                     "lineHeight": 20,
->>>>>>> 338177c4
                   }
                 }
               >
@@ -1179,17 +1158,10 @@
               style={
                 {
                   "color": "#686e7d",
-<<<<<<< HEAD
-                  "fontFamily": "Geist Regular",
-                  "fontSize": 16,
-                  "letterSpacing": 0,
-                  "lineHeight": 24,
-=======
                   "fontFamily": "Geist Medium",
                   "fontSize": 12,
                   "letterSpacing": 0.25,
                   "lineHeight": 20,
->>>>>>> 338177c4
                 }
               }
             >
@@ -1484,17 +1456,10 @@
                 style={
                   {
                     "color": "#686e7d",
-<<<<<<< HEAD
-                    "fontFamily": "Geist Regular",
-                    "fontSize": 16,
-                    "letterSpacing": 0,
-                    "lineHeight": 24,
-=======
                     "fontFamily": "Geist Medium",
                     "fontSize": 12,
                     "letterSpacing": 0.25,
                     "lineHeight": 20,
->>>>>>> 338177c4
                   }
                 }
               >
