--- conflicted
+++ resolved
@@ -1,30 +1,19 @@
-<<<<<<< HEAD
-import { AvatarProps, AvatarVariant } from '../../Avatars/Avatar/Avatar.types';
-import { AvatarAccountType } from '../../Avatars/Avatar/variants/AvatarAccount';
-=======
 /* eslint-disable import/prefer-default-export */
 // External dependencies.
-import { AvatarVariants, AvatarAccountType } from '../../Avatars/Avatar';
+import { AvatarVariant, AvatarAccountType } from '../../Avatars/Avatar';
 import { AvatarProps } from '../../Avatars/Avatar/Avatar.types';
->>>>>>> 8522e9db
 
 // Internal dependencies.
 import { CellProps } from './Cell.types';
 
-<<<<<<< HEAD
-export const TEST_AVATAR_PROPS: AvatarProps = {
-  variant: AvatarVariant.Account,
-  accountAddress: TEST_ACCOUNT_ADDRESS,
-=======
 // Sample consts
 const SAMPLE_CELL_TITLE = 'Orangefox.eth';
 const SAMPLE_CELL_SECONDARYTEXT = '0x2990079bcdEe240329a520d2444386FC119da21a';
 const SAMPLE_CELL_TERTIARY_TEXT = 'Updated 1 sec ago';
 const SAMPLE_CELL_TAGLABEL = 'Imported';
 const SAMPLE_CELL_AVATARPROPS: AvatarProps = {
-  variant: AvatarVariants.Account,
+  variant: AvatarVariant.Account,
   accountAddress: '0x2990079bcdEe240329a520d2444386FC119da21a',
->>>>>>> 8522e9db
   type: AvatarAccountType.JazzIcon,
 };
 
