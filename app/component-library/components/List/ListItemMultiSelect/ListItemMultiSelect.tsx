--- conflicted
+++ resolved
@@ -2,11 +2,7 @@
 
 // Third party dependencies.
 import React from 'react';
-<<<<<<< HEAD
 import { TouchableOpacity, View } from 'react-native';
-=======
-import { View } from 'react-native';
->>>>>>> 0fcbf88c
 
 // External dependencies.
 import Checkbox from '../../Checkbox';
@@ -17,10 +13,6 @@
 import styleSheet from './ListItemMultiSelect.styles';
 import { ListItemMultiSelectProps } from './ListItemMultiSelect.types';
 import { DEFAULT_LISTITEMMULTISELECT_GAP } from './ListItemMultiSelect.constants';
-<<<<<<< HEAD
-=======
-import TempTouchableOpacity from '../../../components-temp/TempTouchableOpacity';
->>>>>>> 0fcbf88c
 
 const ListItemMultiSelect: React.FC<ListItemMultiSelectProps> = ({
   style,
@@ -28,19 +20,12 @@
   isDisabled = false,
   children,
   gap = DEFAULT_LISTITEMMULTISELECT_GAP,
-  shouldEnableAndroidPressIn = false,
   ...props
 }) => {
   const { styles } = useStyles(styleSheet, { style, gap, isDisabled });
 
   return (
-<<<<<<< HEAD
-    <TouchableOpacity
-      style={styles.base}
-      disabled={isDisabled}
-      onPress={onPress}
-      {...props}
-    >
+    <TouchableOpacity style={styles.base} disabled={isDisabled} {...props}>
       <ListItem gap={gap} style={styles.listItem}>
         <View pointerEvents={'auto'}>
           <Checkbox
@@ -49,30 +34,12 @@
             isDisabled={isDisabled}
           />
         </View>
-=======
-    <TempTouchableOpacity
-      style={styles.base}
-      disabled={isDisabled}
-      shouldEnableAndroidPressIn={shouldEnableAndroidPressIn}
-      {...props}
-    >
-      <ListItem gap={gap} style={styles.listItem}>
-        <Checkbox
-          style={styles.checkbox}
-          isChecked={isSelected}
-          isDisabled={isDisabled}
-        />
->>>>>>> 0fcbf88c
         {children}
       </ListItem>
       {isSelected && (
         <View style={styles.underlay} accessibilityRole="checkbox" accessible />
       )}
-<<<<<<< HEAD
     </TouchableOpacity>
-=======
-    </TempTouchableOpacity>
->>>>>>> 0fcbf88c
   );
 };
 
