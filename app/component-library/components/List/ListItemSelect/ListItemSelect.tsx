--- conflicted
+++ resolved
@@ -2,11 +2,7 @@
 
 // Third party dependencies.
 import React from 'react';
-<<<<<<< HEAD
 import { TouchableOpacity, View } from 'react-native';
-=======
-import { View } from 'react-native';
->>>>>>> 0fcbf88c
 
 // External dependencies.
 import { useStyles } from '../../../hooks';
@@ -16,10 +12,6 @@
 import styleSheet from './ListItemSelect.styles';
 import { ListItemSelectProps } from './ListItemSelect.types';
 import { DEFAULT_SELECTITEM_GAP } from './ListItemSelect.constants';
-<<<<<<< HEAD
-=======
-import TempTouchableOpacity from '../../../components-temp/TempTouchableOpacity';
->>>>>>> 0fcbf88c
 
 const ListItemSelect: React.FC<ListItemSelectProps> = ({
   style,
@@ -29,24 +21,15 @@
   onLongPress,
   gap = DEFAULT_SELECTITEM_GAP,
   verticalAlignment,
-  shouldEnableAndroidPressIn = false,
   ...props
 }) => {
   const { styles } = useStyles(styleSheet, { style, isDisabled });
 
   return (
-<<<<<<< HEAD
     <TouchableOpacity
       style={styles.base}
       disabled={isDisabled}
-      onPress={onPress}
-=======
-    <TempTouchableOpacity
-      style={styles.base}
-      disabled={isDisabled}
->>>>>>> 0fcbf88c
       onLongPress={onLongPress}
-      shouldEnableAndroidPressIn={shouldEnableAndroidPressIn}
       {...props}
     >
       <ListItem gap={gap} style={styles.listItem}>
@@ -57,11 +40,7 @@
           <View style={styles.underlayBar} />
         </View>
       )}
-<<<<<<< HEAD
     </TouchableOpacity>
-=======
-    </TempTouchableOpacity>
->>>>>>> 0fcbf88c
   );
 };
 
