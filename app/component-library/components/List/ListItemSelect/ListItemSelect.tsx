--- conflicted
+++ resolved
@@ -2,7 +2,7 @@
 
 // Third party dependencies.
 import React from 'react';
-import { View } from 'react-native';
+import { View, TouchableOpacity } from 'react-native';
 
 // External dependencies.
 import { useStyles } from '../../../hooks';
@@ -12,37 +12,6 @@
 import styleSheet from './ListItemSelect.styles';
 import { ListItemSelectProps } from './ListItemSelect.types';
 import { DEFAULT_SELECTITEM_GAP } from './ListItemSelect.constants';
-<<<<<<< HEAD
-import {
-  Gesture,
-  GestureDetector,
-  type GestureStateChangeEvent,
-  type TapGestureHandlerEventPayload,
-} from 'react-native-gesture-handler';
-
-const TouchableOpacity = ({
-  onPress,
-  disabled,
-  children,
-  ...props
-}: TouchableOpacityProps & {
-  children?: React.ReactNode;
-}) => {
-  const isDisabled = disabled || (props as { isDisabled?: boolean }).isDisabled;
-
-  return (
-    <RNTouchableOpacity
-      disabled={isDisabled}
-      onPress={isDisabled ? undefined : onPress}
-      {...props}
-    >
-      {children}
-    </RNTouchableOpacity>
-  );
-};
-=======
-import TempTouchableOpacity from '../../../components-temp/TempTouchableOpacity';
->>>>>>> 238ac73a
 
 const ListItemSelect: React.FC<ListItemSelectProps> = ({
   style,
@@ -52,17 +21,15 @@
   onLongPress,
   gap = DEFAULT_SELECTITEM_GAP,
   verticalAlignment,
-  shouldEnableAndroidPressIn = false,
   ...props
 }) => {
   const { styles } = useStyles(styleSheet, { style, isDisabled });
 
   return (
-    <TempTouchableOpacity
+    <TouchableOpacity
       style={styles.base}
       disabled={isDisabled}
       onLongPress={onLongPress}
-      shouldEnableAndroidPressIn={shouldEnableAndroidPressIn}
       {...props}
     >
       <ListItem gap={gap} style={styles.listItem}>
@@ -73,7 +40,7 @@
           <View style={styles.underlayBar} />
         </View>
       )}
-    </TempTouchableOpacity>
+    </TouchableOpacity>
   );
 };
 
