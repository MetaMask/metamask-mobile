--- conflicted
+++ resolved
@@ -1,26 +1,5 @@
 // Jest Snapshot v1, https://goo.gl/fbAQLP
 
-<<<<<<< HEAD
-exports[`Badge - snapshots should render badge network given the badge network variant 1`] = `ShallowWrapper {}`;
-=======
-exports[`Badge should render badge network given the badge network variant 1`] = `
-<BadgeNetwork
-  imageSource={
-    Object {
-      "uri": "https://assets.coingecko.com/coins/images/279/small/ethereum.png?1595348880",
-    }
-  }
-  name="Ethereum"
-  testID="badge-badgenetwork"
-  variant="network"
-/>
-`;
+exports[`Badge should render badge network given the badge network variant 1`] = `ShallowWrapper {}`;
 
-exports[`Badge should render badge status given the badge status variant 1`] = `
-<BadgeStatus
-  state="Inactive"
-  testID="badge-badgestatus"
-  variant="status"
-/>
-`;
->>>>>>> 5a6488ad
+exports[`Badge should render badge status given the badge status variant 1`] = `ShallowWrapper {}`;