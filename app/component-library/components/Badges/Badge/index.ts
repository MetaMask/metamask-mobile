export { default } from './Badge';
<<<<<<< HEAD
export { BadgeVariants } from './Badge.types';
=======
export type { BadgeProps } from './Badge.types';
>>>>>>> 94f5501f
<|MERGE_RESOLUTION|>--- conflicted
+++ resolved
@@ -1,6 +1,2 @@
 export { default } from './Badge';
-<<<<<<< HEAD
-export { BadgeVariants } from './Badge.types';
-=======
-export type { BadgeProps } from './Badge.types';
->>>>>>> 94f5501f
+export type { BadgeProps } from './Badge.types';