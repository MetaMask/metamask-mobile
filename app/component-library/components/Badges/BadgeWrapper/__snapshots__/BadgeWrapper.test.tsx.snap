// Jest Snapshot v1, https://goo.gl/fbAQLP

<<<<<<< HEAD
exports[`BadgeWrapper - snapshots should render badge with default position correctly 1`] = `ShallowWrapper {}`;
=======
exports[`BadgeWrapper should render BadgeWrapper correctly 1`] = `
<View
  onLayout={[Function]}
  style={
    Object {
      "alignSelf": "flex-start",
      "position": "relative",
    }
  }
  testID="badge-wrapper-badge"
>
  <View>
    <View
      style={
        Object {
          "alignItems": "center",
          "backgroundColor": "#FFFFFF",
          "borderRadius": 12,
          "height": 24,
          "justifyContent": "center",
          "width": 24,
        }
      }
    >
      <Text
        variant="sBodySM"
      >
        C
      </Text>
    </View>
  </View>
  <View
    style={
      Object {
        "alignItems": "center",
        "aspectRatio": 1,
        "height": 0,
        "justifyContent": "center",
        "position": "absolute",
        "right": 0,
        "top": 0,
        "transform": Array [
          Object {
            "translateX": 0,
          },
          Object {
            "translateY": -0,
          },
        ],
      }
    }
  >
    <Badge
      imageSource={
        Object {
          "uri": "https://assets.coingecko.com/coins/images/279/small/ethereum.png?1595348880",
        }
      }
      name="Ethereum"
      variant="network"
    />
  </View>
</View>
`;
>>>>>>> 5a6488ad
<|MERGE_RESOLUTION|>--- conflicted
+++ resolved
@@ -1,70 +1,3 @@
 // Jest Snapshot v1, https://goo.gl/fbAQLP
 
-<<<<<<< HEAD
-exports[`BadgeWrapper - snapshots should render badge with default position correctly 1`] = `ShallowWrapper {}`;
-=======
-exports[`BadgeWrapper should render BadgeWrapper correctly 1`] = `
-<View
-  onLayout={[Function]}
-  style={
-    Object {
-      "alignSelf": "flex-start",
-      "position": "relative",
-    }
-  }
-  testID="badge-wrapper-badge"
->
-  <View>
-    <View
-      style={
-        Object {
-          "alignItems": "center",
-          "backgroundColor": "#FFFFFF",
-          "borderRadius": 12,
-          "height": 24,
-          "justifyContent": "center",
-          "width": 24,
-        }
-      }
-    >
-      <Text
-        variant="sBodySM"
-      >
-        C
-      </Text>
-    </View>
-  </View>
-  <View
-    style={
-      Object {
-        "alignItems": "center",
-        "aspectRatio": 1,
-        "height": 0,
-        "justifyContent": "center",
-        "position": "absolute",
-        "right": 0,
-        "top": 0,
-        "transform": Array [
-          Object {
-            "translateX": 0,
-          },
-          Object {
-            "translateY": -0,
-          },
-        ],
-      }
-    }
-  >
-    <Badge
-      imageSource={
-        Object {
-          "uri": "https://assets.coingecko.com/coins/images/279/small/ethereum.png?1595348880",
-        }
-      }
-      name="Ethereum"
-      variant="network"
-    />
-  </View>
-</View>
-`;
->>>>>>> 5a6488ad
+exports[`BadgeWrapper should render BadgeWrapper correctly 1`] = `ShallowWrapper {}`;