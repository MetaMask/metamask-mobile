/* eslint-disable react/prop-types */

// Third party dependencies.
import React, { useMemo } from 'react';
import { TouchableOpacity } from 'react-native';

// External dependencies.
<<<<<<< HEAD
import Text, { TextVariants } from '../../Texts/Text';
import Icon, { IconSize } from '../../Icons/Icon';
=======
import Text, { TextVariant } from '../../Texts/Text';
import Icon, { IconSize } from '../../Icon';
>>>>>>> f7e44adc
import { useStyles } from '../../../hooks';

// Internal dependencies
import styleSheet from './TabBarItem.styles';
import { TabBarItemProps } from './TabBarItem.types';

const TabBarItem = ({
  style,
  label,
  icon,
  isSelected,
  ...props
}: TabBarItemProps) => {
  const { styles, theme } = useStyles(styleSheet, { style, isSelected });
  const tabColor = useMemo(
    () =>
      isSelected ? theme.colors.primary.default : theme.colors.icon.alternative,
    [isSelected, theme],
  );

  return (
    <TouchableOpacity {...props} style={styles.base}>
      <Icon size={IconSize.Lg} name={icon} color={tabColor} />
      <Text variant={TextVariant.BodySM} style={styles.label}>
        {label}
      </Text>
    </TouchableOpacity>
  );
};

export default TabBarItem;<|MERGE_RESOLUTION|>--- conflicted
+++ resolved
@@ -5,13 +5,8 @@
 import { TouchableOpacity } from 'react-native';
 
 // External dependencies.
-<<<<<<< HEAD
-import Text, { TextVariants } from '../../Texts/Text';
+import Text, { TextVariant } from '../../Texts/Text';
 import Icon, { IconSize } from '../../Icons/Icon';
-=======
-import Text, { TextVariant } from '../../Texts/Text';
-import Icon, { IconSize } from '../../Icon';
->>>>>>> f7e44adc
 import { useStyles } from '../../../hooks';
 
 // Internal dependencies
