/* eslint-disable react/prop-types */

// Third party dependencies.
import React, { useCallback, useRef } from 'react';
import { View } from 'react-native';
import { useSafeAreaInsets } from 'react-native-safe-area-context';
import { useSelector } from 'react-redux';
// External dependencies.
import TabBarItem from '../TabBarItem';
import { useTailwind } from '@metamask/design-system-twrnc-preset';
import {
  Box,
  BoxFlexDirection,
  BoxAlignItems,
} from '@metamask/design-system-react-native';
import Routes from '../../../../constants/navigation/Routes';

import { MetaMetricsEvents } from '../../../../core/Analytics';
import { getDecimalChainId } from '../../../../util/networks';
import { useMetrics } from '../../../../components/hooks/useMetrics';
import { strings } from '../../../../../locales/i18n';

// Internal dependencies.
import { TabBarProps } from './TabBar.types';
import {
  ICON_BY_TAB_BAR_ICON_KEY,
  LABEL_BY_TAB_BAR_ICON_KEY,
} from './TabBar.constants';
import { selectChainId } from '../../../../selectors/networkController';
<<<<<<< HEAD
import { selectRewardsEnabledFlag } from '../../../../selectors/featureFlagController/rewards';
=======
>>>>>>> f4e8f8d0
import { selectAssetsTrendingTokensEnabled } from '../../../../selectors/featureFlagController/assetsTrendingTokens';

const TabBar = ({ state, descriptors, navigation }: TabBarProps) => {
  const { trackEvent, createEventBuilder } = useMetrics();
  const { bottom: bottomInset } = useSafeAreaInsets();
  const chainId = useSelector(selectChainId);
<<<<<<< HEAD
  const isRewardsEnabled = useSelector(selectRewardsEnabledFlag);
=======
>>>>>>> f4e8f8d0
  const isAssetsTrendingTokensEnabled = useSelector(
    selectAssetsTrendingTokensEnabled,
  );
  const tabBarRef = useRef(null);
  const tw = useTailwind();

  const renderTabBarItem = useCallback(
    (route: { name: string; key: string }, index: number) => {
      const { options } = descriptors[route.key];
      const tabBarIconKey = options.tabBarIconKey;
      //TODO: use another option on add it to the prop interface
      const callback = options.callback;
      const rootScreenName = options.rootScreenName;
      const key = `tab-bar-item-${tabBarIconKey}`; // this key is also used to identify elements for e2e testing
      const isSelected = state.index === index;
      const icon = ICON_BY_TAB_BAR_ICON_KEY[tabBarIconKey];
      const labelKey = LABEL_BY_TAB_BAR_ICON_KEY[tabBarIconKey];
      const labelText = labelKey ? strings(labelKey) : '';
      const onPress = () => {
        callback?.();
        switch (rootScreenName) {
          case Routes.WALLET_VIEW:
            navigation.navigate(Routes.WALLET.HOME, {
              screen: Routes.WALLET.TAB_STACK_FLOW,
              params: {
                screen: Routes.WALLET_VIEW,
              },
            });
            break;
          case Routes.MODAL.WALLET_ACTIONS:
            navigation.navigate(Routes.MODAL.ROOT_MODAL_FLOW, {
              screen: Routes.MODAL.WALLET_ACTIONS,
            });
            trackEvent(
              createEventBuilder(MetaMetricsEvents.ACTIONS_BUTTON_CLICKED)
                .addProperties({
                  text: '',
                  chain_id: getDecimalChainId(chainId),
                })
                .build(),
            );
            break;
          case Routes.BROWSER.VIEW:
            navigation.navigate(Routes.BROWSER.HOME, {
              screen: Routes.BROWSER.VIEW,
            });
            break;
          case Routes.TRANSACTIONS_VIEW:
            navigation.navigate(Routes.TRANSACTIONS_VIEW);
            break;
          case Routes.REWARDS_VIEW:
            navigation.navigate(Routes.REWARDS_VIEW);
            break;
          case Routes.SETTINGS_VIEW:
            navigation.navigate(Routes.SETTINGS_VIEW, {
              screen: 'Settings',
            });
            break;
          case Routes.TRENDING_VIEW:
            if (isAssetsTrendingTokensEnabled) {
              navigation.navigate(Routes.TRENDING_VIEW);
            }
            break;
        }
      };

      const isWalletAction =
        rootScreenName === Routes.MODAL.TRADE_WALLET_ACTIONS;

      return (
        <View key={key} style={tw.style('flex-1 w-full')}>
          <TabBarItem
            label={labelText}
            iconName={icon}
            onPress={onPress}
            isActive={isSelected}
            isTradeButton={isWalletAction}
            testID={key}
          />
        </View>
      );
    },
    [
      state,
      descriptors,
      navigation,
      chainId,
      trackEvent,
      createEventBuilder,
      tw,
<<<<<<< HEAD
      isRewardsEnabled,
=======
>>>>>>> f4e8f8d0
      isAssetsTrendingTokensEnabled,
    ],
  );

  const renderTabBarItems = useCallback(
    () => state.routes.map(renderTabBarItem),
    [state, renderTabBarItem],
  );

  return (
    <View ref={tabBarRef}>
      <Box
        flexDirection={BoxFlexDirection.Row}
        alignItems={BoxAlignItems.End}
        twClassName="w-full pt-3 mb-1 px-2 bg-default border-t border-muted"
        style={[tw.style(`pb-[${bottomInset}px]`)]}
      >
        {renderTabBarItems()}
      </Box>
    </View>
  );
};

export default TabBar;<|MERGE_RESOLUTION|>--- conflicted
+++ resolved
@@ -27,20 +27,12 @@
   LABEL_BY_TAB_BAR_ICON_KEY,
 } from './TabBar.constants';
 import { selectChainId } from '../../../../selectors/networkController';
-<<<<<<< HEAD
-import { selectRewardsEnabledFlag } from '../../../../selectors/featureFlagController/rewards';
-=======
->>>>>>> f4e8f8d0
 import { selectAssetsTrendingTokensEnabled } from '../../../../selectors/featureFlagController/assetsTrendingTokens';
 
 const TabBar = ({ state, descriptors, navigation }: TabBarProps) => {
   const { trackEvent, createEventBuilder } = useMetrics();
   const { bottom: bottomInset } = useSafeAreaInsets();
   const chainId = useSelector(selectChainId);
-<<<<<<< HEAD
-  const isRewardsEnabled = useSelector(selectRewardsEnabledFlag);
-=======
->>>>>>> f4e8f8d0
   const isAssetsTrendingTokensEnabled = useSelector(
     selectAssetsTrendingTokensEnabled,
   );
@@ -131,10 +123,6 @@
       trackEvent,
       createEventBuilder,
       tw,
-<<<<<<< HEAD
-      isRewardsEnabled,
-=======
->>>>>>> f4e8f8d0
       isAssetsTrendingTokensEnabled,
     ],
   );
