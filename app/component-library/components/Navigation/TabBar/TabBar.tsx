/* eslint-disable react/prop-types */

// Third party dependencies.
import React, { useCallback, useRef } from 'react';
import { View } from 'react-native';
import { useSafeAreaInsets } from 'react-native-safe-area-context';
import { useSelector } from 'react-redux';
// External dependencies.
import TabBarItem from '../TabBarItem';
import { useTailwind } from '@metamask/design-system-twrnc-preset';
import {
  Box,
  BoxFlexDirection,
  BoxAlignItems,
} from '@metamask/design-system-react-native';
import Routes from '../../../../constants/navigation/Routes';

import { MetaMetricsEvents } from '../../../../core/Analytics';
import { getDecimalChainId } from '../../../../util/networks';
import { useMetrics } from '../../../../components/hooks/useMetrics';
import { strings } from '../../../../../locales/i18n';

// Internal dependencies.
import { TabBarProps } from './TabBar.types';
import { ICON_BY_TAB_BAR_ICON_KEY } from './TabBar.constants';
<<<<<<< HEAD
import { colors as importedColors } from '../../../../styles/common';
import { AvatarSize } from '../../Avatars/Avatar';
=======
import OnboardingWizard from '../../../../components/UI/OnboardingWizard';
>>>>>>> bab4c525
import { selectChainId } from '../../../../selectors/networkController';

const TabBar = ({ state, descriptors, navigation }: TabBarProps) => {
  const { trackEvent, createEventBuilder } = useMetrics();
  const { bottom: bottomInset } = useSafeAreaInsets();
  const chainId = useSelector(selectChainId);
  const tabBarRef = useRef(null);
<<<<<<< HEAD
=======
  const tw = useTailwind();
  /**
   * Current onboarding wizard step
   */
  // TODO: Replace "any" with type
  // eslint-disable-next-line @typescript-eslint/no-explicit-any
  const wizardStep = useSelector((reduxState: any) => reduxState.wizard.step);
  /**
   * Return current step of onboarding wizard if not step 5 nor 0
   */
  const renderOnboardingWizard = useCallback(
    () =>
      [4, 5, 6].includes(wizardStep) && (
        <OnboardingWizard navigation={navigation} coachmarkRef={tabBarRef} />
      ),
    [navigation, wizardStep],
  );
>>>>>>> bab4c525

  const getTabLabel = useCallback((tabBarIconKey: string) => {
    switch (tabBarIconKey) {
      case 'Wallet':
        return strings('bottom_nav.home');
      case 'Browser':
        return strings('bottom_nav.browser');
      case 'Activity':
        return strings('bottom_nav.activity');
      case 'Setting':
        return strings('bottom_nav.settings');
      default:
        return '';
    }
  }, []);

  const renderTabBarItem = useCallback(
    (route: { name: string; key: string }, index: number) => {
      const { options } = descriptors[route.key];
      const tabBarIconKey = options.tabBarIconKey;
      //TODO: use another option on add it to the prop interface
      const callback = options.callback;
      const rootScreenName = options.rootScreenName;
      const key = `tab-bar-item-${tabBarIconKey}`; // this key is also used to identify elements for e2e testing
      const isSelected = state.index === index;
      const icon = ICON_BY_TAB_BAR_ICON_KEY[tabBarIconKey];
      const labelText = getTabLabel(tabBarIconKey);
      const onPress = () => {
        callback?.();
        switch (rootScreenName) {
          case Routes.WALLET_VIEW:
            navigation.navigate(Routes.WALLET.HOME, {
              screen: Routes.WALLET.TAB_STACK_FLOW,
              params: {
                screen: Routes.WALLET_VIEW,
              },
            });
            break;
          case Routes.MODAL.WALLET_ACTIONS:
            navigation.navigate(Routes.MODAL.ROOT_MODAL_FLOW, {
              screen: Routes.MODAL.WALLET_ACTIONS,
            });
            trackEvent(
              createEventBuilder(MetaMetricsEvents.ACTIONS_BUTTON_CLICKED)
                .addProperties({
                  text: '',
                  chain_id: getDecimalChainId(chainId),
                })
                .build(),
            );
            break;
          case Routes.BROWSER.VIEW:
            navigation.navigate(Routes.BROWSER.HOME, {
              screen: Routes.BROWSER.VIEW,
            });
            break;
          case Routes.TRANSACTIONS_VIEW:
            navigation.navigate(Routes.TRANSACTIONS_VIEW);
            break;
          case Routes.SETTINGS_VIEW:
            navigation.navigate(Routes.SETTINGS_VIEW, {
              screen: 'Settings',
            });
        }
      };

      const isWalletAction = rootScreenName === Routes.MODAL.WALLET_ACTIONS;

      return (
        <View key={key} style={tw.style('flex-1')}>
          <TabBarItem
            label={labelText}
            iconName={icon}
            onPress={onPress}
            isActive={isSelected}
            isTradeButton={isWalletAction}
            testID={key}
          />
        </View>
      );
    },
    [
      state,
      descriptors,
      navigation,
      chainId,
      trackEvent,
      createEventBuilder,
      getTabLabel,
      tw,
    ],
  );

  const renderTabBarItems = useCallback(
    () => state.routes.map(renderTabBarItem),
    [state, renderTabBarItem],
  );

  return (
    <View ref={tabBarRef}>
      <Box
        flexDirection={BoxFlexDirection.Row}
        alignItems={BoxAlignItems.Center}
        twClassName="w-full px-4 pt-3 bg-default border-t border-muted"
        style={[tw.style(`pb-[${bottomInset}px]`)]}
      >
        {renderTabBarItems()}
<<<<<<< HEAD
      </View>
    </>
=======
        {renderOnboardingWizard()}
      </Box>
    </View>
>>>>>>> bab4c525
  );
};

export default TabBar;<|MERGE_RESOLUTION|>--- conflicted
+++ resolved
@@ -23,12 +23,6 @@
 // Internal dependencies.
 import { TabBarProps } from './TabBar.types';
 import { ICON_BY_TAB_BAR_ICON_KEY } from './TabBar.constants';
-<<<<<<< HEAD
-import { colors as importedColors } from '../../../../styles/common';
-import { AvatarSize } from '../../Avatars/Avatar';
-=======
-import OnboardingWizard from '../../../../components/UI/OnboardingWizard';
->>>>>>> bab4c525
 import { selectChainId } from '../../../../selectors/networkController';
 
 const TabBar = ({ state, descriptors, navigation }: TabBarProps) => {
@@ -36,26 +30,7 @@
   const { bottom: bottomInset } = useSafeAreaInsets();
   const chainId = useSelector(selectChainId);
   const tabBarRef = useRef(null);
-<<<<<<< HEAD
-=======
   const tw = useTailwind();
-  /**
-   * Current onboarding wizard step
-   */
-  // TODO: Replace "any" with type
-  // eslint-disable-next-line @typescript-eslint/no-explicit-any
-  const wizardStep = useSelector((reduxState: any) => reduxState.wizard.step);
-  /**
-   * Return current step of onboarding wizard if not step 5 nor 0
-   */
-  const renderOnboardingWizard = useCallback(
-    () =>
-      [4, 5, 6].includes(wizardStep) && (
-        <OnboardingWizard navigation={navigation} coachmarkRef={tabBarRef} />
-      ),
-    [navigation, wizardStep],
-  );
->>>>>>> bab4c525
 
   const getTabLabel = useCallback((tabBarIconKey: string) => {
     switch (tabBarIconKey) {
@@ -163,14 +138,8 @@
         style={[tw.style(`pb-[${bottomInset}px]`)]}
       >
         {renderTabBarItems()}
-<<<<<<< HEAD
-      </View>
-    </>
-=======
-        {renderOnboardingWizard()}
       </Box>
     </View>
->>>>>>> bab4c525
   );
 };
 
