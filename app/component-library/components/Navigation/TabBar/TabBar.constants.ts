/* eslint-disable import/prefer-default-export */

// Third party dependencies.
import { IconName } from '../../Icons/Icon';
import Device from '../../../../util/device';
// Internal dependencies.
import { IconByTabBarIconKey, TabBarIconKey } from './TabBar.types';

export const ICON_BY_TAB_BAR_ICON_KEY: IconByTabBarIconKey = {
  [TabBarIconKey.Wallet]: IconName.Wallet,
  [TabBarIconKey.Browser]: IconName.Explore,
  [TabBarIconKey.Actions]: IconName.SwapVertical,
  [TabBarIconKey.Activity]: IconName.Activity,
  [TabBarIconKey.Setting]: IconName.Setting,
<<<<<<< HEAD
  [TabBarIconKey.Profile]: IconName.Profile,
};
=======
};

export const TAB_BAR_HEIGHT = Device.isAndroid() ? 62 : 48;
>>>>>>> cacbd20b
<|MERGE_RESOLUTION|>--- conflicted
+++ resolved
@@ -12,11 +12,7 @@
   [TabBarIconKey.Actions]: IconName.SwapVertical,
   [TabBarIconKey.Activity]: IconName.Activity,
   [TabBarIconKey.Setting]: IconName.Setting,
-<<<<<<< HEAD
   [TabBarIconKey.Profile]: IconName.Profile,
 };
-=======
-};
 
-export const TAB_BAR_HEIGHT = Device.isAndroid() ? 62 : 48;
->>>>>>> cacbd20b
+export const TAB_BAR_HEIGHT = Device.isAndroid() ? 62 : 48;