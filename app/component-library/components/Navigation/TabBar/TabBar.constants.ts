/* eslint-disable import/prefer-default-export */

// Third party dependencies.
import { IconName } from '../../Icons/Icon';
// Internal dependencies.
import {
  IconByTabBarIconKey,
  LabelByTabBarIconKey,
  TabBarIconKey,
} from './TabBar.types';

export const ICON_BY_TAB_BAR_ICON_KEY: IconByTabBarIconKey = {
  [TabBarIconKey.Wallet]: IconName.Home,
  [TabBarIconKey.Browser]: IconName.Explore,
  [TabBarIconKey.Actions]: IconName.SwapVertical,
  [TabBarIconKey.Activity]: IconName.Activity,
  [TabBarIconKey.Setting]: IconName.Setting,
};

<<<<<<< HEAD
export const LABEL_BY_TAB_BAR_ICON_KEY: LabelByTabBarIconKey = {
=======
export const LABEL_BY_TAB_BAR_ICON_KEY = {
>>>>>>> d6bcf6cd
  [TabBarIconKey.Wallet]: 'bottom_nav.home',
  [TabBarIconKey.Browser]: 'bottom_nav.browser',
  [TabBarIconKey.Actions]: '',
  [TabBarIconKey.Activity]: 'bottom_nav.activity',
  [TabBarIconKey.Setting]: 'bottom_nav.settings',
<<<<<<< HEAD
};
=======
} as const;
>>>>>>> d6bcf6cd

export const TAB_BAR_HEIGHT = 54; // 22px text line height + 20px icon height + 12px padding top<|MERGE_RESOLUTION|>--- conflicted
+++ resolved
@@ -3,11 +3,7 @@
 // Third party dependencies.
 import { IconName } from '../../Icons/Icon';
 // Internal dependencies.
-import {
-  IconByTabBarIconKey,
-  LabelByTabBarIconKey,
-  TabBarIconKey,
-} from './TabBar.types';
+import { IconByTabBarIconKey, TabBarIconKey } from './TabBar.types';
 
 export const ICON_BY_TAB_BAR_ICON_KEY: IconByTabBarIconKey = {
   [TabBarIconKey.Wallet]: IconName.Home,
@@ -17,20 +13,12 @@
   [TabBarIconKey.Setting]: IconName.Setting,
 };
 
-<<<<<<< HEAD
-export const LABEL_BY_TAB_BAR_ICON_KEY: LabelByTabBarIconKey = {
-=======
 export const LABEL_BY_TAB_BAR_ICON_KEY = {
->>>>>>> d6bcf6cd
   [TabBarIconKey.Wallet]: 'bottom_nav.home',
   [TabBarIconKey.Browser]: 'bottom_nav.browser',
   [TabBarIconKey.Actions]: '',
   [TabBarIconKey.Activity]: 'bottom_nav.activity',
   [TabBarIconKey.Setting]: 'bottom_nav.settings',
-<<<<<<< HEAD
-};
-=======
 } as const;
->>>>>>> d6bcf6cd
 
 export const TAB_BAR_HEIGHT = 54; // 22px text line height + 20px icon height + 12px padding top