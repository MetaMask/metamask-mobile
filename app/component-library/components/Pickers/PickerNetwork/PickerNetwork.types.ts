// Third party dependencies.
import { ImageSourcePropType, TouchableOpacityProps } from 'react-native';

/**
 * PickerNetwork component props.
 */
export interface PickerNetworkProps extends TouchableOpacityProps {
  /**
   * Optional Network image from either a local or remote source.
   */
<<<<<<< HEAD
  imageSource?: ImageSourcePropType;
=======
  imageSource: ImageSourcePropType;
>>>>>>> 94f5501f
  /**
   * Network label to display.
   */
  label: string;
  /**
   * Callback to trigger when picker is pressed.
   */
  onPress: () => void;
}

export type PickerNetworkStyleSheetVars = Pick<PickerNetworkProps, 'style'>;<|MERGE_RESOLUTION|>--- conflicted
+++ resolved
@@ -8,11 +8,7 @@
   /**
    * Optional Network image from either a local or remote source.
    */
-<<<<<<< HEAD
-  imageSource?: ImageSourcePropType;
-=======
   imageSource: ImageSourcePropType;
->>>>>>> 94f5501f
   /**
    * Network label to display.
    */
