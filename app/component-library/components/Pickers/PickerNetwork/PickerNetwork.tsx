/* eslint-disable react/prop-types */

// Third party dependencies.
import React from 'react';
import { TouchableOpacity } from 'react-native';

// External dependencies.
import Avatar, { AvatarSize, AvatarVariants } from '../../Avatars/Avatar';
<<<<<<< HEAD
import Icon, { IconName, IconSize } from '../../Icons/Icon';
import Text, { TextVariants } from '../../Texts/Text';
=======
import Icon, { IconName, IconSize } from '../../Icon';
import Text, { TextVariant } from '../../Texts/Text';
>>>>>>> f7e44adc
import { useStyles } from '../../../hooks';

// Internal dependencies.
import { PickerNetworkProps } from './PickerNetwork.types';
import stylesheet from './PickerNetwork.styles';

const PickerNetwork = ({
  onPress,
  style,
  label,
  imageSource,
  ...props
}: PickerNetworkProps) => {
  const { styles } = useStyles(stylesheet, { style });

  return (
    <TouchableOpacity style={styles.base} onPress={onPress} {...props}>
      <Avatar
        variant={AvatarVariants.Network}
        size={AvatarSize.Xs}
        name={label}
        imageSource={imageSource}
      />
      <Text style={styles.label} numberOfLines={1} variant={TextVariant.BodyMD}>
        {label}
      </Text>
      <Icon size={IconSize.Xs} name={IconName.ArrowDown} />
    </TouchableOpacity>
  );
};

export default PickerNetwork;<|MERGE_RESOLUTION|>--- conflicted
+++ resolved
@@ -6,13 +6,8 @@
 
 // External dependencies.
 import Avatar, { AvatarSize, AvatarVariants } from '../../Avatars/Avatar';
-<<<<<<< HEAD
 import Icon, { IconName, IconSize } from '../../Icons/Icon';
-import Text, { TextVariants } from '../../Texts/Text';
-=======
-import Icon, { IconName, IconSize } from '../../Icon';
 import Text, { TextVariant } from '../../Texts/Text';
->>>>>>> f7e44adc
 import { useStyles } from '../../../hooks';
 
 // Internal dependencies.
