--- conflicted
+++ resolved
@@ -18,21 +18,14 @@
   <View
     style={
       Object {
-        "alignItems": "center",
-        "backgroundColor": "#F2F4F6",
+        "backgroundColor": "#FFFFFF",
         "borderRadius": 8,
-        "borderWidth": 1,
         "height": 16,
-        "justifyContent": "center",
         "overflow": "hidden",
         "width": 16,
       }
     }
   >
-<<<<<<< HEAD
-    <Text
-      accessibilityRole="text"
-=======
     <Image
       onError={[Function]}
       resizeMode="contain"
@@ -41,20 +34,15 @@
           "uri": "https://assets.coingecko.com/coins/images/279/small/ethereum.png?1595348880",
         }
       }
->>>>>>> e821b6e9
       style={
         Object {
-          "color": "#24272A",
-          "fontFamily": "Euclid Circular B",
-          "fontSize": 10,
-          "fontWeight": "400",
-          "letterSpacing": 0,
-          "lineHeight": undefined,
+          "flex": 1,
+          "height": undefined,
+          "width": undefined,
         }
       }
-    >
-      t
-    </Text>
+      testID="network-avatar-image"
+    />
   </View>
   <Text
     accessibilityRole="text"
