--- conflicted
+++ resolved
@@ -12,13 +12,8 @@
 
 // External dependencies.
 import { useStyles } from '../../../../../hooks';
-<<<<<<< HEAD
 import Icon, { IconSize, IconName } from '../../../../Icons/Icon';
-import Text, { TextVariants } from '../../../../Texts/Text';
-=======
-import Icon, { IconSize, IconName } from '../../../../Icon';
 import Text, { TextVariant } from '../../../../Texts/Text';
->>>>>>> f7e44adc
 import { ACCORDION_EXPAND_TRANSITION_DURATION } from '../../Accordion.constants';
 
 // Internal dependencies.
