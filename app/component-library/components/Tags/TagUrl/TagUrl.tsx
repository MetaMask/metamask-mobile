/* eslint-disable react/prop-types */

// Third party dependencies.
import React from 'react';
import { View } from 'react-native';

// External dependencies.
<<<<<<< HEAD
import { AvatarBaseSize } from '../../Avatars/AvatarBase';
import AvatarFavicon from '../../Avatars/AvatarFavicon';
import ButtonLink from '../../Buttons/ButtonLink';
import Text, { TextVariant } from '../../Texts/Text';
import Icon, { IconSize } from '../../Icon';
=======
import Avatar, { AvatarSize, AvatarVariants } from '../../Avatars/Avatar';
import Button, { ButtonVariants } from '../../Buttons/Button';
import Text, { TextVariants } from '../../Texts/Text';
>>>>>>> 94f5501f
import { useStyles } from '../../../hooks';

// Internal dependencies.
import styleSheet from './TagUrl.styles';
import { TagUrlProps } from './TagUrl.types';

const TagUrl = ({
  imageSource,
  label,
  cta,
  style,
  iconName,
  ...props
}: TagUrlProps) => {
  const { styles } = useStyles(styleSheet, { style });
  return (
    <View style={styles.base} {...props}>
<<<<<<< HEAD
      <AvatarFavicon
        imageSource={imageSource}
        size={AvatarBaseSize.Md}
        style={styles.favicon}
      />
      {iconName ? (
        <Icon style={styles.icon} name={iconName} size={IconSize.Sm} />
      ) : null}
      <Text style={styles.label} variant={TextVariant.sBodyMD}>
=======
      <Avatar
        variant={AvatarVariants.Favicon}
        imageSource={imageSource}
        size={AvatarSize.Md}
      />
      <Text style={styles.label} variant={TextVariants.sBodyMD}>
>>>>>>> 94f5501f
        {label}
      </Text>
      {cta && (
        <Button
          variant={ButtonVariants.Link}
          style={styles.cta}
          onPress={cta.onPress}
        >
          {cta.label}
        </Button>
      )}
    </View>
  );
};

export default TagUrl;<|MERGE_RESOLUTION|>--- conflicted
+++ resolved
@@ -5,52 +5,25 @@
 import { View } from 'react-native';
 
 // External dependencies.
-<<<<<<< HEAD
-import { AvatarBaseSize } from '../../Avatars/AvatarBase';
-import AvatarFavicon from '../../Avatars/AvatarFavicon';
-import ButtonLink from '../../Buttons/ButtonLink';
-import Text, { TextVariant } from '../../Texts/Text';
-import Icon, { IconSize } from '../../Icon';
-=======
 import Avatar, { AvatarSize, AvatarVariants } from '../../Avatars/Avatar';
 import Button, { ButtonVariants } from '../../Buttons/Button';
 import Text, { TextVariants } from '../../Texts/Text';
->>>>>>> 94f5501f
 import { useStyles } from '../../../hooks';
 
 // Internal dependencies.
 import styleSheet from './TagUrl.styles';
 import { TagUrlProps } from './TagUrl.types';
 
-const TagUrl = ({
-  imageSource,
-  label,
-  cta,
-  style,
-  iconName,
-  ...props
-}: TagUrlProps) => {
+const TagUrl = ({ imageSource, label, cta, style, ...props }: TagUrlProps) => {
   const { styles } = useStyles(styleSheet, { style });
   return (
     <View style={styles.base} {...props}>
-<<<<<<< HEAD
-      <AvatarFavicon
-        imageSource={imageSource}
-        size={AvatarBaseSize.Md}
-        style={styles.favicon}
-      />
-      {iconName ? (
-        <Icon style={styles.icon} name={iconName} size={IconSize.Sm} />
-      ) : null}
-      <Text style={styles.label} variant={TextVariant.sBodyMD}>
-=======
       <Avatar
         variant={AvatarVariants.Favicon}
         imageSource={imageSource}
         size={AvatarSize.Md}
       />
       <Text style={styles.label} variant={TextVariants.sBodyMD}>
->>>>>>> 94f5501f
         {label}
       </Text>
       {cta && (
