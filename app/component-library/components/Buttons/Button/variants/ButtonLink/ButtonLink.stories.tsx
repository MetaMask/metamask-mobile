/* eslint-disable no-console */

// Third party dependencies.
import React from 'react';
import { boolean, select, text } from '@storybook/addon-knobs';

// External dependencies.
import { storybookPropsGroupID } from '../../../../../constants/storybook.constants';
import { TextVariant } from '../../../../Texts/Text';

// Internal dependencies.
import ButtonLink from './ButtonLink';
import { ButtonLinkProps } from './ButtonLink.types';

export const getButtonLinkStoryProps = (): ButtonLinkProps => {
  const textVariantSelector = select(
    'textVariant',
    TextVariant,
    TextVariant.HeadingSMRegular,
    storybookPropsGroupID,
  );
<<<<<<< HEAD
  const childrenText = text(
    'textVariant',
    'Sample Button Link Text',
    storybookPropsGroupID,
  );
  return {
    textVariant: textVariantSelector,
    children: childrenText,
=======
  const label = text('label', 'Sample Button Link Text', storybookPropsGroupID);
  const isDanger = boolean('isDanger', false, storybookPropsGroupID);

  return {
    textVariants: textVariantsSelector,
    label,
>>>>>>> 28a47781
    onPress: () => console.log("I'm clicked!"),
    isDanger,
  };
};

const ButtonLinkStory = () => <ButtonLink {...getButtonLinkStoryProps()} />;

export default ButtonLinkStory;<|MERGE_RESOLUTION|>--- conflicted
+++ resolved
@@ -19,23 +19,12 @@
     TextVariant.HeadingSMRegular,
     storybookPropsGroupID,
   );
-<<<<<<< HEAD
-  const childrenText = text(
-    'textVariant',
-    'Sample Button Link Text',
-    storybookPropsGroupID,
-  );
-  return {
-    textVariant: textVariantSelector,
-    children: childrenText,
-=======
   const label = text('label', 'Sample Button Link Text', storybookPropsGroupID);
   const isDanger = boolean('isDanger', false, storybookPropsGroupID);
 
   return {
-    textVariants: textVariantsSelector,
+    textVariant: textVariantSelector,
     label,
->>>>>>> 28a47781
     onPress: () => console.log("I'm clicked!"),
     isDanger,
   };
