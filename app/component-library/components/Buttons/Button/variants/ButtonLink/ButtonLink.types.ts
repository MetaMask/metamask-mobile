// External dependencies.
<<<<<<< HEAD
import { TextProps, TextVariant } from '../../../../Texts/Text/Text.types';
=======
import { TextVariants } from '../../../../Texts/Text/Text.types';
>>>>>>> 28a47781
import { ButtonVariants } from '../../Button.types';
import { ButtonBaseProps } from '../../foundation/ButtonBase';

/**
 * ButtonLink component props.
 */
export interface ButtonLinkProps extends Omit<ButtonBaseProps, 'labelColor'> {
  /**
   * Function to trigger when pressing the link.
   */
  onPress: () => void;
  /**
   * Variant of Button.
   */
  variant?: ButtonVariants.Link;
  /**
   * Text component variants.
   */
<<<<<<< HEAD
  textVariant?: TextVariant;
}

/**
 * Style sheet input parameters.
 */
export type ButtonLinkStyleSheetVars = Pick<ButtonLinkProps, 'style'>;
=======
  textVariants?: TextVariants;
}
>>>>>>> 28a47781
<|MERGE_RESOLUTION|>--- conflicted
+++ resolved
@@ -1,9 +1,5 @@
 // External dependencies.
-<<<<<<< HEAD
-import { TextProps, TextVariant } from '../../../../Texts/Text/Text.types';
-=======
-import { TextVariants } from '../../../../Texts/Text/Text.types';
->>>>>>> 28a47781
+import { TextVariant } from '../../../../Texts/Text/Text.types';
 import { ButtonVariants } from '../../Button.types';
 import { ButtonBaseProps } from '../../foundation/ButtonBase';
 
@@ -22,15 +18,5 @@
   /**
    * Text component variants.
    */
-<<<<<<< HEAD
   textVariant?: TextVariant;
-}
-
-/**
- * Style sheet input parameters.
- */
-export type ButtonLinkStyleSheetVars = Pick<ButtonLinkProps, 'style'>;
-=======
-  textVariants?: TextVariants;
-}
->>>>>>> 28a47781
+}