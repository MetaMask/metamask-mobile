--- conflicted
+++ resolved
@@ -4,11 +4,7 @@
 import { GestureResponderEvent } from 'react-native';
 
 // External dependencies.
-<<<<<<< HEAD
-import Text, { TextVariant } from '../../../../Texts/Text';
-=======
 import Text from '../../../../Texts/Text';
->>>>>>> 28a47781
 import { useStyles } from '../../../../../hooks';
 import { ButtonSize } from '../../Button.types';
 import Button from '../../foundation/ButtonBase';
@@ -21,17 +17,12 @@
 
 const ButtonLink: React.FC<ButtonLinkProps> = ({
   style,
-<<<<<<< HEAD
-  children,
-  textVariant = TextVariant.BodyMD,
-=======
-  textVariants = DEFAULT_TEXT_VARIANT,
+  textVariant = DEFAULT_TEXT_VARIANT,
   onPressIn,
   onPressOut,
   isDanger = false,
   size = DEFAULT_BUTTON_LINK_SIZE,
   label,
->>>>>>> 28a47781
   ...props
 }) => {
   const [pressed, setPressed] = useState(false);
@@ -54,24 +45,13 @@
   );
 
   return (
-<<<<<<< HEAD
-    <Text
-      onPress={onPress}
-      suppressHighlighting
-      style={styles.base}
-      {...props}
-      variant={textVariant}
-    >
-      {children}
-    </Text>
-=======
     <>
       {size === ButtonSize.Auto ? (
         <Text
           suppressHighlighting
           style={styles.baseText}
           {...props}
-          variant={textVariants}
+          variant={textVariant}
         >
           {label}
         </Text>
@@ -86,7 +66,6 @@
         />
       )}
     </>
->>>>>>> 28a47781
   );
 };
 
