/* eslint-disable no-console */

// Third party dependencies.
import React from 'react';
import { select, text, boolean } from '@storybook/addon-knobs';

// External dependencies.
import { storybookPropsGroupID } from '../../../../../constants/storybook.constants';
<<<<<<< HEAD
import { IconName } from '../../../../Icons/Icon';
import { ButtonSize } from '../../Button.types';
=======
import { IconName } from '../../../../Icon';
import { ButtonSize, ButtonWidthTypes } from '../../Button.types';
>>>>>>> f7e44adc

// Internal dependencies.
import ButtonSecondary from './ButtonSecondary';
import { ButtonSecondaryProps } from './ButtonSecondary.types';

export const getButtonSecondaryStoryProps = (): ButtonSecondaryProps => {
  const sizeSelector = select(
    'size',
    ButtonSize,
    ButtonSize.Md,
    storybookPropsGroupID,
  );
  const widthSelector = select(
    'width',
    ButtonWidthTypes,
    ButtonWidthTypes.Auto,
    storybookPropsGroupID,
  );
  const labelSelector = text('label', 'Click Me!', storybookPropsGroupID);
  const isDanger = boolean('isDanger', false, storybookPropsGroupID);
  const includesIcon = boolean('includesIcon', false, storybookPropsGroupID);

  const buttonSecondaryStoryProps: ButtonSecondaryProps = {
    size: sizeSelector,
    label: labelSelector,
    isDanger,
    onPress: () => console.log("I'm clicked!"),
    width: widthSelector,
  };
  if (includesIcon) {
    const IconNameSelector = select(
      'IconName',
      IconName,
      IconName.AddSquare,
      storybookPropsGroupID,
    );
    buttonSecondaryStoryProps.IconName = IconNameSelector;
  }
  return buttonSecondaryStoryProps;
};

const ButtonSecondaryStory = () => (
  <ButtonSecondary {...getButtonSecondaryStoryProps()} />
);

export default ButtonSecondaryStory;<|MERGE_RESOLUTION|>--- conflicted
+++ resolved
@@ -6,13 +6,8 @@
 
 // External dependencies.
 import { storybookPropsGroupID } from '../../../../../constants/storybook.constants';
-<<<<<<< HEAD
 import { IconName } from '../../../../Icons/Icon';
-import { ButtonSize } from '../../Button.types';
-=======
-import { IconName } from '../../../../Icon';
 import { ButtonSize, ButtonWidthTypes } from '../../Button.types';
->>>>>>> f7e44adc
 
 // Internal dependencies.
 import ButtonSecondary from './ButtonSecondary';
@@ -49,7 +44,7 @@
       IconName.AddSquare,
       storybookPropsGroupID,
     );
-    buttonSecondaryStoryProps.IconName = IconNameSelector;
+    buttonSecondaryStoryProps.iconName = IconNameSelector;
   }
   return buttonSecondaryStoryProps;
 };
