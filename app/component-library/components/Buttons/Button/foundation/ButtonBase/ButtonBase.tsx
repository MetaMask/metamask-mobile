/* eslint-disable react/prop-types */

// Third party dependencies.
import React from 'react';

// External dependencies.
import Text from '../../../../Texts/Text';
import Icon from '../../../../Icons/Icon';
import { useStyles } from '../../../../../hooks';

// Internal dependencies.
import { ButtonBaseProps } from './ButtonBase.types';
import styleSheet from './ButtonBase.styles';
import {
  DEFAULT_BUTTONBASE_LABEL_COLOR,
  DEFAULT_BUTTONBASE_SIZE,
  DEFAULT_BUTTONBASE_WIDTH,
  DEFAULT_BUTTONBASE_ICON_SIZE,
  DEFAULT_BUTTONBASE_LABEL_TEXTVARIANT,
} from './ButtonBase.constants';
<<<<<<< HEAD
import {
  Pressable,
  Gesture,
  GestureDetector,
  type GestureStateChangeEvent,
  type TapGestureHandlerEventPayload,
} from 'react-native-gesture-handler';

export const TouchableOpacity = ({
  onPress,
  disabled,
  children,
  ...props
}: TouchableOpacityProps & {
  children?: React.ReactNode;
}) => {
  // Handle both 'disabled' and 'isDisabled' props for compatibility
  const isDisabled = disabled || (props as { isDisabled?: boolean }).isDisabled;

  return (
    <RNTouchableOpacity
      disabled={isDisabled}
      onPress={isDisabled ? undefined : onPress}
      {...props}
    >
      {children}
    </RNTouchableOpacity>
  );
};
=======
import TempTouchableOpacity from '../../../../../components-temp/TempTouchableOpacity';
>>>>>>> 238ac73a

const ButtonBase = ({
  label,
  labelColor = DEFAULT_BUTTONBASE_LABEL_COLOR,
  labelTextVariant = DEFAULT_BUTTONBASE_LABEL_TEXTVARIANT,
  startIconName,
  endIconName,
  size = DEFAULT_BUTTONBASE_SIZE,
  style,
  width = DEFAULT_BUTTONBASE_WIDTH,
  isDisabled,
  shouldEnableAndroidPressIn = false,
  ...props
}: ButtonBaseProps) => {
  const { styles } = useStyles(styleSheet, {
    style,
    size,
    width,
    isDisabled,
  });

  return (
    <TempTouchableOpacity
      disabled={isDisabled}
      activeOpacity={1}
      style={styles.base}
      accessibilityRole="button"
      accessible
      shouldEnableAndroidPressIn={shouldEnableAndroidPressIn}
      {...props}
    >
      {startIconName && (
        <Icon
          color={labelColor.toString()}
          name={startIconName}
          size={DEFAULT_BUTTONBASE_ICON_SIZE}
          style={styles.startIcon}
        />
      )}
      {typeof label === 'string' ? (
        <Text
          variant={labelTextVariant}
          style={styles.label}
          accessibilityRole="none"
        >
          {label}
        </Text>
      ) : (
        label
      )}
      {endIconName && (
        <Icon
          color={labelColor.toString()}
          name={endIconName}
          size={DEFAULT_BUTTONBASE_ICON_SIZE}
          style={styles.endIcon}
        />
      )}
    </TempTouchableOpacity>
  );
};

export default ButtonBase;<|MERGE_RESOLUTION|>--- conflicted
+++ resolved
@@ -2,6 +2,7 @@
 
 // Third party dependencies.
 import React from 'react';
+import { TouchableOpacity } from 'react-native';
 
 // External dependencies.
 import Text from '../../../../Texts/Text';
@@ -18,39 +19,6 @@
   DEFAULT_BUTTONBASE_ICON_SIZE,
   DEFAULT_BUTTONBASE_LABEL_TEXTVARIANT,
 } from './ButtonBase.constants';
-<<<<<<< HEAD
-import {
-  Pressable,
-  Gesture,
-  GestureDetector,
-  type GestureStateChangeEvent,
-  type TapGestureHandlerEventPayload,
-} from 'react-native-gesture-handler';
-
-export const TouchableOpacity = ({
-  onPress,
-  disabled,
-  children,
-  ...props
-}: TouchableOpacityProps & {
-  children?: React.ReactNode;
-}) => {
-  // Handle both 'disabled' and 'isDisabled' props for compatibility
-  const isDisabled = disabled || (props as { isDisabled?: boolean }).isDisabled;
-
-  return (
-    <RNTouchableOpacity
-      disabled={isDisabled}
-      onPress={isDisabled ? undefined : onPress}
-      {...props}
-    >
-      {children}
-    </RNTouchableOpacity>
-  );
-};
-=======
-import TempTouchableOpacity from '../../../../../components-temp/TempTouchableOpacity';
->>>>>>> 238ac73a
 
 const ButtonBase = ({
   label,
@@ -62,7 +30,6 @@
   style,
   width = DEFAULT_BUTTONBASE_WIDTH,
   isDisabled,
-  shouldEnableAndroidPressIn = false,
   ...props
 }: ButtonBaseProps) => {
   const { styles } = useStyles(styleSheet, {
@@ -73,13 +40,12 @@
   });
 
   return (
-    <TempTouchableOpacity
+    <TouchableOpacity
       disabled={isDisabled}
       activeOpacity={1}
       style={styles.base}
       accessibilityRole="button"
       accessible
-      shouldEnableAndroidPressIn={shouldEnableAndroidPressIn}
       {...props}
     >
       {startIconName && (
@@ -109,7 +75,7 @@
           style={styles.endIcon}
         />
       )}
-    </TempTouchableOpacity>
+    </TouchableOpacity>
   );
 };
 
