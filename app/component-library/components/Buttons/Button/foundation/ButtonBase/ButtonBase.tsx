--- conflicted
+++ resolved
@@ -2,10 +2,7 @@
 
 // Third party dependencies.
 import React from 'react';
-<<<<<<< HEAD
 import { TouchableOpacity } from 'react-native';
-=======
->>>>>>> 0fcbf88c
 
 // External dependencies.
 import Text from '../../../../Texts/Text';
@@ -22,10 +19,6 @@
   DEFAULT_BUTTONBASE_ICON_SIZE,
   DEFAULT_BUTTONBASE_LABEL_TEXTVARIANT,
 } from './ButtonBase.constants';
-<<<<<<< HEAD
-=======
-import TempTouchableOpacity from '../../../../../components-temp/TempTouchableOpacity';
->>>>>>> 0fcbf88c
 
 const ButtonBase = ({
   label,
@@ -37,7 +30,6 @@
   style,
   width = DEFAULT_BUTTONBASE_WIDTH,
   isDisabled,
-  shouldEnableAndroidPressIn = false,
   ...props
 }: ButtonBaseProps) => {
   const { styles } = useStyles(styleSheet, {
@@ -48,20 +40,12 @@
   });
 
   return (
-<<<<<<< HEAD
     <TouchableOpacity
       disabled={isDisabled}
       activeOpacity={1}
-      onPress={onPress}
-=======
-    <TempTouchableOpacity
-      disabled={isDisabled}
-      activeOpacity={1}
->>>>>>> 0fcbf88c
       style={styles.base}
       accessibilityRole="button"
       accessible
-      shouldEnableAndroidPressIn={shouldEnableAndroidPressIn}
       {...props}
     >
       {startIconName && (
@@ -91,11 +75,7 @@
           style={styles.endIcon}
         />
       )}
-<<<<<<< HEAD
     </TouchableOpacity>
-=======
-    </TempTouchableOpacity>
->>>>>>> 0fcbf88c
   );
 };
 
