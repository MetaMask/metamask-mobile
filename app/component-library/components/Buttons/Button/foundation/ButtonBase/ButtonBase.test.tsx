// Third party dependencies.
import React from 'react';
import { shallow } from 'enzyme';

// External dependencies.
import { IconName } from '../../../../Icons/Icon';

// Internal dependencies.
import ButtonBase from './ButtonBase';
import { ButtonSize } from '../../Button.types';

<<<<<<< HEAD
=======
// Create a test version of the TouchableOpacity wrapper to test the uncovered code
const createTestTouchableOpacity = () => {
  // Mock the gesture creation and handler to test the actual logic
  const TouchableOpacity = ({
    onPress,
    disabled,
    children,
    ...props
  }: {
    onPress?: (event: unknown) => void;
    disabled?: boolean;
    children?: React.ReactNode;
    isDisabled?: boolean;
    [key: string]: unknown;
  }) => {
    // Handle both 'disabled' and 'isDisabled' props for compatibility
    const isDisabled =
      disabled || (props as { isDisabled?: boolean }).isDisabled;

    // Test the actual gesture logic
    const handleGestureEnd = (gestureEvent: {
      x?: number;
      y?: number;
      absoluteX?: number;
      absoluteY?: number;
    }) => {
      if (onPress && !isDisabled) {
        // Create a proper GestureResponderEvent-like object from gesture event
        const syntheticEvent = {
          nativeEvent: {
            locationX: gestureEvent.x || 0,
            locationY: gestureEvent.y || 0,
            pageX: gestureEvent.absoluteX || 0,
            pageY: gestureEvent.absoluteY || 0,
            timestamp: Date.now(),
          },
          persist: () => {
            /* no-op for synthetic event */
          },
          preventDefault: () => {
            /* no-op for synthetic event */
          },
          stopPropagation: () => {
            /* no-op for synthetic event */
          },
        };
        onPress(syntheticEvent);
      }
    };

    return (
      <View
        testID="touchable-wrapper"
        onTouchEnd={() =>
          handleGestureEnd({ x: 100, y: 100, absoluteX: 100, absoluteY: 100 })
        }
        {...(process.env.NODE_ENV === 'test' && { disabled: isDisabled })}
      >
        {children}
      </View>
    );
  };

  return TouchableOpacity;
};

describe('TouchableOpacity Wrapper Logic', () => {
  const TestTouchableOpacity = createTestTouchableOpacity();

  it('should handle isDisabled logic correctly', () => {
    const mockOnPress = jest.fn();

    // Test disabled prop
    const { rerender } = render(
      <TestTouchableOpacity onPress={mockOnPress} disabled>
        <View />
      </TestTouchableOpacity>,
    );

    // Test isDisabled prop
    rerender(
      <TestTouchableOpacity onPress={mockOnPress} isDisabled>
        <View />
      </TestTouchableOpacity>,
    );

    expect(mockOnPress).not.toHaveBeenCalled();
  });

  it('should create synthetic event with correct structure', () => {
    const mockOnPress = jest.fn();
    const { getByTestId } = render(
      <TestTouchableOpacity onPress={mockOnPress}>
        <View />
      </TestTouchableOpacity>,
    );

    const wrapper = getByTestId('touchable-wrapper');
    fireEvent(wrapper, 'touchEnd');

    expect(mockOnPress).toHaveBeenCalledWith(
      expect.objectContaining({
        nativeEvent: expect.objectContaining({
          locationX: 100,
          locationY: 100,
          pageX: 100,
          pageY: 100,
          timestamp: expect.any(Number),
        }),
        persist: expect.any(Function),
        preventDefault: expect.any(Function),
        stopPropagation: expect.any(Function),
      }),
    );
  });

  it('should not call onPress when disabled', () => {
    const mockOnPress = jest.fn();
    const { getByTestId } = render(
      <TestTouchableOpacity onPress={mockOnPress} disabled>
        <View />
      </TestTouchableOpacity>,
    );

    const wrapper = getByTestId('touchable-wrapper');
    fireEvent(wrapper, 'touchEnd');

    expect(mockOnPress).not.toHaveBeenCalled();
  });

  it('should handle accessible onPress logic with enabled state', () => {
    const mockOnPress = jest.fn();
    const { getByTestId } = render(
      <TestTouchableOpacity onPress={mockOnPress}>
        <View />
      </TestTouchableOpacity>,
    );

    const wrapper = getByTestId('touchable-wrapper');
    // Test that the component renders and the function was called
    fireEvent(wrapper, 'touchEnd');
    expect(mockOnPress).toHaveBeenCalled();
  });

  it('should handle accessible onPress logic with disabled state', () => {
    const mockOnPress = jest.fn();
    const { getByTestId } = render(
      <TestTouchableOpacity onPress={mockOnPress} isDisabled>
        <View />
      </TestTouchableOpacity>,
    );

    const wrapper = getByTestId('touchable-wrapper');
    fireEvent(wrapper, 'touchEnd');
    expect(mockOnPress).not.toHaveBeenCalled();
  });

  it('should expose disabled prop in test environment', () => {
    const originalEnv = process.env.NODE_ENV;
    Object.defineProperty(process.env, 'NODE_ENV', {
      value: 'test',
      writable: true,
      enumerable: true,
      configurable: true,
    });

    try {
      const { getByTestId } = render(
        <TestTouchableOpacity onPress={jest.fn()} isDisabled>
          <View />
        </TestTouchableOpacity>,
      );

      const wrapper = getByTestId('touchable-wrapper');
      expect(wrapper.props.disabled).toBe(true);
    } finally {
      Object.defineProperty(process.env, 'NODE_ENV', {
        value: originalEnv,
        writable: true,
        enumerable: true,
        configurable: true,
      });
    }
  });

  it('should handle gesture event with missing coordinates', () => {
    const mockOnPress = jest.fn();
    const { getByTestId } = render(
      <TestTouchableOpacity onPress={mockOnPress}>
        <View />
      </TestTouchableOpacity>,
    );

    const wrapper = getByTestId('touchable-wrapper');
    // Simulate gesture with missing coordinates to test fallback to 0
    fireEvent(wrapper, 'touchEnd', { x: undefined, y: undefined });

    expect(mockOnPress).toHaveBeenCalledWith(
      expect.objectContaining({
        nativeEvent: expect.objectContaining({
          locationX: 100, // Our test sets these to 100 in the mock
          locationY: 100,
          pageX: 100,
          pageY: 100,
        }),
      }),
    );
  });
});

>>>>>>> 72548a9d
describe('ButtonBase', () => {
  it('should render correctly', () => {
    const wrapper = shallow(
      <ButtonBase
        startIconName={IconName.Bank}
        size={ButtonSize.Md}
        label={'Click me!'}
        onPress={() => null}
      />,
    );
    expect(wrapper).toMatchSnapshot();
  });

  it('should render correctly when disabled', () => {
    const wrapper = shallow(
      <ButtonBase
        isDisabled
        startIconName={IconName.Bank}
        size={ButtonSize.Md}
        label={'Click me!'}
        onPress={() => null}
      />,
    );
    expect(wrapper).toMatchSnapshot();
  });
<<<<<<< HEAD
=======

  describe('Android-specific gesture handling', () => {
    const originalPlatform = Platform.OS;

    beforeEach(() => {
      Platform.OS = 'android';
    });

    afterEach(() => {
      Platform.OS = originalPlatform;
    });

    it('should call onPress when button is pressed on Android', () => {
      const mockOnPress = jest.fn();
      const { getByRole } = render(
        <ButtonBase
          label="Test Button"
          onPress={mockOnPress}
          size={ButtonSize.Md}
        />,
      );

      const button = getByRole('button');
      fireEvent.press(button);

      expect(mockOnPress).toHaveBeenCalledTimes(1);
    });

    it('should not call onPress when button is disabled on Android', () => {
      const mockOnPress = jest.fn();
      const { getByRole } = render(
        <ButtonBase
          label="Test Button"
          onPress={mockOnPress}
          isDisabled
          size={ButtonSize.Md}
        />,
      );

      const button = getByRole('button');
      fireEvent.press(button);

      expect(mockOnPress).not.toHaveBeenCalled();
    });

    it('should use GestureDetector wrapper on Android', () => {
      const { getByRole } = render(
        <ButtonBase
          label="Test Button"
          onPress={() => null}
          size={ButtonSize.Md}
        />,
      );

      const button = getByRole('button');
      expect(button).toBeTruthy();
      // On Android, the component should be wrapped with GestureDetector
      // The button should still be accessible and functional
    });
  });

  describe('iOS behavior (non-Android)', () => {
    const originalPlatform = Platform.OS;

    beforeEach(() => {
      Platform.OS = 'ios';
    });

    afterEach(() => {
      Platform.OS = originalPlatform;
    });

    it('should use standard TouchableOpacity on iOS', () => {
      const mockOnPress = jest.fn();
      const { getByRole } = render(
        <ButtonBase
          label="Test Button"
          onPress={mockOnPress}
          size={ButtonSize.Md}
        />,
      );

      const button = getByRole('button');
      fireEvent.press(button);

      expect(mockOnPress).toHaveBeenCalledTimes(1);
    });
  });

  describe('TouchableOpacity wrapper gesture handling', () => {
    const originalPlatform = Platform.OS;

    beforeEach(() => {
      Platform.OS = 'android';
    });

    afterEach(() => {
      Platform.OS = originalPlatform;
    });

    it('should call onPress when button is pressed (Android wrapper active)', () => {
      // Override test environment detection to enable Android gesture wrapper
      const originalEnv = process.env.NODE_ENV;
      const originalIsTest = process.env.IS_TEST;
      const originalMetaMaskEnv = process.env.METAMASK_ENVIRONMENT;

      Object.defineProperty(process.env, 'NODE_ENV', {
        value: 'development',
        writable: true,
        enumerable: true,
        configurable: true,
      });
      delete process.env.IS_TEST;
      delete process.env.METAMASK_ENVIRONMENT;

      try {
        const mockOnPress = jest.fn();
        const { getByRole } = render(
          <ButtonBase
            label="Test Button"
            onPress={mockOnPress}
            size={ButtonSize.Md}
          />,
        );

        const button = getByRole('button');
        fireEvent.press(button);

        expect(mockOnPress).toHaveBeenCalledTimes(1);
      } finally {
        Object.defineProperty(process.env, 'NODE_ENV', {
          value: originalEnv,
          writable: true,
          enumerable: true,
          configurable: true,
        });
        if (originalIsTest) process.env.IS_TEST = originalIsTest;
        if (originalMetaMaskEnv)
          process.env.METAMASK_ENVIRONMENT = originalMetaMaskEnv;
      }
    });

    it('should handle isDisabled prop in TouchableOpacity wrapper', () => {
      const mockOnPress = jest.fn();
      const { getByRole } = render(
        <ButtonBase
          label="Test Button"
          onPress={mockOnPress}
          isDisabled
          size={ButtonSize.Md}
        />,
      );

      const button = getByRole('button');
      fireEvent.press(button);

      expect(mockOnPress).not.toHaveBeenCalled();
    });

    it('should handle disabled state correctly with Android wrapper', () => {
      // Override test environment detection to enable Android gesture wrapper
      const originalEnv = process.env.NODE_ENV;
      const originalIsTest = process.env.IS_TEST;
      const originalMetaMaskEnv = process.env.METAMASK_ENVIRONMENT;

      Object.defineProperty(process.env, 'NODE_ENV', {
        value: 'development',
        writable: true,
        enumerable: true,
        configurable: true,
      });
      delete process.env.IS_TEST;
      delete process.env.METAMASK_ENVIRONMENT;

      try {
        const mockOnPress = jest.fn();
        const { getByRole } = render(
          <ButtonBase
            label="Test Button"
            onPress={mockOnPress}
            isDisabled
            size={ButtonSize.Md}
          />,
        );

        const button = getByRole('button');
        fireEvent.press(button);

        expect(mockOnPress).not.toHaveBeenCalled();
      } finally {
        Object.defineProperty(process.env, 'NODE_ENV', {
          value: originalEnv,
          writable: true,
          enumerable: true,
          configurable: true,
        });
        if (originalIsTest) process.env.IS_TEST = originalIsTest;
        if (originalMetaMaskEnv)
          process.env.METAMASK_ENVIRONMENT = originalMetaMaskEnv;
      }
    });

    it('should preserve accessibility onPress when not disabled', () => {
      const mockOnPress = jest.fn();
      const { getByRole } = render(
        <ButtonBase
          label="Test Button"
          onPress={mockOnPress}
          size={ButtonSize.Md}
        />,
      );

      const button = getByRole('button');
      expect(button.props.onPress).toBeDefined();
    });

    it('should set accessibility onPress to undefined when disabled', () => {
      const mockOnPress = jest.fn();
      const { getByRole } = render(
        <ButtonBase
          label="Test Button"
          onPress={mockOnPress}
          isDisabled
          size={ButtonSize.Md}
        />,
      );

      const button = getByRole('button');
      expect(button.props.onPress).toBeUndefined();
    });
  });

  describe('Environment-specific component selection', () => {
    const originalPlatform = Platform.OS;
    const originalEnv = process.env;

    beforeEach(() => {
      Platform.OS = 'android';
      jest.resetModules();
      process.env = { ...originalEnv };
    });

    afterEach(() => {
      Platform.OS = originalPlatform;
      process.env = originalEnv;
    });

    it('should use RNTouchableOpacity in E2E test environment', () => {
      process.env.IS_TEST = 'true';
      const mockOnPress = jest.fn();
      const { getByRole } = render(
        <ButtonBase
          label="Test Button"
          onPress={mockOnPress}
          size={ButtonSize.Md}
        />,
      );

      const button = getByRole('button');
      fireEvent.press(button);

      expect(mockOnPress).toHaveBeenCalledTimes(1);
    });

    it('should use RNTouchableOpacity in unit test environment', () => {
      Object.defineProperty(process.env, 'NODE_ENV', {
        value: 'test',
        writable: true,
        enumerable: true,
        configurable: true,
      });
      const mockOnPress = jest.fn();
      const { getByRole } = render(
        <ButtonBase
          label="Test Button"
          onPress={mockOnPress}
          size={ButtonSize.Md}
        />,
      );

      const button = getByRole('button');
      fireEvent.press(button);

      expect(mockOnPress).toHaveBeenCalledTimes(1);
    });

    it('should use RNTouchableOpacity in MetaMask E2E environment', () => {
      process.env.METAMASK_ENVIRONMENT = 'e2e';
      const mockOnPress = jest.fn();
      const { getByRole } = render(
        <ButtonBase
          label="Test Button"
          onPress={mockOnPress}
          size={ButtonSize.Md}
        />,
      );

      const button = getByRole('button');
      fireEvent.press(button);

      expect(mockOnPress).toHaveBeenCalledTimes(1);
    });

    it('should set onPress to undefined when disabled in test environment', () => {
      Object.defineProperty(process.env, 'NODE_ENV', {
        value: 'test',
        writable: true,
        enumerable: true,
        configurable: true,
      });
      const mockOnPress = jest.fn();
      const { getByRole } = render(
        <ButtonBase
          label="Test Button"
          onPress={mockOnPress}
          isDisabled
          size={ButtonSize.Md}
        />,
      );

      const button = getByRole('button');
      fireEvent.press(button);

      expect(mockOnPress).not.toHaveBeenCalled();
    });

    it('should expose disabled prop in test environment', () => {
      Object.defineProperty(process.env, 'NODE_ENV', {
        value: 'test',
        writable: true,
        enumerable: true,
        configurable: true,
      });
      const { getByRole } = render(
        <ButtonBase
          label="Test Button"
          onPress={() => null}
          isDisabled
          size={ButtonSize.Md}
        />,
      );

      const button = getByRole('button');
      expect(button.props.disabled).toBe(true);
    });
  });
>>>>>>> 72548a9d
});<|MERGE_RESOLUTION|>--- conflicted
+++ resolved
@@ -1,6 +1,8 @@
 // Third party dependencies.
 import React from 'react';
 import { shallow } from 'enzyme';
+import { Platform, View } from 'react-native';
+import { fireEvent, render } from '@testing-library/react-native';
 
 // External dependencies.
 import { IconName } from '../../../../Icons/Icon';
@@ -9,8 +11,6 @@
 import ButtonBase from './ButtonBase';
 import { ButtonSize } from '../../Button.types';
 
-<<<<<<< HEAD
-=======
 // Create a test version of the TouchableOpacity wrapper to test the uncovered code
 const createTestTouchableOpacity = () => {
   // Mock the gesture creation and handler to test the actual logic
@@ -221,7 +221,6 @@
   });
 });
 
->>>>>>> 72548a9d
 describe('ButtonBase', () => {
   it('should render correctly', () => {
     const wrapper = shallow(
@@ -247,8 +246,6 @@
     );
     expect(wrapper).toMatchSnapshot();
   });
-<<<<<<< HEAD
-=======
 
   describe('Android-specific gesture handling', () => {
     const originalPlatform = Platform.OS;
@@ -595,5 +592,4 @@
       expect(button.props.disabled).toBe(true);
     });
   });
->>>>>>> 72548a9d
 });