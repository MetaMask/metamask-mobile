// Third party dependencies.
import { StyleSheet, ViewStyle } from 'react-native';

// External dependencies.
import { Theme } from '../../../../../../util/theme/models';
import { ButtonSize, ButtonWidthTypes } from '../../Button.types';

// Internal dependencies.
import { ButtonBaseStyleSheetVars } from './ButtonBase.types';

/**
 * Style sheet function for ButtonBase component.
 *
 * @param params Style sheet params.
 * @param params.vars Inputs that the style sheet depends on.
 * @returns StyleSheet object.
 */
const styleSheet = (params: {
  theme: Theme;
  vars: ButtonBaseStyleSheetVars;
}) => {
  const { vars, theme } = params;
  const { style, size, width, isDisabled } = vars;
  const isAutoSize: boolean = size === ButtonSize.Auto;
  let widthObject;
  switch (width) {
    case ButtonWidthTypes.Auto:
      widthObject = { alignSelf: 'flex-start' };
      break;
    case ButtonWidthTypes.Full:
      widthObject = { alignSelf: 'stretch' };
      break;
    default:
      widthObject = { width };
  }

  return StyleSheet.create({
    base: Object.assign(
      {
        flexDirection: 'row',
        backgroundColor: theme.colors.background.alternative,
        height: isAutoSize ? size : Number(size),
        alignItems: 'center',
        justifyContent: 'center',
        borderRadius: isAutoSize ? 0 : 12,
<<<<<<< HEAD
        // borderRadius: isAutoSize ? 0 : Number(size) / 2,
=======
>>>>>>> 6613443b
        paddingHorizontal: isAutoSize ? 0 : 16,
        ...(isDisabled && { opacity: 0.5 }),
        ...widthObject,
      } as ViewStyle,
      style,
    ) as ViewStyle,
    startIcon: {
      marginRight: 8,
    },
    endIcon: {
      marginLeft: 8,
    },
    label: {
      color: theme.colors.text.default,
    },
  });
};

export default styleSheet;<|MERGE_RESOLUTION|>--- conflicted
+++ resolved
@@ -43,10 +43,6 @@
         alignItems: 'center',
         justifyContent: 'center',
         borderRadius: isAutoSize ? 0 : 12,
-<<<<<<< HEAD
-        // borderRadius: isAutoSize ? 0 : Number(size) / 2,
-=======
->>>>>>> 6613443b
         paddingHorizontal: isAutoSize ? 0 : 16,
         ...(isDisabled && { opacity: 0.5 }),
         ...widthObject,
