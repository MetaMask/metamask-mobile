// Third party dependencies.
import { ColorValue, TouchableOpacityProps } from 'react-native';

// External dependencies.
<<<<<<< HEAD
import { IconProps } from '../../../../Icons/Icon';
import { ButtonSize, ButtonVariants } from '../../Button.types';
=======
import { IconProps } from '../../../../Icon';
import {
  ButtonSize,
  ButtonVariants,
  ButtonWidthTypes,
} from '../../Button.types';
>>>>>>> f7e44adc

/**
 * ButtonBase component props.
 */
export interface ButtonBaseProps extends TouchableOpacityProps {
  /**
   * Button text.
   */
  label: string;
  /**
   * Variant of Button
   */
  variant?: ButtonVariants;
  /**
   * Color of label. Applies to icon too.
   */
  labelColor?: string | ColorValue;
  /**
   * Icon name of the icon that will be displayed.
   */
  IconName?: IconProps['name'];
  /**
   * Size of the button.
   */
  size?: ButtonSize;
  /**
   * Function to trigger when pressing the button.
   */
  onPress: () => void;
  /**
   * Optional boolean to show the danger state of the button.
   */
  isDanger?: boolean;
  /**
   * Optional param to control the width of the button.
   */
  width?: ButtonWidthTypes | number;
}<|MERGE_RESOLUTION|>--- conflicted
+++ resolved
@@ -2,17 +2,12 @@
 import { ColorValue, TouchableOpacityProps } from 'react-native';
 
 // External dependencies.
-<<<<<<< HEAD
 import { IconProps } from '../../../../Icons/Icon';
-import { ButtonSize, ButtonVariants } from '../../Button.types';
-=======
-import { IconProps } from '../../../../Icon';
 import {
   ButtonSize,
   ButtonVariants,
   ButtonWidthTypes,
 } from '../../Button.types';
->>>>>>> f7e44adc
 
 /**
  * ButtonBase component props.
@@ -33,7 +28,7 @@
   /**
    * Icon name of the icon that will be displayed.
    */
-  IconName?: IconProps['name'];
+  iconName?: IconProps['name'];
   /**
    * Size of the button.
    */
