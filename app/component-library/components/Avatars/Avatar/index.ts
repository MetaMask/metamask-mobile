--- conflicted
+++ resolved
@@ -1,7 +1,3 @@
 export { default } from './Avatar';
-<<<<<<< HEAD
 export { AvatarSize, AvatarVariant } from './Avatar.types';
-=======
-export { AvatarSize, AvatarVariants } from './Avatar.types';
-export { AvatarAccountType } from './variants/AvatarAccount/AvatarAccount.types';
->>>>>>> 8522e9db
+export { AvatarAccountType } from './variants/AvatarAccount/AvatarAccount.types';