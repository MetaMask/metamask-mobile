--- conflicted
+++ resolved
@@ -37,20 +37,15 @@
     [setError],
   );
 
-<<<<<<< HEAD
-  const renderError = () => (
-    <Icon
-      size={ICONSIZE_BY_AVATARSIZE[size]}
-      name={DEFAULT_AVATARFAVICON_ERROR_ICON}
-    />
-=======
   const onSvgError = useCallback((e: any) => setError(e), [setError]);
 
   // TODO add the fallback with uppercase letter initial
   //  requires that the domain is passed in as a prop from the parent
   const renderFallbackFavicon = () => (
-    <Icon size={ICON_SIZE_BY_AVATAR_SIZE[size]} name={IconName.Global} />
->>>>>>> 8522e9db
+    <Icon
+      size={ICONSIZE_BY_AVATARSIZE[size]}
+      name={DEFAULT_AVATARFAVICON_ERROR_ICON}
+    />
   );
 
   const svgSource = useMemo(() => {
@@ -62,7 +57,7 @@
   const renderSvg = () =>
     svgSource ? (
       <SvgUri
-        testID={FAVICON_AVATAR_IMAGE_ID}
+        testID={AVATARFAVICON_IMAGE_TESTID}
         width="100%"
         height="100%"
         uri={svgSource}
@@ -84,13 +79,8 @@
   const renderFavicon = () => (svgSource ? renderSvg() : renderImage());
 
   return (
-<<<<<<< HEAD
     <AvatarBase size={size} style={styles.base} {...props}>
-      {error ? renderError() : renderImage()}
-=======
-    <AvatarBase size={size} style={styles.base}>
       {error ? renderFallbackFavicon() : renderFavicon()}
->>>>>>> 8522e9db
     </AvatarBase>
   );
 };
