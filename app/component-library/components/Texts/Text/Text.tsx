--- conflicted
+++ resolved
@@ -8,20 +8,12 @@
 import { useStyles } from '../../../hooks';
 
 // Internal dependencies.
-<<<<<<< HEAD
-import { TextProps, TextVariant } from './Text.types';
-=======
 import { TextProps } from './Text.types';
->>>>>>> 28a47781
 import styleSheet from './Text.styles';
 import { DEFAULT_TEXT_VARIANT } from './Text.constants';
 
 const Text: React.FC<TextProps> = ({
-<<<<<<< HEAD
-  variant = TextVariant.BodyMD,
-=======
   variant = DEFAULT_TEXT_VARIANT,
->>>>>>> 28a47781
   style,
   children,
   ...props
