--- conflicted
+++ resolved
@@ -3,13 +3,8 @@
 import { shallow } from 'enzyme';
 
 // External dependencies.
-<<<<<<< HEAD
 import { IconName, IconProps, IconSize } from '../../Icons/Icon';
-import { TextVariants } from '../Text/Text.types';
-=======
-import { IconName, IconProps, IconSize } from '../../Icon';
 import { TextVariant } from '../Text/Text.types';
->>>>>>> f7e44adc
 
 // Internal dependencies.
 import TextWithPrefixIcon from './TextWithPrefixIcon';
