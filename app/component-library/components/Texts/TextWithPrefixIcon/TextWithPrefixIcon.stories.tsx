// Third party dependencies.
import React from 'react';
import { text, select } from '@storybook/addon-knobs';
import { storiesOf } from '@storybook/react-native';

// External dependencies.
<<<<<<< HEAD
import { IconName, IconProps, IconSize } from '../../Icons/Icon';
import { TextVariants } from '../Text/Text.types';
=======
import { IconName, IconProps, IconSize } from '../../Icon';
import { TextVariant } from '../Text/Text.types';
>>>>>>> f7e44adc

// Internal dependencies.
import TextWithPrefixIcon from './TextWithPrefixIcon';
import { TEST_SAMPLE_TEXT } from './TextWithPrefixIcon.constants';

storiesOf('Component Library / TextWithPrefixIcon', module).add(
  'Default',
  () => {
    const groupId = 'Props';
    const IconNameSelector = select(
      'iconProps.name',
      IconName,
      IconName.Lock,
      groupId,
    );
    const iconSizeSelector = select(
      'iconProps.size',
      IconSize,
      IconSize.Md,
      groupId,
    );
    const textVariantSelector = select(
      'Variant',
      TextVariant,
      TextVariant.HeadingSMRegular,
      groupId,
    );
    const inputText = text('Text', TEST_SAMPLE_TEXT, groupId);
    const iconProps: IconProps = {
      name: IconNameSelector,
      size: iconSizeSelector,
    };

    return (
      <TextWithPrefixIcon variant={textVariantSelector} iconProps={iconProps}>
        {inputText}
      </TextWithPrefixIcon>
    );
  },
);<|MERGE_RESOLUTION|>--- conflicted
+++ resolved
@@ -4,13 +4,8 @@
 import { storiesOf } from '@storybook/react-native';
 
 // External dependencies.
-<<<<<<< HEAD
 import { IconName, IconProps, IconSize } from '../../Icons/Icon';
-import { TextVariants } from '../Text/Text.types';
-=======
-import { IconName, IconProps, IconSize } from '../../Icon';
 import { TextVariant } from '../Text/Text.types';
->>>>>>> f7e44adc
 
 // Internal dependencies.
 import TextWithPrefixIcon from './TextWithPrefixIcon';
