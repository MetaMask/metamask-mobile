<<<<<<< HEAD
/* eslint-disable import/prefer-default-export */
import { useCallback, useRef } from 'react';
import { LayoutChangeEvent } from 'react-native';

export const useComponentSize = () => {
  const sizeRef = useRef<null | { width: number; height: number }>(null);
  const onLayout = useCallback((event: LayoutChangeEvent) => {
    const { width, height } = event.nativeEvent.layout;
    sizeRef.current = { width, height };
  }, []);
  return { size: sizeRef.current, onLayout };
};
=======
import { useCallback, useState } from 'react';
import type { LayoutChangeEvent } from 'react-native';

export function useComponentSize() {
  const [size, setSize] = useState<null | { width: number; height: number }>(
    null,
  );

  // eslint-disable-next-line @typescript-eslint/no-shadow
  const onLayout = useCallback((event: LayoutChangeEvent) => {
    const { width, height } = event.nativeEvent.layout;

    setSize((prev) => {
      // if we already have the same size, do nothing
      if (prev?.width === width && prev?.height === height) {
        return prev;
      }
      // otherwise trigger a re-render with the new size
      return { width, height };
    });
  }, []);

  return { size, onLayout };
}
>>>>>>> c3b2efdc
<|MERGE_RESOLUTION|>--- conflicted
+++ resolved
@@ -1,17 +1,3 @@
-<<<<<<< HEAD
-/* eslint-disable import/prefer-default-export */
-import { useCallback, useRef } from 'react';
-import { LayoutChangeEvent } from 'react-native';
-
-export const useComponentSize = () => {
-  const sizeRef = useRef<null | { width: number; height: number }>(null);
-  const onLayout = useCallback((event: LayoutChangeEvent) => {
-    const { width, height } = event.nativeEvent.layout;
-    sizeRef.current = { width, height };
-  }, []);
-  return { size: sizeRef.current, onLayout };
-};
-=======
 import { useCallback, useState } from 'react';
 import type { LayoutChangeEvent } from 'react-native';
 
@@ -35,5 +21,4 @@
   }, []);
 
   return { size, onLayout };
-}
->>>>>>> c3b2efdc
+}