--- conflicted
+++ resolved
@@ -11,11 +11,8 @@
   ACCOUNT_BASE_TEST_ID,
 } from './AccountBase.constants';
 import styles from './AccountBase.styles';
-<<<<<<< HEAD
 import { strings } from '../../../../../locales/i18n';
-=======
 import { AccountBaseProps } from './AccountBase.types';
->>>>>>> 2c22d460
 
 const AccountBase = ({
   accountBalance,
@@ -26,7 +23,6 @@
   accountTypeLabel,
   accountBalanceLabel,
   accountAddress,
-  avatarIconType,
   badgeProps,
   useBlockieIcon,
 }: AccountBaseProps) => (
@@ -46,7 +42,6 @@
           }
           testID={ACCOUNT_BALANCE_AVATAR_TEST_ID}
           accountAddress={accountAddress}
-          type={avatarIconType}
         />
       </BadgeWrapper>
       <View>
