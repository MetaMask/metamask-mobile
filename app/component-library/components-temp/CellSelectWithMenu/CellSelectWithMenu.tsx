/* eslint-disable react/prop-types */

// Third library dependencies.
import React from 'react';
import { TouchableOpacity, TouchableWithoutFeedback, View } from 'react-native';

// External dependencies.
import { useStyles } from '../../hooks';
import Tag from '../../../component-library/components/Tags/Tag';

// Internal dependencies.
import styleSheet from './CellSelectWithMenu.styles';
import { CellSelectWithMenuProps } from './CellSelectWithMenu.types';
import { CellComponentSelectorsIDs } from '../../../../e2e/selectors/wallet/CellComponent.selectors';
import ListItemMultiSelectButton from '../ListItemMultiSelectButton/ListItemMultiSelectButton';
import Avatar from '../../../component-library/components/Avatars/Avatar';
import Text from '../../../component-library/components/Texts/Text';
import {
  DEFAULT_CELLBASE_AVATAR_SECONDARYTEXT_TEXTVARIANT,
  DEFAULT_CELLBASE_AVATAR_SIZE,
  DEFAULT_CELLBASE_AVATAR_TITLE_TEXTVARIANT,
} from '../../../component-library/components/Cells/Cell/foundation/CellBase/CellBase.constants';
import Icon, {
  IconName,
  IconSize,
} from '../../../component-library/components/Icons/Icon';

const CellSelectWithMenu = ({
  style,
  avatarProps,
  title,
  titleProps,
  secondaryText,
  tertiaryText,
  tagLabel,
  isSelected = false,
  children,
  withAvatar = true,
  showSecondaryTextIcon = true,
  ...props
}: CellSelectWithMenuProps) => {
  const { styles } = useStyles(styleSheet, { style });

  return (
    <ListItemMultiSelectButton
      isSelected={isSelected}
      style={styles.base}
      testID={CellComponentSelectorsIDs.MULTISELECT}
      {...props}
    >
      <View style={styles.cellBase}>
        {/* DEV Note: Account Avatar should be replaced with Avatar with Badge whenever available */}
        {withAvatar ? (
          <Avatar
            style={styles.avatar}
            testID={CellComponentSelectorsIDs.BASE_AVATAR}
            size={DEFAULT_CELLBASE_AVATAR_SIZE}
            {...avatarProps}
          />
        ) : null}

        <View style={styles.cellBaseInfo}>
<<<<<<< HEAD
          <Text
            numberOfLines={1}
            variant={DEFAULT_CELLBASE_AVATAR_TITLE_TEXTVARIANT}
            testID={CellComponentSelectorsIDs.BASE_TITLE}
          >
            {title}
          </Text>
=======
          {title === undefined || typeof title === 'string' ? (
            <Text
              numberOfLines={1}
              variant={DEFAULT_CELLBASE_AVATAR_TITLE_TEXTVARIANT}
              testID={CellComponentSelectorsIDs.BASE_TITLE}
              {...titleProps}
            >
              {title}
            </Text>
          ) : (
            title
          )}
>>>>>>> 961a5281
          {!!secondaryText && (
            <TouchableWithoutFeedback>
              <TouchableOpacity
                style={styles.containerRow}
                onPress={props.onTextClick}
              >
                <Text
                  numberOfLines={1}
                  variant={DEFAULT_CELLBASE_AVATAR_SECONDARYTEXT_TEXTVARIANT}
                  style={styles.secondaryText}
                >
                  {secondaryText}
                </Text>
                {showSecondaryTextIcon && (
                  <Icon
                    name={IconName.ArrowDown}
                    size={IconSize.Xss}
                    style={styles.arrowStyle}
                  />
                )}
              </TouchableOpacity>
            </TouchableWithoutFeedback>
          )}
          {!!tagLabel && (
            <Tag
              testID={CellComponentSelectorsIDs.TAG_LABEL}
              label={tagLabel}
              style={
                isSelected
                  ? [styles.tagLabel, styles.selectedTag]
                  : styles.tagLabel
              }
            />
          )}
        </View>
        {children && <View style={styles.optionalAccessory}>{children}</View>}
      </View>
    </ListItemMultiSelectButton>
  );
};

export default CellSelectWithMenu;<|MERGE_RESOLUTION|>--- conflicted
+++ resolved
@@ -60,15 +60,6 @@
         ) : null}
 
         <View style={styles.cellBaseInfo}>
-<<<<<<< HEAD
-          <Text
-            numberOfLines={1}
-            variant={DEFAULT_CELLBASE_AVATAR_TITLE_TEXTVARIANT}
-            testID={CellComponentSelectorsIDs.BASE_TITLE}
-          >
-            {title}
-          </Text>
-=======
           {title === undefined || typeof title === 'string' ? (
             <Text
               numberOfLines={1}
@@ -81,7 +72,6 @@
           ) : (
             title
           )}
->>>>>>> 961a5281
           {!!secondaryText && (
             <TouchableWithoutFeedback>
               <TouchableOpacity
