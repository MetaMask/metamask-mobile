--- conflicted
+++ resolved
@@ -49,238 +49,124 @@
     >
       <View>
         <View
-          accessibilityState={
-            {
-              "busy": undefined,
-              "checked": undefined,
-              "disabled": false,
-              "expanded": undefined,
-              "selected": undefined,
-            }
-          }
-          accessibilityValue={
-            {
-              "max": undefined,
-              "min": undefined,
-              "now": undefined,
-              "text": undefined,
-            }
-          }
-          accessible={true}
           collapsable={false}
-          focusable={true}
-          onBlur={[Function]}
-          onClick={[Function]}
-          onFocus={[Function]}
-          onResponderGrant={[Function]}
-          onResponderMove={[Function]}
-          onResponderRelease={[Function]}
-          onResponderTerminate={[Function]}
-          onResponderTerminationRequest={[Function]}
-          onStartShouldSetResponder={[Function]}
-          style={
-            {
-              "alignItems": "center",
-              "flexDirection": "row",
-              "flexShrink": 0,
-              "justifyContent": "center",
-              "paddingBottom": 4,
-              "paddingLeft": 0,
-              "paddingRight": 0,
-              "paddingTop": 4,
-              "position": "relative",
-            }
-          }
-          testID="undefined-tab-0"
         >
-          <Text
-            accessibilityRole="text"
-            numberOfLines={1}
+          <View
+            accessibilityState={
+              {
+                "busy": undefined,
+                "checked": undefined,
+                "disabled": false,
+                "expanded": undefined,
+                "selected": undefined,
+              }
+            }
+            accessibilityValue={
+              {
+                "max": undefined,
+                "min": undefined,
+                "now": undefined,
+                "text": undefined,
+              }
+            }
+            accessible={true}
+            collapsable={false}
+            focusable={true}
+            onBlur={[Function]}
+            onClick={[Function]}
+            onFocus={[Function]}
+            onResponderGrant={[Function]}
+            onResponderMove={[Function]}
+            onResponderRelease={[Function]}
+            onResponderTerminate={[Function]}
+            onResponderTerminationRequest={[Function]}
+            onStartShouldSetResponder={[Function]}
             style={
-              [
+              {
+                "alignItems": "center",
+                "flexDirection": "row",
+                "flexShrink": 0,
+                "justifyContent": "center",
+                "paddingBottom": 4,
+                "paddingLeft": 0,
+                "paddingRight": 0,
+                "paddingTop": 4,
+                "position": "relative",
+              }
+            }
+            testID="undefined-tab-0"
+          >
+            <Text
+              accessibilityRole="text"
+              numberOfLines={1}
+              style={
+                [
+                  {
+                    "color": "#121314",
+                    "fontFamily": "Geist Bold",
+                    "fontSize": 16,
+                    "fontWeight": 400,
+                    "letterSpacing": 0,
+                    "lineHeight": 24,
+                  },
+                  {
+                    "opacity": 0,
+                  },
+                ]
+              }
+            >
+              Tab 1
+            </Text>
+            <Text
+              accessibilityRole="text"
+              numberOfLines={1}
+              style={
+                [
+                  {
+                    "color": "#121314",
+                    "fontFamily": "Geist Bold",
+                    "fontSize": 16,
+                    "fontWeight": 400,
+                    "letterSpacing": 0,
+                    "lineHeight": 24,
+                  },
+                  {
+                    "alignItems": "center",
+                    "bottom": 0,
+                    "display": "flex",
+                    "justifyContent": "center",
+                    "left": 0,
+                    "position": "absolute",
+                    "right": 0,
+                    "top": 0,
+                  },
+                ]
+              }
+            >
+              Tab 1
+            </Text>
+            <View
+              collapsable={false}
+              style={
                 {
-                  "color": "#121314",
-                  "fontFamily": "Geist Bold",
-                  "fontSize": 16,
-                  "fontWeight": 400,
-                  "letterSpacing": 0,
-                  "lineHeight": 24,
-                },
-                {
-                  "opacity": 0,
-                },
-              ]
-            }
-          >
-            Tab 1
-          </Text>
-          <Text
-            accessibilityRole="text"
-            numberOfLines={1}
-            style={
-              [
-                {
-                  "color": "#121314",
-                  "fontFamily": "Geist Bold",
-                  "fontSize": 16,
-                  "fontWeight": 400,
-                  "letterSpacing": 0,
-                  "lineHeight": 24,
-                },
-                {
-                  "alignItems": "center",
+                  "backgroundColor": "#121314",
                   "bottom": 0,
-                  "display": "flex",
-                  "justifyContent": "center",
+                  "height": 2,
                   "left": 0,
                   "position": "absolute",
                   "right": 0,
-                  "top": 0,
-                },
-              ]
-            }
-          >
-            Tab 1
-          </Text>
-          <View
-            collapsable={false}
-            style={
-              {
-                "backgroundColor": "#121314",
-                "bottom": 0,
-                "height": 2,
-                "left": 0,
-                "position": "absolute",
-                "right": 0,
-                "transform": [
-                  {
-                    "scaleX": 1,
-                  },
-                ],
-              }
-            }
-          />
-        </View>
-<<<<<<< HEAD
-        <View
-          accessibilityState={
-            {
-              "busy": undefined,
-              "checked": undefined,
-              "disabled": false,
-              "expanded": undefined,
-              "selected": undefined,
-            }
-          }
-          accessibilityValue={
-            {
-              "max": undefined,
-              "min": undefined,
-              "now": undefined,
-              "text": undefined,
-            }
-          }
-          accessible={true}
-          collapsable={false}
-          focusable={true}
-          onBlur={[Function]}
-          onClick={[Function]}
-          onFocus={[Function]}
-          onResponderGrant={[Function]}
-          onResponderMove={[Function]}
-          onResponderRelease={[Function]}
-          onResponderTerminate={[Function]}
-          onResponderTerminationRequest={[Function]}
-          onStartShouldSetResponder={[Function]}
-          style={
-            {
-              "alignItems": "center",
-              "flexDirection": "row",
-              "flexShrink": 0,
-              "justifyContent": "center",
-              "paddingBottom": 4,
-              "paddingLeft": 0,
-              "paddingRight": 0,
-              "paddingTop": 4,
-              "position": "relative",
-            }
-          }
-          testID="undefined-tab-1"
-        >
-          <Text
-            accessibilityRole="text"
-            numberOfLines={1}
-            style={
-              [
-                {
-                  "color": "#121314",
-                  "fontFamily": "Geist Bold",
-                  "fontSize": 16,
-                  "fontWeight": 400,
-                  "letterSpacing": 0,
-                  "lineHeight": 24,
-                },
-                {
-                  "opacity": 0,
-                },
-              ]
-            }
-          >
-            Tab 2
-          </Text>
-          <Text
-            accessibilityRole="text"
-            numberOfLines={1}
-            style={
-              [
-                {
-                  "color": "#686e7d",
-                  "fontFamily": "Geist Regular",
-                  "fontSize": 16,
-                  "fontWeight": 400,
-                  "letterSpacing": 0,
-                  "lineHeight": 24,
-                },
-                {
-                  "alignItems": "center",
-                  "bottom": 0,
-                  "display": "flex",
-                  "justifyContent": "center",
-                  "left": 0,
-                  "position": "absolute",
-                  "right": 0,
-                  "top": 0,
-                },
-              ]
-            }
-          >
-            Tab 2
-          </Text>
-          <View
-            collapsable={false}
-            style={
-              {
-                "backgroundColor": "#121314",
-                "bottom": 0,
-                "height": 2,
-                "left": 0,
-                "position": "absolute",
-                "right": 0,
-                "transform": [
-                  {
-                    "scaleX": 0,
-                  },
-                ],
-              }
-            }
-          />
+                  "transform": [
+                    {
+                      "scaleX": 1,
+                    },
+                  ],
+                }
+              }
+            />
+          </View>
         </View>
       </View>
     </RCTScrollView>
-=======
-      </View>
-    </View>
->>>>>>> 11db6478
   </View>
   <View
     collapsable={false}
@@ -461,230 +347,238 @@
     >
       <View>
         <View
-          accessibilityState={
-            {
-              "busy": undefined,
-              "checked": undefined,
-              "disabled": false,
-              "expanded": undefined,
-              "selected": undefined,
-            }
-          }
-          accessibilityValue={
-            {
-              "max": undefined,
-              "min": undefined,
-              "now": undefined,
-              "text": undefined,
-            }
-          }
-          accessible={true}
           collapsable={false}
-          focusable={true}
-          onBlur={[Function]}
-          onClick={[Function]}
-          onFocus={[Function]}
-          onResponderGrant={[Function]}
-          onResponderMove={[Function]}
-          onResponderRelease={[Function]}
-          onResponderTerminate={[Function]}
-          onResponderTerminationRequest={[Function]}
-          onStartShouldSetResponder={[Function]}
-          style={
-            {
-              "alignItems": "center",
-              "flexDirection": "row",
-              "flexShrink": 0,
-              "justifyContent": "center",
-              "paddingBottom": 4,
-              "paddingLeft": 0,
-              "paddingRight": 0,
-              "paddingTop": 4,
-              "position": "relative",
-            }
-          }
-          testID="undefined-tab-0"
         >
-          <Text
-            accessibilityRole="text"
-            numberOfLines={1}
+          <View
+            accessibilityState={
+              {
+                "busy": undefined,
+                "checked": undefined,
+                "disabled": false,
+                "expanded": undefined,
+                "selected": undefined,
+              }
+            }
+            accessibilityValue={
+              {
+                "max": undefined,
+                "min": undefined,
+                "now": undefined,
+                "text": undefined,
+              }
+            }
+            accessible={true}
+            collapsable={false}
+            focusable={true}
+            onBlur={[Function]}
+            onClick={[Function]}
+            onFocus={[Function]}
+            onResponderGrant={[Function]}
+            onResponderMove={[Function]}
+            onResponderRelease={[Function]}
+            onResponderTerminate={[Function]}
+            onResponderTerminationRequest={[Function]}
+            onStartShouldSetResponder={[Function]}
             style={
-              [
+              {
+                "alignItems": "center",
+                "flexDirection": "row",
+                "flexShrink": 0,
+                "justifyContent": "center",
+                "paddingBottom": 4,
+                "paddingLeft": 0,
+                "paddingRight": 0,
+                "paddingTop": 4,
+                "position": "relative",
+              }
+            }
+            testID="undefined-tab-0"
+          >
+            <Text
+              accessibilityRole="text"
+              numberOfLines={1}
+              style={
+                [
+                  {
+                    "color": "#121314",
+                    "fontFamily": "Geist Bold",
+                    "fontSize": 16,
+                    "fontWeight": 400,
+                    "letterSpacing": 0,
+                    "lineHeight": 24,
+                  },
+                  {
+                    "opacity": 0,
+                  },
+                ]
+              }
+            >
+              Tab 1
+            </Text>
+            <Text
+              accessibilityRole="text"
+              numberOfLines={1}
+              style={
+                [
+                  {
+                    "color": "#121314",
+                    "fontFamily": "Geist Bold",
+                    "fontSize": 16,
+                    "fontWeight": 400,
+                    "letterSpacing": 0,
+                    "lineHeight": 24,
+                  },
+                  {
+                    "alignItems": "center",
+                    "bottom": 0,
+                    "display": "flex",
+                    "justifyContent": "center",
+                    "left": 0,
+                    "position": "absolute",
+                    "right": 0,
+                    "top": 0,
+                  },
+                ]
+              }
+            >
+              Tab 1
+            </Text>
+            <View
+              collapsable={false}
+              style={
                 {
-                  "color": "#121314",
-                  "fontFamily": "Geist Bold",
-                  "fontSize": 16,
-                  "fontWeight": 400,
-                  "letterSpacing": 0,
-                  "lineHeight": 24,
-                },
-                {
-                  "opacity": 0,
-                },
-              ]
-            }
-          >
-            Tab 1
-          </Text>
-          <Text
-            accessibilityRole="text"
-            numberOfLines={1}
-            style={
-              [
-                {
-                  "color": "#121314",
-                  "fontFamily": "Geist Bold",
-                  "fontSize": 16,
-                  "fontWeight": 400,
-                  "letterSpacing": 0,
-                  "lineHeight": 24,
-                },
-                {
-                  "alignItems": "center",
+                  "backgroundColor": "#121314",
                   "bottom": 0,
-                  "display": "flex",
-                  "justifyContent": "center",
+                  "height": 2,
                   "left": 0,
                   "position": "absolute",
                   "right": 0,
-                  "top": 0,
-                },
-              ]
-            }
-          >
-            Tab 1
-          </Text>
-          <View
-            collapsable={false}
-            style={
-              {
-                "backgroundColor": "#121314",
-                "bottom": 0,
-                "height": 2,
-                "left": 0,
-                "position": "absolute",
-                "right": 0,
-                "transform": [
-                  {
-                    "scaleX": 1,
-                  },
-                ],
-              }
-            }
-          />
+                  "transform": [
+                    {
+                      "scaleX": 1,
+                    },
+                  ],
+                }
+              }
+            />
+          </View>
         </View>
         <View
-          accessibilityState={
-            {
-              "busy": undefined,
-              "checked": undefined,
-              "disabled": false,
-              "expanded": undefined,
-              "selected": undefined,
-            }
-          }
-          accessibilityValue={
-            {
-              "max": undefined,
-              "min": undefined,
-              "now": undefined,
-              "text": undefined,
-            }
-          }
-          accessible={true}
           collapsable={false}
-          focusable={true}
-          onBlur={[Function]}
-          onClick={[Function]}
-          onFocus={[Function]}
-          onResponderGrant={[Function]}
-          onResponderMove={[Function]}
-          onResponderRelease={[Function]}
-          onResponderTerminate={[Function]}
-          onResponderTerminationRequest={[Function]}
-          onStartShouldSetResponder={[Function]}
-          style={
-            {
-              "alignItems": "center",
-              "flexDirection": "row",
-              "flexShrink": 0,
-              "justifyContent": "center",
-              "paddingBottom": 4,
-              "paddingLeft": 0,
-              "paddingRight": 0,
-              "paddingTop": 4,
-              "position": "relative",
-            }
-          }
-          testID="undefined-tab-1"
         >
-          <Text
-            accessibilityRole="text"
-            numberOfLines={1}
+          <View
+            accessibilityState={
+              {
+                "busy": undefined,
+                "checked": undefined,
+                "disabled": false,
+                "expanded": undefined,
+                "selected": undefined,
+              }
+            }
+            accessibilityValue={
+              {
+                "max": undefined,
+                "min": undefined,
+                "now": undefined,
+                "text": undefined,
+              }
+            }
+            accessible={true}
+            collapsable={false}
+            focusable={true}
+            onBlur={[Function]}
+            onClick={[Function]}
+            onFocus={[Function]}
+            onResponderGrant={[Function]}
+            onResponderMove={[Function]}
+            onResponderRelease={[Function]}
+            onResponderTerminate={[Function]}
+            onResponderTerminationRequest={[Function]}
+            onStartShouldSetResponder={[Function]}
             style={
-              [
+              {
+                "alignItems": "center",
+                "flexDirection": "row",
+                "flexShrink": 0,
+                "justifyContent": "center",
+                "paddingBottom": 4,
+                "paddingLeft": 0,
+                "paddingRight": 0,
+                "paddingTop": 4,
+                "position": "relative",
+              }
+            }
+            testID="undefined-tab-1"
+          >
+            <Text
+              accessibilityRole="text"
+              numberOfLines={1}
+              style={
+                [
+                  {
+                    "color": "#121314",
+                    "fontFamily": "Geist Bold",
+                    "fontSize": 16,
+                    "fontWeight": 400,
+                    "letterSpacing": 0,
+                    "lineHeight": 24,
+                  },
+                  {
+                    "opacity": 0,
+                  },
+                ]
+              }
+            >
+              Tab 2
+            </Text>
+            <Text
+              accessibilityRole="text"
+              numberOfLines={1}
+              style={
+                [
+                  {
+                    "color": "#686e7d",
+                    "fontFamily": "Geist Regular",
+                    "fontSize": 16,
+                    "fontWeight": 400,
+                    "letterSpacing": 0,
+                    "lineHeight": 24,
+                  },
+                  {
+                    "alignItems": "center",
+                    "bottom": 0,
+                    "display": "flex",
+                    "justifyContent": "center",
+                    "left": 0,
+                    "position": "absolute",
+                    "right": 0,
+                    "top": 0,
+                  },
+                ]
+              }
+            >
+              Tab 2
+            </Text>
+            <View
+              collapsable={false}
+              style={
                 {
-                  "color": "#121314",
-                  "fontFamily": "Geist Bold",
-                  "fontSize": 16,
-                  "fontWeight": 400,
-                  "letterSpacing": 0,
-                  "lineHeight": 24,
-                },
-                {
-                  "opacity": 0,
-                },
-              ]
-            }
-          >
-            Tab 2
-          </Text>
-          <Text
-            accessibilityRole="text"
-            numberOfLines={1}
-            style={
-              [
-                {
-                  "color": "#686e7d",
-                  "fontFamily": "Geist Regular",
-                  "fontSize": 16,
-                  "fontWeight": 400,
-                  "letterSpacing": 0,
-                  "lineHeight": 24,
-                },
-                {
-                  "alignItems": "center",
+                  "backgroundColor": "#121314",
                   "bottom": 0,
-                  "display": "flex",
-                  "justifyContent": "center",
+                  "height": 2,
                   "left": 0,
                   "position": "absolute",
                   "right": 0,
-                  "top": 0,
-                },
-              ]
-            }
-          >
-            Tab 2
-          </Text>
-          <View
-            collapsable={false}
-            style={
-              {
-                "backgroundColor": "#121314",
-                "bottom": 0,
-                "height": 2,
-                "left": 0,
-                "position": "absolute",
-                "right": 0,
-                "transform": [
-                  {
-                    "scaleX": 0,
-                  },
-                ],
-              }
-            }
-          />
+                  "transform": [
+                    {
+                      "scaleX": 0,
+                    },
+                  ],
+                }
+              }
+            />
+          </View>
         </View>
       </View>
     </RCTScrollView>
@@ -797,343 +691,355 @@
     >
       <View>
         <View
-          accessibilityState={
-            {
-              "busy": undefined,
-              "checked": undefined,
-              "disabled": false,
-              "expanded": undefined,
-              "selected": undefined,
-            }
-          }
-          accessibilityValue={
-            {
-              "max": undefined,
-              "min": undefined,
-              "now": undefined,
-              "text": undefined,
-            }
-          }
-          accessible={true}
           collapsable={false}
-          focusable={true}
-          onBlur={[Function]}
-          onClick={[Function]}
-          onFocus={[Function]}
-          onResponderGrant={[Function]}
-          onResponderMove={[Function]}
-          onResponderRelease={[Function]}
-          onResponderTerminate={[Function]}
-          onResponderTerminationRequest={[Function]}
-          onStartShouldSetResponder={[Function]}
-          style={
-            {
-              "alignItems": "center",
-              "flexDirection": "row",
-              "flexShrink": 0,
-              "justifyContent": "center",
-              "paddingBottom": 4,
-              "paddingLeft": 0,
-              "paddingRight": 0,
-              "paddingTop": 4,
-              "position": "relative",
-            }
-          }
-          testID="undefined-tab-0"
         >
-          <Text
-            accessibilityRole="text"
-            numberOfLines={1}
+          <View
+            accessibilityState={
+              {
+                "busy": undefined,
+                "checked": undefined,
+                "disabled": false,
+                "expanded": undefined,
+                "selected": undefined,
+              }
+            }
+            accessibilityValue={
+              {
+                "max": undefined,
+                "min": undefined,
+                "now": undefined,
+                "text": undefined,
+              }
+            }
+            accessible={true}
+            collapsable={false}
+            focusable={true}
+            onBlur={[Function]}
+            onClick={[Function]}
+            onFocus={[Function]}
+            onResponderGrant={[Function]}
+            onResponderMove={[Function]}
+            onResponderRelease={[Function]}
+            onResponderTerminate={[Function]}
+            onResponderTerminationRequest={[Function]}
+            onStartShouldSetResponder={[Function]}
             style={
-              [
+              {
+                "alignItems": "center",
+                "flexDirection": "row",
+                "flexShrink": 0,
+                "justifyContent": "center",
+                "paddingBottom": 4,
+                "paddingLeft": 0,
+                "paddingRight": 0,
+                "paddingTop": 4,
+                "position": "relative",
+              }
+            }
+            testID="undefined-tab-0"
+          >
+            <Text
+              accessibilityRole="text"
+              numberOfLines={1}
+              style={
+                [
+                  {
+                    "color": "#121314",
+                    "fontFamily": "Geist Bold",
+                    "fontSize": 16,
+                    "fontWeight": 400,
+                    "letterSpacing": 0,
+                    "lineHeight": 24,
+                  },
+                  {
+                    "opacity": 0,
+                  },
+                ]
+              }
+            >
+              Tab 1
+            </Text>
+            <Text
+              accessibilityRole="text"
+              numberOfLines={1}
+              style={
+                [
+                  {
+                    "color": "#121314",
+                    "fontFamily": "Geist Bold",
+                    "fontSize": 16,
+                    "fontWeight": 400,
+                    "letterSpacing": 0,
+                    "lineHeight": 24,
+                  },
+                  {
+                    "alignItems": "center",
+                    "bottom": 0,
+                    "display": "flex",
+                    "justifyContent": "center",
+                    "left": 0,
+                    "position": "absolute",
+                    "right": 0,
+                    "top": 0,
+                  },
+                ]
+              }
+            >
+              Tab 1
+            </Text>
+            <View
+              collapsable={false}
+              style={
                 {
-                  "color": "#121314",
-                  "fontFamily": "Geist Bold",
-                  "fontSize": 16,
-                  "fontWeight": 400,
-                  "letterSpacing": 0,
-                  "lineHeight": 24,
-                },
-                {
-                  "opacity": 0,
-                },
-              ]
-            }
-          >
-            Tab 1
-          </Text>
-          <Text
-            accessibilityRole="text"
-            numberOfLines={1}
-            style={
-              [
-                {
-                  "color": "#121314",
-                  "fontFamily": "Geist Bold",
-                  "fontSize": 16,
-                  "fontWeight": 400,
-                  "letterSpacing": 0,
-                  "lineHeight": 24,
-                },
-                {
-                  "alignItems": "center",
+                  "backgroundColor": "#121314",
                   "bottom": 0,
-                  "display": "flex",
-                  "justifyContent": "center",
+                  "height": 2,
                   "left": 0,
                   "position": "absolute",
                   "right": 0,
-                  "top": 0,
-                },
-              ]
-            }
-          >
-            Tab 1
-          </Text>
-          <View
-            collapsable={false}
-            style={
-              {
-                "backgroundColor": "#121314",
-                "bottom": 0,
-                "height": 2,
-                "left": 0,
-                "position": "absolute",
-                "right": 0,
-                "transform": [
-                  {
-                    "scaleX": 1,
-                  },
-                ],
-              }
-            }
-          />
+                  "transform": [
+                    {
+                      "scaleX": 1,
+                    },
+                  ],
+                }
+              }
+            />
+          </View>
         </View>
         <View
-          accessibilityState={
-            {
-              "busy": undefined,
-              "checked": undefined,
-              "disabled": false,
-              "expanded": undefined,
-              "selected": undefined,
-            }
-          }
-          accessibilityValue={
-            {
-              "max": undefined,
-              "min": undefined,
-              "now": undefined,
-              "text": undefined,
-            }
-          }
-          accessible={true}
           collapsable={false}
-          focusable={true}
-          onBlur={[Function]}
-          onClick={[Function]}
-          onFocus={[Function]}
-          onResponderGrant={[Function]}
-          onResponderMove={[Function]}
-          onResponderRelease={[Function]}
-          onResponderTerminate={[Function]}
-          onResponderTerminationRequest={[Function]}
-          onStartShouldSetResponder={[Function]}
-          style={
-            {
-              "alignItems": "center",
-              "flexDirection": "row",
-              "flexShrink": 0,
-              "justifyContent": "center",
-              "paddingBottom": 4,
-              "paddingLeft": 0,
-              "paddingRight": 0,
-              "paddingTop": 4,
-              "position": "relative",
-            }
-          }
-          testID="undefined-tab-1"
         >
-          <Text
-            accessibilityRole="text"
-            numberOfLines={1}
+          <View
+            accessibilityState={
+              {
+                "busy": undefined,
+                "checked": undefined,
+                "disabled": false,
+                "expanded": undefined,
+                "selected": undefined,
+              }
+            }
+            accessibilityValue={
+              {
+                "max": undefined,
+                "min": undefined,
+                "now": undefined,
+                "text": undefined,
+              }
+            }
+            accessible={true}
+            collapsable={false}
+            focusable={true}
+            onBlur={[Function]}
+            onClick={[Function]}
+            onFocus={[Function]}
+            onResponderGrant={[Function]}
+            onResponderMove={[Function]}
+            onResponderRelease={[Function]}
+            onResponderTerminate={[Function]}
+            onResponderTerminationRequest={[Function]}
+            onStartShouldSetResponder={[Function]}
             style={
-              [
+              {
+                "alignItems": "center",
+                "flexDirection": "row",
+                "flexShrink": 0,
+                "justifyContent": "center",
+                "paddingBottom": 4,
+                "paddingLeft": 0,
+                "paddingRight": 0,
+                "paddingTop": 4,
+                "position": "relative",
+              }
+            }
+            testID="undefined-tab-1"
+          >
+            <Text
+              accessibilityRole="text"
+              numberOfLines={1}
+              style={
+                [
+                  {
+                    "color": "#121314",
+                    "fontFamily": "Geist Bold",
+                    "fontSize": 16,
+                    "fontWeight": 400,
+                    "letterSpacing": 0,
+                    "lineHeight": 24,
+                  },
+                  {
+                    "opacity": 0,
+                  },
+                ]
+              }
+            >
+              Tab 2
+            </Text>
+            <Text
+              accessibilityRole="text"
+              numberOfLines={1}
+              style={
+                [
+                  {
+                    "color": "#686e7d",
+                    "fontFamily": "Geist Regular",
+                    "fontSize": 16,
+                    "fontWeight": 400,
+                    "letterSpacing": 0,
+                    "lineHeight": 24,
+                  },
+                  {
+                    "alignItems": "center",
+                    "bottom": 0,
+                    "display": "flex",
+                    "justifyContent": "center",
+                    "left": 0,
+                    "position": "absolute",
+                    "right": 0,
+                    "top": 0,
+                  },
+                ]
+              }
+            >
+              Tab 2
+            </Text>
+            <View
+              collapsable={false}
+              style={
                 {
-                  "color": "#121314",
-                  "fontFamily": "Geist Bold",
-                  "fontSize": 16,
-                  "fontWeight": 400,
-                  "letterSpacing": 0,
-                  "lineHeight": 24,
-                },
-                {
-                  "opacity": 0,
-                },
-              ]
-            }
-          >
-            Tab 2
-          </Text>
-          <Text
-            accessibilityRole="text"
-            numberOfLines={1}
-            style={
-              [
-                {
-                  "color": "#686e7d",
-                  "fontFamily": "Geist Regular",
-                  "fontSize": 16,
-                  "fontWeight": 400,
-                  "letterSpacing": 0,
-                  "lineHeight": 24,
-                },
-                {
-                  "alignItems": "center",
+                  "backgroundColor": "#121314",
                   "bottom": 0,
-                  "display": "flex",
-                  "justifyContent": "center",
+                  "height": 2,
                   "left": 0,
                   "position": "absolute",
                   "right": 0,
-                  "top": 0,
-                },
-              ]
-            }
-          >
-            Tab 2
-          </Text>
-          <View
-            collapsable={false}
-            style={
-              {
-                "backgroundColor": "#121314",
-                "bottom": 0,
-                "height": 2,
-                "left": 0,
-                "position": "absolute",
-                "right": 0,
-                "transform": [
-                  {
-                    "scaleX": 0,
-                  },
-                ],
-              }
-            }
-          />
+                  "transform": [
+                    {
+                      "scaleX": 0,
+                    },
+                  ],
+                }
+              }
+            />
+          </View>
         </View>
         <View
-          accessibilityState={
-            {
-              "busy": undefined,
-              "checked": undefined,
-              "disabled": false,
-              "expanded": undefined,
-              "selected": undefined,
-            }
-          }
-          accessibilityValue={
-            {
-              "max": undefined,
-              "min": undefined,
-              "now": undefined,
-              "text": undefined,
-            }
-          }
-          accessible={true}
           collapsable={false}
-          focusable={true}
-          onBlur={[Function]}
-          onClick={[Function]}
-          onFocus={[Function]}
-          onResponderGrant={[Function]}
-          onResponderMove={[Function]}
-          onResponderRelease={[Function]}
-          onResponderTerminate={[Function]}
-          onResponderTerminationRequest={[Function]}
-          onStartShouldSetResponder={[Function]}
-          style={
-            {
-              "alignItems": "center",
-              "flexDirection": "row",
-              "flexShrink": 0,
-              "justifyContent": "center",
-              "paddingBottom": 4,
-              "paddingLeft": 0,
-              "paddingRight": 0,
-              "paddingTop": 4,
-              "position": "relative",
-            }
-          }
-          testID="undefined-tab-2"
         >
-          <Text
-            accessibilityRole="text"
-            numberOfLines={1}
+          <View
+            accessibilityState={
+              {
+                "busy": undefined,
+                "checked": undefined,
+                "disabled": false,
+                "expanded": undefined,
+                "selected": undefined,
+              }
+            }
+            accessibilityValue={
+              {
+                "max": undefined,
+                "min": undefined,
+                "now": undefined,
+                "text": undefined,
+              }
+            }
+            accessible={true}
+            collapsable={false}
+            focusable={true}
+            onBlur={[Function]}
+            onClick={[Function]}
+            onFocus={[Function]}
+            onResponderGrant={[Function]}
+            onResponderMove={[Function]}
+            onResponderRelease={[Function]}
+            onResponderTerminate={[Function]}
+            onResponderTerminationRequest={[Function]}
+            onStartShouldSetResponder={[Function]}
             style={
-              [
+              {
+                "alignItems": "center",
+                "flexDirection": "row",
+                "flexShrink": 0,
+                "justifyContent": "center",
+                "paddingBottom": 4,
+                "paddingLeft": 0,
+                "paddingRight": 0,
+                "paddingTop": 4,
+                "position": "relative",
+              }
+            }
+            testID="undefined-tab-2"
+          >
+            <Text
+              accessibilityRole="text"
+              numberOfLines={1}
+              style={
+                [
+                  {
+                    "color": "#121314",
+                    "fontFamily": "Geist Bold",
+                    "fontSize": 16,
+                    "fontWeight": 400,
+                    "letterSpacing": 0,
+                    "lineHeight": 24,
+                  },
+                  {
+                    "opacity": 0,
+                  },
+                ]
+              }
+            >
+              Tab 3
+            </Text>
+            <Text
+              accessibilityRole="text"
+              numberOfLines={1}
+              style={
+                [
+                  {
+                    "color": "#686e7d",
+                    "fontFamily": "Geist Regular",
+                    "fontSize": 16,
+                    "fontWeight": 400,
+                    "letterSpacing": 0,
+                    "lineHeight": 24,
+                  },
+                  {
+                    "alignItems": "center",
+                    "bottom": 0,
+                    "display": "flex",
+                    "justifyContent": "center",
+                    "left": 0,
+                    "position": "absolute",
+                    "right": 0,
+                    "top": 0,
+                  },
+                ]
+              }
+            >
+              Tab 3
+            </Text>
+            <View
+              collapsable={false}
+              style={
                 {
-                  "color": "#121314",
-                  "fontFamily": "Geist Bold",
-                  "fontSize": 16,
-                  "fontWeight": 400,
-                  "letterSpacing": 0,
-                  "lineHeight": 24,
-                },
-                {
-                  "opacity": 0,
-                },
-              ]
-            }
-          >
-            Tab 3
-          </Text>
-          <Text
-            accessibilityRole="text"
-            numberOfLines={1}
-            style={
-              [
-                {
-                  "color": "#686e7d",
-                  "fontFamily": "Geist Regular",
-                  "fontSize": 16,
-                  "fontWeight": 400,
-                  "letterSpacing": 0,
-                  "lineHeight": 24,
-                },
-                {
-                  "alignItems": "center",
+                  "backgroundColor": "#121314",
                   "bottom": 0,
-                  "display": "flex",
-                  "justifyContent": "center",
+                  "height": 2,
                   "left": 0,
                   "position": "absolute",
                   "right": 0,
-                  "top": 0,
-                },
-              ]
-            }
-          >
-            Tab 3
-          </Text>
-          <View
-            collapsable={false}
-            style={
-              {
-                "backgroundColor": "#121314",
-                "bottom": 0,
-                "height": 2,
-                "left": 0,
-                "position": "absolute",
-                "right": 0,
-                "transform": [
-                  {
-                    "scaleX": 0,
-                  },
-                ],
-              }
-            }
-          />
+                  "transform": [
+                    {
+                      "scaleX": 0,
+                    },
+                  ],
+                }
+              }
+            />
+          </View>
         </View>
       </View>
     </RCTScrollView>
