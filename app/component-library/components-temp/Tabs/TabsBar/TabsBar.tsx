// Third party dependencies.
import React, {
  useEffect,
  useRef,
  useState,
  useCallback,
  useMemo,
} from 'react';
import { Animated, ScrollView, LayoutChangeEvent } from 'react-native';

// External dependencies.
import { useTailwind } from '@metamask/design-system-twrnc-preset';
import {
  Box,
  BoxFlexDirection,
  BoxAlignItems,
} from '@metamask/design-system-react-native';

// Internal dependencies.
import Tab from '../Tab';
import { TabsBarProps } from './TabsBar.types';

const TabsBar: React.FC<TabsBarProps> = ({
  tabs,
  activeIndex,
  onTabPress,
  testID,
  twClassName,
  ...boxProps
}) => {
  const tw = useTailwind();

  // TabsBar with animated underline and automatic scroll detection

  const scrollViewRef = useRef<ScrollView>(null);

  const underlineAnimated = useRef(new Animated.Value(0)).current;
  const underlineWidthAnimated = useRef(new Animated.Value(0)).current;
  const tabLayouts = useRef<{ x: number; width: number }[]>([]);
  const currentAnimation = useRef<Animated.CompositeAnimation | null>(null);
  const [isInitialized, setIsInitialized] = useState(false);
  const [layoutsReady, setLayoutsReady] = useState(false);

  // State for automatic overflow detection
  const [scrollEnabled, setScrollEnabled] = useState(false);
  const [containerWidth, setContainerWidth] = useState(0);

  // Reset layout data when tabs change structurally (count or content)
  const tabKeys = useMemo(() => tabs.map((tab) => tab.key).join(','), [tabs]);
  const prevTabKeys = useRef<string>('');

  useEffect(() => {
    // Reset when tabs change (either count or content/keys)
    const shouldReset =
      tabLayouts.current.length !== tabs.length ||
      prevTabKeys.current !== tabKeys;

    if (shouldReset) {
      // Store current tab keys for next comparison
      prevTabKeys.current = tabKeys;
      // Reset all layout state
      tabLayouts.current = new Array(tabs.length);
      setIsInitialized(false);
      setLayoutsReady(false);
      setScrollEnabled(false);

      // Stop any ongoing animation
      if (currentAnimation.current) {
        currentAnimation.current.stop();
        currentAnimation.current = null;
      }

      // Force re-measurement by resetting container width temporarily
      // This ensures fresh layout measurements for the new tab structure
      setContainerWidth(0);
    }
  }, [tabKeys, tabs.length]);

  // Animation function for smooth underline transitions
  const animateToTab = useCallback(
    (targetIndex: number) => {
      // Stop any ongoing animation
      if (currentAnimation.current) {
        currentAnimation.current.stop();
        currentAnimation.current = null;
      }

      // Validate target index
      if (targetIndex < 0 || targetIndex >= tabs.length) {
        return;
      }

      const activeTabLayout = tabLayouts.current[targetIndex];

      // If layout isn't ready yet, we'll animate when it becomes available
      if (!activeTabLayout || activeTabLayout.width <= 0) {
        return;
      }

      const isFirstTime = !isInitialized;

      if (isFirstTime) {
        // First time - set position immediately
        underlineAnimated.setValue(activeTabLayout.x);
        underlineWidthAnimated.setValue(activeTabLayout.width);
        setIsInitialized(true);
      } else {
        // Animate to new position
        const animation = Animated.parallel([
          Animated.timing(underlineAnimated, {
            toValue: activeTabLayout.x,
            duration: 200,
            useNativeDriver: false,
          }),
          Animated.timing(underlineWidthAnimated, {
            toValue: activeTabLayout.width,
            duration: 200,
            useNativeDriver: false,
          }),
        ]);

        currentAnimation.current = animation;
        animation.start((finished) => {
          if (finished && currentAnimation.current === animation) {
            currentAnimation.current = null;
          }
        });
      }

      // Handle scrolling
      if (scrollEnabled && scrollViewRef.current) {
        scrollViewRef.current.scrollTo({
          x: Math.max(0, activeTabLayout.x - 50),
          animated: !isFirstTime,
        });
      }
    },
    [
      scrollEnabled,
      underlineAnimated,
      underlineWidthAnimated,
      tabs.length,
      isInitialized,
    ],
  );

  // Animate when activeIndex changes and layouts are ready
  useEffect(() => {
    if (activeIndex >= 0 && layoutsReady) {
      animateToTab(activeIndex);
    }
  }, [activeIndex, layoutsReady, animateToTab]);

  // Check if content overflows and update scroll state
  useEffect(() => {
    if (containerWidth > 0 && tabLayouts.current.length === tabs.length) {
      // Validate that all tab layouts are defined (prevent sparse array issues)
      const allLayoutsDefined = tabLayouts.current.every(
        (layout) => layout && typeof layout.width === 'number',
      );

      if (allLayoutsDefined) {
        // Calculate total content width by summing tab widths + gaps
        const totalTabsWidth = tabLayouts.current.reduce(
          (sum, layout) => sum + layout.width,
          0,
        );
        const gapsWidth = (tabs.length - 1) * 24; // Account for gaps between tabs
        const calculatedContentWidth = totalTabsWidth + gapsWidth;

        const shouldScroll = calculatedContentWidth > containerWidth;
        setScrollEnabled(shouldScroll);
      }
    }
  }, [containerWidth, tabs.length]);

  // Handle container layout to measure available width
  const handleContainerLayout = (layoutEvent: LayoutChangeEvent) => {
    const { width } = layoutEvent.nativeEvent.layout;
    setContainerWidth(width);
  };

  const handleTabLayout = useCallback(
    (index: number, layoutEvent: LayoutChangeEvent) => {
      const { x, width } = layoutEvent.nativeEvent.layout;

      // Validate input
      if (index < 0 || index >= tabs.length || width <= 0) {
        return;
      }

      // Store layout data
      tabLayouts.current[index] = { x, width };

      // Check if all layouts are now available
      const allLayoutsReady = tabLayouts.current.every(
        (layout, i) => i >= tabs.length || (layout && layout.width > 0),
      );

      if (allLayoutsReady && !layoutsReady) {
        setLayoutsReady(true);

        // Update scroll detection
        if (containerWidth > 0) {
          const totalWidth = tabLayouts.current.reduce(
            (sum, layout) => sum + (layout?.width || 0),
            0,
          );
          const gapsWidth = (tabs.length - 1) * 24;
          const shouldScroll = totalWidth + gapsWidth > containerWidth;
          setScrollEnabled(shouldScroll);
        }
      }
    },
    [tabs.length, layoutsReady, containerWidth],
  );

  // Cleanup effect
  useEffect(
    () => () => {
      if (currentAnimation.current) {
        currentAnimation.current.stop();
        currentAnimation.current = null;
      }
    },
    [],
  );

  const handleTabPress = (index: number) => {
    const tab = tabs[index];
    if (!tab?.isDisabled) {
      onTabPress(index);
    }
  };

  return (
    <Box
<<<<<<< HEAD
      twClassName={`relative overflow-hidden ${twClassName || ''}`}
=======
      twClassName="relative overflow-hidden px-4"
>>>>>>> 0ac0c263
      testID={testID}
      onLayout={handleContainerLayout as (layoutEvent: unknown) => void}
      {...boxProps}
    >
      {scrollEnabled ? (
        <ScrollView
          ref={scrollViewRef}
          horizontal
          showsHorizontalScrollIndicator={false}
          style={tw.style('flex-grow-0')}
          contentContainerStyle={tw.style('flex-row')}
          scrollsToTop={false}
        >
          <Box
            flexDirection={BoxFlexDirection.Row}
            alignItems={BoxAlignItems.Center}
            twClassName="relative gap-6"
          >
            {tabs.map((tab, index) => (
              <Tab
                key={tab.key}
                label={tab.label}
                isActive={index === activeIndex}
                isDisabled={tab.isDisabled}
                onPress={() => handleTabPress(index)}
                onLayout={(layoutEvent) => handleTabLayout(index, layoutEvent)}
                testID={`${testID}-tab-${index}`}
              />
            ))}

            {/* Animated underline for scrollable tabs */}
            {activeIndex >= 0 && isInitialized && (
              <Animated.View
                style={tw.style('absolute bottom-0 h-0.5 bg-icon-default', {
                  width: underlineWidthAnimated,
                  transform: [{ translateX: underlineAnimated }],
                })}
              />
            )}
          </Box>
        </ScrollView>
      ) : (
        <Box
          flexDirection={BoxFlexDirection.Row}
          alignItems={BoxAlignItems.Center}
          twClassName="relative gap-6"
        >
          {tabs.map((tab, index) => (
            <Tab
              key={tab.key}
              label={tab.label}
              isActive={index === activeIndex}
              isDisabled={tab.isDisabled}
              onPress={() => handleTabPress(index)}
              onLayout={(layoutEvent) => handleTabLayout(index, layoutEvent)}
              testID={`${testID}-tab-${index}`}
            />
          ))}

          {/* Animated underline for non-scrollable tabs */}
          {activeIndex >= 0 && isInitialized && (
            <Animated.View
              style={tw.style('absolute bottom-0 h-0.5 bg-icon-default', {
                width: underlineWidthAnimated,
                transform: [{ translateX: underlineAnimated }],
              })}
            />
          )}
        </Box>
      )}
    </Box>
  );
};

export default TabsBar;<|MERGE_RESOLUTION|>--- conflicted
+++ resolved
@@ -235,11 +235,7 @@
 
   return (
     <Box
-<<<<<<< HEAD
-      twClassName={`relative overflow-hidden ${twClassName || ''}`}
-=======
-      twClassName="relative overflow-hidden px-4"
->>>>>>> 0ac0c263
+      twClassName={`relative overflow-hidden px-4 ${twClassName || ''}`}
       testID={testID}
       onLayout={handleContainerLayout as (layoutEvent: unknown) => void}
       {...boxProps}
