# Tabs Component

A custom implementation to replace `@tommasini/react-native-scrollable-tab-view` with improved functionality and better design system integration.

## Features

- ✅ **Dynamic Heights**: Each tab content can use its own height (not limited by the tallest content)
- ✅ **Lazy Loading**: Active tab loads immediately, other tabs load in background for better performance
- ✅ **Swipeable Content**: Horizontal swipe gestures to navigate between tabs with visual feedback
- ✅ **Individual Tab Disabling**: Each tab can be individually disabled with `isDisabled` prop
- ✅ **Smooth Animations**: Underline animates smoothly between tabs
- ✅ **Horizontal Scrolling**: Automatically scrolls when there are many tabs
- ✅ **MetaMask Design System**: Built with `@metamask/design-system-react-native` components
- ✅ **BoxProps Extension**: TabsList extends BoxProps for flexible styling
- ✅ **PressableProps Extension**: Tab extends PressableProps for enhanced interaction
- ✅ **Tailwind CSS**: Uses Tailwind classes for consistent styling
- ✅ **TypeScript**: Full TypeScript support with proper type definitions
- ✅ **Accessibility**: Proper accessibility support
- ✅ **Testing**: Comprehensive unit test coverage

## Components

### TabsList

The main container component that manages state and renders tab content.

### TabsBar

The tab bar component that handles tab display, scrolling, and underline animation.

### Tab

Individual tab component with proper styling and interaction handling.

## Usage

### Basic Example

```tsx
import React from 'react';
import { View } from 'react-native';
import { Text } from '@metamask/design-system-react-native';
import { TabsList } from '../Tabs';

const MyComponent = () => (
  <TabsList>
    <View key="tokens" tabLabel="Tokens">
      <Text>Tokens content here</Text>
    </View>
    <View key="nfts" tabLabel="NFTs">
      <Text>NFTs content here</Text>
    </View>
    <View key="defi" tabLabel="DeFi" isDisabled>
      <Text>DeFi content here (disabled)</Text>
    </View>
  </TabsList>
);
```

### Advanced Example with BoxProps Styling

```tsx
import React from 'react';
import { View } from 'react-native';
import { Text, BoxFlexDirection } from '@metamask/design-system-react-native';
import { TabsList } from '../Tabs';

const MyComponent = () => {
  const handleTabChange = (props) => {
    console.log('Tab changed to index:', props.i);
  };

  return (
    <TabsList
      initialActiveIndex={1}
      onChangeTab={handleTabChange}
      twClassName="bg-background-alternative"
      padding={4}
      flexDirection={BoxFlexDirection.Column}
    >
      <View key="overview" tabLabel="Overview">
        <Text>Overview content</Text>
      </View>
      <View key="details" tabLabel="Details">
        <Text>Details content</Text>
      </View>
      <View key="settings" tabLabel="Settings" isDisabled>
        <Text>Settings content (disabled)</Text>
      </View>
    </TabsList>
  );
};
```

<<<<<<< HEAD
### Swipe Gestures

The component now supports horizontal swipe gestures similar to `react-native-scrollable-tab-view`:

- **Swipe Left**: Navigate to the next tab
- **Swipe Right**: Navigate to the previous tab
- **Visual Feedback**: Content slides horizontally during navigation
- **Disabled Tab Handling**: Swipes skip over disabled tabs automatically

### Lazy Loading

For better performance, the component implements intelligent lazy loading:

- **Active Tab**: Loads immediately when the component mounts
- **Background Loading**: Non-disabled tabs load automatically after a short delay
- **On-Demand Loading**: Tabs load when accessed via swipe or tap
- **Memory Efficient**: Only loaded tabs consume memory

### Migration from react-native-scrollable-tab-view
=======
### Migration from @tommasini/react-native-scrollable-tab-view
>>>>>>> 56f28e15

**Before:**

```tsx
import ScrollableTabView from '@tommasini/react-native-scrollable-tab-view';
import TabBar from '../TabBar';

<ScrollableTabView
  renderTabBar={(props) => <TabBar {...props} />}
  onChangeTab={onChangeTab}
  initialPage={0}
  locked={false} // Enable swipe gestures
>
  <View key="tab1" tabLabel="Tab 1">
    {/* content */}
  </View>
</ScrollableTabView>;
```

**After:**

```tsx
import { TabsList } from '../Tabs';

<TabsList onChangeTab={onChangeTab} initialActiveIndex={0}>
  <View key="tab1" tabLabel="Tab 1">
    {/* content */}
  </View>
  <View key="tab2" tabLabel="Tab 2" isDisabled>
    {/* disabled content */}
  </View>
</TabsList>;
```

**Key Improvements:**

- ✅ Swipe gestures work out of the box (no `locked` prop needed)
- ✅ Individual tab disabling (not available in react-native-scrollable-tab-view)
- ✅ Dynamic heights per tab
- ✅ Lazy loading for better performance
- ✅ Better design system integration

## Props

### TabsList Props

`TabsList` extends `BoxProps` from `@metamask/design-system-react-native`, so it accepts all Box props plus:

| Prop                 | Type                   | Default | Description                               |
| -------------------- | ---------------------- | ------- | ----------------------------------------- |
| `children`           | `React.ReactElement[]` | -       | Tab content elements with `tabLabel` prop |
| `initialActiveIndex` | `number`               | `0`     | Initial active tab index                  |
| `onChangeTab`        | `function`             | -       | Callback when tab changes                 |

### Child Element Props (TabViewProps)

Elements passed as children to `TabsList` should have these props:

| Prop         | Type      | Default | Description                    |
| ------------ | --------- | ------- | ------------------------------ |
| `tabLabel`   | `string`  | -       | Label displayed in the tab     |
| `isDisabled` | `boolean` | `false` | Whether this tab is disabled   |
| `key`        | `string`  | -       | Unique key for React rendering |

### TabsBar Props

`TabsBar` extends `BoxProps` from `@metamask/design-system-react-native`, so it accepts all Box props plus:

| Prop          | Type        | Default | Description              |
| ------------- | ----------- | ------- | ------------------------ |
| `tabs`        | `TabItem[]` | -       | Array of tab items       |
| `activeIndex` | `number`    | -       | Current active tab index |
| `onTabPress`  | `function`  | -       | Tab press callback       |

### Tab Props

`Tab` extends `PressableProps` from React Native, so it accepts all Pressable props plus:

| Prop         | Type       | Default | Description             |
| ------------ | ---------- | ------- | ----------------------- |
| `label`      | `string`   | -       | Tab label text          |
| `isActive`   | `boolean`  | -       | Whether tab is active   |
| `isDisabled` | `boolean`  | `false` | Whether tab is disabled |
| `onPress`    | `function` | -       | Press callback          |

## Ref Methods

The `TabsList` component exposes these methods via ref:

- `goToTabIndex(tabIndex: number)`: Navigate to specific tab by index
- `getCurrentIndex()`: Get current active tab index

```tsx
import { useRef } from 'react';
import { TabsListRef } from '../Tabs';

const tabsRef = useRef<TabsListRef>(null);

// Navigate to second tab (index 1)
tabsRef.current?.goToTabIndex(1);

// Get current tab index
const currentIndex = tabsRef.current?.getCurrentIndex();

// Note: Navigation will be ignored if the target tab is disabled
```

## Testing

Run tests with:

```bash
yarn jest Tabs
```

## Storybook

View component examples in Storybook under "Components Temp / Tabs".<|MERGE_RESOLUTION|>--- conflicted
+++ resolved
@@ -92,7 +92,6 @@
 };
 ```
 
-<<<<<<< HEAD
 ### Swipe Gestures
 
 The component now supports horizontal swipe gestures similar to `react-native-scrollable-tab-view`:
@@ -112,9 +111,6 @@
 - **Memory Efficient**: Only loaded tabs consume memory
 
 ### Migration from react-native-scrollable-tab-view
-=======
-### Migration from @tommasini/react-native-scrollable-tab-view
->>>>>>> 56f28e15
 
 **Before:**
 
