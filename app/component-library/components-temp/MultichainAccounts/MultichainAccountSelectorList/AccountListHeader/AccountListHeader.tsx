--- conflicted
+++ resolved
@@ -13,11 +13,10 @@
   ({ title, containerStyle }: AccountListHeaderProps) => {
     const { styles } = useStyles(createStyles, {});
 
-<<<<<<< HEAD
     return (
       <View style={[styles.sectionHeader, containerStyle]}>
         <Text
-          variant={TextVariant.BodyMDBold}
+          variant={TextVariant.BodyMDMedium}
           color={TextColor.Alternative}
           style={styles.sectionHeaderText}
         >
@@ -27,20 +26,6 @@
     );
   },
 );
-=======
-  return (
-    <View style={styles.sectionHeader}>
-      <Text
-        variant={TextVariant.BodyMDMedium}
-        color={TextColor.Alternative}
-        style={styles.sectionHeaderText}
-      >
-        {title}
-      </Text>
-    </View>
-  );
-});
->>>>>>> aac6ab3e
 
 AccountListHeader.displayName = 'AccountListHeader';
 
