import React, {
  useCallback,
  useMemo,
  useState,
  useEffect,
  useRef,
} from 'react';
import { View, ScrollViewProps } from 'react-native';
import { ScrollView } from 'react-native-gesture-handler';
import { FlashList, ListRenderItem } from '@shopify/flash-list';
import { useSelector } from 'react-redux';
import { AccountGroupObject } from '@metamask/account-tree-controller';

import { useStyles } from '../../../hooks';
import Text, { TextColor, TextVariant } from '../../../components/Texts/Text';
import TextFieldSearch from '../../../components/Form/TextFieldSearch';
import { selectAccountGroupsByWallet } from '../../../../selectors/multichainAccounts/accountTreeController';
import { selectMultichainAccountsState1Enabled } from '../../../../selectors/featureFlagController/multichainAccounts/enabledMultichainAccounts';
import { selectInternalAccountsById } from '../../../../selectors/accountsController';
import AccountListHeader from './AccountListHeader';
import AccountListCell from './AccountListCell';
import AccountListFooter from './AccountListFooter';

import {
  MultichainAccountSelectorListProps,
  FlattenedMultichainAccountListItem,
  WalletSection,
} from './MultichainAccountSelectorList.types';
import createStyles from './MultichainAccountSelectorList.styles';
import {
  MULTICHAIN_ACCOUNT_SELECTOR_LIST_TESTID,
  MULTICHAIN_ACCOUNT_SELECTOR_SEARCH_INPUT_TESTID,
  MULTICHAIN_ACCOUNT_SELECTOR_EMPTY_STATE_TESTID,
} from './MultichainAccountSelectorList.constants';
import { strings } from '../../../../../locales/i18n';
import { selectAvatarAccountType } from '../../../../selectors/settings';

const MultichainAccountSelectorList = ({
  onSelectAccount,
  selectedAccountGroups,
  testID = MULTICHAIN_ACCOUNT_SELECTOR_LIST_TESTID,
  listRef,
  showCheckbox = false,
  ...props
}: MultichainAccountSelectorListProps) => {
  const { styles } = useStyles(createStyles, {});
  const isMultichainAccountsEnabled = useSelector(
    selectMultichainAccountsState1Enabled,
  );
  const accountSections = useSelector(selectAccountGroupsByWallet);
  const internalAccountsById = useSelector(selectInternalAccountsById);

  const [searchText, setSearchText] = useState('');
  const [debouncedSearchText, setDebouncedSearchText] = useState('');
  const [lastCreatedAccountId, setLastCreatedAccountId] = useState<
    string | null
  >(null);
  const internalListRef = useRef(null);
  const listRefToUse = listRef || internalListRef;

  const selectedIdSet = useMemo(
    () => new Set(selectedAccountGroups.map((g) => g.id)),
    [selectedAccountGroups],
  );

  const avatarAccountType = useSelector(selectAvatarAccountType);

  // Debounce search text with 200ms delay
  useEffect(() => {
    const timer = setTimeout(() => {
      setDebouncedSearchText(searchText);
    }, 200);

    return () => clearTimeout(timer);
  }, [searchText]);

  const matchesSearch = useCallback(
    (accountGroup: AccountGroupObject, searchQuery: string): boolean => {
      if (!searchQuery.trim()) return true;

      const query = searchQuery.toLowerCase().trim();

      if (accountGroup.metadata.name.toLowerCase().includes(query)) {
        return true;
      }

      return accountGroup.accounts.some((accountId) => {
        const internalAccount = internalAccountsById[accountId];
        if (!internalAccount) return false;

        return internalAccount.address.toLowerCase().includes(query);
      });
    },
    [internalAccountsById],
  );

  const walletSections = useMemo((): WalletSection[] => {
    if (
      !isMultichainAccountsEnabled ||
      !accountSections ||
      accountSections.length === 0
    ) {
      return [];
    }

    return accountSections.map((section) => ({
      title: section.title,
      data: section.data,
      walletName: section.title,
      walletId: section.wallet.id,
    }));
  }, [isMultichainAccountsEnabled, accountSections]);

  const filteredWalletSections = useMemo((): WalletSection[] => {
    if (!debouncedSearchText.trim()) {
      return walletSections;
    }

    return walletSections
      .map((section) => ({
        ...section,
        data: section.data.filter((accountGroup) =>
          matchesSearch(accountGroup, debouncedSearchText),
        ),
      }))
      .filter((section) => section.data.length > 0);
  }, [walletSections, debouncedSearchText, matchesSearch]);

  const flattenedData = useMemo((): FlattenedMultichainAccountListItem[] => {
    if (filteredWalletSections.length === 0) {
      return [];
    }

    const items: FlattenedMultichainAccountListItem[] = [];

    filteredWalletSections.forEach((section) => {
      items.push({
        type: 'header',
        data: { title: section.title, walletName: section.walletName },
      });

      section.data.forEach((accountGroup) => {
        items.push({
          type: 'cell',
          data: accountGroup,
          walletName: section.walletName,
        });
      });

      items.push({
        type: 'footer',
        data: { walletName: section.walletName, walletId: section.walletId },
      });
    });

    return items;
  }, [filteredWalletSections]);

  // Reset scroll to top when search text changes
  useEffect(() => {
    if (listRefToUse.current) {
      // Use requestAnimationFrame to ensure the list has finished re-rendering
      const animationFrameId = requestAnimationFrame(() => {
        listRefToUse.current?.scrollToOffset({ offset: 0, animated: false });
      });

      return () => {
        cancelAnimationFrame(animationFrameId);
      };
    }
  }, [debouncedSearchText, listRefToUse]);

  // Listen for account creation and scroll to new account
  useEffect(() => {
    if (lastCreatedAccountId && listRefToUse.current) {
      // Find the index of the newly created account
      const newAccountIndex = flattenedData.findIndex(
        (item) => item.type === 'cell' && item.data.id === lastCreatedAccountId,
      );

      if (newAccountIndex !== -1) {
        listRefToUse.current?.scrollToIndex({
          index: newAccountIndex,
          animated: true,
          viewPosition: 0.5, // Center the item in the visible area
        });
      }

      setLastCreatedAccountId(null);
    }
  }, [lastCreatedAccountId, flattenedData, listRefToUse]);

  // Handle account creation callback
  const handleAccountCreated = useCallback((newAccountId: string) => {
    setLastCreatedAccountId(newAccountId);
  }, []);

  // Handle account selection/deselection toggle
  const handleSelectAccount = useCallback(
    (accountGroup: AccountGroupObject) => {
      onSelectAccount?.(accountGroup);
    },
    [onSelectAccount],
  );

  const renderItem: ListRenderItem<FlattenedMultichainAccountListItem> =
    useCallback(
      ({ item }) => {
        switch (item.type) {
          case 'header': {
            return <AccountListHeader title={item.data.title} />;
          }

          case 'cell': {
            const isSelected = selectedIdSet.has(item.data.id);
            return (
              <AccountListCell
                accountGroup={item.data}
                avatarAccountType={avatarAccountType}
                isSelected={isSelected}
                onSelectAccount={handleSelectAccount}
                showCheckbox={showCheckbox}
              />
            );
          }

          case 'footer': {
            return (
              <AccountListFooter
                walletId={item.data.walletId}
                onAccountCreated={handleAccountCreated}
              />
            );
          }

          default:
            return null;
        }
      },
<<<<<<< HEAD
      [selectedIdSet, handleSelectAccount, handleAccountCreated, showCheckbox],
=======
      [
        selectedIdSet,
        handleSelectAccount,
        handleAccountCreated,
        avatarAccountType,
      ],
>>>>>>> d0b9896b
    );

  const keyExtractor = useCallback(
    (item: FlattenedMultichainAccountListItem, index: number) => {
      switch (item.type) {
        case 'header':
          return `header-${item.data.walletName}`;
        case 'cell':
          return `account-${item.data.id}`;
        case 'footer':
          return `footer-${item.data.walletName}`;
        default:
          return `item-${index}`;
      }
    },
    [],
  );

  const getItemType = useCallback(
    (item: FlattenedMultichainAccountListItem) => item.type,
    [],
  );

  const emptyStateText = useMemo(
    () =>
      debouncedSearchText.trim()
        ? strings('accounts.no_accounts_found_for_search')
        : strings('accounts.no_accounts_found'),
    [debouncedSearchText],
  );

  return (
    <>
      <View style={styles.searchContainer}>
        <TextFieldSearch
          value={searchText}
          onChangeText={setSearchText}
          placeholder={strings('accounts.search_your_accounts')}
          testID={MULTICHAIN_ACCOUNT_SELECTOR_SEARCH_INPUT_TESTID}
          autoFocus={false}
          style={styles.searchTextField}
        />
      </View>
      <View style={styles.listContainer} testID={testID}>
        {flattenedData.length === 0 ? (
          <View
            style={styles.emptyState}
            testID={MULTICHAIN_ACCOUNT_SELECTOR_EMPTY_STATE_TESTID}
          >
            <Text
              variant={TextVariant.BodyMD}
              color={TextColor.Muted}
              style={styles.emptyStateText}
            >
              {emptyStateText}
            </Text>
          </View>
        ) : (
          <FlashList
            ref={listRefToUse}
            data={flattenedData}
            renderItem={renderItem}
            showsVerticalScrollIndicator={false}
            getItemType={getItemType}
            keyExtractor={keyExtractor}
            renderScrollComponent={
              ScrollView as React.ComponentType<ScrollViewProps>
            }
            {...props}
          />
        )}
      </View>
    </>
  );
};

export default React.memo(MultichainAccountSelectorList);<|MERGE_RESOLUTION|>--- conflicted
+++ resolved
@@ -237,16 +237,13 @@
             return null;
         }
       },
-<<<<<<< HEAD
-      [selectedIdSet, handleSelectAccount, handleAccountCreated, showCheckbox],
-=======
       [
         selectedIdSet,
         handleSelectAccount,
         handleAccountCreated,
         avatarAccountType,
+        showCheckbox,
       ],
->>>>>>> d0b9896b
     );
 
   const keyExtractor = useCallback(
