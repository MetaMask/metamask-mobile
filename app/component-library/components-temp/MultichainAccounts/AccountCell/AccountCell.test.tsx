import React from 'react';
import { AccountGroupObject } from '@metamask/account-tree-controller';
import { AccountCell } from './AccountCell';
import renderWithProvider from '../../../../util/test/renderWithProvider';
<<<<<<< HEAD
import { fireEvent } from '@testing-library/react-native';

// Mock navigation
const mockNavigate = jest.fn();

jest.mock('@react-navigation/native', () => ({
  ...jest.requireActual('@react-navigation/native'),
  useNavigation: () => ({ navigate: mockNavigate }),
}));
=======
import { createMockAccountGroup } from '../test-utils';
>>>>>>> 79c347d9

const mockAccountGroup = createMockAccountGroup(
  'keyring:test-group/ethereum',
  'Test Account Group',
  ['account-1'],
);

const renderAccountCell = (
  props: {
    accountGroup?: AccountGroupObject;
    isSelected?: boolean;
  } = {},
) => {
  const defaultProps = {
    accountGroup: mockAccountGroup,
    isSelected: false,
    ...props,
  };

  return renderWithProvider(<AccountCell {...defaultProps} />, {
    state: {
      settings: {
        useBlockieIcon: false,
      },
    },
  });
};

describe('AccountCell', () => {
  beforeEach(() => {
    jest.clearAllMocks();
  });

  it('displays account name', () => {
    const { getByText } = renderAccountCell();
    expect(getByText('Test Account Group')).toBeTruthy();
  });

  it('displays account name when selected', () => {
    const { getByText } = renderAccountCell({ isSelected: true });
    expect(getByText('Test Account Group')).toBeTruthy();
  });

  it('displays placeholder balance', () => {
    const { getByText } = renderAccountCell();
    expect(getByText('$1234567890.00')).toBeTruthy();
  });

  it('renders menu button', () => {
    const { getByText } = renderAccountCell();
    expect(getByText('Test Account Group')).toBeTruthy();
    expect(getByText('$1234567890.00')).toBeTruthy();
  });

  it('navigates to account actions when menu button is pressed', () => {
    const { getByTestId } = renderAccountCell();
    const menuButton = getByTestId('multichain-account-cell-menu');
    fireEvent.press(menuButton);
    expect(mockNavigate).toHaveBeenCalledWith('MultichainAccountActions', {
      accountGroup: mockAccountGroup,
    });
  });
});<|MERGE_RESOLUTION|>--- conflicted
+++ resolved
@@ -2,7 +2,6 @@
 import { AccountGroupObject } from '@metamask/account-tree-controller';
 import { AccountCell } from './AccountCell';
 import renderWithProvider from '../../../../util/test/renderWithProvider';
-<<<<<<< HEAD
 import { fireEvent } from '@testing-library/react-native';
 
 // Mock navigation
@@ -12,9 +11,6 @@
   ...jest.requireActual('@react-navigation/native'),
   useNavigation: () => ({ navigate: mockNavigate }),
 }));
-=======
-import { createMockAccountGroup } from '../test-utils';
->>>>>>> 79c347d9
 
 const mockAccountGroup = createMockAccountGroup(
   'keyring:test-group/ethereum',
