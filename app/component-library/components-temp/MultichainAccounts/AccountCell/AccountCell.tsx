--- conflicted
+++ resolved
@@ -142,14 +142,13 @@
       </TouchableOpacity>
       <View style={styles.endContainer}>
         <TouchableOpacity onPress={onSelectAccount}>
-<<<<<<< HEAD
           <View style={styles.balanceContainer}>
             <Text
               variant={TextVariant.BodyMDMedium}
               color={TextColor.Default}
               testID={AccountCellIds.BALANCE}
             >
-              {displayBalance}
+              {totalBalance ? displayBalance : null}
             </Text>
             {networkImageSource && (
               <Avatar
@@ -160,15 +159,6 @@
               />
             )}
           </View>
-=======
-          <Text
-            variant={TextVariant.BodyMDMedium}
-            color={TextColor.Default}
-            testID={AccountCellIds.BALANCE}
-          >
-            {totalBalance ? displayBalance : null}
-          </Text>
->>>>>>> f2d36d03
         </TouchableOpacity>
         {!hideMenu && (
           <TouchableOpacity
