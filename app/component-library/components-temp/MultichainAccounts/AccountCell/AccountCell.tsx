import { AccountGroupObject } from '@metamask/account-tree-controller';
import React, { useCallback, useMemo } from 'react';
import { TouchableOpacity, View } from 'react-native';
import { useSelector } from 'react-redux';
import { useNavigation } from '@react-navigation/native';
import { useStyles } from '../../../hooks';
import styleSheet from './AccountCell.styles';
import Text, { TextColor, TextVariant } from '../../../components/Texts/Text';
import { Box } from '../../../../components/UI/Box/Box';
import {
  AlignItems,
  FlexDirection,
  JustifyContent,
} from '../../../../components/UI/Box/box.types';
import Icon, { IconName, IconSize } from '../../../components/Icons/Icon';
import { AccountCellIds } from '../../../../../e2e/selectors/MultichainAccounts/AccountCell.selectors';
import { selectBalanceByAccountGroup } from '../../../../selectors/assets/balances';
import { formatWithThreshold } from '../../../../util/assets';
import I18n from '../../../../../locales/i18n';
import AvatarAccount, {
  AvatarAccountType,
} from '../../../components/Avatars/Avatar/variants/AvatarAccount';
import { AvatarSize } from '../../../components/Avatars/Avatar/Avatar.types';
import { selectIconSeedAddressByAccountGroupId } from '../../../../selectors/multichainAccounts/accounts';
import { createAccountGroupDetailsNavigationDetails } from '../../../../components/Views/MultichainAccounts/sheets/MultichainAccountActions/MultichainAccountActions';

interface AccountCellProps {
  accountGroup: AccountGroupObject;
  avatarAccountType: AvatarAccountType;
  isSelected: boolean;
  hideMenu?: boolean;
  startAccessory?: React.ReactNode;
  endContainer?: React.ReactNode;
}

const BalanceEndContainer = (
  props: Pick<AccountCellProps, 'accountGroup' | 'hideMenu' | 'isSelected'>,
) => {
  const { accountGroup, hideMenu, isSelected } = props;
  const { styles } = useStyles(styleSheet, { isSelected });
  const { navigate } = useNavigation();

  const handleMenuPress = useCallback(() => {
    navigate(...createAccountGroupDetailsNavigationDetails({ accountGroup }));
  }, [navigate, accountGroup]);

  const selectBalanceForGroup = useMemo(
    () => selectBalanceByAccountGroup(accountGroup.id),
    [accountGroup.id],
  );
  const groupBalance = useSelector(selectBalanceForGroup);
  const totalBalance = groupBalance?.totalBalanceInUserCurrency;
  const userCurrency = groupBalance?.userCurrency;

  const displayBalance = useMemo(() => {
    if (totalBalance == null || !userCurrency) {
      return undefined;
    }
    return formatWithThreshold(totalBalance, 0.01, I18n.locale, {
      style: 'currency',
      currency: userCurrency.toUpperCase(),
    });
  }, [totalBalance, userCurrency]);

  return (
    <>
      <Text
        variant={TextVariant.BodyMDBold}
        color={TextColor.Default}
        testID={AccountCellIds.BALANCE}
      >
        {displayBalance}
      </Text>
      {!hideMenu && (
        <TouchableOpacity
          testID={AccountCellIds.MENU}
          style={styles.menuButton}
          onPress={handleMenuPress}
        >
          <Icon
            name={IconName.MoreVertical}
            size={IconSize.Md}
            color={TextColor.Alternative}
          />
        </TouchableOpacity>
      )}
    </>
  );
};

const AccountCell = ({
  accountGroup,
  avatarAccountType,
  isSelected,
  hideMenu = false,
  startAccessory,
  endContainer,
}: AccountCellProps) => {
  const { styles } = useStyles(styleSheet, { isSelected });

  const selectEvmAddress = useMemo(
    () => selectIconSeedAddressByAccountGroupId(accountGroup.id),
    [accountGroup.id],
  );
  const evmAddress = useSelector(selectEvmAddress);

  return (
    <Box
      style={styles.container}
      flexDirection={FlexDirection.Row}
      justifyContent={JustifyContent.flexStart}
      alignItems={AlignItems.center}
      testID={AccountCellIds.CONTAINER}
    >
      {startAccessory}
      <View style={styles.avatarWrapper}>
        <AvatarAccount
          accountAddress={evmAddress}
          type={avatarAccountType}
          size={AvatarSize.Md}
          style={styles.avatar}
          testID={AccountCellIds.AVATAR}
        />
      </View>
      <View style={styles.accountName}>
        <Text
          variant={TextVariant.BodyMDMedium}
          color={TextColor.Default}
          numberOfLines={1}
          style={styles.accountNameText}
          testID={AccountCellIds.ADDRESS}
        >
          {accountGroup.metadata.name}
        </Text>
        {!startAccessory && isSelected && (
          <Icon
            name={IconName.CheckBold}
            size={IconSize.Md}
            style={styles.checkIcon}
            color={TextColor.Primary}
            testID={AccountCellIds.CHECK_ICON}
          />
        )}
      </View>
      <View style={styles.endContainer}>
<<<<<<< HEAD
        {endContainer || (
          <BalanceEndContainer
            accountGroup={accountGroup}
            hideMenu={hideMenu}
            isSelected={isSelected}
          />
=======
        <Text
          variant={TextVariant.BodyMDMedium}
          color={TextColor.Default}
          testID={AccountCellIds.BALANCE}
        >
          {displayBalance}
        </Text>
        {!hideMenu && (
          <TouchableOpacity
            testID={AccountCellIds.MENU}
            style={styles.menuButton}
            onPress={handleMenuPress}
          >
            <Icon
              name={IconName.MoreVertical}
              size={IconSize.Md}
              color={TextColor.Alternative}
            />
          </TouchableOpacity>
>>>>>>> aac6ab3e
        )}
      </View>
    </Box>
  );
};

export default React.memo(AccountCell);<|MERGE_RESOLUTION|>--- conflicted
+++ resolved
@@ -65,7 +65,7 @@
   return (
     <>
       <Text
-        variant={TextVariant.BodyMDBold}
+        variant={TextVariant.BodyMDMedium}
         color={TextColor.Default}
         testID={AccountCellIds.BALANCE}
       >
@@ -143,34 +143,12 @@
         )}
       </View>
       <View style={styles.endContainer}>
-<<<<<<< HEAD
         {endContainer || (
           <BalanceEndContainer
             accountGroup={accountGroup}
+            isSelected={isSelected}
             hideMenu={hideMenu}
-            isSelected={isSelected}
           />
-=======
-        <Text
-          variant={TextVariant.BodyMDMedium}
-          color={TextColor.Default}
-          testID={AccountCellIds.BALANCE}
-        >
-          {displayBalance}
-        </Text>
-        {!hideMenu && (
-          <TouchableOpacity
-            testID={AccountCellIds.MENU}
-            style={styles.menuButton}
-            onPress={handleMenuPress}
-          >
-            <Icon
-              name={IconName.MoreVertical}
-              size={IconSize.Md}
-              color={TextColor.Alternative}
-            />
-          </TouchableOpacity>
->>>>>>> aac6ab3e
         )}
       </View>
     </Box>
