--- conflicted
+++ resolved
@@ -6,13 +6,8 @@
 // External dependencies.
 import { useStyles } from '../../hooks';
 import { strings } from '../../../../locales/i18n';
-<<<<<<< HEAD
-import ButtonLink from '../../components/Buttons/Button/variants/ButtonLink';
+import Button, { ButtonVariants } from '../../components/Buttons/Button';
 import Text, { TextVariant } from '../../components/Texts/Text';
-=======
-import Button, { ButtonVariants } from '../../components/Buttons/Button';
-import Text, { TextVariants } from '../../components/Texts/Text';
->>>>>>> 28a47781
 import formatNumber from '../../../util/formatNumber';
 import { isNumber } from '../../../util/number';
 import CustomInput from './CustomInput';
@@ -182,24 +177,16 @@
             />
           </Pressable>
         </View>
-<<<<<<< HEAD
-        <ButtonLink onPress={handlePress} textVariant={TextVariant.BodyMD}>
-          {defaultValueSelected
-            ? strings('contract_allowance.custom_spend_cap.edit')
-            : strings('contract_allowance.custom_spend_cap.use_default')}
-        </ButtonLink>
-=======
         <Button
           variant={ButtonVariants.Link}
           onPress={handlePress}
-          textVariants={TextVariants.sBodyMD}
+          textVariant={TextVariant.sBodyMD}
           label={
             defaultValueSelected
               ? strings('contract_allowance.custom_spend_cap.edit')
               : strings('contract_allowance.custom_spend_cap.use_default')
           }
         />
->>>>>>> 28a47781
       </View>
       <View style={styles.inputContainer}>
         <CustomInput
