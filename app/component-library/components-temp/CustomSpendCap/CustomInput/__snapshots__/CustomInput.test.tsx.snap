--- conflicted
+++ resolved
@@ -31,20 +31,6 @@
       onChangeText={[Function]}
       placeholder="Enter a number here"
       style={
-<<<<<<< HEAD
-        Object {
-          "color": "#24272A",
-          "flexGrow": 1,
-          "fontFamily": "Euclid Circular B",
-          "fontSize": 14,
-          "fontWeight": "400",
-          "letterSpacing": 0,
-          "lineHeight": 22,
-          "marginRight": 16,
-          "paddingBottom": 0,
-          "paddingTop": 0,
-        }
-=======
         Array [
           Object {
             "color": "#24272A",
@@ -60,7 +46,6 @@
           },
           false,
         ]
->>>>>>> 139b5349
       }
       value="123"
     />
