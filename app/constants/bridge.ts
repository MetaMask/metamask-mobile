--- conflicted
+++ resolved
@@ -48,11 +48,7 @@
   [CHAIN_IDS.LINEA_MAINNET]: 'Linea',
   [CHAIN_IDS.POLYGON]: 'Polygon',
   [CHAIN_IDS.AVALANCHE]: 'Avalanche',
-<<<<<<< HEAD
-  [CHAIN_IDS.BSC]: 'BNB Chain',
-=======
   [CHAIN_IDS.BSC]: 'BNB',
->>>>>>> cb0a747f
   [CHAIN_IDS.ARBITRUM]: 'Arbitrum',
   [CHAIN_IDS.OPTIMISM]: 'Optimism',
   [CHAIN_IDS.ZKSYNC_ERA]: 'zkSync',
