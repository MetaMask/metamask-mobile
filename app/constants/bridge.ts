--- conflicted
+++ resolved
@@ -1,14 +1,6 @@
 import { SolScope, BtcScope, TrxScope } from '@metamask/keyring-api';
 import { CHAIN_IDS } from '@metamask/transaction-controller';
 import { CaipChainId, Hex } from '@metamask/utils';
-<<<<<<< HEAD
-
-import { NETWORK_CHAIN_ID } from '../util/networks/customNetworks';
-=======
-import {
-  BRIDGE_DEV_API_BASE_URL,
-  BRIDGE_PROD_API_BASE_URL,
-} from '@metamask/bridge-controller';
 
 /**
  * Swaps testnet chain ID (1337 in decimal)
@@ -22,7 +14,6 @@
  */
 export const NATIVE_SWAPS_TOKEN_ADDRESS: Hex =
   '0x0000000000000000000000000000000000000000';
->>>>>>> c229349b
 
 // TODO read from feature flags
 export const ALLOWED_BRIDGE_CHAIN_IDS = [
