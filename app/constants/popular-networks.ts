import { BtcScope, SolScope } from '@metamask/keyring-api';
import { PopularList } from '../util/networks/customNetworks';
import { NETWORKS_CHAIN_ID } from './network';

export const POPULAR_NETWORK_CHAIN_IDS = new Set([
  ...PopularList.map((popular) => popular.chainId),
  NETWORKS_CHAIN_ID.MAINNET,
  NETWORKS_CHAIN_ID.LINEA_MAINNET,
]);

<<<<<<< HEAD
export const NON_EVM_POPULAR_NETWORK_CHAIN_IDS = new Set([
  SolScope.Mainnet,
  BtcScope.Mainnet,
=======
export const POPULAR_NETWORK_CHAIN_IDS_CAIP = new Set([
  ...PopularList.map((popular) => popular.chainId),
  NETWORKS_CHAIN_ID.MAINNET,
  NETWORKS_CHAIN_ID.LINEA_MAINNET,
>>>>>>> f92835fd
]);<|MERGE_RESOLUTION|>--- conflicted
+++ resolved
@@ -8,14 +8,13 @@
   NETWORKS_CHAIN_ID.LINEA_MAINNET,
 ]);
 
-<<<<<<< HEAD
 export const NON_EVM_POPULAR_NETWORK_CHAIN_IDS = new Set([
   SolScope.Mainnet,
   BtcScope.Mainnet,
-=======
+]);
+
 export const POPULAR_NETWORK_CHAIN_IDS_CAIP = new Set([
   ...PopularList.map((popular) => popular.chainId),
   NETWORKS_CHAIN_ID.MAINNET,
   NETWORKS_CHAIN_ID.LINEA_MAINNET,
->>>>>>> f92835fd
 ]);