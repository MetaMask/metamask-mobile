--- conflicted
+++ resolved
@@ -7,16 +7,12 @@
 
 import otaConfig from '../../ota.config.js';
 
-<<<<<<< HEAD
-export const OTA_VERSION = 'v1';
-=======
 /**
  * Current OTA update version
  * Increment with each OTA update: v0 -> v1 -> v2 -> v3 etc.
  * Reset to v0 when releasing a new native build
  */
 export const OTA_VERSION = 'v0';
->>>>>>> 96c2af46
 export const RUNTIME_VERSION = otaConfig.RUNTIME_VERSION;
 export const PROJECT_ID = otaConfig.PROJECT_ID;
 export const UPDATE_URL = otaConfig.UPDATE_URL;
