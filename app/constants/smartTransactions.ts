--- conflicted
+++ resolved
@@ -7,23 +7,15 @@
   NETWORKS_CHAIN_ID.MAINNET,
   NETWORKS_CHAIN_ID.SEPOLIA,
   NETWORKS_CHAIN_ID.BASE,
-<<<<<<< HEAD
   NETWORKS_CHAIN_ID.LINEA_MAINNET,
-  NETWORKS_CHAIN_ID.LINEA_SEPOLIA,
-=======
   NETWORKS_CHAIN_ID.BSC,
->>>>>>> 8c6682c0
 ];
 
 const ALLOWED_SMART_TRANSACTIONS_CHAIN_IDS_PRODUCTION: string[] = [
   NETWORKS_CHAIN_ID.MAINNET,
   // NETWORKS_CHAIN_ID.BASE, // TODO: Add base to production when ready
-<<<<<<< HEAD
   // NETWORKS_CHAIN_ID.LINEA_MAINNET, // TODO: Add linea mainnet to production when ready
-  // NETWORKS_CHAIN_ID.LINEA_SEPOLIA, // TODO: Add linea to production when ready
-=======
   // NETWORKS_CHAIN_ID.BSC, // TODO: Add BSC to production when ready
->>>>>>> 8c6682c0
 ];
 
 export const getAllowedSmartTransactionsChainIds = (): string[] =>
