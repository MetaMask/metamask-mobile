--- conflicted
+++ resolved
@@ -5,15 +5,9 @@
 
 const ALLOWED_SMART_TRANSACTIONS_CHAIN_IDS_DEVELOPMENT: string[] = [
   NETWORKS_CHAIN_ID.MAINNET,
-<<<<<<< HEAD
-  // NETWORKS_CHAIN_ID.SEPOLIA, // TODO: Add sepolia to dev when ready
-  // NETWORKS_CHAIN_ID.BASE, // TODO: Add base to dev when ready
-  // NETWORKS_CHAIN_ID.LINEA_MAINNET, // TODO: Add linea mainnet to dev when ready
-=======
   NETWORKS_CHAIN_ID.SEPOLIA,
   // NETWORKS_CHAIN_ID.BASE, // TODO: Add base to development when ready
   // NETWORKS_CHAIN_ID.LINEA_MAINNET, // TODO: Add linea mainnet to development when ready
->>>>>>> 19cd490f
   NETWORKS_CHAIN_ID.BSC,
 ];
 
