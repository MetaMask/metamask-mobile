--- conflicted
+++ resolved
@@ -20,15 +20,9 @@
       const allowedChainIds = getAllowedSmartTransactionsChainIds();
       expect(allowedChainIds).toStrictEqual([
         NETWORKS_CHAIN_ID.MAINNET,
-<<<<<<< HEAD
-        // NETWORKS_CHAIN_ID.SEPOLIA, // TODO: Add sepolia to dev when ready
-        // NETWORKS_CHAIN_ID.BASE, // TODO: Add base to dev when ready
-        // NETWORKS_CHAIN_ID.LINEA_MAINNET, // TODO: Add linea mainnet to dev when ready
-=======
         NETWORKS_CHAIN_ID.SEPOLIA,
         // NETWORKS_CHAIN_ID.BASE, // TODO: Add base to development when ready
         // NETWORKS_CHAIN_ID.LINEA_MAINNET, // TODO: Add linea mainnet to development when ready
->>>>>>> 6c1aeccd
         NETWORKS_CHAIN_ID.BSC,
       ]);
     });
