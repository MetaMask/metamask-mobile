--- conflicted
+++ resolved
@@ -22,12 +22,8 @@
         NETWORKS_CHAIN_ID.MAINNET,
         NETWORKS_CHAIN_ID.SEPOLIA,
         NETWORKS_CHAIN_ID.BASE,
-<<<<<<< HEAD
         NETWORKS_CHAIN_ID.LINEA_MAINNET,
-        NETWORKS_CHAIN_ID.LINEA_SEPOLIA,
-=======
         NETWORKS_CHAIN_ID.BSC,
->>>>>>> 8c6682c0
       ]);
     });
 
@@ -37,12 +33,8 @@
       expect(allowedChainIds).toStrictEqual([
         NETWORKS_CHAIN_ID.MAINNET,
         // NETWORKS_CHAIN_ID.BASE, // TODO: Add base to production when ready
-<<<<<<< HEAD
         // NETWORKS_CHAIN_ID.LINEA_MAINNET, // TODO: Add linea mainnet to production when ready
-        // NETWORKS_CHAIN_ID.LINEA_SEPOLIA, // TODO: Add linea sepolia to production when ready
-=======
         // NETWORKS_CHAIN_ID.BSC,  // TODO: Add base to production when ready
->>>>>>> 8c6682c0
       ]);
     });
   });
