<<<<<<< HEAD
import BN from 'bnjs4';
=======
import { BN } from 'ethereumjs-util';
import TransactionTypes from '../core/TransactionTypes';
import { ORIGIN_METAMASK } from '@metamask/controller-utils';
>>>>>>> f6e96324

// Transaction Status
export const TX_UNAPPROVED = 'unapproved';
export const TX_SUBMITTED = 'submitted';
export const TX_SIGNED = 'signed';
export const TX_PENDING = 'pending';
export const TX_CONFIRMED = 'confirmed';
export const TX_CANCELLED = 'cancelled';
export const TX_APPROVED = 'approved';
export const TX_FAILED = 'failed';
export const TX_REJECTED = 'rejected';

// Values
export const UINT256_BN_MAX_VALUE = new BN(2).pow(new BN(256)).sub(new BN(1));
export const UINT256_HEX_MAX_VALUE =
  'ffffffffffffffffffffffffffffffffffffffffffffffffffffffffffffffff';

// https://github.com/ethjs/ethjs-ens/blob/8ea29591ae545a5da243b0f071b5676ff95aa647/index.js#L13
export const EMPTY_ADDRESS = '0x0000000000000000000000000000000000000000';
export const PREFIX_HEX_STRING = '0x';

export const INTERNAL_ORIGINS = [process.env.MM_FOX_CODE, TransactionTypes.MMM, ORIGIN_METAMASK];<|MERGE_RESOLUTION|>--- conflicted
+++ resolved
@@ -1,10 +1,6 @@
-<<<<<<< HEAD
 import BN from 'bnjs4';
-=======
-import { BN } from 'ethereumjs-util';
 import TransactionTypes from '../core/TransactionTypes';
 import { ORIGIN_METAMASK } from '@metamask/controller-utils';
->>>>>>> f6e96324
 
 // Transaction Status
 export const TX_UNAPPROVED = 'unapproved';
