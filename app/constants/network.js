--- conflicted
+++ resolved
@@ -31,30 +31,6 @@
   GOERLI: toHex('5'),
   LINEA_MAINNET: toHex('59144'),
   ZKSYNC_ERA: toHex('324'),
-<<<<<<< HEAD
-};
-
-/**
- * @enum {string}
- */
-export const NETWORKS_CHAIN_ID_DECIMAL_STRING = {
-  MAINNET: '1',
-  OPTIMISM: '10',
-  BSC: '56',
-  POLYGON: '137',
-  FANTOM: '250',
-  BASE: '8453',
-  ARBITRUM: '42161',
-  AVAXCCHAIN: '43114',
-  CELO: '42220',
-  HARMONY: '1666600000',
-  SEPOLIA: '11155111',
-  LINEA_GOERLI: '59140',
-  GOERLI: '5',
-  LINEA_MAINNET: '59144',
-  ZKSYNC_ERA: '324',
-};
-=======
   ARBITRUM_GOERLI: toHex('421613'),
   OPTIMISM_GOERLI: toHex('420'),
 };
@@ -64,5 +40,4 @@
   NETWORKS_CHAIN_ID.GOERLI,
   NETWORKS_CHAIN_ID.ARBITRUM_GOERLI,
   NETWORKS_CHAIN_ID.OPTIMISM_GOERLI,
-];
->>>>>>> 23ba8b14
+];