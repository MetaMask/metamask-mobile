--- conflicted
+++ resolved
@@ -46,11 +46,8 @@
   [ACTIONS.SELL]: '',
   [ACTIONS.BUY_CRYPTO]: '',
   [ACTIONS.SELL_CRYPTO]: '',
-<<<<<<< HEAD
   [ACTIONS.OAUTH_REDIRECT]: '',
-=======
   [ACTIONS.HOME]: '',
   [ACTIONS.SWAP]: '',
->>>>>>> 7347af1c
   METAMASK: 'metamask://',
 };