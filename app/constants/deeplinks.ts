export enum ETH_ACTIONS {
  TRANSFER = 'transfer',
  APPROVE = 'approve',
}

export enum PROTOCOLS {
  HTTP = 'http',
  HTTPS = 'https',
  WC = 'wc',
  ETHEREUM = 'ethereum',
  DAPP = 'dapp',
  METAMASK = 'metamask',
}

export enum ACTIONS {
  DAPP = 'dapp',
  SEND = 'send',
  APPROVE = 'approve',
  PAYMENT = 'payment',
  FOCUS = 'focus',
  WC = 'wc',
  CONNECT = 'connect',
  MMSDK = 'mmsdk',
  ANDROID_SDK = 'bind',
  BUY = 'buy',
  BUY_CRYPTO = 'buy-crypto',
  SELL = 'sell',
  SELL_CRYPTO = 'sell-crypto',
  DEPOSIT = 'deposit',
  HOME = 'home',
  SWAP = 'swap',
  EMPTY = '',
  OAUTH_REDIRECT = 'oauth-redirect',
  CREATE_ACCOUNT = 'create-account',
  PERPS = 'perps',
  PERPS_MARKETS = 'perps-markets',
  PERPS_ASSET = 'perps-asset',
  REWARDS = 'rewards',
<<<<<<< HEAD
=======
  ONBOARDING = 'onboarding',
>>>>>>> d5ca588d
}

export const PREFIXES = {
  [ACTIONS.DAPP]: 'https://',
  [ACTIONS.SEND]: 'ethereum:',
  [ACTIONS.APPROVE]: 'ethereum:',
  [ACTIONS.FOCUS]: '',
  [ACTIONS.EMPTY]: '',
  [ACTIONS.PAYMENT]: '',
  [ACTIONS.WC]: '',
  [ACTIONS.CONNECT]: '',
  [ACTIONS.ANDROID_SDK]: '',
  [ACTIONS.BUY]: '',
  [ACTIONS.SELL]: '',
  [ACTIONS.BUY_CRYPTO]: '',
  [ACTIONS.SELL_CRYPTO]: '',
  [ACTIONS.OAUTH_REDIRECT]: '',
  [ACTIONS.HOME]: '',
  [ACTIONS.SWAP]: '',
  [ACTIONS.CREATE_ACCOUNT]: '',
  [ACTIONS.PERPS]: '',
  [ACTIONS.PERPS_MARKETS]: '',
  [ACTIONS.PERPS_ASSET]: '',
  [ACTIONS.REWARDS]: '',
<<<<<<< HEAD
=======
  [ACTIONS.ONBOARDING]: '',
>>>>>>> d5ca588d
  METAMASK: 'metamask://',
};<|MERGE_RESOLUTION|>--- conflicted
+++ resolved
@@ -36,10 +36,7 @@
   PERPS_MARKETS = 'perps-markets',
   PERPS_ASSET = 'perps-asset',
   REWARDS = 'rewards',
-<<<<<<< HEAD
-=======
   ONBOARDING = 'onboarding',
->>>>>>> d5ca588d
 }
 
 export const PREFIXES = {
@@ -64,9 +61,6 @@
   [ACTIONS.PERPS_MARKETS]: '',
   [ACTIONS.PERPS_ASSET]: '',
   [ACTIONS.REWARDS]: '',
-<<<<<<< HEAD
-=======
   [ACTIONS.ONBOARDING]: '',
->>>>>>> d5ca588d
   METAMASK: 'metamask://',
 };