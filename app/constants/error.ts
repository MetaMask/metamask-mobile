// Netwrok Errors
export const NETWORK_ERROR_MISSING_NETWORK_ID = 'Missing network id';
export const NETWORK_ERROR_UNKNOWN_NETWORK_ID = 'Unknown network with id';
export const NETWORK_ERROR_MISSING_CHAIN_ID = 'Missing chain id';

// TRANSACTIONS ERRORS
export const NEGATIVE_TOKEN_DECIMALS = 'Token decimals can not be negative';
export const NETWORK_ERROR_UNKNOWN_CHAIN_ID = 'Unknown chain id';

<<<<<<< HEAD
// HARDWARE ERRORS
export const KEYSTONE_TX_CANCELED = 'KeystoneError#Tx_canceled';
=======
// QR hardware Errors
export const KEYSTONE_TX_CANCELED = 'KeystoneError#Tx_canceled';

// Password Errors
export const WRONG_PASSWORD_ERROR = 'error: Invalid password';
>>>>>>> e463d453
<|MERGE_RESOLUTION|>--- conflicted
+++ resolved
@@ -1,19 +1,14 @@
-// Netwrok Errors
+// Network Errors
 export const NETWORK_ERROR_MISSING_NETWORK_ID = 'Missing network id';
 export const NETWORK_ERROR_UNKNOWN_NETWORK_ID = 'Unknown network with id';
 export const NETWORK_ERROR_MISSING_CHAIN_ID = 'Missing chain id';
 
-// TRANSACTIONS ERRORS
+// Transaction Errors
 export const NEGATIVE_TOKEN_DECIMALS = 'Token decimals can not be negative';
 export const NETWORK_ERROR_UNKNOWN_CHAIN_ID = 'Unknown chain id';
 
-<<<<<<< HEAD
-// HARDWARE ERRORS
-export const KEYSTONE_TX_CANCELED = 'KeystoneError#Tx_canceled';
-=======
 // QR hardware Errors
 export const KEYSTONE_TX_CANCELED = 'KeystoneError#Tx_canceled';
 
 // Password Errors
-export const WRONG_PASSWORD_ERROR = 'error: Invalid password';
->>>>>>> e463d453
+export const WRONG_PASSWORD_ERROR = 'error: Invalid password';