--- conflicted
+++ resolved
@@ -2,13 +2,10 @@
 export const NETWORK_ERROR_MISSING_NETWORK_ID = 'Missing network id';
 export const NETWORK_ERROR_UNKNOWN_NETWORK_ID = 'Unknown network with id';
 export const NETWORK_ERROR_MISSING_CHAIN_ID = 'Missing chain id';
-<<<<<<< HEAD
 
 // TRANSACTIONS ERRORS
 export const NEGATIVE_TOKEN_DECIMALS = 'Token decimals can not be negative';
-=======
 export const NETWORK_ERROR_UNKNOWN_CHAIN_ID = 'Unknown chain id';
 
-// QR hardware errors
-export const KEYSTONE_TX_CANCELED = 'KeystoneError#Tx_canceled';
->>>>>>> 7e0b2432
+// HARDWARE ERRORS
+export const KEYSTONE_TX_CANCELED = 'KeystoneError#Tx_canceled';