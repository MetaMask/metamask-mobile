--- conflicted
+++ resolved
@@ -50,13 +50,10 @@
     WALLET_ACTIONS: 'WalletActions',
     NFT_AUTO_DETECTION_MODAL: 'NFTAutoDetectionModal',
     MULTI_RPC_MIGRATION_MODAL: 'MultiRPcMigrationModal',
-<<<<<<< HEAD
     ///: BEGIN:ONLY_INCLUDE_IF(multi-srp)
     SELECT_SRP: 'SelectSRP',
     ///: END:ONLY_INCLUDE_IF
-=======
     MAX_BROWSER_TABS_MODAL: 'MaxBrowserTabsModal',
->>>>>>> b9a3689d
   },
   ONBOARDING: {
     ROOT_NAV: 'OnboardingRootNav',
