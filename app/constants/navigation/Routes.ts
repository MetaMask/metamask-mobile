--- conflicted
+++ resolved
@@ -17,11 +17,8 @@
   MODAL: {
     DELETE_WALLET: 'DeleteWalletModal',
     ROOT_MODAL_FLOW: 'RootModalFlow',
-<<<<<<< HEAD
     CONFIRMATION_MODAL: 'ConfirmationModal',
-=======
     WHATS_NEW: 'WhatsNewModal',
->>>>>>> 7973c835
   },
   ONBOARDING: {
     ROOT_NAV: 'OnboardingRootNav',
