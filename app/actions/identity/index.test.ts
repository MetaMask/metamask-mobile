import { BACKUPANDSYNC_FEATURES } from '@metamask/profile-sync-controller/user-storage';
import {
  performSignIn,
  performSignOut,
  setIsBackupAndSyncFeatureEnabled,
  syncInternalAccountsWithUserStorage,
<<<<<<< HEAD
  syncContactsWithUserStorage,
=======
  setHasAccountSyncingSyncedAtLeastOnce,
  setIsAccountSyncingReadyToBeDispatched,
  lockAccountSyncing,
  unlockAccountSyncing,
>>>>>>> 9627ec04
} from '.';
import Engine from '../../core/Engine';

jest.mock('../../core/Engine', () => ({
  resetState: jest.fn(),
  context: {
    AuthenticationController: {
      performSignIn: jest.fn(),
      performSignOut: jest.fn(),
    },
    UserStorageController: {
      setIsBackupAndSyncFeatureEnabled: jest.fn(),
      syncInternalAccountsWithUserStorage: jest.fn(),
<<<<<<< HEAD
      syncContactsWithUserStorage: jest.fn(),
=======
      setHasAccountSyncingSyncedAtLeastOnce: jest.fn(),
      setIsAccountSyncingReadyToBeDispatched: jest.fn(),
>>>>>>> 9627ec04
    },
  },
}));

describe('Identity actions', () => {
  beforeEach(() => {
    jest.clearAllMocks();
  });

  it('signs in successfully', async () => {
    (
      Engine.context.AuthenticationController.performSignIn as jest.Mock
    ).mockResolvedValue('valid-access-token');

    await performSignIn();

    expect(
      Engine.context.AuthenticationController.performSignIn,
    ).toHaveBeenCalled();
  });

  it('signs out successfully', () => {
    (
      Engine.context.AuthenticationController.performSignOut as jest.Mock
    ).mockResolvedValue(undefined);

    const result = performSignOut();

    expect(
      Engine.context.AuthenticationController.performSignOut,
    ).toHaveBeenCalled();
    expect(result).toBeUndefined();
  });

  it('enables backup and sync features successfuly', async () => {
    (
      Engine.context.UserStorageController
        .setIsBackupAndSyncFeatureEnabled as jest.Mock
    ).mockResolvedValue(undefined);

    const result = await setIsBackupAndSyncFeatureEnabled(
      BACKUPANDSYNC_FEATURES.main,
      true,
    );

    expect(
      Engine.context.UserStorageController.setIsBackupAndSyncFeatureEnabled,
    ).toHaveBeenCalledWith(BACKUPANDSYNC_FEATURES.main, true);
    expect(result).toBeUndefined();
  });

  it('disables backup and sync features successfuly', async () => {
    (
      Engine.context.UserStorageController
        .setIsBackupAndSyncFeatureEnabled as jest.Mock
    ).mockResolvedValue(undefined);

    const result = await setIsBackupAndSyncFeatureEnabled(
      BACKUPANDSYNC_FEATURES.main,
      false,
    );

    expect(
      Engine.context.UserStorageController.setIsBackupAndSyncFeatureEnabled,
    ).toHaveBeenCalledWith(BACKUPANDSYNC_FEATURES.main, false);
    expect(result).toBeUndefined();
  });

  it('syncs internal accounts with user storage', async () => {
    (
      Engine.context.UserStorageController
        .syncInternalAccountsWithUserStorage as jest.Mock
    ).mockResolvedValue(undefined);

    const result = await syncInternalAccountsWithUserStorage();

    expect(
      Engine.context.UserStorageController.syncInternalAccountsWithUserStorage,
    ).toHaveBeenCalled();
    expect(result).toBeUndefined();
  });

<<<<<<< HEAD
  it('syncs contacts with user storage', async () => {
    (
      Engine.context.UserStorageController.syncContactsWithUserStorage as jest.Mock
    ).mockResolvedValue(undefined);

    const result = await syncContactsWithUserStorage();

    expect(
      Engine.context.UserStorageController.syncContactsWithUserStorage,
    ).toHaveBeenCalled();
    expect(result).toBeUndefined();
  });
=======
  it('sets hasAccountSyncingSyncedAtLeastOnce', async () => {
    (
      Engine.context.UserStorageController
        .setHasAccountSyncingSyncedAtLeastOnce as jest.Mock
    ).mockResolvedValue(undefined);

    const result = await setHasAccountSyncingSyncedAtLeastOnce(true);

    expect(
      Engine.context.UserStorageController
        .setHasAccountSyncingSyncedAtLeastOnce,
    ).toHaveBeenCalledWith(true);
    expect(result).toBeUndefined();
  });

  it('sets isAccountSyncingReadyToBeDispatched', async () => {
    (
      Engine.context.UserStorageController
        .setIsAccountSyncingReadyToBeDispatched as jest.Mock
    ).mockResolvedValue(undefined);

    const result = await setIsAccountSyncingReadyToBeDispatched(true);

    expect(
      Engine.context.UserStorageController
        .setIsAccountSyncingReadyToBeDispatched,
    ).toHaveBeenCalledWith(true);
    expect(result).toBeUndefined();
  });

  it('locks account syncing', async () => {
    const mockSetIsAccountSyncingReadyToBeDispatched = jest.spyOn(
      Engine.context.UserStorageController,
      'setIsAccountSyncingReadyToBeDispatched',
    );

    const mockSetHasAccountSyncingSyncedAtLeastOnce = jest.spyOn(
      Engine.context.UserStorageController,
      'setHasAccountSyncingSyncedAtLeastOnce',
    );

    await lockAccountSyncing();

    expect(mockSetIsAccountSyncingReadyToBeDispatched).toHaveBeenCalledWith(
      false,
    );
    expect(mockSetHasAccountSyncingSyncedAtLeastOnce).toHaveBeenCalledWith(
      false,
    );
  });

  it('unlocks account syncing', async () => {
    const mockSetIsAccountSyncingReadyToBeDispatched = jest.spyOn(
      Engine.context.UserStorageController,
      'setIsAccountSyncingReadyToBeDispatched',
    );

    const mockSetHasAccountSyncingSyncedAtLeastOnce = jest.spyOn(
      Engine.context.UserStorageController,
      'setHasAccountSyncingSyncedAtLeastOnce',
    );

    await unlockAccountSyncing();

    expect(mockSetIsAccountSyncingReadyToBeDispatched).toHaveBeenCalledWith(
      true,
    );
    expect(mockSetHasAccountSyncingSyncedAtLeastOnce).toHaveBeenCalledWith(
      true,
    );
  });
>>>>>>> 9627ec04
});<|MERGE_RESOLUTION|>--- conflicted
+++ resolved
@@ -4,14 +4,11 @@
   performSignOut,
   setIsBackupAndSyncFeatureEnabled,
   syncInternalAccountsWithUserStorage,
-<<<<<<< HEAD
   syncContactsWithUserStorage,
-=======
   setHasAccountSyncingSyncedAtLeastOnce,
   setIsAccountSyncingReadyToBeDispatched,
   lockAccountSyncing,
   unlockAccountSyncing,
->>>>>>> 9627ec04
 } from '.';
 import Engine from '../../core/Engine';
 
@@ -25,12 +22,9 @@
     UserStorageController: {
       setIsBackupAndSyncFeatureEnabled: jest.fn(),
       syncInternalAccountsWithUserStorage: jest.fn(),
-<<<<<<< HEAD
       syncContactsWithUserStorage: jest.fn(),
-=======
       setHasAccountSyncingSyncedAtLeastOnce: jest.fn(),
       setIsAccountSyncingReadyToBeDispatched: jest.fn(),
->>>>>>> 9627ec04
     },
   },
 }));
@@ -113,20 +107,6 @@
     expect(result).toBeUndefined();
   });
 
-<<<<<<< HEAD
-  it('syncs contacts with user storage', async () => {
-    (
-      Engine.context.UserStorageController.syncContactsWithUserStorage as jest.Mock
-    ).mockResolvedValue(undefined);
-
-    const result = await syncContactsWithUserStorage();
-
-    expect(
-      Engine.context.UserStorageController.syncContactsWithUserStorage,
-    ).toHaveBeenCalled();
-    expect(result).toBeUndefined();
-  });
-=======
   it('sets hasAccountSyncingSyncedAtLeastOnce', async () => {
     (
       Engine.context.UserStorageController
@@ -198,5 +178,17 @@
       true,
     );
   });
->>>>>>> 9627ec04
+
+  it('syncs contacts with user storage', async () => {
+    (
+      Engine.context.UserStorageController.syncContactsWithUserStorage as jest.Mock
+    ).mockResolvedValue(undefined);
+
+    const result = await syncContactsWithUserStorage();
+
+    expect(
+      Engine.context.UserStorageController.syncContactsWithUserStorage,
+    ).toHaveBeenCalled();
+    expect(result).toBeUndefined();
+  });
 });