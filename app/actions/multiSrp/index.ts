--- conflicted
+++ resolved
@@ -3,10 +3,7 @@
 import ExtendedKeyringTypes from '../../constants/keyringTypes';
 import Engine from '../../core/Engine';
 import { KeyringSelector } from '@metamask/keyring-controller';
-<<<<<<< HEAD
-=======
 import { InternalAccount } from '@metamask/keyring-internal-api';
->>>>>>> 961a5281
 ///: BEGIN:ONLY_INCLUDE_IF(solana)
 import {
   MultichainWalletSnapFactory,
@@ -19,11 +16,8 @@
 } from '../../core/redux/slices/performance';
 import { PerformanceEventNames } from '../../core/redux/slices/performance/constants';
 import { store } from '../../store';
-<<<<<<< HEAD
-=======
 import { endTrace, trace, TraceName, TraceOperation } from '../../util/trace';
 import { getTraceTags } from '../../util/sentry/tags';
->>>>>>> 961a5281
 
 export async function importNewSecretRecoveryPhrase(mnemonic: string) {
   const { KeyringController } = Engine.context;
@@ -125,12 +119,6 @@
         type: ExtendedKeyringTypes.hd,
       };
 
-  store.dispatch(
-    startPerformanceTrace({
-      eventName: PerformanceEventNames.AddHdAccount,
-    }),
-  );
-
   const [addedAccountAddress] = await KeyringController.withKeyring(
     keyringSelector,
     async ({ keyring }) => await keyring.addAccounts(1),
@@ -141,9 +129,6 @@
     Engine.setAccountLabel(addedAccountAddress, name);
   }
 
-<<<<<<< HEAD
-  // We consider the account to be created once it got selected and renamed.
-=======
   const account = AccountsController.getAccountByAddress(addedAccountAddress);
 
   // This should always be true. If it's not, we have a bug.
@@ -157,15 +142,11 @@
     name: TraceName.CreateHdAccount,
   });
 
->>>>>>> 961a5281
   store.dispatch(
     endPerformanceTrace({
       eventName: PerformanceEventNames.AddHdAccount,
     }),
   );
-<<<<<<< HEAD
-=======
 
   return account;
->>>>>>> 961a5281
 }