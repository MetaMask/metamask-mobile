import { HdKeyring } from '@metamask/eth-hd-keyring';
import { Json } from '@metamask/eth-query';
import { EthKeyring } from '@metamask/keyring-internal-api';
import { wordlist } from '@metamask/scure-bip39/dist/wordlists/english';
import ExtendedKeyringTypes from '../../constants/keyringTypes';
import Engine from '../../core/Engine';
import { KeyringSelector } from '@metamask/keyring-controller';
<<<<<<< HEAD
import Logger from '../../util/Logger';
=======
>>>>>>> 14d01dfe

export async function importNewSecretRecoveryPhrase(mnemonic: string) {
  const { KeyringController } = Engine.context;

  // Convert input mnemonic to codepoints
  const mnemonicWords = mnemonic.toLowerCase().split(' ');
  const inputCodePoints = new Uint16Array(
    mnemonicWords.map((word) => wordlist.indexOf(word)),
  );

  const hdKeyrings = (await KeyringController.getKeyringsByType(
    ExtendedKeyringTypes.hd,
  )) as HdKeyring[];

  // TODO: This is temporary and will be removed once https://github.com/MetaMask/core/issues/5411 is resolved.
  const alreadyImportedSRP = hdKeyrings.some((keyring) => {
    // Compare directly with stored codepoints
    const storedCodePoints = new Uint16Array(
      // The mnemonic will not be undefined because there will be a keyring.
      // eslint-disable-next-line @typescript-eslint/no-non-null-assertion
      Buffer.from(keyring.mnemonic!).buffer,
    );

    if (inputCodePoints.length !== storedCodePoints.length) return false;

    return inputCodePoints.every(
      (code, index) => code === storedCodePoints[index],
    );
  });

  if (alreadyImportedSRP) {
    throw new Error('This mnemonic has already been imported.');
  }

  const newKeyring = (await KeyringController.addNewKeyring(
    ExtendedKeyringTypes.hd,
    {
      mnemonic,
      numberOfAccounts: 1,
    },
  )) as EthKeyring<Json>;
  const [newAccountAddress] = await newKeyring.getAccounts();
  return Engine.setSelectedAddress(newAccountAddress);
}

export async function createNewSecretRecoveryPhrase() {
  const { KeyringController } = Engine.context;
  const newHdkeyring = (await KeyringController.addNewKeyring(
    ExtendedKeyringTypes.hd,
  )) as HdKeyring;

  const newAccountAddress = (await newHdkeyring.getAccounts())[0];
  return Engine.setSelectedAddress(newAccountAddress);
}

export async function addNewHdAccount(
<<<<<<< HEAD
  name?: string,
  _keyringId?: string,
): Promise<void> {
  const { KeyringController } = Engine.context;
  try {
    const keyringSelector: KeyringSelector = _keyringId
      ? {
          id: _keyringId,
        }
      : {
          type: ExtendedKeyringTypes.hd,
        };

    const [addedAccountAddress] = await KeyringController.withKeyring(
      keyringSelector,
      async (keyring) => await keyring.addAccounts(1),
    );
    Engine.setSelectedAddress(addedAccountAddress);

    if (name) {
      Engine.setAccountLabel(addedAccountAddress, name);
    }
  } catch (e: unknown) {
    Logger.error(e as Error, 'error while trying to add a new account');
=======
  keyringId?: string,
  name?: string,
): Promise<void> {
  const { KeyringController } = Engine.context;
  const keyringSelector: KeyringSelector = keyringId
    ? {
        id: keyringId,
      }
    : {
        type: ExtendedKeyringTypes.hd,
      };

  const [addedAccountAddress] = await KeyringController.withKeyring(
    keyringSelector,
    async (keyring) => await keyring.addAccounts(1),
  );
  Engine.setSelectedAddress(addedAccountAddress);

  if (name) {
    Engine.setAccountLabel(addedAccountAddress, name);
>>>>>>> 14d01dfe
  }
}<|MERGE_RESOLUTION|>--- conflicted
+++ resolved
@@ -5,10 +5,6 @@
 import ExtendedKeyringTypes from '../../constants/keyringTypes';
 import Engine from '../../core/Engine';
 import { KeyringSelector } from '@metamask/keyring-controller';
-<<<<<<< HEAD
-import Logger from '../../util/Logger';
-=======
->>>>>>> 14d01dfe
 
 export async function importNewSecretRecoveryPhrase(mnemonic: string) {
   const { KeyringController } = Engine.context;
@@ -65,32 +61,6 @@
 }
 
 export async function addNewHdAccount(
-<<<<<<< HEAD
-  name?: string,
-  _keyringId?: string,
-): Promise<void> {
-  const { KeyringController } = Engine.context;
-  try {
-    const keyringSelector: KeyringSelector = _keyringId
-      ? {
-          id: _keyringId,
-        }
-      : {
-          type: ExtendedKeyringTypes.hd,
-        };
-
-    const [addedAccountAddress] = await KeyringController.withKeyring(
-      keyringSelector,
-      async (keyring) => await keyring.addAccounts(1),
-    );
-    Engine.setSelectedAddress(addedAccountAddress);
-
-    if (name) {
-      Engine.setAccountLabel(addedAccountAddress, name);
-    }
-  } catch (e: unknown) {
-    Logger.error(e as Error, 'error while trying to add a new account');
-=======
   keyringId?: string,
   name?: string,
 ): Promise<void> {
@@ -111,6 +81,5 @@
 
   if (name) {
     Engine.setAccountLabel(addedAccountAddress, name);
->>>>>>> 14d01dfe
   }
 }