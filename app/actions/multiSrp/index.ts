import { HdKeyring } from '@metamask/eth-hd-keyring';
import { wordlist } from '@metamask/scure-bip39/dist/wordlists/english';
import ExtendedKeyringTypes from '../../constants/keyringTypes';
import Engine from '../../core/Engine';
import { KeyringSelector } from '@metamask/keyring-controller';
import { InternalAccount } from '@metamask/keyring-internal-api';
///: BEGIN:ONLY_INCLUDE_IF(solana)
import {
  MultichainWalletSnapFactory,
  WalletClientType,
} from '../../core/SnapKeyring/MultichainWalletSnapClient';
///: END:ONLY_INCLUDE_IF
import {
  endPerformanceTrace,
  startPerformanceTrace,
} from '../../core/redux/slices/performance';
import { PerformanceEventNames } from '../../core/redux/slices/performance/constants';
import { store } from '../../store';
import { getTraceTags } from '../../util/sentry/tags';

import ReduxService from '../../core/redux';
import { TraceName, TraceOperation, trace, endTrace } from '../../util/trace';
import { selectSeedlessOnboardingLoginFlow } from '../../selectors/seedlessOnboardingController';
import { SecretType } from '@metamask/seedless-onboarding-controller';

export async function importNewSecretRecoveryPhrase(mnemonic: string) {
  const { KeyringController } = Engine.context;

  // Convert input mnemonic to codepoints
  const mnemonicWords = mnemonic.toLowerCase().split(' ');
  const inputCodePoints = new Uint16Array(
    mnemonicWords.map((word) => wordlist.indexOf(word)),
  );

  const hdKeyrings = (await KeyringController.getKeyringsByType(
    ExtendedKeyringTypes.hd,
  )) as HdKeyring[];

  // TODO: This is temporary and will be removed once https://github.com/MetaMask/core/issues/5411 is resolved.
  const alreadyImportedSRP = hdKeyrings.some((keyring) => {
    // Compare directly with stored codepoints
    const storedCodePoints = new Uint16Array(
      // The mnemonic will not be undefined because there will be a keyring.
      // eslint-disable-next-line @typescript-eslint/no-non-null-assertion
      Buffer.from(keyring.mnemonic!).buffer,
    );

    if (inputCodePoints.length !== storedCodePoints.length) return false;

    return inputCodePoints.every(
      (code, index) => code === storedCodePoints[index],
    );
  });

  if (alreadyImportedSRP) {
    throw new Error('This mnemonic has already been imported.');
  }

  const newKeyring = await KeyringController.addNewKeyring(
    ExtendedKeyringTypes.hd,
    {
      mnemonic,
      numberOfAccounts: 1,
    },
  );

  const [newAccountAddress] = await KeyringController.withKeyring(
    {
      id: newKeyring.id,
    },
    async ({ keyring }) => keyring.getAccounts(),
  );

  const { SeedlessOnboardingController } = Engine.context;

  let discoveredAccountsCount = 0;

  // TODO: to use loginCompleted
  if (selectSeedlessOnboardingLoginFlow(ReduxService.store.getState())) {
    // on Error, wallet should notify user that the newly added seed phrase is not synced properly
    // user can try manual sync again (phase 2)
    const seed = new Uint8Array(inputCodePoints.buffer);
    let addSeedPhraseSuccess = false;
    try {
<<<<<<< HEAD
      await SeedlessOnboardingController.addNewSecretData(
=======
      trace({
        name: TraceName.OnboardingAddSrp,
        op: TraceOperation.OnboardingSecurityOp,
      });
      await SeedlessOnboardingController.addNewSeedPhraseBackup(
>>>>>>> 9d8183de
        seed,
        SecretType.Mnemonic,
        {
          keyringId: newKeyring.id,
        },
      );
      addSeedPhraseSuccess = true;
    } catch (error) {
      const errorMessage =
        error instanceof Error ? error.message : 'Unknown error';
      // Log the error but don't let it crash the import process
      console.error('Failed to backup seed phrase:', errorMessage);

      trace({
        name: TraceName.OnboardingAddSrpError,
        op: TraceOperation.OnboardingError,
        tags: { errorMessage },
      });
      endTrace({
        name: TraceName.OnboardingAddSrpError,
      });

      throw error;
    } finally {
      endTrace({
        name: TraceName.OnboardingAddSrp,
        data: { success: addSeedPhraseSuccess },
      });
    }
  }

  ///: BEGIN:ONLY_INCLUDE_IF(solana)
  const multichainClient = MultichainWalletSnapFactory.createClient(
    WalletClientType.Solana,
  );

  discoveredAccountsCount = await multichainClient.addDiscoveredAccounts(
    newKeyring.id,
  );
  ///: END:ONLY_INCLUDE_IF

  Engine.setSelectedAddress(newAccountAddress);

  return { address: newAccountAddress, discoveredAccountsCount };
}

export async function createNewSecretRecoveryPhrase() {
  const { KeyringController } = Engine.context;
  const newHdkeyring = await KeyringController.addNewKeyring(
    ExtendedKeyringTypes.hd,
  );

  const [newAccountAddress] = await KeyringController.withKeyring(
    {
      id: newHdkeyring.id,
    },
    async ({ keyring }) => keyring.getAccounts(),
  );

  return Engine.setSelectedAddress(newAccountAddress);
}

export async function addNewHdAccount(
  keyringId?: string,
  name?: string,
): Promise<InternalAccount> {
  store.dispatch(
    startPerformanceTrace({
      eventName: PerformanceEventNames.AddHdAccount,
    }),
  );

  trace({
    name: TraceName.CreateHdAccount,
    op: TraceOperation.CreateAccount,
    tags: getTraceTags(store.getState()),
  });

  const { KeyringController, AccountsController } = Engine.context;
  const keyringSelector: KeyringSelector = keyringId
    ? {
        id: keyringId,
      }
    : {
        type: ExtendedKeyringTypes.hd,
      };

  const [addedAccountAddress] = await KeyringController.withKeyring(
    keyringSelector,
    async ({ keyring }) => await keyring.addAccounts(1),
  );
  Engine.setSelectedAddress(addedAccountAddress);

  if (name) {
    Engine.setAccountLabel(addedAccountAddress, name);
  }

  const account = AccountsController.getAccountByAddress(addedAccountAddress);

  // This should always be true. If it's not, we have a bug.
  // We query the account that was newly created and return it.
  if (!account) {
    throw new Error('Account not found after creation');
  }

  // We consider the account to be created once it got selected and renamed.
  endTrace({
    name: TraceName.CreateHdAccount,
  });

  store.dispatch(
    endPerformanceTrace({
      eventName: PerformanceEventNames.AddHdAccount,
    }),
  );

  return account;
}<|MERGE_RESOLUTION|>--- conflicted
+++ resolved
@@ -82,15 +82,11 @@
     const seed = new Uint8Array(inputCodePoints.buffer);
     let addSeedPhraseSuccess = false;
     try {
-<<<<<<< HEAD
-      await SeedlessOnboardingController.addNewSecretData(
-=======
       trace({
         name: TraceName.OnboardingAddSrp,
         op: TraceOperation.OnboardingSecurityOp,
       });
-      await SeedlessOnboardingController.addNewSeedPhraseBackup(
->>>>>>> 9d8183de
+      await SeedlessOnboardingController.addNewSecretData(
         seed,
         SecretType.Mnemonic,
         {
