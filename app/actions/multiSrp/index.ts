--- conflicted
+++ resolved
@@ -3,11 +3,6 @@
 import ExtendedKeyringTypes from '../../constants/keyringTypes';
 import Engine from '../../core/Engine';
 import { KeyringSelector } from '@metamask/keyring-controller';
-<<<<<<< HEAD
-///: BEGIN:ONLY_INCLUDE_IF(seedless-onboarding)
-import ReduxService from '../../core/redux';
-///: END:ONLY_INCLUDE_IF(seedless-onboarding)
-=======
 ///: BEGIN:ONLY_INCLUDE_IF(beta)
 import {
   MultichainWalletSnapFactory,
@@ -20,7 +15,10 @@
 } from '../../core/redux/slices/performance';
 import { PerformanceEventNames } from '../../core/redux/slices/performance/constants';
 import { store } from '../../store';
->>>>>>> e0c165ed
+
+///: BEGIN:ONLY_INCLUDE_IF(seedless-onboarding)
+import ReduxService from '../../core/redux';
+///: END:ONLY_INCLUDE_IF(seedless-onboarding)
 
 export async function importNewSecretRecoveryPhrase(mnemonic: string) {
   const { KeyringController } = Engine.context;
@@ -70,7 +68,6 @@
     async ({ keyring }) => keyring.getAccounts(),
   );
 
-<<<<<<< HEAD
   ///: BEGIN:ONLY_INCLUDE_IF(seedless-onboarding)
   const { SeedlessOnboardingController } = Engine.context;
 
@@ -88,7 +85,7 @@
     );
   }
   ///: END:ONLY_INCLUDE_IF(seedless-onboarding)
-=======
+
   ///: BEGIN:ONLY_INCLUDE_IF(beta)
   const multichainClient = MultichainWalletSnapFactory.createClient(
     WalletClientType.Solana,
@@ -96,7 +93,6 @@
 
   await multichainClient.addDiscoveredAccounts(newKeyring.id);
   ///: END:ONLY_INCLUDE_IF
->>>>>>> e0c165ed
 
   return Engine.setSelectedAddress(newAccountAddress);
 }
