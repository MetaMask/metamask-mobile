--- conflicted
+++ resolved
@@ -80,8 +80,6 @@
 
   const { SeedlessOnboardingController } = Engine.context;
 
-  let discoveredAccountsCount = 0;
-
   // TODO: to use loginCompleted
   if (selectSeedlessOnboardingLoginFlow(ReduxService.store.getState())) {
     // on Error, wallet should notify user that the newly added seed phrase is not synced properly
@@ -122,7 +120,6 @@
     }
   }
 
-<<<<<<< HEAD
   let discoveredAccountsCount = 0;
 
   ///: BEGIN:ONLY_INCLUDE_IF(bitcoin)
@@ -136,8 +133,6 @@
     );
   ///: END:ONLY_INCLUDE_IF
 
-=======
->>>>>>> 9d8183de
   ///: BEGIN:ONLY_INCLUDE_IF(solana)
   const solanaMultichainClient = MultichainWalletSnapFactory.createClient(
     WalletClientType.Solana,
