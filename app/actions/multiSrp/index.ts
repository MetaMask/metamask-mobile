import { HdKeyring } from '@metamask/eth-hd-keyring';
import { wordlist } from '@metamask/scure-bip39/dist/wordlists/english';
import ExtendedKeyringTypes from '../../constants/keyringTypes';
import Engine from '../../core/Engine';
import { KeyringSelector } from '@metamask/keyring-controller';
import { InternalAccount } from '@metamask/keyring-internal-api';
///: BEGIN:ONLY_INCLUDE_IF(keyring-snaps)
import {
  MultichainWalletSnapFactory,
  WalletClientType,
} from '../../core/SnapKeyring/MultichainWalletSnapClient';
///: END:ONLY_INCLUDE_IF
import {
  ///: BEGIN:ONLY_INCLUDE_IF(solana)
  SolScope,
  ///: END:ONLY_INCLUDE_IF
  ///: BEGIN:ONLY_INCLUDE_IF(bitcoin)
  BtcScope,
  ///: END:ONLY_INCLUDE_IF
} from '@metamask/keyring-api';
import {
  endPerformanceTrace,
  startPerformanceTrace,
} from '../../core/redux/slices/performance';
import { PerformanceEventNames } from '../../core/redux/slices/performance/constants';
import { store } from '../../store';
import { getTraceTags } from '../../util/sentry/tags';

import ReduxService from '../../core/redux';
import { TraceName, TraceOperation, trace, endTrace } from '../../util/trace';
import { selectSeedlessOnboardingLoginFlow } from '../../selectors/seedlessOnboardingController';
import { SecretType } from '@metamask/seedless-onboarding-controller';
import Logger from '../../util/Logger';

interface ImportNewSecretRecoveryPhraseOptions {
  shouldSelectAccount: boolean;
  waitForDiscoveredAccounts: boolean;
}

export async function importNewSecretRecoveryPhrase(
  mnemonic: string,
  options: ImportNewSecretRecoveryPhraseOptions = {
    shouldSelectAccount: true,
    waitForDiscoveredAccounts: true,
  },
) {
  const { KeyringController } = Engine.context;
  const { shouldSelectAccount, waitForDiscoveredAccounts } = options;

  // Convert input mnemonic to codepoints
  const mnemonicWords = mnemonic.toLowerCase().split(' ');
  const inputCodePoints = new Uint16Array(
    mnemonicWords.map((word) => wordlist.indexOf(word)),
  );

  const hdKeyrings = (await KeyringController.getKeyringsByType(
    ExtendedKeyringTypes.hd,
  )) as HdKeyring[];

  // TODO: This is temporary and will be removed once https://github.com/MetaMask/core/issues/5411 is resolved.
  const alreadyImportedSRP = hdKeyrings.some((keyring) => {
    // Compare directly with stored codepoints
    const storedCodePoints = new Uint16Array(
      // The mnemonic will not be undefined because there will be a keyring.
      // eslint-disable-next-line @typescript-eslint/no-non-null-assertion
      Buffer.from(keyring.mnemonic!).buffer,
    );

    if (inputCodePoints.length !== storedCodePoints.length) return false;

    return inputCodePoints.every(
      (code, index) => code === storedCodePoints[index],
    );
  });

  if (alreadyImportedSRP) {
    throw new Error('This mnemonic has already been imported.');
  }

  const newKeyring = await KeyringController.addNewKeyring(
    ExtendedKeyringTypes.hd,
    {
      mnemonic,
      numberOfAccounts: 1,
    },
  );

  const [newAccountAddress] = await KeyringController.withKeyring(
    {
      id: newKeyring.id,
    },
    async ({ keyring }) => keyring.getAccounts(),
  );

  const { SeedlessOnboardingController } = Engine.context;

  // TODO: to use loginCompleted
  if (selectSeedlessOnboardingLoginFlow(ReduxService.store.getState())) {
    // on Error, wallet should notify user that the newly added seed phrase is not synced properly
    // user can try manual sync again (phase 2)
    const seed = new Uint8Array(inputCodePoints.buffer);
    let addSeedPhraseSuccess = false;
    try {
      trace({
        name: TraceName.OnboardingAddSrp,
        op: TraceOperation.OnboardingSecurityOp,
      });
      await SeedlessOnboardingController.addNewSecretData(
        seed,
        SecretType.Mnemonic,
        {
          keyringId: newKeyring.id,
        },
      );
      addSeedPhraseSuccess = true;
    } catch (error) {
      // handle seedless controller import error by reverting keyring controller mnemonic import
      // KeyringController.removeAccount will remove keyring when it's emptied, currently there are no other method in keyring controller to remove keyring
      await KeyringController.removeAccount(newAccountAddress);

      const errorMessage =
        error instanceof Error ? error.message : 'Unknown error';
      // Log the error but don't let it crash the import process
      Logger.error(new Error(`Failed to backup seed phrase: ${errorMessage}`));

      trace({
        name: TraceName.OnboardingAddSrpError,
        op: TraceOperation.OnboardingError,
        tags: { errorMessage },
      });
      endTrace({
        name: TraceName.OnboardingAddSrpError,
      });

      throw error;
    } finally {
      endTrace({
        name: TraceName.OnboardingAddSrp,
        data: { success: addSeedPhraseSuccess },
      });
    }
  }

  let discoveredAccountsCount = 0;

  ///: BEGIN:ONLY_INCLUDE_IF(bitcoin)
  const bitcoinMultichainClient = MultichainWalletSnapFactory.createClient(
    WalletClientType.Bitcoin,
  );
  discoveredAccountsCount +=
    await bitcoinMultichainClient.addDiscoveredAccounts(
      newKeyring.id,
      BtcScope.Mainnet,
    );
  ///: END:ONLY_INCLUDE_IF

  ///: BEGIN:ONLY_INCLUDE_IF(solana)
  const solanaMultichainClient = MultichainWalletSnapFactory.createClient(
    WalletClientType.Solana,
  );
<<<<<<< HEAD

  if (waitForDiscoveredAccounts) {
    discoveredAccountsCount = await multichainClient.addDiscoveredAccounts(
      newKeyring.id,
    );
  } else {
    multichainClient.addDiscoveredAccounts(newKeyring.id);
  }

=======
  discoveredAccountsCount += await solanaMultichainClient.addDiscoveredAccounts(
    newKeyring.id,
    SolScope.Mainnet,
  );
>>>>>>> 21cafb36
  ///: END:ONLY_INCLUDE_IF

  if (shouldSelectAccount) {
    Engine.setSelectedAddress(newAccountAddress);
  }

  return { address: newAccountAddress, discoveredAccountsCount };
}

export async function createNewSecretRecoveryPhrase() {
  const { KeyringController } = Engine.context;
  const newHdkeyring = await KeyringController.addNewKeyring(
    ExtendedKeyringTypes.hd,
  );

  const [newAccountAddress] = await KeyringController.withKeyring(
    {
      id: newHdkeyring.id,
    },
    async ({ keyring }) => keyring.getAccounts(),
  );

  return Engine.setSelectedAddress(newAccountAddress);
}

export async function addNewHdAccount(
  keyringId?: string,
  name?: string,
): Promise<InternalAccount> {
  store.dispatch(
    startPerformanceTrace({
      eventName: PerformanceEventNames.AddHdAccount,
    }),
  );

  trace({
    name: TraceName.CreateHdAccount,
    op: TraceOperation.CreateAccount,
    tags: getTraceTags(store.getState()),
  });

  const { KeyringController, AccountsController } = Engine.context;
  const keyringSelector: KeyringSelector = keyringId
    ? {
        id: keyringId,
      }
    : {
        type: ExtendedKeyringTypes.hd,
      };

  const [addedAccountAddress] = await KeyringController.withKeyring(
    keyringSelector,
    async ({ keyring }) => await keyring.addAccounts(1),
  );
  Engine.setSelectedAddress(addedAccountAddress);

  if (name) {
    Engine.setAccountLabel(addedAccountAddress, name);
  }

  const account = AccountsController.getAccountByAddress(addedAccountAddress);

  // This should always be true. If it's not, we have a bug.
  // We query the account that was newly created and return it.
  if (!account) {
    throw new Error('Account not found after creation');
  }

  // We consider the account to be created once it got selected and renamed.
  endTrace({
    name: TraceName.CreateHdAccount,
  });

  store.dispatch(
    endPerformanceTrace({
      eventName: PerformanceEventNames.AddHdAccount,
    }),
  );

  return account;
}<|MERGE_RESOLUTION|>--- conflicted
+++ resolved
@@ -34,18 +34,16 @@
 
 interface ImportNewSecretRecoveryPhraseOptions {
   shouldSelectAccount: boolean;
-  waitForDiscoveredAccounts: boolean;
 }
 
 export async function importNewSecretRecoveryPhrase(
   mnemonic: string,
   options: ImportNewSecretRecoveryPhraseOptions = {
     shouldSelectAccount: true,
-    waitForDiscoveredAccounts: true,
   },
 ) {
   const { KeyringController } = Engine.context;
-  const { shouldSelectAccount, waitForDiscoveredAccounts } = options;
+  const { shouldSelectAccount } = options;
 
   // Convert input mnemonic to codepoints
   const mnemonicWords = mnemonic.toLowerCase().split(' ');
@@ -158,22 +156,10 @@
   const solanaMultichainClient = MultichainWalletSnapFactory.createClient(
     WalletClientType.Solana,
   );
-<<<<<<< HEAD
-
-  if (waitForDiscoveredAccounts) {
-    discoveredAccountsCount = await multichainClient.addDiscoveredAccounts(
-      newKeyring.id,
-    );
-  } else {
-    multichainClient.addDiscoveredAccounts(newKeyring.id);
-  }
-
-=======
   discoveredAccountsCount += await solanaMultichainClient.addDiscoveredAccounts(
     newKeyring.id,
     SolScope.Mainnet,
   );
->>>>>>> 21cafb36
   ///: END:ONLY_INCLUDE_IF
 
   if (shouldSelectAccount) {
