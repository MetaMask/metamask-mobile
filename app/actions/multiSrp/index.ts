import { HdKeyring } from '@metamask/eth-hd-keyring';
import { wordlist } from '@metamask/scure-bip39/dist/wordlists/english';
import ExtendedKeyringTypes from '../../constants/keyringTypes';
import Engine from '../../core/Engine';
import { KeyringSelector } from '@metamask/keyring-controller';
import { InternalAccount } from '@metamask/keyring-internal-api';
///: BEGIN:ONLY_INCLUDE_IF(solana)
import {
  MultichainWalletSnapFactory,
  WalletClientType,
} from '../../core/SnapKeyring/MultichainWalletSnapClient';
///: END:ONLY_INCLUDE_IF
import {
  endPerformanceTrace,
  startPerformanceTrace,
} from '../../core/redux/slices/performance';
import { PerformanceEventNames } from '../../core/redux/slices/performance/constants';
import { store } from '../../store';
import { endTrace, trace, TraceName, TraceOperation } from '../../util/trace';
import { getTraceTags } from '../../util/sentry/tags';

export async function importNewSecretRecoveryPhrase(mnemonic: string) {
  const { KeyringController } = Engine.context;

  // Convert input mnemonic to codepoints
  const mnemonicWords = mnemonic.toLowerCase().split(' ');
  const inputCodePoints = new Uint16Array(
    mnemonicWords.map((word) => wordlist.indexOf(word)),
  );

  const hdKeyrings = (await KeyringController.getKeyringsByType(
    ExtendedKeyringTypes.hd,
  )) as HdKeyring[];

  // TODO: This is temporary and will be removed once https://github.com/MetaMask/core/issues/5411 is resolved.
  const alreadyImportedSRP = hdKeyrings.some((keyring) => {
    // Compare directly with stored codepoints
    const storedCodePoints = new Uint16Array(
      // The mnemonic will not be undefined because there will be a keyring.
      // eslint-disable-next-line @typescript-eslint/no-non-null-assertion
      Buffer.from(keyring.mnemonic!).buffer,
    );

    if (inputCodePoints.length !== storedCodePoints.length) return false;

    return inputCodePoints.every(
      (code, index) => code === storedCodePoints[index],
    );
  });

  if (alreadyImportedSRP) {
    throw new Error('This mnemonic has already been imported.');
  }

  const newKeyring = await KeyringController.addNewKeyring(
    ExtendedKeyringTypes.hd,
    {
      mnemonic,
      numberOfAccounts: 1,
    },
  );

  const [newAccountAddress] = await KeyringController.withKeyring(
    {
      id: newKeyring.id,
    },
    async ({ keyring }) => keyring.getAccounts(),
  );

  ///: BEGIN:ONLY_INCLUDE_IF(solana)
  const multichainClient = MultichainWalletSnapFactory.createClient(
    WalletClientType.Solana,
  );

  await multichainClient.addDiscoveredAccounts(newKeyring.id);
  ///: END:ONLY_INCLUDE_IF

  return Engine.setSelectedAddress(newAccountAddress);
}

export async function createNewSecretRecoveryPhrase() {
  const { KeyringController } = Engine.context;
  const newHdkeyring = await KeyringController.addNewKeyring(
    ExtendedKeyringTypes.hd,
  );

  const [newAccountAddress] = await KeyringController.withKeyring(
    {
      id: newHdkeyring.id,
    },
    async ({ keyring }) => keyring.getAccounts(),
  );

  return Engine.setSelectedAddress(newAccountAddress);
}

export async function addNewHdAccount(
  keyringId?: string,
  name?: string,
<<<<<<< HEAD
): Promise<void> {
  store.dispatch(
    startPerformanceTrace({
      eventName: PerformanceEventNames.AddHdAccount,
    }),
  );

  trace({
    name: TraceName.CreateHdAccount,
    op: TraceOperation.CreateAccount,
    tags: getTraceTags(store.getState()),
  });

  const { KeyringController } = Engine.context;
=======
): Promise<InternalAccount> {
  const { KeyringController, AccountsController } = Engine.context;
>>>>>>> a791da11
  const keyringSelector: KeyringSelector = keyringId
    ? {
        id: keyringId,
      }
    : {
        type: ExtendedKeyringTypes.hd,
      };

  const [addedAccountAddress] = await KeyringController.withKeyring(
    keyringSelector,
    async ({ keyring }) => await keyring.addAccounts(1),
  );
  Engine.setSelectedAddress(addedAccountAddress);

  if (name) {
    Engine.setAccountLabel(addedAccountAddress, name);
  }

<<<<<<< HEAD
  endTrace({
    name: TraceName.CreateHdAccount,
  });
=======
  const account = AccountsController.getAccountByAddress(addedAccountAddress);

  // This should always be true. If it's not, we have a bug.
  // We query the account that was newly created and return it.
  if (!account) {
    throw new Error('Account not found after creation');
  }
>>>>>>> a791da11

  // We consider the account to be created once it got selected and renamed.
  store.dispatch(
    endPerformanceTrace({
      eventName: PerformanceEventNames.AddHdAccount,
    }),
  );

  return account;
}<|MERGE_RESOLUTION|>--- conflicted
+++ resolved
@@ -97,8 +97,7 @@
 export async function addNewHdAccount(
   keyringId?: string,
   name?: string,
-<<<<<<< HEAD
-): Promise<void> {
+): Promise<InternalAccount> {
   store.dispatch(
     startPerformanceTrace({
       eventName: PerformanceEventNames.AddHdAccount,
@@ -111,11 +110,7 @@
     tags: getTraceTags(store.getState()),
   });
 
-  const { KeyringController } = Engine.context;
-=======
-): Promise<InternalAccount> {
   const { KeyringController, AccountsController } = Engine.context;
->>>>>>> a791da11
   const keyringSelector: KeyringSelector = keyringId
     ? {
         id: keyringId,
@@ -134,11 +129,6 @@
     Engine.setAccountLabel(addedAccountAddress, name);
   }
 
-<<<<<<< HEAD
-  endTrace({
-    name: TraceName.CreateHdAccount,
-  });
-=======
   const account = AccountsController.getAccountByAddress(addedAccountAddress);
 
   // This should always be true. If it's not, we have a bug.
@@ -146,9 +136,12 @@
   if (!account) {
     throw new Error('Account not found after creation');
   }
->>>>>>> a791da11
 
   // We consider the account to be created once it got selected and renamed.
+  endTrace({
+    name: TraceName.CreateHdAccount,
+  });
+
   store.dispatch(
     endPerformanceTrace({
       eventName: PerformanceEventNames.AddHdAccount,
