import { KeyringTypes } from '@metamask/keyring-controller';
import ExtendedKeyringTypes from '../../constants/keyringTypes';
import Engine from '../../core/Engine';
import {
  importNewSecretRecoveryPhrase,
  createNewSecretRecoveryPhrase,
  addNewHdAccount,
} from './';
import { wordlist } from '@metamask/scure-bip39/dist/wordlists/english';
import { createMockInternalAccount } from '../../util/test/accountsControllerTestUtils';
import { TraceName, TraceOperation } from '../../util/trace';
import ReduxService from '../../core/redux/ReduxService';
import { RootState } from '../../reducers';
import { SecretType } from '@metamask/seedless-onboarding-controller';

const testAddress = '0x123';
const mockExpectedAccount = createMockInternalAccount(
  testAddress,
  'Account 1',
  KeyringTypes.hd,
);

const mockSetSelectedAddress = jest.fn();
const mockAddNewKeyring = jest.fn();
const mockGetKeyringsByType = jest.fn();
const mockGetAccounts = jest.fn();
const mockAddAccounts = jest.fn();
const mockSetAccountLabel = jest.fn();
const mockControllerMessenger = jest.fn();
const mockAddDiscoveredAccounts = jest.fn();
const mockGetAccountByAddress = jest.fn().mockReturnValue(mockExpectedAccount);
const mockRemoveAccount = jest.fn();
const mockAddNewSecretData = jest.fn();

// Mock for seedless onboarding
const mockSelectSeedlessOnboardingLoginFlow = jest.fn();
const mockAddNewSeedPhraseBackup = jest.fn();
const mockTrace = jest.fn();
const mockEndTrace = jest.fn();

const hdKeyring = {
  getAccounts: () => {
    mockGetAccounts();
    return ['0x123'];
  },
  addAccounts: (n: number) => {
    mockAddAccounts(n);
    return ['0x123'];
  },
};

const mockSnapClient = {
  addDiscoveredAccounts: mockAddDiscoveredAccounts,
};

jest.mock('../../selectors/seedlessOnboardingController', () => ({
  selectSeedlessOnboardingLoginFlow: (state: unknown) =>
    mockSelectSeedlessOnboardingLoginFlow(state),
}));

jest.mock('../../util/trace', () => ({
  ...jest.requireActual('../../util/trace'),
  trace: (options: unknown) => mockTrace(options),
  endTrace: (options: unknown) => mockEndTrace(options),
}));

const createMockState = (hasVault: boolean) => ({
  engine: {
    backgroundState: {
      SeedlessOnboardingController: {
        vault: hasVault ? 'encrypted-vault-data' : undefined,
        socialBackupsMetadata: [],
      },
    },
  },
});

jest.mock('../../core/redux/ReduxService', () => ({
  store: {
    getState: () => ({}),
  },
}));

jest.mock('../../core/SnapKeyring/MultichainWalletSnapClient', () => ({
  ...jest.requireActual('../../core/SnapKeyring/MultichainWalletSnapClient'),
  MultichainWalletSnapFactory: {
    createClient: () => mockSnapClient,
  },
}));

jest.mock('../../core/Engine', () => ({
  context: {
    KeyringController: {
      addNewKeyring: (keyringType: ExtendedKeyringTypes, args: unknown) =>
        mockAddNewKeyring(keyringType, args),
      getKeyringsByType: () => mockGetKeyringsByType(),
      withKeyring: (_selector: unknown, operation: (args: unknown) => void) =>
        operation({ keyring: hdKeyring, metadata: { id: '1234' } }),
      removeAccount: (address: string) => mockRemoveAccount(address),
    },
    AccountsController: {
      getNextAvailableAccountName: jest.fn().mockReturnValue('Snap Account 1'),
      getAccountByAddress: () => mockGetAccountByAddress(),
    },
    SeedlessOnboardingController: {
<<<<<<< HEAD
      addNewSeedPhraseBackup: jest.fn().mockResolvedValue(undefined),
      addNewSecretData: (data: unknown, type: unknown, options?: unknown) =>
        mockAddNewSecretData(data, type, options),
=======
      addNewSeedPhraseBackup: (
        seed: Uint8Array,
        type: SecretType,
        keyringId: string,
      ) => mockAddNewSeedPhraseBackup(seed, type, keyringId),
      addNewSecretData: jest.fn().mockResolvedValue(undefined),
>>>>>>> 1b337e23
    },
  },
  setSelectedAddress: (address: string) => mockSetSelectedAddress(address),
  setAccountLabel: (address: string, label: string) =>
    mockSetAccountLabel(address, label),
  controllerMessenger: mockControllerMessenger,
}));

jest.mocked(Engine);

const testMnemonic =
  'verb middle giant soon wage common wide tool gentle garlic issue nut retreat until album recall expire bronze bundle live accident expect dry cook';

describe('MultiSRP Actions', () => {
  beforeEach(() => {
    jest.clearAllMocks();
  });

  describe('importNewSecretRecoveryPhrase', () => {
    it('successfully imports a new secret recovery phrase and returns account details', async () => {
      // Arrange
      mockGetKeyringsByType.mockResolvedValue([]);
      mockAddNewKeyring.mockResolvedValue({
<<<<<<< HEAD
        id: 'test-keyring-id',
        getAccounts: () => [testAddress],
      });
      mockAddDiscoveredAccounts.mockResolvedValue(5);
=======
        getAccounts: () => [testAddress],
        id: 'keyring-id-123',
      });
      mockSelectSeedlessOnboardingLoginFlow.mockReturnValue(false);
>>>>>>> 1b337e23

      // Act
      const result = await importNewSecretRecoveryPhrase(testMnemonic);

      // Assert
      expect(mockAddNewKeyring).toHaveBeenCalledWith(ExtendedKeyringTypes.hd, {
        mnemonic: testMnemonic,
        numberOfAccounts: 1,
      });
      expect(mockSetSelectedAddress).toHaveBeenCalledWith(testAddress);
      expect(mockAddDiscoveredAccounts).toHaveBeenCalledWith('test-keyring-id');
      expect(result).toEqual({
        address: testAddress,
        discoveredAccountsCount: 5,
      });
    });

    it('throws error when attempting to import an already imported mnemonic', async () => {
      // Arrange
      const existingMnemonicCodePoints = new Uint16Array(
        testMnemonic.split(' ').map((word) => wordlist.indexOf(word)),
      );
      mockGetKeyringsByType.mockResolvedValue([
        {
          mnemonic: existingMnemonicCodePoints.buffer,
        },
      ]);

      // Act & Assert
      await expect(importNewSecretRecoveryPhrase(testMnemonic)).rejects.toThrow(
        'This mnemonic has already been imported.',
      );
      expect(mockAddNewKeyring).not.toHaveBeenCalled();
    });

<<<<<<< HEAD
    it('does not select account when shouldSelectAccount is false', async () => {
      // Arrange
      mockGetKeyringsByType.mockResolvedValue([]);
      mockAddNewKeyring.mockResolvedValue({
        id: 'test-keyring-id',
        getAccounts: () => [testAddress],
      });
      mockAddDiscoveredAccounts.mockResolvedValue(0);

      // Act
      const result = await importNewSecretRecoveryPhrase(testMnemonic, {
        shouldSelectAccount: false,
        waitForDiscoveredAccounts: true,
      });

      // Assert
      expect(mockSetSelectedAddress).not.toHaveBeenCalled();
      expect(result).toEqual({
        address: testAddress,
        discoveredAccountsCount: 0,
      });
    });

    it('does not wait for discovered accounts when waitForDiscoveredAccounts is false', async () => {
      // Arrange
=======
    describe('seedless onboarding login flow', () => {
      beforeEach(() => {
        mockGetKeyringsByType.mockResolvedValue([]);
        mockAddNewKeyring.mockResolvedValue({
          getAccounts: () => [testAddress],
          id: 'keyring-id-123',
        });
        mockSelectSeedlessOnboardingLoginFlow.mockReturnValue(true);
      });

      it('successfully adds seed phrase backup when seedless onboarding is enabled', async () => {
        mockAddNewSeedPhraseBackup.mockResolvedValue(undefined);

        const result = await importNewSecretRecoveryPhrase(testMnemonic);

        expect(mockSelectSeedlessOnboardingLoginFlow).toHaveBeenCalled();
        expect(mockTrace).toHaveBeenCalledWith({
          name: TraceName.OnboardingAddSrp,
          op: TraceOperation.OnboardingSecurityOp,
        });
        expect(mockAddNewSeedPhraseBackup).toHaveBeenCalledWith(
          expect.any(Uint8Array),
          SecretType.Mnemonic,
          {
            keyringId: 'keyring-id-123',
          },
        );
        expect(mockEndTrace).toHaveBeenCalledWith({
          name: TraceName.OnboardingAddSrp,
          data: { success: true },
        });
        expect(mockSetSelectedAddress).toHaveBeenCalledWith(testAddress);
        expect(result.address).toBe(testAddress);
        expect(mockAddDiscoveredAccounts).toHaveBeenCalled();
      });

      it('handles error when seed phrase backup fails and traces error', async () => {
        mockAddNewSeedPhraseBackup.mockRejectedValue(
          new Error('Backup failed'),
        );

        await expect(
          async () => await importNewSecretRecoveryPhrase(testMnemonic),
        ).rejects.toThrow('Backup failed');

        expect(mockSelectSeedlessOnboardingLoginFlow).toHaveBeenCalled();
        expect(mockTrace).toHaveBeenCalledWith({
          name: TraceName.OnboardingAddSrp,
          op: TraceOperation.OnboardingSecurityOp,
        });
        expect(mockAddNewSeedPhraseBackup).toHaveBeenCalledWith(
          expect.any(Uint8Array),
          SecretType.Mnemonic,
          {
            keyringId: 'keyring-id-123',
          },
        );
        expect(mockTrace).toHaveBeenCalledWith({
          name: TraceName.OnboardingAddSrpError,
          op: TraceOperation.OnboardingError,
          tags: { errorMessage: 'Backup failed' },
        });
        expect(mockEndTrace).toHaveBeenCalledWith({
          name: TraceName.OnboardingAddSrpError,
        });
        expect(mockEndTrace).toHaveBeenCalledWith({
          name: TraceName.OnboardingAddSrp,
          data: { success: false },
        });
      });
    });

    it('calls addNewSeedPhraseBackup when seedless onboarding login flow is active', async () => {
      mockAddNewSeedPhraseBackup.mockResolvedValue(undefined);
>>>>>>> 1b337e23
      mockGetKeyringsByType.mockResolvedValue([]);
      mockAddNewKeyring.mockResolvedValue({
        id: 'test-keyring-id',
        getAccounts: () => [testAddress],
      });

      // Act
      const result = await importNewSecretRecoveryPhrase(testMnemonic, {
        shouldSelectAccount: true,
        waitForDiscoveredAccounts: false,
      });

      // Assert
      expect(mockAddDiscoveredAccounts).toHaveBeenCalledWith('test-keyring-id');
      expect(result).toEqual({
        address: testAddress,
        discoveredAccountsCount: 0,
      });
    });

    it('syncs with seedless onboarding when login flow is active', async () => {
      // Arrange
      mockGetKeyringsByType.mockResolvedValue([]);
      mockAddNewKeyring.mockResolvedValue({
        id: 'test-keyring-id',
        getAccounts: () => [testAddress],
      });
      mockAddDiscoveredAccounts.mockResolvedValue(3);
      jest
        .spyOn(ReduxService.store, 'getState')
        .mockReturnValue(createMockState(true) as unknown as RootState);

      // Act
      const result = await importNewSecretRecoveryPhrase(testMnemonic);

<<<<<<< HEAD
      // Assert
      expect(mockAddNewSecretData).toHaveBeenCalledWith(
=======
      expect(mockAddNewSeedPhraseBackup).toHaveBeenCalledWith(
>>>>>>> 1b337e23
        expect.any(Uint8Array),
        SecretType.Mnemonic,
        {
          keyringId: 'test-keyring-id',
        },
      );
<<<<<<< HEAD
      expect(result).toEqual({
        address: testAddress,
        discoveredAccountsCount: 3,
      });
    });

    it('reverts keyring import when seedless onboarding sync fails', async () => {
      // Arrange
      const syncError = new Error('Sync failed');
      mockGetKeyringsByType.mockResolvedValue([]);
      mockAddNewKeyring.mockResolvedValue({
        id: 'test-keyring-id',
        getAccounts: () => [testAddress],
      });
      jest
        .spyOn(ReduxService.store, 'getState')
        .mockReturnValue(createMockState(true) as unknown as RootState);
      mockAddNewSecretData.mockRejectedValue(syncError);

      // Act & Assert
      await expect(importNewSecretRecoveryPhrase(testMnemonic)).rejects.toThrow(
        'Sync failed',
      );
      expect(mockRemoveAccount).toHaveBeenCalledWith(testAddress);
    });

    it('does not sync with seedless onboarding when login flow is not active', async () => {
      // Arrange
      mockGetKeyringsByType.mockResolvedValue([]);
      mockAddNewKeyring.mockResolvedValue({
        id: 'test-keyring-id',
        getAccounts: () => [testAddress],
      });
      mockAddDiscoveredAccounts.mockResolvedValue(2);
      jest
        .spyOn(ReduxService.store, 'getState')
        .mockReturnValue(createMockState(false) as unknown as RootState);

      // Act
      const result = await importNewSecretRecoveryPhrase(testMnemonic);

      // Assert
      expect(mockAddNewSecretData).not.toHaveBeenCalled();
      expect(result).toEqual({
        address: testAddress,
        discoveredAccountsCount: 2,
      });
    });

    it('handles case insensitive mnemonic input', async () => {
      // Arrange
      const uppercaseMnemonic = testMnemonic.toUpperCase();
      mockGetKeyringsByType.mockResolvedValue([]);
      mockAddNewKeyring.mockResolvedValue({
        id: 'test-keyring-id',
        getAccounts: () => [testAddress],
      });
      mockAddDiscoveredAccounts.mockResolvedValue(1);

      // Act
      const result = await importNewSecretRecoveryPhrase(uppercaseMnemonic);

      // Assert
      expect(mockAddNewKeyring).toHaveBeenCalledWith(ExtendedKeyringTypes.hd, {
        mnemonic: uppercaseMnemonic,
        numberOfAccounts: 1,
      });
      expect(result).toEqual({
        address: testAddress,
        discoveredAccountsCount: 1,
      });
=======
>>>>>>> 1b337e23
    });
  });

  describe('createNewSecretRecoveryPhrase', () => {
    it('creates new SRP', async () => {
      mockAddNewKeyring.mockResolvedValue({
        getAccounts: () => Promise.resolve([testAddress]),
      });

      await createNewSecretRecoveryPhrase();

      expect(mockAddNewKeyring).toHaveBeenCalledWith(
        KeyringTypes.hd,
        undefined,
      );
      expect(mockSetSelectedAddress).toHaveBeenCalledWith(testAddress);
    });

    it('Does not set selected address or gets accounts on errors', async () => {
      mockAddNewKeyring.mockRejectedValue(new Error('Test error'));

      await expect(
        async () => await createNewSecretRecoveryPhrase(),
      ).rejects.toThrow('Test error');

      expect(mockGetAccounts).not.toHaveBeenCalled();
      expect(mockSetSelectedAddress).not.toHaveBeenCalled();
    });
  });

  describe('addNewHdAccount', () => {
    it('adds a new HD account, sets the selected address and returns the account', async () => {
      mockAddAccounts.mockReturnValue([testAddress]);
      mockGetAccountByAddress.mockReturnValue(mockExpectedAccount);

      const account = await addNewHdAccount();

      expect(mockAddAccounts).toHaveBeenCalledWith(1);
      expect(mockSetSelectedAddress).toHaveBeenCalledWith(testAddress);
      expect(account).toEqual(mockExpectedAccount);
    });

    it('adds a new HD account with a specific keyring ID and sets the selected address', async () => {
      const keyringId = 'test-keyring-id';
      mockGetAccountByAddress.mockReturnValue(mockExpectedAccount);
      mockAddAccounts.mockReturnValue([testAddress]);

      await addNewHdAccount(keyringId);

      expect(mockAddAccounts).toHaveBeenCalledWith(1);
      expect(mockSetSelectedAddress).toHaveBeenCalledWith(testAddress);
    });

    it('adds a new HD account and sets the account label if a name is provided', async () => {
      const accountName = 'Test Account';
      mockAddAccounts.mockReturnValue([testAddress]);
      mockGetAccountByAddress.mockReturnValue(mockExpectedAccount);

      await addNewHdAccount(undefined, accountName);

      expect(mockAddAccounts).toHaveBeenCalledWith(1);
      expect(mockSetSelectedAddress).toHaveBeenCalledWith(testAddress);
      expect(mockSetAccountLabel).toHaveBeenCalledWith(
        testAddress,
        accountName,
      );
    });

    it('adds a new HD account with a specific keyring ID and sets the account label if a name is provided', async () => {
      const keyringId = 'test-keyring-id';
      const accountName = 'Test Account';
      mockAddAccounts.mockReturnValue([testAddress]);
      mockGetAccountByAddress.mockReturnValue(mockExpectedAccount);

      await addNewHdAccount(keyringId, accountName);

      expect(mockAddAccounts).toHaveBeenCalledWith(1);
      expect(mockSetSelectedAddress).toHaveBeenCalledWith(testAddress);
      expect(mockSetAccountLabel).toHaveBeenCalledWith(
        testAddress,
        accountName,
      );
    });

    it('throws if the newly added account is not found', async () => {
      mockGetAccountByAddress.mockReturnValue(undefined);

      await expect(async () => await addNewHdAccount()).rejects.toThrow(
        'Account not found',
      );
    });
  });
});<|MERGE_RESOLUTION|>--- conflicted
+++ resolved
@@ -34,7 +34,6 @@
 
 // Mock for seedless onboarding
 const mockSelectSeedlessOnboardingLoginFlow = jest.fn();
-const mockAddNewSeedPhraseBackup = jest.fn();
 const mockTrace = jest.fn();
 const mockEndTrace = jest.fn();
 
@@ -103,18 +102,8 @@
       getAccountByAddress: () => mockGetAccountByAddress(),
     },
     SeedlessOnboardingController: {
-<<<<<<< HEAD
-      addNewSeedPhraseBackup: jest.fn().mockResolvedValue(undefined),
       addNewSecretData: (data: unknown, type: unknown, options?: unknown) =>
         mockAddNewSecretData(data, type, options),
-=======
-      addNewSeedPhraseBackup: (
-        seed: Uint8Array,
-        type: SecretType,
-        keyringId: string,
-      ) => mockAddNewSeedPhraseBackup(seed, type, keyringId),
-      addNewSecretData: jest.fn().mockResolvedValue(undefined),
->>>>>>> 1b337e23
     },
   },
   setSelectedAddress: (address: string) => mockSetSelectedAddress(address),
@@ -131,6 +120,7 @@
 describe('MultiSRP Actions', () => {
   beforeEach(() => {
     jest.clearAllMocks();
+    mockAddNewSecretData.mockReset();
   });
 
   describe('importNewSecretRecoveryPhrase', () => {
@@ -138,17 +128,11 @@
       // Arrange
       mockGetKeyringsByType.mockResolvedValue([]);
       mockAddNewKeyring.mockResolvedValue({
-<<<<<<< HEAD
-        id: 'test-keyring-id',
-        getAccounts: () => [testAddress],
+        getAccounts: () => [testAddress],
+        id: 'keyring-id-123',
       });
       mockAddDiscoveredAccounts.mockResolvedValue(5);
-=======
-        getAccounts: () => [testAddress],
-        id: 'keyring-id-123',
-      });
       mockSelectSeedlessOnboardingLoginFlow.mockReturnValue(false);
->>>>>>> 1b337e23
 
       // Act
       const result = await importNewSecretRecoveryPhrase(testMnemonic);
@@ -159,7 +143,7 @@
         numberOfAccounts: 1,
       });
       expect(mockSetSelectedAddress).toHaveBeenCalledWith(testAddress);
-      expect(mockAddDiscoveredAccounts).toHaveBeenCalledWith('test-keyring-id');
+      expect(mockAddDiscoveredAccounts).toHaveBeenCalledWith('keyring-id-123');
       expect(result).toEqual({
         address: testAddress,
         discoveredAccountsCount: 5,
@@ -184,7 +168,6 @@
       expect(mockAddNewKeyring).not.toHaveBeenCalled();
     });
 
-<<<<<<< HEAD
     it('does not select account when shouldSelectAccount is false', async () => {
       // Arrange
       mockGetKeyringsByType.mockResolvedValue([]);
@@ -208,9 +191,6 @@
       });
     });
 
-    it('does not wait for discovered accounts when waitForDiscoveredAccounts is false', async () => {
-      // Arrange
-=======
     describe('seedless onboarding login flow', () => {
       beforeEach(() => {
         mockGetKeyringsByType.mockResolvedValue([]);
@@ -222,7 +202,7 @@
       });
 
       it('successfully adds seed phrase backup when seedless onboarding is enabled', async () => {
-        mockAddNewSeedPhraseBackup.mockResolvedValue(undefined);
+        mockAddNewSecretData.mockResolvedValue(undefined);
 
         const result = await importNewSecretRecoveryPhrase(testMnemonic);
 
@@ -231,7 +211,7 @@
           name: TraceName.OnboardingAddSrp,
           op: TraceOperation.OnboardingSecurityOp,
         });
-        expect(mockAddNewSeedPhraseBackup).toHaveBeenCalledWith(
+        expect(mockAddNewSecretData).toHaveBeenCalledWith(
           expect.any(Uint8Array),
           SecretType.Mnemonic,
           {
@@ -248,12 +228,10 @@
       });
 
       it('handles error when seed phrase backup fails and traces error', async () => {
-        mockAddNewSeedPhraseBackup.mockRejectedValue(
-          new Error('Backup failed'),
-        );
+        mockAddNewSecretData.mockRejectedValue(new Error('Backup failed'));
 
         await expect(
-          async () => await importNewSecretRecoveryPhrase(testMnemonic),
+          importNewSecretRecoveryPhrase(testMnemonic),
         ).rejects.toThrow('Backup failed');
 
         expect(mockSelectSeedlessOnboardingLoginFlow).toHaveBeenCalled();
@@ -261,7 +239,7 @@
           name: TraceName.OnboardingAddSrp,
           op: TraceOperation.OnboardingSecurityOp,
         });
-        expect(mockAddNewSeedPhraseBackup).toHaveBeenCalledWith(
+        expect(mockAddNewSecretData).toHaveBeenCalledWith(
           expect.any(Uint8Array),
           SecretType.Mnemonic,
           {
@@ -283,9 +261,7 @@
       });
     });
 
-    it('calls addNewSeedPhraseBackup when seedless onboarding login flow is active', async () => {
-      mockAddNewSeedPhraseBackup.mockResolvedValue(undefined);
->>>>>>> 1b337e23
+    it('imports SRP with waitForDiscoveredAccounts set to false', async () => {
       mockGetKeyringsByType.mockResolvedValue([]);
       mockAddNewKeyring.mockResolvedValue({
         id: 'test-keyring-id',
@@ -321,19 +297,14 @@
       // Act
       const result = await importNewSecretRecoveryPhrase(testMnemonic);
 
-<<<<<<< HEAD
       // Assert
       expect(mockAddNewSecretData).toHaveBeenCalledWith(
-=======
-      expect(mockAddNewSeedPhraseBackup).toHaveBeenCalledWith(
->>>>>>> 1b337e23
         expect.any(Uint8Array),
         SecretType.Mnemonic,
         {
           keyringId: 'test-keyring-id',
         },
       );
-<<<<<<< HEAD
       expect(result).toEqual({
         address: testAddress,
         discoveredAccountsCount: 3,
@@ -371,6 +342,7 @@
       jest
         .spyOn(ReduxService.store, 'getState')
         .mockReturnValue(createMockState(false) as unknown as RootState);
+      mockSelectSeedlessOnboardingLoginFlow.mockReturnValue(false);
 
       // Act
       const result = await importNewSecretRecoveryPhrase(testMnemonic);
@@ -405,8 +377,6 @@
         address: testAddress,
         discoveredAccountsCount: 1,
       });
-=======
->>>>>>> 1b337e23
     });
   });
 
