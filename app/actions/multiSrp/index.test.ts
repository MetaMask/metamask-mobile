import { KeyringTypes } from '@metamask/keyring-controller';
import ExtendedKeyringTypes from '../../constants/keyringTypes';
import Engine from '../../core/Engine';
import {
  importNewSecretRecoveryPhrase,
  createNewSecretRecoveryPhrase,
  addNewHdAccount,
} from './';
import { wordlist } from '@metamask/scure-bip39/dist/wordlists/english';
import { createMockInternalAccount } from '../../util/test/accountsControllerTestUtils';

const testAddress = '0x123';
const mockExpectedAccount = createMockInternalAccount(
  testAddress,
  'Account 1',
  KeyringTypes.hd,
);

const mockSetSelectedAddress = jest.fn();
const mockAddNewKeyring = jest.fn();
const mockGetKeyringsByType = jest.fn();
const mockGetAccounts = jest.fn();
const mockAddAccounts = jest.fn();
const mockSetAccountLabel = jest.fn();
const mockControllerMessenger = jest.fn();
const mockAddDiscoveredAccounts = jest.fn();
<<<<<<< HEAD
const mockSyncInternalAccountsWithUserStorage = jest.fn();
=======
const mockGetAccountByAddress = jest.fn().mockReturnValue(mockExpectedAccount);
>>>>>>> 687ccd28

const hdKeyring = {
  getAccounts: () => {
    mockGetAccounts();
    return ['0x123'];
  },
  addAccounts: (n: number) => {
    mockAddAccounts(n);
    return ['0x123'];
  },
};

const mockSnapClient = {
  addDiscoveredAccounts: mockAddDiscoveredAccounts,
};

jest.mock('../../core/SnapKeyring/MultichainWalletSnapClient', () => ({
  ...jest.requireActual('../../core/SnapKeyring/MultichainWalletSnapClient'),
  MultichainWalletSnapFactory: {
    createClient: () => mockSnapClient,
  },
}));

jest.mock('../../core/Engine', () => ({
  context: {
    KeyringController: {
      addNewKeyring: (keyringType: ExtendedKeyringTypes, args: unknown) =>
        mockAddNewKeyring(keyringType, args),
      getKeyringsByType: () => mockGetKeyringsByType(),
      withKeyring: (_selector: unknown, operation: (args: unknown) => void) =>
        operation({ keyring: hdKeyring, metadata: { id: '1234' } }),
    },
    AccountsController: {
      getNextAvailableAccountName: jest.fn().mockReturnValue('Snap Account 1'),
      getAccountByAddress: () => mockGetAccountByAddress(),
    },
    UserStorageController: {
      syncInternalAccountsWithUserStorage: () =>
        mockSyncInternalAccountsWithUserStorage(),
    },
  },
  setSelectedAddress: (address: string) => mockSetSelectedAddress(address),
  setAccountLabel: (address: string, label: string) =>
    mockSetAccountLabel(address, label),
  controllerMessenger: mockControllerMessenger,
}));

jest.mocked(Engine);

const testMnemonic =
  'verb middle giant soon wage common wide tool gentle garlic issue nut retreat until album recall expire bronze bundle live accident expect dry cook';

describe('MultiSRP Actions', () => {
  beforeEach(() => {
    jest.resetAllMocks();
  });

  describe('importNewSecretRecoveryPhrase', () => {
    it('imports new SRP', async () => {
      mockGetKeyringsByType.mockResolvedValue([]);
      mockAddNewKeyring.mockResolvedValue({ getAccounts: () => [testAddress] });

      await importNewSecretRecoveryPhrase(testMnemonic);

      expect(mockAddNewKeyring).toHaveBeenCalledWith(ExtendedKeyringTypes.hd, {
        mnemonic: testMnemonic,
        numberOfAccounts: 1,
      });
      expect(mockSetSelectedAddress).toHaveBeenCalledWith(testAddress);
      expect(mockAddDiscoveredAccounts).toHaveBeenCalled();
      expect(mockSyncInternalAccountsWithUserStorage).toHaveBeenCalled();
    });

    it('throws error if SRP already imported', async () => {
      mockGetKeyringsByType.mockResolvedValue([
        {
          mnemonic: new Uint16Array(
            testMnemonic.split(' ').map((word) => wordlist.indexOf(word)),
          ).buffer,
        },
      ]);

      await expect(
        async () => await importNewSecretRecoveryPhrase(testMnemonic),
      ).rejects.toThrow('This mnemonic has already been imported.');

      expect(mockAddNewKeyring).not.toHaveBeenCalled();
    });
  });

  describe('createNewSecretRecoveryPhrase', () => {
    it('creates new SRP', async () => {
      mockAddNewKeyring.mockResolvedValue({
        getAccounts: () => Promise.resolve([testAddress]),
      });

      await createNewSecretRecoveryPhrase();

      expect(mockAddNewKeyring).toHaveBeenCalledWith(
        KeyringTypes.hd,
        undefined,
      );
      expect(mockSetSelectedAddress).toHaveBeenCalledWith(testAddress);
    });

    it('Does not set selected address or gets accounts on errors', async () => {
      mockAddNewKeyring.mockRejectedValue(new Error('Test error'));

      await expect(
        async () => await createNewSecretRecoveryPhrase(),
      ).rejects.toThrow('Test error');

      expect(mockGetAccounts).not.toHaveBeenCalled();
      expect(mockSetSelectedAddress).not.toHaveBeenCalled();
    });
  });

  describe('addNewHdAccount', () => {
    it('adds a new HD account, sets the selected address and returns the account', async () => {
      mockAddAccounts.mockReturnValue([testAddress]);
      mockGetAccountByAddress.mockReturnValue(mockExpectedAccount);

      const account = await addNewHdAccount();

      expect(mockAddAccounts).toHaveBeenCalledWith(1);
      expect(mockSetSelectedAddress).toHaveBeenCalledWith(testAddress);
      expect(account).toEqual(mockExpectedAccount);
    });

    it('adds a new HD account with a specific keyring ID and sets the selected address', async () => {
      const keyringId = 'test-keyring-id';
      mockGetAccountByAddress.mockReturnValue(mockExpectedAccount);
      mockAddAccounts.mockReturnValue([testAddress]);

      await addNewHdAccount(keyringId);

      expect(mockAddAccounts).toHaveBeenCalledWith(1);
      expect(mockSetSelectedAddress).toHaveBeenCalledWith(testAddress);
    });

    it('adds a new HD account and sets the account label if a name is provided', async () => {
      const accountName = 'Test Account';
      mockAddAccounts.mockReturnValue([testAddress]);
      mockGetAccountByAddress.mockReturnValue(mockExpectedAccount);

      await addNewHdAccount(undefined, accountName);

      expect(mockAddAccounts).toHaveBeenCalledWith(1);
      expect(mockSetSelectedAddress).toHaveBeenCalledWith(testAddress);
      expect(mockSetAccountLabel).toHaveBeenCalledWith(
        testAddress,
        accountName,
      );
    });

    it('adds a new HD account with a specific keyring ID and sets the account label if a name is provided', async () => {
      const keyringId = 'test-keyring-id';
      const accountName = 'Test Account';
      mockAddAccounts.mockReturnValue([testAddress]);
      mockGetAccountByAddress.mockReturnValue(mockExpectedAccount);

      await addNewHdAccount(keyringId, accountName);

      expect(mockAddAccounts).toHaveBeenCalledWith(1);
      expect(mockSetSelectedAddress).toHaveBeenCalledWith(testAddress);
      expect(mockSetAccountLabel).toHaveBeenCalledWith(
        testAddress,
        accountName,
      );
    });

    it('throws if the newly added account is not found', async () => {
      mockGetAccountByAddress.mockReturnValue(undefined);

      await expect(async () => await addNewHdAccount()).rejects.toThrow(
        'Account not found',
      );
    });
  });
});<|MERGE_RESOLUTION|>--- conflicted
+++ resolved
@@ -24,11 +24,8 @@
 const mockSetAccountLabel = jest.fn();
 const mockControllerMessenger = jest.fn();
 const mockAddDiscoveredAccounts = jest.fn();
-<<<<<<< HEAD
 const mockSyncInternalAccountsWithUserStorage = jest.fn();
-=======
 const mockGetAccountByAddress = jest.fn().mockReturnValue(mockExpectedAccount);
->>>>>>> 687ccd28
 
 const hdKeyring = {
   getAccounts: () => {
