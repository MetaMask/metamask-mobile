--- conflicted
+++ resolved
@@ -8,8 +8,6 @@
 } from './';
 import { wordlist } from '@metamask/scure-bip39/dist/wordlists/english';
 import { createMockInternalAccount } from '../../util/test/accountsControllerTestUtils';
-<<<<<<< HEAD
-=======
 
 const testAddress = '0x123';
 const mockExpectedAccount = createMockInternalAccount(
@@ -17,7 +15,6 @@
   'Account 1',
   KeyringTypes.hd,
 );
->>>>>>> 3bb8a785
 
 const mockSetSelectedAddress = jest.fn();
 const mockAddNewKeyring = jest.fn();
@@ -27,11 +24,7 @@
 const mockSetAccountLabel = jest.fn();
 const mockControllerMessenger = jest.fn();
 const mockAddDiscoveredAccounts = jest.fn();
-<<<<<<< HEAD
-const mockGetAccountByAddress = jest.fn();
-=======
 const mockGetAccountByAddress = jest.fn().mockReturnValue(mockExpectedAccount);
->>>>>>> 3bb8a785
 
 const hdKeyring = {
   getAccounts: () => {
@@ -47,13 +40,6 @@
 const mockSnapClient = {
   addDiscoveredAccounts: mockAddDiscoveredAccounts,
 };
-
-const testAddress = '0x123';
-const mockExpectedAccount = createMockInternalAccount(
-  testAddress,
-  'Account 1',
-  KeyringTypes.hd,
-);
 
 jest.mock('../../core/SnapKeyring/MultichainWalletSnapClient', () => ({
   ...jest.requireActual('../../core/SnapKeyring/MultichainWalletSnapClient'),
@@ -73,12 +59,7 @@
     },
     AccountsController: {
       getNextAvailableAccountName: jest.fn().mockReturnValue('Snap Account 1'),
-<<<<<<< HEAD
-      getAccountByAddress: () =>
-        mockGetAccountByAddress.mockReturnValue(mockExpectedAccount)(),
-=======
       getAccountByAddress: () => mockGetAccountByAddress(),
->>>>>>> 3bb8a785
     },
   },
   setSelectedAddress: (address: string) => mockSetSelectedAddress(address),
