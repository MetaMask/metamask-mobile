import { KeyringTypes } from '@metamask/keyring-controller';
import ExtendedKeyringTypes from '../../constants/keyringTypes';
import Engine from '../../core/Engine';
import {
  importNewSecretRecoveryPhrase,
  createNewSecretRecoveryPhrase,
  addNewHdAccount,
} from './';
import { wordlist } from '@metamask/scure-bip39/dist/wordlists/english';
import { createMockInternalAccount } from '../../util/test/accountsControllerTestUtils';
import { TraceName, TraceOperation } from '../../util/trace';
import ReduxService from '../../core/redux/ReduxService';
import { RootState } from '../../reducers';
import { SecretType } from '@metamask/seedless-onboarding-controller';
import { BtcScope, SolScope } from '@metamask/keyring-api';

const testAddress = '0x123';
const mockExpectedAccount = createMockInternalAccount(
  testAddress,
  'Account 1',
  KeyringTypes.hd,
);

const mockSetSelectedAddress = jest.fn();
const mockAddNewKeyring = jest.fn();
const mockGetKeyringsByType = jest.fn();
const mockGetAccounts = jest.fn();
const mockAddAccounts = jest.fn();
const mockSetAccountLabel = jest.fn();
const mockControllerMessenger = jest.fn();
const mockAddDiscoveredAccounts = jest.fn();
const mockGetAccountByAddress = jest.fn().mockReturnValue(mockExpectedAccount);
const mockRemoveAccount = jest.fn();
const mockAddNewSecretData = jest.fn();

// Mock for seedless onboarding
const mockSelectSeedlessOnboardingLoginFlow = jest.fn();
<<<<<<< HEAD
=======
const mockAddNewSecretData = jest.fn();
>>>>>>> 495be93b
const mockTrace = jest.fn();
const mockEndTrace = jest.fn();

const hdKeyring = {
  getAccounts: () => {
    mockGetAccounts();
    return ['0x123'];
  },
  addAccounts: (n: number) => {
    mockAddAccounts(n);
    return ['0x123'];
  },
};

const mockSnapClient = {
  addDiscoveredAccounts: mockAddDiscoveredAccounts,
};

jest.mock('../../selectors/seedlessOnboardingController', () => ({
  selectSeedlessOnboardingLoginFlow: (state: unknown) =>
    mockSelectSeedlessOnboardingLoginFlow(state),
}));

jest.mock('../../util/trace', () => ({
  ...jest.requireActual('../../util/trace'),
  trace: (options: unknown) => mockTrace(options),
  endTrace: (options: unknown) => mockEndTrace(options),
}));

const createMockState = (hasVault: boolean) => ({
  engine: {
    backgroundState: {
      SeedlessOnboardingController: {
        vault: hasVault ? 'encrypted-vault-data' : undefined,
        socialBackupsMetadata: [],
      },
    },
  },
});

jest.mock('../../core/redux/ReduxService', () => ({
  store: {
    getState: () => ({}),
  },
}));

jest.mock('../../core/SnapKeyring/MultichainWalletSnapClient', () => ({
  ...jest.requireActual('../../core/SnapKeyring/MultichainWalletSnapClient'),
  MultichainWalletSnapFactory: {
    createClient: () => mockSnapClient,
  },
}));

jest.mock('../../core/Engine', () => ({
  context: {
    KeyringController: {
      addNewKeyring: (keyringType: ExtendedKeyringTypes, args: unknown) =>
        mockAddNewKeyring(keyringType, args),
      getKeyringsByType: () => mockGetKeyringsByType(),
      withKeyring: (_selector: unknown, operation: (args: unknown) => void) =>
        operation({ keyring: hdKeyring, metadata: { id: '1234' } }),
      removeAccount: (address: string) => mockRemoveAccount(address),
    },
    AccountsController: {
      getNextAvailableAccountName: jest.fn().mockReturnValue('Snap Account 1'),
      getAccountByAddress: () => mockGetAccountByAddress(),
    },
    SeedlessOnboardingController: {
<<<<<<< HEAD
      addNewSecretData: (data: unknown, type: unknown, options?: unknown) =>
        mockAddNewSecretData(data, type, options),
=======
      addNewSecretData: (
        seed: Uint8Array,
        type: SecretType,
        keyringId: string,
      ) => mockAddNewSecretData(seed, type, keyringId),
>>>>>>> 495be93b
    },
  },
  setSelectedAddress: (address: string) => mockSetSelectedAddress(address),
  setAccountLabel: (address: string, label: string) =>
    mockSetAccountLabel(address, label),
  controllerMessenger: mockControllerMessenger,
}));

jest.mocked(Engine);

const testMnemonic =
  'verb middle giant soon wage common wide tool gentle garlic issue nut retreat until album recall expire bronze bundle live accident expect dry cook';

describe('MultiSRP Actions', () => {
  beforeEach(() => {
    jest.clearAllMocks();
    mockAddNewSecretData.mockReset();
  });

  describe('importNewSecretRecoveryPhrase', () => {
    it('successfully imports a new secret recovery phrase and returns account details', async () => {
      // Arrange
      mockGetKeyringsByType.mockResolvedValue([]);
      mockAddNewKeyring.mockResolvedValue({
        getAccounts: () => [testAddress],
        id: 'keyring-id-123',
      });
      mockAddDiscoveredAccounts.mockResolvedValue(5);
      mockSelectSeedlessOnboardingLoginFlow.mockReturnValue(false);

      // Act
      const result = await importNewSecretRecoveryPhrase(testMnemonic);

      // Assert
      expect(mockAddNewKeyring).toHaveBeenCalledWith(ExtendedKeyringTypes.hd, {
        mnemonic: testMnemonic,
        numberOfAccounts: 1,
      });
      expect(mockSetSelectedAddress).toHaveBeenCalledWith(testAddress);
      expect(mockAddDiscoveredAccounts).toHaveBeenCalledWith(
        'keyring-id-123',
        BtcScope.Mainnet,
      );
      expect(mockAddDiscoveredAccounts).toHaveBeenCalledWith(
        'keyring-id-123',
        SolScope.Mainnet,
      );
      expect(result).toEqual({
        address: testAddress,
        discoveredAccountsCount: 10,
      });
    });

    it('throws error when attempting to import an already imported mnemonic', async () => {
      // Arrange
      const existingMnemonicCodePoints = new Uint16Array(
        testMnemonic.split(' ').map((word) => wordlist.indexOf(word)),
      );
      mockGetKeyringsByType.mockResolvedValue([
        {
          mnemonic: existingMnemonicCodePoints.buffer,
        },
      ]);

      // Act & Assert
      await expect(importNewSecretRecoveryPhrase(testMnemonic)).rejects.toThrow(
        'This mnemonic has already been imported.',
      );
      expect(mockAddNewKeyring).not.toHaveBeenCalled();
    });

    it('does not select account when shouldSelectAccount is false', async () => {
      // Arrange
      mockGetKeyringsByType.mockResolvedValue([]);
      mockAddNewKeyring.mockResolvedValue({
        id: 'test-keyring-id',
        getAccounts: () => [testAddress],
      });
      mockAddDiscoveredAccounts.mockResolvedValue(0);

      // Act
      const result = await importNewSecretRecoveryPhrase(testMnemonic, {
        shouldSelectAccount: false,
      });

      // Assert
      expect(mockSetSelectedAddress).not.toHaveBeenCalled();
      expect(result).toEqual({
        address: testAddress,
        discoveredAccountsCount: 0,
      });
    });

    describe('seedless onboarding login flow', () => {
      beforeEach(() => {
        mockGetKeyringsByType.mockResolvedValue([]);
        mockAddNewKeyring.mockResolvedValue({
          getAccounts: () => [testAddress],
          id: 'keyring-id-123',
        });
        mockSelectSeedlessOnboardingLoginFlow.mockReturnValue(true);
      });

      it('successfully adds seed phrase backup when seedless onboarding is enabled', async () => {
        mockAddNewSecretData.mockResolvedValue(undefined);

        const result = await importNewSecretRecoveryPhrase(testMnemonic);

        expect(mockSelectSeedlessOnboardingLoginFlow).toHaveBeenCalled();
        expect(mockTrace).toHaveBeenCalledWith({
          name: TraceName.OnboardingAddSrp,
          op: TraceOperation.OnboardingSecurityOp,
        });
        expect(mockAddNewSecretData).toHaveBeenCalledWith(
          expect.any(Uint8Array),
          SecretType.Mnemonic,
          {
            keyringId: 'keyring-id-123',
          },
        );
        expect(mockEndTrace).toHaveBeenCalledWith({
          name: TraceName.OnboardingAddSrp,
          data: { success: true },
        });
        expect(mockSetSelectedAddress).toHaveBeenCalledWith(testAddress);
        expect(result.address).toBe(testAddress);
        expect(mockAddDiscoveredAccounts).toHaveBeenCalled();
      });

      it('handles error when seed phrase backup fails and traces error', async () => {
        mockAddNewSecretData.mockRejectedValue(new Error('Backup failed'));

        await expect(
          importNewSecretRecoveryPhrase(testMnemonic),
        ).rejects.toThrow('Backup failed');

        expect(mockSelectSeedlessOnboardingLoginFlow).toHaveBeenCalled();
        expect(mockTrace).toHaveBeenCalledWith({
          name: TraceName.OnboardingAddSrp,
          op: TraceOperation.OnboardingSecurityOp,
        });
        expect(mockAddNewSecretData).toHaveBeenCalledWith(
          expect.any(Uint8Array),
          SecretType.Mnemonic,
          {
            keyringId: 'keyring-id-123',
          },
        );
        expect(mockTrace).toHaveBeenCalledWith({
          name: TraceName.OnboardingAddSrpError,
          op: TraceOperation.OnboardingError,
          tags: { errorMessage: 'Backup failed' },
        });
        expect(mockEndTrace).toHaveBeenCalledWith({
          name: TraceName.OnboardingAddSrpError,
        });
        expect(mockEndTrace).toHaveBeenCalledWith({
          name: TraceName.OnboardingAddSrp,
          data: { success: false },
        });
      });
    });

<<<<<<< HEAD
    it('syncs with seedless onboarding when login flow is active', async () => {
      // Arrange
=======
    it('calls addNewSeedPhraseBackup when seedless onboarding login flow is active', async () => {
      mockAddNewSecretData.mockResolvedValue(undefined);
>>>>>>> 495be93b
      mockGetKeyringsByType.mockResolvedValue([]);
      mockAddNewKeyring.mockResolvedValue({
        id: 'test-keyring-id',
        getAccounts: () => [testAddress],
      });
      mockAddDiscoveredAccounts.mockResolvedValue(3);
      jest
        .spyOn(ReduxService.store, 'getState')
        .mockReturnValue(createMockState(true) as unknown as RootState);

      // Act
      const result = await importNewSecretRecoveryPhrase(testMnemonic);

<<<<<<< HEAD
      // Assert
=======
>>>>>>> 495be93b
      expect(mockAddNewSecretData).toHaveBeenCalledWith(
        expect.any(Uint8Array),
        SecretType.Mnemonic,
        {
          keyringId: 'test-keyring-id',
        },
      );
      expect(result).toEqual({
        address: testAddress,
        discoveredAccountsCount: 6,
      });
    });

    it('reverts keyring import when seedless onboarding sync fails', async () => {
      // Arrange
      const syncError = new Error('Sync failed');
      mockGetKeyringsByType.mockResolvedValue([]);
      mockAddNewKeyring.mockResolvedValue({
        id: 'test-keyring-id',
        getAccounts: () => [testAddress],
      });
      jest
        .spyOn(ReduxService.store, 'getState')
        .mockReturnValue(createMockState(true) as unknown as RootState);
      mockAddNewSecretData.mockRejectedValue(syncError);

      // Act & Assert
      await expect(importNewSecretRecoveryPhrase(testMnemonic)).rejects.toThrow(
        'Sync failed',
      );
      expect(mockRemoveAccount).toHaveBeenCalledWith(testAddress);
    });

    it('does not sync with seedless onboarding when login flow is not active', async () => {
      // Arrange
      mockGetKeyringsByType.mockResolvedValue([]);
      mockAddNewKeyring.mockResolvedValue({
        id: 'test-keyring-id',
        getAccounts: () => [testAddress],
      });
      mockAddDiscoveredAccounts.mockResolvedValue(2);
      jest
        .spyOn(ReduxService.store, 'getState')
        .mockReturnValue(createMockState(false) as unknown as RootState);
      mockSelectSeedlessOnboardingLoginFlow.mockReturnValue(false);

      // Act
      const result = await importNewSecretRecoveryPhrase(testMnemonic);

      // Assert
      expect(mockAddNewSecretData).not.toHaveBeenCalled();
      expect(result).toEqual({
        address: testAddress,
        discoveredAccountsCount: 4, // bitcoin + solana
      });
    });

    it('handles case insensitive mnemonic input', async () => {
      // Arrange
      const uppercaseMnemonic = testMnemonic.toUpperCase();
      mockGetKeyringsByType.mockResolvedValue([]);
      mockAddNewKeyring.mockResolvedValue({
        id: 'test-keyring-id',
        getAccounts: () => [testAddress],
      });
      mockAddDiscoveredAccounts.mockResolvedValue(1);

      // Act
      const result = await importNewSecretRecoveryPhrase(uppercaseMnemonic);

      // Assert
      expect(mockAddNewKeyring).toHaveBeenCalledWith(ExtendedKeyringTypes.hd, {
        mnemonic: uppercaseMnemonic,
        numberOfAccounts: 1,
      });
      expect(result).toEqual({
        address: testAddress,
        discoveredAccountsCount: 2, // bitcoin + solana
      });
    });
  });

  describe('createNewSecretRecoveryPhrase', () => {
    it('creates new SRP', async () => {
      mockAddNewKeyring.mockResolvedValue({
        getAccounts: () => Promise.resolve([testAddress]),
      });

      await createNewSecretRecoveryPhrase();

      expect(mockAddNewKeyring).toHaveBeenCalledWith(
        KeyringTypes.hd,
        undefined,
      );
      expect(mockSetSelectedAddress).toHaveBeenCalledWith(testAddress);
    });

    it('Does not set selected address or gets accounts on errors', async () => {
      mockAddNewKeyring.mockRejectedValue(new Error('Test error'));

      await expect(
        async () => await createNewSecretRecoveryPhrase(),
      ).rejects.toThrow('Test error');

      expect(mockGetAccounts).not.toHaveBeenCalled();
      expect(mockSetSelectedAddress).not.toHaveBeenCalled();
    });
  });

  describe('addNewHdAccount', () => {
    it('adds a new HD account, sets the selected address and returns the account', async () => {
      mockAddAccounts.mockReturnValue([testAddress]);
      mockGetAccountByAddress.mockReturnValue(mockExpectedAccount);

      const account = await addNewHdAccount();

      expect(mockAddAccounts).toHaveBeenCalledWith(1);
      expect(mockSetSelectedAddress).toHaveBeenCalledWith(testAddress);
      expect(account).toEqual(mockExpectedAccount);
    });

    it('adds a new HD account with a specific keyring ID and sets the selected address', async () => {
      const keyringId = 'test-keyring-id';
      mockGetAccountByAddress.mockReturnValue(mockExpectedAccount);
      mockAddAccounts.mockReturnValue([testAddress]);

      await addNewHdAccount(keyringId);

      expect(mockAddAccounts).toHaveBeenCalledWith(1);
      expect(mockSetSelectedAddress).toHaveBeenCalledWith(testAddress);
    });

    it('adds a new HD account and sets the account label if a name is provided', async () => {
      const accountName = 'Test Account';
      mockAddAccounts.mockReturnValue([testAddress]);
      mockGetAccountByAddress.mockReturnValue(mockExpectedAccount);

      await addNewHdAccount(undefined, accountName);

      expect(mockAddAccounts).toHaveBeenCalledWith(1);
      expect(mockSetSelectedAddress).toHaveBeenCalledWith(testAddress);
      expect(mockSetAccountLabel).toHaveBeenCalledWith(
        testAddress,
        accountName,
      );
    });

    it('adds a new HD account with a specific keyring ID and sets the account label if a name is provided', async () => {
      const keyringId = 'test-keyring-id';
      const accountName = 'Test Account';
      mockAddAccounts.mockReturnValue([testAddress]);
      mockGetAccountByAddress.mockReturnValue(mockExpectedAccount);

      await addNewHdAccount(keyringId, accountName);

      expect(mockAddAccounts).toHaveBeenCalledWith(1);
      expect(mockSetSelectedAddress).toHaveBeenCalledWith(testAddress);
      expect(mockSetAccountLabel).toHaveBeenCalledWith(
        testAddress,
        accountName,
      );
    });

    it('throws if the newly added account is not found', async () => {
      mockGetAccountByAddress.mockReturnValue(undefined);

      await expect(async () => await addNewHdAccount()).rejects.toThrow(
        'Account not found',
      );
    });
  });
});<|MERGE_RESOLUTION|>--- conflicted
+++ resolved
@@ -31,14 +31,10 @@
 const mockAddDiscoveredAccounts = jest.fn();
 const mockGetAccountByAddress = jest.fn().mockReturnValue(mockExpectedAccount);
 const mockRemoveAccount = jest.fn();
-const mockAddNewSecretData = jest.fn();
 
 // Mock for seedless onboarding
 const mockSelectSeedlessOnboardingLoginFlow = jest.fn();
-<<<<<<< HEAD
-=======
 const mockAddNewSecretData = jest.fn();
->>>>>>> 495be93b
 const mockTrace = jest.fn();
 const mockEndTrace = jest.fn();
 
@@ -107,16 +103,11 @@
       getAccountByAddress: () => mockGetAccountByAddress(),
     },
     SeedlessOnboardingController: {
-<<<<<<< HEAD
-      addNewSecretData: (data: unknown, type: unknown, options?: unknown) =>
-        mockAddNewSecretData(data, type, options),
-=======
       addNewSecretData: (
         seed: Uint8Array,
         type: SecretType,
         keyringId: string,
       ) => mockAddNewSecretData(seed, type, keyringId),
->>>>>>> 495be93b
     },
   },
   setSelectedAddress: (address: string) => mockSetSelectedAddress(address),
@@ -280,13 +271,8 @@
       });
     });
 
-<<<<<<< HEAD
-    it('syncs with seedless onboarding when login flow is active', async () => {
-      // Arrange
-=======
     it('calls addNewSeedPhraseBackup when seedless onboarding login flow is active', async () => {
       mockAddNewSecretData.mockResolvedValue(undefined);
->>>>>>> 495be93b
       mockGetKeyringsByType.mockResolvedValue([]);
       mockAddNewKeyring.mockResolvedValue({
         id: 'test-keyring-id',
@@ -300,10 +286,6 @@
       // Act
       const result = await importNewSecretRecoveryPhrase(testMnemonic);
 
-<<<<<<< HEAD
-      // Assert
-=======
->>>>>>> 495be93b
       expect(mockAddNewSecretData).toHaveBeenCalledWith(
         expect.any(Uint8Array),
         SecretType.Mnemonic,
