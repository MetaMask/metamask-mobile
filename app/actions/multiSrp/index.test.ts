--- conflicted
+++ resolved
@@ -9,8 +9,6 @@
 import { wordlist } from '@metamask/scure-bip39/dist/wordlists/english';
 import { createMockInternalAccount } from '../../util/test/accountsControllerTestUtils';
 
-<<<<<<< HEAD
-=======
 const testAddress = '0x123';
 const mockExpectedAccount = createMockInternalAccount(
   testAddress,
@@ -18,7 +16,6 @@
   KeyringTypes.hd,
 );
 
->>>>>>> 961a5281
 const mockSetSelectedAddress = jest.fn();
 const mockAddNewKeyring = jest.fn();
 const mockGetKeyringsByType = jest.fn();
@@ -27,10 +24,7 @@
 const mockSetAccountLabel = jest.fn();
 const mockControllerMessenger = jest.fn();
 const mockAddDiscoveredAccounts = jest.fn();
-<<<<<<< HEAD
-=======
 const mockGetAccountByAddress = jest.fn().mockReturnValue(mockExpectedAccount);
->>>>>>> 961a5281
 
 const hdKeyring = {
   getAccounts: () => {
@@ -65,10 +59,7 @@
     },
     AccountsController: {
       getNextAvailableAccountName: jest.fn().mockReturnValue('Snap Account 1'),
-<<<<<<< HEAD
-=======
       getAccountByAddress: () => mockGetAccountByAddress(),
->>>>>>> 961a5281
     },
   },
   setSelectedAddress: (address: string) => mockSetSelectedAddress(address),
