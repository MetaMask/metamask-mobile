--- conflicted
+++ resolved
@@ -8,12 +8,9 @@
 } from './';
 import { wordlist } from '@metamask/scure-bip39/dist/wordlists/english';
 import { createMockInternalAccount } from '../../util/test/accountsControllerTestUtils';
-<<<<<<< HEAD
 import { TraceName, TraceOperation } from '../../util/trace';
-=======
 import ReduxService from '../../core/redux/ReduxService';
 import { RootState } from '../../reducers';
->>>>>>> 3350884b
 
 const testAddress = '0x123';
 const mockExpectedAccount = createMockInternalAccount(
@@ -53,7 +50,6 @@
   addDiscoveredAccounts: mockAddDiscoveredAccounts,
 };
 
-<<<<<<< HEAD
 jest.mock('../../selectors/seedlessOnboardingController', () => ({
   selectSeedlessOnboardingLoginFlow: (state: unknown) =>
     mockSelectSeedlessOnboardingLoginFlow(state),
@@ -66,7 +62,7 @@
   trace: jest.fn(),
   endTrace: jest.fn(),
 }));
-=======
+
 const createMockState = (hasVault: boolean) => ({
   engine: {
     backgroundState: {
@@ -77,7 +73,6 @@
     },
   },
 });
->>>>>>> 3350884b
 
 jest.mock('../../core/redux/ReduxService', () => ({
   store: {
@@ -106,12 +101,8 @@
       getAccountByAddress: () => mockGetAccountByAddress(),
     },
     SeedlessOnboardingController: {
-<<<<<<< HEAD
       addNewSeedPhraseBackup: (seed: Uint8Array, keyringId: string) =>
         mockAddNewSeedPhraseBackup(seed, keyringId),
-=======
-      addNewSeedPhraseBackup: jest.fn().mockResolvedValue(undefined),
->>>>>>> 3350884b
     },
   },
   setSelectedAddress: (address: string) => mockSetSelectedAddress(address),
@@ -165,7 +156,6 @@
       expect(mockAddNewKeyring).not.toHaveBeenCalled();
     });
 
-<<<<<<< HEAD
     describe('seedless onboarding login flow', () => {
       beforeEach(() => {
         mockGetKeyringsByType.mockResolvedValue([]);
@@ -229,7 +219,8 @@
           data: { success: false },
         });
       });
-=======
+    });  
+    
     it('calls addNewSeedPhraseBackup when seedless onboarding login flow is active', async () => {
       mockGetKeyringsByType.mockResolvedValue([]);
       mockAddNewKeyring.mockResolvedValue({
@@ -243,10 +234,7 @@
 
       await importNewSecretRecoveryPhrase(testMnemonic);
 
-      expect(
-        Engine.context.SeedlessOnboardingController.addNewSeedPhraseBackup,
-      ).toHaveBeenCalledWith(expect.any(Uint8Array), 'test-keyring-id');
->>>>>>> 3350884b
+      expect(mockAddNewSeedPhraseBackup).toHaveBeenCalledWith(expect.any(Uint8Array), 'test-keyring-id');
     });
   });
 
