--- conflicted
+++ resolved
@@ -177,8 +177,6 @@
   return {
     type: UserActionType.SET_APP_SERVICES_READY,
   };
-<<<<<<< HEAD
-=======
 }
 
 /**
@@ -201,5 +199,4 @@
     type: UserActionType.SET_IS_CONNECTION_REMOVED,
     payload: { isConnectionRemoved },
   };
->>>>>>> 578bf728
 }