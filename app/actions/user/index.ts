--- conflicted
+++ resolved
@@ -176,8 +176,6 @@
   return {
     type: UserActionType.SET_APP_SERVICES_READY,
   };
-<<<<<<< HEAD
-=======
 }
 
 /**
@@ -188,5 +186,4 @@
     type: UserActionType.SET_EXISTING_USER,
     payload: { existingUser },
   };
->>>>>>> 80584155
 }