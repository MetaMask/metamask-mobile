--- conflicted
+++ resolved
@@ -93,13 +93,10 @@
 export type SetAppServicesReadyAction =
   Action<UserActionType.SET_APP_SERVICES_READY>;
 
-<<<<<<< HEAD
-=======
 export type SetExistingUserAction = Action<UserActionType.SET_EXISTING_USER> & {
   payload: { existingUser: boolean };
 };
 
->>>>>>> 80584155
 /**
  * User actions union type
  */
@@ -125,9 +122,5 @@
   | SetGasEducationCarouselSeenAction
   | SetAppThemeAction
   | CheckedAuthAction
-<<<<<<< HEAD
-  | SetAppServicesReadyAction;
-=======
   | SetAppServicesReadyAction
-  | SetExistingUserAction;
->>>>>>> 80584155
+  | SetExistingUserAction;