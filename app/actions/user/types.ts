import { type AppThemeKey } from '../../util/theme/models';
import { type Action } from 'redux';

// Action type enum
export enum UserActionType {
  LOCKED_APP = 'LOCKED_APP',
  CHECK_FOR_DEEPLINK = 'CHECK_FOR_DEEPLINK',
  AUTH_SUCCESS = 'AUTH_SUCCESS',
  AUTH_ERROR = 'AUTH_ERROR',
  INTERRUPT_BIOMETRICS = 'INTERRUPT_BIOMETRICS',
  LOGIN = 'LOGIN',
  LOGOUT = 'LOGOUT',
  ON_PERSISTED_DATA_LOADED = 'ON_PERSISTED_DATA_LOADED',
  PASSWORD_SET = 'PASSWORD_SET',
  PASSWORD_UNSET = 'PASSWORD_UNSET',
  SEEDPHRASE_BACKED_UP = 'SEEDPHRASE_BACKED_UP',
  SEEDPHRASE_NOT_BACKED_UP = 'SEEDPHRASE_NOT_BACKED_UP',
  BACK_UP_SEEDPHRASE_VISIBLE = 'BACK_UP_SEEDPHRASE_VISIBLE',
  BACK_UP_SEEDPHRASE_NOT_VISIBLE = 'BACK_UP_SEEDPHRASE_NOT_VISIBLE',
  PROTECT_MODAL_VISIBLE = 'PROTECT_MODAL_VISIBLE',
  PROTECT_MODAL_NOT_VISIBLE = 'PROTECT_MODAL_NOT_VISIBLE',
  LOADING_SET = 'LOADING_SET',
  LOADING_UNSET = 'LOADING_UNSET',
  SET_GAS_EDUCATION_CAROUSEL_SEEN = 'SET_GAS_EDUCATION_CAROUSEL_SEEN',
  SET_APP_THEME = 'SET_APP_THEME',
  CHECKED_AUTH = 'CHECKED_AUTH',
  SET_APP_SERVICES_READY = 'SET_APP_SERVICES_READY',
  SET_EXISTING_USER = 'SET_EXISTING_USER',
  SET_IS_CONNECTION_REMOVED = 'SET_IS_CONNECTION_REMOVED',
}

// User actions
export type LockAppAction = Action<UserActionType.LOCKED_APP>;

export type CheckForDeeplinkAction = Action<UserActionType.CHECK_FOR_DEEPLINK>;

export type AuthSuccessAction = Action<UserActionType.AUTH_SUCCESS> & {
  payload: { bioStateMachineId?: string };
};

export type AuthErrorAction = Action<UserActionType.AUTH_ERROR> & {
  payload: { bioStateMachineId?: string };
};

export type InterruptBiometricsAction =
  Action<UserActionType.INTERRUPT_BIOMETRICS>;

export type LoginAction = Action<UserActionType.LOGIN>;

export type LogoutAction = Action<UserActionType.LOGOUT>;

export type PersistedDataLoadedAction =
  Action<UserActionType.ON_PERSISTED_DATA_LOADED>;

export type PasswordSetAction = Action<UserActionType.PASSWORD_SET>;

export type PasswordUnsetAction = Action<UserActionType.PASSWORD_UNSET>;

export type SeedphraseBackedUpAction =
  Action<UserActionType.SEEDPHRASE_BACKED_UP>;

export type SeedphraseNotBackedUpAction =
  Action<UserActionType.SEEDPHRASE_NOT_BACKED_UP>;

export type BackUpSeedphraseVisibleAction =
  Action<UserActionType.BACK_UP_SEEDPHRASE_VISIBLE>;

export type BackUpSeedphraseNotVisibleAction =
  Action<UserActionType.BACK_UP_SEEDPHRASE_NOT_VISIBLE>;

export type ProtectModalVisibleAction =
  Action<UserActionType.PROTECT_MODAL_VISIBLE>;

export type ProtectModalNotVisibleAction =
  Action<UserActionType.PROTECT_MODAL_NOT_VISIBLE>;

export type LoadingSetAction = Action<UserActionType.LOADING_SET> & {
  loadingMsg: string;
};

export type LoadingUnsetAction = Action<UserActionType.LOADING_UNSET>;

export type SetGasEducationCarouselSeenAction =
  Action<UserActionType.SET_GAS_EDUCATION_CAROUSEL_SEEN>;

export type SetAppThemeAction = Action<UserActionType.SET_APP_THEME> & {
  payload: { theme: AppThemeKey };
};

export type CheckedAuthAction = Action<UserActionType.CHECKED_AUTH> & {
  payload: { initialScreen: string };
};

export type SetAppServicesReadyAction =
  Action<UserActionType.SET_APP_SERVICES_READY>;

<<<<<<< HEAD
=======
export type SetExistingUserAction = Action<UserActionType.SET_EXISTING_USER> & {
  payload: { existingUser: boolean };
};

export type SetIsConnectionRemovedAction =
  Action<UserActionType.SET_IS_CONNECTION_REMOVED> & {
    payload: { isConnectionRemoved: boolean };
  };

>>>>>>> 578bf728
/**
 * User actions union type
 */
export type UserAction =
  | LockAppAction
  | CheckForDeeplinkAction
  | AuthSuccessAction
  | AuthErrorAction
  | InterruptBiometricsAction
  | LoginAction
  | LogoutAction
  | PersistedDataLoadedAction
  | PasswordSetAction
  | PasswordUnsetAction
  | SeedphraseBackedUpAction
  | SeedphraseNotBackedUpAction
  | BackUpSeedphraseVisibleAction
  | BackUpSeedphraseNotVisibleAction
  | ProtectModalVisibleAction
  | ProtectModalNotVisibleAction
  | LoadingSetAction
  | LoadingUnsetAction
  | SetGasEducationCarouselSeenAction
  | SetAppThemeAction
  | CheckedAuthAction
<<<<<<< HEAD
  | SetAppServicesReadyAction;
=======
  | SetAppServicesReadyAction
  | SetExistingUserAction
  | SetIsConnectionRemovedAction;
>>>>>>> 578bf728
<|MERGE_RESOLUTION|>--- conflicted
+++ resolved
@@ -94,8 +94,6 @@
 export type SetAppServicesReadyAction =
   Action<UserActionType.SET_APP_SERVICES_READY>;
 
-<<<<<<< HEAD
-=======
 export type SetExistingUserAction = Action<UserActionType.SET_EXISTING_USER> & {
   payload: { existingUser: boolean };
 };
@@ -105,7 +103,6 @@
     payload: { isConnectionRemoved: boolean };
   };
 
->>>>>>> 578bf728
 /**
  * User actions union type
  */
@@ -131,10 +128,6 @@
   | SetGasEducationCarouselSeenAction
   | SetAppThemeAction
   | CheckedAuthAction
-<<<<<<< HEAD
-  | SetAppServicesReadyAction;
-=======
   | SetAppServicesReadyAction
   | SetExistingUserAction
-  | SetIsConnectionRemovedAction;
->>>>>>> 578bf728
+  | SetIsConnectionRemovedAction;