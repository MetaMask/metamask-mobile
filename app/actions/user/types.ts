--- conflicted
+++ resolved
@@ -94,17 +94,15 @@
 export type SetAppServicesReadyAction =
   Action<UserActionType.SET_APP_SERVICES_READY>;
 
-<<<<<<< HEAD
 export type SetExistingUserAction = Action<UserActionType.SET_EXISTING_USER> & {
   payload: { existingUser: boolean };
 };
 
-export type SetMetaMetricsUISeenAction = Action<UserActionType.SET_META_METRICS_UI_SEEN> & {
-  payload: { isMetaMetricsUISeen: boolean };
-};
+export type SetMetaMetricsUISeenAction =
+  Action<UserActionType.SET_META_METRICS_UI_SEEN> & {
+    payload: { isMetaMetricsUISeen: boolean };
+  };
 
-=======
->>>>>>> ad309603
 /**
  * User actions union type
  */
@@ -130,10 +128,7 @@
   | SetGasEducationCarouselSeenAction
   | SetAppThemeAction
   | CheckedAuthAction
-<<<<<<< HEAD
   | SetAppServicesReadyAction
   | SetExistingUserAction
-  | SetMetaMetricsUISeenAction;
-=======
-  | SetAppServicesReadyAction;
->>>>>>> ad309603
+  | SetMetaMetricsUISeenAction
+  | SetAppServicesReadyAction;