import { createSelector } from 'reselect';
import { StateWithPartialEngine } from './types';
import { isRemoteFeatureFlagOverrideActivated } from '../../core/Engine/controllers/remote-feature-flag-controller';
import { getFeatureFlagValue } from './env';

export interface ConfirmationRedesignRemoteFlags {
  signatures: boolean;
  staking_confirmations: boolean;
<<<<<<< HEAD
}

function getFeatureFlagValue(
  envValue: string | undefined,
  remoteValue: boolean,
): boolean {
  if (envValue === 'true') {
    return true;
  }
  if (envValue === 'false') {
    return false;
  }
  return remoteValue;
=======
>>>>>>> 62a9a426
}

export const selectRemoteFeatureFlagControllerState = (
  state: StateWithPartialEngine,
) => state.engine.backgroundState.RemoteFeatureFlagController;

export const selectRemoteFeatureFlags = createSelector(
  selectRemoteFeatureFlagControllerState,
  (remoteFeatureFlagControllerState) => {
    if (isRemoteFeatureFlagOverrideActivated) {
      return {};
    }
    return remoteFeatureFlagControllerState?.remoteFeatureFlags ?? {};
  },
);

export const selectConfirmationRedesignFlags = createSelector(
  selectRemoteFeatureFlags,
  (remoteFeatureFlags) => {
    const confirmationRedesignFlags =
      (remoteFeatureFlags?.confirmation_redesign as unknown as ConfirmationRedesignRemoteFlags) ??
      {};

    const isStakingConfirmationsEnabled = getFeatureFlagValue(
      process.env.FEATURE_FLAG_REDESIGNED_STAKING_TRANSACTIONS,
      confirmationRedesignFlags.staking_confirmations,
    );

    const isSignaturesEnabled = getFeatureFlagValue(
      process.env.FEATURE_FLAG_REDESIGNED_SIGNATURES,
      confirmationRedesignFlags.signatures,
    );

    return {
      ...confirmationRedesignFlags,
      staking_confirmations: isStakingConfirmationsEnabled,
      signatures: isSignaturesEnabled,
    };
  },
);
<|MERGE_RESOLUTION|>--- conflicted
+++ resolved
@@ -6,22 +6,6 @@
 export interface ConfirmationRedesignRemoteFlags {
   signatures: boolean;
   staking_confirmations: boolean;
-<<<<<<< HEAD
-}
-
-function getFeatureFlagValue(
-  envValue: string | undefined,
-  remoteValue: boolean,
-): boolean {
-  if (envValue === 'true') {
-    return true;
-  }
-  if (envValue === 'false') {
-    return false;
-  }
-  return remoteValue;
-=======
->>>>>>> 62a9a426
 }
 
 export const selectRemoteFeatureFlagControllerState = (
