--- conflicted
+++ resolved
@@ -14,7 +14,6 @@
     }
     return remoteFeatureFlagControllerState?.remoteFeatureFlags ?? {};
   },
-<<<<<<< HEAD
 );
 
 export const selectConfirmationRedesignFlags = createSelector(
@@ -45,6 +44,4 @@
 export const selectTransactionsTxHashInAnalyticsEnabled = createSelector(
   selectRemoteFeatureFlags,
   (remoteFeatureFlags) => Boolean(remoteFeatureFlags?.transactionsTxHashInAnalytics),
-=======
->>>>>>> 4a4d3bfb
 );