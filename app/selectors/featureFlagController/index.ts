--- conflicted
+++ resolved
@@ -2,8 +2,6 @@
 import { StateWithPartialEngine } from './types';
 import { isRemoteFeatureFlagOverrideActivated } from '../../core/Engine/controllers/remote-feature-flag-controller';
 
-<<<<<<< HEAD
-=======
 export interface ConfirmationRedesignRemoteFlags {
   signatures: boolean;
   staking_transactions: boolean;
@@ -22,7 +20,6 @@
   return remoteValue;
 }
 
->>>>>>> 1885e2a6
 export const selectRemoteFeatureFlagControllerState = (
   state: StateWithPartialEngine,
 ) => state.engine.backgroundState.RemoteFeatureFlagController;
@@ -35,8 +32,6 @@
     }
     return remoteFeatureFlagControllerState?.remoteFeatureFlags ?? {};
   },
-<<<<<<< HEAD
-=======
 );
 
 export const selectConfirmationRedesignFlags = createSelector(
@@ -62,5 +57,4 @@
       signatures: isSignaturesEnabled,
     };
   },
->>>>>>> 1885e2a6
 );