--- conflicted
+++ resolved
@@ -1,10 +1,7 @@
 import {
   selectRewardsEnabledFlag,
   selectRewardsAnnouncementModalEnabledFlag,
-<<<<<<< HEAD
-=======
   selectRewardsCardSpendFeatureFlags,
->>>>>>> d5ca588d
 } from '.';
 import {
   VersionGatedFeatureFlag,
@@ -72,7 +69,6 @@
           minimumVersion: 123,
         },
       });
-<<<<<<< HEAD
       expect(result).toBe(false);
     });
 
@@ -86,20 +82,6 @@
     it('returns true when remote flag is valid and enabled', () => {
       const result = selectRewardsAnnouncementModalEnabledFlag.resultFunc({
         rewardsAnnouncementModalEnabled: {
-=======
-      expect(result).toBe(false);
-    });
-
-    it('returns false when remote feature flags are empty', () => {
-      const result = selectRewardsEnabledFlag.resultFunc({});
-      expect(result).toBe(false);
-    });
-  });
-
-  describe('selectRewardsAnnouncementModalEnabledFlag', () => {
-    it('returns true when remote flag is valid and enabled', () => {
-      const result = selectRewardsAnnouncementModalEnabledFlag.resultFunc({
-        rewardsAnnouncementModalEnabled: {
           enabled: true,
           minimumVersion: '1.0.0',
         },
@@ -148,7 +130,6 @@
     it('returns true when remote flag is valid and enabled', () => {
       const result = selectRewardsCardSpendFeatureFlags.resultFunc({
         rewardsEnableCardSpend: {
->>>>>>> d5ca588d
           enabled: true,
           minimumVersion: '1.0.0',
         },
@@ -157,13 +138,8 @@
     });
 
     it('returns false when remote flag is valid but disabled', () => {
-<<<<<<< HEAD
-      const result = selectRewardsAnnouncementModalEnabledFlag.resultFunc({
-        rewardsAnnouncementModalEnabled: {
-=======
-      const result = selectRewardsCardSpendFeatureFlags.resultFunc({
-        rewardsEnableCardSpend: {
->>>>>>> d5ca588d
+      const result = selectRewardsCardSpendFeatureFlags.resultFunc({
+        rewardsEnableCardSpend: {
           enabled: false,
           minimumVersion: '1.0.0',
         },
@@ -173,24 +149,18 @@
 
     it('returns false when version check fails', () => {
       mockHasMinimumRequiredVersion.mockReturnValue(false);
-<<<<<<< HEAD
-      const result = selectRewardsAnnouncementModalEnabledFlag.resultFunc({
-        rewardsAnnouncementModalEnabled: {
-=======
-      const result = selectRewardsCardSpendFeatureFlags.resultFunc({
-        rewardsEnableCardSpend: {
->>>>>>> d5ca588d
-          enabled: true,
-          minimumVersion: '99.0.0',
-        },
-      });
-      expect(result).toBe(false);
-<<<<<<< HEAD
+      const result = selectRewardsCardSpendFeatureFlags.resultFunc({
+        rewardsEnableCardSpend: {
+          enabled: true,
+          minimumVersion: '99.0.0',
+        },
+      });
+      expect(result).toBe(false);
     });
 
     it('returns false when remote flag is invalid', () => {
-      const result = selectRewardsAnnouncementModalEnabledFlag.resultFunc({
-        rewardsAnnouncementModalEnabled: {
+      const result = selectRewardsCardSpendFeatureFlags.resultFunc({
+        rewardsEnableCardSpend: {
           enabled: 'invalid',
           minimumVersion: 123,
         },
@@ -199,11 +169,10 @@
     });
 
     it('returns false when remote feature flags are empty', () => {
-      const result = selectRewardsAnnouncementModalEnabledFlag.resultFunc({});
-      expect(result).toBe(false);
-    });
-  });
-
+      const result = selectRewardsCardSpendFeatureFlags.resultFunc({});
+      expect(result).toBe(false);
+    });
+  });
   describe('validatedVersionGatedFeatureFlag', () => {
     const validRemoteFlag: VersionGatedFeatureFlag = {
       enabled: true,
@@ -245,66 +214,6 @@
       });
     });
 
-=======
-    });
-
-    it('returns false when remote flag is invalid', () => {
-      const result = selectRewardsCardSpendFeatureFlags.resultFunc({
-        rewardsEnableCardSpend: {
-          enabled: 'invalid',
-          minimumVersion: 123,
-        },
-      });
-      expect(result).toBe(false);
-    });
-
-    it('returns false when remote feature flags are empty', () => {
-      const result = selectRewardsCardSpendFeatureFlags.resultFunc({});
-      expect(result).toBe(false);
-    });
-  });
-  describe('validatedVersionGatedFeatureFlag', () => {
-    const validRemoteFlag: VersionGatedFeatureFlag = {
-      enabled: true,
-      minimumVersion: '1.0.0',
-    };
-
-    const disabledRemoteFlag: VersionGatedFeatureFlag = {
-      enabled: false,
-      minimumVersion: '1.0.0',
-    };
-
-    describe('valid remote flag scenarios', () => {
-      it('returns true when flag is enabled and version check passes', () => {
-        const result = validatedVersionGatedFeatureFlag(validRemoteFlag);
-        expect(result).toBe(true);
-      });
-
-      it('returns false when flag is enabled but version check fails', () => {
-        const flagWithHigherVersion: VersionGatedFeatureFlag = {
-          enabled: true,
-          minimumVersion: '99.0.0',
-        };
-        const result = validatedVersionGatedFeatureFlag(flagWithHigherVersion);
-        expect(result).toBe(false);
-      });
-
-      it('returns false when flag is disabled but version check passes', () => {
-        mockHasMinimumRequiredVersion.mockReturnValue(true);
-        const result = validatedVersionGatedFeatureFlag(disabledRemoteFlag);
-        expect(result).toBe(false);
-        expect(mockHasMinimumRequiredVersion).not.toHaveBeenCalled();
-      });
-
-      it('returns false when flag is disabled and version check fails', () => {
-        mockHasMinimumRequiredVersion.mockReturnValue(false);
-        const result = validatedVersionGatedFeatureFlag(disabledRemoteFlag);
-        expect(result).toBe(false);
-        expect(mockHasMinimumRequiredVersion).not.toHaveBeenCalled();
-      });
-    });
-
->>>>>>> d5ca588d
     describe('invalid remote flag scenarios', () => {
       it('returns undefined when remote flag is null', () => {
         const result = validatedVersionGatedFeatureFlag(
