import { ConfirmationRedesignRemoteFlags, selectConfirmationRedesignFlags } from '.';
import mockedEngine from '../../../core/__mocks__/MockedEngine';
import { mockedEmptyFlagsState, mockedUndefinedFlagsState } from '../mocks';

jest.mock('../../../core/Engine', () => ({
  init: () => mockedEngine.init(),
}));

const originalEnv = process.env;
beforeEach(() => {
  jest.resetModules();
  process.env = { ...originalEnv };
  process.env.FEATURE_FLAG_REDESIGNED_SIGNATURES = undefined;
  process.env.FEATURE_FLAG_REDESIGNED_STAKING_TRANSACTIONS = undefined;
  process.env.FEATURE_FLAG_REDESIGNED_CONTRACT_DEPLOYMENT = undefined;
  process.env.FEATURE_FLAG_REDESIGNED_CONTRACT_INTERACTION = undefined;
  process.env.FEATURE_FLAG_REDESIGNED_TRANSFER = undefined;
});

afterEach(() => {
  process.env = originalEnv;
  jest.clearAllMocks();
});

const confirmationRedesignFlagsDefaultValues: ConfirmationRedesignRemoteFlags = {
  approve: true,
  signatures: true,
  staking_confirmations: true,
<<<<<<< HEAD
=======
  contract_deployment: true,
>>>>>>> 05d3e30f
  contract_interaction: true,
  transfer: true,
};

const mockedConfirmationRedesignFlags: ConfirmationRedesignRemoteFlags = {
  approve: false,
  signatures: false,
  staking_confirmations: true,
  contract_deployment: true,
  contract_interaction: true,
  transfer: false,
};

const mockedStateWithConfirmationFlags = {
  engine: {
    backgroundState: {
      RemoteFeatureFlagController: {
        remoteFeatureFlags: {
          confirmation_redesign: mockedConfirmationRedesignFlags
        },
        cacheTimestamp: 0,
      }
    }
  }
};

const mockedStateWithPartialFlags = {
  engine: {
    backgroundState: {
      RemoteFeatureFlagController: {
        remoteFeatureFlags: {
          confirmation_redesign: {
            signatures: false,
            // Other flags are undefined, should default to true
          }
        },
        cacheTimestamp: 0,
      }
    }
  }
};

describe('Confirmation Redesign Feature Flags', () => {
  const testFlagValues = (result: unknown, expected: ConfirmationRedesignRemoteFlags) => {
    const {
      signatures,
      staking_confirmations,
      contract_interaction,
      transfer,
    } = result as ConfirmationRedesignRemoteFlags;

    const {
      signatures: expectedSignatures,
      staking_confirmations: expectedStakingConfirmations,
      contract_interaction: expectedContractInteraction,
      transfer: expectedTransfer,
    } = expected;

    expect(signatures).toEqual(expectedSignatures);
    expect(staking_confirmations).toEqual(expectedStakingConfirmations);
    expect(contract_interaction).toEqual(expectedContractInteraction);
    expect(transfer).toEqual(expectedTransfer);
  };

  it('returns default values (all true) when empty feature flag state', () => {
    testFlagValues(
      selectConfirmationRedesignFlags(mockedEmptyFlagsState),
      confirmationRedesignFlagsDefaultValues
    );
  });

  it('returns default values (all true) when undefined RemoteFeatureFlagController state', () => {
    testFlagValues(
      selectConfirmationRedesignFlags(mockedUndefinedFlagsState),
      confirmationRedesignFlagsDefaultValues
    );
  });

  it('returns remote flag values when confirmation_redesign flags are set', () => {
    testFlagValues(
      selectConfirmationRedesignFlags(mockedStateWithConfirmationFlags),
      mockedConfirmationRedesignFlags
    );
  });

  it('returns mix of remote and default values when only some flags are set', () => {
    const expected: ConfirmationRedesignRemoteFlags = {
      approve: false, // undefined, defaults to false
      signatures: false, // explicitly set to false
      staking_confirmations: true, // undefined, defaults to true
<<<<<<< HEAD
=======
      contract_deployment: true, // undefined, defaults to true
>>>>>>> 05d3e30f
      contract_interaction: true, // undefined, defaults to true
      transfer: true, // undefined, defaults to true
    };

    testFlagValues(
      selectConfirmationRedesignFlags(mockedStateWithPartialFlags),
      expected
    );
  });

  it('handles kill switch behavior - remote false overrides default true', () => {
    const killSwitchState = {
      engine: {
        backgroundState: {
          RemoteFeatureFlagController: {
            remoteFeatureFlags: {
              confirmation_redesign: {
                signatures: false, // Kill switch - disables the feature
                staking_confirmations: false,
                contract_interaction: false,
                transfer: false,
              }
            },
            cacheTimestamp: 0,
          }
        }
      }
    };

    const expectedKillSwitchValues: ConfirmationRedesignRemoteFlags = {
      signatures: false,
      staking_confirmations: false,
<<<<<<< HEAD
=======
      contract_deployment: false,
>>>>>>> 05d3e30f
      contract_interaction: false,
      transfer: false,
      approve: false,
    };

    testFlagValues(
      selectConfirmationRedesignFlags(killSwitchState),
      expectedKillSwitchValues
    );
  });
});<|MERGE_RESOLUTION|>--- conflicted
+++ resolved
@@ -26,10 +26,7 @@
   approve: true,
   signatures: true,
   staking_confirmations: true,
-<<<<<<< HEAD
-=======
   contract_deployment: true,
->>>>>>> 05d3e30f
   contract_interaction: true,
   transfer: true,
 };
@@ -120,10 +117,7 @@
       approve: false, // undefined, defaults to false
       signatures: false, // explicitly set to false
       staking_confirmations: true, // undefined, defaults to true
-<<<<<<< HEAD
-=======
       contract_deployment: true, // undefined, defaults to true
->>>>>>> 05d3e30f
       contract_interaction: true, // undefined, defaults to true
       transfer: true, // undefined, defaults to true
     };
@@ -156,10 +150,7 @@
     const expectedKillSwitchValues: ConfirmationRedesignRemoteFlags = {
       signatures: false,
       staking_confirmations: false,
-<<<<<<< HEAD
-=======
       contract_deployment: false,
->>>>>>> 05d3e30f
       contract_interaction: false,
       transfer: false,
       approve: false,
