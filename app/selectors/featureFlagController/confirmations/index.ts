import { Json, hasProperty, isObject } from '@metamask/utils';
import { createSelector } from 'reselect';
import { selectRemoteFeatureFlags } from '..';
import { getFeatureFlagValue } from '../env';

// A type predicate's type must be assignable to its parameter's type
// eslint-disable-next-line @typescript-eslint/consistent-type-definitions
export type ConfirmationRedesignRemoteFlags = {
  signatures: boolean;
  staking_confirmations: boolean;
  contract_interaction: boolean;
<<<<<<< HEAD
};
=======
  transfer: boolean;
}
>>>>>>> 93febff8

const isRemoteFeatureFlagValuesValid = (
  obj: Json,
): obj is ConfirmationRedesignRemoteFlags =>
  isObject(obj) &&
  hasProperty(obj, 'signatures') &&
  hasProperty(obj, 'staking_confirmations') &&
  hasProperty(obj, 'contract_interaction');

<<<<<<< HEAD
const confirmationRedesignFlagsDefaultValues: ConfirmationRedesignRemoteFlags =
  {
    signatures: true,
    staking_confirmations: false,
    contract_interaction: false,
  };
=======
const confirmationRedesignFlagsDefaultValues: ConfirmationRedesignRemoteFlags = {
  signatures: true,
  staking_confirmations: false,
  contract_interaction: false,
  transfer: false,
};
>>>>>>> 93febff8

export const selectConfirmationRedesignFlags = createSelector(
  selectRemoteFeatureFlags,
  (remoteFeatureFlags) => {
    const remoteValues = remoteFeatureFlags.confirmation_redesign;

    const confirmationRedesignFlags = isRemoteFeatureFlagValuesValid(
      remoteValues,
    )
      ? remoteValues
      : confirmationRedesignFlagsDefaultValues;

    const isSignaturesEnabled = getFeatureFlagValue(
      process.env.FEATURE_FLAG_REDESIGNED_SIGNATURES,
      confirmationRedesignFlags.signatures,
    );

    const isStakingConfirmationsEnabled = getFeatureFlagValue(
      process.env.FEATURE_FLAG_REDESIGNED_STAKING_TRANSACTIONS,
      confirmationRedesignFlags.staking_confirmations,
    );

    const isContractInteractionEnabled = getFeatureFlagValue(
      process.env.FEATURE_FLAG_REDESIGNED_CONTRACT_INTERACTION,
      confirmationRedesignFlags.contract_interaction,
    );
<<<<<<< HEAD
=======

    // TODO: This will be pick up values from the remote feature flag once the feature is ready
    // Task is created but still in draft
    const isTransferEnabled = process.env.FEATURE_FLAG_REDESIGNED_TRANSFER === 'true';
>>>>>>> 93febff8

    return {
      signatures: isSignaturesEnabled,
      staking_confirmations: isStakingConfirmationsEnabled,
      contract_interaction: isContractInteractionEnabled,
      transfer: isTransferEnabled,
    };
  },
);<|MERGE_RESOLUTION|>--- conflicted
+++ resolved
@@ -9,12 +9,8 @@
   signatures: boolean;
   staking_confirmations: boolean;
   contract_interaction: boolean;
-<<<<<<< HEAD
+  transfer: boolean;
 };
-=======
-  transfer: boolean;
-}
->>>>>>> 93febff8
 
 const isRemoteFeatureFlagValuesValid = (
   obj: Json,
@@ -24,21 +20,13 @@
   hasProperty(obj, 'staking_confirmations') &&
   hasProperty(obj, 'contract_interaction');
 
-<<<<<<< HEAD
 const confirmationRedesignFlagsDefaultValues: ConfirmationRedesignRemoteFlags =
   {
     signatures: true,
     staking_confirmations: false,
     contract_interaction: false,
+    transfer: false,
   };
-=======
-const confirmationRedesignFlagsDefaultValues: ConfirmationRedesignRemoteFlags = {
-  signatures: true,
-  staking_confirmations: false,
-  contract_interaction: false,
-  transfer: false,
-};
->>>>>>> 93febff8
 
 export const selectConfirmationRedesignFlags = createSelector(
   selectRemoteFeatureFlags,
@@ -65,13 +53,11 @@
       process.env.FEATURE_FLAG_REDESIGNED_CONTRACT_INTERACTION,
       confirmationRedesignFlags.contract_interaction,
     );
-<<<<<<< HEAD
-=======
 
     // TODO: This will be pick up values from the remote feature flag once the feature is ready
     // Task is created but still in draft
-    const isTransferEnabled = process.env.FEATURE_FLAG_REDESIGNED_TRANSFER === 'true';
->>>>>>> 93febff8
+    const isTransferEnabled =
+      process.env.FEATURE_FLAG_REDESIGNED_TRANSFER === 'true';
 
     return {
       signatures: isSignaturesEnabled,
