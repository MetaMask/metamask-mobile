import { createSelector } from 'reselect';
import { selectRemoteFeatureFlags } from '..';
import { getFeatureFlagValue } from '../env';

// A type predicate's type must be assignable to its parameter's type
// eslint-disable-next-line @typescript-eslint/consistent-type-definitions
export type ConfirmationRedesignRemoteFlags = {
  approve: boolean;
<<<<<<< HEAD
=======
  contract_deployment: boolean;
>>>>>>> 05d3e30f
  contract_interaction: boolean;
  signatures: boolean;
  staking_confirmations: boolean;
  transfer: boolean;
};

/**
 * Determines the enabled state of confirmation redesign features by combining
 * local environment variables with remote feature flags.
 *
 * Remote feature flags act as a "kill switch" - when no local environment variable
 * is set, the remote flag value takes precedence. If a remote flag is explicitly
 * set to `false`, it can disable the feature remotely.
 *
 * ## Adding New Confirmation Flag
 *
 * **During Development:**
 * Use a local environment variable with a default fallback:
 * ```
 * const isNewConfirmationTypeEnabled = getFeatureFlagValue(
 *   process.env.FEATURE_FLAG_REDESIGNED_NEW_CONFIRMATION_TYPE,
 *   false,
 * );
 * ```
 *
 * **After Development (On Release):**
 * Replace the fallback with the remote kill switch:
 * ```
 * const isNewConfirmationTypeEnabled = getFeatureFlagValue(
 *   process.env.FEATURE_FLAG_REDESIGNED_NEW_CONFIRMATION_TYPE,
 *   remoteValues?.new_confirmation_type !== false,
 * );
 * ```
<<<<<<< HEAD
 * 
=======
 *
>>>>>>> 05d3e30f
 * **After Validation In Production For Certain Time(When old code is decided to be removed):**
 * Remove the both local environment variable and remote flag as kill switch is non-functional.
 * ```
 * const isNewConfirmationTypeEnabled = true;
 * ```
 *
 * @param remoteFeatureFlags - The remote feature flags object containing confirmation_redesign settings
 * @returns An object with boolean flags for each confirmation redesign feature
 */
export const selectConfirmationRedesignFlagsFromRemoteFeatureFlags = (
  remoteFeatureFlags: ReturnType<typeof selectRemoteFeatureFlags>,
): ConfirmationRedesignRemoteFlags => {
  const remoteValues =
    remoteFeatureFlags.confirmation_redesign as ConfirmationRedesignRemoteFlags;

  const isSignaturesEnabled = getFeatureFlagValue(
    process.env.FEATURE_FLAG_REDESIGNED_SIGNATURES,
    remoteValues?.signatures !== false,
  );

  const isStakingConfirmationsEnabled = getFeatureFlagValue(
    process.env.FEATURE_FLAG_REDESIGNED_STAKING_TRANSACTIONS,
    remoteValues?.staking_confirmations !== false,
  );

  const isContractInteractionEnabled = getFeatureFlagValue(
    process.env.FEATURE_FLAG_REDESIGNED_CONTRACT_INTERACTION,
    remoteValues?.contract_interaction !== false,
  );

  const isTransferEnabled = getFeatureFlagValue(
    process.env.FEATURE_FLAG_REDESIGNED_TRANSFER,
    remoteValues?.transfer !== false,
  );

  const isApproveEnabled = getFeatureFlagValue(
    process.env.FEATURE_FLAG_REDESIGNED_APPROVE,
<<<<<<< HEAD
    false,
=======
    remoteValues?.approve !== false,
  );

  const isContractDeploymentEnabled = getFeatureFlagValue(
    process.env.FEATURE_FLAG_REDESIGNED_CONTRACT_DEPLOYMENT,
    remoteValues?.contract_deployment !== false,
>>>>>>> 05d3e30f
  );

  return {
    approve: isApproveEnabled,
<<<<<<< HEAD
=======
    contract_deployment: isContractDeploymentEnabled,
>>>>>>> 05d3e30f
    contract_interaction: isContractInteractionEnabled,
    signatures: isSignaturesEnabled,
    staking_confirmations: isStakingConfirmationsEnabled,
    transfer: isTransferEnabled,
  };
};

export const selectConfirmationRedesignFlags = createSelector(
  selectRemoteFeatureFlags,
  selectConfirmationRedesignFlagsFromRemoteFeatureFlags,
);<|MERGE_RESOLUTION|>--- conflicted
+++ resolved
@@ -6,10 +6,7 @@
 // eslint-disable-next-line @typescript-eslint/consistent-type-definitions
 export type ConfirmationRedesignRemoteFlags = {
   approve: boolean;
-<<<<<<< HEAD
-=======
   contract_deployment: boolean;
->>>>>>> 05d3e30f
   contract_interaction: boolean;
   signatures: boolean;
   staking_confirmations: boolean;
@@ -43,11 +40,7 @@
  *   remoteValues?.new_confirmation_type !== false,
  * );
  * ```
-<<<<<<< HEAD
- * 
-=======
  *
->>>>>>> 05d3e30f
  * **After Validation In Production For Certain Time(When old code is decided to be removed):**
  * Remove the both local environment variable and remote flag as kill switch is non-functional.
  * ```
@@ -85,24 +78,17 @@
 
   const isApproveEnabled = getFeatureFlagValue(
     process.env.FEATURE_FLAG_REDESIGNED_APPROVE,
-<<<<<<< HEAD
-    false,
-=======
     remoteValues?.approve !== false,
   );
 
   const isContractDeploymentEnabled = getFeatureFlagValue(
     process.env.FEATURE_FLAG_REDESIGNED_CONTRACT_DEPLOYMENT,
     remoteValues?.contract_deployment !== false,
->>>>>>> 05d3e30f
   );
 
   return {
     approve: isApproveEnabled,
-<<<<<<< HEAD
-=======
     contract_deployment: isContractDeploymentEnabled,
->>>>>>> 05d3e30f
     contract_interaction: isContractInteractionEnabled,
     signatures: isSignaturesEnabled,
     staking_confirmations: isStakingConfirmationsEnabled,
