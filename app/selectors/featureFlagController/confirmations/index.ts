--- conflicted
+++ resolved
@@ -10,68 +10,6 @@
   contract_interaction: boolean;
   signatures: boolean;
   staking_confirmations: boolean;
-<<<<<<< HEAD
-  contract_interaction: boolean;
-  transfer: boolean;
-};
-
-const isRemoteFeatureFlagValuesValid = (
-  obj: Json,
-): obj is ConfirmationRedesignRemoteFlags =>
-  isObject(obj) &&
-  hasProperty(obj, 'signatures') &&
-  hasProperty(obj, 'staking_confirmations') &&
-  hasProperty(obj, 'contract_interaction');
-
-const confirmationRedesignFlagsDefaultValues: ConfirmationRedesignRemoteFlags =
-  {
-    signatures: true,
-    staking_confirmations: false,
-    contract_interaction: false,
-    transfer: false,
-  };
-
-export const selectConfirmationRedesignFlagsFromRemoteFeatureFlags = (
-  remoteFeatureFlags: ReturnType<typeof selectRemoteFeatureFlags>,
-) => {
-  const remoteValues = remoteFeatureFlags.confirmation_redesign;
-
-    const confirmationRedesignFlags = isRemoteFeatureFlagValuesValid(
-      remoteValues,
-    )
-      ? remoteValues
-      : confirmationRedesignFlagsDefaultValues;
-
-  const isSignaturesEnabled = getFeatureFlagValue(
-    process.env.FEATURE_FLAG_REDESIGNED_SIGNATURES,
-    confirmationRedesignFlags.signatures,
-  );
-
-  const isStakingConfirmationsEnabled = getFeatureFlagValue(
-    process.env.FEATURE_FLAG_REDESIGNED_STAKING_TRANSACTIONS,
-    confirmationRedesignFlags.staking_confirmations,
-  );
-
-  const isContractInteractionEnabled = getFeatureFlagValue(
-    process.env.FEATURE_FLAG_REDESIGNED_CONTRACT_INTERACTION,
-    // TODO: This will be pick up values from the remote feature flag once the
-    // feature is ready to be rolled out
-    false,
-  );
-
-  // TODO: This will be pick up values from the remote feature flag once the feature is ready
-  // Task is created but still in draft
-  const isTransferEnabled = process.env.FEATURE_FLAG_REDESIGNED_TRANSFER === 'true';
-
-  return {
-    signatures: isSignaturesEnabled,
-    staking_confirmations: isStakingConfirmationsEnabled,
-    contract_interaction: isContractInteractionEnabled,
-    transfer: isTransferEnabled,
-  };
-};
-
-=======
   transfer: boolean;
 };
 
@@ -158,7 +96,6 @@
   };
 };
 
->>>>>>> 961a5281
 export const selectConfirmationRedesignFlags = createSelector(
   selectRemoteFeatureFlags,
   selectConfirmationRedesignFlagsFromRemoteFeatureFlags,
