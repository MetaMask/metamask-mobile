--- conflicted
+++ resolved
@@ -29,17 +29,10 @@
     transfer: false,
   };
 
-<<<<<<< HEAD
-export const selectConfirmationRedesignFlags = createSelector(
-  selectRemoteFeatureFlags,
-  (remoteFeatureFlags) => {
-    const remoteValues = remoteFeatureFlags.confirmation_redesign;
-=======
 export const selectConfirmationRedesignFlagsFromRemoteFeatureFlags = (
   remoteFeatureFlags: ReturnType<typeof selectRemoteFeatureFlags>,
 ) => {
   const remoteValues = remoteFeatureFlags.confirmation_redesign;
->>>>>>> aab0556e
 
     const confirmationRedesignFlags = isRemoteFeatureFlagValuesValid(
       remoteValues,
@@ -64,16 +57,9 @@
     false,
   );
 
-<<<<<<< HEAD
-    // TODO: This will be pick up values from the remote feature flag once the feature is ready
-    // Task is created but still in draft
-    const isTransferEnabled =
-      process.env.FEATURE_FLAG_REDESIGNED_TRANSFER === 'true';
-=======
   // TODO: This will be pick up values from the remote feature flag once the feature is ready
   // Task is created but still in draft
   const isTransferEnabled = process.env.FEATURE_FLAG_REDESIGNED_TRANSFER === 'true';
->>>>>>> aab0556e
 
   return {
     signatures: isSignaturesEnabled,
