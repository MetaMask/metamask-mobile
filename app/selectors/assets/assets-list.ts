import {
  Asset,
  selectAssetsBySelectedAccountGroup as _selectAssetsBySelectedAccountGroup,
  getNativeTokenAddress,
  TokenListState,
} from '@metamask/assets-controllers';
import { MULTICHAIN_NETWORK_DECIMAL_PLACES } from '@metamask/multichain-network-controller';
import { CaipChainId, Hex, hexToBigInt } from '@metamask/utils';
import { createSelector } from 'reselect';

import I18n from '../../../locales/i18n';
import { TokenI } from '../../components/UI/Tokens/types';
import { sortAssets } from '../../components/UI/Tokens/util';
import { RootState } from '../../reducers';
import { formatWithThreshold } from '../../util/assets';
import { selectEvmNetworkConfigurationsByChainId } from '../networkController';
import { selectEnabledNetworksByNamespace } from '../networkEnablementController';
import { selectTokenSortConfig } from '../preferencesController';
import { createDeepEqualSelector } from '../util';
import { fromWei, hexToBN, weiToFiatNumber } from '../../util/number';
import {
  selectCurrencyRates,
  selectCurrentCurrency,
} from '../currencyRateController';
import { selectAccountsByChainId } from '../accountTrackerController';

export const selectAssetsBySelectedAccountGroup = createDeepEqualSelector(
  (state: RootState) => {
    const {
      AccountTreeController,
      AccountsController,
      TokensController,
      TokenBalancesController,
      TokenRatesController,
      ///: BEGIN:ONLY_INCLUDE_IF(keyring-snaps)
      MultichainAssetsController,
      MultichainBalancesController,
      MultichainAssetsRatesController,
      ///: END:ONLY_INCLUDE_IF
      CurrencyRateController,
      NetworkController,
      AccountTrackerController,
    } = state.engine.backgroundState;

    let multichainState = {
      accountsAssets: {},
      assetsMetadata: {},
      balances: {},
      conversionRates: {},
    };

    ///: BEGIN:ONLY_INCLUDE_IF(keyring-snaps)
    multichainState = {
      ...MultichainAssetsController,
      ...MultichainBalancesController,
      ...MultichainAssetsRatesController,
    };
    ///: END:ONLY_INCLUDE_IF

    return {
      ...AccountTreeController,
      ...AccountsController,
      ...TokensController,
      ...TokenBalancesController,
      ...TokenRatesController,
      ...multichainState,
      ...CurrencyRateController,
      ...NetworkController,
      ...(AccountTrackerController as {
        accountsByChainId: Record<
          Hex,
          Record<
            Hex,
            {
              balance: Hex | null;
            }
          >
        >;
      }),
    };
  },
  (filteredState) => _selectAssetsBySelectedAccountGroup(filteredState),
);

// BIP44 MAINTENANCE: Add these items at controller level, but have them being optional on selectAssetsBySelectedAccountGroup to avoid breaking changes
const selectStakedAssets = createDeepEqualSelector(
  [
    (state: RootState) =>
      state.engine.backgroundState.AccountsController.internalAccounts.accounts,
    selectAccountsByChainId,
    selectEvmNetworkConfigurationsByChainId,
    selectCurrencyRates,
    selectCurrentCurrency,
  ],
  (
    internalAccounts,
    accountsByChainId,
    networkConfigurationsByChainId,
    currencyRates,
    currentCurrency,
  ) => {
    const stakedAssets = Object.entries(accountsByChainId)
      // Only include mainnet and hoodi
      .filter(([chainId, _]) => chainId === '0x1' || chainId === '0x88bb0')
      .flatMap(([chainId, chainAccounts]) =>
        Object.entries(chainAccounts)
          .filter(
            ([_, accountInformation]) =>
              accountInformation.stakedBalance &&
              hexToBigInt(accountInformation.stakedBalance) > 0,
          )
          .map(([address, accountInformation]) => {
            const stakedBalance = accountInformation.stakedBalance as Hex;

            const nativeCurrency =
              networkConfigurationsByChainId[chainId as Hex]?.nativeCurrency ||
              'NATIVE';

            const nativeToken = {
              address: getNativeTokenAddress(chainId as Hex),
              decimals: 18,
              name: nativeCurrency === 'ETH' ? 'Ethereum' : nativeCurrency,
              symbol: nativeCurrency,
            };

            const conversionRate =
              currencyRates[nativeCurrency]?.conversionRate;

            const fiatBalance = conversionRate
              ? weiToFiatNumber(hexToBN(stakedBalance), conversionRate)
              : undefined;

            const account = Object.values(internalAccounts).find(
              (internalAccount) =>
                internalAccount.address === address.toLowerCase(),
            );

            if (!account) {
              return undefined;
            }

            const stakedAsset = {
              accountType: account.type,
              assetId: nativeToken.address,
              isNative: true,
              isStaked: true,
              address: nativeToken.address,
              image: '',
              name: 'Staked Ethereum',
              symbol: nativeToken.symbol,
              accountId: account.id,
              decimals: nativeToken.decimals,
              rawBalance: stakedBalance,
              balance: fromWei(stakedBalance),
              fiat: fiatBalance
                ? {
                    balance: Number(fiatBalance),
                    currency: currentCurrency,
                    conversionRate,
                  }
                : undefined,
              chainId,
            } as Asset;

            return {
              chainId,
              accountId: account.id,
              stakedAsset,
            };
<<<<<<< HEAD
          }),
=======
          })
          .filter((item): item is NonNullable<typeof item> => Boolean(item)),
>>>>>>> d5ca588d
      );

    return stakedAssets;
  },
);

const selectEnabledNetworks = createDeepEqualSelector(
  [selectEnabledNetworksByNamespace],
  (enabledNetworksByNamespace) =>
    Object.values(enabledNetworksByNamespace).flatMap((network) =>
      Object.entries(network)
        .filter(([_, enabled]) => enabled)
        .map(([networkId]) => networkId),
    ),
);

export const selectSortedAssetsBySelectedAccountGroup = createDeepEqualSelector(
  [
    selectAssetsBySelectedAccountGroup,
    selectEnabledNetworks,
    selectTokenSortConfig,
    selectStakedAssets,
  ],
  (bip44Assets, enabledNetworks, tokenSortConfig, stakedAssets) => {
    const assets = Object.entries(bip44Assets)
      .filter(([networkId, _]) => enabledNetworks.includes(networkId))
      .flatMap(([_, chainAssets]) => chainAssets)
      .filter((asset) => {
        // We need to filter out Tron energy and bandwidth from this list
        if (
          asset.chainId?.includes('tron:') &&
          (asset.name === 'Energy' || asset.name === 'Bandwidth')
        ) {
          return false;
        }
        return true;
      });

    const stakedAssetsArray = [];
    for (const asset of assets) {
      if (asset.isNative) {
        const stakedAsset = stakedAssets.find(
          (item) =>
            item.chainId === asset.chainId &&
            item.accountId === asset.accountId,
        );
        if (stakedAsset) {
          stakedAssetsArray.push({
            ...stakedAsset.stakedAsset,
          } as Asset);
        }
      }
    }

    assets.push(...stakedAssetsArray);

    // Current sorting options
    // {"key": "name", "order": "asc", "sortCallback": "alphaNumeric"}
    // {"key": "tokenFiatAmount", "order": "dsc", "sortCallback": "stringNumeric"}
    const tokensSorted = sortAssets(
      assets.map((asset) => ({
        ...asset,
        tokenFiatAmount: asset.fiat?.balance.toString(),
      })),
      tokenSortConfig,
    );

    // Remove duplicates by creating a unique key for deduplication
    const uniqueTokensMap = new Map();

    tokensSorted.forEach(
      ({ assetId, chainId, isStaked }: Asset & { isStaked?: boolean }) => {
        const uniqueKey = `${assetId}-${chainId}-${Boolean(isStaked)}`;
        if (!uniqueTokensMap.has(uniqueKey)) {
          uniqueTokensMap.set(uniqueKey, {
            address: assetId || '',
            chainId: chainId?.toString() || '',
            isStaked: Boolean(isStaked),
          });
        }
      },
    );

    return Array.from(uniqueTokensMap.values());
  },
);

// TODO BIP44 - Remove this selector and instead pass down the asset from the token list to the list item to avoid unnecessary re-renders
export const selectAsset = createSelector(
  [
    selectAssetsBySelectedAccountGroup,
    selectStakedAssets,
    (state: RootState) =>
      state.engine.backgroundState.TokenListController.tokensChainsCache,
    (
      _state: RootState,
      params: { address: string; chainId: string; isStaked?: boolean },
    ) => params.address,
    (
      _state: RootState,
      params: { address: string; chainId: string; isStaked?: boolean },
    ) => params.chainId,
    (
      _state: RootState,
      params: { address: string; chainId: string; isStaked?: boolean },
    ) => params.isStaked,
  ],
  (assets, stakedAssets, tokensChainsCache, address, chainId, isStaked) => {
    const asset = isStaked
      ? stakedAssets.find(
          (item) =>
            item.chainId === chainId && item.stakedAsset.assetId === address,
        )?.stakedAsset
      : assets[chainId]?.find((item: Asset & { isStaked?: boolean }) => {
          // Normalize isStaked values: treat undefined as false
          const itemIsStaked = Boolean(item.isStaked);
          const targetIsStaked = Boolean(isStaked);
          return item.assetId === address && itemIsStaked === targetIsStaked;
        });

    return asset ? assetToToken(asset, tokensChainsCache) : undefined;
  },
);

const oneHundredThousandths = 0.00001;
const oneHundredths = 0.01;

// BIP44 MAINTENANCE: Review what fields are really needed
function assetToToken(
  asset: Asset & { isStaked?: boolean },
  tokensChainsCache: TokenListState['tokensChainsCache'],
): TokenI {
  return {
    address: asset.assetId,
    aggregators:
      ('address' in asset &&
        tokensChainsCache[asset.chainId]?.data[asset.address]?.aggregators) ||
      [],
    decimals: asset.decimals,
    image: asset.image,
    name: asset.name,
    symbol: asset.symbol,
    balance: formatWithThreshold(
      parseFloat(asset.balance),
      oneHundredThousandths,
      I18n.locale,
      {
        minimumFractionDigits: 0,
        maximumFractionDigits:
          MULTICHAIN_NETWORK_DECIMAL_PLACES[asset.chainId as CaipChainId] || 5,
      },
    ),
    balanceFiat: asset.fiat
      ? formatWithThreshold(asset.fiat.balance, oneHundredths, I18n.locale, {
          style: 'currency',
          currency: asset.fiat.currency,
        })
      : undefined,
    logo:
      asset.accountType.startsWith('eip155') && asset.isNative
        ? '../images/eth-logo-new.png'
        : asset.image,
    isETH:
      asset.accountType.startsWith('eip155') &&
      asset.isNative &&
      asset.symbol === 'ETH',
    isStaked: asset.isStaked || false,
    chainId: asset.chainId,
    isNative: asset.isNative,
    ticker: asset.symbol,
    accountType: asset.accountType,
  };
}<|MERGE_RESOLUTION|>--- conflicted
+++ resolved
@@ -167,12 +167,8 @@
               accountId: account.id,
               stakedAsset,
             };
-<<<<<<< HEAD
-          }),
-=======
           })
           .filter((item): item is NonNullable<typeof item> => Boolean(item)),
->>>>>>> d5ca588d
       );
 
     return stakedAssets;
