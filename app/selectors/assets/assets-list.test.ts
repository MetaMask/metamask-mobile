import { AccountGroupType, AccountWalletType } from '@metamask/account-api';
import {
  EthAccountType,
  SolAccountType,
  TrxScope,
} from '@metamask/keyring-api';
import { KnownCaipNamespace } from '@metamask/utils';
import type { RootState } from '../../reducers';
import {
  selectAsset,
  selectAssetsBySelectedAccountGroup,
  selectSortedAssetsBySelectedAccountGroup,
} from './assets-list';
<<<<<<< HEAD
import { AccountGroupType, AccountWalletType } from '@metamask/account-api';
import { TrxScope } from '@metamask/keyring-api';
=======
>>>>>>> d5ca588d

const mockState = ({
  filterNetwork,
}: {
  filterNetwork?: '0x1' | '0xa' | 'solana:5eykt4UsFv8P8NJdTREpY1vzqKqZKvdp';
} = {}) =>
  ({
    engine: {
      backgroundState: {
        AccountTreeController: {
          accountTree: {
            wallets: {
              'entropy:01K1TJY9QPSCKNBSVGZNG510GJ': {
                id: 'entropy:01K1TJY9QPSCKNBSVGZNG510GJ',
                type: AccountWalletType.Entropy,
                groups: {
                  'entropy:01K1TJY9QPSCKNBSVGZNG510GJ/0': {
                    id: 'entropy:01K1TJY9QPSCKNBSVGZNG510GJ/0',
                    type: AccountGroupType.MultichainAccount,
                    accounts: [
                      'd7f11451-9d79-4df4-a012-afd253443639',
                      '2d89e6a0-b4e6-45a8-a707-f10cef143b42',
                    ],
                  },
                },
              },
            },
            selectedAccountGroup: 'entropy:01K1TJY9QPSCKNBSVGZNG510GJ/0',
          },
        },
        AccountsController: {
          internalAccounts: {
            accounts: {
              'd7f11451-9d79-4df4-a012-afd253443639': {
                id: 'd7f11451-9d79-4df4-a012-afd253443639',
                address: '0x2bd63233fe369b0f13eaf25292af5a9b63d2b7ab',
                options: {
                  entropySource: '01K1TJY9QPSCKNBSVGZNG510GJ',
                  derivationPath: "m/44'/60'/0'/0/0",
                  groupIndex: 0,
                  entropy: {
                    type: 'mnemonic',
                    id: '01K1TJY9QPSCKNBSVGZNG510GJ',
                    derivationPath: "m/44'/60'/0'/0/0",
                    groupIndex: 0,
                  },
                },
                methods: [
                  'personal_sign',
                  'eth_sign',
                  'eth_signTransaction',
                  'eth_signTypedData_v1',
                  'eth_signTypedData_v3',
                  'eth_signTypedData_v4',
                ],
                scopes: ['eip155:0'],
                type: 'eip155:eoa',
                metadata: {
                  name: 'My main test',
                  importTime: 1754312681246,
                  lastSelected: 1754312803548,
                  keyring: {
                    type: 'HD Key Tree',
                  },
                  nameLastUpdatedAt: 1753697497354,
                },
              },
              '2d89e6a0-b4e6-45a8-a707-f10cef143b42': {
                type: 'solana:data-account',
                id: '2d89e6a0-b4e6-45a8-a707-f10cef143b42',
                address: '4KTpypSSbugxHe67NC9JURQWfCBNKdQTo4K8rZmYapS7',
                options: {
                  scope: 'solana:5eykt4UsFv8P8NJdTREpY1vzqKqZKvdp',
                  derivationPath: "m/44'/501'/0'/0'",
                  entropySource: '01K1TJY9QPSCKNBSVGZNG510GJ',
                  synchronize: true,
                  index: 0,
                  entropy: {
                    type: 'mnemonic',
                    id: '01K1TJY9QPSCKNBSVGZNG510GJ',
                    groupIndex: 0,
                    derivationPath: "m/44'/501'/0'/0'",
                  },
                },
                methods: [
                  'signAndSendTransaction',
                  'signTransaction',
                  'signMessage',
                  'signIn',
                ],
                scopes: [
                  'solana:5eykt4UsFv8P8NJdTREpY1vzqKqZKvdp',
                  'solana:4uhcVJyU9pJkvQyS88uRDiswHXSCkY3z',
                  'solana:EtWTRABZaYq6iMfeYKouRu166VU2xqa1',
                ],
                metadata: {
                  name: 'Solana Account 2',
                  importTime: 1754312691747,
                  keyring: {
                    type: 'Snap Keyring',
                  },
                  snap: {
                    id: 'npm:@metamask/solana-wallet-snap',
                    name: 'Solana',
                    enabled: true,
                  },
                  lastSelected: 1754312843994,
                },
              },
            },
            selectedAccount: 'd7f11451-9d79-4df4-a012-afd253443639',
          },
        },
        TokensController: {
          allTokens: {
            '0x1': {
              '0x2bd63233fe369b0f13eaf25292af5a9b63d2b7ab': [
                {
                  address: '0xae7ab96520de3a18e5e111b5eaab095312d7fe84',
                  decimals: 18,
                  symbol: 'stETH',
                  name: 'Lido Staked Ether',
                  image:
                    'https://static.cx.metamask.io/api/v1/tokenIcons/10/0xae7ab96520de3a18e5e111b5eaab095312d7fe84.png',
                },
                {
                  address: '0x6B175474E89094C44Da98b954EedeAC495271d0F',
                  decimals: 18,
                  symbol: 'DAI',
                  name: 'Dai Stablecoin',
                  image:
                    'https://static.cx.metamask.io/api/v1/tokenIcons/1/0x6B175474E89094C44Da98b954EedeAC495271d0F.png',
                },
              ],
            },
            '0xa': {
              '0x2bd63233fe369b0f13eaf25292af5a9b63d2b7ab': [
                {
                  address: '0x0b2C639c533813f4Aa9D7837CAf62653d097Ff85',
                  decimals: 6,
                  symbol: 'USDC',
                  name: 'USDCoin',
                  image:
                    'https://static.cx.metamask.io/api/v1/tokenIcons/10/0x0b2c639c533813f4aa9d7837caf62653d097ff85.png',
                },
              ],
            },
          },
          allIgnoredTokens: {},
        },
        TokenBalancesController: {
          tokenBalances: {
            '0x2bd63233fe369b0f13eaf25292af5a9b63d2b7ab': {
              '0x1': {
                '0xae7ab96520de3a18e5e111b5eaab095312d7fe84':
                  '0x56BC75E2D63100000', // 100000000000000000000 (100 18 decimals)
                '0x6B175474E89094C44Da98b954EedeAC495271d0F':
                  '0xAD78EBC5AC6200000', // 200000000000000000000 (200 18 decimals)
              },
              '0xa': {
                '0x0b2C639c533813f4Aa9D7837CAf62653d097Ff85': '0x3B9ACA00', // 1000000000 (1000 6 decimals)
              },
            },
          },
        },
        TokenRatesController: {
          marketData: {
            '0x1': {
              '0x0000000000000000000000000000000000000000': {
                tokenAddress: '0x0000000000000000000000000000000000000000',
                currency: 'ETH',
                price: 1,
              },
              '0xae7ab96520de3a18e5e111b5eaab095312d7fe84': {
                tokenAddress: '0xae7ab96520de3a18e5e111b5eaab095312d7fe84',
                currency: 'ETH',
                price: 0.00009,
              },
              '0x6B175474E89094C44Da98b954EedeAC495271d0F': {
                tokenAddress: '0x6B175474E89094C44Da98b954EedeAC495271d0F',
                currency: 'ETH',
                price: 0.002,
              },
            },
            '0xa': {
              '0x0000000000000000000000000000000000000000': {
                tokenAddress: '0x0000000000000000000000000000000000000000',
                currency: 'ETH',
                price: 1,
              },
              '0x0b2C639c533813f4Aa9D7837CAf62653d097Ff85': {
                tokenAddress: '0x0b2C639c533813f4Aa9D7837CAf62653d097Ff85',
                currency: 'ETH',
                price: 0.005,
              },
            },
          },
        },
        TokenListController: {
          tokensChainsCache: {
            '0x1': {
              data: {
                '0xae7ab96520de3a18e5e111b5eaab095312d7fe84': {
                  address: '0xae7ab96520de3a18e5e111b5eaab095312d7fe84',
                  symbol: 'stETH',
                  aggregators: ['UniswapLabs', 'Metamask', 'Aave'],
                },
              },
            },
          },
        },
        MultichainAssetsController: {
          accountsAssets: {
            '2d89e6a0-b4e6-45a8-a707-f10cef143b42': [
              'solana:5eykt4UsFv8P8NJdTREpY1vzqKqZKvdp/slip44:501',
              'solana:5eykt4UsFv8P8NJdTREpY1vzqKqZKvdp/token:JUPyiwrYJFskUPiHa7hkeR8VUtAeFoSYbKedZNsDvCN',
            ],
          },
          assetsMetadata: {
            'solana:5eykt4UsFv8P8NJdTREpY1vzqKqZKvdp/slip44:501': {
              fungible: true,
              iconUrl:
                'https://static.cx.metamask.io/api/v2/tokenIcons/assets/solana/5eykt4UsFv8P8NJdTREpY1vzqKqZKvdp/slip44/501.png',
              name: 'Solana',
              symbol: 'SOL',
              units: [
                {
                  decimals: 9,
                  name: 'Solana',
                  symbol: 'SOL',
                },
              ],
            },
            'solana:5eykt4UsFv8P8NJdTREpY1vzqKqZKvdp/token:JUPyiwrYJFskUPiHa7hkeR8VUtAeFoSYbKedZNsDvCN':
              {
                name: 'Jupiter',
                symbol: 'JUP',
                fungible: true,
                iconUrl:
                  'https://static.cx.metamask.io/api/v2/tokenIcons/assets/solana/5eykt4UsFv8P8NJdTREpY1vzqKqZKvdp/token/JUPyiwrYJFskUPiHa7hkeR8VUtAeFoSYbKedZNsDvCN.png',
                units: [
                  {
                    name: 'Jupiter',
                    symbol: 'JUP',
                    decimals: 6,
                  },
                ],
              },
          },
        },
        MultichainBalancesController: {
          balances: {
            '2d89e6a0-b4e6-45a8-a707-f10cef143b42': {
              'solana:5eykt4UsFv8P8NJdTREpY1vzqKqZKvdp/slip44:501': {
                amount: '10',
                unit: 'SOL',
              },
              'solana:5eykt4UsFv8P8NJdTREpY1vzqKqZKvdp/token:JUPyiwrYJFskUPiHa7hkeR8VUtAeFoSYbKedZNsDvCN':
                {
                  amount: '200',
                  unit: 'JUP',
                },
            },
          },
        },
        MultichainAssetsRatesController: {
          conversionRates: {
            'solana:5eykt4UsFv8P8NJdTREpY1vzqKqZKvdp/slip44:501': {
              rate: '163.55',
              currency: 'swift:0/iso4217:USD',
            },
            'solana:5eykt4UsFv8P8NJdTREpY1vzqKqZKvdp/token:JUPyiwrYJFskUPiHa7hkeR8VUtAeFoSYbKedZNsDvCN':
              {
                rate: '0.463731',
                currency: 'swift:0/iso4217:USD',
              },
          },
        },
        CurrencyRateController: {
          currentCurrency: 'USD',
          currencyRates: {
            ETH: {
              conversionRate: 2400,
            },
          },
        },
        NetworkController: {
          networkConfigurationsByChainId: {
            '0x1': {
              nativeCurrency: 'ETH',
            },
            '0xa': {
              nativeCurrency: 'ETH',
            },
          },
        },
        AccountTrackerController: {
          accountsByChainId: {
            '0x1': {
              '0x2bd63233fe369b0f13eaf25292af5a9b63d2b7ab': {
                balance: '0x8AC7230489E80000', // 10000000000000000000 (10 - 18 decimals)
                stakedBalance: '0x56BC75E2D63100000', // 100000000000000000000 (100 18 decimals)
              },
            },
            '0xa': {
              '0x2bd63233fe369b0f13eaf25292af5a9b63d2b7ab': {
                balance: '0xDE0B6B3A7640000', // 1000000000000000000 (1 - 18 decimals)
              },
            },
          },
        },
        NetworkEnablementController: {
          enabledNetworkMap: {
            [KnownCaipNamespace.Eip155]: {
              '0x1': !filterNetwork || filterNetwork === '0x1',
              '0xa': !filterNetwork || filterNetwork === '0xa',
            },
            [KnownCaipNamespace.Solana]: {
              'solana:5eykt4UsFv8P8NJdTREpY1vzqKqZKvdp':
                !filterNetwork ||
                filterNetwork === 'solana:5eykt4UsFv8P8NJdTREpY1vzqKqZKvdp',
            },
          },
        },
        PreferencesController: {
          tokenSortConfig: {
            key: 'tokenFiatAmount',
            order: 'dsc',
            sortCallback: 'stringNumeric',
          },
        },
      },
    },
  } as unknown as RootState);

describe('selectAssetsBySelectedAccountGroup', () => {
  it('builds the initial state object', () => {
    const result = selectAssetsBySelectedAccountGroup(mockState());

    expect(result).toEqual({
      '0x1': [
        {
          accountType: 'eip155:eoa',
          assetId: '0xae7ab96520de3a18e5e111b5eaab095312d7fe84',
          isNative: false,
          address: '0xae7ab96520de3a18e5e111b5eaab095312d7fe84',
          image:
            'https://static.cx.metamask.io/api/v1/tokenIcons/10/0xae7ab96520de3a18e5e111b5eaab095312d7fe84.png',
          name: 'Lido Staked Ether',
          symbol: 'stETH',
          accountId: 'd7f11451-9d79-4df4-a012-afd253443639',
          decimals: 18,
          rawBalance: '0x56BC75E2D63100000',
          balance: '100',
          fiat: {
            balance: 21.6,
            conversionRate: 2400,
            currency: 'USD',
          },
          chainId: '0x1',
        },
        {
          accountType: 'eip155:eoa',
          assetId: '0x6B175474E89094C44Da98b954EedeAC495271d0F',
          isNative: false,
          address: '0x6B175474E89094C44Da98b954EedeAC495271d0F',
          image:
            'https://static.cx.metamask.io/api/v1/tokenIcons/1/0x6B175474E89094C44Da98b954EedeAC495271d0F.png',
          name: 'Dai Stablecoin',
          symbol: 'DAI',
          accountId: 'd7f11451-9d79-4df4-a012-afd253443639',
          decimals: 18,
          rawBalance: '0xAD78EBC5AC6200000',
          balance: '200',
          fiat: {
            balance: 960,
            conversionRate: 2400,
            currency: 'USD',
          },
          chainId: '0x1',
        },
        {
          accountType: 'eip155:eoa',
          assetId: '0x0000000000000000000000000000000000000000',
          isNative: true,
          address: '0x0000000000000000000000000000000000000000',
          image: '',
          name: 'Ethereum',
          symbol: 'ETH',
          accountId: 'd7f11451-9d79-4df4-a012-afd253443639',
          decimals: 18,
          rawBalance: '0x8AC7230489E80000',
          balance: '10',
          fiat: {
            balance: 24000,
            conversionRate: 2400,
            currency: 'USD',
          },
          chainId: '0x1',
        },
      ],
      '0xa': [
        {
          accountType: 'eip155:eoa',
          assetId: '0x0b2C639c533813f4Aa9D7837CAf62653d097Ff85',
          isNative: false,
          address: '0x0b2C639c533813f4Aa9D7837CAf62653d097Ff85',
          image:
            'https://static.cx.metamask.io/api/v1/tokenIcons/10/0x0b2c639c533813f4aa9d7837caf62653d097ff85.png',
          name: 'USDCoin',
          symbol: 'USDC',
          accountId: 'd7f11451-9d79-4df4-a012-afd253443639',
          decimals: 6,
          rawBalance: '0x3B9ACA00',
          balance: '1000',
          fiat: {
            balance: 12000,
            conversionRate: 2400,
            currency: 'USD',
          },
          chainId: '0xa',
        },
        {
          accountType: 'eip155:eoa',
          assetId: '0x0000000000000000000000000000000000000000',
          isNative: true,
          address: '0x0000000000000000000000000000000000000000',
          image: '',
          name: 'Ethereum',
          symbol: 'ETH',
          accountId: 'd7f11451-9d79-4df4-a012-afd253443639',
          decimals: 18,
          rawBalance: '0xDE0B6B3A7640000',
          balance: '1',
          fiat: {
            balance: 2400,
            conversionRate: 2400,
            currency: 'USD',
          },
          chainId: '0xa',
        },
      ],
      'solana:5eykt4UsFv8P8NJdTREpY1vzqKqZKvdp': [
        {
          accountType: 'solana:data-account',
          accountId: '2d89e6a0-b4e6-45a8-a707-f10cef143b42',
          assetId: 'solana:5eykt4UsFv8P8NJdTREpY1vzqKqZKvdp/slip44:501',
          balance: '10',
          chainId: 'solana:5eykt4UsFv8P8NJdTREpY1vzqKqZKvdp',
          decimals: 9,
          fiat: {
            balance: 1635.5,
            conversionRate: 163.55,
            currency: 'USD',
          },
          image:
            'https://static.cx.metamask.io/api/v2/tokenIcons/assets/solana/5eykt4UsFv8P8NJdTREpY1vzqKqZKvdp/slip44/501.png',
          isNative: true,
          name: 'Solana',
          rawBalance: '0x2540be400',
          symbol: 'SOL',
        },
        {
          accountType: 'solana:data-account',
          accountId: '2d89e6a0-b4e6-45a8-a707-f10cef143b42',
          assetId:
            'solana:5eykt4UsFv8P8NJdTREpY1vzqKqZKvdp/token:JUPyiwrYJFskUPiHa7hkeR8VUtAeFoSYbKedZNsDvCN',
          balance: '200',
          chainId: 'solana:5eykt4UsFv8P8NJdTREpY1vzqKqZKvdp',
          decimals: 6,
          fiat: {
            balance: 92.7462,
            conversionRate: 0.463731,
            currency: 'USD',
          },
          image:
            'https://static.cx.metamask.io/api/v2/tokenIcons/assets/solana/5eykt4UsFv8P8NJdTREpY1vzqKqZKvdp/token/JUPyiwrYJFskUPiHa7hkeR8VUtAeFoSYbKedZNsDvCN.png',
          isNative: false,
          name: 'Jupiter',
          rawBalance: '0xbebc200',
          symbol: 'JUP',
        },
      ],
    });
  });
});

describe('selectSortedAssetsBySelectedAccountGroup', () => {
  it('returns all assets sorted by fiat amount when all networks are selected', () => {
    const state = mockState();
    const result = selectSortedAssetsBySelectedAccountGroup(state);

    expect(result).toEqual([
      {
        address: '0x0000000000000000000000000000000000000000',
        chainId: '0x1',
        isStaked: true,
      },
      {
        address: '0x0000000000000000000000000000000000000000',
        chainId: '0x1',
        isStaked: false,
      },
      {
        address: '0x0b2C639c533813f4Aa9D7837CAf62653d097Ff85',
        chainId: '0xa',
        isStaked: false,
      },
      {
        address: '0x0000000000000000000000000000000000000000',
        chainId: '0xa',
        isStaked: false,
      },
      {
        address: 'solana:5eykt4UsFv8P8NJdTREpY1vzqKqZKvdp/slip44:501',
        chainId: 'solana:5eykt4UsFv8P8NJdTREpY1vzqKqZKvdp',
        isStaked: false,
      },
      {
        address: '0x6B175474E89094C44Da98b954EedeAC495271d0F',
        chainId: '0x1',
        isStaked: false,
      },
      {
        address:
          'solana:5eykt4UsFv8P8NJdTREpY1vzqKqZKvdp/token:JUPyiwrYJFskUPiHa7hkeR8VUtAeFoSYbKedZNsDvCN',
        chainId: 'solana:5eykt4UsFv8P8NJdTREpY1vzqKqZKvdp',
        isStaked: false,
      },
      {
        address: '0xae7ab96520de3a18e5e111b5eaab095312d7fe84',
        chainId: '0x1',
        isStaked: false,
      },
    ]);
  });

  it('filters assets when a single network is selected', () => {
    const state = mockState({ filterNetwork: '0x1' });
    const result = selectSortedAssetsBySelectedAccountGroup(state);

    expect(result).toEqual([
      {
        address: '0x0000000000000000000000000000000000000000',
        chainId: '0x1',
        isStaked: true,
      },
      {
        address: '0x0000000000000000000000000000000000000000',
        chainId: '0x1',
        isStaked: false,
      },
      {
        address: '0x6B175474E89094C44Da98b954EedeAC495271d0F',
        chainId: '0x1',
        isStaked: false,
      },
      {
        address: '0xae7ab96520de3a18e5e111b5eaab095312d7fe84',
        chainId: '0x1',
        isStaked: false,
      },
    ]);
  });

  it('filters out Tron Energy and Bandwidth resources from assets', () => {
    const stateWithTronAssets = {
      ...mockState(),
      engine: {
        ...mockState().engine,
        backgroundState: {
          ...mockState().engine.backgroundState,
          MultichainAssetsController: {
            accountsAssets: {
              '2d89e6a0-b4e6-45a8-a707-f10cef143b42': [
                'tron:728126428/slip44:energy',
                'tron:728126428/slip44:bandwidth',
                'tron:728126428/slip44:195',
              ],
            },
            assetsMetadata: {
              'tron:728126428/slip44:energy': {
                name: 'Energy',
                symbol: 'ENERGY',
                fungible: true as const,
                iconUrl: 'test-url',
                units: [{ name: 'Energy', symbol: 'ENERGY', decimals: 0 }],
              },
              'tron:728126428/slip44:bandwidth': {
                name: 'Bandwidth',
                symbol: 'BANDWIDTH',
                fungible: true as const,
                iconUrl: 'test-url',
                units: [
                  { name: 'Bandwidth', symbol: 'BANDWIDTH', decimals: 0 },
                ],
              },
              'tron:728126428/slip44:195': {
                name: 'TRON',
                symbol: 'TRX',
                fungible: true as const,
                iconUrl: 'test-url',
                units: [{ name: 'TRON', symbol: 'TRX', decimals: 6 }],
              },
            },
          },
          MultichainBalancesController: {
            balances: {
              '2d89e6a0-b4e6-45a8-a707-f10cef143b42': {
                'tron:728126428/slip44:energy': {
                  amount: '400',
                  unit: 'ENERGY',
                },
                'tron:728126428/slip44:bandwidth': {
                  amount: '604',
                  unit: 'BANDWIDTH',
                },
                'tron:728126428/slip44:195': { amount: '1000', unit: 'TRX' },
              },
            },
          },
          MultichainAssetsRatesController: {
            conversionRates: {
              'tron:728126428/slip44:195': {
                rate: '0.12',
                currency: 'swift:0/iso4217:USD',
              },
            },
          },
          NetworkEnablementController: {
            enabledNetworkMap: {
              [KnownCaipNamespace.Tron]: {
                [TrxScope.Mainnet]: true,
              },
            },
          },
        },
      },
    } as unknown as RootState;

    const result =
      selectSortedAssetsBySelectedAccountGroup(stateWithTronAssets);

    const tronAssets = result.filter((asset) =>
      asset.chainId?.includes('tron:'),
    );
    const energyAsset = result.find((asset) =>
      asset.address?.includes('energy'),
    );
    const bandwidthAsset = result.find((asset) =>
      asset.address?.includes('bandwidth'),
    );
    const trxAsset = result.find((asset) =>
      asset.address?.includes('slip44:195'),
    );

    expect(energyAsset).toBeUndefined();
    expect(bandwidthAsset).toBeUndefined();
    expect(trxAsset).toBeDefined();

    // Only TRX is in the list after filtering
    expect(tronAssets).toHaveLength(1);
  });
});

describe('selectAsset', () => {
  it('returns formatted evm native asset based on filter criteria', () => {
    const state = mockState();
    const result = selectAsset(state, {
      address: '0x0000000000000000000000000000000000000000',
      chainId: '0x1',
      isStaked: false,
    });

    expect(result).toEqual({
      chainId: '0x1',
      address: '0x0000000000000000000000000000000000000000',
      symbol: 'ETH',
      ticker: 'ETH',
      name: 'Ethereum',
      decimals: 18,
      balance: '10',
      balanceFiat: '$24,000.00',
      isETH: true,
      isNative: true,
      isStaked: false,
      logo: '../images/eth-logo-new.png',
      image: '',
      aggregators: [],
      accountType: EthAccountType.Eoa,
    });
  });

  it('returns formatted staked evm native asset based on filter criteria', () => {
    const state = mockState();
    const result = selectAsset(state, {
      address: '0x0000000000000000000000000000000000000000',
      chainId: '0x1',
      isStaked: true,
    });

    expect(result).toEqual({
      chainId: '0x1',
      address: '0x0000000000000000000000000000000000000000',
      symbol: 'ETH',
      ticker: 'ETH',
      name: 'Staked Ethereum',
      decimals: 18,
      balance: '100',
      balanceFiat: '$240,000.00',
      isETH: true,
      isNative: true,
      isStaked: true,
      logo: '../images/eth-logo-new.png',
      image: '',
      aggregators: [],
      accountType: EthAccountType.Eoa,
    });
  });

  it('returns formatted evm token asset based on filter criteria', () => {
    const state = mockState();
    const result = selectAsset(state, {
      address: '0x6B175474E89094C44Da98b954EedeAC495271d0F',
      chainId: '0x1',
      isStaked: false,
    });

    expect(result).toEqual({
      chainId: '0x1',
      address: '0x6B175474E89094C44Da98b954EedeAC495271d0F',
      symbol: 'DAI',
      ticker: 'DAI',
      name: 'Dai Stablecoin',
      decimals: 18,
      balance: '200',
      balanceFiat: '$960.00',
      isETH: false,
      isNative: false,
      isStaked: false,
      logo: 'https://static.cx.metamask.io/api/v1/tokenIcons/1/0x6B175474E89094C44Da98b954EedeAC495271d0F.png',
      image:
        'https://static.cx.metamask.io/api/v1/tokenIcons/1/0x6B175474E89094C44Da98b954EedeAC495271d0F.png',
      aggregators: [],
      accountType: EthAccountType.Eoa,
    });
  });

  it('returns formatted non-evm asset based on filter criteria', () => {
    const state = mockState();
    const result = selectAsset(state, {
      address: 'solana:5eykt4UsFv8P8NJdTREpY1vzqKqZKvdp/slip44:501',
      chainId: 'solana:5eykt4UsFv8P8NJdTREpY1vzqKqZKvdp',
      isStaked: false,
    });

    expect(result).toEqual({
      chainId: 'solana:5eykt4UsFv8P8NJdTREpY1vzqKqZKvdp',
      address: 'solana:5eykt4UsFv8P8NJdTREpY1vzqKqZKvdp/slip44:501',
      symbol: 'SOL',
      ticker: 'SOL',
      name: 'Solana',
      decimals: 9,
      balance: '10',
      balanceFiat: '$1,635.50',
      isETH: false,
      isNative: true,
      isStaked: false,
      logo: 'https://static.cx.metamask.io/api/v2/tokenIcons/assets/solana/5eykt4UsFv8P8NJdTREpY1vzqKqZKvdp/slip44/501.png',
      image:
        'https://static.cx.metamask.io/api/v2/tokenIcons/assets/solana/5eykt4UsFv8P8NJdTREpY1vzqKqZKvdp/slip44/501.png',
      aggregators: [],
      accountType: SolAccountType.DataAccount,
    });
  });

  it('returns asset with aggregators', () => {
    const state = mockState();
    const result = selectAsset(state, {
      address: '0xae7ab96520de3a18e5e111b5eaab095312d7fe84',
      chainId: '0x1',
      isStaked: false,
    });

    expect(result).toEqual({
      chainId: '0x1',
      address: '0xae7ab96520de3a18e5e111b5eaab095312d7fe84',
      symbol: 'stETH',
      ticker: 'stETH',
      name: 'Lido Staked Ether',
      decimals: 18,
      balance: '100',
      balanceFiat: '$21.60',
      isETH: false,
      isNative: false,
      isStaked: false,
      logo: 'https://static.cx.metamask.io/api/v1/tokenIcons/10/0xae7ab96520de3a18e5e111b5eaab095312d7fe84.png',
      image:
        'https://static.cx.metamask.io/api/v1/tokenIcons/10/0xae7ab96520de3a18e5e111b5eaab095312d7fe84.png',
      aggregators: ['UniswapLabs', 'Metamask', 'Aave'],
      accountType: EthAccountType.Eoa,
    });
  });

  it('returns isStaked as false when asset.isStaked is undefined', () => {
    // Arrange - Create a mock asset without the isStaked property
    const state = mockState();

    // Act - Get an asset that doesn't have isStaked property
    const result = selectAsset(state, {
      address: '0x6B175474E89094C44Da98b954EedeAC495271d0F',
      chainId: '0x1',
      isStaked: false,
    });

    // Assert - isStaked should be false instead of undefined
    expect(result?.isStaked).toBe(false);
    expect(result?.isStaked).not.toBeUndefined();
  });
});<|MERGE_RESOLUTION|>--- conflicted
+++ resolved
@@ -11,11 +11,6 @@
   selectAssetsBySelectedAccountGroup,
   selectSortedAssetsBySelectedAccountGroup,
 } from './assets-list';
-<<<<<<< HEAD
-import { AccountGroupType, AccountWalletType } from '@metamask/account-api';
-import { TrxScope } from '@metamask/keyring-api';
-=======
->>>>>>> d5ca588d
 
 const mockState = ({
   filterNetwork,
