import { createSelector } from 'reselect';
import { TokensControllerState, Token } from '@metamask/assets-controllers';
import { RootState } from '../reducers';
import { createDeepEqualSelector } from './util';

const selectTokensControllerState = (state: RootState) =>
  state?.engine?.backgroundState?.TokensController;

export const selectTokens = createDeepEqualSelector(
  selectTokensControllerState,
  (tokensControllerState: TokensControllerState) =>
    tokensControllerState?.tokens,
);

export const selectTokensByAddress = createSelector(
  selectTokens,
  (tokens: Token[]) =>
    tokens.reduce((tokensMap: { [address: string]: Token }, token: Token) => {
      tokensMap[token.address] = token;
      return tokensMap;
    }, {}),
);

export const selectTokensLength = createSelector(
  selectTokens,
  (tokens: Token[]) => tokens.length,
);

export const selectIgnoreTokens = createSelector(
  selectTokensControllerState,
  (tokensControllerState: TokensControllerState) =>
    tokensControllerState?.ignoredTokens,
);

export const selectDetectedTokens = createSelector(
  selectTokensControllerState,
<<<<<<< HEAD
  (tokensControllerState: TokensState) => tokensControllerState?.detectedTokens,
);

const selectAllTokens = createSelector(
  selectTokensControllerState,
  (tokensControllerState: TokensState) => tokensControllerState?.allTokens,
);

export const selectAllTokensFlat = createSelector(
  selectAllTokens,
  (tokensByAccountByChain) => {
    if (Object.values(tokensByAccountByChain).length === 0) {
      return [];
    }
    const tokensByAccountArray = Object.values(tokensByAccountByChain);

    return tokensByAccountArray.reduce((acc, tokensByAccount) => {
      const tokensArray = Object.values(tokensByAccount);
      return acc.concat(...tokensArray);
    }, [] as Token[]);
  },
=======
  (tokensControllerState: TokensControllerState) =>
    tokensControllerState?.detectedTokens,
>>>>>>> a405e11d
);<|MERGE_RESOLUTION|>--- conflicted
+++ resolved
@@ -34,13 +34,14 @@
 
 export const selectDetectedTokens = createSelector(
   selectTokensControllerState,
-<<<<<<< HEAD
-  (tokensControllerState: TokensState) => tokensControllerState?.detectedTokens,
+  (tokensControllerState: TokensControllerState) =>
+    tokensControllerState?.detectedTokens,
 );
 
 const selectAllTokens = createSelector(
   selectTokensControllerState,
-  (tokensControllerState: TokensState) => tokensControllerState?.allTokens,
+  (tokensControllerState: TokensControllerState) =>
+    tokensControllerState?.allTokens,
 );
 
 export const selectAllTokensFlat = createSelector(
@@ -56,8 +57,4 @@
       return acc.concat(...tokensArray);
     }, [] as Token[]);
   },
-=======
-  (tokensControllerState: TokensControllerState) =>
-    tokensControllerState?.detectedTokens,
->>>>>>> a405e11d
 );