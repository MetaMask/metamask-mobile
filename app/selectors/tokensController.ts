import { Hex } from '@metamask/utils';
import { createSelector } from 'reselect';
import { TokensControllerState, Token } from '@metamask/assets-controllers';
import { RootState } from '../reducers';
import { createDeepEqualSelector } from './util';
import { selectSelectedInternalAccountAddress } from './accountsController';
import {
  selectEvmChainId,
  selectEvmNetworkConfigurationsByChainId,
  selectIsAllNetworks,
  selectIsPopularNetwork,
} from './networkController';
import { PopularList } from '../util/networks/customNetworks';
import { ChainId } from '@metamask/controller-utils';

const selectTokensControllerState = (state: RootState) =>
  state?.engine?.backgroundState?.TokensController;

export const selectTokens = createDeepEqualSelector(
  selectTokensControllerState,
  selectEvmChainId,
  selectSelectedInternalAccountAddress,
  (
    tokensControllerState: TokensControllerState,
    chainId: Hex,
    selectedAddress: string | undefined,
  ) =>
    tokensControllerState?.allTokens[chainId]?.[selectedAddress as Hex] || [],
);

export const selectTokensByChainIdAndAddress = createDeepEqualSelector(
  selectTokensControllerState,
  selectSelectedInternalAccountAddress,
  (_state, chainId: Hex) => chainId,
  (
    tokensControllerState: TokensControllerState,
    selectedAddress: string | undefined,
    chainId: Hex,
  ) =>
    tokensControllerState?.allTokens[chainId]?.[selectedAddress as Hex]?.reduce(
      (tokensMap: { [address: string]: Token }, token: Token) => ({
        ...tokensMap,
        [token.address]: token,
      }),
      {},
    ) ?? {},
);

export const selectTokensByAddress = createSelector(
  selectTokens,
  (tokens: Token[]) =>
    tokens?.reduce((tokensMap: { [address: string]: Token }, token: Token) => {
      tokensMap[token.address] = token;
      return tokensMap;
    }, {}),
);

export const selectTokensLength = createSelector(
  selectTokens,
  (tokens: Token[]) => tokens.length,
);

export const selectIgnoreTokens = createSelector(
  selectTokensControllerState,
  selectEvmChainId,
  selectSelectedInternalAccountAddress,
  (
    tokensControllerState: TokensControllerState,
    chainId: Hex,
    selectedAddress: string | undefined,
  ) =>
    tokensControllerState?.allIgnoredTokens?.[chainId]?.[
      selectedAddress as Hex
    ],
);

export const selectDetectedTokens = createSelector(
  selectTokensControllerState,
  selectEvmChainId,
  selectSelectedInternalAccountAddress,
  (
    tokensControllerState: TokensControllerState,
    chainId: Hex,
    selectedAddress: string | undefined,
  ) =>
    tokensControllerState?.allDetectedTokens?.[chainId]?.[
      selectedAddress as Hex
    ],
);

export const selectAllTokens = createDeepEqualSelector(
  selectTokensControllerState,
  (tokensControllerState: TokensControllerState) =>
    tokensControllerState?.allTokens,
);

export const getChainIdsToPoll = createDeepEqualSelector(
  selectEvmNetworkConfigurationsByChainId,
  selectEvmChainId,
  (networkConfigurations, currentChainId) => {
    const popularNetworksChainIds = PopularList.map(
      (popular) => popular.chainId,
    );
    return Object.keys(networkConfigurations).filter(
      (chainId) =>
        chainId === currentChainId ||
        chainId === ChainId.mainnet ||
        chainId === ChainId['linea-mainnet'] ||
        popularNetworksChainIds.includes(chainId as Hex),
    );
  },
);

export const selectAllTokensFlat = createSelector(
  selectAllTokens,
  (tokensByAccountByChain: {
    [account: string]: { [chainId: string]: Token[] };
  }): Token[] => {
    if (Object.values(tokensByAccountByChain).length === 0) {
      return [];
    }
    const tokensByAccountArray = Object.values(tokensByAccountByChain);

    return tokensByAccountArray.reduce<Token[]>((acc, tokensByAccount) => {
      const tokensArray = Object.values(tokensByAccount).flat();
      return acc.concat(...tokensArray);
    }, []);
  },
);

export const selectAllDetectedTokensForSelectedAddress = createSelector(
  selectTokensControllerState,
  selectSelectedInternalAccountAddress,
  (tokensControllerState, selectedAddress) => {
    // Updated return type to specify the structure more clearly
    if (!selectedAddress) {
      return {} as { [chainId: Hex]: Token[] }; // Specify return type
    }

    return Object.entries(
      tokensControllerState?.allDetectedTokens || {},
    ).reduce<{
      [chainId: string]: Token[];
    }>((acc, [chainId, chainTokens]) => {
      const tokensForAddress = chainTokens[selectedAddress] || [];
      if (tokensForAddress.length > 0) {
        acc[chainId] = tokensForAddress.map((token: Token) => ({
          ...token,
          chainId,
        }));
      }
      return acc;
    }, {});
  },
);

export const selectAllDetectedTokensFlat = createSelector(
  selectAllDetectedTokensForSelectedAddress,
  (detectedTokensByChain: { [chainId: string]: Token[] }) => {
    if (Object.keys(detectedTokensByChain).length === 0) {
      return [];
    }

    const flattenedTokens: (Token & { chainId: Hex })[] = [];

    for (const [chainId, addressTokens] of Object.entries(
      detectedTokensByChain,
    )) {
      for (const token of addressTokens) {
        flattenedTokens.push({
          ...token,
          chainId: chainId as Hex,
        });
      }
    }

    return flattenedTokens;
  },
);

// Full selector implementation with selected address filtering
export const selectTransformedTokens = createSelector(
  selectAllTokens,
  selectSelectedInternalAccountAddress,
  selectEvmChainId,
  selectIsAllNetworks,
  selectIsPopularNetwork,
  (
    allTokens: TokensControllerState['allTokens'],
    selectedAddress: string | undefined,
    networkId: Hex,
    isAllNetworks: boolean,
    isPopularNetwork: boolean,
  ) => {
    if (!isAllNetworks || !isPopularNetwork) {
      return allTokens[networkId]?.[selectedAddress as Hex];
    }

    // Filter for the selected address and transform
    const flatList = Object.entries(allTokens).flatMap(
      ([chainId, addresses]) => {
        if (selectedAddress && addresses[selectedAddress]) {
          return addresses[selectedAddress].map((token) => ({
            ...token,
            chainId, // Add chainId to the token property
            address: selectedAddress, // Add the selected address as a property
          }));
        }
        return [];
      },
    );

    return flatList;
  },
);

export const selectSingleTokenByAddressAndChainId = createSelector(
  selectAllTokens,
  (_state: RootState, tokenAddress: Hex) => tokenAddress,
  (_state: RootState, _tokenAddress: Hex, chainId: Hex) => chainId,
  (allTokens, tokenAddress, chainId) => {
<<<<<<< HEAD
    const tokensForAddressAndChain = Object.values(
      allTokens[chainId] ?? {},
    ).flat();
=======
    const chainTokens = Object.values(allTokens[chainId] ?? {}).flat();
>>>>>>> f2f665fb

    return chainTokens.find(
      (token) => token.address.toLowerCase() === tokenAddress.toLowerCase(),
    );
  },
);<|MERGE_RESOLUTION|>--- conflicted
+++ resolved
@@ -219,13 +219,7 @@
   (_state: RootState, tokenAddress: Hex) => tokenAddress,
   (_state: RootState, _tokenAddress: Hex, chainId: Hex) => chainId,
   (allTokens, tokenAddress, chainId) => {
-<<<<<<< HEAD
-    const tokensForAddressAndChain = Object.values(
-      allTokens[chainId] ?? {},
-    ).flat();
-=======
     const chainTokens = Object.values(allTokens[chainId] ?? {}).flat();
->>>>>>> f2f665fb
 
     return chainTokens.find(
       (token) => token.address.toLowerCase() === tokenAddress.toLowerCase(),
