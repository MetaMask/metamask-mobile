--- conflicted
+++ resolved
@@ -10,23 +10,16 @@
 import { selectSelectedInternalAccountFormattedAddress } from './accountsController';
 import { getAllowedSmartTransactionsChainIds } from '../../app/constants/smartTransactions';
 import { createDeepEqualSelector } from './util';
-<<<<<<< HEAD
-=======
 import { Hex } from '@metamask/utils';
 import { getIsAllowedRpcUrlForSmartTransactions } from '../util/smart-transactions';
->>>>>>> 733bad1a
 
 export const selectSmartTransactionsEnabled = createDeepEqualSelector(
   [
     selectSelectedInternalAccountFormattedAddress,
     selectEvmChainId,
-<<<<<<< HEAD
-    (state: RootState) => selectProviderConfig(state).rpcUrl,
-=======
     (_state: RootState, chainId?: Hex) => chainId,
     (state: RootState, chainId?: Hex) =>
       selectRpcUrlByChainId(state, chainId || selectEvmChainId(state)),
->>>>>>> 733bad1a
     swapsSmartTxFlagEnabled,
     (state: RootState) =>
       state.engine.backgroundState.SmartTransactionsController
@@ -34,32 +27,12 @@
   ],
   (
     selectedAddress,
-<<<<<<< HEAD
-    chainId,
-=======
     globalChainId,
     transactionChainId,
->>>>>>> 733bad1a
     providerConfigRpcUrl,
     smartTransactionsFeatureFlagEnabled,
     smartTransactionsLiveness,
   ) => {
-<<<<<<< HEAD
-    const addrIshardwareAccount = selectedAddress
-      ? isHardwareAccount(selectedAddress)
-      : false;
-    const isAllowedNetwork =
-      getAllowedSmartTransactionsChainIds().includes(chainId);
-    // Only bypass RPC if we're on the default mainnet RPC.
-    const canBypassRpc =
-      chainId === NETWORKS_CHAIN_ID.MAINNET
-        ? providerConfigRpcUrl === undefined
-        : true;
-    return Boolean(
-      isAllowedNetwork &&
-        canBypassRpc &&
-        !addrIshardwareAccount &&
-=======
     const effectiveChainId = transactionChainId || globalChainId;
     const addressIsHardwareAccount = selectedAddress
       ? isHardwareAccount(selectedAddress)
@@ -70,7 +43,6 @@
       isAllowedNetwork &&
         !addressIsHardwareAccount &&
         getIsAllowedRpcUrlForSmartTransactions(providerConfigRpcUrl) &&
->>>>>>> 733bad1a
         smartTransactionsFeatureFlagEnabled &&
         smartTransactionsLiveness,
     );
