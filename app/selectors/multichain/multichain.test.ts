import { RootState } from '../../reducers';
import {
  selectIsBitcoinSupportEnabled,
  selectIsBitcoinTestnetSupportEnabled,
  selectIsSolanaSupportEnabled,
  selectMultichainDefaultToken,
  selectMultichainIsMainnet,
  selectMultichainSelectedAccountCachedBalance,
  selectMultichainShouldShowFiat,
  selectMultichainConversionRate,
  MultichainNativeAssets,
  selectMultichainCoinRates,
  selectMultichainBalances,
<<<<<<< HEAD
  NETWORK_ASSETS_MAP,
=======
  MULTICHAIN_NETWORK_TO_ASSET_TYPES,
  selectMultichainTransactions,
>>>>>>> 77f2c760
} from './multichain';
import { InternalAccount } from '@metamask/keyring-internal-api';
import { CHAIN_IDS } from '@metamask/transaction-controller';
import {
  MOCK_ACCOUNT_BIP122_P2WPKH_TESTNET,
  MOCK_ACCOUNT_BIP122_P2WPKH,
  MOCK_SOLANA_ACCOUNT,
} from '../../util/test/accountsControllerTestUtils';
import { Hex } from '@metamask/utils';
import { selectAccountBalanceByChainId } from '../accountTrackerController';
import { toChecksumHexAddress } from '@metamask/controller-utils';
import { selectIsEvmNetworkSelected } from '../multichainNetworkController';
import { BtcScope, SolAccountType, SolScope } from '@metamask/keyring-api';

function getEvmState(
  chainId?: Hex,
  mockEvmConversionRate: number = 1500,
  showFiatOnTestnets: boolean = true,
): RootState {
  const {
    MOCK_ACCOUNTS_CONTROLLER_STATE: mockEvmAccountsState,
    MOCK_ACCOUNT_BIP122_P2WPKH: mockBtcAccount,
    MOCK_ACCOUNT_BIP122_P2WPKH_TESTNET: mockBtcTestnetAccount,
  } = jest.requireActual('../../util/test/accountsControllerTestUtils');

  const { mockNetworkState } = jest.requireActual('../../util/test/network');

  const currentChainId = chainId ?? CHAIN_IDS.MAINNET;
  const state = {
    engine: {
      backgroundState: {
        NetworkController: {
          ...mockNetworkState({
            id: 'mainnet',
            nickname: 'Ethereum Mainnet',
            ticker: 'ETH',
            chainId: currentChainId,
          }),
        },
        AccountsController: mockEvmAccountsState,
        AccountTrackerController: {
          accountsByChainId: {
            '0x1': {
              [toChecksumHexAddress(
                mockEvmAccountsState.internalAccounts.accounts[
                  mockEvmAccountsState.internalAccounts.selectedAccount
                ].address,
              )]: {
                balance: '3',
              },
            },
          },
        },
        MultichainBalancesController: {
          balances: {
            [mockBtcAccount.id]: {
              [MultichainNativeAssets.Bitcoin]: {
                amount: '1.00000000',
                unit: 'BTC',
              },
            },
            [mockBtcTestnetAccount.id]: {
              [MultichainNativeAssets.BitcoinTestnet]: {
                amount: '2.00000000',
                unit: 'BTC',
              },
            },
          },
        },
        CurrencyRateController: {
          conversionRate: mockEvmConversionRate,
          currentCurrency: 'USD',
          currencyRates: {
            ETH: {
              conversionRate: mockEvmConversionRate,
              conversionDate: new Date().getTime(),
              usdConversionRate: mockEvmConversionRate,
            },
          },
          nativeCurrency: 'ETH',
          pendingCurrentCurrency: null,
          pendingNativeCurrency: null,
        },
        RatesController: {
          rates: {},
          fiatCurrency: 'usd',
          cryptocurrencies: [],
        },
        MultichainNetworkController: {
          isEvmSelected: true,
          selectedMultichainNetworkChainId: SolScope.Mainnet,

          multichainNetworkConfigurationsByChainId: {},
        },
        MultichainTransactionsController: {
          nonEvmTransactions: {
            [MOCK_ACCOUNT_BIP122_P2WPKH.id]: {
              transactions: [],
              next: null,
              lastUpdated: 0,
            },
          },
        },
      },
    },
    multichainSettings: {
      bitcoinSupportEnabled: true,
      bitcoinTestnetSupportEnabled: false,
      solanaSupportEnabled: true,
    },
    settings: {
      showFiatOnTestnets,
    },
  };
  return state as unknown as RootState;
}

function getNonEvmState(
  account?: InternalAccount,
  mockBtcRate?: string,
  showFiatOnTestnets: boolean = true,
): RootState {
  const {
    MOCK_ACCOUNT_BIP122_P2WPKH: mockBtcAccount,
    MOCK_MULTICHAIN_NON_EVM_ACCOUNTS: mockNonEvmAccountsArray,
  } = jest.requireActual('../../util/test/accountsControllerTestUtils');

  const selectedAccount = account ?? mockBtcAccount;

  const selectedNonEvmChainId =
    selectedAccount.type === SolAccountType.DataAccount
      ? SolScope.Mainnet
      : selectedAccount.scopes[0] === BtcScope.Testnet
      ? BtcScope.Testnet
      : BtcScope.Mainnet;

  const state = {
    ...getEvmState(undefined, 1500, showFiatOnTestnets),
    engine: {
      backgroundState: {
        ...getEvmState().engine.backgroundState,
        AccountsController: {
          internalAccounts: {
            selectedAccount: selectedAccount.id,
            accounts: mockNonEvmAccountsArray,
          },
        },
        MultichainNetworkController: {
          isEvmSelected: false,
          selectedMultichainNetworkChainId: selectedNonEvmChainId,

          multichainNetworkConfigurationsByChainId: {
            [SolScope.Mainnet]: {
              chainId: SolScope.Mainnet,
              name: 'Solana Mainnet',
              nativeCurrency: 'SOL',
              isEvm: false,
              blockExplorers: {
                urls: ['https://solscan.io'],
                defaultIndex: 0,
              },
              ticker: 'SOL',
              decimals: 9,
            },
            [BtcScope.Mainnet]: {
              chainId: BtcScope.Mainnet,
              name: 'Bitcoin Mainnet',
              nativeCurrency: 'BTC',
              isEvm: false,
              blockExplorers: {
                urls: [],
                defaultIndex: 0,
              },
              ticker: 'BTC',
              decimals: 8,
            },
            [BtcScope.Testnet]: {
              chainId: BtcScope.Testnet,
              name: 'Bitcoin Testnet',
              nativeCurrency: 'BTC',
              isEvm: false,
              blockExplorers: {
                urls: [],
                defaultIndex: 0,
              },
            },
          },
        },
        RatesController: mockBtcRate
          ? {
              rates: {
                btc: {
                  conversionRate: mockBtcRate,
                  conversionDate: new Date().getTime(),
                  usdConversionRate: mockBtcRate,
                },
              },
              fiatCurrency: 'usd',
              cryptocurrencies: ['btc'],
            }
          : {
              rates: {},
              fiatCurrency: 'usd',
              cryptocurrencies: [],
            },
      },
    },
  };
  return state as unknown as RootState;
}

describe('MultichainNonEvm Selectors', () => {
  beforeEach(() => {
    jest.resetAllMocks();
  });
  describe('Multichain Support Flags', () => {
    it('returns bitcoin support enabled state', () => {
      const mockState = getEvmState();
      expect(selectIsBitcoinSupportEnabled(mockState)).toBe(true);
    });

    it('returns bitcoin testnet support enabled state', () => {
      const mockState = getEvmState();
      expect(selectIsBitcoinTestnetSupportEnabled(mockState)).toBe(false);
    });
    it('returns Solana support enabled state', () => {
      const mockState = getEvmState();
      expect(selectIsSolanaSupportEnabled(mockState)).toBe(true);
    });
  });

  describe('selectMultichainIsEvm', () => {
    it('returns true if selected account is EVM compatible', () => {
      const state = getEvmState();

      expect(selectIsEvmNetworkSelected(state)).toBe(true);
    });

    it('returns false if selected account is not EVM compatible', () => {
      const state = getNonEvmState();
      expect(selectIsEvmNetworkSelected(state)).toBe(false);
    });

    it('returns false if selected account is Solana', () => {
      const state = getNonEvmState(MOCK_SOLANA_ACCOUNT);
      expect(selectIsEvmNetworkSelected(state)).toBe(false);
    });
  });
  describe('selectMultichainIsMainnet', () => {
    it('returns true if account is EVM (mainnet)', () => {
      const state = getEvmState();

      expect(selectMultichainIsMainnet(state)).toBe(true);
    });

    it('returns false if account is EVM (testnet)', () => {
      const state = getEvmState(CHAIN_IDS.SEPOLIA);
      expect(selectMultichainIsMainnet(state)).toBe(false);
    });

    it('returns true if account is Solana mainnet', () => {
      const state = getNonEvmState(MOCK_SOLANA_ACCOUNT);
      expect(selectMultichainIsMainnet(state)).toBe(true);
    });

    it.each([
      { isMainnet: true, account: MOCK_ACCOUNT_BIP122_P2WPKH },
      { isMainnet: false, account: MOCK_ACCOUNT_BIP122_P2WPKH_TESTNET },
      { isMainnet: true, account: MOCK_SOLANA_ACCOUNT },
    ])(
      'returns $isMainnet if non-EVM account address "$account.address" is compatible with mainnet',
      ({
        isMainnet,
        account,
      }: {
        isMainnet: boolean;
        account: InternalAccount;
      }) => {
        const state = getNonEvmState(account);
        expect(selectMultichainIsMainnet(state)).toBe(isMainnet);
      },
    );
  });
  describe('selectMultichainShouldShowFiat', () => {
    it('returns true if account is EVM and the network is mainnet', () => {
      const state = getEvmState();
      expect(selectMultichainShouldShowFiat(state)).toBe(true);
    });

    it('returns true if account is EVM on testnet and showFiatInTestnets is true', () => {
      const state = getEvmState(CHAIN_IDS.SEPOLIA, 1500, true);
      expect(selectMultichainShouldShowFiat(state)).toBe(true);
    });

    it('returns false if account is EVM on testnet and showFiatInTestnets is false', () => {
      const state = getEvmState(CHAIN_IDS.SEPOLIA, 1500, false);
      expect(selectMultichainShouldShowFiat(state)).toBe(false);
    });

    it('returns true if account is non-EVM and the network is mainnet', () => {
      const state = getNonEvmState();
      expect(selectMultichainShouldShowFiat(state)).toBe(true);
    });

    it('returns true if account is non-EVM on testnet and showFiatInTestnets is true', () => {
      const state = getNonEvmState(
        MOCK_ACCOUNT_BIP122_P2WPKH_TESTNET,
        undefined,
        true,
      );
      expect(selectMultichainShouldShowFiat(state)).toBe(true);
    });

    it('returns false if account is non-EVM on testnet and showFiatInTestnets is false', () => {
      const state = getNonEvmState(
        MOCK_ACCOUNT_BIP122_P2WPKH_TESTNET,
        undefined,
        false,
      );
      expect(selectMultichainShouldShowFiat(state)).toBe(false);
    });

    it('returns true if Solana account is on mainnet and showFiatInTestnets is false', () => {
      const state = getNonEvmState(MOCK_SOLANA_ACCOUNT, undefined, false);
      expect(selectMultichainShouldShowFiat(state)).toBe(true);
    });
  });
  describe('selectMultichainSelectedAccountCachedBalance', () => {
    it('returns cached balance if account is EVM', () => {
      const state = getEvmState();
      expect(selectMultichainSelectedAccountCachedBalance(state)).toBe(
        selectAccountBalanceByChainId(state)?.balance,
      );
    });

    it.each([
      {
        network: 'mainnet',
        account: MOCK_ACCOUNT_BIP122_P2WPKH,
        asset: MultichainNativeAssets.Bitcoin,
      },
      {
        network: 'testnet',
        account: MOCK_ACCOUNT_BIP122_P2WPKH_TESTNET,
        asset: MultichainNativeAssets.BitcoinTestnet,
      },
    ])(
      'returns cached balance if account is non-EVM: $network',
      ({
        account,
        asset,
      }: {
        account: InternalAccount;
        asset: MultichainNativeAssets;
      }) => {
        const state = getNonEvmState(account);
        const balance =
          state.engine.backgroundState.MultichainBalancesController.balances[
            account.id
          ][asset].amount;

        state.engine.backgroundState.AccountsController.internalAccounts.selectedAccount =
          account.id;
        expect(selectMultichainSelectedAccountCachedBalance(state)).toBe(
          balance,
        );
      },
    );

    it('returns cached balance if account is Solana', () => {
      const mockSolBalance = '5.5';
      const state = getNonEvmState(MOCK_SOLANA_ACCOUNT);
      state.engine.backgroundState.MultichainBalancesController.balances = {
        [MOCK_SOLANA_ACCOUNT.id]: {
          [MultichainNativeAssets.Solana]: {
            amount: mockSolBalance,
            unit: 'SOL',
          },
        },
      };

      state.engine.backgroundState.AccountsController.internalAccounts.selectedAccount =
        MOCK_SOLANA_ACCOUNT.id;
      expect(selectMultichainSelectedAccountCachedBalance(state)).toBe(
        mockSolBalance,
      );
    });
  });
  describe('selectMultichainDefaultToken', () => {
    it('returns ETH if account is EVM', () => {
      const state = getEvmState();

      expect(selectMultichainDefaultToken(state)).toEqual({
        symbol: 'ETH',
      });
    });

    it('returns true if account is non-EVM (bip122:*)', () => {
      const state = getNonEvmState();
      expect(selectMultichainDefaultToken(state)).toEqual({
        symbol: 'BTC',
      });
    });

    it('returns SOL if account is Solana', () => {
      const state = getNonEvmState(MOCK_SOLANA_ACCOUNT);
      expect(selectMultichainDefaultToken(state)).toEqual({
        symbol: 'SOL',
      });
    });
  });

  describe('selectMultichainConversionRate', () => {
    it('returns EVM conversion rate if account is EVM', () => {
      const mockEvmConversionRate = 1500;
      const state = getEvmState(undefined, mockEvmConversionRate);

      expect(selectMultichainConversionRate(state)).toBe(mockEvmConversionRate);
    });

    it('returns non-EVM conversion rate if account is non-EVM', () => {
      const mockBtcConversionRate = '45000.00';
      const state = getNonEvmState(undefined, mockBtcConversionRate);

      expect(selectMultichainConversionRate(state)).toBe(mockBtcConversionRate);
    });

    it('returns undefined if non-EVM ticker is not found', () => {
      const state = getNonEvmState();

      expect(selectMultichainConversionRate(state)).toBeUndefined();
    });

    it('returns Solana conversion rate if account is Solana', () => {
      const mockSolConversionRate = 100;
      const state = getNonEvmState(
        MOCK_SOLANA_ACCOUNT,
        mockSolConversionRate.toString(),
      );
      state.engine.backgroundState.RatesController.rates = {
        sol: {
          conversionRate: mockSolConversionRate,
          conversionDate: new Date().getTime(),
          usdConversionRate: mockSolConversionRate,
        },
      };

      expect(selectMultichainConversionRate(state)).toBe(mockSolConversionRate);
    });
  });

  describe('selectMultichainBalances and selectMultichainCoinRates', () => {
    it('selectMultichainBalances returns balances from the MultichainBalancesController state', () => {
      const state = getEvmState();
      const mockBalances = {
        'account-1': {
          [MultichainNativeAssets.Bitcoin]: { amount: '10', unit: 'BTC' },
        },
      };
      state.engine.backgroundState.MultichainBalancesController.balances =
        mockBalances;
      expect(selectMultichainBalances(state)).toEqual(mockBalances);
    });

    it('selectMultichainCoinRates returns rates from the RatesController state', () => {
      const state = getEvmState();
      const mockRates = {
        eth: {
          conversionRate: 2000,
          conversionDate: Date.now(),
          usdConversionRate: 2000,
        },
      };
      state.engine.backgroundState.RatesController.rates = mockRates;
      expect(selectMultichainCoinRates(state)).toEqual(mockRates);
    });

    it('NETWORK_ASSETS_MAP has correct mappings', () => {
<<<<<<< HEAD
      expect(NETWORK_ASSETS_MAP[SolScope.Mainnet]).toEqual([
        MultichainNativeAssets.Solana,
      ]);
      expect(NETWORK_ASSETS_MAP[SolScope.Testnet]).toEqual([
        MultichainNativeAssets.SolanaTestnet,
      ]);
      expect(NETWORK_ASSETS_MAP[SolScope.Devnet]).toEqual([
        MultichainNativeAssets.SolanaDevnet,
      ]);
      expect(NETWORK_ASSETS_MAP[BtcScope.Mainnet]).toEqual([
        MultichainNativeAssets.Bitcoin,
      ]);
      expect(NETWORK_ASSETS_MAP[BtcScope.Testnet]).toEqual([
=======
      expect(MULTICHAIN_NETWORK_TO_ASSET_TYPES[SolScope.Mainnet]).toEqual([
        MultichainNativeAssets.Solana,
      ]);
      expect(MULTICHAIN_NETWORK_TO_ASSET_TYPES[SolScope.Testnet]).toEqual([
        MultichainNativeAssets.SolanaTestnet,
      ]);
      expect(MULTICHAIN_NETWORK_TO_ASSET_TYPES[SolScope.Devnet]).toEqual([
        MultichainNativeAssets.SolanaDevnet,
      ]);
      expect(MULTICHAIN_NETWORK_TO_ASSET_TYPES[BtcScope.Mainnet]).toEqual([
        MultichainNativeAssets.Bitcoin,
      ]);
      expect(MULTICHAIN_NETWORK_TO_ASSET_TYPES[BtcScope.Testnet]).toEqual([
>>>>>>> 77f2c760
        MultichainNativeAssets.BitcoinTestnet,
      ]);
    });
  });
<<<<<<< HEAD
=======

  describe('selectMultichainTransactions', () => {
    it('returns non-EVM transactions from the MultichainTransactionsController state', () => {
      const state = getEvmState();

      const mockTransactions = {
        [MOCK_ACCOUNT_BIP122_P2WPKH.id]: {
          transactions: [
            {
              id: 'some-id',
              timestamp: 1733736433,
              chain: MultichainNativeAssets.Bitcoin,
              status: 'confirmed' as const,
              type: 'send' as const,
              account: MOCK_ACCOUNT_BIP122_P2WPKH.id,
              from: [],
              to: [],
              fees: [],
              events: [],
            },
          ],
          next: null,
          lastUpdated: expect.any(Number),
        },
      };

      state.engine.backgroundState.MultichainTransactionsController = {
        nonEvmTransactions: mockTransactions,
      };

      expect(selectMultichainTransactions(state)).toEqual(mockTransactions);
    });

    it('returns empty object when no transactions exist', () => {
      const state = getEvmState();

      state.engine.backgroundState.MultichainTransactionsController = {
        nonEvmTransactions: {},
      };

      expect(selectMultichainTransactions(state)).toEqual({});
    });
  });
>>>>>>> 77f2c760
});<|MERGE_RESOLUTION|>--- conflicted
+++ resolved
@@ -11,12 +11,8 @@
   MultichainNativeAssets,
   selectMultichainCoinRates,
   selectMultichainBalances,
-<<<<<<< HEAD
-  NETWORK_ASSETS_MAP,
-=======
   MULTICHAIN_NETWORK_TO_ASSET_TYPES,
   selectMultichainTransactions,
->>>>>>> 77f2c760
 } from './multichain';
 import { InternalAccount } from '@metamask/keyring-internal-api';
 import { CHAIN_IDS } from '@metamask/transaction-controller';
@@ -495,21 +491,6 @@
     });
 
     it('NETWORK_ASSETS_MAP has correct mappings', () => {
-<<<<<<< HEAD
-      expect(NETWORK_ASSETS_MAP[SolScope.Mainnet]).toEqual([
-        MultichainNativeAssets.Solana,
-      ]);
-      expect(NETWORK_ASSETS_MAP[SolScope.Testnet]).toEqual([
-        MultichainNativeAssets.SolanaTestnet,
-      ]);
-      expect(NETWORK_ASSETS_MAP[SolScope.Devnet]).toEqual([
-        MultichainNativeAssets.SolanaDevnet,
-      ]);
-      expect(NETWORK_ASSETS_MAP[BtcScope.Mainnet]).toEqual([
-        MultichainNativeAssets.Bitcoin,
-      ]);
-      expect(NETWORK_ASSETS_MAP[BtcScope.Testnet]).toEqual([
-=======
       expect(MULTICHAIN_NETWORK_TO_ASSET_TYPES[SolScope.Mainnet]).toEqual([
         MultichainNativeAssets.Solana,
       ]);
@@ -523,13 +504,10 @@
         MultichainNativeAssets.Bitcoin,
       ]);
       expect(MULTICHAIN_NETWORK_TO_ASSET_TYPES[BtcScope.Testnet]).toEqual([
->>>>>>> 77f2c760
         MultichainNativeAssets.BitcoinTestnet,
       ]);
     });
   });
-<<<<<<< HEAD
-=======
 
   describe('selectMultichainTransactions', () => {
     it('returns non-EVM transactions from the MultichainTransactionsController state', () => {
@@ -573,5 +551,4 @@
       expect(selectMultichainTransactions(state)).toEqual({});
     });
   });
->>>>>>> 77f2c760
 });