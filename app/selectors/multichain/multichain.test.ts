--- conflicted
+++ resolved
@@ -11,12 +11,8 @@
   MultichainNativeAssets,
   selectMultichainCoinRates,
   selectMultichainBalances,
-<<<<<<< HEAD
-  NETWORK_ASSETS_MAP,
-=======
   MULTICHAIN_NETWORK_TO_ASSET_TYPES,
   selectMultichainTransactions,
->>>>>>> f1910d80
 } from './multichain';
 import { InternalAccount } from '@metamask/keyring-internal-api';
 import { CHAIN_IDS } from '@metamask/transaction-controller';
@@ -111,8 +107,6 @@
 
           multichainNetworkConfigurationsByChainId: {},
         },
-<<<<<<< HEAD
-=======
         MultichainTransactionsController: {
           nonEvmTransactions: {
             [MOCK_ACCOUNT_BIP122_P2WPKH.id]: {
@@ -122,7 +116,6 @@
             },
           },
         },
->>>>>>> f1910d80
       },
     },
     multichainSettings: {
@@ -498,21 +491,6 @@
     });
 
     it('NETWORK_ASSETS_MAP has correct mappings', () => {
-<<<<<<< HEAD
-      expect(NETWORK_ASSETS_MAP[SolScope.Mainnet]).toEqual([
-        MultichainNativeAssets.Solana,
-      ]);
-      expect(NETWORK_ASSETS_MAP[SolScope.Testnet]).toEqual([
-        MultichainNativeAssets.SolanaTestnet,
-      ]);
-      expect(NETWORK_ASSETS_MAP[SolScope.Devnet]).toEqual([
-        MultichainNativeAssets.SolanaDevnet,
-      ]);
-      expect(NETWORK_ASSETS_MAP[BtcScope.Mainnet]).toEqual([
-        MultichainNativeAssets.Bitcoin,
-      ]);
-      expect(NETWORK_ASSETS_MAP[BtcScope.Testnet]).toEqual([
-=======
       expect(MULTICHAIN_NETWORK_TO_ASSET_TYPES[SolScope.Mainnet]).toEqual([
         MultichainNativeAssets.Solana,
       ]);
@@ -526,13 +504,10 @@
         MultichainNativeAssets.Bitcoin,
       ]);
       expect(MULTICHAIN_NETWORK_TO_ASSET_TYPES[BtcScope.Testnet]).toEqual([
->>>>>>> f1910d80
         MultichainNativeAssets.BitcoinTestnet,
       ]);
     });
   });
-<<<<<<< HEAD
-=======
 
   describe('selectMultichainTransactions', () => {
     it('returns non-EVM transactions from the MultichainTransactionsController state', () => {
@@ -576,5 +551,4 @@
       expect(selectMultichainTransactions(state)).toEqual({});
     });
   });
->>>>>>> f1910d80
 });