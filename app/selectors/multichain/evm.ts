import { createSelector } from 'reselect';
import { Hex } from '@metamask/utils';
import { Token, getNativeTokenAddress } from '@metamask/assets-controllers';
import {
  selectSelectedInternalAccountFormattedAddress,
  selectSelectedInternalAccount,
  selectSelectedInternalAccountAddress,
} from '../accountsController';
import { selectAllTokens } from '../tokensController';
<<<<<<< HEAD
import { selectAccountsByChainId } from '../accountTrackerController';
import { selectEvmNetworkConfigurationsByChainId } from '../networkController';
=======
import {
  selectAccountBalanceByChainId,
  selectAccountsByChainId,
} from '../accountTrackerController';
import {
  selectChainId,
  selectEvmNetworkConfigurationsByChainId,
  selectEvmTicker,
  selectIsAllNetworks,
  selectIsPopularNetwork,
} from '../networkController';
>>>>>>> 29f19cb2
import { TokenI } from '../../components/UI/Tokens/types';
import { renderFromWei, weiToFiat } from '../../util/number';
import { hexToBN, toHex } from '@metamask/controller-utils';
import {
  selectConversionRate,
  selectCurrencyRates,
  selectCurrentCurrency,
} from '../currencyRateController';
import { createDeepEqualSelector } from '../util';
<<<<<<< HEAD
import { isPortfolioViewEnabled } from '../../util/networks';
=======
import { getTicker } from '../../util/transactions';
import { zeroAddress } from 'ethereumjs-util';
import { selectHideZeroBalanceTokens } from '../settings';
import { selectTokensBalances } from '../tokenBalancesController';
import { isZero } from '../../util/lodash';
import { selectIsTokenNetworkFilterEqualCurrentNetwork } from '../preferencesController';
import { selectIsEvmNetworkSelected } from '../multichainNetworkController';
import { isTestNet } from '../../util/networks';
>>>>>>> 29f19cb2

interface NativeTokenBalance {
  balance: string;
  stakedBalance: string;
  isStaked: boolean;
  name: string;
}

type ChainBalances = Record<string, NativeTokenBalance>;

/**
 * Get the cached native token balance for the selected account by chainId.
 *
 * @param {RootState} state - The root state.
 * @returns {ChainBalances} The cached native token balance for the selected account by chainId.
 */
export const selectedAccountNativeTokenCachedBalanceByChainId = createSelector(
  [selectSelectedInternalAccountFormattedAddress, selectAccountsByChainId],
  (selectedAddress, accountsByChainId): ChainBalances => {
    if (!selectedAddress || !accountsByChainId) {
      return {};
    }

    const result: ChainBalances = {};
    for (const chainId in accountsByChainId) {
      const accounts = accountsByChainId[chainId];
      const account = accounts[selectedAddress];
      if (account) {
        result[chainId] = {
          balance: account.balance,
          stakedBalance: account.stakedBalance ?? '0x0',
          isStaked: account.stakedBalance !== '0x0',
          name: '',
        };
      }
    }

    return result;
  },
);

/**
 * Selector to get native tokens for the selected account across all chains.
 */
export const selectNativeTokensAcrossChains = createSelector(
  [
    selectEvmNetworkConfigurationsByChainId,
    selectedAccountNativeTokenCachedBalanceByChainId,
    selectCurrencyRates,
    selectCurrentCurrency,
  ],
  (
    networkConfigurations,
    nativeTokenBalancesByChainId,
    currencyRates,
    currentCurrency,
  ) => {
    const tokensByChain: { [chainId: string]: TokenI[] } = {};
    for (const token of Object.values(networkConfigurations)) {
      const nativeChainId = token.chainId as Hex;
      const nativeTokenInfoByChainId =
        nativeTokenBalancesByChainId[nativeChainId];
      const isETH = ['ETH', 'GOETH', 'SepoliaETH', 'LineaETH'].includes(
        token.nativeCurrency || '',
      );

      const name = isETH ? 'Ethereum' : token.nativeCurrency;
      const logo = isETH ? '../images/eth-logo-new.png' : '';
      tokensByChain[nativeChainId] = [];

      const nativeBalanceFormatted = renderFromWei(
        nativeTokenInfoByChainId?.balance,
      );
      const stakedBalanceFormatted = renderFromWei(
        nativeTokenInfoByChainId?.stakedBalance,
      );

      let balanceFiat = '';
      let stakedBalanceFiat = '';

      const conversionRate =
        currencyRates?.[token.nativeCurrency]?.conversionRate ?? 0;

      balanceFiat = weiToFiat(
        // TODO: Replace "any" with type
        // eslint-disable-next-line @typescript-eslint/no-explicit-any
        hexToBN(nativeTokenInfoByChainId?.balance) as any,
        conversionRate,
        currentCurrency,
      );
      stakedBalanceFiat = weiToFiat(
        // TODO: Replace "any" with type
        // eslint-disable-next-line @typescript-eslint/no-explicit-any
        hexToBN(nativeTokenInfoByChainId?.stakedBalance) as any,
        conversionRate,
        currentCurrency,
      );

      const tokenByChain = {
        ...nativeTokenInfoByChainId,
        name,
        address: getNativeTokenAddress(nativeChainId),
        balance: nativeBalanceFormatted,
        chainId: nativeChainId,
        isNative: true,
        aggregators: [],
        balanceFiat,
        image: '',
        logo,
        isETH,
        decimals: 18,
        symbol: name,
        isStaked: false,
        ticker: token.nativeCurrency,
      };

      // Non-staked tokens
      tokensByChain[nativeChainId].push(tokenByChain);

      if (
        nativeTokenInfoByChainId &&
        nativeTokenInfoByChainId.isStaked &&
        nativeTokenInfoByChainId.stakedBalance !== '0x00' &&
        nativeTokenInfoByChainId.stakedBalance !== toHex(0)
      ) {
        // Staked tokens
        tokensByChain[nativeChainId].push({
          ...nativeTokenInfoByChainId,
          nativeAsset: tokenByChain,
          chainId: nativeChainId,
          address: getNativeTokenAddress(nativeChainId),
          balance: stakedBalanceFormatted,
          balanceFiat: stakedBalanceFiat,
          isNative: true,
          aggregators: [],
          image: '',
          logo,
          isETH,
          decimals: 18,
          name: 'Staked Ethereum',
          symbol: name,
          isStaked: true,
          ticker: token.nativeCurrency,
        });
      }
    }

    return tokensByChain;
  },
);

/**
 * Get the tokens for the selected account across all chains.
 *
 * @param {RootState} state - The root state.
 * @returns {TokensByChain} The tokens for the selected account across all chains.
 */
export const selectAccountTokensAcrossChains = createDeepEqualSelector(
  selectSelectedInternalAccount,
  selectAllTokens,
  selectEvmNetworkConfigurationsByChainId,
  selectNativeTokensAcrossChains,
  (selectedAccount, allTokens, networkConfigurations, nativeTokens) => {
    if (!isPortfolioViewEnabled()) {
      return {};
    }
    const selectedAddress = selectedAccount?.address;
    const tokensByChain: {
      [chainId: string]: (
        | TokenI
        | (Token & { isStaked?: boolean; isNative?: boolean; isETH?: boolean })
      )[];
    } = {};

    if (!selectedAddress) {
      return tokensByChain;
    }

    // Create a list of available chainIds
    const chainIds = Object.keys(networkConfigurations);

    for (const chainId of chainIds) {
      const currentChainId = chainId as Hex;
      const nonNativeTokens =
        allTokens[currentChainId]?.[selectedAddress]?.map((token) => ({
          ...token,
          token: token.name,
          chainId,
          isETH: false,
          isNative: false,
          balanceFiat: '',
          isStaked: false,
        })) || [];

      // Add both native and non-native tokens
      tokensByChain[currentChainId] = [
        ...(nativeTokens[currentChainId] || []),
        ...nonNativeTokens,
      ];
    }

    return tokensByChain;
  },
);

export const selectNativeEvmAsset = createDeepEqualSelector(
  selectAccountBalanceByChainId,
  selectEvmTicker,
  selectConversionRate,
  selectCurrentCurrency,
  (accountBalanceByChainId, ticker, conversionRate, currentCurrency) => {
    if (!accountBalanceByChainId) {
      return;
    }
    return {
      decimals: 18,
      name: getTicker(ticker) === 'ETH' ? 'Ethereum' : ticker,
      symbol: getTicker(ticker),
      isETH: true,
      balance: renderFromWei(accountBalanceByChainId.balance),
      balanceFiat: weiToFiat(
        // TODO: Replace "any" with type
        // eslint-disable-next-line @typescript-eslint/no-explicit-any
        hexToBN(accountBalanceByChainId.balance) as any,
        conversionRate,
        currentCurrency,
      ),
      logo: '../images/eth-logo-new.png',
      address: zeroAddress(),
    };
  },
);

export const selectStakedEvmAsset = createDeepEqualSelector(
  selectAccountBalanceByChainId,
  selectConversionRate,
  selectCurrentCurrency,
  selectNativeEvmAsset,
  (accountBalanceByChainId, conversionRate, currentCurrency, nativeAsset) => {
    if (!accountBalanceByChainId) {
      return;
    }
    if (!accountBalanceByChainId.stakedBalance) {
      return;
    }
    if (hexToBN(accountBalanceByChainId.stakedBalance).isZero()) {
      return;
    }
    if (!nativeAsset) {
      return;
    }
    return {
      ...nativeAsset,
      name: 'Staked Ethereum',
      isStaked: true,
      balance: renderFromWei(accountBalanceByChainId.stakedBalance),
      balanceFiat: weiToFiat(
        // TODO: Replace "any" with type
        // eslint-disable-next-line @typescript-eslint/no-explicit-any
        hexToBN(accountBalanceByChainId.stakedBalance) as any,
        conversionRate,
        currentCurrency,
      ),
    };
  },
);

export const selectEvmTokensWithZeroBalanceFilter = createDeepEqualSelector(
  selectHideZeroBalanceTokens,
  selectAccountTokensAcrossChains,
  selectTokensBalances,
  selectSelectedInternalAccountAddress,
  selectIsTokenNetworkFilterEqualCurrentNetwork,
  (
    hideZeroBalanceTokens,
    selectedAccountTokensChains,
    multiChainTokenBalance,
    selectedInternalAccountAddress,
    isUserOnCurrentNetwork,
  ) => {
    const allTokens = Object.values(
      selectedAccountTokensChains,
    ).flat() as TokenI[];

    let tokensToDisplay: TokenI[] = allTokens;

    // Respect zero balance filtering settings
    if (hideZeroBalanceTokens) {
      tokensToDisplay = allTokens.filter((token) => {
        const multiChainTokenBalances =
          multiChainTokenBalance?.[selectedInternalAccountAddress as Hex]?.[
            token.chainId as Hex
          ];
        const balance =
          multiChainTokenBalances?.[token.address as Hex] || token.balance;

        return (
          !isZero(balance) ||
          (isUserOnCurrentNetwork && (token.isNative || token.isStaked))
        );
      });
    }
    return tokensToDisplay;
  },
);

export const selectEvmTokens = createDeepEqualSelector(
  selectEvmTokensWithZeroBalanceFilter,
  selectIsAllNetworks,
  selectIsPopularNetwork,
  selectIsEvmNetworkSelected,
  selectChainId,
  (
    tokensToDisplay,
    isAllNetworks,
    isPopularNetwork,
    isEvmSelected,
    currentChainId,
  ) => {
    // Apply network filtering
    const filteredTokens =
      isAllNetworks && isPopularNetwork && isEvmSelected
        ? tokensToDisplay
        : tokensToDisplay.filter((token) => token.chainId === currentChainId);

    // Categorize tokens as native or non-native, filtering out testnet tokens if applicable
    const nativeTokens: TokenI[] = [];
    const nonNativeTokens: TokenI[] = [];

    for (const currToken of filteredTokens) {
      const token = currToken as TokenI & { chainId: string };

      // Skip tokens if they are on a test network and the current chain is not a test network
      if (isTestNet(token.chainId) && !isTestNet(currentChainId)) {
        continue;
      }

      // Categorize tokens as native or non-native
      if (token.isNative) {
        nativeTokens.push(token);
      } else {
        nonNativeTokens.push(token);
      }
    }

    return [...nativeTokens, ...nonNativeTokens];
  },
);<|MERGE_RESOLUTION|>--- conflicted
+++ resolved
@@ -7,10 +7,6 @@
   selectSelectedInternalAccountAddress,
 } from '../accountsController';
 import { selectAllTokens } from '../tokensController';
-<<<<<<< HEAD
-import { selectAccountsByChainId } from '../accountTrackerController';
-import { selectEvmNetworkConfigurationsByChainId } from '../networkController';
-=======
 import {
   selectAccountBalanceByChainId,
   selectAccountsByChainId,
@@ -22,7 +18,6 @@
   selectIsAllNetworks,
   selectIsPopularNetwork,
 } from '../networkController';
->>>>>>> 29f19cb2
 import { TokenI } from '../../components/UI/Tokens/types';
 import { renderFromWei, weiToFiat } from '../../util/number';
 import { hexToBN, toHex } from '@metamask/controller-utils';
@@ -32,9 +27,6 @@
   selectCurrentCurrency,
 } from '../currencyRateController';
 import { createDeepEqualSelector } from '../util';
-<<<<<<< HEAD
-import { isPortfolioViewEnabled } from '../../util/networks';
-=======
 import { getTicker } from '../../util/transactions';
 import { zeroAddress } from 'ethereumjs-util';
 import { selectHideZeroBalanceTokens } from '../settings';
@@ -43,7 +35,6 @@
 import { selectIsTokenNetworkFilterEqualCurrentNetwork } from '../preferencesController';
 import { selectIsEvmNetworkSelected } from '../multichainNetworkController';
 import { isTestNet } from '../../util/networks';
->>>>>>> 29f19cb2
 
 interface NativeTokenBalance {
   balance: string;
@@ -207,9 +198,6 @@
   selectEvmNetworkConfigurationsByChainId,
   selectNativeTokensAcrossChains,
   (selectedAccount, allTokens, networkConfigurations, nativeTokens) => {
-    if (!isPortfolioViewEnabled()) {
-      return {};
-    }
     const selectedAddress = selectedAccount?.address;
     const tokensByChain: {
       [chainId: string]: (
