--- conflicted
+++ resolved
@@ -7,10 +7,6 @@
   selectSelectedInternalAccountAddress,
 } from '../accountsController';
 import { selectAllTokens } from '../tokensController';
-<<<<<<< HEAD
-import { selectAccountsByChainId } from '../accountTrackerController';
-import { selectEvmNetworkConfigurationsByChainId } from '../networkController';
-=======
 import {
   selectAccountBalanceByChainId,
   selectAccountsByChainId,
@@ -23,7 +19,6 @@
   selectIsPopularNetwork,
   selectNetworkConfigurations,
 } from '../networkController';
->>>>>>> f1910d80
 import { TokenI } from '../../components/UI/Tokens/types';
 import { renderFromWei, weiToFiat } from '../../util/number';
 import { hexToBN, toHex } from '@metamask/controller-utils';
@@ -33,9 +28,6 @@
   selectCurrentCurrency,
 } from '../currencyRateController';
 import { createDeepEqualSelector } from '../util';
-<<<<<<< HEAD
-import { isPortfolioViewEnabled } from '../../util/networks';
-=======
 import { getTicker } from '../../util/transactions';
 import { zeroAddress } from 'ethereumjs-util';
 import { selectHideZeroBalanceTokens } from '../settings';
@@ -46,7 +38,6 @@
 import { isTestNet } from '../../util/networks';
 import { selectTokenMarketData } from '../tokenRatesController';
 import { deriveBalanceFromAssetMarketDetails } from '../../components/UI/Tokens/util';
->>>>>>> f1910d80
 
 interface NativeTokenBalance {
   balance: string;
@@ -210,9 +201,6 @@
   selectEvmNetworkConfigurationsByChainId,
   selectNativeTokensAcrossChains,
   (selectedAccount, allTokens, networkConfigurations, nativeTokens) => {
-    if (!isPortfolioViewEnabled()) {
-      return {};
-    }
     const selectedAddress = selectedAccount?.address;
     const tokensByChain: {
       [chainId: string]: (
