--- conflicted
+++ resolved
@@ -22,15 +22,11 @@
   selectSelectedNonEvmNetworkChainId,
   selectSelectedNonEvmNetworkSymbol,
 } from '../multichainNetworkController';
-<<<<<<< HEAD
-import { CaipAssetType, parseCaipAssetType } from '@metamask/utils';
-=======
 import {
   CaipAssetId,
   CaipAssetType,
   parseCaipAssetType,
 } from '@metamask/utils';
->>>>>>> aab0556e
 import BigNumber from 'bignumber.js';
 import { InternalAccount } from '@metamask/keyring-internal-api';
 import {
