///: BEGIN:ONLY_INCLUDE_IF(keyring-snaps)
/* eslint-disable arrow-body-style */
import {
  MULTICHAIN_ACCOUNT_TYPE_TO_MAINNET,
  MULTICHAIN_PROVIDER_CONFIGS,
} from '../../core/Multichain/constants';
import { RootState } from '../../reducers';
import {
  selectChainId,
  selectEvmChainId,
  selectProviderConfig as selectEvmProviderConfig,
} from '../networkController';
import { selectSelectedInternalAccount } from '../accountsController';
import { createDeepEqualSelector } from '../util';
<<<<<<< HEAD
=======
import { BtcScope, SolScope, isEvmAccountType } from '@metamask/keyring-api';
>>>>>>> b93dff1b
import { selectConversionRate } from '../currencyRateController';
import { isMainNet } from '../../util/networks';
import { selectAccountBalanceByChainId } from '../accountTrackerController';
import { selectShowFiatInTestnets } from '../settings';
import {
  selectIsEvmNetworkSelected,
  selectSelectedNonEvmNetworkChainId,
  selectSelectedNonEvmNetworkSymbol,
} from '../multichainNetworkController';

/**
 * @deprecated TEMPORARY SOURCE OF TRUTH TBD
 * Native asset of each non evm network.
 */
export enum MultichainNativeAssets {
  Bitcoin = `${BtcScope.Mainnet}/slip44:0`,
  BitcoinTestnet = `${BtcScope.Testnet}/slip44:0`,
  Solana = `${SolScope.Mainnet}/token:EPjFWdd5AufqSSqeM2qN1xzybapC8G4wEGGkZwyTDt1v`,
  SolanaDevnet = `${SolScope.Devnet}/token:EPjFWdd5AufqSSqeM2qN1xzybapC8G4wEGGkZwyTDt1v`,
  SolanaTestnet = `${SolScope.Testnet}/token:EPjFWdd5AufqSSqeM2qN1xzybapC8G4wEGGkZwyTDt1v`,
}

/**
 * @deprecated TEMPORARY SOURCE OF TRUTH TBD
 * Maps network identifiers to their corresponding native asset types.
 * Each network is mapped to an array containing its native asset for consistency.
 */
export const NETWORK_ASSETS_MAP: Record<string, MultichainNativeAssets[]> = {
  [SolScope.Mainnet]: [MultichainNativeAssets.Solana],
  [SolScope.Testnet]: [MultichainNativeAssets.SolanaTestnet],
  [SolScope.Devnet]: [MultichainNativeAssets.SolanaDevnet],
  [BtcScope.Mainnet]: [MultichainNativeAssets.Bitcoin],
  [BtcScope.Testnet]: [MultichainNativeAssets.BitcoinTestnet],
};
/**
 * Get the state of the `bitcoinSupportEnabled` flag.
 *
 * @param {*} state
 * @returns The state of the `bitcoinSupportEnabled` flag.
 */
export function selectIsBitcoinSupportEnabled(state: RootState) {
  return state.multichainSettings.bitcoinSupportEnabled;
}

/**
 * Get the state of the `bitcoinTestnetSupportEnabled` flag.
 *
 * @param {*} state
 * @returns The state of the `bitcoinTestnetSupportEnabled` flag.
 */
export function selectIsBitcoinTestnetSupportEnabled(state: RootState) {
  return state.multichainSettings.bitcoinTestnetSupportEnabled;
}

/**
 * Get the state of the `solanaSupportEnabled` flag.
 *
 * @param {*} state
 * @returns The state of the `solanaSupportEnabled` flag.
 */
export function selectIsSolanaSupportEnabled(state: RootState) {
  return state.multichainSettings.solanaSupportEnabled;
}

export const selectMultichainDefaultToken = createDeepEqualSelector(
  selectIsEvmNetworkSelected,
  selectEvmProviderConfig,
  selectSelectedNonEvmNetworkSymbol,
  (isEvmSelected, evmProviderConfig, nonEvmTicker) => {
    const symbol = isEvmSelected ? evmProviderConfig.ticker : nonEvmTicker;
    return { symbol };
  },
);

export const selectMultichainIsBitcoin = createDeepEqualSelector(
  selectIsEvmNetworkSelected,
  selectMultichainDefaultToken,
<<<<<<< HEAD
  (isEvmSelected, token) =>
    !isEvmSelected &&
    token.symbol ===
      MULTICHAIN_PROVIDER_CONFIGS[MultichainNetworks.Bitcoin].ticker,
=======
  (isEvm, token) =>
    !isEvm &&
    token.symbol === MULTICHAIN_PROVIDER_CONFIGS[BtcScope.Mainnet].ticker,
>>>>>>> b93dff1b
);

export const selectMultichainIsMainnet = createDeepEqualSelector(
  selectIsEvmNetworkSelected,
  selectSelectedInternalAccount,
  selectEvmChainId,
  selectChainId,
  (isEvmSelected, selectedAccount, evmChainId, chainId) => {
    if (isEvmSelected) {
      return isMainNet(evmChainId);
    }

    if (!selectedAccount) {
      return false;
    }

    const mainnet = (
      MULTICHAIN_ACCOUNT_TYPE_TO_MAINNET as Record<string, string>
    )[selectedAccount.type];
    return chainId === mainnet;
  },
);

/**
 *
 * @param state - Root redux state
 * @returns - MultichainBalancesController state
 */
const selectMultichainBalancesControllerState = (state: RootState) =>
  state.engine.backgroundState.MultichainBalancesController;

export const selectMultichainBalances = createDeepEqualSelector(
  selectMultichainBalancesControllerState,
  (multichainBalancesControllerState) =>
    multichainBalancesControllerState.balances,
);

export const selectMultichainShouldShowFiat = createDeepEqualSelector(
  selectMultichainIsMainnet,
  selectIsEvmNetworkSelected,
  selectShowFiatInTestnets,
  (multichainIsMainnet, isEvmSelected, shouldShowFiatOnTestnets) => {
    const isTestnet = !multichainIsMainnet;
    if (isEvmSelected) {
      return isTestnet ? shouldShowFiatOnTestnets : true; // Is it safe to assume that we default show fiat for mainnet?
    }
    return (
      multichainIsMainnet || (isTestnet && Boolean(shouldShowFiatOnTestnets))
    );
  },
);

const selectNonEvmCachedBalance = createDeepEqualSelector(
  selectSelectedInternalAccount,
  selectMultichainBalances,
  selectSelectedNonEvmNetworkChainId,
  (selectedInternalAccount, multichainBalances, nonEvmChainId) => {
    if (!selectedInternalAccount) {
      return undefined;
    }
    // We assume that there's at least one asset type in and that is the native
    // token for that network.
    const asset = NETWORK_ASSETS_MAP[nonEvmChainId]?.[0];
    const balancesForAccount = multichainBalances?.[selectedInternalAccount.id];
    const balanceOfAsset = balancesForAccount?.[asset];
    return balanceOfAsset?.amount ?? 0;
  },
);

export const selectMultichainSelectedAccountCachedBalance =
  createDeepEqualSelector(
    selectIsEvmNetworkSelected,
    selectAccountBalanceByChainId,
    selectNonEvmCachedBalance,
    (isEvmSelected, accountBalanceByChainId, nonEvmCachedBalance) =>
      isEvmSelected
        ? accountBalanceByChainId?.balance ?? '0x0'
        : nonEvmCachedBalance,
  );

export function selectMultichainCoinRates(state: RootState) {
  return state.engine.backgroundState.RatesController.rates;
}

export const selectMultichainConversionRate = createDeepEqualSelector(
  selectIsEvmNetworkSelected,
  selectConversionRate,
  selectMultichainCoinRates,
  selectSelectedNonEvmNetworkSymbol,
  (isEvmSelected, evmConversionRate, multichaincCoinRates, nonEvmTicker) => {
    if (isEvmSelected) {
      return evmConversionRate;
    }
    // TODO: [SOLANA] - This should be mapping a caip-19 not a ticker
    return nonEvmTicker
      ? multichaincCoinRates?.[nonEvmTicker.toLowerCase()]?.conversionRate
      : undefined;
  },
);
///: END:ONLY_INCLUDE_IF<|MERGE_RESOLUTION|>--- conflicted
+++ resolved
@@ -12,10 +12,7 @@
 } from '../networkController';
 import { selectSelectedInternalAccount } from '../accountsController';
 import { createDeepEqualSelector } from '../util';
-<<<<<<< HEAD
-=======
-import { BtcScope, SolScope, isEvmAccountType } from '@metamask/keyring-api';
->>>>>>> b93dff1b
+import { BtcScope, SolScope } from '@metamask/keyring-api';
 import { selectConversionRate } from '../currencyRateController';
 import { isMainNet } from '../../util/networks';
 import { selectAccountBalanceByChainId } from '../accountTrackerController';
@@ -93,16 +90,9 @@
 export const selectMultichainIsBitcoin = createDeepEqualSelector(
   selectIsEvmNetworkSelected,
   selectMultichainDefaultToken,
-<<<<<<< HEAD
-  (isEvmSelected, token) =>
-    !isEvmSelected &&
-    token.symbol ===
-      MULTICHAIN_PROVIDER_CONFIGS[MultichainNetworks.Bitcoin].ticker,
-=======
   (isEvm, token) =>
     !isEvm &&
     token.symbol === MULTICHAIN_PROVIDER_CONFIGS[BtcScope.Mainnet].ticker,
->>>>>>> b93dff1b
 );
 
 export const selectMultichainIsMainnet = createDeepEqualSelector(
