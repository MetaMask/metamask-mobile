--- conflicted
+++ resolved
@@ -35,10 +35,7 @@
   MultichainBalancesControllerState,
 } from '@metamask/assets-controllers';
 import { SupportedCaipChainId } from '@metamask/multichain-network-controller';
-<<<<<<< HEAD
-=======
 import { TokenI } from '../../components/UI/Tokens/types';
->>>>>>> 733bad1a
 
 /**
  * @deprecated TEMPORARY SOURCE OF TRUTH TBD
@@ -304,134 +301,6 @@
   fiatBalances: Record<CaipAssetType, string> | undefined;
 }
 
-<<<<<<< HEAD
-export interface MultichainNetworkAggregatedBalance {
-  totalNativeTokenBalance: Balance | undefined;
-  totalBalanceFiat: number | undefined;
-  balances: Record<string, Balance> | undefined;
-}
-
-export const getMultichainNetworkAggregatedBalance = (
-  account: InternalAccount,
-  multichainBalances: MultichainBalancesControllerState['balances'],
-  multichainAssets: MultichainAssetsControllerState['accountsAssets'],
-  multichainAssetsRates: MultichainAssetsRatesControllerState['conversionRates'],
-  nonEvmChainId: SupportedCaipChainId,
-): MultichainNetworkAggregatedBalance => {
-  const assetIds = multichainAssets?.[account.id] || [];
-  const balances = multichainBalances?.[account.id] || {};
-
-  // Find the native asset for this chain
-  const nativeAsset = MULTICHAIN_NETWORK_TO_ASSET_TYPES[nonEvmChainId]?.[0];
-
-  // Default values for native token
-  let totalNativeTokenBalance: Balance | undefined;
-  let totalBalanceFiat: BigNumber | undefined;
-
-  for (const assetId of assetIds) {
-    const { chainId } = parseCaipAssetType(assetId);
-
-    if (chainId !== nonEvmChainId) {
-      continue;
-    }
-
-    const balance = balances[assetId] || { amount: '0', unit: '' };
-
-    // Safely handle undefined rate
-    const rate = multichainAssetsRates?.[assetId]?.rate;
-    const balanceInFiat =
-      balance.amount && rate
-        ? new BigNumber(balance.amount).times(rate)
-        : new BigNumber(0);
-
-    // Only update native token balance if this is the native asset
-    if (assetId === nativeAsset) {
-      totalNativeTokenBalance = balance;
-    }
-
-    // Always add to total fiat balance
-    if (totalBalanceFiat) {
-      totalBalanceFiat = totalBalanceFiat.plus(balanceInFiat);
-    } else {
-      totalBalanceFiat = balanceInFiat;
-    }
-  }
-
-  return {
-    totalNativeTokenBalance,
-    totalBalanceFiat: totalBalanceFiat
-      ? totalBalanceFiat.toNumber()
-      : undefined,
-    balances,
-  };
-};
-
-export const selectSelectedAccountMultichainNetworkAggregatedBalance =
-  createDeepEqualSelector(
-    selectSelectedInternalAccount,
-    selectMultichainBalances,
-    selectMultichainAssets,
-    selectMultichainAssetsRates,
-    selectSelectedNonEvmNetworkChainId,
-    (
-      selectedAccount,
-      multichainBalances,
-      assets,
-      assetsRates,
-      nonEvmNetworkChainId,
-    ): MultichainNetworkAggregatedBalance => {
-      if (!selectedAccount) {
-        return {
-          totalNativeTokenBalance: undefined,
-          totalBalanceFiat: undefined,
-          balances: {},
-        };
-      }
-      return getMultichainNetworkAggregatedBalance(
-        selectedAccount,
-        multichainBalances,
-        assets,
-        assetsRates,
-        nonEvmNetworkChainId,
-      );
-    },
-  );
-
-interface MultichainNetworkAggregatedBalanceForAllAccounts {
-  [accountId: InternalAccount['id']]: MultichainNetworkAggregatedBalance;
-}
-
-export const selectMultichainNetworkAggregatedBalanceForAllAccounts =
-  createDeepEqualSelector(
-    selectInternalAccounts,
-    selectMultichainBalances,
-    selectMultichainAssets,
-    selectMultichainAssetsRates,
-    selectSelectedNonEvmNetworkChainId,
-    (
-      internalAccounts,
-      multichainBalances,
-      assets,
-      assetsRates,
-      nonEvmNetworkChainId,
-    ): MultichainNetworkAggregatedBalanceForAllAccounts => {
-      return internalAccounts.reduce(
-        (acc, account) => ({
-          ...acc,
-          [account.id]: getMultichainNetworkAggregatedBalance(
-            account,
-            multichainBalances,
-            assets,
-            assetsRates,
-            nonEvmNetworkChainId,
-          ),
-        }),
-        {},
-      );
-    },
-  );
-
-=======
 export const getMultichainNetworkAggregatedBalance = (
   account: InternalAccount,
   multichainBalances: MultichainBalancesControllerState['balances'],
@@ -556,7 +425,6 @@
     },
   );
 
->>>>>>> 733bad1a
 const DEFAULT_TRANSACTION_STATE_ENTRY = {
   transactions: [],
   next: null,
@@ -569,13 +437,6 @@
   (nonEvmTransactions, selectedAccount) => {
     if (!selectedAccount) {
       return DEFAULT_TRANSACTION_STATE_ENTRY;
-<<<<<<< HEAD
-    }
-
-    return (
-      nonEvmTransactions[selectedAccount.id] ?? DEFAULT_TRANSACTION_STATE_ENTRY
-    );
-=======
     }
 
     return (
@@ -649,7 +510,6 @@
       isETH: false,
       ticker: metadata.symbol,
     };
->>>>>>> 733bad1a
   },
 );
 
