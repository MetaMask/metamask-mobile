--- conflicted
+++ resolved
@@ -204,7 +204,6 @@
     multichainTransactionsControllerState.nonEvmTransactions,
 );
 
-<<<<<<< HEAD
 export function selectMultichainAssets(state: RootState) {
   return state.engine.backgroundState.MultichainAssetsController.accountsAssets;
 }
@@ -326,7 +325,9 @@
         },
         { totalBalance: '0', totalBalanceFiat: '0' },
       );
-=======
+  },
+);
+
 export const selectSolanaAccountTransactions = createDeepEqualSelector(
   selectMultichainTransactions,
   selectSolanaAccount,
@@ -336,7 +337,6 @@
     }
 
     return nonEvmTransactions[selectedAccount.id] || [];
->>>>>>> 8aacf4e3
   },
 );
 
