--- conflicted
+++ resolved
@@ -36,10 +36,6 @@
 } from '@metamask/assets-controllers';
 import { SupportedCaipChainId } from '@metamask/multichain-network-controller';
 import { TokenI } from '../../components/UI/Tokens/types';
-<<<<<<< HEAD
-=======
-import { createSelector } from 'reselect';
->>>>>>> c3b2efdc
 
 /**
  * @deprecated TEMPORARY SOURCE OF TRUTH TBD
@@ -449,75 +445,6 @@
   },
 );
 
-<<<<<<< HEAD
-export const selectNonEvmAssetById = createDeepEqualSelector(
-  [
-    selectIsEvmNetworkSelected,
-    selectMultichainBalances,
-    selectMultichainAssetsMetadata,
-    selectMultichainAssetsRates,
-    (_: RootState, params: { accountId?: string; assetId: string }) =>
-      params.accountId,
-    (_: RootState, params: { accountId?: string; assetId: string }) =>
-      params.assetId as CaipAssetId,
-  ],
-  (
-    isEvmNetworkSelected,
-    multichainBalances,
-    assetsMetadata,
-    assetsRates,
-    accountId,
-    assetId,
-  ): TokenI | undefined => {
-    if (isEvmNetworkSelected) {
-      return undefined;
-    }
-    if (!accountId) {
-      throw new Error('Account ID is required to fetch asset.');
-    }
-
-    const balance = multichainBalances?.[accountId]?.[assetId] || {
-      amount: undefined,
-      unit: '',
-    };
-
-    const { chainId, assetNamespace } = parseCaipAssetType(assetId);
-    const isNative = assetNamespace === 'slip44';
-    const rate = assetsRates?.[assetId]?.rate || '0';
-
-    const balanceInFiat = balance.amount
-      ? new BigNumber(balance.amount).times(rate)
-      : undefined;
-
-    const assetMetadataFallback = {
-      name: balance.unit || '',
-      symbol: balance.unit || '',
-      fungible: true,
-      units: [{ name: assetId, symbol: balance.unit || '', decimals: 0 }],
-    };
-
-    const metadata = assetsMetadata?.[assetId] || assetMetadataFallback;
-    const decimals = metadata.units[0]?.decimals || 0;
-
-    return {
-      name: metadata.name ?? '',
-      address: assetId,
-      symbol: metadata.symbol ?? '',
-      image: metadata.iconUrl,
-      logo: metadata.iconUrl,
-      decimals,
-      chainId,
-      isNative,
-      balance: balance.amount,
-      balanceFiat: balanceInFiat ? balanceInFiat.toString() : undefined,
-      isStaked: false,
-      aggregators: [],
-      isETH: false,
-      ticker: metadata.symbol,
-    };
-  },
-);
-=======
 export const makeSelectNonEvmAssetById = () =>
   createSelector(
     [
@@ -586,6 +513,5 @@
       };
     },
   );
->>>>>>> c3b2efdc
 
 ///: END:ONLY_INCLUDE_IF