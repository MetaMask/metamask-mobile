--- conflicted
+++ resolved
@@ -27,15 +27,9 @@
 export enum MultichainNativeAssets {
   Bitcoin = `${BtcScope.Mainnet}/slip44:0`,
   BitcoinTestnet = `${BtcScope.Testnet}/slip44:0`,
-<<<<<<< HEAD
-  Solana = `${SolScope.Mainnet}/token:EPjFWdd5AufqSSqeM2qN1xzybapC8G4wEGGkZwyTDt1v`,
-  SolanaDevnet = `${SolScope.Devnet}/token:EPjFWdd5AufqSSqeM2qN1xzybapC8G4wEGGkZwyTDt1v`,
-  SolanaTestnet = `${SolScope.Testnet}/token:EPjFWdd5AufqSSqeM2qN1xzybapC8G4wEGGkZwyTDt1v`,
-=======
   Solana = `${SolScope.Mainnet}/slip44:501`,
   SolanaDevnet = `${SolScope.Devnet}/slip44:501`,
   SolanaTestnet = `${SolScope.Testnet}/slip44:501`,
->>>>>>> f1910d80
 }
 
 /**
@@ -43,14 +37,10 @@
  * Maps network identifiers to their corresponding native asset types.
  * Each network is mapped to an array containing its native asset for consistency.
  */
-<<<<<<< HEAD
-export const NETWORK_ASSETS_MAP: Record<string, MultichainNativeAssets[]> = {
-=======
 export const MULTICHAIN_NETWORK_TO_ASSET_TYPES: Record<
   string,
   MultichainNativeAssets[]
 > = {
->>>>>>> f1910d80
   [SolScope.Mainnet]: [MultichainNativeAssets.Solana],
   [SolScope.Testnet]: [MultichainNativeAssets.SolanaTestnet],
   [SolScope.Devnet]: [MultichainNativeAssets.SolanaDevnet],
@@ -157,11 +147,7 @@
     }
     // We assume that there's at least one asset type in and that is the native
     // token for that network.
-<<<<<<< HEAD
-    const asset = NETWORK_ASSETS_MAP[nonEvmChainId]?.[0];
-=======
     const asset = MULTICHAIN_NETWORK_TO_ASSET_TYPES[nonEvmChainId]?.[0];
->>>>>>> f1910d80
     const balancesForAccount = multichainBalances?.[selectedInternalAccount.id];
     const balanceOfAsset = balancesForAccount?.[asset];
     return balanceOfAsset?.amount ?? 0;
