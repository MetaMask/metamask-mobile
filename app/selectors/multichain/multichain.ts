///: BEGIN:ONLY_INCLUDE_IF(keyring-snaps)
/* eslint-disable arrow-body-style */
import { MULTICHAIN_ACCOUNT_TYPE_TO_MAINNET } from '../../core/Multichain/constants';
import { RootState } from '../../reducers';
import {
  selectChainId,
  selectEvmChainId,
  selectProviderConfig as selectEvmProviderConfig,
} from '../networkController';
import {
  selectInternalAccounts,
  selectSelectedInternalAccount,
} from '../accountsController';
import { createDeepEqualSelector } from '../util';
import { Balance } from '@metamask/keyring-api';
import { selectConversionRate } from '../currencyRateController';
import { isMainNet } from '../../util/networks';
import { selectAccountBalanceByChainId } from '../accountTrackerController';
import { selectShowFiatInTestnets } from '../settings';
import {
  selectIsEvmNetworkSelected,
  selectSelectedNonEvmNetworkChainId,
  selectSelectedNonEvmNetworkSymbol,
} from '../multichainNetworkController';
import {
  CaipAssetId,
  CaipAssetType,
  parseCaipAssetType,
} from '@metamask/utils';
import BigNumber from 'bignumber.js';
import { InternalAccount } from '@metamask/keyring-internal-api';
import {
  MultichainAssetsControllerState,
  MultichainAssetsRatesControllerState,
  MultichainBalancesControllerState,
} from '@metamask/assets-controllers';
import {
  AVAILABLE_MULTICHAIN_NETWORK_CONFIGURATIONS,
  SupportedCaipChainId,
} from '@metamask/multichain-network-controller';
import { TokenI } from '../../components/UI/Tokens/types';
import { createSelector } from 'reselect';

export const selectMultichainDefaultToken = createDeepEqualSelector(
  selectIsEvmNetworkSelected,
  selectEvmProviderConfig,
  selectSelectedNonEvmNetworkSymbol,
  (isEvmSelected, evmProviderConfig, nonEvmTicker) => {
    const symbol = isEvmSelected ? evmProviderConfig.ticker : nonEvmTicker;
    return { symbol };
  },
);

export const selectMultichainIsMainnet = createDeepEqualSelector(
  selectIsEvmNetworkSelected,
  selectSelectedInternalAccount,
  selectEvmChainId,
  selectChainId,
  (isEvmSelected, selectedAccount, evmChainId, chainId) => {
    if (isEvmSelected) {
      return isMainNet(evmChainId);
    }

    if (!selectedAccount) {
      return false;
    }

    const mainnet = (
      MULTICHAIN_ACCOUNT_TYPE_TO_MAINNET as Record<string, string>
    )[selectedAccount.type];
    return chainId === mainnet;
  },
);

/**
 *
 * @param state - Root redux state
 * @returns - MultichainBalancesController state
 */
const selectMultichainBalancesControllerState = (state: RootState) =>
  state.engine.backgroundState.MultichainBalancesController;

export const selectMultichainBalances = createDeepEqualSelector(
  selectMultichainBalancesControllerState,
  (multichainBalancesControllerState) =>
    multichainBalancesControllerState.balances,
);

export const selectMultichainShouldShowFiat = createDeepEqualSelector(
  selectMultichainIsMainnet,
  selectIsEvmNetworkSelected,
  selectShowFiatInTestnets,
  (multichainIsMainnet, isEvmSelected, shouldShowFiatOnTestnets): boolean => {
    const isTestnet = !multichainIsMainnet;
    if (isEvmSelected) {
      return isTestnet ? shouldShowFiatOnTestnets : true; // Is it safe to assume that we default show fiat for mainnet?
    }
    return (
      multichainIsMainnet || (isTestnet && Boolean(shouldShowFiatOnTestnets))
    );
  },
);

const getNonEvmCachedBalance = (
  internalAccount: InternalAccount,
  multichainBalances: MultichainBalancesControllerState['balances'],
  nonEvmChainId: SupportedCaipChainId,
) => {
  const asset =
    AVAILABLE_MULTICHAIN_NETWORK_CONFIGURATIONS[nonEvmChainId].nativeCurrency;
  const balancesForAccount = multichainBalances?.[internalAccount.id];
  const balanceOfAsset = balancesForAccount?.[asset];
  return balanceOfAsset?.amount ?? undefined;
};

const selectNonEvmCachedBalance = createDeepEqualSelector(
  selectSelectedInternalAccount,
  selectMultichainBalances,
  selectSelectedNonEvmNetworkChainId,
  (selectedInternalAccount, multichainBalances, nonEvmChainId) => {
    if (!selectedInternalAccount) {
      return undefined;
    }
    return getNonEvmCachedBalance(
      selectedInternalAccount,
      multichainBalances,
      nonEvmChainId,
    );
  },
);

export const selectMultichainSelectedAccountCachedBalance =
  createDeepEqualSelector(
    selectIsEvmNetworkSelected,
    selectAccountBalanceByChainId,
    selectNonEvmCachedBalance,
    (isEvmSelected, accountBalanceByChainId, nonEvmCachedBalance) =>
      isEvmSelected
        ? accountBalanceByChainId?.balance ?? '0x0'
        : nonEvmCachedBalance,
  );

export function selectMultichainCoinRates(state: RootState) {
  return state.engine.backgroundState.RatesController.rates;
}

export const selectMultichainConversionRate = createDeepEqualSelector(
  selectIsEvmNetworkSelected,
  selectConversionRate,
  selectMultichainCoinRates,
  selectSelectedNonEvmNetworkSymbol,
  (isEvmSelected, evmConversionRate, multichaincCoinRates, nonEvmTicker) => {
    if (isEvmSelected) {
      return evmConversionRate;
    }
    // TODO: [SOLANA] - This should be mapping a caip-19 not a ticker
    return nonEvmTicker
      ? multichaincCoinRates?.[nonEvmTicker.toLowerCase()]?.conversionRate
      : undefined;
  },
);

/**
 *
 * @param state - Root redux state
 * @returns - MultichainTransactionsController state
 */
const selectMultichainTransactionsControllerState = (state: RootState) =>
  state.engine.backgroundState.MultichainTransactionsController;

export const selectMultichainTransactions = createDeepEqualSelector(
  selectMultichainTransactionsControllerState,
  (multichainTransactionsControllerState) =>
    multichainTransactionsControllerState.nonEvmTransactions,
);

// TODO: refactor this file to use createDeepEqualSelector
export function selectMultichainAssets(state: RootState) {
  return state.engine.backgroundState.MultichainAssetsController.accountsAssets;
}

export function selectMultichainAssetsMetadata(state: RootState) {
  return state.engine.backgroundState.MultichainAssetsController.assetsMetadata;
}

export function selectMultichainAssetsRatesState(state: RootState) {
  return state.engine.backgroundState.MultichainAssetsRatesController
    .conversionRates;
}

export const selectMultichainAssetsRates = createDeepEqualSelector(
  selectMultichainAssetsRatesState,
  (conversionRates) => conversionRates,
);

export function selectMultichainHistoricalPrices(state: RootState) {
  return state.engine.backgroundState.MultichainAssetsRatesController
    .historicalPrices;
}

export const selectMultichainTokenListForAccountId = createDeepEqualSelector(
  selectMultichainBalances,
  selectMultichainAssets,
  selectMultichainAssetsMetadata,
  selectMultichainAssetsRates,
  selectSelectedNonEvmNetworkChainId,
  (_: RootState, accountId: string | undefined) => accountId,
  (
    multichainBalances,
    assets,
    assetsMetadata,
    assetsRates,
    nonEvmNetworkChainId,
    accountId,
  ) => {
    if (!accountId) {
      return [];
    }

    const assetIds = assets?.[accountId] || [];
    const balances = multichainBalances?.[accountId];

    const tokens = [];

    for (const assetId of assetIds) {
      const { chainId, assetNamespace } = parseCaipAssetType(assetId);

      if (chainId !== nonEvmNetworkChainId) {
        continue;
      }

      const isNative = assetNamespace === 'slip44';
      const balance = balances?.[assetId] || { amount: undefined, unit: '' };
      const rate = assetsRates?.[assetId]?.rate || '0';
      const balanceInFiat = balance.amount
        ? new BigNumber(balance.amount).times(rate)
        : undefined;

      const assetMetadataFallback = {
        name: balance.unit || '',
        symbol: balance.unit || '',
        fungible: true,
        units: [{ name: assetId, symbol: balance.unit || '', decimals: 0 }],
      };

      const metadata = assetsMetadata[assetId] || assetMetadataFallback;
      const decimals = metadata.units[0]?.decimals || 0;

      tokens.push({
        name: metadata?.name ?? '',
        address: assetId,
        symbol: metadata?.symbol ?? '',
        image: metadata?.iconUrl,
        logo: metadata?.iconUrl,
        decimals,
        chainId,
        isNative,
        balance: balance.amount,
        secondary: balanceInFiat ? balanceInFiat.toString() : undefined,
        string: '',
        balanceFiat: balanceInFiat ? balanceInFiat.toString() : undefined,
        isStakeable: false,
        aggregators: [],
        isETH: false,
        ticker: metadata.symbol,
      });
    }

    return tokens;
  },
);
export interface MultichainNetworkAggregatedBalance {
  totalNativeTokenBalance: Balance | undefined;
  totalBalanceFiat: number | undefined;
  tokenBalances: Record<string, Balance> | undefined;
  fiatBalances: Record<CaipAssetType, string> | undefined;
}

export const getMultichainNetworkAggregatedBalance = (
  account: InternalAccount,
  multichainBalances: MultichainBalancesControllerState['balances'],
  multichainAssets: MultichainAssetsControllerState['accountsAssets'],
  multichainAssetsRates: MultichainAssetsRatesControllerState['conversionRates'],
): MultichainNetworkAggregatedBalance => {
  const assetIds = multichainAssets?.[account.id] || [];
  const balances = multichainBalances?.[account.id] || {};

<<<<<<< HEAD
=======
  // Find the native asset for this chain
  const nativeAsset =
    AVAILABLE_MULTICHAIN_NETWORK_CONFIGURATIONS[nonEvmChainId].nativeCurrency;

>>>>>>> 60361c21
  // Default values for native token
  let totalNativeTokenBalance: Balance | undefined;
  let totalBalanceFiat: BigNumber | undefined;
  const fiatBalances: Record<string, string> = {};

  for (const assetId of assetIds) {
    const { chainId } = parseCaipAssetType(assetId);
    const balance = balances[assetId] || { amount: '0', unit: '' };

    // Safely handle undefined rate
    const rate = multichainAssetsRates?.[assetId]?.rate;
    const balanceInFiat =
      balance.amount && rate
        ? new BigNumber(balance.amount).times(rate)
        : new BigNumber(0);
    fiatBalances[assetId] = balanceInFiat.toString();

    if (assetId === MULTICHAIN_NETWORK_TO_ASSET_TYPES[chainId]?.[0]) {
      totalNativeTokenBalance = balance;
    }

    // Always add to total fiat balance
    if (totalBalanceFiat) {
      totalBalanceFiat = totalBalanceFiat.plus(balanceInFiat);
    } else {
      // If the rate is undefined, we don't want to set the total balance fiat to 0
      totalBalanceFiat = rate !== undefined ? balanceInFiat : undefined;
    }
  }

  return {
    totalNativeTokenBalance,
    totalBalanceFiat: totalBalanceFiat
      ? totalBalanceFiat.toNumber()
      : undefined,
    tokenBalances: balances,
    fiatBalances,
  };
};

export const selectSelectedAccountMultichainNetworkAggregatedBalance =
  createDeepEqualSelector(
    selectSelectedInternalAccount,
    selectMultichainBalances,
    selectMultichainAssets,
    selectMultichainAssetsRates,
    selectSelectedNonEvmNetworkChainId,
    (
      selectedAccount,
      multichainBalances,
      assets,
      assetsRates,
    ): MultichainNetworkAggregatedBalance => {
      if (!selectedAccount) {
        return {
          totalNativeTokenBalance: undefined,
          totalBalanceFiat: undefined,
          tokenBalances: {},
          fiatBalances: {},
        };
      }
      return getMultichainNetworkAggregatedBalance(
        selectedAccount,
        multichainBalances,
        assets,
        assetsRates,
      );
    },
  );

interface MultichainNetworkAggregatedBalanceForAllAccounts {
  [accountId: InternalAccount['id']]: MultichainNetworkAggregatedBalance;
}

export const selectMultichainNetworkAggregatedBalanceForAllAccounts =
  createDeepEqualSelector(
    selectInternalAccounts,
    selectMultichainBalances,
    selectMultichainAssets,
    selectMultichainAssetsRates,
    selectSelectedNonEvmNetworkChainId,
    (
      internalAccounts,
      multichainBalances,
      assets,
      assetsRates,
    ): MultichainNetworkAggregatedBalanceForAllAccounts => {
      return internalAccounts.reduce(
        (acc, account) => ({
          ...acc,
          [account.id]: getMultichainNetworkAggregatedBalance(
            account,
            multichainBalances,
            assets,
            assetsRates,
          ),
        }),
        {},
      );
    },
  );

const DEFAULT_TRANSACTION_STATE_ENTRY = {
  transactions: [],
  next: null,
  lastUpdated: 0,
};

export const selectNonEvmTransactions = createDeepEqualSelector(
  selectMultichainTransactions,
  selectSelectedInternalAccount,
  selectSelectedNonEvmNetworkChainId,
  (nonEvmTransactions, selectedAccount, selectedNonEvmNetworkChainId) => {
    if (!selectedAccount) {
      return DEFAULT_TRANSACTION_STATE_ENTRY;
    }

    const accountTransactions = nonEvmTransactions[selectedAccount.id];
    if (!accountTransactions) {
      return DEFAULT_TRANSACTION_STATE_ENTRY;
    }

    return (
      accountTransactions[selectedNonEvmNetworkChainId] ??
      DEFAULT_TRANSACTION_STATE_ENTRY
    );
  },
);

export const makeSelectNonEvmAssetById = () =>
  createSelector(
    [
      selectIsEvmNetworkSelected,
      selectMultichainBalances,
      selectMultichainAssetsMetadata,
      selectMultichainAssetsRates,
      (_: RootState, params: { accountId?: string; assetId: string }) =>
        params.accountId,
      (_: RootState, params: { accountId?: string; assetId: string }) =>
        params.assetId as CaipAssetId,
    ],
    (
      isEvmNetworkSelected,
      multichainBalances,
      assetsMetadata,
      assetsRates,
      accountId,
      assetId,
    ): TokenI | undefined => {
      if (isEvmNetworkSelected) {
        return undefined;
      }
      if (!accountId) {
        throw new Error('Account ID is required to fetch asset.');
      }

      const balance = multichainBalances?.[accountId]?.[assetId] || {
        amount: undefined,
        unit: '',
      };

      const { chainId, assetNamespace } = parseCaipAssetType(assetId);
      const isNative = assetNamespace === 'slip44';
      const rate = assetsRates?.[assetId]?.rate || '0';

      const balanceInFiat = balance.amount
        ? new BigNumber(balance.amount).times(rate)
        : undefined;

      const assetMetadataFallback = {
        name: balance.unit || '',
        symbol: balance.unit || '',
        fungible: true,
        units: [{ name: assetId, symbol: balance.unit || '', decimals: 0 }],
      };

      const metadata = assetsMetadata?.[assetId] || assetMetadataFallback;
      const decimals = metadata.units[0]?.decimals || 0;

      return {
        name: metadata.name ?? '',
        address: assetId,
        symbol: metadata.symbol ?? '',
        image: metadata.iconUrl,
        logo: metadata.iconUrl,
        decimals,
        chainId,
        isNative,
        balance: balance.amount,
        balanceFiat: balanceInFiat ? balanceInFiat.toString() : undefined,
        isStaked: false,
        aggregators: [],
        isETH: false,
        ticker: metadata.symbol,
      };
    },
  );

///: END:ONLY_INCLUDE_IF<|MERGE_RESOLUTION|>--- conflicted
+++ resolved
@@ -285,13 +285,6 @@
   const assetIds = multichainAssets?.[account.id] || [];
   const balances = multichainBalances?.[account.id] || {};
 
-<<<<<<< HEAD
-=======
-  // Find the native asset for this chain
-  const nativeAsset =
-    AVAILABLE_MULTICHAIN_NETWORK_CONFIGURATIONS[nonEvmChainId].nativeCurrency;
-
->>>>>>> 60361c21
   // Default values for native token
   let totalNativeTokenBalance: Balance | undefined;
   let totalBalanceFiat: BigNumber | undefined;
@@ -299,6 +292,11 @@
 
   for (const assetId of assetIds) {
     const { chainId } = parseCaipAssetType(assetId);
+    const nativeAsset =
+      AVAILABLE_MULTICHAIN_NETWORK_CONFIGURATIONS[
+        chainId as SupportedCaipChainId
+      ]?.nativeCurrency;
+
     const balance = balances[assetId] || { amount: '0', unit: '' };
 
     // Safely handle undefined rate
@@ -309,7 +307,7 @@
         : new BigNumber(0);
     fiatBalances[assetId] = balanceInFiat.toString();
 
-    if (assetId === MULTICHAIN_NETWORK_TO_ASSET_TYPES[chainId]?.[0]) {
+    if (assetId === nativeAsset) {
       totalNativeTokenBalance = balance;
     }
 
