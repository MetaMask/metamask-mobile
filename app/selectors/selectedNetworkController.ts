import { useMemo } from 'react';
import { useSelector } from 'react-redux';
import { createSelector } from 'reselect';
import { RootState } from '../reducers';
import { SelectedNetworkControllerState } from '@metamask/selected-network-controller';
import { getNetworkImageSource, NetworkList } from '../util/networks';
import { strings } from '../../locales/i18n';
import {
  selectProviderConfig,
  selectNetworkClientId,
  selectSelectedNetworkClientId,
  selectEvmChainId as selectProviderChainId,
  selectRpcUrl as selectProviderRpcUrl,
  ProviderConfig,
  selectEvmChainId,
  selectEvmNetworkConfigurationsByChainId,
} from './networkController';
import { isNonEvmChainId } from '../core/Multichain/utils';

const selectSelectedNetworkControllerState = (state: RootState) =>
  state?.engine?.backgroundState?.SelectedNetworkController;

export const selectNetworkClientIdsByDomains = createSelector(
  selectSelectedNetworkControllerState,
  (selectedNetworkControllerState: SelectedNetworkControllerState) =>
    selectedNetworkControllerState?.domains,
);

export const makeSelectDomainNetworkClientId = () =>
  createSelector(
    [
      selectNetworkClientIdsByDomains,
      (_: RootState, hostname?: string) => hostname,
    ],
    (networkClientIdsByDomains, hostname) =>
      hostname ? networkClientIdsByDomains?.[hostname] : undefined,
  );

const selectProviderNetworkName = createSelector(
  [
    selectProviderConfig,
    selectEvmNetworkConfigurationsByChainId,
    selectSelectedNetworkClientId,
    selectEvmChainId,
  ],
  (
    providerConfig: ProviderConfig,
    networkConfigurations,
    selectedNetworkClientId,
    chainId,
  ) => {
    if (isNonEvmChainId(chainId)) {
      return networkConfigurations[chainId]?.name;
    }

    if (providerConfig.type === 'rpc') {
      return networkConfigurations[chainId]?.rpcEndpoints.find(
        ({ networkClientId }) => networkClientId === selectedNetworkClientId,
      )?.name;
    }
    let name;
    if (providerConfig.nickname) {
      name = providerConfig.nickname;
    } else {
      const networkType = providerConfig.type;
      name =
        // @ts-expect-error The utils/network file is still JS
        NetworkList?.[networkType]?.name ||
        NetworkList.rpc.name ||
        strings('network_information.unknown_network');
    }
    return name;
  },
);

const selectProviderNetworkImageSource = createSelector(
  selectProviderConfig,
  (providerConfig: ProviderConfig) =>
    getNetworkImageSource({
      networkType: providerConfig.type,
      chainId: providerConfig.chainId,
    }),
);
export const makeSelectNetworkName = () =>
  createSelector(
    [
      selectEvmNetworkConfigurationsByChainId,
      selectProviderNetworkName,
      makeSelectDomainNetworkClientId(),
      selectNetworkClientId,
      selectEvmChainId,
      (_: RootState, hostname?: string) => hostname,
    ],
    (
      networkConfigurations,
      providerNetworkName,
      domainNetworkClientId,
      globalNetworkClientId,
      chainId,
      hostname,
    ) => {
      if (!hostname || !process.env.MM_PER_DAPP_SELECTED_NETWORK)
        return providerNetworkName;
      const relevantNetworkClientId =
        domainNetworkClientId || globalNetworkClientId;
      return (
        networkConfigurations[chainId]?.rpcEndpoints.find(
          ({ networkClientId }: { networkClientId: string }) =>
            networkClientId === relevantNetworkClientId,
        )?.name ||
        // @ts-expect-error The utils/network file is still JS
        NetworkList[relevantNetworkClientId]?.name
      );
    },
  );

export const makeSelectNetworkImageSource = () =>
  createSelector(
    [
      selectEvmNetworkConfigurationsByChainId,
      selectProviderNetworkImageSource,
      makeSelectDomainNetworkClientId(),
      selectNetworkClientId,
      selectEvmChainId,
      (_: RootState, hostname?: string) => hostname,
    ],
    (
      networkConfigurations,
      providerNetworkImageSource,
      domainNetworkClientId,
      globalNetworkClientId,
      chainId,
      hostname,
    ) => {
      if (!hostname || !process.env.MM_PER_DAPP_SELECTED_NETWORK)
        return providerNetworkImageSource;
      const relevantNetworkClientId =
        domainNetworkClientId || globalNetworkClientId;

      const networkConfig = networkConfigurations[chainId];
      if (networkConfig) {
        // @ts-expect-error The utils/network file is still JS and this function expects a networkType, and should be optional
        return getNetworkImageSource({ chainId: networkConfig.chainId });
      }
      return getNetworkImageSource({
        // @ts-expect-error The utils/network file is still JS
        networkType: NetworkList[relevantNetworkClientId]?.networkType,
        // @ts-expect-error The utils/network file is still JS
        chainId: NetworkList[relevantNetworkClientId]?.chainId,
      });
    },
  );

export const makeSelectChainId = () =>
  createSelector(
    [
      selectProviderChainId,
      makeSelectDomainNetworkClientId(),
      selectNetworkClientId,
      selectEvmChainId,
      (_: RootState, hostname?: string) => hostname,
    ],
    (
      providerChainId,
      domainNetworkClientId,
      globalNetworkClientId,
      chainId,
      hostname,
    ) => {
      if (!hostname || !process.env.MM_PER_DAPP_SELECTED_NETWORK) {
        return providerChainId;
      }
      const relevantNetworkClientId =
        domainNetworkClientId || globalNetworkClientId;

      return (
        chainId ||
        // @ts-expect-error The utils/network file is still JS
        NetworkList[relevantNetworkClientId]?.chainId
      );
    },
  );

// TODO: [SOLANA] - This do not support non evm networks, need to revisit
export const makeSelectRpcUrl = () =>
  createSelector(
    [
      selectEvmNetworkConfigurationsByChainId,
      selectProviderRpcUrl,
      makeSelectDomainNetworkClientId(),
      selectNetworkClientId,
      selectEvmChainId,
      (_: RootState, hostname?: string) => hostname,
    ],
    (
      networkConfigurations,
      providerRpcUrl,
      domainNetworkClientId,
      globalNetworkClientId,
      chainId,
      hostname,
    ) => {
<<<<<<< HEAD
=======
      if (isNonEvmChainId(chainId)) {
        return;
      }
>>>>>>> 31b0cdc7
      if (!hostname || !process.env.MM_PER_DAPP_SELECTED_NETWORK)
        return providerRpcUrl;
      const relevantNetworkClientId =
        domainNetworkClientId || globalNetworkClientId;
      return networkConfigurations[chainId]?.rpcEndpoints.find(
        ({ networkClientId }) => networkClientId === relevantNetworkClientId,
      )?.url;
    },
  );

export const makeSelectDomainIsConnectedDapp = () =>
  createSelector(
    [
      selectNetworkClientIdsByDomains,
      (_: RootState, hostname?: string) => hostname,
    ],
    (networkClientIdsByDomains, hostname) =>
      Boolean(hostname && networkClientIdsByDomains?.[hostname]),
  );

export const useNetworkInfo = (hostname?: string) => {
  const selectNetworkName = useMemo(() => makeSelectNetworkName(), []);
  const selectNetworkImageSource = useMemo(
    () => makeSelectNetworkImageSource(),
    [],
  );
  const selectDomainNetworkClientId = useMemo(
    () => makeSelectDomainNetworkClientId(),
    [],
  );
  const selectCurrentChainId = useMemo(() => makeSelectChainId(), []);
  const selectRpcUrl = useMemo(() => makeSelectRpcUrl(), []);
  const selectDomainIsConnectedDapp = useMemo(
    () => makeSelectDomainIsConnectedDapp(),
    [],
  );

  const networkName = useSelector((state: RootState) =>
    selectNetworkName(state, hostname),
  );
  const networkImageSource = useSelector((state: RootState) =>
    selectNetworkImageSource(state, hostname),
  );
  const domainNetworkClientId = useSelector((state: RootState) =>
    selectDomainNetworkClientId(state, hostname),
  );
  const chainId = useSelector((state: RootState) =>
    selectCurrentChainId(state, hostname),
  );
  const rpcUrl = useSelector((state: RootState) =>
    selectRpcUrl(state, hostname),
  );
  const domainIsConnectedDapp = useSelector((state: RootState) =>
    selectDomainIsConnectedDapp(state, hostname),
  );

  return {
    networkName,
    networkImageSource,
    domainNetworkClientId,
    chainId,
    rpcUrl,
    domainIsConnectedDapp,
  };
};

export const useDomainNetworkClientId = (hostname: string) => {
  const selectDomainNetworkClientId = useMemo(
    () => makeSelectDomainNetworkClientId(),
    [],
  );

  return useSelector((state: RootState) =>
    selectDomainNetworkClientId(state, hostname),
  );
};<|MERGE_RESOLUTION|>--- conflicted
+++ resolved
@@ -200,12 +200,9 @@
       chainId,
       hostname,
     ) => {
-<<<<<<< HEAD
-=======
       if (isNonEvmChainId(chainId)) {
         return;
       }
->>>>>>> 31b0cdc7
       if (!hostname || !process.env.MM_PER_DAPP_SELECTED_NETWORK)
         return providerRpcUrl;
       const relevantNetworkClientId =
