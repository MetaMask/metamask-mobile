import { AccountsControllerState } from '@metamask/accounts-controller';
import { captureException } from '@sentry/react-native';
import { Hex, isValidChecksumAddress } from '@metamask/utils';
import {
  BtcAccountType,
  EthAccountType,
  BtcMethod,
  EthMethod,
  SolMethod,
  SolAccountType,
} from '@metamask/keyring-api';
import { InternalAccount } from '@metamask/keyring-internal-api';
import StorageWrapper from '../store/storage-wrapper';
import {
  selectSelectedInternalAccount,
  selectInternalAccounts,
  selectSelectedInternalAccountFormattedAddress,
  selectHasCreatedBtcMainnetAccount,
  hasCreatedBtcTestnetAccount,
  selectCanSignTransactions,
  selectSolanaAccountAddress,
  selectSolanaAccount,
  selectPreviouslySelectedEvmAccount,
<<<<<<< HEAD
=======
  selectSelectedInternalAccountId,
>>>>>>> b6e9c40b
  selectInternalEvmAccounts,
} from './accountsController';
import {
  MOCK_ACCOUNTS_CONTROLLER_STATE,
  internalAccount1,
  MOCK_ADDRESS_2,
  createMockInternalAccount,
  createMockUuidFromAddress,
  internalAccount2,
} from '../util/test/accountsControllerTestUtils';
import { RootState } from '../reducers';
import { AGREED } from '../constants/storage';
import {
  MOCK_KEYRINGS,
  MOCK_KEYRING_CONTROLLER,
} from './keyringController/testUtils';
import { KeyringTypes } from '@metamask/keyring-controller';
// eslint-disable-next-line import/no-namespace
import * as utils from '../core/Multichain/utils';

/**
 * Generates a mocked AccountsController state
 * The internal accounts are generated in reverse order relative to the mock keyrings that are used for generation
 *
 * @returns - A mocked state of AccountsController
 */
const MOCK_GENERATED_ACCOUNTS_CONTROLLER_REVERSED =
  (): AccountsControllerState => {
    const reversedKeyringAccounts = [...MOCK_KEYRINGS]
      .reverse()
      .flatMap((keyring) => [...keyring.accounts].reverse());
    const accountsForInternalAccounts = reversedKeyringAccounts.reduce(
      (record, keyringAccount, index) => {
        const lowercasedKeyringAccount = keyringAccount.toLowerCase();
        const accountName = `Account ${index}`;
        const uuid = createMockUuidFromAddress(lowercasedKeyringAccount);
        const internalAccount = createMockInternalAccount(
          lowercasedKeyringAccount,
          accountName,
        );
        record[uuid] = internalAccount;
        return record;
      },
      {} as Record<string, InternalAccount>,
    );
    return {
      internalAccounts: {
        accounts: accountsForInternalAccounts,
        selectedAccount: Object.values(accountsForInternalAccounts)[0].id,
      },
    };
  };

jest.mock('@sentry/react-native', () => ({
  captureException: jest.fn(),
}));
const mockedCaptureException = jest.mocked(captureException);

describe('Accounts Controller Selectors', () => {
  beforeEach(() => {
    jest.resetAllMocks();
    StorageWrapper.getItem = jest.fn(() => Promise.resolve(AGREED));
  });
  describe('selectSelectedInternalAccount', () => {
    it('returns selected internal account', () => {
      expect(
        selectSelectedInternalAccount({
          engine: {
            backgroundState: {
              AccountsController: MOCK_ACCOUNTS_CONTROLLER_STATE,
            },
          },
        } as RootState),
      ).toEqual(internalAccount2);
    });
    it('throws an error if the selected account ID does not exist', () => {
      const invalidState: AccountsControllerState = {
        internalAccounts: {
          accounts: {
            [internalAccount1.id]: internalAccount1,
          },
          selectedAccount: 'non-existent-id',
        },
      };
      const errorMessage =
        'selectSelectedInternalAccount: Account with ID non-existent-id not found.';
      const result = selectSelectedInternalAccount({
        engine: {
          backgroundState: {
            AccountsController: invalidState,
          },
        },
      } as RootState);
      expect(result).toBeUndefined();
      expect(mockedCaptureException).toHaveBeenCalledWith(expect.any(Error));
      expect(mockedCaptureException.mock.calls[0][0].message).toBe(
        errorMessage,
      );
    });
  });
  describe('selectInternalAccounts', () => {
    it(`returns internal accounts of the accounts controller sorted by the keyring controller's accounts`, () => {
      const mockAccountsControllerReversed =
        MOCK_GENERATED_ACCOUNTS_CONTROLLER_REVERSED();
      const internalAccountsResult = selectInternalAccounts({
        engine: {
          backgroundState: {
            KeyringController: MOCK_KEYRING_CONTROLLER,
            AccountsController: mockAccountsControllerReversed,
          },
        },
      } as RootState);
      const expectedInteralAccountsResult = Object.values(
        mockAccountsControllerReversed.internalAccounts.accounts,
      ).reverse();

      const internalAccountAddressesResult = internalAccountsResult.map(
        (account) => account.address,
      );
      const expectedAccountAddressesResult = [...MOCK_KEYRINGS].flatMap(
        (keyring) => keyring.accounts,
      );

      // Ensure accounts are correct
      expect(internalAccountsResult).toEqual(expectedInteralAccountsResult);

      // Ensure that order of internal accounts match order of keyring accounts
      expect(internalAccountAddressesResult).toEqual(
        expectedAccountAddressesResult,
      );
    });
  });
  describe('selectSelectedInternalAccountFormattedAddress', () => {
    it('returns selected internal account address in checksum format', () => {
      const result = selectSelectedInternalAccountFormattedAddress({
        engine: {
          backgroundState: {
            AccountsController: MOCK_ACCOUNTS_CONTROLLER_STATE,
          },
        },
      } as RootState);
      const checksummedAddress = MOCK_ADDRESS_2;
      expect(isValidChecksumAddress(result as Hex)).toEqual(true);
      expect(result).toEqual(checksummedAddress);
    });
    it('returns undefined if selected account does not exist', () => {
      const result = selectSelectedInternalAccountFormattedAddress({
        engine: {
          backgroundState: {
            AccountsController: {
              ...MOCK_ACCOUNTS_CONTROLLER_STATE,
              internalAccounts: {
                ...MOCK_ACCOUNTS_CONTROLLER_STATE.internalAccounts,
                selectedAccount: {},
              },
            },
          },
        },
      } as RootState);
      expect(result).toEqual(undefined);
    });
  });
});

const MOCK_BTC_MAINNET_ADDRESS = 'bc1qkv7xptmd7ejmnnd399z9p643updvula5j4g4nd';
const MOCK_BTC_TESTNET_ADDRESS = 'tb1q63st8zfndjh00gf9hmhsdg7l8umuxudrj4lucp';

function getStateWithAccount(account: InternalAccount) {
  return {
    engine: {
      backgroundState: {
        AccountsController: {
          internalAccounts: {
            accounts: {
              [account.id]: account,
            },
            selectedAccount: account.id,
          },
        },
        KeyringController: MOCK_KEYRING_CONTROLLER,
      },
    },
  } as RootState;
}

const btcMainnetAccount = createMockInternalAccount(
  MOCK_BTC_MAINNET_ADDRESS,
  'Bitcoin Account',
  KeyringTypes.snap,
  BtcAccountType.P2wpkh,
);

const btcTestnetAccount = createMockInternalAccount(
  MOCK_BTC_TESTNET_ADDRESS,
  'Bitcoin Testnet Account',
  KeyringTypes.snap,
  BtcAccountType.P2wpkh,
);

describe('Bitcoin Account Selectors', () => {
  describe('hasCreatedBtcMainnetAccount', () => {
    it('returns true when a BTC mainnet account exists', () => {
      const state = getStateWithAccount(btcMainnetAccount);
      expect(selectHasCreatedBtcMainnetAccount(state)).toBe(true);
    });

    it('returns false when no BTC mainnet account exists', () => {
      const state = getStateWithAccount(btcTestnetAccount);
      expect(selectHasCreatedBtcMainnetAccount(state)).toBe(false);
    });
  });

  describe('hasCreatedBtcTestnetAccount', () => {
    it('returns true when a BTC testnet account exists', () => {
      const state = getStateWithAccount(btcTestnetAccount);
      expect(hasCreatedBtcTestnetAccount(state)).toBe(true);
    });

    it('returns false when no BTC testnet account exists', () => {
      const state = getStateWithAccount(btcMainnetAccount);
      expect(hasCreatedBtcTestnetAccount(state)).toBe(false);
    });
  });
});

describe('Solana Account Selectors', () => {
  beforeEach(() => {
    jest
      .spyOn(utils, 'isSolanaAccount')
      .mockImplementation(
        (account) => account?.address === 'solana_address_123',
      );
  });

  afterEach(() => {
    jest.restoreAllMocks();
  });

  const solanaAccount: InternalAccount = {
    id: 'sol-account-id',
    address: 'solana_address_123',
    type: SolAccountType.DataAccount,
    methods: [SolMethod.SignTransaction],
    options: {},
    metadata: {
      name: 'Solana Account',
      importTime: 1672531200,
      keyring: {
        type: KeyringTypes.snap,
      },
    },
    scopes: [],
  };

  const ethAccount: InternalAccount = {
    id: 'eth-account-id',
    address: '0xabc123',
    type: EthAccountType.Eoa,
    methods: [EthMethod.SignTransaction],
    options: {},
    metadata: {
      name: 'Ethereum Account',
      importTime: 1672531200,
      keyring: {
        type: KeyringTypes.hd,
      },
    },
    scopes: [],
  };

  const noSolanaAccountInState = {
    engine: {
      backgroundState: {
        AccountsController: {
          internalAccounts: {
            accounts: {
              [ethAccount.id]: ethAccount,
            },
            selectedAccount: ethAccount.id,
          },
        },
        KeyringController: MOCK_KEYRING_CONTROLLER,
      },
    },
  } as RootState;

  const solanaAccountExistsInState = {
    engine: {
      backgroundState: {
        AccountsController: {
          internalAccounts: {
            accounts: {
              [solanaAccount.id]: solanaAccount,
              [ethAccount.id]: ethAccount,
            },
            selectedAccount: ethAccount.id,
          },
        },
        KeyringController: MOCK_KEYRING_CONTROLLER,
      },
    },
  } as RootState;

  describe('selectSolanaAccount', () => {
    it('returns the Solana account when it exists', () => {
      expect(selectSolanaAccount(solanaAccountExistsInState)).toEqual(
        solanaAccount,
      );
    });

    it('returns undefined when no Solana account exists', () => {
      expect(selectSolanaAccount(noSolanaAccountInState)).toBeUndefined();
    });
  });

  describe('selectSolanaAccountAddress', () => {
    it('returns the Solana account address when it exists', () => {
      expect(selectSolanaAccountAddress(solanaAccountExistsInState)).toEqual(
        'solana_address_123',
      );
    });

    it('returns undefined when no Solana account exists', () => {
      expect(
        selectSolanaAccountAddress(noSolanaAccountInState),
      ).toBeUndefined();
    });
  });
});

describe('selectCanSignTransactions', () => {
  const ethAccountWithSignTransaction = {
    ...createMockInternalAccount(
      '0x123',
      'ETH Account with Sign',
      KeyringTypes.hd,
      EthAccountType.Eoa,
    ),
    methods: [EthMethod.SignTransaction],
  };

  const solAccountWithSignTransaction = {
    ...createMockInternalAccount(
      '0x456',
      'SOL Account with Sign',
      KeyringTypes.snap,
      SolAccountType.DataAccount,
    ),
    methods: [SolMethod.SignTransaction],
  };

  const solAccountWithSignMessage = {
    ...createMockInternalAccount(
      '0x789',
      'SOL Account with Sign Message',
      KeyringTypes.snap,
      SolAccountType.DataAccount,
    ),
    methods: [SolMethod.SignMessage],
  };

  const solAccountWithSendAndConfirm = {
    ...createMockInternalAccount(
      '0xabc',
      'SOL Account with Send and Confirm',
      KeyringTypes.snap,
      SolAccountType.DataAccount,
    ),
    methods: [SolMethod.SendAndConfirmTransaction],
  };

  const solAccountWithSignAndSend = {
    ...createMockInternalAccount(
      '0xdef',
      'SOL Account with Sign and Send',
      KeyringTypes.snap,
      SolAccountType.DataAccount,
    ),
    methods: [SolMethod.SignAndSendTransaction],
  };

  const btcAccountWithSendBitcoin = {
    ...createMockInternalAccount(
      'bc1q123',
      'BTC Account with Send',
      KeyringTypes.snap,
      BtcAccountType.P2wpkh,
    ),
    methods: [BtcMethod.SendBitcoin],
  };

  const accountWithoutSigningMethods = {
    ...createMockInternalAccount(
      '0x999',
      'Account without Signing',
      KeyringTypes.hd,
      EthAccountType.Eoa,
    ),
    methods: [],
  };

  it('returns true for ETH account with SignTransaction method', () => {
    const state = getStateWithAccount(ethAccountWithSignTransaction);
    expect(selectCanSignTransactions(state)).toBe(true);
  });

  it('returns true for SOL account with SignTransaction method', () => {
    const state = getStateWithAccount(solAccountWithSignTransaction);
    expect(selectCanSignTransactions(state)).toBe(true);
  });

  it('returns true for SOL account with SignMessage method', () => {
    const state = getStateWithAccount(solAccountWithSignMessage);
    expect(selectCanSignTransactions(state)).toBe(true);
  });

  it('returns true for SOL account with SendAndConfirmTransaction method', () => {
    const state = getStateWithAccount(solAccountWithSendAndConfirm);
    expect(selectCanSignTransactions(state)).toBe(true);
  });

  it('returns true for SOL account with SignAndSendTransaction method', () => {
    const state = getStateWithAccount(solAccountWithSignAndSend);
    expect(selectCanSignTransactions(state)).toBe(true);
  });

  it('returns true for BTC account with SendBitcoin method', () => {
    const state = getStateWithAccount(btcAccountWithSendBitcoin);
    expect(selectCanSignTransactions(state)).toBe(true);
  });

  it('returns false for account without any signing methods', () => {
    const state = getStateWithAccount(accountWithoutSigningMethods);
    expect(selectCanSignTransactions(state)).toBe(false);
  });

  it('returns false when no account is selected', () => {
    const state = {
      engine: {
        backgroundState: {
          AccountsController: {
            internalAccounts: {
              accounts: {},
              selectedAccount: 'non-existent-id',
            },
          },
        },
      },
    } as RootState;
    expect(selectCanSignTransactions(state)).toBe(false);
  });
});

describe('selectPreviouslySelectedEvmAccount', () => {
  // Helper to create an EVM account with a lastSelected timestamp
  const createEvmAccountWithLastSelected = (
    address: string,
    name: string,
    lastSelectedTimestamp: number,
  ): InternalAccount => {
    const account = createMockInternalAccount(
      address,
      name,
      KeyringTypes.hd,
      EthAccountType.Eoa,
    );

    // Add lastSelected to metadata
    return {
      ...account,
      metadata: {
        ...account.metadata,
        lastSelected: lastSelectedTimestamp,
      },
    };
  };

  it('returns the most recently selected EVM account based on lastSelected timestamp', () => {
    const accountOldest = createEvmAccountWithLastSelected(
      '0x111',
      'Oldest Account',
      1000,
    );

    const accountMiddle = createEvmAccountWithLastSelected(
      '0x222',
      'Middle Account',
      2000,
    );

    const accountNewest = createEvmAccountWithLastSelected(
      '0x333',
      'Newest Account',
      3000,
    );

    // Test state with all accounts
    const state = {
      engine: {
        backgroundState: {
          AccountsController: {
            internalAccounts: {
              accounts: {
                [accountOldest.id]: accountOldest,
                [accountMiddle.id]: accountMiddle,
                [accountNewest.id]: accountNewest,
              },
              selectedAccount: accountMiddle.id, // Currently selected doesn't affect the result
            },
          },
          KeyringController: MOCK_KEYRING_CONTROLLER,
        },
      },
    } as RootState;
    expect(selectPreviouslySelectedEvmAccount(state)).toEqual(accountNewest);
  });

  it('handles EVM accounts without lastSelected timestamps', () => {
    // Create one account with lastSelected timestamp
    const accountWithTimestamp = createEvmAccountWithLastSelected(
      '0x111',
      'Account With Timestamp',
      1000,
    );

    // Create another account without lastSelected timestamp
    const accountWithoutTimestamp = createMockInternalAccount(
      '0x222',
      'Account Without Timestamp',
      KeyringTypes.hd,
      EthAccountType.Eoa,
    );

    // Test state with both accounts
    const state = {
      engine: {
        backgroundState: {
          AccountsController: {
            internalAccounts: {
              accounts: {
                [accountWithTimestamp.id]: accountWithTimestamp,
                [accountWithoutTimestamp.id]: accountWithoutTimestamp,
              },
              selectedAccount: accountWithoutTimestamp.id,
            },
          },
          KeyringController: MOCK_KEYRING_CONTROLLER,
        },
      },
    } as RootState;

    // Should return the account with timestamp as it's considered more recently selected
    expect(selectPreviouslySelectedEvmAccount(state)).toEqual(
      accountWithTimestamp,
    );
  });

  it('returns the first account when multiple EVM accounts exist but none have lastSelected timestamps', () => {
    // Create multiple accounts without lastSelected timestamps
    const account1 = createMockInternalAccount(
      '0x111',
      'First Account',
      KeyringTypes.hd,
      EthAccountType.Eoa,
    );

    const account2 = createMockInternalAccount(
      '0x222',
      'Second Account',
      KeyringTypes.hd,
      EthAccountType.Eoa,
    );

    const account3 = createMockInternalAccount(
      '0x333',
      'Third Account',
      KeyringTypes.hd,
      EthAccountType.Eoa,
    );

    // Test state with all accounts
    const state = {
      engine: {
        backgroundState: {
          AccountsController: {
            internalAccounts: {
              accounts: {
                [account1.id]: account1,
                [account2.id]: account2,
                [account3.id]: account3,
              },
              selectedAccount: account2.id,
            },
          },
          KeyringController: MOCK_KEYRING_CONTROLLER,
        },
      },
    } as RootState;

    // The first account in the sorted list should be returned as they all have the same default timestamp (0)
    const result = selectPreviouslySelectedEvmAccount(state);
    expect(result).toEqual(account1);
  });

  it('only returns EVM accounts when mixed with non-EVM accounts', () => {
    // Create a mix of EVM and non-EVM accounts with timestamps
    const evmAccount = createEvmAccountWithLastSelected(
      '0x111',
      'EVM Account',
      1000,
    );

    // Non-EVM accounts with higher timestamps that should be ignored
    const solAccount = {
      ...createMockInternalAccount(
        'solana_address_456',
        'Solana Account',
        KeyringTypes.snap,
        SolAccountType.DataAccount,
      ),
      metadata: {
        name: 'Solana Account',
        importTime: 1684232000456,
        keyring: { type: KeyringTypes.snap },
        lastSelected: 2000, // Higher timestamp that should be ignored
      },
    };

    const btcAccount = {
      ...createMockInternalAccount(
        'bc1q123xyz',
        'Bitcoin Account',
        KeyringTypes.snap,
        BtcAccountType.P2wpkh,
      ),
      metadata: {
        name: 'Bitcoin Account',
        importTime: 1684232000456,
        keyring: { type: KeyringTypes.snap },
        lastSelected: 3000, // Highest timestamp that should be ignored
      },
    };

    // Test state with mixed accounts
    const state = {
      engine: {
        backgroundState: {
          AccountsController: {
            internalAccounts: {
              accounts: {
                [evmAccount.id]: evmAccount,
                [solAccount.id]: solAccount,
                [btcAccount.id]: btcAccount,
              },
              selectedAccount: solAccount.id, // Non-EVM account is currently selected
            },
          },
          KeyringController: MOCK_KEYRING_CONTROLLER,
        },
      },
    } as RootState;

    // Should return the EVM account even though non-EVM accounts have higher lastSelected timestamps
    expect(selectPreviouslySelectedEvmAccount(state)).toEqual(evmAccount);
  });

  it('returns undefined when no EVM accounts exist', () => {
    // Create only non-EVM accounts (Solana and Bitcoin)
    const solAccount = createMockInternalAccount(
      'solana_address_456',
      'Solana Account',
      KeyringTypes.snap,
      SolAccountType.DataAccount,
    );

    const btcAccount = createMockInternalAccount(
      'bc1q123xyz',
      'Bitcoin Account',
      KeyringTypes.snap,
      BtcAccountType.P2wpkh,
    );

    // Test state with no EVM accounts
    const state = {
      engine: {
        backgroundState: {
          AccountsController: {
            internalAccounts: {
              accounts: {
                [solAccount.id]: solAccount,
                [btcAccount.id]: btcAccount,
              },
              selectedAccount: solAccount.id,
            },
          },
          KeyringController: MOCK_KEYRING_CONTROLLER,
        },
      },
    } as RootState;

    // Should return undefined as there are no EVM accounts
    expect(selectPreviouslySelectedEvmAccount(state)).toBeUndefined();
  });
});

<<<<<<< HEAD
=======
describe('selectSelectedInternalAccountId', () => {
  const arrangeAccount = () =>
    createMockInternalAccount(
      '0xAddr1',
      'Mock Account',
      KeyringTypes.hd,
      EthAccountType.Eoa,
    );

  it('returns the selected accountId from state', () => {
    const internalAccount = arrangeAccount();
    const state = getStateWithAccount(internalAccount);
    const result = selectSelectedInternalAccountId(state);
    expect(result).toBe(internalAccount.id);
  });

  it('returns the same result on subsequent calls, does not recompute', () => {
    const internalAccount = arrangeAccount();
    const state = getStateWithAccount(internalAccount);
    const result1 = selectSelectedInternalAccountId(state);
    const result2 = selectSelectedInternalAccountId(state);
    expect(result1).toBe(result2);
    expect(selectSelectedInternalAccountId.recomputations()).toBe(1);
  });
});

>>>>>>> b6e9c40b
describe('selectInternalEvmAccounts', () => {
  it(`returns internal accounts with evm account type`, () => {
    const mockAccountsControllerReversed =
      MOCK_GENERATED_ACCOUNTS_CONTROLLER_REVERSED();

    const stateAccountsList = Object.values(
      mockAccountsControllerReversed.internalAccounts.accounts,
    );

    expect(stateAccountsList).toHaveLength(6);

    stateAccountsList[0].type = 'solana:data-account';
<<<<<<< HEAD
    stateAccountsList[1].type = 'bip122:p2wpkh';
=======
    stateAccountsList[1].type = 'bip122:p2pkh';
>>>>>>> b6e9c40b

    const result = selectInternalEvmAccounts({
      engine: {
        backgroundState: {
          KeyringController: MOCK_KEYRING_CONTROLLER,
          AccountsController: mockAccountsControllerReversed,
        },
      },
    } as RootState);

    expect(result).toHaveLength(4);
  });
});<|MERGE_RESOLUTION|>--- conflicted
+++ resolved
@@ -21,10 +21,7 @@
   selectSolanaAccountAddress,
   selectSolanaAccount,
   selectPreviouslySelectedEvmAccount,
-<<<<<<< HEAD
-=======
   selectSelectedInternalAccountId,
->>>>>>> b6e9c40b
   selectInternalEvmAccounts,
 } from './accountsController';
 import {
@@ -730,8 +727,6 @@
   });
 });
 
-<<<<<<< HEAD
-=======
 describe('selectSelectedInternalAccountId', () => {
   const arrangeAccount = () =>
     createMockInternalAccount(
@@ -758,7 +753,6 @@
   });
 });
 
->>>>>>> b6e9c40b
 describe('selectInternalEvmAccounts', () => {
   it(`returns internal accounts with evm account type`, () => {
     const mockAccountsControllerReversed =
@@ -771,11 +765,7 @@
     expect(stateAccountsList).toHaveLength(6);
 
     stateAccountsList[0].type = 'solana:data-account';
-<<<<<<< HEAD
-    stateAccountsList[1].type = 'bip122:p2wpkh';
-=======
     stateAccountsList[1].type = 'bip122:p2pkh';
->>>>>>> b6e9c40b
 
     const result = selectInternalEvmAccounts({
       engine: {
