--- conflicted
+++ resolved
@@ -14,10 +14,7 @@
 import { EthScope } from '@metamask/keyring-api';
 import { selectMultichainAccountsState2Enabled } from './featureFlagController/multichainAccounts';
 import { createDeepEqualSelector } from './util';
-<<<<<<< HEAD
-=======
 import { KnownCaipNamespace } from '@metamask/utils';
->>>>>>> d5ca588d
 
 /**
  * Gets the wallet address for a given source token by finding the selected account
