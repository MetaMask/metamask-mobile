import {
  selectIsBackupAndSyncEnabled,
  selectIsBackupAndSyncUpdateLoading,
  selectIsAccountSyncingEnabled,
  selectIsAccountSyncingReadyToBeDispatched,
  selectIsContactSyncingEnabled,
  selectIsSignedIn,
} from './index';
import { RootState } from '../../reducers';

describe('Notification Selectors', () => {
  const mockState = {
    engine: {
      backgroundState: {
        AuthenticationController: {
          isSignedIn: true,
        },
        UserStorageController: {
<<<<<<< HEAD
          isProfileSyncingEnabled: true,
          isAccountSyncingEnabled: true,
          isProfileSyncingUpdateLoading: false,
=======
          isBackupAndSyncEnabled: true,
          isAccountSyncingEnabled: true,
          isBackupAndSyncUpdateLoading: false,
>>>>>>> 961a5281
          isAccountSyncingReadyToBeDispatched: false,
        },
      },
    },
  } as unknown as RootState;

  it('selectIsBackupAndSyncEnabled returns correct value', () => {
    expect(selectIsBackupAndSyncEnabled(mockState)).toEqual(
      mockState.engine.backgroundState.UserStorageController
        .isBackupAndSyncEnabled,
    );
  });

  it('selectIsBackupAndSyncUpdateLoading returns correct value', () => {
    expect(selectIsBackupAndSyncUpdateLoading(mockState)).toEqual(
      mockState.engine.backgroundState.UserStorageController
        .isBackupAndSyncUpdateLoading,
    );
  });

  it('selectIsAccountSyncingEnabled returns correct value', () => {
    expect(selectIsAccountSyncingEnabled(mockState)).toEqual(
      mockState.engine.backgroundState.UserStorageController
        .isAccountSyncingEnabled,
    );
  });

  it('selectIsAccountSyncingEnabled returns correct value', () => {
    expect(selectIsAccountSyncingEnabled(mockState)).toEqual(
      mockState.engine.backgroundState.UserStorageController
        .isAccountSyncingEnabled,
    );
  });

  it('selectIsAccountSyncingReadyToBeDispatched returns correct value', () => {
    expect(selectIsAccountSyncingReadyToBeDispatched(mockState)).toEqual(
      mockState.engine.backgroundState.UserStorageController
        .isAccountSyncingReadyToBeDispatched,
    );
  });

  it('selectIsContactSyncingEnabled returns correct value', () => {
    expect(selectIsContactSyncingEnabled(mockState)).toEqual(
      mockState.engine.backgroundState.UserStorageController
        .isContactSyncingEnabled,
    );
  });

  it('selectIsSignedIn returns correct value', () => {
    expect(selectIsSignedIn(mockState)).toEqual(
      mockState.engine.backgroundState.AuthenticationController.isSignedIn,
    );
  });
});<|MERGE_RESOLUTION|>--- conflicted
+++ resolved
@@ -16,15 +16,9 @@
           isSignedIn: true,
         },
         UserStorageController: {
-<<<<<<< HEAD
-          isProfileSyncingEnabled: true,
-          isAccountSyncingEnabled: true,
-          isProfileSyncingUpdateLoading: false,
-=======
           isBackupAndSyncEnabled: true,
           isAccountSyncingEnabled: true,
           isBackupAndSyncUpdateLoading: false,
->>>>>>> 961a5281
           isAccountSyncingReadyToBeDispatched: false,
         },
       },
@@ -42,13 +36,6 @@
     expect(selectIsBackupAndSyncUpdateLoading(mockState)).toEqual(
       mockState.engine.backgroundState.UserStorageController
         .isBackupAndSyncUpdateLoading,
-    );
-  });
-
-  it('selectIsAccountSyncingEnabled returns correct value', () => {
-    expect(selectIsAccountSyncingEnabled(mockState)).toEqual(
-      mockState.engine.backgroundState.UserStorageController
-        .isAccountSyncingEnabled,
     );
   });
 
