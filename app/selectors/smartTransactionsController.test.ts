--- conflicted
+++ resolved
@@ -160,14 +160,10 @@
       const state = getDefaultState();
       state.swaps.featureFlags.smart_transactions.mobile_active = true;
       state.swaps.featureFlags.smartTransactions.mobileActive = true;
-<<<<<<< HEAD
-      const shouldUseSmartTransaction = selectShouldUseSmartTransaction(state, '0x1');
-=======
       const shouldUseSmartTransaction = selectShouldUseSmartTransaction(
         state,
         '0x1',
       );
->>>>>>> a5771014
       expect(shouldUseSmartTransaction).toEqual(true);
     });
   });
