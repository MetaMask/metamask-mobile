import { createSelector } from 'reselect';
import { CurrencyRateState } from '@metamask/assets-controllers';
import { RootState } from '../reducers';
import { selectChainId, selectTicker } from './networkController';
import { isTestNet } from '../../app/util/networks';

const selectCurrencyRateControllerState = (state: RootState) =>
  state?.engine?.backgroundState?.CurrencyRateController;

export const selectConversionRate = createSelector(
  selectCurrencyRateControllerState,
  selectChainId,
  selectTicker,
  (state: RootState) => state.settings.showFiatOnTestnets,
  (
    currencyRateControllerState: CurrencyRateState,
    chainId: string,
    ticker: string,
    showFiatOnTestnets,
  ) => {
    if (chainId && isTestNet(chainId) && !showFiatOnTestnets) {
      return undefined;
    }
    return ticker
      ? currencyRateControllerState?.currencyRates?.[ticker]?.conversionRate
      : undefined;
  },
);

export const selectConversionRateForAllChains = createSelector(
  selectCurrencyRateControllerState,
  (currencyRateControllerState: CurrencyRateState) =>
    currencyRateControllerState?.currencyRates,
);

export const selectCurrentCurrency = createSelector(
  selectCurrencyRateControllerState,
  selectTicker,

  (currencyRateControllerState: CurrencyRateState) =>
    currencyRateControllerState?.currentCurrency,
);

export const selectConversionRateBySymbol = createSelector(
  selectCurrencyRateControllerState,
<<<<<<< HEAD
  (_: RootState, symbol: string) => symbol,
  (currencyRateControllerState: CurrencyRateState, symbol: string) =>
    symbol
      ? currencyRateControllerState?.currencyRates?.[symbol]?.conversionRate ||
        0
      : 0,
=======
  (currencyRateControllerState: CurrencyRateState) =>
    currencyRateControllerState?.currencyRates,
);

export const selectConversionRateFoAllChains = createSelector(
  selectCurrencyRateControllerState,
  (currencyRateControllerState: CurrencyRateState) =>
    currencyRateControllerState?.currencyRates,
>>>>>>> b2f9eecd
);<|MERGE_RESOLUTION|>--- conflicted
+++ resolved
@@ -43,21 +43,16 @@
 
 export const selectConversionRateBySymbol = createSelector(
   selectCurrencyRateControllerState,
-<<<<<<< HEAD
   (_: RootState, symbol: string) => symbol,
   (currencyRateControllerState: CurrencyRateState, symbol: string) =>
     symbol
       ? currencyRateControllerState?.currencyRates?.[symbol]?.conversionRate ||
         0
       : 0,
-=======
-  (currencyRateControllerState: CurrencyRateState) =>
-    currencyRateControllerState?.currencyRates,
 );
 
 export const selectConversionRateFoAllChains = createSelector(
   selectCurrencyRateControllerState,
   (currencyRateControllerState: CurrencyRateState) =>
     currencyRateControllerState?.currencyRates,
->>>>>>> b2f9eecd
 );