import { createSelector } from 'reselect';
import { CurrencyRateState } from '@metamask/assets-controllers';
import { RootState } from '../reducers';
import {
  selectEvmChainId,
  selectNativeCurrencyByChainId,
  selectEvmTicker,
} from './networkController';
import { isTestNet } from '../../app/util/networks';

const selectCurrencyRateControllerState = (state: RootState) =>
  state?.engine?.backgroundState?.CurrencyRateController;

export const selectConversionRate = createSelector(
  selectCurrencyRateControllerState,
  selectEvmChainId,
<<<<<<< HEAD
  selectTicker,
=======
  selectEvmTicker,
>>>>>>> 29f19cb2
  (state: RootState) => state.settings.showFiatOnTestnets,
  (
    currencyRateControllerState: CurrencyRateState,
    chainId: string,
    ticker: string,
    showFiatOnTestnets,
  ) => {
    if (chainId && isTestNet(chainId) && !showFiatOnTestnets) {
      return undefined;
    }
    return ticker
      ? currencyRateControllerState?.currencyRates?.[ticker]?.conversionRate
      : undefined;
  },
);

export const selectCurrencyRates = createSelector(
  selectCurrencyRateControllerState,
  (currencyRateControllerState: CurrencyRateState) =>
    currencyRateControllerState?.currencyRates,
);

export const selectCurrentCurrency = createSelector(
  selectCurrencyRateControllerState,
  (currencyRateControllerState: CurrencyRateState) =>
    currencyRateControllerState?.currentCurrency,
);

export const selectConversionRateBySymbol = createSelector(
  selectCurrencyRateControllerState,
  (_: RootState, symbol: string) => symbol,
  (currencyRateControllerState: CurrencyRateState, symbol: string) =>
    symbol
      ? currencyRateControllerState?.currencyRates?.[symbol]?.conversionRate ||
        0
      : 0,
);

export const selectConversionRateFoAllChains = createSelector(
  selectCurrencyRateControllerState,
  (currencyRateControllerState: CurrencyRateState) =>
    currencyRateControllerState?.currencyRates,
);

export const selectConversionRateByChainId = createSelector(
  selectConversionRateFoAllChains,
  (_state: RootState, chainId: string) => chainId,
  (state: RootState) => state.settings.showFiatOnTestnets,
  selectNativeCurrencyByChainId,
  (
    currencyRates: CurrencyRateState['currencyRates'],
    chainId,
    showFiatOnTestnets,
    nativeCurrency,
  ) => {
    if (isTestNet(chainId) && !showFiatOnTestnets) {
      return undefined;
    }

    return currencyRates?.[nativeCurrency]?.conversionRate;
  },
);<|MERGE_RESOLUTION|>--- conflicted
+++ resolved
@@ -14,11 +14,7 @@
 export const selectConversionRate = createSelector(
   selectCurrencyRateControllerState,
   selectEvmChainId,
-<<<<<<< HEAD
-  selectTicker,
-=======
   selectEvmTicker,
->>>>>>> 29f19cb2
   (state: RootState) => state.settings.showFiatOnTestnets,
   (
     currencyRateControllerState: CurrencyRateState,
