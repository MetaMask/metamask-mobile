import ExtendedKeyringTypes from '../../constants/keyringTypes';
<<<<<<< HEAD
///: END:ONLY_INCLUDE_IF
import { KeyringControllerState } from '@metamask/keyring-controller';
=======
import {
  KeyringControllerState,
  KeyringMetadata,
  KeyringObject,
} from '@metamask/keyring-controller';
>>>>>>> 0989e401
import { RootState } from '../../reducers';
import { createDeepEqualSelector } from '../util';

/**
 *
 * @param state - Root Redux state
 * @returns - KeyringController state
 */
const selectKeyringControllerState = (state: RootState) =>
  state.engine.backgroundState.KeyringController;

/**
 * A memoized selector that retrieves keyrings from the KeyringController
 */
export const selectKeyrings = createDeepEqualSelector(
  selectKeyringControllerState,
  (keyringControllerState: KeyringControllerState) =>
<<<<<<< HEAD
    keyringControllerState.keyrings,
=======
    keyringControllerState.keyrings.map((keyring, _index) => ({
      ...keyring,
      metadata: keyringControllerState.keyringsMetadata?.[_index] || {},
    })),
>>>>>>> 0989e401
);

/**
 * Selects all HD keyrings from the state
 * @param state - The Redux state
 * @returns Array of HD keyrings
 */
export const selectHDKeyrings = createDeepEqualSelector(
  selectKeyrings,
  (keyrings) => keyrings.filter((kr) => kr.type === ExtendedKeyringTypes.hd),
);

/**
 * Checks if there are multiple HD keyrings in the state
 * @param state - The Redux state
 * @returns True if there is more than one HD keyring
 */
export const hasMultipleHDKeyrings = createDeepEqualSelector(
  selectKeyrings,
  (keyrings) =>
    keyrings.filter((kr) => kr.type === ExtendedKeyringTypes.hd).length > 1,
);

/**
 * A memoized selector that returns the list of accounts from all keyrings in the form of a flattened array of strings.
 */
export const selectFlattenedKeyringAccounts = createDeepEqualSelector(
  selectKeyrings,
  (keyrings: KeyringControllerState['keyrings']) => {
    const flattenedKeyringAccounts = keyrings.flatMap(
      (keyring) => keyring.accounts,
    );
    return flattenedKeyringAccounts;
  },
);

/**
 * A memoized selector that returns if the KeyringController is unlocked.
 */
export const selectIsUnlocked = createDeepEqualSelector(
  selectKeyringControllerState,
  (keyringControllerState: KeyringControllerState) =>
    keyringControllerState.isUnlocked,
);<|MERGE_RESOLUTION|>--- conflicted
+++ resolved
@@ -1,14 +1,5 @@
 import ExtendedKeyringTypes from '../../constants/keyringTypes';
-<<<<<<< HEAD
-///: END:ONLY_INCLUDE_IF
 import { KeyringControllerState } from '@metamask/keyring-controller';
-=======
-import {
-  KeyringControllerState,
-  KeyringMetadata,
-  KeyringObject,
-} from '@metamask/keyring-controller';
->>>>>>> 0989e401
 import { RootState } from '../../reducers';
 import { createDeepEqualSelector } from '../util';
 
@@ -26,14 +17,7 @@
 export const selectKeyrings = createDeepEqualSelector(
   selectKeyringControllerState,
   (keyringControllerState: KeyringControllerState) =>
-<<<<<<< HEAD
     keyringControllerState.keyrings,
-=======
-    keyringControllerState.keyrings.map((keyring, _index) => ({
-      ...keyring,
-      metadata: keyringControllerState.keyringsMetadata?.[_index] || {},
-    })),
->>>>>>> 0989e401
 );
 
 /**
