<<<<<<< HEAD
///: BEGIN:ONLY_INCLUDE_IF(multi-srp)
import ExtendedKeyringTypes from '../../constants/keyringTypes';
///: END:ONLY_INCLUDE_IF
=======
import { KeyringControllerState } from '@metamask/keyring-controller';
>>>>>>> 31affd8b
import { RootState } from '../../reducers';
import { createDeepEqualSelector } from '../util';

/**
 *
 * @param state - Root Redux state
 * @returns - KeyringController state
 */
const selectKeyringControllerState = (state: RootState) =>
  state.engine.backgroundState.KeyringController;

/**
 * A memoized selector that retrieves keyrings from the KeyringController
 */
export const selectKeyrings = createDeepEqualSelector(
  selectKeyringControllerState,
<<<<<<< HEAD
  (keyringControllerState) =>
    keyringControllerState.keyrings.map((keyring, _index) => ({
      ...keyring,
      ///: BEGIN:ONLY_INCLUDE_IF(multi-srp)
      metadata: keyringControllerState.keyringsMetadata?.[_index] || {},
      ///: END:ONLY_INCLUDE_IF
    })),
);

export const selectHDKeyrings = createDeepEqualSelector(
  selectKeyrings,
  (keyrings) => keyrings.filter((kr) => kr.type === ExtendedKeyringTypes.hd),
);

export const hasMultipleHDKeyrings = createDeepEqualSelector(
  selectKeyrings,
  (keyrings) =>
    keyrings.filter((kr) => kr.type === ExtendedKeyringTypes.hd).length > 1,
=======
  (keyringControllerState: KeyringControllerState) =>
    keyringControllerState.keyrings,
>>>>>>> 31affd8b
);

/**
 * A memoized selector that returns the list of accounts from all keyrings in the form of a flattened array of strings.
 */
export const selectFlattenedKeyringAccounts = createDeepEqualSelector(
  selectKeyrings,
  (keyrings: KeyringControllerState['keyrings']) => {
    const flattenedKeyringAccounts = keyrings.flatMap(
      (keyring) => keyring.accounts,
    );
    return flattenedKeyringAccounts;
  },
);

/**
 * A memoized selector that returns if the KeyringController is unlocked.
 */
export const selectIsUnlocked = createDeepEqualSelector(
  selectKeyringControllerState,
  (keyringControllerState: KeyringControllerState) =>
    keyringControllerState.isUnlocked,
);<|MERGE_RESOLUTION|>--- conflicted
+++ resolved
@@ -1,10 +1,7 @@
-<<<<<<< HEAD
 ///: BEGIN:ONLY_INCLUDE_IF(multi-srp)
 import ExtendedKeyringTypes from '../../constants/keyringTypes';
 ///: END:ONLY_INCLUDE_IF
-=======
 import { KeyringControllerState } from '@metamask/keyring-controller';
->>>>>>> 31affd8b
 import { RootState } from '../../reducers';
 import { createDeepEqualSelector } from '../util';
 
@@ -21,8 +18,7 @@
  */
 export const selectKeyrings = createDeepEqualSelector(
   selectKeyringControllerState,
-<<<<<<< HEAD
-  (keyringControllerState) =>
+  (keyringControllerState: KeyringControllerState) =>
     keyringControllerState.keyrings.map((keyring, _index) => ({
       ...keyring,
       ///: BEGIN:ONLY_INCLUDE_IF(multi-srp)
@@ -40,10 +36,6 @@
   selectKeyrings,
   (keyrings) =>
     keyrings.filter((kr) => kr.type === ExtendedKeyringTypes.hd).length > 1,
-=======
-  (keyringControllerState: KeyringControllerState) =>
-    keyringControllerState.keyrings,
->>>>>>> 31affd8b
 );
 
 /**
