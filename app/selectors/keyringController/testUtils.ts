import {
  KeyringControllerState,
  KeyringMetadata,
  KeyringObject,
  KeyringTypes,
} from '@metamask/keyring-controller';

export const MOCK_SIMPLE_ACCOUNTS = ['0x1', '0x2'];
export const MOCK_QR_ACCOUNTS = ['0x3', '0x4'];
export const MOCK_HD_ACCOUNTS = ['0x5', '0x6'];

export const MOCK_SIMPLE_KEYRING_METADATA: KeyringMetadata = {
  id: '01JNDDBYN8F1350H5GJWYPDYYM',
  name: '',
};
export const MOCK_QR_KEYRING_METADATA: KeyringMetadata = {
  id: '01JNDDC4GZNY0AG25TW3E4ZEDP',
  name: '',
};
export const MOCK_HD_KEYRING_METADATA: KeyringMetadata = {
<<<<<<< HEAD
  id: '01JNDDC4GZNY0AG25TW3E4ZEDP',
=======
  id: '01JPM6NFVGW8V8KKN34053JVFT',
>>>>>>> b9a3689d
  name: '',
};

export const MOCK_KEYRING_METADATA: KeyringMetadata[] = [
  MOCK_SIMPLE_KEYRING_METADATA,
  MOCK_QR_KEYRING_METADATA,
  MOCK_HD_KEYRING_METADATA,
];

/**
 * Represents mock keyring object with metadata merged during runtime
 * @typedef {KeyringObject[]} MockKeyringObject
 * @property {string[]} accounts - List of accounts associated with the keyring
 * @property {KeyringTypes} type - Type of keyring (simple, qr, or hd)
 * @property {KeyringMetadata} metadata - Runtime metadata associated with the keyring
 * @example
 * {
 *   accounts: ['0x1', '0x2'],
 *   type: KeyringTypes.simple,
 *   metadata: {
 *     id: '01JNDDBYN8F1350H5GJWYPDYYM',
 *     name: ''
 *   }
 * }
 */
export const MOCK_KEYRINGS_WITH_METADATA: (KeyringObject & {
  metadata: KeyringMetadata;
})[] = [
  {
    accounts: MOCK_SIMPLE_ACCOUNTS,
    type: KeyringTypes.simple,
    metadata: MOCK_SIMPLE_KEYRING_METADATA,
  },
  {
    accounts: MOCK_QR_ACCOUNTS,
    type: KeyringTypes.qr,
    metadata: MOCK_QR_KEYRING_METADATA,
  },
  {
    accounts: MOCK_HD_ACCOUNTS,
    type: KeyringTypes.hd,
    metadata: MOCK_HD_KEYRING_METADATA,
  },
];

export const MOCK_KEYRINGS: KeyringObject[] = [
  {
    accounts: MOCK_SIMPLE_ACCOUNTS,
    type: KeyringTypes.simple,
  },
  {
    accounts: MOCK_QR_ACCOUNTS,
    type: KeyringTypes.qr,
  },
  {
    accounts: MOCK_HD_ACCOUNTS,
    type: KeyringTypes.hd,
  },
];

export const MOCK_KEYRING_CONTROLLER: KeyringControllerState = {
  isUnlocked: true,
  keyrings: MOCK_KEYRINGS,
  keyringsMetadata: MOCK_KEYRING_METADATA,
};<|MERGE_RESOLUTION|>--- conflicted
+++ resolved
@@ -18,11 +18,7 @@
   name: '',
 };
 export const MOCK_HD_KEYRING_METADATA: KeyringMetadata = {
-<<<<<<< HEAD
-  id: '01JNDDC4GZNY0AG25TW3E4ZEDP',
-=======
   id: '01JPM6NFVGW8V8KKN34053JVFT',
->>>>>>> b9a3689d
   name: '',
 };
 
