--- conflicted
+++ resolved
@@ -12,11 +12,6 @@
 } from './accountTrackerController';
 import { mockNetworkState } from '../util/test/network';
 import mockedEngine from '../core/__mocks__/MockedEngine';
-<<<<<<< HEAD
-import { SolScope } from '@metamask/keyring-api';
-import { AccountInformation } from '@metamask/assets-controllers';
-=======
->>>>>>> f24051a9
 
 const MOCK_CHAIN_ID = '0x1';
 
