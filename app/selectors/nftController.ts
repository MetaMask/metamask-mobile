--- conflicted
+++ resolved
@@ -1,9 +1,5 @@
 import { createSelector } from 'reselect';
-<<<<<<< HEAD
-import { Nft, NftState } from '@metamask/assets-controllers';
-=======
-import { NftControllerState } from '@metamask/assets-controllers';
->>>>>>> a405e11d
+import { Nft, NftControllerState } from '@metamask/assets-controllers';
 import { RootState } from '../reducers';
 
 const selectNftControllerState = (state: RootState) =>
@@ -17,8 +13,7 @@
 
 export const selectAllNfts = createSelector(
   selectNftControllerState,
-<<<<<<< HEAD
-  (nftControllerState: NftState) => nftControllerState.allNfts,
+  (nftControllerState: NftControllerState) => nftControllerState.allNfts,
 );
 
 export const selectAllNftsFlat = createSelector(
@@ -30,7 +25,4 @@
       return acc.concat(...nftsArrays);
     }, [] as Nft[]);
   },
-=======
-  (nftControllerState: NftControllerState) => nftControllerState.allNfts,
->>>>>>> a405e11d
 );