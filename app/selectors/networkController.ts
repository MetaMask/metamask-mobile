--- conflicted
+++ resolved
@@ -19,10 +19,7 @@
   selectNonEvmNetworkConfigurationsByChainId,
   selectIsEvmNetworkSelected,
   selectSelectedNonEvmNetworkChainId,
-<<<<<<< HEAD
-=======
   selectSelectedNonEvmNetworkSymbol,
->>>>>>> f1910d80
 } from './multichainNetworkController';
 import { MultichainNetworkConfiguration } from '@metamask/multichain-network-controller';
 
@@ -137,8 +134,6 @@
   (providerConfig) => providerConfig?.ticker,
 );
 
-<<<<<<< HEAD
-=======
 export const selectTicker = createSelector(
   selectEvmTicker,
   selectSelectedNonEvmNetworkSymbol,
@@ -147,7 +142,6 @@
     isEvmSelected ? evmTicker : nonEvmTicker,
 );
 
->>>>>>> f1910d80
 export const selectEvmChainId = createSelector(
   selectProviderConfig,
   (providerConfig) => providerConfig.chainId,
@@ -203,8 +197,6 @@
   },
 );
 
-<<<<<<< HEAD
-=======
 export const selectNativeNetworkCurrencies = createDeepEqualSelector(
   selectNetworkConfigurations,
   (networkConfigurationsByChainId) => {
@@ -219,7 +211,6 @@
   },
 );
 
->>>>>>> f1910d80
 export const selectNetworkClientId = createSelector(
   selectNetworkControllerState,
   (networkControllerState: NetworkState) =>
