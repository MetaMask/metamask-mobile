--- conflicted
+++ resolved
@@ -285,14 +285,8 @@
   (networkConfigurationsByChainId) =>
     Object.values(networkConfigurationsByChainId).filter(
       (networkConfiguration) =>
-<<<<<<< HEAD
-        POPULAR_NETWORK_CHAIN_IDS.has(networkConfiguration.chainId as Hex) ||
-        networkConfiguration.caipChainId.includes(KnownCaipNamespace.Solana) ||
-        networkConfiguration.caipChainId.includes(KnownCaipNamespace.Tron),
-=======
         POPULAR_NETWORK_CHAIN_IDS.has(networkConfiguration.chainId as Hex) &&
         !NON_EVM_TESTNET_IDS.includes(networkConfiguration.caipChainId),
->>>>>>> 95811926
     ),
 );
 
