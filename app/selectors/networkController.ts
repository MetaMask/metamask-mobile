import { CaipChainId, Hex } from '@metamask/utils';
import { createSelector } from 'reselect';
import { InfuraNetworkType } from '@metamask/controller-utils';
import {
  BuiltInNetworkClientId,
  CustomNetworkClientId,
  NetworkConfiguration,
  NetworkState,
  RpcEndpointType,
} from '@metamask/network-controller';
import { RootState } from '../reducers';
import { createDeepEqualSelector } from './util';
import { NETWORKS_CHAIN_ID } from '../constants/network';
import { selectTokenNetworkFilter } from './preferencesController';
import { enableAllNetworksFilter } from '../components/UI/Tokens/util/enableAllNetworksFilter';
import { PopularList } from '../util/networks/customNetworks';
import { CHAIN_IDS } from '@metamask/transaction-controller';
import {
  selectNonEvmNetworkConfigurationsByChainId,
  selectIsEvmNetworkSelected,
  selectSelectedNonEvmNetworkChainId,
  selectSelectedNonEvmNetworkSymbol,
} from './multichainNetworkController';
import { MultichainNetworkConfiguration } from '@metamask/multichain-network-controller';

export type EvmAndMultichainNetworkConfigurationsWithCaipChainId = (
  | NetworkConfiguration
  | MultichainNetworkConfiguration
) & {
  caipChainId: CaipChainId;
};

interface InfuraRpcEndpoint {
  name?: string;
  networkClientId: BuiltInNetworkClientId;
  type: RpcEndpointType.Infura;
  url: `https://${InfuraNetworkType}.infura.io/v3/{infuraProjectId}`;
}
/**
 * A custom RPC endpoint is a reference to a user-defined server which fronts an
 * EVM chain. It may refer to an Infura network, but only by coincidence.
 */
interface CustomRpcEndpoint {
  name?: string;
  networkClientId: CustomNetworkClientId;
  type: RpcEndpointType.Custom;
  url: string;
}

type RpcEndpoint = InfuraRpcEndpoint | CustomRpcEndpoint;

export interface ProviderConfig {
  id?: string;
  nickname?: string;
  rpcUrl?: string;
  chainId: `0x${string}`;
  ticker: string;
  rpcPrefs: { blockExplorerUrl?: string };
  type: string;
}

// Helper function to return the default provider config (mainnet)
const getDefaultProviderConfig = (): ProviderConfig => ({
  chainId: NETWORKS_CHAIN_ID.MAINNET,
  ticker: 'ETH',
  rpcPrefs: {},
  type: RpcEndpointType.Infura,
});

const getProviderType = (rpcEndpoint: RpcEndpoint): string =>
  rpcEndpoint.type === RpcEndpointType.Custom
    ? 'rpc'
    : rpcEndpoint.networkClientId;

// Helper function to create the provider config based on the network and endpoint
export const createProviderConfig = (
  networkConfig: NetworkConfiguration,
  rpcEndpoint: RpcEndpoint,
): ProviderConfig => {
  const {
    chainId,
    nativeCurrency,
    name,
    blockExplorerUrls,
    defaultBlockExplorerUrlIndex,
  } = networkConfig;
  const blockExplorerIndex = defaultBlockExplorerUrlIndex ?? 0;
  const blockExplorerUrl = blockExplorerUrls?.[blockExplorerIndex];

  return {
    chainId,
    ticker: nativeCurrency,
    rpcPrefs: { ...(blockExplorerUrl && { blockExplorerUrl }) },
    type: getProviderType(rpcEndpoint),
    ...(rpcEndpoint.type === RpcEndpointType.Custom && {
      id: rpcEndpoint.networkClientId,
      nickname: name,
      rpcUrl: rpcEndpoint.url,
    }),
  };
};

export const selectNetworkControllerState = (state: RootState) =>
  state?.engine?.backgroundState?.NetworkController;

export const selectSelectedNetworkClientId = createSelector(
  selectNetworkControllerState,
  (networkControllerState: NetworkState) =>
    networkControllerState.selectedNetworkClientId,
);

export const selectProviderConfig = createDeepEqualSelector(
  selectNetworkControllerState,
  (networkControllerState: NetworkState): ProviderConfig => {
    const selectedNetworkClientId =
      networkControllerState?.selectedNetworkClientId;
    const networkConfigurationsByChainId =
      networkControllerState?.networkConfigurationsByChainId ?? {};

    if (!networkConfigurationsByChainId || !selectedNetworkClientId) {
      return getDefaultProviderConfig();
    }

    for (const networkConfig of Object.values(networkConfigurationsByChainId)) {
      const matchingRpcEndpoint = networkConfig.rpcEndpoints.find(
        (endpoint) => endpoint.networkClientId === selectedNetworkClientId,
      );

      if (matchingRpcEndpoint) {
        return createProviderConfig(networkConfig, matchingRpcEndpoint);
      }
    }

    // Return default provider config (mainnet) if no matching network is found
    return getDefaultProviderConfig();
  },
);

export const selectEvmTicker = createDeepEqualSelector(
  selectProviderConfig,
  (providerConfig) => providerConfig?.ticker,
);

export const selectTicker = createSelector(
  selectEvmTicker,
  selectSelectedNonEvmNetworkSymbol,
  selectIsEvmNetworkSelected,
  (evmTicker, nonEvmTicker, isEvmSelected) =>
    isEvmSelected ? evmTicker : nonEvmTicker,
);

export const selectEvmChainId = createSelector(
  selectProviderConfig,
  (providerConfig) => providerConfig.chainId,
);

export const selectChainId = createDeepEqualSelector(
  selectSelectedNonEvmNetworkChainId,
  selectEvmChainId,
  selectIsEvmNetworkSelected,
  (selectedNonEvmChainId, selectedEvmChainId: Hex, isEvmSelected: boolean) =>
    !isEvmSelected ? selectedNonEvmChainId : selectedEvmChainId,
);

export const selectProviderType = createSelector(
  selectProviderConfig,
  (providerConfig) => providerConfig.type,
);
export const selectNickname = createSelector(
  selectProviderConfig,
  (providerConfig) => providerConfig.nickname,
);
export const selectRpcUrl = createSelector(
  selectProviderConfig,
  (providerConfig) => providerConfig.rpcUrl,
);

export const selectNetworkStatus = createSelector(
  selectNetworkControllerState,
  (networkControllerState: NetworkState) =>
    networkControllerState?.networksMetadata[
      networkControllerState.selectedNetworkClientId
    ].status,
);

export const selectEvmNetworkConfigurationsByChainId = createSelector(
  selectNetworkControllerState,
  (networkControllerState: NetworkState) =>
    networkControllerState?.networkConfigurationsByChainId,
);

export const selectNetworkConfigurations = createDeepEqualSelector(
  selectEvmNetworkConfigurationsByChainId,
  selectNonEvmNetworkConfigurationsByChainId,
  (
    evmNetworkConfigurationsByChainId,
    nonEvmNetworkConfigurationsByChainId,
  ): Record<string, MultichainNetworkConfiguration> => {
    const networkConfigurationsByChainId = {
      ...evmNetworkConfigurationsByChainId,
      ...nonEvmNetworkConfigurationsByChainId,
    };
    return networkConfigurationsByChainId;
  },
);

/**
 * Gets EVM (and eventually non-EVM) Network Configurations keyed by CaipChainId.
 *
 * @returns network configurations keyed by CaipChainId.
 */
export const getNetworkConfigurationsByCaipChainId = (
  evmNetworkConfigurationsByChainId: Record<Hex, NetworkConfiguration>,
<<<<<<< HEAD
  nonEvmNetworkConfigurationsByChainId: Record<Hex, MultichainNetworkConfiguration>,
): Record<CaipChainId, EvmAndMultichainNetworkConfigurationsWithCaipChainId> => {
  const networkConfigurationsByCaipChainId: Record<CaipChainId, EvmAndMultichainNetworkConfigurationsWithCaipChainId> = {
  };

  Object.entries(evmNetworkConfigurationsByChainId).forEach(([chainId, networkConfiguration]) => {
    const caipChainId: CaipChainId = `eip155:${parseInt(chainId, 16)}`;
    networkConfigurationsByCaipChainId[caipChainId] = {
      ...networkConfiguration,
      caipChainId
    };
  });

  Object.entries(nonEvmNetworkConfigurationsByChainId).forEach(([_caipChainId, networkConfiguration]) => {
    const caipChainId = _caipChainId as CaipChainId;
    networkConfigurationsByCaipChainId[caipChainId] = {
      ...networkConfiguration,
      caipChainId
    };
  });
=======
  // nonEvmNetworkConfigurationsByChainId,
): Record<
  CaipChainId,
  EvmAndMultichainNetworkConfigurationsWithCaipChainId
> => {
  const networkConfigurationsByCaipChainId: Record<
    CaipChainId,
    EvmAndMultichainNetworkConfigurationsWithCaipChainId
  > = {};

  Object.entries(evmNetworkConfigurationsByChainId).forEach(
    ([chainId, networkConfiguration]) => {
      const caipChainId: CaipChainId = `eip155:${parseInt(chainId, 16)}`;
      networkConfigurationsByCaipChainId[caipChainId] = {
        ...networkConfiguration,
        caipChainId,
      };
    },
  );

  // for use in the near future when we want to include nonEvm configurations in what's returned
  // Object.entries(nonEvmNetworkConfigurationsByChainId).forEach(([_caipChainId, networkConfiguration]) => {
  //   const caipChainId = _caipChainId as CaipChainId;
  //   networkConfigurationsByCaipChainId[caipChainId] = {
  //     ...networkConfiguration,
  //     caipChainId
  //   }
  // })
>>>>>>> 87223e1f

  return networkConfigurationsByCaipChainId;
};

// Uncomment relevant lines when ready for non-evm support
export const selectNetworkConfigurationsByCaipChainId = createSelector(
  selectEvmNetworkConfigurationsByChainId,
  selectNonEvmNetworkConfigurationsByChainId,
  (
    evmNetworkConfigurationsByChainId,
<<<<<<< HEAD
    nonEvmNetworkConfigurationsByChainId,
  ): Record<CaipChainId, EvmAndMultichainNetworkConfigurationsWithCaipChainId> =>
    getNetworkConfigurationsByCaipChainId(
      evmNetworkConfigurationsByChainId,
      nonEvmNetworkConfigurationsByChainId,
    )
=======
    // nonEvmNetworkConfigurationsByChainId,
  ): Record<
    CaipChainId,
    EvmAndMultichainNetworkConfigurationsWithCaipChainId
  > =>
    getNetworkConfigurationsByCaipChainId(
      evmNetworkConfigurationsByChainId,
      // nonEvmNetworkConfigurationsByChainId,
    ),
>>>>>>> 87223e1f
);

export const selectNativeNetworkCurrencies = createDeepEqualSelector(
  selectNetworkConfigurations,
  (networkConfigurationsByChainId) => {
    const nativeCurrencies = [
      ...new Set(
        Object.values(networkConfigurationsByChainId).map(
          (n) => n.nativeCurrency,
        ),
      ),
    ];
    return nativeCurrencies;
  },
);

export const selectNetworkClientId = createSelector(
  selectNetworkControllerState,
  (networkControllerState: NetworkState) =>
    networkControllerState.selectedNetworkClientId,
);

export const selectIsEIP1559Network = createSelector(
  selectNetworkControllerState,
  (networkControllerState: NetworkState) =>
    networkControllerState?.networksMetadata?.[
      networkControllerState.selectedNetworkClientId
    ].EIPS[1559] === true,
);

// Selector to get the popular network configurations, this filter also testnet networks
export const selectAllPopularNetworkConfigurations = createSelector(
  selectEvmNetworkConfigurationsByChainId,
  (networkConfigurations) => {
    const popularNetworksChainIds = PopularList.map(
      (popular) => popular.chainId,
    );

    return Object.keys(networkConfigurations)
      .filter(
        (chainId) =>
          popularNetworksChainIds.includes(chainId as Hex) ||
          chainId === CHAIN_IDS.MAINNET ||
          chainId === CHAIN_IDS.LINEA_MAINNET,
      )
      .reduce<Record<string, NetworkConfiguration>>((acc, chainId) => {
        acc[chainId] = networkConfigurations[chainId as Hex];
        return acc;
      }, {});
  },
);

export const selectIsPopularNetwork = createSelector(
  selectChainId,
  (chainId) =>
    chainId === CHAIN_IDS.MAINNET ||
    chainId === CHAIN_IDS.LINEA_MAINNET ||
    PopularList.some((network) => network.chainId === chainId),
);

export const selectIsAllNetworks = createSelector(
  selectAllPopularNetworkConfigurations,
  (state: RootState) => selectTokenNetworkFilter(state),
  (popularNetworkConfigurations, tokenNetworkFilter) => {
    if (Object.keys(tokenNetworkFilter).length === 1) {
      return false;
    }
    const allNetworks = enableAllNetworksFilter(popularNetworkConfigurations);
    return (
      Object.keys(tokenNetworkFilter).length === Object.keys(allNetworks).length
    );
  },
);

export const selectNetworkConfigurationByChainId = createSelector(
  [selectNetworkConfigurations, (_state: RootState, chainId) => chainId],
  (networkConfigurations, chainId) => networkConfigurations?.[chainId] || null,
);

export const selectNativeCurrencyByChainId = createSelector(
  [
    selectEvmNetworkConfigurationsByChainId,
    (_state: RootState, chainId) => chainId,
  ],
  (networkConfigurations, chainId) =>
    networkConfigurations?.[chainId]?.nativeCurrency,
);

export const selectDefaultEndpointByChainId = createSelector(
  selectEvmNetworkConfigurationsByChainId,
  (_: RootState, chainId: Hex) => chainId,
  (networkConfigurations, chainId) => {
    const networkConfiguration = networkConfigurations[chainId];
    return networkConfiguration?.rpcEndpoints?.[
      networkConfiguration.defaultRpcEndpointIndex
    ];
  },
);

export const selectProviderTypeByChainId = createSelector(
  selectDefaultEndpointByChainId,
  (defaultEndpoint) =>
    defaultEndpoint ? getProviderType(defaultEndpoint) : undefined,
);

export const selectRpcUrlByChainId = createSelector(
  selectDefaultEndpointByChainId,
  (defaultEndpoint) => defaultEndpoint?.url,
);

export const selectTickerByChainId = createSelector(
  [selectNetworkConfigurations, (_state: RootState, chainId: Hex) => chainId],
  (networkConfigurations, chainId) =>
    networkConfigurations?.[chainId]?.nativeCurrency,
);

export const checkNetworkAndAccountSupports1559 = createSelector(
  selectNetworkControllerState,
  (_state: RootState, networkClientId: string) => networkClientId,
  (networkControllerState: NetworkState, networkClientId: string) => {
    const selectedNetworkClientId =
      networkControllerState.selectedNetworkClientId;

    return (
      networkControllerState.networksMetadata?.[
        networkClientId ?? selectedNetworkClientId
      ]?.EIPS[1559] === true
    );
  },
);<|MERGE_RESOLUTION|>--- conflicted
+++ resolved
@@ -211,7 +211,6 @@
  */
 export const getNetworkConfigurationsByCaipChainId = (
   evmNetworkConfigurationsByChainId: Record<Hex, NetworkConfiguration>,
-<<<<<<< HEAD
   nonEvmNetworkConfigurationsByChainId: Record<Hex, MultichainNetworkConfiguration>,
 ): Record<CaipChainId, EvmAndMultichainNetworkConfigurationsWithCaipChainId> => {
   const networkConfigurationsByCaipChainId: Record<CaipChainId, EvmAndMultichainNetworkConfigurationsWithCaipChainId> = {
@@ -232,36 +231,6 @@
       caipChainId
     };
   });
-=======
-  // nonEvmNetworkConfigurationsByChainId,
-): Record<
-  CaipChainId,
-  EvmAndMultichainNetworkConfigurationsWithCaipChainId
-> => {
-  const networkConfigurationsByCaipChainId: Record<
-    CaipChainId,
-    EvmAndMultichainNetworkConfigurationsWithCaipChainId
-  > = {};
-
-  Object.entries(evmNetworkConfigurationsByChainId).forEach(
-    ([chainId, networkConfiguration]) => {
-      const caipChainId: CaipChainId = `eip155:${parseInt(chainId, 16)}`;
-      networkConfigurationsByCaipChainId[caipChainId] = {
-        ...networkConfiguration,
-        caipChainId,
-      };
-    },
-  );
-
-  // for use in the near future when we want to include nonEvm configurations in what's returned
-  // Object.entries(nonEvmNetworkConfigurationsByChainId).forEach(([_caipChainId, networkConfiguration]) => {
-  //   const caipChainId = _caipChainId as CaipChainId;
-  //   networkConfigurationsByCaipChainId[caipChainId] = {
-  //     ...networkConfiguration,
-  //     caipChainId
-  //   }
-  // })
->>>>>>> 87223e1f
 
   return networkConfigurationsByCaipChainId;
 };
@@ -272,24 +241,12 @@
   selectNonEvmNetworkConfigurationsByChainId,
   (
     evmNetworkConfigurationsByChainId,
-<<<<<<< HEAD
     nonEvmNetworkConfigurationsByChainId,
   ): Record<CaipChainId, EvmAndMultichainNetworkConfigurationsWithCaipChainId> =>
     getNetworkConfigurationsByCaipChainId(
       evmNetworkConfigurationsByChainId,
       nonEvmNetworkConfigurationsByChainId,
     )
-=======
-    // nonEvmNetworkConfigurationsByChainId,
-  ): Record<
-    CaipChainId,
-    EvmAndMultichainNetworkConfigurationsWithCaipChainId
-  > =>
-    getNetworkConfigurationsByCaipChainId(
-      evmNetworkConfigurationsByChainId,
-      // nonEvmNetworkConfigurationsByChainId,
-    ),
->>>>>>> 87223e1f
 );
 
 export const selectNativeNetworkCurrencies = createDeepEqualSelector(
