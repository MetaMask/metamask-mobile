--- conflicted
+++ resolved
@@ -19,10 +19,7 @@
   selectNonEvmNetworkConfigurationsByChainId,
   selectIsEvmNetworkSelected,
   selectSelectedNonEvmNetworkChainId,
-<<<<<<< HEAD
-=======
   selectSelectedNonEvmNetworkSymbol,
->>>>>>> 29f19cb2
 } from './multichainNetworkController';
 import { MultichainNetworkConfiguration } from '@metamask/multichain-network-controller';
 
@@ -137,8 +134,6 @@
   (providerConfig) => providerConfig?.ticker,
 );
 
-<<<<<<< HEAD
-=======
 export const selectTicker = createSelector(
   selectEvmTicker,
   selectSelectedNonEvmNetworkSymbol,
@@ -147,7 +142,6 @@
     isEvmSelected ? evmTicker : nonEvmTicker,
 );
 
->>>>>>> 29f19cb2
 export const selectEvmChainId = createSelector(
   selectProviderConfig,
   (providerConfig) => providerConfig.chainId,
