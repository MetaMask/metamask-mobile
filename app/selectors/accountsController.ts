import { AccountsControllerState } from '@metamask/accounts-controller';
import { captureException } from '@sentry/react-native';
import { createSelector } from 'reselect';
import { RootState } from '../reducers';
import { createDeepEqualSelector } from './util';
import { selectFlattenedKeyringAccounts } from './keyringController';
import { BtcMethod, EthMethod, SolMethod } from '@metamask/keyring-api';
import { InternalAccount } from '@metamask/keyring-internal-api';
import {
  getFormattedAddressFromInternalAccount,
  isSolanaAccount,
  isBtcAccount,
  isBtcMainnetAddress,
  ///: BEGIN:ONLY_INCLUDE_IF(keyring-snaps)
  isBtcTestnetAddress,
  ///: END:ONLY_INCLUDE_IF
} from '../core/Multichain/utils';

/**
 *
 * @param state - Root redux state
 * @returns - AccountsController state
 */
const selectAccountsControllerState = (state: RootState) =>
  state.engine.backgroundState.AccountsController;

/**
 * A memoized selector that returns internal accounts from the AccountsController, sorted by the order of KeyringController's keyring accounts
 */
export const selectInternalAccounts = createDeepEqualSelector(
  selectAccountsControllerState,
  selectFlattenedKeyringAccounts,
  (accountControllerState, orderedKeyringAccounts): InternalAccount[] => {
    const keyringAccountsMap = new Map(
      orderedKeyringAccounts.map((account, index) => [
        account.toLowerCase(),
        index,
      ]),
    );
    const sortedAccounts = Object.values(
      accountControllerState.internalAccounts.accounts,
    ).sort(
      (a, b) =>
        (keyringAccountsMap.get(a.address.toLowerCase()) || 0) -
        (keyringAccountsMap.get(b.address.toLowerCase()) || 0),
    );
    return sortedAccounts;
  },
);

/**
 * A memoized selector that returns the selected internal account from the AccountsController
 */
export const selectSelectedInternalAccount = createDeepEqualSelector(
  selectAccountsControllerState,
  (accountsControllerState: AccountsControllerState) => {
    const accountId = accountsControllerState.internalAccounts.selectedAccount;
    const account =
      accountsControllerState.internalAccounts.accounts[accountId];

    if (!account) {
      const err = new Error(
        `selectSelectedInternalAccount: Account with ID ${accountId} not found.`,
      );
      captureException(err);
      return undefined;
    }
    return account;
  },
);

/**
 * A memoized selector that returns the selected internal account address in checksum format
 */
export const selectSelectedInternalAccountFormattedAddress = createSelector(
  selectSelectedInternalAccount,
  (account) =>
    account?.address
      ? getFormattedAddressFromInternalAccount(account)
      : undefined,
);

/**
 * A memoized selector that returns the selected internal account address
 */
export const selectSelectedInternalAccountAddress = createSelector(
  selectSelectedInternalAccount,
  (account) => {
    const selectedAddress = account?.address;
    return selectedAddress || undefined;
  },
);

/**
 * A memoized selector that returns whether the selected internal account can sign transactions
 */
export const selectCanSignTransactions = createSelector(
  selectSelectedInternalAccount,
  (selectedAccount) =>
    (selectedAccount?.methods?.includes(EthMethod.SignTransaction) ||
      selectedAccount?.methods?.includes(SolMethod.SignTransaction) ||
      selectedAccount?.methods?.includes(SolMethod.SignMessage) ||
      selectedAccount?.methods?.includes(SolMethod.SendAndConfirmTransaction) ||
      selectedAccount?.methods?.includes(SolMethod.SignAndSendTransaction) ||
      selectedAccount?.methods?.includes(BtcMethod.SendBitcoin)) ??
    false,
);

/**
 * A selector that returns whether the user has already created a Solana mainnet account
 */
export const selectHasCreatedSolanaMainnetAccount = createSelector(
  selectInternalAccounts,
  (accounts) => accounts.some((account) => isSolanaAccount(account)),
);

<<<<<<< HEAD
/**
 * A selector that returns whether the user has already created a Solana mainnet account
 */
export const selectHasCreatedSolanaMainnetAccount = createSelector(
  selectInternalAccounts,
  (accounts) => accounts.some((account) => isSolanaAccount(account)),
);

=======
>>>>>>> f1910d80
/**
 * A selector that returns whether the user has already created a Bitcoin mainnet account
 */
export const selectHasCreatedBtcMainnetAccount = createSelector(
  selectInternalAccounts,
  (accounts) =>
    accounts.some(
      (account) =>
        isBtcAccount(account) && isBtcMainnetAddress(account.address),
    ),
);

///: BEGIN:ONLY_INCLUDE_IF(keyring-snaps)

/**
 * A selector that returns whether the user has already created a Bitcoin testnet account
 */
export function hasCreatedBtcTestnetAccount(state: RootState): boolean {
  const accounts = selectInternalAccounts(state);
  return accounts.some(
    (account) => isBtcAccount(account) && isBtcTestnetAddress(account.address),
  );
}

/**
 * A selector that returns the solana account address
 * @param state - Root redux state
 * @returns - The solana account address
 */
export const selectSolanaAccountAddress = createSelector(
  selectInternalAccounts,
  (accounts) => accounts.find((account) => isSolanaAccount(account))?.address,
);

///: END:ONLY_INCLUDE_IF<|MERGE_RESOLUTION|>--- conflicted
+++ resolved
@@ -114,17 +114,6 @@
   (accounts) => accounts.some((account) => isSolanaAccount(account)),
 );
 
-<<<<<<< HEAD
-/**
- * A selector that returns whether the user has already created a Solana mainnet account
- */
-export const selectHasCreatedSolanaMainnetAccount = createSelector(
-  selectInternalAccounts,
-  (accounts) => accounts.some((account) => isSolanaAccount(account)),
-);
-
-=======
->>>>>>> f1910d80
 /**
  * A selector that returns whether the user has already created a Bitcoin mainnet account
  */
