import { AccountsControllerState } from '@metamask/accounts-controller';
import { captureException } from '@sentry/react-native';
import { createSelector } from 'reselect';
import { RootState } from '../reducers';
import { createDeepEqualSelector } from './util';
import { selectFlattenedKeyringAccounts } from './keyringController';
import {
  BtcMethod,
  EthMethod,
  SolMethod,
  isEvmAccountType,
} from '@metamask/keyring-api';
import { InternalAccount } from '@metamask/keyring-internal-api';
import {
  getFormattedAddressFromInternalAccount,
  isSolanaAccount,
  isBtcAccount,
  isBtcMainnetAddress,
  ///: BEGIN:ONLY_INCLUDE_IF(keyring-snaps)
  isBtcTestnetAddress,
  ///: END:ONLY_INCLUDE_IF
} from '../core/Multichain/utils';
<<<<<<< HEAD
import { CaipAccountId, parseCaipChainId } from '@metamask/utils';

export type InternalAccountWithCaipAccountId = InternalAccount & {
  caipAccountId: CaipAccountId;
}
=======
import { isEqualCaseInsensitive } from '@metamask/controller-utils';
>>>>>>> 117fb18c

/**
 *
 * @param state - Root redux state
 * @returns - AccountsController state
 */
const selectAccountsControllerState = (state: RootState) =>
  state.engine.backgroundState.AccountsController;

/**
 * A memoized selector that returns internal accounts from the AccountsController, sorted by the order of KeyringController's keyring accounts
 */
export const selectInternalAccounts = createDeepEqualSelector(
  selectAccountsControllerState,
  selectFlattenedKeyringAccounts,
  (accountControllerState, orderedKeyringAccounts): InternalAccount[] => {
    const keyringAccountsMap = new Map(
      orderedKeyringAccounts.map((account, index) => [
        account.toLowerCase(),
        index,
      ]),
    );
    const sortedAccounts = Object.values(
      accountControllerState.internalAccounts.accounts,
    ).sort(
      (a, b) =>
        (keyringAccountsMap.get(a.address.toLowerCase()) || 0) -
        (keyringAccountsMap.get(b.address.toLowerCase()) || 0),
    );
    return sortedAccounts;
  },
);

// COMMENT THIS
export const selectInternalAccountsWithCaipAccountId = createDeepEqualSelector(
  selectInternalAccounts,
  (accounts): InternalAccountWithCaipAccountId[] =>
    accounts.map((account) => {
      const { namespace, reference } = parseCaipChainId(account.scopes[0]);
      return {
        ...account,
        caipAccountId: `${namespace}:${reference}:${account.address}`,
      };
    }),
);

/**
 * A memoized selector that returns the selected internal account from the AccountsController
 */
export const selectSelectedInternalAccount = createDeepEqualSelector(
  selectAccountsControllerState,
  (
    accountsControllerState: AccountsControllerState,
  ): InternalAccount | undefined => {
    const accountId = accountsControllerState.internalAccounts.selectedAccount;
    const account =
      accountsControllerState.internalAccounts.accounts[accountId];

    if (!account) {
      const err = new Error(
        `selectSelectedInternalAccount: Account with ID ${accountId} not found.`,
      );
      captureException(err);
      return undefined;
    }
    return account;
  },
);

/**
 * A memoized selector that returns the internal accounts sorted by the last selected timestamp
 */
export const selectOrderedInternalAccountsByLastSelected = createSelector(
  selectAccountsControllerState,
  (accountsControllerState) => {
    const accounts = accountsControllerState.internalAccounts.accounts;

    // Convert accounts object to array and sort by lastSelected timestamp
    return Object.values(accounts).sort((a, b) => {
      const aLastSelected = a.metadata?.lastSelected || 0;
      const bLastSelected = b.metadata?.lastSelected || 0;

      // Sort in descending order (most recent first)
      return bLastSelected - aLastSelected;
    });
  },
);

export const getMemoizedInternalAccountByAddress = createDeepEqualSelector(
  [selectInternalAccounts, (_state, address) => address],
  (internalAccounts, address) => internalAccounts.find((account) =>
      isEqualCaseInsensitive(account.address, address),
    ),
);

/**
 * A memoized selector that returns the last selected EVM account
 */
export const selectLastSelectedEvmAccount = createSelector(
  selectOrderedInternalAccountsByLastSelected,
  (accounts) => accounts.find((account) => account.type === 'eip155:eoa'),
);

/**
 * A memoized selector that returns the last selected Solana account
 */
export const selectLastSelectedSolanaAccount = createSelector(
  selectOrderedInternalAccountsByLastSelected,
  (accounts) =>
    accounts.find((account) => account.type === 'solana:data-account'),
);

/**
 * A memoized selector that returns the selected internal account address in checksum format
 */
export const selectSelectedInternalAccountFormattedAddress =
  createDeepEqualSelector(selectSelectedInternalAccount, (account) =>
    account?.address
      ? getFormattedAddressFromInternalAccount(account)
      : undefined,
  );

/**
 * A memoized selector that returns the previously selected EVM account
 */
export const selectPreviouslySelectedEvmAccount = createDeepEqualSelector(
  selectInternalAccounts,
  (accounts) => {
    const evmAccounts = accounts.filter((account) =>
      isEvmAccountType(account.type),
    );

    if (evmAccounts.length === 0) {
      return undefined;
    }

    const previouslySelectedEvmAccount = [...evmAccounts].sort((a, b) => {
      const aTimestamp = a?.metadata?.lastSelected || 0;
      const bTimestamp = b?.metadata?.lastSelected || 0;
      return bTimestamp - aTimestamp;
    })[0];

    return previouslySelectedEvmAccount;
  },
);

/**
 * A memoized selector that returns the selected internal account address
 */
export const selectSelectedInternalAccountAddress = createSelector(
  selectSelectedInternalAccount,
  (account) => {
    const selectedAddress = account?.address;
    return selectedAddress || undefined;
  },
);

/**
 * A memoized selector that returns whether the selected internal account can sign transactions
 */
export const selectCanSignTransactions = createSelector(
  selectSelectedInternalAccount,
  (selectedAccount) =>
    (selectedAccount?.methods?.includes(EthMethod.SignTransaction) ||
      selectedAccount?.methods?.includes(SolMethod.SignTransaction) ||
      selectedAccount?.methods?.includes(SolMethod.SignMessage) ||
      selectedAccount?.methods?.includes(SolMethod.SendAndConfirmTransaction) ||
      selectedAccount?.methods?.includes(SolMethod.SignAndSendTransaction) ||
      selectedAccount?.methods?.includes(BtcMethod.SendBitcoin)) ??
    false,
);

/**
 * A selector that returns whether the user has already created a Solana mainnet account
 */
export const selectHasCreatedSolanaMainnetAccount = createSelector(
  selectInternalAccounts,
  (accounts) => accounts.some((account) => isSolanaAccount(account)),
);

/**
 * A selector that returns whether the user has already created a Bitcoin mainnet account
 */
export const selectHasCreatedBtcMainnetAccount = createSelector(
  selectInternalAccounts,
  (accounts) =>
    accounts.some(
      (account) =>
        isBtcAccount(account) && isBtcMainnetAddress(account.address),
    ),
);

///: BEGIN:ONLY_INCLUDE_IF(keyring-snaps)

/**
 * A selector that returns whether the user has already created a Bitcoin testnet account
 */
export function hasCreatedBtcTestnetAccount(state: RootState): boolean {
  const accounts = selectInternalAccounts(state);
  return accounts.some(
    (account) => isBtcAccount(account) && isBtcTestnetAddress(account.address),
  );
}

/**
 * A selector that returns the solana account address
 * @param state - Root redux state
 * @returns - The solana account address
 */
export const selectSolanaAccountAddress = createSelector(
  selectInternalAccounts,
  (accounts) => accounts.find((account) => isSolanaAccount(account))?.address,
);

export const selectSolanaAccount = createSelector(
  selectInternalAccounts,
  (accounts) => accounts.find((account) => isSolanaAccount(account)),
);

///: END:ONLY_INCLUDE_IF<|MERGE_RESOLUTION|>--- conflicted
+++ resolved
@@ -20,15 +20,12 @@
   isBtcTestnetAddress,
   ///: END:ONLY_INCLUDE_IF
 } from '../core/Multichain/utils';
-<<<<<<< HEAD
 import { CaipAccountId, parseCaipChainId } from '@metamask/utils';
+import { isEqualCaseInsensitive } from '@metamask/controller-utils';
 
 export type InternalAccountWithCaipAccountId = InternalAccount & {
   caipAccountId: CaipAccountId;
 }
-=======
-import { isEqualCaseInsensitive } from '@metamask/controller-utils';
->>>>>>> 117fb18c
 
 /**
  *
