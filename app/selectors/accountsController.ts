import { AccountsControllerState } from '@metamask/accounts-controller';
import { captureException } from '@sentry/react-native';
import { createSelector } from 'reselect';
import { RootState } from '../reducers';
import { createDeepEqualSelector } from './util';
import { selectFlattenedKeyringAccounts } from './keyringController';
import {
  BtcMethod,
  EthMethod,
  SolMethod,
  isEvmAccountType,
} from '@metamask/keyring-api';
import { InternalAccount } from '@metamask/keyring-internal-api';
import {
  getFormattedAddressFromInternalAccount,
  isSolanaAccount,
  isBtcAccount,
  isBtcMainnetAddress,
  ///: BEGIN:ONLY_INCLUDE_IF(keyring-snaps)
  isBtcTestnetAddress,
  ///: END:ONLY_INCLUDE_IF
} from '../core/Multichain/utils';
<<<<<<< HEAD
import { isEqualCaseInsensitive } from '@metamask/controller-utils';
import { toFormattedAddress } from '../util/address';
=======
import { CaipAccountId, parseCaipChainId } from '@metamask/utils';
import { isEqualCaseInsensitive } from '@metamask/controller-utils';
import { toFormattedAddress } from '../util/address';

export type InternalAccountWithCaipAccountId = InternalAccount & {
  caipAccountId: CaipAccountId;
};
>>>>>>> 961a5281

/**
 *
 * @param state - Root redux state
 * @returns - AccountsController state
 */
const selectAccountsControllerState = (state: RootState) =>
  state.engine.backgroundState.AccountsController;

/**
 * A memoized selector that returns internal accounts from the AccountsController, sorted by the order of KeyringController's keyring accounts
 */
export const selectInternalAccounts = createDeepEqualSelector(
  selectAccountsControllerState,
  selectFlattenedKeyringAccounts,
  (accountControllerState, orderedKeyringAccounts): InternalAccount[] => {
    const keyringAccountsMap = new Map(
      orderedKeyringAccounts.map((account, index) => [
        toFormattedAddress(account),
        index,
      ]),
    );
    const sortedAccounts = Object.values(
      accountControllerState.internalAccounts.accounts,
    ).sort(
      (a, b) =>
        (keyringAccountsMap.get(toFormattedAddress(a.address)) || 0) -
        (keyringAccountsMap.get(toFormattedAddress(b.address)) || 0),
    );
    return sortedAccounts;
  },
);

export const selectInternalEvmAccounts = createSelector(
  selectInternalAccounts,
  (accounts) => accounts.filter((account) => isEvmAccountType(account.type)),
);

<<<<<<< HEAD
=======
/**
 * A memoized selector that returns internal accounts from the AccountsController,
 * sorted by the order of KeyringController's keyring accounts,
 * with an additional caipAccountId property
 */
export const selectInternalAccountsWithCaipAccountId = createDeepEqualSelector(
  selectInternalAccounts,
  (accounts): InternalAccountWithCaipAccountId[] =>
    accounts.map((account) => {
      const { namespace, reference } = parseCaipChainId(account.scopes[0]);
      return {
        ...account,
        caipAccountId: `${namespace}:${reference}:${account.address}`,
      };
    }),
);

>>>>>>> 961a5281
/**
 * A memoized selector that returns the selected internal account from the AccountsController
 */
export const selectSelectedInternalAccount = createDeepEqualSelector(
  selectAccountsControllerState,
  (
    accountsControllerState: AccountsControllerState,
  ): InternalAccount | undefined => {
    const accountId = accountsControllerState.internalAccounts.selectedAccount;
    const account =
      accountsControllerState.internalAccounts.accounts[accountId];

    if (!account) {
      const err = new Error(
        `selectSelectedInternalAccount: Account with ID ${accountId} not found.`,
      );
      captureException(err);
      return undefined;
    }
    return account;
  },
);

/**
 * A memoized selector that returns the selected internal account id
 */
export const selectSelectedInternalAccountId = createSelector(
  selectSelectedInternalAccount,
  (account): string | undefined => account?.id,
);

/**
 * A memoized selector that returns the internal accounts sorted by the last selected timestamp
 */
export const selectOrderedInternalAccountsByLastSelected = createSelector(
  selectAccountsControllerState,
  (accountsControllerState) => {
    const accounts = accountsControllerState.internalAccounts.accounts;

    // Convert accounts object to array and sort by lastSelected timestamp
    return Object.values(accounts).sort((a, b) => {
      const aLastSelected = a.metadata?.lastSelected || 0;
      const bLastSelected = b.metadata?.lastSelected || 0;

      // Sort in descending order (most recent first)
      return bLastSelected - aLastSelected;
    });
  },
);

export const getMemoizedInternalAccountByAddress = createDeepEqualSelector(
  [selectInternalAccounts, (_state, address) => address],
<<<<<<< HEAD
  (internalAccounts, address) => internalAccounts.find((account) =>
=======
  (internalAccounts, address) =>
    internalAccounts.find((account) =>
>>>>>>> 961a5281
      isEqualCaseInsensitive(account.address, address),
    ),
);

/**
 * A memoized selector that returns the last selected EVM account
 */
export const selectLastSelectedEvmAccount = createSelector(
  selectOrderedInternalAccountsByLastSelected,
  (accounts) => accounts.find((account) => account.type === 'eip155:eoa'),
);

/**
 * A memoized selector that returns the last selected Solana account
 */
export const selectLastSelectedSolanaAccount = createSelector(
  selectOrderedInternalAccountsByLastSelected,
  (accounts) =>
    accounts.find((account) => account.type === 'solana:data-account'),
);

/**
 * A memoized selector that returns the selected internal account address in checksum format
 */
export const selectSelectedInternalAccountFormattedAddress =
  createDeepEqualSelector(selectSelectedInternalAccount, (account) =>
    account?.address
      ? getFormattedAddressFromInternalAccount(account)
      : undefined,
  );

/**
 * A memoized selector that returns the previously selected EVM account
 */
export const selectPreviouslySelectedEvmAccount = createDeepEqualSelector(
  selectInternalAccounts,
  (accounts) => {
    const evmAccounts = accounts.filter((account) =>
      isEvmAccountType(account.type),
    );

    if (evmAccounts.length === 0) {
      return undefined;
    }

    const previouslySelectedEvmAccount = [...evmAccounts].sort((a, b) => {
      const aTimestamp = a?.metadata?.lastSelected || 0;
      const bTimestamp = b?.metadata?.lastSelected || 0;
      return bTimestamp - aTimestamp;
    })[0];

    return previouslySelectedEvmAccount;
  },
);

/**
 * A memoized selector that returns the selected internal account address
 */
export const selectSelectedInternalAccountAddress = createSelector(
  selectSelectedInternalAccount,
  (account) => {
    const selectedAddress = account?.address;
    return selectedAddress || undefined;
  },
);

/**
 * A memoized selector that returns whether the selected internal account can sign transactions
 */
export const selectCanSignTransactions = createSelector(
  selectSelectedInternalAccount,
  (selectedAccount) =>
    (selectedAccount?.methods?.includes(EthMethod.SignTransaction) ||
      selectedAccount?.methods?.includes(SolMethod.SignTransaction) ||
      selectedAccount?.methods?.includes(SolMethod.SignMessage) ||
      selectedAccount?.methods?.includes(SolMethod.SendAndConfirmTransaction) ||
      selectedAccount?.methods?.includes(SolMethod.SignAndSendTransaction) ||
      selectedAccount?.methods?.includes(BtcMethod.SendBitcoin)) ??
    false,
);

/**
 * A selector that returns whether the user has already created a Solana mainnet account
 */
export const selectHasCreatedSolanaMainnetAccount = createSelector(
  selectInternalAccounts,
  (accounts) => accounts.some((account) => isSolanaAccount(account)),
);

/**
 * A selector that returns whether the user has already created a Bitcoin mainnet account
 */
export const selectHasCreatedBtcMainnetAccount = createSelector(
  selectInternalAccounts,
  (accounts) =>
    accounts.some(
      (account) =>
        isBtcAccount(account) && isBtcMainnetAddress(account.address),
    ),
);

///: BEGIN:ONLY_INCLUDE_IF(keyring-snaps)

/**
 * A selector that returns whether the user has already created a Bitcoin testnet account
 */
export function hasCreatedBtcTestnetAccount(state: RootState): boolean {
  const accounts = selectInternalAccounts(state);
  return accounts.some(
    (account) => isBtcAccount(account) && isBtcTestnetAddress(account.address),
  );
}

/**
 * A selector that returns the solana account address
 * @param state - Root redux state
 * @returns - The solana account address
 */
export const selectSolanaAccountAddress = createSelector(
  selectInternalAccounts,
  (accounts) => accounts.find((account) => isSolanaAccount(account))?.address,
);

export const selectSolanaAccount = createSelector(
  selectInternalAccounts,
  (accounts) => accounts.find((account) => isSolanaAccount(account)),
);

///: END:ONLY_INCLUDE_IF<|MERGE_RESOLUTION|>--- conflicted
+++ resolved
@@ -20,10 +20,6 @@
   isBtcTestnetAddress,
   ///: END:ONLY_INCLUDE_IF
 } from '../core/Multichain/utils';
-<<<<<<< HEAD
-import { isEqualCaseInsensitive } from '@metamask/controller-utils';
-import { toFormattedAddress } from '../util/address';
-=======
 import { CaipAccountId, parseCaipChainId } from '@metamask/utils';
 import { isEqualCaseInsensitive } from '@metamask/controller-utils';
 import { toFormattedAddress } from '../util/address';
@@ -31,7 +27,6 @@
 export type InternalAccountWithCaipAccountId = InternalAccount & {
   caipAccountId: CaipAccountId;
 };
->>>>>>> 961a5281
 
 /**
  *
@@ -70,8 +65,6 @@
   (accounts) => accounts.filter((account) => isEvmAccountType(account.type)),
 );
 
-<<<<<<< HEAD
-=======
 /**
  * A memoized selector that returns internal accounts from the AccountsController,
  * sorted by the order of KeyringController's keyring accounts,
@@ -89,7 +82,6 @@
     }),
 );
 
->>>>>>> 961a5281
 /**
  * A memoized selector that returns the selected internal account from the AccountsController
  */
@@ -142,12 +134,8 @@
 
 export const getMemoizedInternalAccountByAddress = createDeepEqualSelector(
   [selectInternalAccounts, (_state, address) => address],
-<<<<<<< HEAD
-  (internalAccounts, address) => internalAccounts.find((account) =>
-=======
   (internalAccounts, address) =>
     internalAccounts.find((account) =>
->>>>>>> 961a5281
       isEqualCaseInsensitive(account.address, address),
     ),
 );
