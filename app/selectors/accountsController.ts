--- conflicted
+++ resolved
@@ -20,17 +20,12 @@
   isBtcTestnetAddress,
   ///: END:ONLY_INCLUDE_IF
 } from '../core/Multichain/utils';
-<<<<<<< HEAD
-import { isEqualCaseInsensitive } from '@metamask/controller-utils';
-import { toFormattedAddress } from '../util/address';
-=======
 import { CaipAccountId, parseCaipChainId } from '@metamask/utils';
 import { areAddressesEqual, toFormattedAddress } from '../util/address';
 
 export type InternalAccountWithCaipAccountId = InternalAccount & {
   caipAccountId: CaipAccountId;
 };
->>>>>>> b6e9c40b
 
 /**
  *
@@ -77,8 +72,6 @@
   (accounts) => accounts.filter((account) => isEvmAccountType(account.type)),
 );
 
-<<<<<<< HEAD
-=======
 /**
  * A memoized selector that returns internal accounts from the AccountsController,
  * sorted by the order of KeyringController's keyring accounts,
@@ -96,7 +89,6 @@
     }),
 );
 
->>>>>>> b6e9c40b
 /**
  * A memoized selector that returns the selected internal account from the AccountsController
  */
