import { InternalAccount } from '@metamask/keyring-internal-api';
import {
  AccountTreeControllerState,
  AccountWalletObject,
} from '@metamask/account-tree-controller';
import {
  AccountGroupId,
  AccountWalletId,
  selectOne,
} from '@metamask/account-api';
import { CaipChainId } from '@metamask/utils';
import { AccountId } from '@metamask/accounts-controller';
import { EthAccountType } from '@metamask/keyring-api';

import { createDeepEqualSelector } from '../util';
import { selectAccountTreeControllerState } from './accountTreeController';
import { selectInternalAccountsById } from '../accountsController';
import {
  type EvmAndMultichainNetworkConfigurationsWithCaipChainId,
  selectNetworkConfigurationsByCaipChainId,
} from '../networkController';
import { TEST_NETWORK_IDS } from '../../constants/network';

/**
 * Extracts the wallet ID from an account group ID.
 *
 * Account group IDs follow the format: "{walletId}/{groupName}"
 * For example: "keyring:wallet1/1" -> "keyring:wallet1"
 *
 * @param accountGroupId - The account group ID to extract the wallet ID from
 * @returns The wallet ID portion of the account group ID
 * @throws {Error} If the account group ID is invalid (no wallet ID before '/')
 *
 * @example
 * ```typescript
 * const walletId = getWalletIdFromAccountGroup('keyring:wallet1/ethereum');
 * // Returns: 'keyring:wallet1'
 * ```
 */
export const getWalletIdFromAccountGroup = (
  accountGroupId: AccountGroupId,
): AccountWalletId => {
  const walletId = accountGroupId.split('/')[0];

  if (!walletId) {
    throw new Error('Invalid account group ID');
  }

  return walletId as AccountWalletId;
};

/**
 * Helper function to find an internal account by scope within a specific account group.
 *
 * This function performs the core logic for finding accounts that match a given scope
 * within a specific account group. It handles both EVM and non-EVM scopes:
 * - For EVM scopes (eip155:*): Matches any account with any EVM scope
 * - For non-EVM scopes: Requires exact scope match
 *
 * @param accountTreeState - The AccountTreeController state containing wallet/group data
 * @param internalAccountsMap - Map of account IDs to internal account objects
 * @param accountGroupId - The account group ID to search within
 * @param scope - The CAIP chain ID scope to match against account scopes
 * @returns The first matching internal account, or undefined if none found
 *
 * @example
 * ```typescript
 * const account = findInternalAccountByScope(
 *   accountTreeState,
 *   accountsMap,
 *   'keyring:wallet1/ethereum',
 *   'eip155:1'
 * );
 * ```
 */
const findInternalAccountByScope = (
  accountTreeState: AccountTreeControllerState,
  internalAccountsMap: Record<AccountId, InternalAccount>,
  accountGroupId: string,
  scope: CaipChainId,
): InternalAccount | undefined => {
  if (!accountTreeState?.accountTree?.wallets || !accountGroupId) {
    return undefined;
  }

  const walletId = getWalletIdFromAccountGroup(
    accountGroupId as AccountGroupId,
  );

  const wallet: AccountWalletObject | undefined =
    accountTreeState.accountTree.wallets[walletId];
  if (!wallet) {
    return undefined;
  }

  const accountGroup =
    wallet.groups[accountGroupId as keyof typeof wallet.groups];

  if (!accountGroup) {
    return undefined;
  }

  const accountGroupInternalAccounts = accountGroup.accounts
    .map((accountId: AccountId) => internalAccountsMap[accountId])
    // filter out undefined accounts. The accounts should never be undefined
    // because the accounts in the accountGroup comes from the accounts controller
    .filter((account): account is InternalAccount => Boolean(account));

  // Handle EVM scope matching: for EVM scopes (eip155:*), match any account with any EVM scope
  // For non-EVM scopes, require exact scope match
  const isEvmScope = scope.startsWith('eip155:');

  if (isEvmScope) {
    // Find any account that has any EVM scope
    return accountGroupInternalAccounts.find((account) =>
      account.scopes.some((accountScope) => accountScope.startsWith('eip155:')),
    );
  }
  // For non-EVM scopes, use exact matching
  return selectOne(accountGroupInternalAccounts, {
    scopes: [scope],
  });
};

/**
 * Helper function to filter out testnets from a list of scopes.
 *
 * Given a list of scopes and the available network configurations, this function filters out all testnet scopes
 * for both EVM and non-EVM networks.
 *
 * @param scopes - The list of scopes to filter.
 * @param networksData - The network configurations data containing information about each scope.
 * @returns A new list of scopes excluding testnets.
 */
const filterTestnets = (
  scopes: CaipChainId[],
  networksData: Record<
    CaipChainId,
    EvmAndMultichainNetworkConfigurationsWithCaipChainId
  >,
): CaipChainId[] =>
  scopes.filter((scope) => {
    const network = networksData[scope];
    // TODO: Improve network data types on core module
<<<<<<< HEAD
    // @ts-expect-error - The typing here is not consistent because of NetworkConfiguration and MultichainNetworkConfiguration types
    return (
      network &&
=======
    return (
      network &&
      // @ts-expect-error - The typing here is not consistent because of NetworkConfiguration and MultichainNetworkConfiguration types
>>>>>>> 60f73e12
      (!network.isTestnet || !TEST_NETWORK_IDS.includes(network.chainId))
    );
  });

/**
 * Selector to get an internal account by scope from the currently selected account group.
 *
 * This selector finds an account that matches the given scope within the currently
 * selected account group in the AccountTreeController. If no account group is selected
 * or no matching account is found, returns undefined.
 *
 * @param state - The Redux root state
 * @returns A function that takes a scope and returns the matching internal account or undefined
 *
 * @example
 * ```typescript
 * const selector = selectSelectedInternalAccountByScope(state);
 * const evmAccount = selector('eip155:1'); // Get EVM account from selected group
 * const solanaAccount = selector('solana:mainnet'); // Get Solana account from selected group
 * ```
 */
export const selectSelectedInternalAccountByScope = createDeepEqualSelector(
  [selectAccountTreeControllerState, selectInternalAccountsById],
  (
      accountTreeState: AccountTreeControllerState,
      internalAccountsMap: Record<AccountId, InternalAccount>,
    ) =>
    (scope: CaipChainId): InternalAccount | undefined => {
      if (!accountTreeState?.accountTree?.selectedAccountGroup) {
        return undefined;
      }

      return findInternalAccountByScope(
        accountTreeState,
        internalAccountsMap,
        accountTreeState.accountTree.selectedAccountGroup,
        scope,
      );
    },
);

/**
 * Selector to get an internal account by scope from a specific account group.
 *
 * This selector allows you to find an account that matches a given scope within
 * any specific account group by providing both the scope and account group ID.
 * This is useful when you need to find accounts in groups other than the currently
 * selected one.
 *
 * @param state - The Redux root state
 * @returns A function that takes a scope and account group ID, returns the matching internal account or undefined
 *
 * @example
 * ```typescript
 * const selector = selectInternalAccountByAccountGroupAndScope(state);
 * const evmAccount = selector('eip155:1', 'keyring:wallet1/ethereum');
 * const solanaAccount = selector('solana:mainnet', 'entropy:wallet2/solana');
 * ```
 */
export const selectInternalAccountByAccountGroupAndScope =
  createDeepEqualSelector(
    [selectAccountTreeControllerState, selectInternalAccountsById],
    (
        accountTreeState: AccountTreeControllerState,
        internalAccountsMap: Record<AccountId, InternalAccount>,
      ) =>
      (
        scope: CaipChainId,
        accountGroupId: string,
      ): InternalAccount | undefined =>
        findInternalAccountByScope(
          accountTreeState,
          internalAccountsMap,
          accountGroupId,
          scope,
        ),
  );

/**
 * Selector to get internal accounts by group ID.
 * This selector retrieves all internal accounts associated with a specific account group ID.
 *
 * @param state - The Redux root state
 * @param groupId - The ID of the account group to retrieve internal accounts for
 * @returns Array of internal accounts for the specified group ID
 */
export const selectInternalAccountsByGroupId = createDeepEqualSelector(
  [selectAccountTreeControllerState, selectInternalAccountsById],
  (accountTree, internalAccounts) =>
    (groupId: AccountGroupId): InternalAccount[] => {
      const [walletId] = groupId.split('/') as [AccountWalletId];
      const wallet = accountTree?.accountTree?.wallets[walletId];
      if (!wallet) {
        return [];
      }

      const group = wallet.groups[groupId];
      if (!group || group.accounts.length === 0) {
        return [];
      }

      return group.accounts
        .map((accountId) => internalAccounts[accountId])
        .filter((account): account is InternalAccount => account !== undefined);
    },
);

/**
 * Selector to get a list of internal accounts spread by scopes for a specific group ID.
 *
 * @param state - The Redux root state
 * @param groupId - The ID of the account group to retrieve internal accounts for
 * @returns Array of objects containing account, scope, and network name for each internal account in the specified group
 */
export const selectInternalAccountListSpreadByScopesByGroupId =
  createDeepEqualSelector(
    [selectInternalAccountsByGroupId, selectNetworkConfigurationsByCaipChainId],
    (internalAccounts, networkConfigurations) => {
      // Pre-compute Ethereum network IDs once and filter out non-EVM networks and testnets
      const ethereumNetworkIds = Object.values(networkConfigurations)
<<<<<<< HEAD
        // @ts-expect-error - the chain id should be hex for NetworkConfiguration
        .filter(
          ({ caipChainId, chainId }) =>
            caipChainId.startsWith('eip155:') &&
=======
        .filter(
          ({ caipChainId, chainId }) =>
            caipChainId.startsWith('eip155:') &&
            // @ts-expect-error - the chain id should be hex for NetworkConfiguration
>>>>>>> 60f73e12
            !TEST_NETWORK_IDS.includes(chainId),
        )
        .map(({ caipChainId }) => caipChainId);

      // The complexity should be O(len_accounts * len_scopes), the performance for Ethereum EOA
      // accounts will depend on the number of networks available in the NetworkController.
      // And for Ethereum SCA and non-EVM accounts, it will depend on the length of scopes property.
      return (groupId: AccountGroupId) => {
        const accounts = internalAccounts(groupId);

        return accounts.flatMap((account) => {
          // Determine scopes based on account type
          const scopes =
            account.type === EthAccountType.Eoa
              ? ethereumNetworkIds
              : account.scopes || [];
          // Filter out testnets from scopes and map each scope to an account-scope object
          return filterTestnets(
            scopes as CaipChainId[],
            networkConfigurations,
          ).map((scope: CaipChainId) => ({
            account,
            scope,
            networkName:
              networkConfigurations[scope]?.name || 'Unknown Network',
          }));
        });
      };
    },
  );<|MERGE_RESOLUTION|>--- conflicted
+++ resolved
@@ -142,15 +142,9 @@
   scopes.filter((scope) => {
     const network = networksData[scope];
     // TODO: Improve network data types on core module
-<<<<<<< HEAD
-    // @ts-expect-error - The typing here is not consistent because of NetworkConfiguration and MultichainNetworkConfiguration types
-    return (
-      network &&
-=======
     return (
       network &&
       // @ts-expect-error - The typing here is not consistent because of NetworkConfiguration and MultichainNetworkConfiguration types
->>>>>>> 60f73e12
       (!network.isTestnet || !TEST_NETWORK_IDS.includes(network.chainId))
     );
   });
@@ -271,17 +265,10 @@
     (internalAccounts, networkConfigurations) => {
       // Pre-compute Ethereum network IDs once and filter out non-EVM networks and testnets
       const ethereumNetworkIds = Object.values(networkConfigurations)
-<<<<<<< HEAD
-        // @ts-expect-error - the chain id should be hex for NetworkConfiguration
-        .filter(
-          ({ caipChainId, chainId }) =>
-            caipChainId.startsWith('eip155:') &&
-=======
         .filter(
           ({ caipChainId, chainId }) =>
             caipChainId.startsWith('eip155:') &&
             // @ts-expect-error - the chain id should be hex for NetworkConfiguration
->>>>>>> 60f73e12
             !TEST_NETWORK_IDS.includes(chainId),
         )
         .map(({ caipChainId }) => caipChainId);
