import { InternalAccount } from '@metamask/keyring-internal-api';
import { AccountTreeControllerState } from '@metamask/account-tree-controller';
import { DeepPartial } from 'redux';
import { CaipChainId } from '@metamask/utils';
import { AccountId } from '@metamask/accounts-controller';
import { BtcAccountType, SolAccountType } from '@metamask/keyring-api';
import { RootState } from '../../reducers';
import {
  createMockInternalAccount,
  createMockSnapInternalAccount,
} from '../../util/test/accountsControllerTestUtils';
import {
  getWalletIdFromAccountGroup,
  selectSelectedInternalAccountByScope,
  selectInternalAccountByAccountGroupAndScope,
  selectInternalAccountsByGroupId,
  selectInternalAccountListSpreadByScopesByGroupId,
} from './accounts';

const WALLET_ID_1 = 'keyring:wallet1' as const;
const WALLET_ID_2 = 'entropy:wallet2' as const;
const WALLET_ID_3 = 'snap:wallet3' as const;

// Additional entropy wallet for comprehensive testing
const ENTROPY_WALLET_ID = 'entropy:testWallet' as const;

const ACCOUNT_GROUP_ID_1 = 'keyring:wallet1/1' as const;
const ACCOUNT_GROUP_ID_2 = 'entropy:wallet2/2' as const;
const ACCOUNT_GROUP_ID_3 = 'snap:wallet3/3' as const;

// Entropy wallet account group that contains both EVM and non-EVM accounts
const ENTROPY_GROUP_ID = 'entropy:testWallet/multichain' as const;

const ACCOUNT_ID_1 = 'account1' as AccountId;
const ACCOUNT_ID_2 = 'account2' as AccountId;
const ACCOUNT_ID_3 = 'account3' as AccountId;
const ACCOUNT_ID_4 = 'account4' as AccountId;

// Additional account IDs for entropy wallet tests
const ENTROPY_EVM_ACCOUNT_ID = 'entropyEvmAccount' as AccountId;
const ENTROPY_SOLANA_ACCOUNT_ID = 'entropySolanaAccount' as AccountId;

const EVM_SCOPE = 'eip155:1' as CaipChainId;
const SOLANA_MAINNET_SCOPE =
  'solana:5eykt4UsFv8P8NJdTREpY1vzqKqZKvdp' as CaipChainId;
const SOLANA_TESTNET_SCOPE =
  'solana:4uhcVJyU9pJkvQyS88uRDiswHXSCkY3z' as CaipChainId;
const BITCOIN_SCOPE = 'bip122:000000000019d6689c085ae165831e93' as CaipChainId;

const mockEvmAccount: InternalAccount = {
  ...createMockInternalAccount('0x123', 'EVM Account'),
  id: ACCOUNT_ID_1,
  scopes: [EVM_SCOPE],
};

const mockSolanaAccount: InternalAccount = {
  ...createMockSnapInternalAccount(
    'solana123',
    'Solana Account',
    SolAccountType.DataAccount,
  ),
  id: ACCOUNT_ID_2,
  scopes: [SOLANA_MAINNET_SCOPE, SOLANA_TESTNET_SCOPE],
};

const mockBitcoinAccount: InternalAccount = {
  ...createMockSnapInternalAccount(
    'bitcoin123',
    'Bitcoin Account',
    BtcAccountType.P2wpkh,
  ),
  id: ACCOUNT_ID_3,
  scopes: [BITCOIN_SCOPE],
};

const mockAnotherSolanaAccount: InternalAccount = {
  ...createMockSnapInternalAccount(
    'solana456',
    'Another Solana Account',
    SolAccountType.DataAccount,
  ),
  id: ACCOUNT_ID_4,
  scopes: [SOLANA_MAINNET_SCOPE],
};

// Mock accounts for entropy wallet testing
const mockEntropyEvmAccount: InternalAccount = {
  ...createMockInternalAccount('0x789', 'Entropy EVM Account'),
  id: ENTROPY_EVM_ACCOUNT_ID,
  scopes: [EVM_SCOPE],
};

const mockEntropySolanaAccount: InternalAccount = {
  ...createMockSnapInternalAccount(
    'entropySolana789',
    'Entropy Solana Account',
    SolAccountType.DataAccount,
  ),
  id: ENTROPY_SOLANA_ACCOUNT_ID,
  scopes: [SOLANA_MAINNET_SCOPE],
};

const createMockState = (
  accountTreeController:
    | DeepPartial<AccountTreeControllerState>
    | undefined = {},
  internalAccounts: Record<AccountId, InternalAccount> = {},
): RootState =>
  ({
    engine: {
      backgroundState: {
        AccountTreeController: accountTreeController,
        AccountsController: {
          internalAccounts: {
            accounts: internalAccounts,
          },
        },
        NetworkController: {
          networkConfigurationsByChainId: {
            0x1: {
              chainId: '0x1',
              name: 'Ethereum',
            },
            0xaa36a7: {
              chainId: '0xaa36a7',
              name: 'Sepolia Test Network',
            },
            0x2105: {
              chainId: '0x2105',
              name: 'Base',
            },
            0xa4b1: {
              chainId: '0xa4b1',
              name: 'Arbitrum One',
            },
          },
        },
        MultichainNetworkController: {
          multichainNetworkConfigurationsByChainId: {
            'solana:5eykt4UsFv8P8NJdTREpY1vzqKqZKvdp': {
              name: 'Solana Mainnet',
              chainId: 'solana:5eykt4UsFv8P8NJdTREpY1vzqKqZKvdp',
              isTestnet: false,
            },
            'solana:4uhcVJyU9pJkvQyS88uRDiswHXSCkY3z': {
              name: 'Solana Testnet',
              chainId: 'solana:4uhcVJyU9pJkvQyS88uRDiswHXSCkY3z',
              isTestnet: true,
            },
            'solana:EtWTRABZaYq6iMfeYKouRu166VU2xqa1': {
              name: 'Solana Devnet',
              chainId: 'solana:EtWTRABZaYq6iMfeYKouRu166VU2xqa1',
              isTestnet: true,
            },
          },
        },
      },
    },
  } as unknown as RootState);

describe('accounts selectors', () => {
  describe('getWalletIdFromAccountGroup', () => {
    it('extracts wallet ID from keyring account group', () => {
      const result = getWalletIdFromAccountGroup(ACCOUNT_GROUP_ID_1);
      expect(result).toBe(WALLET_ID_1);
    });

    it('extracts wallet ID from entropy account group', () => {
      const result = getWalletIdFromAccountGroup(ACCOUNT_GROUP_ID_2);
      expect(result).toBe(WALLET_ID_2);
    });

    it('extracts wallet ID from snap account group', () => {
      const result = getWalletIdFromAccountGroup(ACCOUNT_GROUP_ID_3);
      expect(result).toBe(WALLET_ID_3);
    });

    it('returns the whole string when account group ID has no slash', () => {
      // @ts-expect-error - we want to test the error case
      const result = getWalletIdFromAccountGroup('invalid-group-id');
      expect(result).toBe('invalid-group-id');
    });

    it('throws error when account group ID is empty before slash', () => {
      expect(() => {
        // @ts-expect-error - we want to test the error case
        getWalletIdFromAccountGroup('/ethereum');
      }).toThrow('Invalid account group ID');
    });

    it('throws error when account group ID is completely empty', () => {
      expect(() => {
        // @ts-expect-error - we want to test the error case
        getWalletIdFromAccountGroup('');
      }).toThrow('Invalid account group ID');
    });

    it('handles complex wallet IDs correctly', () => {
      const complexGroupId = 'keyring:my-complex-wallet-123/1';
      const result = getWalletIdFromAccountGroup(complexGroupId);
      expect(result).toBe('keyring:my-complex-wallet-123');
    });
  });

  describe('selectSelectedInternalAccountByScope', () => {
    it('returns undefined when AccountTreeController is undefined', () => {
      const mockState = createMockState(undefined);
      const selector = selectSelectedInternalAccountByScope(mockState);
      const result = selector(EVM_SCOPE);
      expect(result).toBeUndefined();
    });

    it('returns undefined when selectedAccountGroup is undefined', () => {
      const mockState = createMockState({
        accountTree: {
          selectedAccountGroup: undefined,
          wallets: {},
        },
      });

      const selector = selectSelectedInternalAccountByScope(mockState);
      const result = selector(EVM_SCOPE);
      expect(result).toBeUndefined();
    });

    it('returns undefined when wallet does not exist', () => {
      const mockState = createMockState({
        accountTree: {
          selectedAccountGroup: ACCOUNT_GROUP_ID_1,
          wallets: {},
        },
      });

      const selector = selectSelectedInternalAccountByScope(mockState);
      const result = selector(EVM_SCOPE);
      expect(result).toBeUndefined();
    });

    it('returns undefined when selected account group does not exist', () => {
      const mockState = createMockState({
        accountTree: {
          selectedAccountGroup: ACCOUNT_GROUP_ID_1,
          wallets: {
            [WALLET_ID_1]: {
              id: WALLET_ID_1,
              metadata: { name: 'Wallet 1' },
              groups: {},
            },
          },
        },
      });

      const selector = selectSelectedInternalAccountByScope(mockState);
      const result = selector(EVM_SCOPE);
      expect(result).toBeUndefined();
    });

    it('returns undefined when no account matches EVM scope', () => {
      const mockState = createMockState(
        {
          accountTree: {
            selectedAccountGroup: ACCOUNT_GROUP_ID_2,
            wallets: {
              [WALLET_ID_2]: {
                id: WALLET_ID_2,
                metadata: { name: 'Wallet 2' },
                groups: {
                  [ACCOUNT_GROUP_ID_2]: {
                    accounts: [ACCOUNT_ID_2],
                  },
                },
              },
            },
          },
        },
        { [ACCOUNT_ID_2]: mockSolanaAccount },
      );

      const selector = selectSelectedInternalAccountByScope(mockState);
      const result = selector(EVM_SCOPE);
      expect(result).toBeUndefined();
    });

    it('returns undefined when no account matches non-EVM scope', () => {
      const mockState = createMockState(
        {
          accountTree: {
            selectedAccountGroup: ACCOUNT_GROUP_ID_1,
            wallets: {
              [WALLET_ID_1]: {
                id: WALLET_ID_1,
                metadata: { name: 'Wallet 1' },
                groups: {
                  [ACCOUNT_GROUP_ID_1]: {
                    accounts: [ACCOUNT_ID_1],
                  },
                },
              },
            },
          },
        },
        { [ACCOUNT_ID_1]: mockEvmAccount },
      );

      const selector = selectSelectedInternalAccountByScope(mockState);
      const result = selector(SOLANA_MAINNET_SCOPE);
      expect(result).toBeUndefined();
    });

    it('returns account when EVM scope matches', () => {
      const mockState = createMockState(
        {
          accountTree: {
            selectedAccountGroup: ACCOUNT_GROUP_ID_1,
            wallets: {
              [WALLET_ID_1]: {
                id: WALLET_ID_1,
                metadata: { name: 'Wallet 1' },
                groups: {
                  [ACCOUNT_GROUP_ID_1]: {
                    accounts: [ACCOUNT_ID_1],
                  },
                },
              },
            },
          },
        },
        { [ACCOUNT_ID_1]: mockEvmAccount },
      );

      const selector = selectSelectedInternalAccountByScope(mockState);
      const result = selector(EVM_SCOPE);
      expect(result).toEqual(mockEvmAccount);
    });

    it('returns account when non-EVM scope matches exactly', () => {
      const mockState = createMockState(
        {
          accountTree: {
            selectedAccountGroup: ACCOUNT_GROUP_ID_2,
            wallets: {
              [WALLET_ID_2]: {
                id: WALLET_ID_2,
                metadata: { name: 'Wallet 2' },
                groups: {
                  [ACCOUNT_GROUP_ID_2]: {
                    accounts: [ACCOUNT_ID_2],
                  },
                },
              },
            },
          },
        },
        { [ACCOUNT_ID_2]: mockSolanaAccount },
      );

      const selector = selectSelectedInternalAccountByScope(mockState);
      const result = selector(SOLANA_MAINNET_SCOPE);
      expect(result).toEqual(mockSolanaAccount);
    });

    it('returns EVM account from selected account group when EVM scope matches', () => {
      const mockState = createMockState(
        {
          accountTree: {
            selectedAccountGroup: ACCOUNT_GROUP_ID_1,
            wallets: {
              [WALLET_ID_1]: {
                id: WALLET_ID_1,
                metadata: { name: 'Wallet 1' },
                groups: {
                  [ACCOUNT_GROUP_ID_1]: {
                    accounts: [ACCOUNT_ID_1],
                  },
                },
              },
            },
          },
        },
        { [ACCOUNT_ID_1]: mockEvmAccount },
      );

      const selector = selectSelectedInternalAccountByScope(mockState);
      const result = selector(EVM_SCOPE);
      expect(result).toEqual(mockEvmAccount);
    });

    it('handles empty accounts array in selected group', () => {
      const mockState = createMockState({
        accountTree: {
          selectedAccountGroup: ACCOUNT_GROUP_ID_1,
          wallets: {
            [WALLET_ID_1]: {
              id: WALLET_ID_1,
              metadata: { name: 'Wallet 1' },
              groups: {
                [ACCOUNT_GROUP_ID_1]: {
                  accounts: [],
                },
              },
            },
          },
        },
      });

      const selector = selectSelectedInternalAccountByScope(mockState);
      const result = selector(EVM_SCOPE);
      expect(result).toBeUndefined();
    });
  });

  describe('selectInternalAccountByAccountGroupAndScope', () => {
    it('returns undefined when AccountTreeController is undefined', () => {
      const mockState = createMockState(undefined);
      const selector = selectInternalAccountByAccountGroupAndScope(mockState);
      const result = selector(EVM_SCOPE, ACCOUNT_GROUP_ID_1);
      expect(result).toBeUndefined();
    });

    it('returns undefined when accountGroupId is empty string', () => {
      const mockState = createMockState({
        accountTree: {
          wallets: {},
        },
      });

      const selector = selectInternalAccountByAccountGroupAndScope(mockState);
      const result = selector(EVM_SCOPE, '');
      expect(result).toBeUndefined();
    });

    it('returns undefined when wallet does not exist', () => {
      const mockState = createMockState({
        accountTree: {
          wallets: {},
        },
      });

      const selector = selectInternalAccountByAccountGroupAndScope(mockState);
      const result = selector(EVM_SCOPE, ACCOUNT_GROUP_ID_1);
      expect(result).toBeUndefined();
    });

    it('returns undefined when account group does not exist', () => {
      const mockState = createMockState({
        accountTree: {
          wallets: {
            [WALLET_ID_1]: {
              id: WALLET_ID_1,
              metadata: { name: 'Wallet 1' },
              groups: {},
            },
          },
        },
      });

      const selector = selectInternalAccountByAccountGroupAndScope(mockState);
      const result = selector(EVM_SCOPE, ACCOUNT_GROUP_ID_1);
      expect(result).toBeUndefined();
    });

    it('returns undefined when no account matches EVM scope', () => {
      const mockState = createMockState(
        {
          accountTree: {
            wallets: {
              [WALLET_ID_2]: {
                id: WALLET_ID_2,
                metadata: { name: 'Wallet 2' },
                groups: {
                  [ACCOUNT_GROUP_ID_2]: {
                    accounts: [ACCOUNT_ID_2],
                  },
                },
              },
            },
          },
        },
        { [ACCOUNT_ID_2]: mockSolanaAccount },
      );

      const selector = selectInternalAccountByAccountGroupAndScope(mockState);
      const result = selector(EVM_SCOPE, ACCOUNT_GROUP_ID_2);
      expect(result).toBeUndefined();
    });

    it('returns undefined when no account matches non-EVM scope', () => {
      const mockState = createMockState(
        {
          accountTree: {
            wallets: {
              [WALLET_ID_1]: {
                id: WALLET_ID_1,
                metadata: { name: 'Wallet 1' },
                groups: {
                  [ACCOUNT_GROUP_ID_1]: {
                    accounts: [ACCOUNT_ID_1],
                  },
                },
              },
            },
          },
        },
        { [ACCOUNT_ID_1]: mockEvmAccount },
      );

      const selector = selectInternalAccountByAccountGroupAndScope(mockState);
      const result = selector(SOLANA_MAINNET_SCOPE, ACCOUNT_GROUP_ID_1);
      expect(result).toBeUndefined();
    });

    it('returns account when EVM scope matches', () => {
      const mockState = createMockState(
        {
          accountTree: {
            wallets: {
              [WALLET_ID_1]: {
                id: WALLET_ID_1,
                metadata: { name: 'Wallet 1' },
                groups: {
                  [ACCOUNT_GROUP_ID_1]: {
                    accounts: [ACCOUNT_ID_1],
                  },
                },
              },
            },
          },
        },
        { [ACCOUNT_ID_1]: mockEvmAccount },
      );

      const selector = selectInternalAccountByAccountGroupAndScope(mockState);
      const result = selector(EVM_SCOPE, ACCOUNT_GROUP_ID_1);
      expect(result).toEqual(mockEvmAccount);
    });

    it('returns account when non-EVM scope matches exactly', () => {
      const mockState = createMockState(
        {
          accountTree: {
            wallets: {
              [WALLET_ID_2]: {
                id: WALLET_ID_2,
                metadata: { name: 'Wallet 2' },
                groups: {
                  [ACCOUNT_GROUP_ID_2]: {
                    accounts: [ACCOUNT_ID_2],
                  },
                },
              },
            },
          },
        },
        { [ACCOUNT_ID_2]: mockSolanaAccount },
      );

      const selector = selectInternalAccountByAccountGroupAndScope(mockState);
      const result = selector(SOLANA_MAINNET_SCOPE, ACCOUNT_GROUP_ID_2);
      expect(result).toEqual(mockSolanaAccount);
    });

    it('returns EVM account from specific account group when EVM scope matches', () => {
      const mockState = createMockState(
        {
          accountTree: {
            wallets: {
              [WALLET_ID_1]: {
                id: WALLET_ID_1,
                metadata: { name: 'Wallet 1' },
                groups: {
                  [ACCOUNT_GROUP_ID_1]: {
                    accounts: [ACCOUNT_ID_1],
                  },
                },
              },
            },
          },
        },
        { [ACCOUNT_ID_1]: mockEvmAccount },
      );

      const selector = selectInternalAccountByAccountGroupAndScope(mockState);
      const result = selector(EVM_SCOPE, ACCOUNT_GROUP_ID_1);
      expect(result).toEqual(mockEvmAccount);
    });

    it('returns account when non-EVM scope matches', () => {
      const mockState = createMockState(
        {
          accountTree: {
            wallets: {
              [WALLET_ID_1]: {
                id: WALLET_ID_1,
                metadata: { name: 'Wallet 1' },
                groups: {
                  [ACCOUNT_GROUP_ID_1]: {
                    accounts: [ACCOUNT_ID_4],
                  },
                },
              },
            },
          },
        },
        { [ACCOUNT_ID_4]: mockAnotherSolanaAccount },
      );

      const selector = selectInternalAccountByAccountGroupAndScope(mockState);
      const result = selector(SOLANA_MAINNET_SCOPE, ACCOUNT_GROUP_ID_1);
      expect(result).toEqual(mockAnotherSolanaAccount);
    });

    it('handles empty accounts array in account group', () => {
      const mockState = createMockState({
        accountTree: {
          wallets: {
            [WALLET_ID_1]: {
              id: WALLET_ID_1,
              metadata: { name: 'Wallet 1' },
              groups: {
                [ACCOUNT_GROUP_ID_1]: {
                  accounts: [],
                },
              },
            },
          },
        },
      });

      const selector = selectInternalAccountByAccountGroupAndScope(mockState);
      const result = selector(EVM_SCOPE, ACCOUNT_GROUP_ID_1);
      expect(result).toBeUndefined();
    });

    it('can find accounts in different wallets with same scope', () => {
      const mockState = createMockState(
        {
          accountTree: {
            wallets: {
              [WALLET_ID_1]: {
                id: WALLET_ID_1,
                metadata: { name: 'Wallet 1' },
                groups: {
                  [ACCOUNT_GROUP_ID_1]: {
                    accounts: [ACCOUNT_ID_1],
                  },
                },
              },
              [WALLET_ID_2]: {
                id: WALLET_ID_2,
                metadata: { name: 'Wallet 2' },
                groups: {
                  [ACCOUNT_GROUP_ID_2]: {
                    accounts: [ACCOUNT_ID_2],
                  },
                },
              },
            },
          },
        },
        {
          [ACCOUNT_ID_1]: mockEvmAccount,
          [ACCOUNT_ID_2]: mockSolanaAccount,
        },
      );

      const selector = selectInternalAccountByAccountGroupAndScope(mockState);

      const result1 = selector(EVM_SCOPE, ACCOUNT_GROUP_ID_1);
      expect(result1).toEqual(mockEvmAccount);

      const result2 = selector(SOLANA_MAINNET_SCOPE, ACCOUNT_GROUP_ID_2);
      expect(result2).toEqual(mockSolanaAccount);
    });

    it('selector function can be called multiple times with different parameters', () => {
      const mockState = createMockState(
        {
          accountTree: {
            wallets: {
              [WALLET_ID_1]: {
                id: WALLET_ID_1,
                metadata: { name: 'Wallet 1' },
                groups: {
                  [ACCOUNT_GROUP_ID_1]: {
                    accounts: [ACCOUNT_ID_1],
                  },
                },
              },
              [WALLET_ID_2]: {
                id: WALLET_ID_2,
                metadata: { name: 'Wallet 2' },
                groups: {
                  [ACCOUNT_GROUP_ID_2]: {
                    accounts: [ACCOUNT_ID_4],
                  },
                },
              },
              [WALLET_ID_3]: {
                id: WALLET_ID_3,
                metadata: { name: 'Wallet 3' },
                groups: {
                  [ACCOUNT_GROUP_ID_3]: {
                    accounts: [ACCOUNT_ID_3],
                  },
                },
              },
            },
          },
        },
        {
          [ACCOUNT_ID_1]: mockEvmAccount,
          [ACCOUNT_ID_3]: mockBitcoinAccount,
          [ACCOUNT_ID_4]: mockAnotherSolanaAccount,
        },
      );

      const selector = selectInternalAccountByAccountGroupAndScope(mockState);

      expect(selector(EVM_SCOPE, ACCOUNT_GROUP_ID_1)).toEqual(mockEvmAccount);
      expect(selector(BITCOIN_SCOPE, ACCOUNT_GROUP_ID_3)).toEqual(
        mockBitcoinAccount,
      );
      expect(selector(SOLANA_MAINNET_SCOPE, ACCOUNT_GROUP_ID_2)).toEqual(
        mockAnotherSolanaAccount,
      );
      expect(selector(SOLANA_MAINNET_SCOPE, 'nonexistent')).toBeUndefined();
      expect(selector(EVM_SCOPE, ACCOUNT_GROUP_ID_1)).toEqual(mockEvmAccount);
    });

    it('handles accounts with any EVM chain scope when requesting EVM scope', () => {
      const polygonEvmAccount: InternalAccount = {
        ...createMockInternalAccount('0x789', 'Polygon Account'),
        id: ACCOUNT_ID_2,
        scopes: ['eip155:137' as CaipChainId],
      };

      const mockState = createMockState(
        {
          accountTree: {
            wallets: {
              [WALLET_ID_1]: {
                id: WALLET_ID_1,
                metadata: { name: 'Wallet 1' },
                groups: {
                  [ACCOUNT_GROUP_ID_1]: {
                    accounts: [ACCOUNT_ID_2],
                  },
                },
              },
            },
          },
        },
        { [ACCOUNT_ID_2]: polygonEvmAccount },
      );

      const selector = selectInternalAccountByAccountGroupAndScope(mockState);
      const result = selector('eip155:1' as CaipChainId, ACCOUNT_GROUP_ID_1);
      expect(result).toEqual(polygonEvmAccount);
    });

    describe('entropy wallet tests', () => {
      it('finds EVM account in entropy wallet multichain group when requesting EVM scope', () => {
        const mockState = createMockState(
          {
            accountTree: {
              wallets: {
                [ENTROPY_WALLET_ID]: {
                  id: ENTROPY_WALLET_ID,
                  metadata: { name: 'Entropy Test Wallet' },
                  groups: {
                    [ENTROPY_GROUP_ID]: {
                      accounts: [
                        ENTROPY_EVM_ACCOUNT_ID,
                        ENTROPY_SOLANA_ACCOUNT_ID,
                      ],
                    },
                  },
                },
              },
            },
          },
          {
            [ENTROPY_EVM_ACCOUNT_ID]: mockEntropyEvmAccount,
            [ENTROPY_SOLANA_ACCOUNT_ID]: mockEntropySolanaAccount,
          },
        );

        const selector = selectInternalAccountByAccountGroupAndScope(mockState);
        const result = selector(EVM_SCOPE, ENTROPY_GROUP_ID);
        expect(result).toEqual(mockEntropyEvmAccount);
      });

      it('finds Solana account in entropy wallet multichain group when requesting Solana scope', () => {
        const mockState = createMockState(
          {
            accountTree: {
              wallets: {
                [ENTROPY_WALLET_ID]: {
                  id: ENTROPY_WALLET_ID,
                  metadata: { name: 'Entropy Test Wallet' },
                  groups: {
                    [ENTROPY_GROUP_ID]: {
                      accounts: [
                        ENTROPY_EVM_ACCOUNT_ID,
                        ENTROPY_SOLANA_ACCOUNT_ID,
                      ],
                    },
                  },
                },
              },
            },
          },
          {
            [ENTROPY_EVM_ACCOUNT_ID]: mockEntropyEvmAccount,
            [ENTROPY_SOLANA_ACCOUNT_ID]: mockEntropySolanaAccount,
          },
        );

        const selector = selectInternalAccountByAccountGroupAndScope(mockState);
        const result = selector(SOLANA_MAINNET_SCOPE, ENTROPY_GROUP_ID);
        expect(result).toEqual(mockEntropySolanaAccount);
      });

      it('returns undefined when requesting Bitcoin scope from entropy multichain group', () => {
        const mockState = createMockState(
          {
            accountTree: {
              wallets: {
                [ENTROPY_WALLET_ID]: {
                  id: ENTROPY_WALLET_ID,
                  metadata: { name: 'Entropy Test Wallet' },
                  groups: {
                    [ENTROPY_GROUP_ID]: {
                      accounts: [
                        ENTROPY_EVM_ACCOUNT_ID,
                        ENTROPY_SOLANA_ACCOUNT_ID,
                      ],
                    },
                  },
                },
              },
            },
          },
          {
            [ENTROPY_EVM_ACCOUNT_ID]: mockEntropyEvmAccount,
            [ENTROPY_SOLANA_ACCOUNT_ID]: mockEntropySolanaAccount,
          },
        );

        const selector = selectInternalAccountByAccountGroupAndScope(mockState);

        // Try to find Bitcoin account in multichain group that only has EVM and Solana - should return undefined
        const result = selector(BITCOIN_SCOPE, ENTROPY_GROUP_ID);
        expect(result).toBeUndefined();
      });

      it('works with selectedAccountGroup for entropy wallets', () => {
        const mockState = createMockState(
          {
            accountTree: {
              selectedAccountGroup: ENTROPY_GROUP_ID,
              wallets: {
                [ENTROPY_WALLET_ID]: {
                  id: ENTROPY_WALLET_ID,
                  metadata: { name: 'Entropy Test Wallet' },
                  groups: {
                    [ENTROPY_GROUP_ID]: {
                      accounts: [
                        ENTROPY_EVM_ACCOUNT_ID,
                        ENTROPY_SOLANA_ACCOUNT_ID,
                      ],
                    },
                  },
                },
              },
            },
          },
          {
            [ENTROPY_EVM_ACCOUNT_ID]: mockEntropyEvmAccount,
            [ENTROPY_SOLANA_ACCOUNT_ID]: mockEntropySolanaAccount,
          },
        );

        const selector = selectSelectedInternalAccountByScope(mockState);

        // Test both EVM and Solana scope matching from the same selected group
        const evmResult = selector(EVM_SCOPE);
        expect(evmResult).toEqual(mockEntropyEvmAccount);

        const solanaResult = selector(SOLANA_MAINNET_SCOPE);
        expect(solanaResult).toEqual(mockEntropySolanaAccount);
      });

      it('handles multiple entropy wallets with mixed multichain groups', () => {
        const secondEntropyWallet = 'entropy:secondWallet' as const;
        const secondEntropyGroup = 'entropy:secondWallet/multichain' as const;
        const secondEvmAccountId = 'secondEvmAccount' as AccountId;
        const secondBtcAccountId = 'secondBtcAccount' as AccountId;

        const secondEvmAccount: InternalAccount = {
          ...createMockInternalAccount('0xABC', 'Second EVM Account'),
          id: secondEvmAccountId,
          scopes: [EVM_SCOPE],
        };

        const secondBtcAccount: InternalAccount = {
          ...createMockSnapInternalAccount(
            'btc456',
            'Second Bitcoin Account',
            BtcAccountType.P2wpkh,
          ),
          id: secondBtcAccountId,
          scopes: [BITCOIN_SCOPE],
        };

        const mockState = createMockState(
          {
            accountTree: {
              wallets: {
                [ENTROPY_WALLET_ID]: {
                  id: ENTROPY_WALLET_ID,
                  metadata: { name: 'First Entropy Wallet' },
                  groups: {
                    [ENTROPY_GROUP_ID]: {
                      accounts: [
                        ENTROPY_EVM_ACCOUNT_ID,
                        ENTROPY_SOLANA_ACCOUNT_ID,
                      ],
                    },
                  },
                },
                [secondEntropyWallet]: {
                  id: secondEntropyWallet,
                  metadata: { name: 'Second Entropy Wallet' },
                  groups: {
                    [secondEntropyGroup]: {
                      accounts: [secondEvmAccountId, secondBtcAccountId],
                    },
                  },
                },
              },
            },
          },
          {
            [ENTROPY_EVM_ACCOUNT_ID]: mockEntropyEvmAccount,
            [ENTROPY_SOLANA_ACCOUNT_ID]: mockEntropySolanaAccount,
            [secondEvmAccountId]: secondEvmAccount,
            [secondBtcAccountId]: secondBtcAccount,
          },
        );

        const selector = selectInternalAccountByAccountGroupAndScope(mockState);

        // Test first entropy wallet (EVM and Solana)
        const firstEvmResult = selector(EVM_SCOPE, ENTROPY_GROUP_ID);
        expect(firstEvmResult).toEqual(mockEntropyEvmAccount);

        const firstSolanaResult = selector(
          SOLANA_MAINNET_SCOPE,
          ENTROPY_GROUP_ID,
        );
        expect(firstSolanaResult).toEqual(mockEntropySolanaAccount);

        // Test second entropy wallet (EVM and Bitcoin)
        const secondEvmResult = selector(EVM_SCOPE, secondEntropyGroup);
        expect(secondEvmResult).toEqual(secondEvmAccount);

        const secondBtcResult = selector(BITCOIN_SCOPE, secondEntropyGroup);
        expect(secondBtcResult).toEqual(secondBtcAccount);
      });
    });
  });

  describe('selectInternalAccountsByGroupId', () => {
    it('returns empty array when AccountTreeController is undefined', () => {
      const mockState = createMockState(undefined);
      const selector = selectInternalAccountsByGroupId(mockState);
      const result = selector(ACCOUNT_GROUP_ID_1);
      expect(result).toEqual([]);
    });

    it('returns empty array when group ID does not exist', () => {
      const mockState = createMockState({
        accountTree: {
          wallets: {
            [WALLET_ID_1]: {
              id: WALLET_ID_1,
              metadata: { name: 'Wallet 1' },
              groups: {},
            },
          },
        },
      });

      const selector = selectInternalAccountsByGroupId(mockState);
      const result = selector(ACCOUNT_GROUP_ID_1);
      expect(result).toEqual([]);
    });

    it('returns empty array when group has no accounts', () => {
      const mockState = createMockState({
        accountTree: {
          wallets: {
            [WALLET_ID_1]: {
              id: WALLET_ID_1,
              metadata: { name: 'Wallet 1' },
              groups: {
                [ACCOUNT_GROUP_ID_1]: {
                  accounts: [],
                },
              },
            },
          },
        },
      });

      const selector = selectInternalAccountsByGroupId(mockState);
      const result = selector(ACCOUNT_GROUP_ID_1);
      expect(result).toEqual([]);
    });

    it('returns accounts for given group ID', () => {
      const mockState = createMockState(
        {
          accountTree: {
            wallets: {
<<<<<<< HEAD
              [WALLET_ID_1]: {
                id: WALLET_ID_1,
                metadata: { name: 'Wallet 1' },
                groups: {
                  [ACCOUNT_GROUP_ID_1]: {
                    accounts: [ACCOUNT_ID_1, ACCOUNT_ID_2],
                  },
                },
              },
            },
          },
        },
        {
          [ACCOUNT_ID_1]: mockEvmAccount,
          [ACCOUNT_ID_2]: mockSolanaAccount,
=======
              [ENTROPY_WALLET_ID]: {
                id: ENTROPY_WALLET_ID,
                metadata: { name: 'Wallet 1' },
                groups: {
                  [ENTROPY_GROUP_ID]: {
                    accounts: [
                      ENTROPY_EVM_ACCOUNT_ID,
                      ENTROPY_SOLANA_ACCOUNT_ID,
                    ],
                  },
                },
              },
            },
          },
        },
        {
          [ENTROPY_EVM_ACCOUNT_ID]: mockEvmAccount,
          [ENTROPY_SOLANA_ACCOUNT_ID]: mockSolanaAccount,
>>>>>>> 60f73e12
        },
      );

      const selector = selectInternalAccountsByGroupId(mockState);
<<<<<<< HEAD
      const result = selector(ACCOUNT_GROUP_ID_1);
=======
      const result = selector(ENTROPY_GROUP_ID);
>>>>>>> 60f73e12
      expect(result).toEqual([mockEvmAccount, mockSolanaAccount]);
    });
  });

  describe('selectInternalAccountListSpreadByScopesByGroupId', () => {
    it('returns internal accounts spread by networks', () => {
      const mockState = createMockState(
        {
          accountTree: {
            wallets: {
<<<<<<< HEAD
              [WALLET_ID_1]: {
                id: WALLET_ID_1,
                metadata: { name: 'Wallet 1' },
                groups: {
                  [ACCOUNT_GROUP_ID_1]: {
                    accounts: [ACCOUNT_ID_1, ACCOUNT_ID_2],
                  },
                },
              },
            },
          },
        },
        {
          [ACCOUNT_ID_1]: mockEvmAccount,
          [ACCOUNT_ID_2]: mockSolanaAccount,
=======
              [ENTROPY_WALLET_ID]: {
                id: ENTROPY_WALLET_ID,
                metadata: { name: 'Wallet 1' },
                groups: {
                  [ENTROPY_GROUP_ID]: {
                    accounts: [
                      ENTROPY_EVM_ACCOUNT_ID,
                      ENTROPY_SOLANA_ACCOUNT_ID,
                    ],
                  },
                },
              },
            },
          },
        },
        {
          [ENTROPY_EVM_ACCOUNT_ID]: mockEvmAccount,
          [ENTROPY_SOLANA_ACCOUNT_ID]: mockSolanaAccount,
>>>>>>> 60f73e12
        },
      );

      const result =
        selectInternalAccountListSpreadByScopesByGroupId(mockState)(
<<<<<<< HEAD
          ACCOUNT_GROUP_ID_1,
=======
          ENTROPY_GROUP_ID,
>>>>>>> 60f73e12
        );
      expect(result).toEqual([
        {
          account: mockEvmAccount,
          scope: 'eip155:1',
          networkName: 'Ethereum',
        },
        {
          account: mockEvmAccount,
          scope: 'eip155:33875',
          networkName: 'Base',
        },
        {
          account: mockEvmAccount,
          scope: 'eip155:270689',
          networkName: 'Arbitrum One',
        },
        {
          account: mockSolanaAccount,
          scope: SOLANA_MAINNET_SCOPE,
          networkName: 'Solana Mainnet',
        },
      ]);
    });
  });
});<|MERGE_RESOLUTION|>--- conflicted
+++ resolved
@@ -1024,23 +1024,6 @@
         {
           accountTree: {
             wallets: {
-<<<<<<< HEAD
-              [WALLET_ID_1]: {
-                id: WALLET_ID_1,
-                metadata: { name: 'Wallet 1' },
-                groups: {
-                  [ACCOUNT_GROUP_ID_1]: {
-                    accounts: [ACCOUNT_ID_1, ACCOUNT_ID_2],
-                  },
-                },
-              },
-            },
-          },
-        },
-        {
-          [ACCOUNT_ID_1]: mockEvmAccount,
-          [ACCOUNT_ID_2]: mockSolanaAccount,
-=======
               [ENTROPY_WALLET_ID]: {
                 id: ENTROPY_WALLET_ID,
                 metadata: { name: 'Wallet 1' },
@@ -1059,16 +1042,11 @@
         {
           [ENTROPY_EVM_ACCOUNT_ID]: mockEvmAccount,
           [ENTROPY_SOLANA_ACCOUNT_ID]: mockSolanaAccount,
->>>>>>> 60f73e12
         },
       );
 
       const selector = selectInternalAccountsByGroupId(mockState);
-<<<<<<< HEAD
-      const result = selector(ACCOUNT_GROUP_ID_1);
-=======
       const result = selector(ENTROPY_GROUP_ID);
->>>>>>> 60f73e12
       expect(result).toEqual([mockEvmAccount, mockSolanaAccount]);
     });
   });
@@ -1079,23 +1057,6 @@
         {
           accountTree: {
             wallets: {
-<<<<<<< HEAD
-              [WALLET_ID_1]: {
-                id: WALLET_ID_1,
-                metadata: { name: 'Wallet 1' },
-                groups: {
-                  [ACCOUNT_GROUP_ID_1]: {
-                    accounts: [ACCOUNT_ID_1, ACCOUNT_ID_2],
-                  },
-                },
-              },
-            },
-          },
-        },
-        {
-          [ACCOUNT_ID_1]: mockEvmAccount,
-          [ACCOUNT_ID_2]: mockSolanaAccount,
-=======
               [ENTROPY_WALLET_ID]: {
                 id: ENTROPY_WALLET_ID,
                 metadata: { name: 'Wallet 1' },
@@ -1114,17 +1075,12 @@
         {
           [ENTROPY_EVM_ACCOUNT_ID]: mockEvmAccount,
           [ENTROPY_SOLANA_ACCOUNT_ID]: mockSolanaAccount,
->>>>>>> 60f73e12
         },
       );
 
       const result =
         selectInternalAccountListSpreadByScopesByGroupId(mockState)(
-<<<<<<< HEAD
-          ACCOUNT_GROUP_ID_1,
-=======
           ENTROPY_GROUP_ID,
->>>>>>> 60f73e12
         );
       expect(result).toEqual([
         {
