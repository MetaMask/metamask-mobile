--- conflicted
+++ resolved
@@ -165,13 +165,10 @@
   selectPreferencesControllerState,
   (preferencesControllerState: PreferencesState) =>
     preferencesControllerState.dismissSmartAccountSuggestionEnabled ?? false,
-<<<<<<< HEAD
-=======
 );
 
 export const selectSmartAccountOptIn = createSelector(
   selectPreferencesControllerState,
   (preferencesControllerState: PreferencesState) =>
     preferencesControllerState.smartAccountOptIn ?? false,
->>>>>>> 05d3e30f
 );