/* eslint-disable @metamask/design-tokens/color-no-hex*/

/**
 * Common styles and variables
 */

import { TextStyle, ViewStyle } from 'react-native';

/**
 * Map of color names to HEX values
 */
export const colors = {
  blackTransparent: 'rgba(0, 0, 0, 0.5)',
  whiteTransparent: 'rgba(255, 255, 255, 0.7)',
  transparent: 'transparent',
  overlay: 'rgba(242, 244, 246, 0.33)',
  // Do not change the values of applePay tokens unless noted by
  // https://developer.apple.com/design/human-interface-guidelines/apple-pay
  applePayBlack: '#000000',
  applePayWhite: '#FFFFFF',
  btnBlack: '#1C1E21',
<<<<<<< HEAD
=======
  modalScrollButton: '#ECEEFF',
  gettingStartedPageBackgroundColor: '#EAC2FF',
  gettingStartedTextColor: '#3D065F',
>>>>>>> 0db38337
};

export const onboardingCarouselColors: Record<
  string,
  { color: string; background: string }
> = {
  one: {
    color: '#190066',
    background: '#E5FFC3',
  },
  two: {
    color: '#3D065F',
    background: '#FFA680',
  },
  three: {
    color: '#190066',
    background: '#CCE7FF',
  },
};

/**
 * Map of reusable base styles
 */
export const baseStyles: Record<string, ViewStyle> = {
  flexGrow: {
    flex: 1,
  },
  flexStatic: {
    flex: 0,
  },
};

/**
 * Map of reusable fonts
 */
export const fontStyles: Record<string, TextStyle> = {
  normal: {
    fontFamily: 'CentraNo1-Book',
    fontWeight: '400',
  },
  light: {
    fontFamily: 'CentraNo1-Book',
    fontWeight: '300',
  },
  thin: {
    fontFamily: 'CentraNo1-Book',
    fontWeight: '100',
  },
  bold: {
    fontFamily: 'CentraNo1-Bold',
    fontWeight: '600',
  },
};<|MERGE_RESOLUTION|>--- conflicted
+++ resolved
@@ -19,12 +19,9 @@
   applePayBlack: '#000000',
   applePayWhite: '#FFFFFF',
   btnBlack: '#1C1E21',
-<<<<<<< HEAD
-=======
   modalScrollButton: '#ECEEFF',
   gettingStartedPageBackgroundColor: '#EAC2FF',
   gettingStartedTextColor: '#3D065F',
->>>>>>> 0db38337
 };
 
 export const onboardingCarouselColors: Record<
