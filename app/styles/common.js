/**
 * Common styles and variables
 */

/**
 * Map of color names to HEX values
 */
export const colors = {
	accentGray: '#9b9b9b',
	ash: '#ced6e0',
	asphalt: '#747d8c',
	black: '#000000',
	beige: '#f9fafa',
	borderColor: '#CCCCCC',
	borderRed: '#d0021b',
	concrete: '#f1f2f6',
	copy: '#4d4d4d',
	error: '#FF0000',
	fontPrimary: '#4a4a4a',
	fontSecondary: '#999999',
	fontTertiary: '#AAAAAA',
	gray: '#7c7e84',
	green: '#02c9b1',
	inactive: '#808080',
	inputBorderColor: '#dedede',
	lightGray: '#d2d8dd',
	lightRed: '#fff1f2',
	primary: '#008edf',
	primaryFox: '#f7861ce6',
	red: '#f00',
	slate: '#dfe4ea',
	subtleGray: '#8c8e94',
	tar: '#2f3542',
	title: '#1B344D',
	white: '#FFFFFF',
	success: '#5ea40c',
	lightSuccess: '#eafad7',
	warning: '#CA810A',
	lightWarning: '#FFF2DB',
<<<<<<< HEAD
	transparent: 'transparent',
	overlay: 'rgba(0,0,0,.5)'
=======
	dimmed: '#00000080'
>>>>>>> 9fd61781
};

/**
 * Map of reusable base styles
 */
export const baseStyles = {
	flexGrow: {
		flex: 1
	},
	flexStatic: {
		flex: 0
	}
};

/**
 * Map of reusable fonts
 */
export const fontStyles = {
	normal: {
		fontFamily: 'Roboto',
		fontWeight: '400'
	},
	light: {
		fontFamily: 'Roboto',
		fontWeight: '300'
	},
	thin: {
		fontFamily: 'Roboto',
		fontWeight: '100'
	},
	bold: {
		fontFamily: 'Roboto',
		fontWeight: '600'
	}
};<|MERGE_RESOLUTION|>--- conflicted
+++ resolved
@@ -37,12 +37,9 @@
 	lightSuccess: '#eafad7',
 	warning: '#CA810A',
 	lightWarning: '#FFF2DB',
-<<<<<<< HEAD
+	dimmed: '#00000080',
 	transparent: 'transparent',
 	overlay: 'rgba(0,0,0,.5)'
-=======
-	dimmed: '#00000080'
->>>>>>> 9fd61781
 };
 
 /**
