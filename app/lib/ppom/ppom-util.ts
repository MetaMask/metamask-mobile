import { createProjectLogger } from '@metamask/utils';
import setSignatureRequestSecurityAlertResponse from '../../actions/signatureRequest';
import { setTransactionSecurityAlertResponse } from '../../actions/transaction';
import {
  Reason,
  ResultType,
  SecurityAlertResponse,
  SecurityAlertSource,
} from '../../components/Views/confirmations/legacy/components/BlockaidBanner/BlockaidBanner.types';
import Engine from '../../core/Engine';
import { store } from '../../store';
import { isBlockaidFeatureEnabled } from '../../util/blockaid';
import Logger from '../../util/Logger';
import { updateSecurityAlertResponse } from '../../util/transaction-controller';
import {
  TransactionControllerUnapprovedTransactionAddedEvent,
  TransactionMeta,
  TransactionParams,
  normalizeTransactionParams,
} from '@metamask/transaction-controller';
import { WALLET_CONNECT_ORIGIN } from '../../util/walletconnect';
import AppConstants from '../../core/AppConstants';
import {
  isSecurityAlertsAPIEnabled,
  validateWithSecurityAlertsAPI,
} from './security-alerts-api';
import { PPOMController } from '@metamask/ppom-validator';
import { Messenger } from '@metamask/base-controller';
import { SignatureStateChange } from '@metamask/signature-controller';
import cloneDeep from 'lodash/cloneDeep';

export interface PPOMRequest {
  method: string;
  params: unknown[];

  // Optional
  id?: number | string;
  jsonrpc?: string;
  origin?: string;
}

export type PPOMMessenger = Messenger<
  never,
  SignatureStateChange | TransactionControllerUnapprovedTransactionAddedEvent
>;

const log = createProjectLogger('ppom-util');

const METHOD_SEND_TRANSACTION = 'eth_sendTransaction';
const TRANSACTION_METHODS = [METHOD_SEND_TRANSACTION, 'eth_sendRawTransaction'];
export const METHOD_SIGN_TYPED_DATA_V3 = 'eth_signTypedData_v3';
export const METHOD_SIGN_TYPED_DATA_V4 = 'eth_signTypedData_v4';

const CONFIRMATION_METHODS = Object.freeze([
  'eth_sendRawTransaction',
  METHOD_SEND_TRANSACTION,
  'eth_signTypedData',
  'eth_signTypedData_v1',
  'eth_signTypedData_v3',
  'eth_signTypedData_v4',
  'personal_sign',
]);

const SECURITY_ALERT_RESPONSE_FAILED = {
  result_type: ResultType.Failed,
  reason: Reason.failed,
  description: 'Validating the confirmation failed by throwing error.',
};

const SECURITY_ALERT_RESPONSE_IN_PROGRESS = {
  result_type: ResultType.RequestInProgress,
  reason: Reason.requestInProgress,
  description: 'Validating the confirmation in progress.',
};

async function validateRequest(
  req: PPOMRequest,
  {
    transactionMeta = {} as TransactionMeta,
    securityAlertId,
  }: {
    transactionMeta?: TransactionMeta;
    securityAlertId?: string;
  } = {},
) {
  const {
    AccountsController,
    NetworkController,
    PPOMController: ppomController,
  } = Engine.context;

  const {
    configuration: { chainId },
  } = NetworkController.getNetworkClientById(
    NetworkController.state?.selectedNetworkClientId,
  );
  const isConfirmationMethod = CONFIRMATION_METHODS.includes(req.method);
  const isBlockaidFeatEnabled = await isBlockaidFeatureEnabled();

  if (!ppomController || !isBlockaidFeatEnabled || !isConfirmationMethod) {
    return;
  }

  if (req.method === METHOD_SEND_TRANSACTION) {
    const internalAccounts = AccountsController.listAccounts();
    const { from: fromAddress, to: toAddress } = req
      ?.params?.[0] as Partial<TransactionParams>;

    if (
      internalAccounts.some(
        ({ address }: { address: string }) =>
          address?.toLowerCase() === toAddress?.toLowerCase(),
      ) &&
      toAddress !== fromAddress
    ) {
      return;
    }
  }

  const isTransaction = isTransactionRequest(req);
  const transactionId = transactionMeta?.id;
  let securityAlertResponse: SecurityAlertResponse | undefined;

  try {
    if (isTransaction && !transactionId && !securityAlertId) {
      securityAlertResponse = SECURITY_ALERT_RESPONSE_FAILED;
      return;
    }

    setSecurityAlertResponse(
      req,
      SECURITY_ALERT_RESPONSE_IN_PROGRESS,
      transactionId,
      { securityAlertId },
    );

    const normalizedRequest = normalizeRequest(req, transactionMeta);

    log('Normalized request', normalizedRequest);

    securityAlertResponse = isSecurityAlertsAPIEnabled()
      ? await validateWithAPI(ppomController, chainId, normalizedRequest)
      : await validateWithController(ppomController, normalizedRequest);

    securityAlertResponse = {
      ...securityAlertResponse,
      req: req as unknown as Record<string, unknown>,
      chainId,
    };
  } catch (e) {
    Logger.log(`Error validating JSON RPC using PPOM: ${e}`);
  } finally {
    if (!securityAlertResponse) {
      securityAlertResponse = SECURITY_ALERT_RESPONSE_FAILED;
    }

    setSecurityAlertResponse(req, securityAlertResponse, transactionId, {
      updateControllerState: true,
      securityAlertId,
    });
  }
}

async function validateWithController(
  ppomController: PPOMController,
  request: PPOMRequest,
): Promise<SecurityAlertResponse> {
  try {
    const response = (await ppomController.usePPOM((ppom) =>
      ppom.validateJsonRpc(request as unknown as Record<string, unknown>),
    )) as SecurityAlertResponse;

    return {
      ...response,
      source: SecurityAlertSource.Local,
    };
  } catch (e) {
    Logger.log(`Error validating request with PPOM: ${e}`);
    return {
      ...SECURITY_ALERT_RESPONSE_FAILED,
      source: SecurityAlertSource.Local,
    };
  }
}

async function validateWithAPI(
  ppomController: PPOMController,
  chainId: string,
  request: PPOMRequest,
): Promise<SecurityAlertResponse> {
  try {
    const response = await validateWithSecurityAlertsAPI(chainId, request);

    return {
      ...response,
      source: SecurityAlertSource.API,
    };
  } catch (e) {
    Logger.log(`Error validating request with security alerts API: ${e}`);
    return await validateWithController(ppomController, request);
  }
}

function getTransactionIdForSecurityAlertId(securityAlertId?: string) {
  if (!securityAlertId) return;
  const confirmation =
    Engine.context.TransactionController.state.transactions.find(
      (meta) =>
        (
          meta.securityAlertResponse as SecurityAlertResponse & {
            securityAlertId: string;
          }
        )?.securityAlertId === securityAlertId,
    );
  return confirmation?.id;
}

function updateSecurityResultForTransaction(
  transactionId: string | undefined,
  response: SecurityAlertResponse,
  updateControllerState: boolean = false,
  securityAlertId?: string,
) {
  store.dispatch(setTransactionSecurityAlertResponse(transactionId, response));

  if (updateControllerState) {
    updateSecurityAlertResponse(
      transactionId as string,
      // eslint-disable-next-line @typescript-eslint/no-explicit-any
      { ...response, securityAlertId } as any,
    );
  }
}

function fetchTransactionIdAndUpdateSecurityResultForTransaction(
  response: SecurityAlertResponse,
  updateControllerState?: boolean,
  securityAlertId?: string,
) {
  const intervalId = setInterval(() => {
    const transactionId = getTransactionIdForSecurityAlertId(securityAlertId);
    if (transactionId) {
      updateSecurityResultForTransaction(
        transactionId,
        response,
        updateControllerState,
        securityAlertId,
      );
      clearInterval(intervalId);
    }
  }, 100);
}

function setSecurityAlertResponse(
  request: PPOMRequest,
  response: SecurityAlertResponse,
  transactionId?: string,
  {
    updateControllerState,
    securityAlertId,
  }: { updateControllerState?: boolean; securityAlertId?: string } = {},
) {
  if (isTransactionRequest(request)) {
    if (securityAlertId && !transactionId) {
      fetchTransactionIdAndUpdateSecurityResultForTransaction(
        response,
        updateControllerState,
        securityAlertId,
      );
    } else {
      updateSecurityResultForTransaction(
        transactionId,
        response,
        updateControllerState,
        securityAlertId,
      );
    }
  } else {
    store.dispatch(setSignatureRequestSecurityAlertResponse(response));
  }
}

function isTransactionRequest(request: PPOMRequest) {
  return TRANSACTION_METHODS.includes(request.method);
}

function normalizeSignatureRequest(request: PPOMRequest): PPOMRequest {
  // This is a temporary fix to prevent a PPOM bypass
  if (
    request.method !== METHOD_SIGN_TYPED_DATA_V4 &&
    request.method !== METHOD_SIGN_TYPED_DATA_V3
  ) {
    return request;
<<<<<<< HEAD
  }

  if (!Array.isArray(request.params)) {
    return request;
  }

=======
  }

  if (!Array.isArray(request.params)) {
    return request;
  }

>>>>>>> b6e9c40b
  return {
    ...request,
    params: request.params.slice(0, 2),
  };
}

function normalizeRequest(
  request: PPOMRequest,
  transactionMeta?: TransactionMeta
): PPOMRequest {
  let normalizedRequest = cloneDeep(request);

  normalizedRequest = normalizeSignatureRequest(normalizedRequest);

  normalizedRequest = normalizeTransactionRequest(
    normalizedRequest,
    transactionMeta,
  );

  return normalizedRequest;
}

function normalizeTransactionRequest(
  request: PPOMRequest,
  transactionMeta?: TransactionMeta,
): PPOMRequest {
  if (request.method !== METHOD_SEND_TRANSACTION) {
    return request;
  }

  request.origin = request.origin
    ?.replace(WALLET_CONNECT_ORIGIN, '')
    ?.replace(AppConstants.MM_SDK.SDK_REMOTE_ORIGIN, '');

  const txParams = (Array.isArray(request.params) ? request.params[0] : {}) as TransactionParams;

  // Provide the estimated gas to PPOM rather than relying on PPOM to estimate the gas values
  txParams.gas = transactionMeta?.txParams?.gas;
  txParams.gasPrice = transactionMeta?.txParams?.maxFeePerGas ?? transactionMeta?.txParams?.gasPrice;

  // Remove unused request params for PPOM
  delete txParams.gasLimit;
  delete txParams.maxFeePerGas;
  delete txParams.maxPriorityFeePerGas;
  delete txParams.type;

  const normalizedParams = normalizeTransactionParams(txParams);

  log('Normalized transaction params', normalizedParams);

  return {
    ...request,
    params: [normalizedParams],
  };
}

function clearSignatureSecurityAlertResponse() {
  store.dispatch(setSignatureRequestSecurityAlertResponse());
}

function createValidatorForSecurityAlertId(securityAlertId: string) {
  return (req: PPOMRequest) => validateRequest(req, { securityAlertId });
}

export default {
  validateRequest,
  createValidatorForSecurityAlertId,
  clearSignatureSecurityAlertResponse,
};<|MERGE_RESOLUTION|>--- conflicted
+++ resolved
@@ -291,21 +291,12 @@
     request.method !== METHOD_SIGN_TYPED_DATA_V3
   ) {
     return request;
-<<<<<<< HEAD
   }
 
   if (!Array.isArray(request.params)) {
     return request;
   }
 
-=======
-  }
-
-  if (!Array.isArray(request.params)) {
-    return request;
-  }
-
->>>>>>> b6e9c40b
   return {
     ...request,
     params: request.params.slice(0, 2),
