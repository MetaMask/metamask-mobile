import setSignatureRequestSecurityAlertResponse from '../../actions/signatureRequest';
import { setTransactionSecurityAlertResponse } from '../../actions/transaction';
import {
  Reason,
  ResultType,
  SecurityAlertResponse,
  SecurityAlertSource,
} from '../../components/Views/confirmations/components/BlockaidBanner/BlockaidBanner.types';
import Engine from '../../core/Engine';
import { store } from '../../store';
import { isBlockaidFeatureEnabled } from '../../util/blockaid';
import Logger from '../../util/Logger';
import { updateSecurityAlertResponse } from '../../util/transaction-controller';
import {
  TransactionParams,
  normalizeTransactionParams,
} from '@metamask/transaction-controller';
import { WALLET_CONNECT_ORIGIN } from '../../util/walletconnect';
import AppConstants from '../../core/AppConstants';
import {
  getSecurityAlertsAPISupportedChainIds,
  isSecurityAlertsAPIEnabled,
  validateWithSecurityAlertsAPI,
} from './security-alerts-api';
import { PPOMController } from '@metamask/ppom-validator';
import { Hex } from '@metamask/utils';

export interface PPOMRequest {
  method: string;
  params: unknown[];
  origin?: string;
}

const TRANSACTION_METHOD = 'eth_sendTransaction';
const TRANSACTION_METHODS = [TRANSACTION_METHOD, 'eth_sendRawTransaction'];

const CONFIRMATION_METHODS = Object.freeze([
  'eth_sendRawTransaction',
  TRANSACTION_METHOD,
  'eth_sign',
  'eth_signTypedData',
  'eth_signTypedData_v1',
  'eth_signTypedData_v3',
  'eth_signTypedData_v4',
  'personal_sign',
]);

const SECURITY_ALERT_RESPONSE_FAILED = {
  result_type: ResultType.Failed,
  reason: Reason.failed,
  description: 'Validating the confirmation failed by throwing error.',
};

const SECURITY_ALERT_RESPONSE_IN_PROGRESS = {
  result_type: ResultType.RequestInProgress,
  reason: Reason.requestInProgress,
  description: 'Validating the confirmation in progress.',
};

async function validateRequest(req: PPOMRequest, transactionId?: string) {
  const {
    AccountsController,
    NetworkController,
    PPOMController: ppomController,
  } = Engine.context;

  const chainId = NetworkController.state.providerConfig.chainId;
  const isConfirmationMethod = CONFIRMATION_METHODS.includes(req.method);
<<<<<<< HEAD
  const isSupportedChain = await isChainSupported(chainId);

  const isSecurityAlertsEnabled =
    PreferencesController.state.securityAlertsEnabled;

  if (
    !ppomController ||
    !isBlockaidFeatureEnabled() ||
    !isSecurityAlertsEnabled ||
    !isConfirmationMethod ||
    !isSupportedChain
  ) {
=======

  if (!ppomController || !isBlockaidFeatureEnabled() || !isConfirmationMethod) {
>>>>>>> 2f69e5ff
    return;
  }

  if (req.method === 'eth_sendTransaction') {
    const internalAccounts = AccountsController.listAccounts();
    const toAddress: string | undefined = (
      req?.params?.[0] as Record<string, string>
    ).to;

    if (
      internalAccounts.some(
        ({ address }: { address: string }) =>
          address?.toLowerCase() === toAddress?.toLowerCase(),
      )
    ) {
      return;
    }
  }

  const isTransaction = isTransactionRequest(req);
  let securityAlertResponse: SecurityAlertResponse | undefined;

  try {
    if (isTransaction && !transactionId) {
      securityAlertResponse = SECURITY_ALERT_RESPONSE_FAILED;
      return;
    }

    setSecurityAlertResponse(
      req,
      SECURITY_ALERT_RESPONSE_IN_PROGRESS,
      transactionId,
    );

    const normalizedRequest = normalizeRequest(req);

    securityAlertResponse = isSecurityAlertsAPIEnabled()
      ? await validateWithAPI(ppomController, chainId, normalizedRequest)
      : await validateWithController(ppomController, normalizedRequest);

    securityAlertResponse = {
      ...securityAlertResponse,
      req: req as unknown as Record<string, unknown>,
      chainId,
    };
  } catch (e) {
    Logger.log(`Error validating JSON RPC using PPOM: ${e}`);
  } finally {
    if (!securityAlertResponse) {
      securityAlertResponse = SECURITY_ALERT_RESPONSE_FAILED;
    }

    setSecurityAlertResponse(req, securityAlertResponse, transactionId, {
      updateControllerState: true,
    });
  }
}

async function isChainSupported(chainId: Hex): Promise<boolean> {
  let supportedChainIds = BLOCKAID_SUPPORTED_CHAIN_IDS;

  try {
    if (isSecurityAlertsAPIEnabled()) {
      supportedChainIds = await getSecurityAlertsAPISupportedChainIds();
    }
  } catch (e) {
    Logger.log(
      `Error fetching supported chains from security alerts API: ${e}`,
    );
  }

  return supportedChainIds.includes(chainId);
}

async function validateWithController(
  ppomController: PPOMController,
  request: PPOMRequest,
): Promise<SecurityAlertResponse> {
  const response = (await ppomController.usePPOM((ppom) =>
    ppom.validateJsonRpc(request as unknown as Record<string, unknown>),
  )) as SecurityAlertResponse;

  return {
    ...response,
    source: SecurityAlertSource.Local,
  };
}

async function validateWithAPI(
  ppomController: PPOMController,
  chainId: string,
  request: PPOMRequest,
): Promise<SecurityAlertResponse> {
  try {
    const response = await validateWithSecurityAlertsAPI(chainId, request);

    return {
      ...response,
      source: SecurityAlertSource.API,
    };
  } catch (e) {
    Logger.log(`Error validating request with security alerts API: ${e}`);
    return await validateWithController(ppomController, request);
  }
}

function setSecurityAlertResponse(
  request: PPOMRequest,
  response: SecurityAlertResponse,
  transactionId?: string,
  { updateControllerState }: { updateControllerState?: boolean } = {},
) {
  if (isTransactionRequest(request)) {
    store.dispatch(
      setTransactionSecurityAlertResponse(transactionId, response),
    );

    if (updateControllerState) {
      // eslint-disable-next-line @typescript-eslint/no-explicit-any
      updateSecurityAlertResponse(transactionId as string, response as any);
    }
  } else {
    store.dispatch(setSignatureRequestSecurityAlertResponse(response));
  }
}

function isTransactionRequest(request: PPOMRequest) {
  return TRANSACTION_METHODS.includes(request.method);
}

function normalizeRequest(request: PPOMRequest): PPOMRequest {
  if (request.method !== TRANSACTION_METHOD) {
    return request;
  }

  request.origin = request.origin
    ?.replace(WALLET_CONNECT_ORIGIN, '')
    ?.replace(AppConstants.MM_SDK.SDK_REMOTE_ORIGIN, '');

  const transactionParams = (request.params?.[0] || {}) as TransactionParams;
  const normalizedParams = normalizeTransactionParams(transactionParams);

  return {
    ...request,
    params: [normalizedParams],
  };
}

export default { validateRequest };<|MERGE_RESOLUTION|>--- conflicted
+++ resolved
@@ -66,23 +66,14 @@
 
   const chainId = NetworkController.state.providerConfig.chainId;
   const isConfirmationMethod = CONFIRMATION_METHODS.includes(req.method);
-<<<<<<< HEAD
   const isSupportedChain = await isChainSupported(chainId);
-
-  const isSecurityAlertsEnabled =
-    PreferencesController.state.securityAlertsEnabled;
 
   if (
     !ppomController ||
     !isBlockaidFeatureEnabled() ||
-    !isSecurityAlertsEnabled ||
     !isConfirmationMethod ||
     !isSupportedChain
   ) {
-=======
-
-  if (!ppomController || !isBlockaidFeatureEnabled() || !isConfirmationMethod) {
->>>>>>> 2f69e5ff
     return;
   }
 
