import { normalizeTransactionParams } from '@metamask/transaction-controller';
import * as SignatureRequestActions from '../../actions/signatureRequest'; // eslint-disable-line import/no-namespace
import * as TransactionActions from '../../actions/transaction'; // eslint-disable-line import/no-namespace
import * as NetworkControllerSelectors from '../../selectors/networkController'; // eslint-disable-line import/no-namespace
import Engine from '../../core/Engine';
import PPOMUtil from './ppom-util';
// eslint-disable-next-line import/no-namespace
import * as securityAlertAPI from './security-alerts-api';
import { isBlockaidFeatureEnabled } from '../../util/blockaid';
import { Hex } from '@metamask/utils';
import {
  NetworkClientType,
  RpcEndpointType,
} from '@metamask/network-controller';
import { NETWORKS_CHAIN_ID } from '../../constants/network';

const CHAIN_ID_MOCK = '0x1';

jest.mock('./security-alerts-api');
jest.mock('../../util/blockaid');

jest.mock('../../util/transaction-controller', () => ({
  __esModule: true,
  updateSecurityAlertResponse: jest.fn(),
  updateTransaction: jest.fn(),
}));

jest.mock('../../core/Engine', () => ({
  context: {
    PreferencesController: {
      state: {
        securityAlertsEnabled: true,
      },
    },
    PPOMController: {
      usePPOM: jest.fn(),
    },
    AccountsController: {
      state: {
        internalAccounts: { accounts: [] },
      },
      listAccounts: jest.fn().mockReturnValue([]),
    },
  },
  backgroundState: {
    NetworkController: {
      selectedNetworkClientId: 'mainnet',
      networksMetadata: {},
      networkConfigurations: {
        mainnet: {
          id: 'mainnet',
          rpcUrl: 'https://mainnet.infura.io/v3',
          chainId: '0x1',
          ticker: 'ETH',
          nickname: 'Sepolia network',
          rpcPrefs: {
            blockExplorerUrl: 'https://etherscan.com',
          },
        },
      },
    },
  },
}));

const MockEngine = jest.mocked(Engine);

jest.mock('@metamask/transaction-controller', () => ({
  ...jest.requireActual('@metamask/transaction-controller'),
  normalizeTransactionParams: jest.fn(),
}));

const mockRequest = {
  id: 4247010338,
  jsonrpc: '2.0',
  method: 'eth_sendTransaction',
  origin: 'metamask.github.io',
  params: [
    {
      from: '0x8eeee1781fd885ff5ddef7789486676961873d12',
      gasLimit: '0x5028',
      maxFeePerGas: '0x2540be400',
      maxPriorityFeePerGas: '0x3b9aca00',
      to: '0x0c54FcCd2e384b4BB6f2E405Bf5Cbc15a017AaFb',
      value: '0x0',
    },
  ],
  toNative: true,
};

const mockSignatureRequest = {
  method: 'personal_sign',
  params: [
    '0x4578616d706c652060706572736f6e616c5f7369676e60206d657373616765',
    '0x8eeee1781fd885ff5ddef7789486676961873d12',
    'Example password',
  ],
  jsonrpc: '2.0',
  id: 2097534692,
  toNative: true,
  origin: 'metamask.github.io',
};

describe('PPOM Utils', () => {
  const validateWithSecurityAlertsAPIMock = jest.mocked(
    securityAlertAPI.validateWithSecurityAlertsAPI,
  );

  const isSecurityAlertsEnabledMock = jest.mocked(
    securityAlertAPI.isSecurityAlertsAPIEnabled,
  );

  const mockIsBlockaidFeatureEnabled = jest.mocked(isBlockaidFeatureEnabled);

  const getSupportedChainIdsMock = jest.spyOn(
    securityAlertAPI,
    'getSecurityAlertsAPISupportedChainIds',
  );

  const normalizeTransactionParamsMock = jest.mocked(
    normalizeTransactionParams,
  );

  beforeEach(() => {
    MockEngine.context.PreferencesController.state.securityAlertsEnabled = true;

    MockEngine.context.NetworkController = {
      getNetworkClientById: () => ({
        // eslint-disable-next-line @typescript-eslint/ban-ts-comment
        // @ts-ignore
        configuration: {
          rpcUrl: 'https://mainnet.infura.io/v3',
          chainId: CHAIN_ID_MOCK as Hex,
          ticker: 'ETH',
          type: NetworkClientType.Custom,
        },
      }),
      state: {
<<<<<<< HEAD
        networkConfigurationsByChainId: {
          [NETWORKS_CHAIN_ID.MAINNET]: {
            blockExplorerUrls: ['http://etherscan.com'],
            chainId: '0x1',
            defaultRpcEndpointIndex: 0,
            name: 'Mainnet',
            nativeCurrency: 'ETH',
            defaultBlockExplorerUrlIndex: 0,
            rpcEndpoints: [
              {
                networkClientId: 'mainnet',
                type: RpcEndpointType.Custom,
                name: 'ethereum',
                url: 'https://mainnet.infura.io/v3',
              },
            ],
          },
        },
        networksMetadata: {},
        selectedNetworkClientId: 'mainnet',
=======
        networkConfigurations: {
          mainnet: {
            id: '673a4523-3c49-47cd-8d48-68dfc8a47a9c',
            rpcUrl: 'https://mainnet.infura.io/v3',
            chainId: CHAIN_ID_MOCK,
            ticker: 'ETH',
            nickname: 'Ethereum mainnet',
            rpcPrefs: {
              blockExplorerUrl: 'https://etherscan.com',
            },
          },
        },
        selectedNetworkClientId: 'mainnet',
        networksMetadata: {},
>>>>>>> 86d5abae
      },
    };

    normalizeTransactionParamsMock.mockImplementation((params) => params);
    mockIsBlockaidFeatureEnabled.mockResolvedValue(true);
  });

  afterEach(() => {
    jest.clearAllMocks();
  });

  describe('validateRequest', () => {
    it('should not validate if preference securityAlertsEnabled is false', async () => {
      mockIsBlockaidFeatureEnabled.mockResolvedValue(false);
      const spyTransactionAction = jest.spyOn(
        TransactionActions,
        'setTransactionSecurityAlertResponse',
      );
      MockEngine.context.PreferencesController.state.securityAlertsEnabled =
        false;
      await PPOMUtil.validateRequest(mockRequest, CHAIN_ID_MOCK);
      expect(MockEngine.context.PPOMController?.usePPOM).toBeCalledTimes(0);
      expect(spyTransactionAction).toBeCalledTimes(0);
    });

    it('should not validate if request is send to users own account ', async () => {
      const spyTransactionAction = jest.spyOn(
        TransactionActions,
        'setTransactionSecurityAlertResponse',
      );
      MockEngine.context.AccountsController.listAccounts = jest
        .fn()
        .mockReturnValue([
          {
            address: '0x0c54FcCd2e384b4BB6f2E405Bf5Cbc15a017AaFb',
          },
        ]);
      await PPOMUtil.validateRequest(mockRequest, CHAIN_ID_MOCK);
      expect(MockEngine.context.PPOMController?.usePPOM).toHaveBeenCalledTimes(
        0,
      );
      expect(spyTransactionAction).toHaveBeenCalledTimes(0);
      MockEngine.context.AccountsController.listAccounts = jest
        .fn()
        .mockReturnValue([]);
    });

    it('should not validate user if on a non supporting blockaid network', async () => {
      mockIsBlockaidFeatureEnabled.mockResolvedValue(false);
      const spyTransactionAction = jest.spyOn(
        TransactionActions,
        'setTransactionSecurityAlertResponse',
      );
      jest
        .spyOn(NetworkControllerSelectors, 'selectChainId')
        .mockReturnValue('0xfa');
      await PPOMUtil.validateRequest(mockRequest, CHAIN_ID_MOCK);
      expect(MockEngine.context.PPOMController?.usePPOM).toHaveBeenCalledTimes(
        0,
      );
      expect(spyTransactionAction).toHaveBeenCalledTimes(0);
    });

    it('should not validate if requested method is not allowed', async () => {
      const spyTransactionAction = jest.spyOn(
        TransactionActions,
        'setTransactionSecurityAlertResponse',
      );
      MockEngine.context.PreferencesController.state.securityAlertsEnabled =
        false;
      await PPOMUtil.validateRequest(
        {
          ...mockRequest,
          method: 'eth_someMethod',
        },
        CHAIN_ID_MOCK,
      );
      expect(MockEngine.context.PPOMController?.usePPOM).toHaveBeenCalledTimes(
        0,
      );
      expect(spyTransactionAction).toHaveBeenCalledTimes(0);
    });

    it('should not validate transaction and update response as failed if method type is eth_sendTransaction and transactionid is not defined', async () => {
      const spyTransactionAction = jest.spyOn(
        TransactionActions,
        'setTransactionSecurityAlertResponse',
      );
      await PPOMUtil.validateRequest(mockRequest);
      expect(MockEngine.context.PPOMController?.usePPOM).toHaveBeenCalledTimes(
        0,
      );
      expect(spyTransactionAction).toHaveBeenCalledTimes(1);
    });

    it('should invoke PPOMController usePPOM if securityAlertsEnabled is true', async () => {
      await PPOMUtil.validateRequest(mockRequest, CHAIN_ID_MOCK);
      expect(MockEngine.context.PPOMController?.usePPOM).toHaveBeenCalledTimes(
        1,
      );
    });

    it('should update transaction with validation result', async () => {
      const spy = jest.spyOn(
        TransactionActions,
        'setTransactionSecurityAlertResponse',
      );
      await PPOMUtil.validateRequest(mockRequest, CHAIN_ID_MOCK);
      expect(spy).toHaveBeenCalledTimes(2);
    });

    it('should update signature requests with validation result', async () => {
      const spy = jest.spyOn(SignatureRequestActions, 'default');
      await PPOMUtil.validateRequest(mockSignatureRequest);
      expect(spy).toHaveBeenCalledTimes(2);
    });

    it('normalizes transaction requests before validation', async () => {
      const normalizedTransactionParamsMock = {
        ...mockRequest.params[0],
        data: '0xabcd',
      };

      const validateMock = jest.fn();

      const ppomMock = {
        validateJsonRpc: validateMock,
      };

      MockEngine.context.PPOMController?.usePPOM.mockImplementation(
        // eslint-disable-next-line @typescript-eslint/no-explicit-any
        (callback: any) => callback(ppomMock),
      );

      normalizeTransactionParamsMock.mockReturnValue(
        normalizedTransactionParamsMock,
      );

      await PPOMUtil.validateRequest(mockRequest, CHAIN_ID_MOCK);

      expect(normalizeTransactionParamsMock).toHaveBeenCalledTimes(1);
      expect(normalizeTransactionParamsMock).toHaveBeenCalledWith(
        mockRequest.params[0],
      );

      expect(validateMock).toHaveBeenCalledTimes(1);
      expect(validateMock).toHaveBeenCalledWith({
        ...mockRequest,
        params: [normalizedTransactionParamsMock],
      });
    });

    it('normalizes transaction request origin before validation', async () => {
      const validateMock = jest.fn();

      const ppomMock = {
        validateJsonRpc: validateMock,
      };

      MockEngine.context.PPOMController?.usePPOM.mockImplementation(
        // eslint-disable-next-line @typescript-eslint/no-explicit-any
        (callback: any) => callback(ppomMock),
      );

      await PPOMUtil.validateRequest(
        {
          ...mockRequest,
          origin: 'wc::metamask.github.io',
        },
        CHAIN_ID_MOCK,
      );

      expect(normalizeTransactionParamsMock).toHaveBeenCalledTimes(1);
      expect(normalizeTransactionParamsMock).toHaveBeenCalledWith(
        mockRequest.params[0],
      );

      expect(validateMock).toHaveBeenCalledTimes(1);
      expect(validateMock).toHaveBeenCalledWith({
        ...mockRequest,
      });
    });

    it('uses security alerts API if enabled', async () => {
      isSecurityAlertsEnabledMock.mockReturnValue(true);
      getSupportedChainIdsMock.mockResolvedValue([CHAIN_ID_MOCK]);

      await PPOMUtil.validateRequest(mockRequest, CHAIN_ID_MOCK);

      expect(MockEngine.context.PPOMController?.usePPOM).not.toHaveBeenCalled();

      expect(validateWithSecurityAlertsAPIMock).toHaveBeenCalledTimes(1);
      expect(validateWithSecurityAlertsAPIMock).toHaveBeenCalledWith(
        CHAIN_ID_MOCK,
        mockRequest,
      );
    });

    it('uses controller if security alerts API throws', async () => {
      isSecurityAlertsEnabledMock.mockReturnValue(true);
      getSupportedChainIdsMock.mockResolvedValue([CHAIN_ID_MOCK]);

      validateWithSecurityAlertsAPIMock.mockRejectedValue(
        new Error('Test Error'),
      );

      await PPOMUtil.validateRequest(mockRequest, CHAIN_ID_MOCK);

      expect(MockEngine.context.PPOMController?.usePPOM).toHaveBeenCalledTimes(
        1,
      );

      expect(validateWithSecurityAlertsAPIMock).toHaveBeenCalledTimes(1);
      expect(validateWithSecurityAlertsAPIMock).toHaveBeenCalledWith(
        CHAIN_ID_MOCK,
        mockRequest,
      );
    });

    it('validates correctly if security alerts API throws', async () => {
      const spy = jest.spyOn(
        TransactionActions,
        'setTransactionSecurityAlertResponse',
      );
      jest
        .spyOn(securityAlertAPI, 'getSecurityAlertsAPISupportedChainIds')
        .mockRejectedValue(new Error('Test Error'));
      await PPOMUtil.validateRequest(mockRequest, CHAIN_ID_MOCK);
      expect(spy).toHaveBeenCalledTimes(2);
    });
  });
});<|MERGE_RESOLUTION|>--- conflicted
+++ resolved
@@ -135,7 +135,6 @@
         },
       }),
       state: {
-<<<<<<< HEAD
         networkConfigurationsByChainId: {
           [NETWORKS_CHAIN_ID.MAINNET]: {
             blockExplorerUrls: ['http://etherscan.com'],
@@ -156,22 +155,6 @@
         },
         networksMetadata: {},
         selectedNetworkClientId: 'mainnet',
-=======
-        networkConfigurations: {
-          mainnet: {
-            id: '673a4523-3c49-47cd-8d48-68dfc8a47a9c',
-            rpcUrl: 'https://mainnet.infura.io/v3',
-            chainId: CHAIN_ID_MOCK,
-            ticker: 'ETH',
-            nickname: 'Ethereum mainnet',
-            rpcPrefs: {
-              blockExplorerUrl: 'https://etherscan.com',
-            },
-          },
-        },
-        selectedNetworkClientId: 'mainnet',
-        networksMetadata: {},
->>>>>>> 86d5abae
       },
     };
 
