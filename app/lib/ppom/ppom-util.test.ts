--- conflicted
+++ resolved
@@ -157,11 +157,7 @@
                 type: RpcEndpointType.Custom,
                 name: 'ethereum',
                 url: 'https://mainnet.infura.io/v3',
-<<<<<<< HEAD
-                failoverUrls: [],
-=======
                 failoverUrls: undefined,
->>>>>>> c29c22bf
               },
             ],
             lastUpdatedAt: Date.now(),
