--- conflicted
+++ resolved
@@ -182,17 +182,10 @@
         validateJsonRpc: validateMock,
       };
 
-<<<<<<< HEAD
       MockEngine.context.PPOMController?.usePPOM.mockImplementation(
+        // eslint-disable-next-line @typescript-eslint/no-explicit-any
         (callback: any) => callback(ppomMock),
       );
-=======
-    MockEngine.context.PPOMController?.usePPOM.mockImplementation(
-      // TODO: Replace "any" with type
-      // eslint-disable-next-line @typescript-eslint/no-explicit-any
-      (callback: any) => callback(ppomMock),
-    );
->>>>>>> 9b0ba2b8
 
       normalizeTransactionParamsMock.mockReturnValue(
         normalizedTransactionParamsMock,
@@ -220,10 +213,10 @@
       };
 
       MockEngine.context.PPOMController?.usePPOM.mockImplementation(
+        // eslint-disable-next-line @typescript-eslint/no-explicit-any
         (callback: any) => callback(ppomMock),
       );
 
-<<<<<<< HEAD
       await PPOMUtil.validateRequest(
         {
           ...mockRequest,
@@ -231,13 +224,6 @@
         },
         CHAIN_ID_MOCK,
       );
-=======
-    MockEngine.context.PPOMController?.usePPOM.mockImplementation(
-      // TODO: Replace "any" with type
-      // eslint-disable-next-line @typescript-eslint/no-explicit-any
-      (callback: any) => callback(ppomMock),
-    );
->>>>>>> 9b0ba2b8
 
       expect(normalizeTransactionParamsMock).toBeCalledTimes(1);
       expect(normalizeTransactionParamsMock).toBeCalledWith(
