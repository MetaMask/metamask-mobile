import namehash from 'eth-ens-namehash';
import Eth from 'ethjs-query';
import EthContract from 'ethjs-contract';
import registryAbi from './contracts/registry';
import resolverAbi from './contracts/resolver';
import contentHash from 'content-hash';
import multihash from 'multihashes';

export default async function resolveEnsToIpfsContentId({ provider, name }) {
  const eth = new Eth(provider);
  const hash = namehash.hash(name);
  const contract = new EthContract(eth);
  // lookup registry
  const chainId = Number.parseInt(await eth.net_version(), 10);
  const registryAddress = getRegistryForChainId(chainId);
  if (!registryAddress) {
    throw new Error(
      `EnsIpfsResolver - no known ens-ipfs registry for chainId "${chainId}"`,
    );
  }
  const Registry = contract(registryAbi).at(registryAddress);
  // lookup resolver
  const resolverLookupResult = await Registry.resolver(hash);
  const resolverAddress = resolverLookupResult[0];
  if (hexValueIsEmpty(resolverAddress)) {
    throw new Error(`EnsIpfsResolver - no resolver found for name "${name}"`);
  }
  const Resolver = contract(resolverAbi).at(resolverAddress);
  const isEIP1577Compliant = await Resolver.supportsInterface('0xbc1c58d1');
  const isLegacyResolver = await Resolver.supportsInterface('0xd8389dc5');
  if (isEIP1577Compliant[0]) {
    const contentLookupResult = await Resolver.contenthash(hash);
    const rawContentHash = contentLookupResult[0];
    const decodedContentHash = contentHash.decode(rawContentHash);
    const type = contentHash.getCodec(rawContentHash);
    return { type, hash: decodedContentHash };
  }
  if (isLegacyResolver[0]) {
    // lookup content id
    const contentLookupResult = await Resolver.content(hash);
    const content = contentLookupResult[0];
    if (hexValueIsEmpty(content)) {
      throw new Error(
        `EnsIpfsResolver - no content ID found for name "${name}"`,
      );
    }
    const nonPrefixedHex = content.slice(2);

    // Multihash
    const buffer = multihash.fromHexString(nonPrefixedHex);
    const contentId = multihash.toB58String(
      multihash.encode(buffer, 'sha2-256'),
    );

    return { type: 'ipfs-ns', hash: contentId };
  }

  throw new Error(
    `EnsIpfsResolver - the resolver for name "${name}" is not standard, it should either supports contenthash() or content()`,
  );
}

function hexValueIsEmpty(value) {
  return [
    undefined,
    null,
    '0x',
    '0x0',
    '0x0000000000000000000000000000000000000000000000000000000000000000',
  ].includes(value);
}

function getRegistryForChainId(chainId) {
<<<<<<< HEAD
	switch (chainId) {
		// mainnet
		case 1:
			return '0x00000000000C2E074eC69A0dFb2997BA6C7d2e1e';
		// ropsten
		case 3:
			return '0x00000000000C2E074eC69A0dFb2997BA6C7d2e1e';
		// rinkeby
		case 4:
			return '0x00000000000C2E074eC69A0dFb2997BA6C7d2e1e';
		// goerli
		case 5:
			return '0x00000000000C2E074eC69A0dFb2997BA6C7d2e1e';
		default:
			return null;
	}
=======
  switch (chainId) {
    // mainnet
    case 1:
      return '0x00000000000C2E074eC69A0dFb2997BA6C7d2e1e';
    // ropsten
    case 3:
      return '0x00000000000C2E074eC69A0dFb2997BA6C7d2e1e';
    // rinkeby
    case 4:
      return '0x00000000000C2E074eC69A0dFb2997BA6C7d2e1e';
    // goerli
    case 5:
      return '0x00000000000C2E074eC69A0dFb2997BA6C7d2e1e';
  }
>>>>>>> 10922462
}

export function isGatewayUrl(urlObj) {
  // All IPFS gateway urls start with the path /ipfs/
  if (urlObj.pathname.substr(0, 6) === '/ipfs/') return true;
  // All Swarm gateway urls start with the path /bzz:/
  if (urlObj.pathname.substr(0, 6) === '/bzz:/') return true;
  // All IPNS gateway urls start with the path /ipns/
  if (urlObj.pathname.substr(0, 6) === '/ipns/') return true;

  return false;
}<|MERGE_RESOLUTION|>--- conflicted
+++ resolved
@@ -71,24 +71,6 @@
 }
 
 function getRegistryForChainId(chainId) {
-<<<<<<< HEAD
-	switch (chainId) {
-		// mainnet
-		case 1:
-			return '0x00000000000C2E074eC69A0dFb2997BA6C7d2e1e';
-		// ropsten
-		case 3:
-			return '0x00000000000C2E074eC69A0dFb2997BA6C7d2e1e';
-		// rinkeby
-		case 4:
-			return '0x00000000000C2E074eC69A0dFb2997BA6C7d2e1e';
-		// goerli
-		case 5:
-			return '0x00000000000C2E074eC69A0dFb2997BA6C7d2e1e';
-		default:
-			return null;
-	}
-=======
   switch (chainId) {
     // mainnet
     case 1:
@@ -102,8 +84,9 @@
     // goerli
     case 5:
       return '0x00000000000C2E074eC69A0dFb2997BA6C7d2e1e';
+    default:
+      return null;
   }
->>>>>>> 10922462
 }
 
 export function isGatewayUrl(urlObj) {
