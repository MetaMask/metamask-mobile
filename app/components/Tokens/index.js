import React, { Component } from 'react';
import PropTypes from 'prop-types';
import { ScrollView, TouchableOpacity, StyleSheet, Text, View } from 'react-native';
import Icon from 'react-native-vector-icons/Feather';
import { colors, fontStyles } from '../../styles/common';
import { strings } from '../../../locales/i18n';
import contractMap from 'eth-contract-metadata';
import TokenElement from '../TokenElement';
import { calcTokenValue, balanceToFiat } from '../../util/number';

const styles = StyleSheet.create({
	wrapper: {
		backgroundColor: colors.white,
		flex: 1
	},
	emptyView: {
		marginTop: 80,
		alignItems: 'center',
		backgroundColor: colors.white,
		flex: 1,
		justifyContent: 'center'
	},
	text: {
		fontSize: 20,
		color: colors.fontTertiary,
		...fontStyles.normal
	},
	add: {
		margin: 20,
		flexDirection: 'row',
		alignItems: 'center',
		justifyContent: 'center'
	},
	addText: {
		fontSize: 15,
		color: colors.primary,
		textTransform: 'uppercase',
		...fontStyles.normal
	}
});

/**
 * View that renders a list of ERC-20 Tokens
 */
export default class Tokens extends Component {
	static propTypes = {
		/**
		 * Navigation object required to push
		 * the Asset detail view
		 */
		navigation: PropTypes.object,
		/**
		 * Array of assets (in this case ERC20 tokens)
		 */
		assets: PropTypes.array,
		/**
		 * ETH to current currency conversion rate
		 */
		conversionRate: PropTypes.number,
		/**
		 * Currency code of the currently-active currency
		 */
		currentCurrency: PropTypes.string,
		/**
		 * Object containing token balances in the format address => balance
		 */
		tokenBalances: PropTypes.object,
		/**
		 * Object containing token exchange rates in the format address => exchangeRate
		 */
		tokenExchangeRates: PropTypes.object
	};

	renderEmpty() {
		return (
			<View style={styles.emptyView}>
				<Text style={styles.text}>{strings('wallet.no_tokens')}</Text>
			</View>
		);
	}

	onItemPress = asset => {
		this.props.navigation.navigate('Asset', asset);
	};

	renderList() {
<<<<<<< HEAD
		return this.props.assets.map(asset => {
			if (!asset.logo) {
				asset.logo = asset.address in contractMap ? contractMap[asset.address].logo : undefined;
			}
=======
		const { assets, conversionRate, currentCurrency, tokenBalances, tokenExchangeRates } = this.props;
		return assets.map(asset => {
			const logo = asset.address in contractMap ? contractMap[asset.address].logo : undefined;
			const exchangeRate = asset.address in tokenExchangeRates ? tokenExchangeRates[asset.address] : undefined;
			const balance =
				asset.address in tokenBalances
					? calcTokenValue(tokenBalances[asset.address], asset.decimals)
					: undefined;
			const balanceFiat = balanceToFiat(balance, conversionRate, exchangeRate, currentCurrency);
			asset = { ...asset, ...{ logo, balance, balanceFiat } };
>>>>>>> f32760eb
			return (
				<TokenElement onPress={() => this.onItemPress(asset)} asset={asset} key={`asset_${asset.symbol}`} /> // eslint-disable-line
			);
		});
	}

	goToAddToken = () => {
		this.props.navigation.push('AddAsset', { assetType: 'token' });
	};

	render() {
		return (
			<ScrollView style={styles.wrapper}>
				<View testID={'tokens'}>
					{this.props.assets && this.props.assets.length ? this.renderList() : this.renderEmpty()}
					<TouchableOpacity style={styles.add} onPress={this.goToAddToken} testID={'add-token-button'}>
						<Icon name="plus" size={16} color={colors.primary} />
						<Text style={styles.addText}>{strings('wallet.add_tokens')}</Text>
					</TouchableOpacity>
				</View>
			</ScrollView>
		);
	}
}<|MERGE_RESOLUTION|>--- conflicted
+++ resolved
@@ -84,23 +84,19 @@
 	};
 
 	renderList() {
-<<<<<<< HEAD
-		return this.props.assets.map(asset => {
-			if (!asset.logo) {
-				asset.logo = asset.address in contractMap ? contractMap[asset.address].logo : undefined;
-			}
-=======
 		const { assets, conversionRate, currentCurrency, tokenBalances, tokenExchangeRates } = this.props;
 		return assets.map(asset => {
-			const logo = asset.address in contractMap ? contractMap[asset.address].logo : undefined;
+			const logo = asset.logo || ((contractMap[asset.address] && contractMap[asset.address].logo) || undefined);
 			const exchangeRate = asset.address in tokenExchangeRates ? tokenExchangeRates[asset.address] : undefined;
 			const balance =
-				asset.address in tokenBalances
+				asset.balance ||
+				(asset.address in tokenBalances
 					? calcTokenValue(tokenBalances[asset.address], asset.decimals)
-					: undefined;
-			const balanceFiat = balanceToFiat(balance, conversionRate, exchangeRate, currentCurrency);
+					: undefined);
+			const balanceFiat =
+				asset.balanceFiat || balanceToFiat(balance, conversionRate, exchangeRate, currentCurrency);
 			asset = { ...asset, ...{ logo, balance, balanceFiat } };
->>>>>>> f32760eb
+
 			return (
 				<TokenElement onPress={() => this.onItemPress(asset)} asset={asset} key={`asset_${asset.symbol}`} /> // eslint-disable-line
 			);
