--- conflicted
+++ resolved
@@ -289,11 +289,7 @@
 				});
 				if (!privacyMode || ((!params || !params.force) && approvedHosts[hostname])) {
 					this.approvalRequest.resolve([selectedAddress]);
-<<<<<<< HEAD
-					this.sendStateUpdate();
-=======
 					this.backgroundBridge.enableAccounts();
->>>>>>> fa3b0248
 				} else {
 					this.setState({ showApprovalDialog: true });
 				}
