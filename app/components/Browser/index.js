--- conflicted
+++ resolved
@@ -24,12 +24,9 @@
 import { colors, baseStyles, fontStyles } from '../../styles/common';
 import Networks from '../../util/networks';
 import Logger from '../../util/Logger';
-<<<<<<< HEAD
-=======
 import Button from '../Button';
 import { strings } from '../../../locales/i18n';
 import HomePage from '../HomePage';
->>>>>>> 0c836a68
 
 const styles = StyleSheet.create({
 	wrapper: {
@@ -288,11 +285,6 @@
 				case 'INPAGE_REQUEST':
 					this.backgroundBridge.onMessage(data);
 					break;
-<<<<<<< HEAD
-			}
-		} catch (e) {
-			Logger.error(`Browser::onMessage ${this.state.url}`, e.toString());
-=======
 				case 'GET_TITLE_FOR_BOOKMARK':
 					if (data.title) {
 						this.setState({ currentPageTitle: data.title });
@@ -301,7 +293,6 @@
 			}
 		} catch (e) {
 			Logger.error(`Browser::onMessage on ${this.state.inputValue}`, e.toString());
->>>>>>> 0c836a68
 		}
 	};
 
