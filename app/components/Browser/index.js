import React, { Component } from 'react';
import {
	Text,
	ActivityIndicator,
	Platform,
	StyleSheet,
	TextInput,
	View,
	TouchableWithoutFeedback,
	AsyncStorage,
	Alert,
	Animated,
	SafeAreaView,
	TouchableOpacity
} from 'react-native';
import Web3Webview from 'react-native-web3-webview';
import Icon from 'react-native-vector-icons/FontAwesome';
import MaterialIcon from 'react-native-vector-icons/MaterialIcons';
import PropTypes from 'prop-types';
import RNFS from 'react-native-fs';
import Share from 'react-native-share'; // eslint-disable-line  import/default
import { connect } from 'react-redux';
import BackgroundBridge from '../../core/BackgroundBridge';
import Engine from '../../core/Engine';
import { getBrowserViewNavbarOptions } from '../Navbar';
import WebviewProgressBar from '../WebviewProgressBar';
import { colors, baseStyles, fontStyles } from '../../styles/common';
import Networks from '../../util/networks';
import Logger from '../../util/Logger';
import resolveEnsToIpfsContentId from '../../lib/ens-ipfs/resolver';
import Button from '../Button';
import { strings } from '../../../locales/i18n';
import URL from 'url-parse';
import Modal from 'react-native-modal';
import PersonalSign from '../PersonalSign';
import TypedSign from '../TypedSign';

const SUPPORTED_TOP_LEVEL_DOMAINS = ['eth'];
const SCROLL_THRESHOLD = 100;

const styles = StyleSheet.create({
	wrapper: {
		...baseStyles.flexGrow,
		backgroundColor: colors.concrete
	},
	icon: {
		color: colors.tar,
		height: 28,
		lineHeight: 28,
		textAlign: 'center',
		width: 36,
		alignSelf: 'center'
	},
	disabledIcon: {
		color: colors.ash
	},
	progressBarWrapper: {
		height: 3,
		marginTop: 0
	},
	loader: {
		backgroundColor: colors.white,
		flex: 1,
		justifyContent: 'center',
		alignItems: 'center'
	},
	optionsOverlay: {
		position: 'absolute',
		zIndex: 99999998,
		top: 0,
		bottom: 0,
		left: 0,
		right: 0
	},
	optionsWrapper: {
		position: 'absolute',
		zIndex: 99999999,
		width: 140,
		borderWidth: StyleSheet.hairlineWidth,
		borderColor: colors.borderColor,
		backgroundColor: colors.concrete
	},
	optionsWrapperAndroid: {
		top: 0,
		right: 0,
		elevation: 5
	},
	optionsWrapperIos: {
		shadowColor: colors.gray,
		shadowOffset: { width: 0, height: 2 },
		shadowOpacity: 0.5,
		shadowRadius: 3,
		bottom: 70,
		right: 3
	},
	option: {
		backgroundColor: colors.concrete,
		flexDirection: 'row',
		alignItems: 'flex-start',
		justifyContent: 'flex-start'
	},
	optionText: {
		fontSize: 14,
		color: colors.fontPrimary,
		...fontStyles.normal
	},
	optionIcon: {
		width: 18,
		color: colors.tar,
		flex: 0,
		height: 15,
		lineHeight: 15,
		marginRight: 10,
		textAlign: 'center',
		alignSelf: 'center'
	},
	webview: {
		...baseStyles.flexGrow
	},
	bottomBar: {
		flexDirection: 'row',
		paddingTop: 10,
		paddingHorizontal: 10
	},
	iconMore: {
		alignSelf: 'flex-end',
		alignContent: 'flex-end'
	},
	iconsLeft: {
		flex: 1,
		alignContent: 'flex-start',
		flexDirection: 'row'
	},
	iconsRight: {
		flex: 1,
		alignContent: 'flex-end'
	},
	urlModalContent: {
		flexDirection: 'row',
		paddingTop: Platform.OS === 'android' ? 10 : 50,
		paddingHorizontal: 10,
		backgroundColor: colors.white,
		height: Platform.OS === 'android' ? 59 : 87
	},
	urlModal: {
		justifyContent: 'flex-start',
		margin: 0
	},
	urlInput: {
		...fontStyles.normal,
		backgroundColor: Platform.OS === 'android' ? colors.white : colors.slate,
		borderRadius: 30,
		fontSize: Platform.OS === 'android' ? 16 : 14,
		padding: 8,
		paddingLeft: 15,
		textAlign: 'left',
		flex: 1,
		height: Platform.OS === 'android' ? 40 : 30
	},
	cancelButton: {
		marginTop: 7,
		marginLeft: 10
	},
	cancelButtonText: {
		fontSize: 14,
		color: colors.primary,
		...fontStyles.normal
	},
	iconCloseButton: {
		borderRadius: 300,
		backgroundColor: colors.fontSecondary,
		color: colors.white,
		fontSize: 18,
		padding: 0,
		height: 20,
		width: 20,
		paddingBottom: 0,
		alignItems: 'center',
		justifyContent: 'center',
		marginTop: 10,
		marginRight: 5
	},
	iconClose: {
		color: colors.white,
		fontSize: 18
	},
	bottomModal: {
		justifyContent: 'flex-end',
		margin: 0
	}
});

/**
 * Complete Web browser component with URL entry and history management
 */
export class Browser extends Component {
	static navigationOptions = ({ navigation }) => getBrowserViewNavbarOptions(navigation);

	static defaultProps = {
		defaultProtocol: 'https://'
	};

	static propTypes = {
		/**
		 * Protocol string to append to URLs that have none
		 */
		defaultProtocol: PropTypes.string,
		/**
		 * react-navigation object used teth_so switch between screens
		 */
		navigation: PropTypes.object,
		/**
		 * Url coming from an external source
		 * For ex. deeplinks
		 */
		url: PropTypes.string
	};

	state = {
		approvedOrigin: false,
		canGoBack: false,
		canGoForward: false,
		entryScriptWeb3: null,
		bookmarks: [],
		inputValue: '',
		hostname: '',
		url: this.props.url || '',
		currentPageTitle: '',
		timeout: false,
		ipfsWebsite: false,
		ipfsGateway: 'https://ipfs.io/ipfs/',
		ipfsHash: null,
		currentEnsName: null,
		editMode: false,
		loading: true,
		signMessage: false,
		signMessageParams: { data: '' },
		signType: ''
	};

	webview = React.createRef();
	inputRef = React.createRef();
	scrollY = new Animated.Value(0);
	timeoutHandler = null;
	prevScrollOffset = 0;

	async componentDidMount() {
		this.backgroundBridge = new BackgroundBridge(Engine, this.webview);

		const entryScriptWeb3 =
			Platform.OS === 'ios'
				? await RNFS.readFile(`${RNFS.MainBundlePath}/InpageBridgeWeb3.js`, 'utf8')
				: await RNFS.readFileAssets(`InpageBridgeWeb3.js`);

		const { networkType, selectedAddress } = this.props;

		const updatedentryScriptWeb3 = entryScriptWeb3
			.replace('INITIAL_NETWORK', Networks[networkType].networkId.toString())
			.replace('INITIAL_SELECTED_ADDRESS', selectedAddress);

		await this.setState({ entryScriptWeb3: updatedentryScriptWeb3 });

		Engine.context.TransactionController.hub.on('unapprovedTransaction', transactionMeta => {
			this.props.navigation.push('Approval', { transactionMeta });
		});
		Engine.context.PersonalMessageManager.hub.on('unapprovedMessage', messageParams => {
			this.setState({ signMessage: true, signMessageParams: messageParams, signType: 'personal' });
		});
		Engine.context.TypedMessageManager.hub.on('unapprovedMessage', messageParams => {
			this.setState({ signMessage: true, signMessageParams: messageParams, signType: 'typed' });
		});
		this.loadUrl();
		this.loadBookmarks();
	}

	loadBookmarks = async () => {
		const bookmarks = this.props.navigation.getParam('bookmarks', null);
		if (bookmarks) {
			this.setState({ bookmarks });
		}
	};

	async loadUrl() {
		const { navigation } = this.props;
		if (navigation) {
			const url = navigation.getParam('url', null);
			if (url) {
				await this.go(url);
				this.setState({ loading: false });
			}
		}
	}

	componentDidUpdate(prevProps) {
		const prevNavigation = prevProps.navigation;
		const { navigation } = this.props;

		if (prevNavigation && navigation) {
			const prevUrl = prevNavigation.getParam('url', null);
			const currentUrl = navigation.getParam('url', null);

			if (currentUrl && prevUrl !== currentUrl && currentUrl !== this.state.url) {
				this.loadUrl();
			}
		}
	}

	isENSUrl(url) {
		const urlObj = new URL(url);
		const { hostname } = urlObj;
		const tld = hostname.split('.').pop();
		if (SUPPORTED_TOP_LEVEL_DOMAINS.indexOf(tld.toLowerCase()) !== -1) {
			return true;
		}
		return false;
	}

	go = async url => {
		const hasProtocol = url.match(/^[a-z]*:\/\//);
		const sanitizedURL = hasProtocol ? url : `${this.props.defaultProtocol}${url}`;
		const urlObj = new URL(sanitizedURL);
		const { hostname, query, pathname } = urlObj;

		let ipfsContent = null;
		let currentEnsName = null;
		let ipfsHash = null;

		if (this.isENSUrl(sanitizedURL)) {
			ipfsContent = await this.handleIpfsContent(sanitizedURL, { hostname, query, pathname });

			if (ipfsContent) {
				const urlObj = new URL(sanitizedURL);
				currentEnsName = urlObj.hostname;
				ipfsHash = ipfsContent
					.replace(this.state.ipfsGateway, '')
					.split('/')
					.shift();
			}
		}

		const urlToGo = ipfsContent || sanitizedURL;
		this.setState({
			url: urlToGo,
			progress: 0,
			ipfsWebsite: !!ipfsContent,
			inputValue: sanitizedURL,
			currentEnsName,
			ipfsHash,
			hostname: this.formatHostname(hostname)
		});

		this.timeoutHandler && clearTimeout(this.timeoutHandler);
		this.timeoutHandler = setTimeout(() => {
			this.urlTimedOut(urlToGo);
		}, 60000);
		return sanitizedURL;
	};

	urlTimedOut(url) {
		Logger.log('Browser::url::Timeout!', url);
	}

	urlNotFound(url) {
		Logger.log('Browser::url::Not found!', url);
	}

	urlNotSupported(url) {
		Logger.log('Browser::url::Not supported!', url);
	}

	urlErrored(url) {
		Logger.log('Browser::url::Unknown error!', url);
	}

	async handleIpfsContent(fullUrl, { hostname, pathname, query }) {
		const { provider } = Engine.context.NetworkController;
		let ipfsHash;
		try {
			ipfsHash = await resolveEnsToIpfsContentId({ provider, name: hostname });
		} catch (err) {
			this.timeoutHandler && clearTimeout(this.timeoutHandler);
			Logger.error('Failed to resolve ENS name', err);
			err === 'unsupport' ? this.urlNotSupported(fullUrl) : this.urlErrored(fullUrl);
			return null;
		}

		const gatewayUrl = `${this.state.ipfsGateway}${ipfsHash}${pathname || '/'}${query || ''}`;

		try {
			const response = await fetch(gatewayUrl, { method: 'HEAD' });
			const statusCode = response.status;
			if (statusCode !== 200) {
				this.urlNotFound(gatewayUrl);
				return null;
			}
			return gatewayUrl;
		} catch (err) {
			// If there's an error our fallback mechanism is
			// to point straight to the ipfs gateway
			Logger.error('Failed to fetch ipfs website via ens', err);
			return `https://ipfs.io/ipfs/${ipfsHash}/`;
		}
	}

	onUrlInputSubmit = async () => {
		const url = await this.go(this.state.inputValue);
		this.hideUrlModal(url);
	};

	goBack = () => {
		this.toggleOptionsIfNeeded();
		if (this.state.canGoBack) {
			const { current } = this.webview;
			current && current.goBack();
		} else {
			this.props.navigation.pop();
		}
	};

	close = () => {
		this.toggleOptionsIfNeeded();
		this.props.navigation.pop();
	};

	goForward = () => {
		this.toggleOptionsIfNeeded();
		const { current } = this.webview;
		current && current.goForward();
	};

	reload = () => {
		this.toggleOptionsIfNeeded();
		const { current } = this.webview;
		current && current.reload();
	};

	bookmark = () => {
		this.toggleOptionsIfNeeded();
		// Check it doesn't exist already
		if (this.state.bookmarks.filter(i => i.url === this.state.inputValue).length) {
			Alert.alert(strings('browser.error'), strings('browser.bookmark_already_exists'));
			return false;
		}

		this.props.navigation.push('AddBookmark', {
			title: this.state.currentPageTitle || '',
			url: this.state.inputValue,
			onAddBookmark: async ({ name, url }) => {
				const newBookmarks = this.state.bookmarks;
				newBookmarks.push({ name, url });
				this.setState({ bookmarks: newBookmarks });
				await AsyncStorage.setItem('@MetaMask:bookmarks', JSON.stringify(newBookmarks));
			}
		});
	};

	share = () => {
		this.toggleOptionsIfNeeded();
		Share.open({
			url: this.state.url
		}).catch(err => {
			Logger.log('Error while trying to share address', err);
		});
	};

	toggleOptionsIfNeeded() {
		if (this.props.navigation && this.props.navigation.state.params.showOptions) {
			this.toggleOptions();
		}
	}

	toggleOptions = () => {
		this.props.navigation &&
			this.props.navigation.setParams({
				...this.props.navigation.state.params,
				showOptions: !this.props.navigation.state.params.showOptions
			});
	};

	onMessage = ({ nativeEvent: { data } }) => {
		try {
			data = data.includes('GET_TITLE_FOR_BOOKMARK') ? JSON.parse(JSON.parse(data)) : JSON.parse(data);
			if (!data || !data.type) {
				return;
			}
			switch (data.type) {
				case 'INPAGE_REQUEST':
					this.backgroundBridge.onMessage(data);
					break;
				case 'GET_TITLE_FOR_BOOKMARK':
					if (data.title) {
						this.setState({ currentPageTitle: data.title });
					}
					break;
			}
		} catch (e) {
			Logger.error(`Browser::onMessage on ${this.state.inputValue}`, e.toString());
		}
	};

	onPageChange = ({ canGoBack, canGoForward, url }) => {
		const data = { canGoBack, canGoForward };
		if (!this.state.ipfsWebsite) {
			data.inputValue = url;
		} else if (url.search('mm_override=false') === -1) {
			data.inputValue = url.replace(
				`${this.state.ipfsGateway}${this.state.ipfsHash}/`,
				`https://${this.state.currentEnsName}/`
			);
		} else if (this.isENSUrl(url)) {
			this.go(url);
			return;
		} else {
			data.inputValue = url;
			const urlObj = new URL(url);
			data.hostname = this.formatHostname(urlObj.hostname);
		}
		this.setState(data);
	};

	formatHostname(hostname) {
		return hostname.toLowerCase().replace('www.', '');
	}

	onURLChange = inputValue => {
		this.setState({ inputValue });
	};

	sendStateUpdate = () => {
		this.backgroundBridge.sendStateUpdate();
	};

	onLoadProgress = progress => {
		this.setState({ progress });
	};

	onLoadEnd = () => {
		// We need to get the title of the page first
		const { current } = this.webview;
		const js = `
			(function () {
				window.postMessage(
					JSON.stringify({
						type: 'GET_TITLE_FOR_BOOKMARK',
						title: document.title
					})
				)
			})();
		`;
		Platform.OS === 'ios' ? current.evaluateJavaScript(js) : current.injectJavaScript(js);
		clearTimeout(this.timeoutHandler);
	};

	renderLoader = () => (
		<View style={styles.loader}>
			<ActivityIndicator size="small" />
		</View>
	);

	renderOptions = () => {
		const showOptions = (this.props.navigation && this.props.navigation.getParam('showOptions', false)) || false;
		if (showOptions) {
			return (
				<TouchableWithoutFeedback onPress={this.toggleOptions}>
					<View style={styles.optionsOverlay}>
						<View
							style={[
								styles.optionsWrapper,
								Platform.OS === 'android' ? styles.optionsWrapperAndroid : styles.optionsWrapperIos
							]}
						>
							{Platform.OS === 'android' && this.state.canGoBack ? (
								<Button onPress={this.goBack} style={styles.option}>
									<Icon name="arrow-left" size={15} style={styles.optionIcon} />
									<Text style={styles.optionText}>{strings('browser.go_back')}</Text>
								</Button>
							) : null}
							{Platform.OS === 'android' && this.state.canGoForward ? (
								<Button onPress={this.goForward} style={styles.option}>
									<Icon name="arrow-right" size={15} style={styles.optionIcon} />
									<Text style={styles.optionText}>{strings('browser.go_forward')}</Text>
								</Button>
							) : null}
							<Button onPress={this.reload} style={styles.option}>
								<Icon name="refresh" size={15} style={styles.optionIcon} />
								<Text style={styles.optionText}>{strings('browser.reload')}</Text>
							</Button>
							<Button onPress={this.bookmark} style={styles.option}>
								<Icon name="star" size={15} style={styles.optionIcon} />
								<Text style={styles.optionText}>{strings('browser.bookmark')}</Text>
							</Button>
							<Button onPress={this.share} style={styles.option}>
								<Icon name="share" size={15} style={styles.optionIcon} />
								<Text style={styles.optionText}>{strings('browser.share')}</Text>
							</Button>
							{Platform.OS === 'android' ? (
								<Button onPress={this.close} style={styles.option}>
									<Icon name="close" size={15} style={styles.optionIcon} />
									<Text style={styles.optionText}>{strings('browser.close')}</Text>
								</Button>
							) : null}
						</View>
					</View>
				</TouchableWithoutFeedback>
			);
		}
	};

	handleScroll = e => {
		if (this.state.progress < 1) {
			return;
		}

		const newOffset = e.contentOffset.y;
		// Avoid wrong position at the beginning
		if (this.prevScrollOffset === 0 && newOffset > SCROLL_THRESHOLD) {
			return;
		}

		// In case they scroll past the top
		if (newOffset <= 0) {
			this.scrollY.setValue(0);
			return;
		}

		const diff = Math.abs(newOffset - this.prevScrollOffset);
		let newAnimatedValue = Math.max(0, Math.min(SCROLL_THRESHOLD, diff) / SCROLL_THRESHOLD);
		if (newOffset < this.prevScrollOffset) {
			// moving down
			newAnimatedValue = 1 - newAnimatedValue;
		}
		this.scrollY.setValue(newAnimatedValue);
	};

	onScrollEnd = e => {
		this.prevScrollOffset = e.contentOffset.y;
	};

	onScrollBeginDrag = e => {
		setTimeout(() => {
			this.prevScrollOffset = e.contentOffset.y;
		}, 150);
	};

	renderBottomBar = canGoForward => {
		const bottom = Platform.OS === 'ios' ? 0 : 10;
		const distance = Platform.OS === 'ios' ? 100 : 200;
		const bottomBarPosition = Animated.diffClamp(this.scrollY, 0, SCROLL_THRESHOLD).interpolate({
			inputRange: [0, 1],
			outputRange: [bottom, bottom - distance]
		});
		return (
			<Animated.View style={[styles.bottomBar, { marginBottom: bottomBarPosition }]}>
				<View style={styles.iconsLeft}>
					<Icon name="angle-left" onPress={this.goBack} size={30} style={styles.icon} />
					<Icon
						disabled={!canGoForward}
						name="angle-right"
						onPress={this.goForward}
						size={30}
						style={{ ...styles.icon, ...(!canGoForward ? styles.disabledIcon : {}) }}
					/>
				</View>
				<View style={styles.iconsRight}>
					<MaterialIcon
						name="more-vert"
						onPress={this.toggleOptions}
						size={20}
						style={[styles.icon, styles.iconMore]}
					/>
				</View>
			</Animated.View>
		);
	};

	isHttps() {
		return this.state.inputValue.toLowerCase().substr(0, 6) === 'https:';
	}

	hideUrlModal = url => {
		const urlParam = typeof url === 'string' ? url : this.props.navigation.state.params.url;
		this.props.navigation.setParams({ url: urlParam, showUrlModal: false });
	};

	clearInputText = () => {
		const { current } = this.inputRef;
		current.clear();
	};

	renderUrlModal = () => {
		const showUrlModal = (this.props.navigation && this.props.navigation.getParam('showUrlModal', false)) || false;

		if (showUrlModal && this.inputRef) {
			setTimeout(() => {
				const { current } = this.inputRef;
				if (current && !current.isFocused()) {
					current.focus();
				}
			}, 300);
		}

		return (
			<Modal
				isVisible={showUrlModal}
				style={styles.urlModal}
				onBackdropPress={this.hideUrlModal}
				animationIn="slideInDown"
				animationOut="slideOutUp"
				backdropOpacity={0.7}
				animationInTiming={600}
				animationOutTiming={600}
			>
				<View style={styles.urlModalContent}>
					<TextInput
						ref={this.inputRef}
						autoCapitalize="none"
						autoCorrect={false}
						clearButtonMode="while-editing"
						keyboardType="url"
						textContentType={'URL'}
						onChangeText={this.onURLChange}
						onSubmitEditing={this.onUrlInputSubmit}
						placeholder="Enter website address"
						placeholderTextColor={colors.asphalt}
						returnKeyType="go"
						style={styles.urlInput}
						value={this.state.inputValue}
						selectTextOnFocus
					/>

					{Platform.OS === 'android' ? (
						<TouchableOpacity onPress={this.clearInputText} style={styles.iconCloseButton}>
							<MaterialIcon name="close" size={20} style={[styles.icon, styles.iconClose]} />
						</TouchableOpacity>
					) : (
						<TouchableOpacity style={styles.cancelButton} onPress={this.hideUrlModal}>
							<Text style={styles.cancelButtonText}>{strings('browser.cancel')}</Text>
						</TouchableOpacity>
					)}
				</View>
			</Modal>
		);
	};

<<<<<<< HEAD
	onSignAction = () => {
		this.setState({ signMessage: false });
	};

	renderSigningModal = () => {
		const { signMessage, signMessageParams, signType, currentPageTitle } = this.state;
		if (signMessage) {
			return (
				<Modal
					isVisible={signMessage}
					animationIn="slideInUp"
					animationOut="slideOutDown"
					style={styles.bottomModal}
					backdropOpacity={0.7}
					animationInTiming={600}
					animationOutTiming={600}
					onBackdropPress={this.onSignAction}
				>
					{signType === 'personal' && (
						<PersonalSign
							messageParams={signMessageParams}
							onCancel={this.onSignAction}
							onConfirm={this.onSignAction}
							currentPageTitle={currentPageTitle}
						/>
					)}
					{signType === 'typed' && (
						<TypedSign
							messageParams={signMessageParams}
							onCancel={this.onSignAction}
							onConfirm={this.onSignAction}
							currentPageTitle={currentPageTitle}
						/>
					)}
				</Modal>
			);
		}
	};

	getUserAgent() {
=======
	getUserAgent = () => {
>>>>>>> e5de9183
		if (Platform.OS === 'android') {
			return 'Mozilla/5.0 (Linux; Android 8.1.0; Android SDK built for x86 Build/OSM1.180201.023) AppleWebKit/537.36 (KHTML, like Gecko) Chrome/61.0.3163.98 Mobile Safari/537.36';
		}
		return null;
	};

	render = () => {
		const { canGoForward, entryScriptWeb3, url } = this.state;

		return (
			<SafeAreaView style={styles.wrapper}>
				<View style={styles.progressBarWrapper}>
					<WebviewProgressBar progress={this.state.progress} />
				</View>
				{entryScriptWeb3 && !this.state.loading ? (
					<Web3Webview
						injectedOnStartLoadingJavaScript={entryScriptWeb3}
						injectedJavaScriptForMainFrameOnly
						onProgress={this.onLoadProgress}
						onLoadEnd={this.onLoadEnd}
						onMessage={this.onMessage}
						onNavigationStateChange={this.onPageChange}
						ref={this.webview}
						source={{ uri: url }}
						style={styles.webview}
						scrollEventThrottle={16}
						onScroll={this.handleScroll}
						onScrollBeginDrag={this.onScrollBeginDrag}
						onScrollEndDrag={this.onScrollEnd}
						onMomentumScrollEnd={this.onScrollEnd}
						userAgent={this.getUserAgent()}
						javascriptEnabled
					/>
				) : (
					this.renderLoader()
				)}
				{this.renderUrlModal()}
				{this.renderSigningModal()}
				{this.renderOptions()}
				{Platform.OS === 'ios' ? this.renderBottomBar(canGoForward) : null}
			</SafeAreaView>
		);
	};
}

const mapStateToProps = state => ({
	networkType: state.backgroundState.NetworkController.provider.type,
	selectedAddress: state.backgroundState.PreferencesController.selectedAddress
});

export default connect(mapStateToProps)(Browser);<|MERGE_RESOLUTION|>--- conflicted
+++ resolved
@@ -742,7 +742,6 @@
 		);
 	};
 
-<<<<<<< HEAD
 	onSignAction = () => {
 		this.setState({ signMessage: false });
 	};
@@ -783,14 +782,11 @@
 	};
 
 	getUserAgent() {
-=======
-	getUserAgent = () => {
->>>>>>> e5de9183
 		if (Platform.OS === 'android') {
 			return 'Mozilla/5.0 (Linux; Android 8.1.0; Android SDK built for x86 Build/OSM1.180201.023) AppleWebKit/537.36 (KHTML, like Gecko) Chrome/61.0.3163.98 Mobile Safari/537.36';
 		}
 		return null;
-	};
+	}
 
 	render = () => {
 		const { canGoForward, entryScriptWeb3, url } = this.state;
