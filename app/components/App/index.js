--- conflicted
+++ resolved
@@ -1,37 +1,18 @@
-<<<<<<< HEAD
 import React, { Component } from 'react';
-import { StyleSheet, AppState, AsyncStorage } from 'react-native';
-import { createBottomTabNavigator } from 'react-navigation';
-import { createIconSetFromFontello } from 'react-native-vector-icons';
-import BrowserScreen from '../BrowserScreen';
-import Engine from '../../core/Engine';
-import WalletScreen from '../WalletScreen';
-import fontelloConfig from '../../fonts/config.json';
-import { colors } from '../../styles/common';
+import { AppState, AsyncStorage } from 'react-native';
+import { createDrawerNavigator } from 'react-navigation';
 import * as Keychain from 'react-native-keychain'; // eslint-disable-line import/no-namespace
 import Login from '../Login';
 import CreatePassword from '../CreatePassword';
 import LockScreen from '../LockScreen';
-
-const Icon = createIconSetFromFontello(fontelloConfig);
-
-const engine = new Engine();
-=======
-import { createDrawerNavigator } from 'react-navigation';
 import Main from '../Main';
 import AccountList from '../AccountList';
->>>>>>> 15aa2f03
-
+import Engine from '../../core/Engine';
 /**
  * Root application component responsible for instantiating
  * the two top level views: Main and AccountList
  */
-<<<<<<< HEAD
-const Nav = createBottomTabNavigator(
-=======
-
-export default createDrawerNavigator(
->>>>>>> 15aa2f03
+const Nav = createDrawerNavigator(
 	{
 		Main: {
 			screen: Main
@@ -84,7 +65,7 @@
 			const credentials = await Keychain.getGenericPassword();
 			if (credentials) {
 				// Restore vault with existing credentials
-				await engine.api.keyring.submitPassword(credentials.password);
+				await Engine.api.keyring.submitPassword(credentials.password);
 				this.mounted && this.setState({ locked: false, existingUser: true, loading: false, loggedIn: true });
 			} else {
 				this.mounted && this.setState({ locked: false, existingUser: false, loggedIn: false });
@@ -99,7 +80,7 @@
 		// Here we should create the new vault
 		this.setState({ loading: true });
 		try {
-			await engine.api.keyring.createNewVaultAndKeychain(pass);
+			await Engine.api.keyring.createNewVaultAndKeychain(pass);
 			// mark the user as existing so it doesn't see the create password screen again
 			await AsyncStorage.setItem('@MetaMask:existingUser', 'true');
 			this.setState({ locked: false, existingUser: false, loading: false, loggedIn: true });
@@ -111,7 +92,7 @@
 	onLogin = async password => {
 		try {
 			// Restore vault with user entered password
-			await engine.api.keyring.submitPassword(password);
+			await Engine.api.keyring.submitPassword(password);
 			this.setState({ locked: false, existingUser: true, loading: false, loggedIn: true });
 		} catch (e) {
 			this.setState({ locked: false, existingUser: false, loggedIn: false, error: e.toString() });
