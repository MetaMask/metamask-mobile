--- conflicted
+++ resolved
@@ -1,24 +1,7 @@
-<<<<<<< HEAD
 import { createDrawerNavigator } from 'react-navigation';
 import Main from '../Main';
 import Accounts from '../Accounts';
 
-=======
-import React from 'react';
-import { StyleSheet } from 'react-native';
-import { createBottomTabNavigator } from 'react-navigation';
-import { createIconSetFromFontello } from 'react-native-vector-icons';
-import BrowserScreen from '../BrowserScreen';
-import Engine from '../../core/Engine';
-import WalletScreen from '../WalletScreen';
-import fontelloConfig from '../../fonts/config.json';
-import { colors } from '../../styles/common';
-
-const Icon = createIconSetFromFontello(fontelloConfig);
-
-const engine = new Engine();
-
->>>>>>> 56f5b869
 /**
  * Root application component responsible for configuring app navigation
  * and instantiating the core Engine module
@@ -26,26 +9,8 @@
 
 export default createDrawerNavigator(
 	{
-<<<<<<< HEAD
 		Main: {
 			screen: Main
-=======
-		Home: {
-			screen: BrowserScreen,
-			navigationOptions: () => ({
-				title: 'ÐApps',
-				tabBarIcon: ico => <Icon name="dapp" size={18} color={ico.tintColor} /> // eslint-disable-line react/display-name
-			})
-		},
-		Wallet: {
-			screen: function Home() {
-				return <WalletScreen engine={engine} />;
-			},
-			navigationOptions: () => ({
-				title: 'Wallet',
-				tabBarIcon: ico => <Icon name="wallet" size={20} color={ico.tintColor} /> // eslint-disable-line react/display-name
-			})
->>>>>>> 56f5b869
 		}
 	},
 	{
