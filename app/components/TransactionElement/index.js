--- conflicted
+++ resolved
@@ -8,29 +8,11 @@
 import { toChecksumAddress } from 'ethereumjs-util';
 import Identicon from '../Identicon';
 import { connect } from 'react-redux';
-<<<<<<< HEAD
+import Icon from 'react-native-vector-icons/FontAwesome';
 import { getActionKey } from '../../util/transactions';
-=======
-import Icon from 'react-native-vector-icons/FontAwesome';
-import {
-	UNKNOWN_FUNCTION_KEY,
-	TOKEN_TRANSFER_FUNCTION_SIGNATURE,
-	TOKEN_METHOD_TRANSFER,
-	TOKEN_METHOD_APPROVE,
-	TOKEN_METHOD_TRANSFER_FROM,
-	TRANSFER_FROM_ACTION_KEY,
-	APPROVE_ACTION_KEY,
-	SEND_TOKEN_ACTION_KEY,
-	SEND_ETHER_ACTION_KEY,
-	DEPLOY_CONTRACT_ACTION_KEY,
-	CONTRACT_METHOD_DEPLOY,
-	CONTRACT_CREATION_SIGNATURE
-} from '../../util/transactions';
-import Engine from '../../core/Engine';
 import { renderFullAddress } from '../../util/address';
 import { getNetworkTypeById } from '../../util/networks';
 import { getEtherscanTransactionUrl } from '../../util/etherscan';
->>>>>>> 6855bd28
 
 const styles = StyleSheet.create({
 	row: {
@@ -216,15 +198,9 @@
 	mounted = false;
 
 	componentDidMount = async () => {
-<<<<<<< HEAD
+		this.mounted = true;
 		const { tx, selectedAddress } = this.props;
 		const actionKey = await getActionKey(tx, selectedAddress);
-		this.setState({ actionKey });
-	};
-
-=======
-		this.mounted = true;
-		const actionKey = await this.getActionKey(this.props.tx);
 		this.mounted && this.setState({ actionKey });
 	};
 
@@ -232,28 +208,6 @@
 		this.mounted = false;
 	}
 
-	getActionKey = async tx => {
-		const { selectedAddress } = this.props;
-		const actionKey = await this.getTransactionActionKey(this.props.tx);
-		const incoming = toChecksumAddress(tx.transaction.to) === selectedAddress;
-		const selfSent = incoming && toChecksumAddress(tx.transaction.from) === selectedAddress;
-		switch (actionKey) {
-			case SEND_TOKEN_ACTION_KEY:
-				return strings('transactions.sent_tokens');
-			case SEND_ETHER_ACTION_KEY:
-				return incoming
-					? selfSent
-						? strings('transactions.self_sent_ether')
-						: strings('transactions.received_ether')
-					: strings('transactions.sent_ether');
-			case DEPLOY_CONTRACT_ACTION_KEY:
-				return strings('transactions.contract_deploy');
-			default:
-				return strings('transactions.smart_contract_interaction');
-		}
-	};
-
->>>>>>> 6855bd28
 	getStatusStyle(status) {
 		if (status === 'confirmed') {
 			return styles.statusConfirmed;
@@ -264,61 +218,6 @@
 		}
 		return null;
 	}
-
-<<<<<<< HEAD
-	render = () => {
-=======
-	getMethodData = data => {
-		// TODO use eth-method-registry from GABA
-		if (data.includes(TOKEN_TRANSFER_FUNCTION_SIGNATURE)) {
-			return { name: TOKEN_METHOD_TRANSFER };
-		}
-		if (data.includes(CONTRACT_CREATION_SIGNATURE)) {
-			return { name: CONTRACT_METHOD_DEPLOY };
-		}
-		return {};
-	};
-
-	isSmartContractAddress = async address => {
-		const { TransactionController } = Engine.context;
-		const code = address ? await TransactionController.query('getCode', [address]) : undefined;
-		// Geth will return '0x', and ganache-core v2.2.1 will return '0x0'
-		const codeIsEmpty = !code || code === '0x' || code === '0x0';
-		return !codeIsEmpty;
-	};
-
-	getTransactionActionKey = async transaction => {
-		const { transaction: { data, to } = {} } = transaction;
-		if (data) {
-			const methodData = this.getMethodData(data);
-			const toSmartContract = await this.isSmartContractAddress(to);
-			const { name } = methodData;
-			const methodName = name && name.toLowerCase();
-
-			if (!toSmartContract) {
-				if (methodName === CONTRACT_METHOD_DEPLOY) {
-					return DEPLOY_CONTRACT_ACTION_KEY;
-				}
-				return SEND_ETHER_ACTION_KEY;
-			}
-
-			if (!methodName) {
-				return UNKNOWN_FUNCTION_KEY;
-			}
-
-			switch (methodName) {
-				case TOKEN_METHOD_TRANSFER:
-					return SEND_TOKEN_ACTION_KEY;
-				case TOKEN_METHOD_APPROVE:
-					return APPROVE_ACTION_KEY;
-				case TOKEN_METHOD_TRANSFER_FROM:
-					return TRANSFER_FROM_ACTION_KEY;
-				default:
-					return UNKNOWN_FUNCTION_KEY;
-			}
-		}
-		return SEND_ETHER_ACTION_KEY;
-	};
 
 	toggleDetailsView = () => {
 		const { tx, i, toggleDetailsView } = this.props;
@@ -367,7 +266,6 @@
 	};
 
 	renderTxDetails = tx => {
->>>>>>> 6855bd28
 		const {
 			transaction: { gas, gasPrice, value, to, from },
 			transactionHash
