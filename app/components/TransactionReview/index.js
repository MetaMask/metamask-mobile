import React, { Component } from 'react';
import ActionView from '../ActionView';
import Identicon from '../Identicon';
import MaterialIcon from 'react-native-vector-icons/MaterialIcons';
import PropTypes from 'prop-types';
import { StyleSheet, Text, TouchableOpacity, View } from 'react-native';
import { colors, fontStyles } from '../../styles/common';
import { connect } from 'react-redux';
import { toBN, isBN, weiToFiat, fromWei } from '../../util/number';
import { strings } from '../../../locales/i18n';

const styles = StyleSheet.create({
	root: {
		backgroundColor: colors.white,
		flex: 1
	},
	graphic: {
		borderBottomWidth: 1,
		borderColor: colors.inputBorderColor,
		borderTopWidth: 1,
		flexDirection: 'row',
		flexGrow: 0,
		flexShrink: 0,
		paddingHorizontal: 16
	},
	addressText: {
		...fontStyles.bold,
		flex: 1,
		fontSize: 16,
		marginLeft: 9
	},
	arrow: {
		backgroundColor: colors.white,
		borderColor: colors.lightGray,
		borderRadius: 15,
		borderWidth: 1,
		flex: 0,
		height: 30,
		left: '50%',
		marginTop: -15,
		position: 'absolute',
		top: '50%',
		width: 30,
		zIndex: 1
	},
	arrowIcon: {
		color: colors.gray,
		marginLeft: 3,
		marginTop: 3
	},
	addressGraphic: {
		alignItems: 'center',
		flexDirection: 'row',
		flexGrow: 1,
		flexShrink: 1,
		height: 42,
		width: '50%'
	},
	fromGraphic: {
		borderColor: colors.inputBorderColor,
		borderRightWidth: 1,
		paddingRight: 32
	},
	toGraphic: {
		paddingLeft: 32
	},
	reviewForm: {
		flex: 1
	},
	confirmBadge: {
		...fontStyles.normal,
		alignItems: 'center',
		borderColor: colors.subtleGray,
		borderRadius: 4,
		borderWidth: 1,
		color: colors.subtleGray,
		fontSize: 12,
		lineHeight: 22,
		textAlign: 'center',
		width: 74
	},
	summary: {
		backgroundColor: colors.beige,
		borderBottomWidth: 1,
		borderColor: colors.lightGray,
		padding: 16
	},
	summaryFiat: {
		...fontStyles.normal,
		color: colors.copy,
		fontSize: 44,
		paddingVertical: 4
	},
	summaryEth: {
		...fontStyles.normal,
		color: colors.subtleGray,
		fontSize: 24
	},
	overview: {
		padding: 16
	},
	overviewRow: {
		alignItems: 'center',
		flexDirection: 'row',
		paddingVertical: 15
	},
	overviewAlert: {
		alignItems: 'center',
		backgroundColor: colors.lightRed,
		borderColor: colors.borderRed,
		borderRadius: 4,
		borderWidth: 1,
		flexDirection: 'row',
		height: 32,
		paddingHorizontal: 16
	},
	overviewAlertText: {
		...fontStyles.normal,
		color: colors.borderRed,
		flex: 1,
		fontSize: 12,
		marginLeft: 8
	},
	overviewAlertIcon: {
		color: colors.borderRed,
		flex: 0
	},
	topOverviewRow: {
		borderBottomWidth: 1,
		borderColor: colors.lightGray
	},
	overviewLabel: {
		...fontStyles.bold,
		color: colors.gray,
		flex: 1,
		fontSize: 12,
		width: 60
	},
	overviewFiat: {
		...fontStyles.bold,
		color: colors.copy,
		fontSize: 24,
		textAlign: 'right'
	},
	overviewAccent: {
		color: colors.primary
	},
	overviewEth: {
		...fontStyles.normal,
		color: colors.subtleGray,
		fontSize: 16,
		textAlign: 'right'
	},
	overviewInfo: {
		...fontStyles.normal,
		fontSize: 12,
		marginBottom: 6,
		textAlign: 'right'
	},
	overviewAction: {
		...fontStyles.nold,
		color: colors.primary
	},
	goBack: {
		alignItems: 'center',
		flexDirection: 'row',
		left: -8,
		marginTop: 8,
		position: 'relative',
		width: 150
	},
	goBackText: {
		...fontStyles.bold,
		color: colors.primary,
		fontSize: 22
	},
	goBackIcon: {
		color: colors.primary,
		flex: 0
	}
});

/**
 * Component that supports reviewing a transaction
 */
class TransactionReview extends Component {
	static propTypes = {
		/**
		 * ETH to current currency conversion rate
		 */
		conversionRate: PropTypes.number,
		/**
		 * Currency code of the currently-active currency
		 */
		currentCurrency: PropTypes.string,
		/**
		 * Callback triggered when this transaction is cancelled
		 */
		onCancel: PropTypes.func,
		/**
		 * Called when a user changes modes
		 */
		onModeChange: PropTypes.func,
		/**
		 * Callback triggered when this transaction is cancelled
		 */
		onConfirm: PropTypes.func,
		/**
		 * Currently-active account address in the current keychain
		 */
		selectedAddress: PropTypes.string,
		/**
		 * Transaction object associated with this transaction
		 */
		transactionData: PropTypes.object,
		/**
		 * Callback to validate amount in transaction in parent state
		 */
<<<<<<< HEAD
		validateAmount: PropTypes.func,
		/**
		 * Object containing token exchange rates in the format address => exchangeRate
		 */
		contractExchangeRates: PropTypes.object
=======
		validateAmount: PropTypes.func
>>>>>>> e65e3e32
	};

	state = {
		toFocused: false,
		amountError: ''
	};

	componentDidMount = () => {
		const { validateAmount } = this.props;
		const amountError = validateAmount && validateAmount();
		this.setState({ amountError });
	};

	edit = () => {
		const { onModeChange } = this.props;
		onModeChange && onModeChange('edit');
	};

<<<<<<< HEAD
	renderSummary = () => {
		const {
			conversionRate,
			transactionData: { amount, asset },
			currentCurrency
		} = this.props;
		const assetAmount = isBN(amount) && asset ? fromWei(amount) : undefined;

		return (
			<View style={styles.summary}>
				<Text style={styles.confirmBadge}>{strings('transaction.confirm').toUpperCase()}</Text>
				{!conversionRate && (
					<Text style={styles.summaryFiat}>
						{asset
							? assetAmount + ' ' + asset.symbol
							: fromWei(amount).toString() + ' ' + strings('unit.eth')}
					</Text>
				)}
				{conversionRate && (
					<View>
						<Text style={styles.summaryFiat}>
							{weiToFiat(asset ? assetAmount : amount, conversionRate, currentCurrency).toUpperCase()}
						</Text>
						<Text style={styles.summaryEth}>
							{asset
								? assetAmount + ' ' + asset.symbol
								: fromWei(amount).toString() + ' ' + strings('unit.eth')}
						</Text>
					</View>
				)}

				<TouchableOpacity style={styles.goBack} onPress={this.edit}>
					<MaterialIcon name={'keyboard-arrow-left'} size={22} style={styles.goBackIcon} />
					<Text style={styles.goBackText}>{strings('transaction.edit')}</Text>
				</TouchableOpacity>
			</View>
		);
	};

=======
>>>>>>> e65e3e32
	render = () => {
		const {
			transactionData: { amount, gas, gasPrice, from = this.props.selectedAddress, to, asset },
			currentCurrency,
			contractExchangeRates
		} = this.props;
<<<<<<< HEAD
		const conversionRate = asset ? contractExchangeRates[asset.address] : this.props.conversionRate;
=======
>>>>>>> e65e3e32
		const { amountError } = this.state;
		const totalGas = isBN(gas) && isBN(gasPrice) ? gas.mul(gasPrice) : toBN('0x0');
		const ethTotal = isBN(amount) && !asset ? amount.add(totalGas) : totalGas;
		const assetAmount = isBN(amount) && asset ? fromWei(amount) : undefined;

		return (
			<View style={styles.root}>
				<ActionView
					confirmButtonMode="confirm"
					onCancelPress={this.props.onCancel}
					onConfirmPress={this.props.onConfirm}
				>
					<View style={styles.reviewForm}>
						<View style={styles.graphic}>
							<View style={{ ...styles.addressGraphic, ...styles.fromGraphic }}>
								<Identicon address={from} diameter={18} />
								<Text style={styles.addressText} numberOfLines={1}>
									{from}
								</Text>
							</View>
							<View style={styles.arrow}>
								<MaterialIcon name={'arrow-forward'} size={22} style={styles.arrowIcon} />
							</View>
							<View style={{ ...styles.addressGraphic, ...styles.toGraphic }}>
								<Identicon address={to} diameter={18} />
								<Text style={styles.addressText} numberOfLines={1}>
									{to}
								</Text>
							</View>
						</View>
						{this.renderSummary()}
						<View style={styles.overview}>
							<View style={{ ...styles.overviewRow, ...styles.topOverviewRow }}>
								<Text style={styles.overviewLabel}>{strings('transaction.gas_fee').toUpperCase()}</Text>
								<View style={styles.overviewContent}>
									<TouchableOpacity onPress={this.edit}>
										<Text style={{ ...styles.overviewInfo, ...styles.overviewAction }}>
											{strings('transaction.edit').toUpperCase()}
										</Text>
									</TouchableOpacity>
									<Text style={styles.overviewFiat}>
										{weiToFiat(totalGas, conversionRate, currentCurrency).toUpperCase()}
									</Text>
									<Text style={styles.overviewEth}>
										{fromWei(totalGas).toString()} {strings('unit.eth')}
									</Text>
								</View>
							</View>

							<View style={styles.overviewRow}>
								<Text style={styles.overviewLabel}>{strings('transaction.total').toUpperCase()}</Text>
								<View style={styles.overviewContent}>
									<Text style={styles.overviewInfo}>
										{strings('transaction.amount').toUpperCase()} +{' '}
										{strings('transaction.gas_fee').toUpperCase()}
									</Text>
									<Text style={{ ...styles.overviewFiat, ...styles.overviewAccent }}>
										{weiToFiat(ethTotal, conversionRate, currentCurrency).toUpperCase()}
									</Text>

									<Text style={styles.overviewEth}>
										{asset && assetAmount} {asset && asset.symbol} {asset && ' + '}
										{fromWei(ethTotal).toString()} {strings('unit.eth')}
									</Text>
								</View>
							</View>
							{amountError ? (
								<View style={styles.overviewAlert}>
									<MaterialIcon name={'error'} size={20} style={styles.overviewAlertIcon} />
									<Text style={styles.overviewAlertText}>
										{strings('transaction.alert')}: {amountError}.
									</Text>
								</View>
							) : null}
						</View>
					</View>
				</ActionView>
			</View>
		);
	};
}

const mapStateToProps = state => ({
	accounts: state.engine.backgroundState.AccountTrackerController.accounts,
	conversionRate: state.engine.backgroundState.CurrencyRateController.conversionRate,
	currentCurrency: state.engine.backgroundState.CurrencyRateController.currentCurrency,
	selectedAddress: state.engine.backgroundState.PreferencesController.selectedAddress,
	contractExchangeRates: state.engine.backgroundState.TokenRatesController.contractExchangeRates
});

export default connect(mapStateToProps)(TransactionReview);<|MERGE_RESOLUTION|>--- conflicted
+++ resolved
@@ -216,15 +216,11 @@
 		/**
 		 * Callback to validate amount in transaction in parent state
 		 */
-<<<<<<< HEAD
 		validateAmount: PropTypes.func,
 		/**
 		 * Object containing token exchange rates in the format address => exchangeRate
 		 */
 		contractExchangeRates: PropTypes.object
-=======
-		validateAmount: PropTypes.func
->>>>>>> e65e3e32
 	};
 
 	state = {
@@ -243,26 +239,25 @@
 		onModeChange && onModeChange('edit');
 	};
 
-<<<<<<< HEAD
 	renderSummary = () => {
 		const {
-			conversionRate,
 			transactionData: { amount, asset },
-			currentCurrency
+			currentCurrency,
+			contractExchangeRates
 		} = this.props;
 		const assetAmount = isBN(amount) && asset ? fromWei(amount) : undefined;
-
+		const conversionRate = asset ? contractExchangeRates[asset.address] : this.props.conversionRate;
 		return (
 			<View style={styles.summary}>
 				<Text style={styles.confirmBadge}>{strings('transaction.confirm').toUpperCase()}</Text>
-				{!conversionRate && (
+
+				{!conversionRate ? (
 					<Text style={styles.summaryFiat}>
 						{asset
 							? assetAmount + ' ' + asset.symbol
 							: fromWei(amount).toString() + ' ' + strings('unit.eth')}
 					</Text>
-				)}
-				{conversionRate && (
+				) : (
 					<View>
 						<Text style={styles.summaryFiat}>
 							{weiToFiat(asset ? assetAmount : amount, conversionRate, currentCurrency).toUpperCase()}
@@ -283,18 +278,13 @@
 		);
 	};
 
-=======
->>>>>>> e65e3e32
 	render = () => {
 		const {
 			transactionData: { amount, gas, gasPrice, from = this.props.selectedAddress, to, asset },
 			currentCurrency,
 			contractExchangeRates
 		} = this.props;
-<<<<<<< HEAD
 		const conversionRate = asset ? contractExchangeRates[asset.address] : this.props.conversionRate;
-=======
->>>>>>> e65e3e32
 		const { amountError } = this.state;
 		const totalGas = isBN(gas) && isBN(gasPrice) ? gas.mul(gasPrice) : toBN('0x0');
 		const ethTotal = isBN(amount) && !asset ? amount.add(totalGas) : totalGas;
