import React, { Component } from 'react';
import { View, StyleSheet } from 'react-native';
import { colors, fontStyles } from '../../styles/common';
import getNavbarOptions from '../Navbar';
<<<<<<< HEAD
import SendScreen from '../SendScreen';
import ReceiveScreen from '../ReceiveScreen';
import ScrollableTabView from 'react-native-scrollable-tab-view';
import DefaultTabBar from 'react-native-scrollable-tab-view/DefaultTabBar';
=======
import { strings } from '../../../locales/i18n';
>>>>>>> 436e2c97

const styles = StyleSheet.create({
	wrapper: {
		backgroundColor: colors.slate,
		flex: 1
	},
	tabUnderlineStyle: {
		height: 2,
		backgroundColor: colors.primary
	},
	tabStyle: {
		paddingBottom: 0
	},
	textStyle: {
		fontSize: 16,
		letterSpacing: 0.5,
		...fontStyles.bold
	}
});

/**
 * View that wraps the whole Transfer Tab.
 * Which includes send and receive
 */
export default class Transfer extends Component {
	static navigationOptions = ({ navigation }) => getNavbarOptions(strings('transfer.title'), navigation);

	renderTabBar() {
		return (
			<DefaultTabBar
				underlineStyle={styles.tabUnderlineStyle}
				activeTextColor={colors.primary}
				inactiveTextColor={colors.fontTertiary}
				backgroundColor={colors.white}
				tabStyle={styles.tabStyle}
				textStyle={styles.textStyle}
			/>
		);
	}

	render() {
		return (
			<View style={styles.wrapper}>
				<ScrollableTabView renderTabBar={this.renderTabBar}>
					<SendScreen tabLabel="SEND" />
					<ReceiveScreen tabLabel="RECEIVE" />
				</ScrollableTabView>
			</View>
		);
	}
}<|MERGE_RESOLUTION|>--- conflicted
+++ resolved
@@ -2,14 +2,11 @@
 import { View, StyleSheet } from 'react-native';
 import { colors, fontStyles } from '../../styles/common';
 import getNavbarOptions from '../Navbar';
-<<<<<<< HEAD
 import SendScreen from '../SendScreen';
 import ReceiveScreen from '../ReceiveScreen';
 import ScrollableTabView from 'react-native-scrollable-tab-view';
 import DefaultTabBar from 'react-native-scrollable-tab-view/DefaultTabBar';
-=======
 import { strings } from '../../../locales/i18n';
->>>>>>> 436e2c97
 
 const styles = StyleSheet.create({
 	wrapper: {
