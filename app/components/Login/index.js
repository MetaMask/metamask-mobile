import React, { Component } from 'react';
import PropTypes from 'prop-types';
import {
	AsyncStorage,
	Switch,
	Alert,
	ActivityIndicator,
	Text,
	View,
	TextInput,
	StyleSheet,
	Platform,
	Image
} from 'react-native';
import { KeyboardAwareScrollView } from 'react-native-keyboard-aware-scroll-view';
import Button from 'react-native-button';
import Engine from '../../core/Engine';
import StyledButton from '../StyledButton';

import { colors, fontStyles } from '../../styles/common';
import Screen from '../Screen';
import { strings } from '../../../locales/i18n';
import SecureKeychain from '../../core/SecureKeychain';

const styles = StyleSheet.create({
	wrapper: {
		backgroundColor: colors.white,
		flex: 1,
		padding: 20
	},
	logoWrapper: {
		marginTop: 100,
		justifyContent: 'center',
		alignItems: 'center'
	},
	image: {
		width: 100,
		height: 100
	},
	title: {
		fontSize: Platform.OS === 'android' ? 30 : 35,
		marginTop: 20,
		marginBottom: 20,
		color: colors.title,
		justifyContent: 'center',
		textAlign: 'center',
		...fontStyles.bold
	},
	field: {
		marginBottom: Platform.OS === 'android' ? 0 : 10
	},
	label: {
		fontSize: 16,
		marginBottom: Platform.OS === 'android' ? 0 : 10,
		marginTop: 10
	},
	input: {
		borderWidth: Platform.OS === 'android' ? 0 : 1,
		borderColor: colors.borderColor,
		padding: 10,
		borderRadius: 4,
		fontSize: Platform.OS === 'android' ? 15 : 20,
		...fontStyles.normal
	},
	ctaWrapper: {
		marginTop: 20
	},
	footer: {
		marginTop: 40
	},
	errorMsg: {
		color: colors.error,
		...fontStyles.normal
	},
	goBack: {
		color: colors.fontSecondary,
		...fontStyles.normal
	},
	biometrics: {
		flexDirection: 'row',
		alignItems: 'center',
		marginTop: 20,
		marginBottom: 30
	},
	biometryLabel: {
		flex: 1,
		fontSize: 16,
		...fontStyles.normal
	},
	biometrySwitch: {
		flex: 0
	}
});

const PASSCODE_NOT_SET_ERROR = 'Error: Passcode not set.';
const WRONG_PASSWORD_ERROR = 'Error: decrypt failed';

/**
 * View where returning users can authenticate
 */
export default class Login extends Component {
	static propTypes = {
		/**
		 * The navigator object
		 */
		navigation: PropTypes.object
	};

	state = {
		password: '',
		biometryType: null,
		biometryChoice: false,
		loading: false,
		error: null
	};

	mounted = true;

	async componentDidMount() {
		const biometryType = await Keychain.getSupportedBiometryType();
		if (biometryType) {
			this.setState({ biometryType, biometryChoice: true });
		}
	}

	componentWillUnmount() {
		this.mounted = false;
	}

	onLogin = async () => {
		if (this.state.loading) return;
		try {
<<<<<<< HEAD
			this.setState({ loading: true });
			const { KeyringController } = Engine.context;

			// Restore vault with user entered password
			await KeyringController.submitPassword(this.state.password);

			const authOptions = {
				accessControl: this.state.biometryChoice
					? Keychain.ACCESS_CONTROL.BIOMETRY_CURRENT_SET_OR_DEVICE_PASSCODE
					: Keychain.ACCESS_CONTROL.DEVICE_PASSCODE,
				accessible: Keychain.ACCESSIBLE.WHEN_UNLOCKED,
				authenticationType: Keychain.AUTHENTICATION_TYPE.DEVICE_PASSCODE_OR_BIOMETRICS,
				service: 'com.metamask',
				authenticationPromptTitle: strings('authentication.auth_prompt_title'),
				authenticationPromptDesc: strings('authentication.auth_prompt_desc'),
				fingerprintPromptTitle: strings('authentication.fingerprint_prompt_title'),
				fingerprintPromptDesc: strings('authentication.fingerprint_prompt_desc'),
				fingerprintPromptCancel: strings('authentication.fingerprint_prompt_cancel')
			};

			await Keychain.setGenericPassword('metamask-user', this.state.password, authOptions);

			if (!this.state.biometryChoice) {
				await AsyncStorage.removeItem('@MetaMask:biometryChoice');
			} else {
				await AsyncStorage.setItem('@MetaMask:biometryChoice', this.state.biometryType);
			}
=======
			const biometryType = await SecureKeychain.getSupportedBiometryType();
			if (biometryType) {
				this.setState({ biometryType, biometryChoice: true });
			}
			const authOptions = {
				accessControl: this.state.biometryChoice
					? SecureKeychain.ACCESS_CONTROL.BIOMETRY_CURRENT_SET_OR_DEVICE_PASSCODE
					: SecureKeychain.ACCESS_CONTROL.DEVICE_PASSCODE,
				accessible: SecureKeychain.ACCESSIBLE.WHEN_UNLOCKED,
				authenticationType: SecureKeychain.AUTHENTICATION_TYPE.DEVICE_PASSCODE_OR_BIOMETRICS
			};
			// Restore vault with user entered password
			const { KeyringController } = Engine.context;
			await KeyringController.submitPassword(this.state.password);

			// If valid, store the password on the keychain
			await SecureKeychain.setGenericPassword('metamask-user', this.state.password, authOptions);
>>>>>>> 9d1042cc

			this.setState({ loading: false });
			this.props.navigation.navigate('HomeNav');
		} catch (error) {
			// Should we force people to enable passcode / biometrics?
			if (error.toString() === WRONG_PASSWORD_ERROR) {
				this.setState({ loading: false, error: strings('login.invalid_password') });
			} else if (error.toString() === PASSCODE_NOT_SET_ERROR) {
				Alert.alert(
					'Security Alert',
					'In order to proceed, you need to turn Passcode on or any biometrics authentication method supported in your device (FaceID, TouchID or Fingerprint)'
				);
				this.setState({ loading: false });
			} else {
				this.setState({ loading: false, error: error.toString() });
			}
		}
	};

	onPressGoBack = () => {
		this.props.navigation.navigate('OnboardingRootNav');
	};

	setPassword = val => this.setState({ password: val });

	render = () => (
		<Screen>
			<KeyboardAwareScrollView style={styles.wrapper} resetScrollToCoords={{ x: 0, y: 0 }}>
				<View testID={'login'}>
					<View style={styles.logoWrapper}>
						<Image source={require('../../images/fox.png')} style={styles.image} resizeMethod={'auto'} />
					</View>
					<Text style={styles.title}>{strings('login.title')}</Text>
					<View style={styles.field}>
						<Text style={styles.label}>{strings('login.password')}</Text>
						<TextInput
							style={styles.input}
							value={this.state.password}
							onChangeText={this.setPassword}
							secureTextEntry
							placeholder={''}
							underlineColorAndroid={colors.borderColor}
							onSubmitEditing={this.onLogin}
							returnKeyType={'done'}
						/>
					</View>
					{this.state.error && <Text style={styles.errorMsg}>{this.state.error}</Text>}
					{this.state.biometryType && (
						<View style={styles.biometrics}>
							<Text style={styles.biometryLabel}>
								{strings(`biometrics.enable_${this.state.biometryType.toLowerCase()}`)}
							</Text>
							<Switch
								onValueChange={biometryChoice => this.setState({ biometryChoice })} // eslint-disable-line react/jsx-no-bind
								value={this.state.biometryChoice}
								style={styles.biometrySwitch}
								trackColor={
									Platform.OS === 'ios' ? { true: colors.primary, false: colors.concrete } : null
								}
								ios_backgroundColor={colors.slate}
							/>
						</View>
					)}
					<View style={styles.ctaWrapper}>
						<StyledButton type={'orange'} onPress={this.onLogin}>
							{this.state.loading ? (
								<ActivityIndicator size="small" color="white" />
							) : (
								strings('login.login_button')
							)}
						</StyledButton>
					</View>

					<View style={styles.footer}>
						<Button style={styles.goBack} onPress={this.onPressGoBack}>
							{strings('login.go_back')}
						</Button>
					</View>
				</View>
			</KeyboardAwareScrollView>
		</Screen>
	);
}<|MERGE_RESOLUTION|>--- conflicted
+++ resolved
@@ -117,7 +117,7 @@
 	mounted = true;
 
 	async componentDidMount() {
-		const biometryType = await Keychain.getSupportedBiometryType();
+		const biometryType = await SecureKeychain.getSupportedBiometryType();
 		if (biometryType) {
 			this.setState({ biometryType, biometryChoice: true });
 		}
@@ -130,7 +130,6 @@
 	onLogin = async () => {
 		if (this.state.loading) return;
 		try {
-<<<<<<< HEAD
 			this.setState({ loading: true });
 			const { KeyringController } = Engine.context;
 
@@ -139,44 +138,18 @@
 
 			const authOptions = {
 				accessControl: this.state.biometryChoice
-					? Keychain.ACCESS_CONTROL.BIOMETRY_CURRENT_SET_OR_DEVICE_PASSCODE
-					: Keychain.ACCESS_CONTROL.DEVICE_PASSCODE,
-				accessible: Keychain.ACCESSIBLE.WHEN_UNLOCKED,
-				authenticationType: Keychain.AUTHENTICATION_TYPE.DEVICE_PASSCODE_OR_BIOMETRICS,
-				service: 'com.metamask',
-				authenticationPromptTitle: strings('authentication.auth_prompt_title'),
-				authenticationPromptDesc: strings('authentication.auth_prompt_desc'),
-				fingerprintPromptTitle: strings('authentication.fingerprint_prompt_title'),
-				fingerprintPromptDesc: strings('authentication.fingerprint_prompt_desc'),
-				fingerprintPromptCancel: strings('authentication.fingerprint_prompt_cancel')
+					? SecureKeychain.ACCESS_CONTROL.BIOMETRY_CURRENT_SET_OR_DEVICE_PASSCODE
+					: SecureKeychain.ACCESS_CONTROL.DEVICE_PASSCODE
 			};
 
-			await Keychain.setGenericPassword('metamask-user', this.state.password, authOptions);
+			await SecureKeychain.setGenericPassword('metamask-user', this.state.password, authOptions);
+			await KeyringController.submitPassword(this.state.password);
 
 			if (!this.state.biometryChoice) {
 				await AsyncStorage.removeItem('@MetaMask:biometryChoice');
 			} else {
 				await AsyncStorage.setItem('@MetaMask:biometryChoice', this.state.biometryType);
 			}
-=======
-			const biometryType = await SecureKeychain.getSupportedBiometryType();
-			if (biometryType) {
-				this.setState({ biometryType, biometryChoice: true });
-			}
-			const authOptions = {
-				accessControl: this.state.biometryChoice
-					? SecureKeychain.ACCESS_CONTROL.BIOMETRY_CURRENT_SET_OR_DEVICE_PASSCODE
-					: SecureKeychain.ACCESS_CONTROL.DEVICE_PASSCODE,
-				accessible: SecureKeychain.ACCESSIBLE.WHEN_UNLOCKED,
-				authenticationType: SecureKeychain.AUTHENTICATION_TYPE.DEVICE_PASSCODE_OR_BIOMETRICS
-			};
-			// Restore vault with user entered password
-			const { KeyringController } = Engine.context;
-			await KeyringController.submitPassword(this.state.password);
-
-			// If valid, store the password on the keychain
-			await SecureKeychain.setGenericPassword('metamask-user', this.state.password, authOptions);
->>>>>>> 9d1042cc
 
 			this.setState({ loading: false });
 			this.props.navigation.navigate('HomeNav');
