import React, { Component } from 'react';
import PropTypes from 'prop-types';
import { StyleSheet, View } from 'react-native';
import { colors } from '../../styles/common';
import TransactionReview from '../TransactionReview';
import TransactionEdit from '../TransactionEdit';
<<<<<<< HEAD
import { isBN, hexToBN, toBN, toWei, fromWei, calcTokenValueToSend } from '../../util/number';
import { isValidAddress, toChecksumAddress, BN, addHexPrefix } from 'ethereumjs-util';
=======
import { isBN, hexToBN, toBN } from '../../util/number';
import { isValidAddress, toChecksumAddress, BN } from 'ethereumjs-util';
>>>>>>> e65e3e32
import { strings } from '../../../locales/i18n';
import { connect } from 'react-redux';
import { rawEncode } from 'ethereumjs-abi';
import { TOKEN_TRANSFER_FUNCTION_SIGNATURE } from '../../util/transactions';

import Engine from '../../core/Engine';

const styles = StyleSheet.create({
	root: {
		backgroundColor: colors.white,
		flex: 1
	}
});

/**
 * Component that supports editing and reviewing a transaction
 */
class TransactionEditor extends Component {
	static propTypes = {
		/**
		 * List of accounts from the AccountTrackerController
		 */
		accounts: PropTypes.object,
		/**
		 * react-navigation object used for switching between screens
		 */
		navigation: PropTypes.object,
		/**
		 * Hids the "data" field
		 */
		hideData: PropTypes.bool,
		/**
		 * Current mode this transaction editor is in
		 */
		mode: PropTypes.oneOf(['edit', 'review']),
		/**
		 * Callback triggered when this transaction is cancelled
		 */
		onCancel: PropTypes.func,
		/**
		 * Callback triggered when this transaction is cancelled
		 */
		onConfirm: PropTypes.func,
		/**
		 * Called when a user changes modes
		 */
		onModeChange: PropTypes.func,
		/**
		 * Transaction object associated with this transaction
		 */
		transaction: PropTypes.object,
		/**
		 * Object containing accounts balances
		 */
		contractBalances: PropTypes.object
	};

	state = {
		amount: this.props.transaction.value,
		data: this.props.transaction.data,
		from: this.props.transaction.from,
		gas: this.props.transaction.gas,
		gasPrice: this.props.transaction.gasPrice,
		to: this.props.transaction.to,
		toFocused: false
	};

	onCancel = () => {
		const { onCancel } = this.props;
		onCancel && onCancel();
	};

	onConfirm = () => {
		const { amount, gas, gasPrice, data, from, to } = this.state;
		const { onConfirm, transaction } = this.props;
		!this.validate() &&
			onConfirm &&
			onConfirm({
				...transaction,
				...{ value: amount, data, from, gas, gasPrice, to }
			});
	};

	estimateGas = async opts => {
		const { TransactionController } = Engine.context;
		const {
			transaction: { asset }
		} = this.props;
		const { from, to } = this.state;
		const { amount = this.state.amount, data = this.state.data } = opts;
		const estimation = await TransactionController.estimateGas({
			amount,
			from,
			data,
			to: asset ? asset.address : to
		});
		return estimation;
	};

	handleGasFeeSelection = (gasLimit, gasPrice) => {
		this.setState({ gas: gasLimit, gasPrice });
	};

	handleUpdateAmount = async amount => {
		const { to } = this.state;
		const {
			transaction: { asset }
		} = this.props;
		const data = asset
			? this.generateTokenTransferData(to, calcTokenValueToSend(fromWei(amount), asset.decimals))
			: undefined;
		const { gas } = await this.estimateGas({ amount });
		this.setState({ amount, data, gas: hexToBN(gas) });
	};

	handleUpdateData = async data => {
		const { gas } = await this.estimateGas({ data });
		this.setState({ data, gas: hexToBN(gas) });
	};

	handleUpdateFromAddress = from => {
		this.setState({ from });
	};

	handleUpdateToAddress = async to => {
		const { TransactionController } = Engine.context;
		const { amount, from } = this.state;
		const {
			transaction: { asset }
		} = this.props;
		const data = asset
			? this.generateTokenTransferData(to, calcTokenValueToSend(fromWei(amount), asset.decimals))
			: undefined;
		const { gas } = await TransactionController.estimateGas({ amount, from, data, to: asset ? asset.address : to });
		this.setState({ to, gas: hexToBN(gas), data });
	};

	validate = () => {
		if (this.validateAmount() || this.validateGas() || this.validateToAddress()) {
			return true;
		}
	};
<<<<<<< HEAD

	validateAmount = () => {
		const {
			transaction: { asset }
		} = this.props;
		return asset ? this.validateTokenAmount() : this.validateEtherAmount();
	};

	validateEtherAmount = () => {
=======

	validateAmount = () => {
>>>>>>> e65e3e32
		let error;
		const { amount, gas, gasPrice, from } = this.state;
		const checksummedFrom = from ? toChecksumAddress(from) : '';
		const fromAccount = this.props.accounts[checksummedFrom];
		(!amount || !gas || !gasPrice || !from) && (error = strings('transaction.invalid_amount'));
		amount && !isBN(amount) && (error = strings('transaction.invalid_amount'));
		amount &&
			fromAccount &&
			isBN(gas) &&
			isBN(gasPrice) &&
			isBN(amount) &&
			hexToBN(fromAccount.balance).lt(amount.add(gas.mul(gasPrice))) &&
			(error = strings('transaction.insufficient'));
		return error;
	};

<<<<<<< HEAD
	validateTokenAmount = () => {
		let error;
		const { amount, gas, gasPrice, from } = this.state;
		const {
			transaction: { asset },
			contractBalances
		} = this.props;
		const checksummedFrom = from ? toChecksumAddress(from) : '';
		const fromAccount = this.props.accounts[checksummedFrom];
		if (!amount || !gas || !gasPrice || !from) {
			return strings('transaction.invalid_amount');
		}
		const validateAssetAmount = toWei(contractBalances[asset.address]).lt(amount);
		const ethTotalAmount = gas.mul(gasPrice);
		amount &&
			fromAccount &&
			isBN(gas) &&
			isBN(gasPrice) &&
			(validateAssetAmount || hexToBN(fromAccount.balance).lt(ethTotalAmount)) &&
			(error = strings('transaction.insufficient'));
		return error;
	};

=======
>>>>>>> e65e3e32
	validateGas = () => {
		let error;
		const { gas, gasPrice } = this.state;
		!gas && (error = strings('transaction.invalid_gas'));
		gas && !isBN(gas) && (error = strings('transaction.invalid_gas'));
		!gasPrice && (error = strings('transaction.invalid_gas_price'));
		gasPrice && !isBN(gasPrice) && (error = strings('transaction.invalid_gas_price'));
		(gas.lt(new BN(21000)) || gas.gt(new BN(7920028))) && (error = strings('custom_gas.warning_gas_limit'));
		return error;
	};

	validateToAddress = () => {
		let error;
		const { to } = this.state;
		!to && (error = strings('transaction.required'));
		!to && this.state.toFocused && (error = strings('transaction.required'));
		to && !isValidAddress(to) && (error = strings('transaction.invalid_address'));
		return error;
	};

	handleNewTxMeta = async ({
		target_address,
		chain_id = null, // eslint-disable-line no-unused-vars
		function_name = null, // eslint-disable-line no-unused-vars
		parameters = null
	}) => {
		await this.handleUpdateToAddress(target_address);

		if (parameters) {
			const { value, gas, gasPrice } = parameters;
			if (value) {
				this.handleUpdateAmount(toBN(value));
			}
			if (gas) {
				this.setState({ gas: toBN(gas) });
			}
			if (gasPrice) {
				this.setState({ gas: toBN(gasPrice) });
			}

			// TODO: We should add here support for:
			// - sending tokens (function_name + parameters.data)
			// - calling smart contract functions (function_name + parameters.data)
			// - chain_id ( switch to the specific network )
		}
	};

	generateTokenTransferData = (toAddress, amount) =>
		TOKEN_TRANSFER_FUNCTION_SIGNATURE +
		Array.prototype.map
			.call(rawEncode(['address', 'uint256'], [toAddress, addHexPrefix(amount)]), x =>
				('00' + x.toString(16)).slice(-2)
			)
			.join('');

	render = () => {
		const { amount, gas, gasPrice, from, to, data } = this.state;
		const {
			mode,
			transaction: { asset }
		} = this.props;
		const transactionData = { amount, gas, gasPrice, from, to, data, asset };

		return (
			<View style={styles.root}>
				{mode === 'edit' && (
					<TransactionEdit
						accounts={this.props.accounts}
						navigation={this.props.navigation}
						hideData={this.props.hideData}
						onCancel={this.onCancel}
						onModeChange={this.props.onModeChange}
						onScanSuccess={this.handleNewTxMeta}
						handleUpdateAmount={this.handleUpdateAmount}
						handleUpdateData={this.handleUpdateData}
						handleUpdateFromAddress={this.handleUpdateFromAddress}
						handleUpdateToAddress={this.handleUpdateToAddress}
						handleGasFeeSelection={this.handleGasFeeSelection}
						transactionData={transactionData}
						validateAmount={this.validateAmount}
						validateGas={this.validateGas}
						validateToAddress={this.validateToAddress}
					/>
				)}
				{mode === 'review' && (
					<TransactionReview
						accounts={this.props.accounts}
						navigation={this.props.navigation}
						hideData={this.props.hideData}
						onCancel={this.onCancel}
						onConfirm={this.onConfirm}
						onModeChange={this.props.onModeChange}
						transactionData={transactionData}
						validateAmount={this.validateAmount}
					/>
				)}
			</View>
		);
	};
}

const mapStateToProps = state => ({
	accounts: state.engine.backgroundState.AccountTrackerController.accounts,
	contractBalances: state.engine.backgroundState.TokenBalancesController.contractBalances
});

export default connect(mapStateToProps)(TransactionEditor);<|MERGE_RESOLUTION|>--- conflicted
+++ resolved
@@ -4,13 +4,8 @@
 import { colors } from '../../styles/common';
 import TransactionReview from '../TransactionReview';
 import TransactionEdit from '../TransactionEdit';
-<<<<<<< HEAD
 import { isBN, hexToBN, toBN, toWei, fromWei, calcTokenValueToSend } from '../../util/number';
 import { isValidAddress, toChecksumAddress, BN, addHexPrefix } from 'ethereumjs-util';
-=======
-import { isBN, hexToBN, toBN } from '../../util/number';
-import { isValidAddress, toChecksumAddress, BN } from 'ethereumjs-util';
->>>>>>> e65e3e32
 import { strings } from '../../../locales/i18n';
 import { connect } from 'react-redux';
 import { rawEncode } from 'ethereumjs-abi';
@@ -153,7 +148,6 @@
 			return true;
 		}
 	};
-<<<<<<< HEAD
 
 	validateAmount = () => {
 		const {
@@ -163,10 +157,6 @@
 	};
 
 	validateEtherAmount = () => {
-=======
-
-	validateAmount = () => {
->>>>>>> e65e3e32
 		let error;
 		const { amount, gas, gasPrice, from } = this.state;
 		const checksummedFrom = from ? toChecksumAddress(from) : '';
@@ -183,7 +173,6 @@
 		return error;
 	};
 
-<<<<<<< HEAD
 	validateTokenAmount = () => {
 		let error;
 		const { amount, gas, gasPrice, from } = this.state;
@@ -207,8 +196,6 @@
 		return error;
 	};
 
-=======
->>>>>>> e65e3e32
 	validateGas = () => {
 		let error;
 		const { gas, gasPrice } = this.state;
