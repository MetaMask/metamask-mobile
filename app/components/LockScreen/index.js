--- conflicted
+++ resolved
@@ -3,11 +3,7 @@
 
 import FoxScreen from '../FoxScreen';
 import Engine from '../../core/Engine';
-<<<<<<< HEAD
-import { strings } from '../../../locales/i18n';
-=======
 import SecureKeychain from '../../core/SecureKeychain';
->>>>>>> 9d1042cc
 
 /**
  * Main view component for the Lock screen
@@ -44,18 +40,7 @@
 	async unlockKeychain() {
 		try {
 			// Retreive the credentials
-<<<<<<< HEAD
-			const credentials = await Keychain.getGenericPassword({
-				service: 'com.metamask',
-				authenticationPromptTitle: strings('authentication.auth_prompt_title'),
-				authenticationPromptDesc: strings('authentication.auth_prompt_desc'),
-				fingerprintPromptTitle: strings('authentication.fingerprint_prompt_title'),
-				fingerprintPromptDesc: strings('authentication.fingerprint_prompt_desc'),
-				fingerprintPromptCancel: strings('authentication.fingerprint_prompt_cancel')
-			});
-=======
-			const credentials = SecureKeychain.getGenericPassword && (await SecureKeychain.getGenericPassword());
->>>>>>> 9d1042cc
+			const credentials = await SecureKeychain.getGenericPassword();
 			if (credentials) {
 				// Restore vault with existing credentials
 				const { KeyringController } = Engine.context;
