import React, { useMemo } from 'react';
import {
  CaipAccountId,
  isHexString,
  parseCaipAccountId,
} from '@metamask/utils';
import { toChecksumHexAddress } from '@metamask/controller-utils';
import { SnapUIAvatar } from '../SnapUIAvatar/SnapUIAvatar';
import { shortenString } from '../../../util/notifications/methods';
import Text, {
  TextVariant,
} from '../../../component-library/components/Texts/Text';
import { Box } from '../../UI/Box/Box';
import { AlignItems, FlexDirection } from '../../UI/Box/box.types';
import { useDisplayName } from './useDisplayName';

export interface SnapUIAddressProps {
  // The address must be a CAIP-10 string.
  address: string;
  // This is not currently exposed to Snaps.
  avatarSize?: 'xs' | 'sm' | 'md' | 'lg';
  truncate?: boolean;
  displayName?: boolean;
  avatar?: boolean;
  color?: string;
}

export const SnapUIAddress: React.FunctionComponent<SnapUIAddressProps> = ({
  address,
  avatarSize = 'md',
  truncate = true,
  displayName = false,
  avatar = true,
  color,
}) => {
  const caipIdentifier = useMemo(() => {
    if (isHexString(address)) {
      // For legacy address inputs we assume them to be Ethereum addresses.
      // NOTE: This means the chain ID is not gonna be reliable.
      return `eip155:1:${address}`;
    }

    return address;
  }, [address]);

  const parsed = useMemo(
    () => parseCaipAccountId(caipIdentifier as CaipAccountId),
    [caipIdentifier],
  );

  // For EVM addresses, we make sure they are checksummed.
  const transformedAddress =
    parsed.chain.namespace === 'eip155'
      ? toChecksumHexAddress(parsed.address)
      : parsed.address;

  const formattedAddress = truncate
    ? shortenString(transformedAddress)
    : address;

  const name = useDisplayName(parsed);

  // TODO: This component should inherit font color, e.g. for link.
  return (
    <Box
      flexDirection={FlexDirection.Row}
      alignItems={AlignItems.center}
      gap={8}
    >
      {avatar && <SnapUIAvatar address={caipIdentifier} size={avatarSize} />}
<<<<<<< HEAD
      <Text variant={TextVariant.BodyMD}>
=======
      <Text variant={TextVariant.BodyMD} color={color}>
>>>>>>> 62a9a426
        {displayName && name ? name : formattedAddress}
      </Text>
    </Box>
  );
};<|MERGE_RESOLUTION|>--- conflicted
+++ resolved
@@ -68,11 +68,7 @@
       gap={8}
     >
       {avatar && <SnapUIAvatar address={caipIdentifier} size={avatarSize} />}
-<<<<<<< HEAD
-      <Text variant={TextVariant.BodyMD}>
-=======
       <Text variant={TextVariant.BodyMD} color={color}>
->>>>>>> 62a9a426
         {displayName && name ? name : formattedAddress}
       </Text>
     </Box>
