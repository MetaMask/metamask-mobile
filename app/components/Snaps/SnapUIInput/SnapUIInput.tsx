import React, { useEffect, useRef, useState } from 'react';
import { useSnapInterfaceContext } from '../SnapInterfaceContext';
import { TextInput, ViewStyle, KeyboardTypeOptions } from 'react-native';
import TextField, {
  TextFieldSize,
} from '../../../component-library/components/Form/TextField';
import HelpText, {
  HelpTextSeverity,
} from '../../../component-library/components/Form/HelpText';
import Label from '../../../component-library/components/Form/Label';
import { Box } from '../../UI/Box/Box';
import { TextVariant } from '../../../component-library/components/Texts/Text';

export interface SnapUIInputProps {
  name: string;
  form?: string;
  label?: string;
  error?: string;
  style?: ViewStyle;
  disabled?: boolean;
<<<<<<< HEAD
  testID?: string;
=======
  keyboardType?: KeyboardTypeOptions;
>>>>>>> 170844c1
}

export const SnapUIInput = ({
  name,
  form,
  label,
  error,
  style,
  disabled,
<<<<<<< HEAD
  testID,
=======
  keyboardType,
>>>>>>> 170844c1
  ...props
}: SnapUIInputProps) => {
  const { handleInputChange, getValue, focusedInput, setCurrentFocusedInput } =
    useSnapInterfaceContext();

  const inputRef = useRef<TextInput>(null);

  const initialValue = getValue(name, form) as string;

  const [value, setValue] = useState(initialValue ?? '');

  useEffect(() => {
    if (initialValue !== undefined && initialValue !== null) {
      setValue(initialValue);
    }
  }, [initialValue]);

  /*
   * Focus input if the last focused input was this input
   * This avoids loosing the focus when the UI is re-rendered
   */
  useEffect(() => {
    if (inputRef.current && focusedInput === name) {
      inputRef.current.focus();
    }
  }, [inputRef, name, focusedInput]);

  const getInputValue = (text: string) => {
    if (keyboardType === 'numeric') {
      // Mimic browser behaviour where commas are replaced.
      return text.replace(/,/g, '.');
    }

    return text;
  };

  const handleChange = (text: string) => {
    const textValue = getInputValue(text);

    setValue(textValue);
    handleInputChange(name, textValue, form);
  };

  const handleFocus = () => setCurrentFocusedInput(name);
  const handleBlur = () => setCurrentFocusedInput(null);


  return (
    <Box style={style}>
      {label && <Label variant={TextVariant.BodyMDMedium}>{label}</Label>}
      <TextField
        {...props}
        size={TextFieldSize.Lg}
        isDisabled={disabled}
        ref={inputRef}
        onFocus={handleFocus}
        onBlur={handleBlur}
        id={name}
        testID={testID ?? `${name}-snap-ui-input`}
        value={value}
        onChangeText={handleChange}
        autoCapitalize="none"
        autoCorrect={false}
        keyboardType={keyboardType}
        // We set a max height of 58px and let the input grow to fill the rest of the height next to a taller sibling element.
        // eslint-disable-next-line react-native/no-inline-styles
        style={{ maxHeight: 58, flexGrow: 1 }}
      />
      {error && (
        // eslint-disable-next-line react-native/no-inline-styles
        <HelpText severity={HelpTextSeverity.Error} style={{ marginTop: 4 }}>
          {error}
        </HelpText>
      )}
    </Box>
  );
};<|MERGE_RESOLUTION|>--- conflicted
+++ resolved
@@ -18,11 +18,8 @@
   error?: string;
   style?: ViewStyle;
   disabled?: boolean;
-<<<<<<< HEAD
+  keyboardType?: KeyboardTypeOptions;
   testID?: string;
-=======
-  keyboardType?: KeyboardTypeOptions;
->>>>>>> 170844c1
 }
 
 export const SnapUIInput = ({
@@ -32,11 +29,8 @@
   error,
   style,
   disabled,
-<<<<<<< HEAD
+  keyboardType,
   testID,
-=======
-  keyboardType,
->>>>>>> 170844c1
   ...props
 }: SnapUIInputProps) => {
   const { handleInputChange, getValue, focusedInput, setCurrentFocusedInput } =
