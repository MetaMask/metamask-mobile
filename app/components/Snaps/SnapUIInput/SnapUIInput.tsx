import React, { useEffect, useRef, useState } from 'react';
import { useSnapInterfaceContext } from '../SnapInterfaceContext';
import { TextInput, ViewStyle, KeyboardTypeOptions } from 'react-native';
import TextField, {
  TextFieldSize,
} from '../../../component-library/components/Form/TextField';
import HelpText, {
  HelpTextSeverity,
} from '../../../component-library/components/Form/HelpText';
import Label from '../../../component-library/components/Form/Label';
import { Box } from '../../UI/Box/Box';
import { TextVariant } from '../../../component-library/components/Texts/Text';

export interface SnapUIInputProps {
  name: string;
  form?: string;
  label?: string;
  error?: string;
  style?: ViewStyle;
  disabled?: boolean;
  keyboardType?: KeyboardTypeOptions;
<<<<<<< HEAD
=======
  testID?: string;
>>>>>>> 961a5281
}

export const SnapUIInput = ({
  name,
  form,
  label,
  error,
  style,
  disabled,
  keyboardType,
<<<<<<< HEAD
=======
  testID,
>>>>>>> 961a5281
  ...props
}: SnapUIInputProps) => {
  const { handleInputChange, getValue, focusedInput, setCurrentFocusedInput } =
    useSnapInterfaceContext();

  const inputRef = useRef<TextInput>(null);

  const initialValue = getValue(name, form) as string;

  const [value, setValue] = useState(initialValue ?? '');

  useEffect(() => {
    if (initialValue !== undefined && initialValue !== null) {
      setValue(initialValue);
    }
  }, [initialValue]);

  /*
   * Focus input if the last focused input was this input
   * This avoids loosing the focus when the UI is re-rendered
   */
  useEffect(() => {
    if (inputRef.current && focusedInput === name) {
      inputRef.current.focus();
    }
  }, [inputRef, name, focusedInput]);

  const getInputValue = (text: string) => {
    if (keyboardType === 'numeric') {
      // Mimic browser behaviour where commas are replaced.
      return text.replace(/,/g, '.');
    }

    return text;
  };

  const handleChange = (text: string) => {
    const textValue = getInputValue(text);

    setValue(textValue);
    handleInputChange(name, textValue, form);
  };

  const handleFocus = () => setCurrentFocusedInput(name);
  const handleBlur = () => setCurrentFocusedInput(null);


  return (
    <Box style={style}>
      {label && <Label variant={TextVariant.BodyMDMedium}>{label}</Label>}
      <TextField
        {...props}
        size={TextFieldSize.Lg}
        isDisabled={disabled}
        ref={inputRef}
        onFocus={handleFocus}
        onBlur={handleBlur}
        id={name}
        testID={testID ?? `${name}-snap-ui-input`}
        value={value}
        onChangeText={handleChange}
        autoCapitalize="none"
        autoCorrect={false}
        keyboardType={keyboardType}
        // We set a max height of 58px and let the input grow to fill the rest of the height next to a taller sibling element.
        // eslint-disable-next-line react-native/no-inline-styles
        style={{ maxHeight: 58, flexGrow: 1 }}
      />
      {error && (
        // eslint-disable-next-line react-native/no-inline-styles
        <HelpText severity={HelpTextSeverity.Error} style={{ marginTop: 4 }}>
          {error}
        </HelpText>
      )}
    </Box>
  );
};<|MERGE_RESOLUTION|>--- conflicted
+++ resolved
@@ -19,10 +19,7 @@
   style?: ViewStyle;
   disabled?: boolean;
   keyboardType?: KeyboardTypeOptions;
-<<<<<<< HEAD
-=======
   testID?: string;
->>>>>>> 961a5281
 }
 
 export const SnapUIInput = ({
@@ -33,10 +30,7 @@
   style,
   disabled,
   keyboardType,
-<<<<<<< HEAD
-=======
   testID,
->>>>>>> 961a5281
   ...props
 }: SnapUIInputProps) => {
   const { handleInputChange, getValue, focusedInput, setCurrentFocusedInput } =
