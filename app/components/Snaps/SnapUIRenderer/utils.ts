import {
  JSXElement,
  GenericSnapElement,
  Text,
  InputElement,
} from '@metamask/snaps-sdk/jsx';
import { getJsxChildren, hasChildren } from '@metamask/snaps-utils';
import { memoize } from 'lodash';
import { sha256 } from '@noble/hashes/sha256';
import {
  NonEmptyArray,
  bytesToHex,
  hasProperty,
  remove0x,
} from '@metamask/utils';
import { COMPONENT_MAPPING } from './components';
import { unescape as unescapeFn } from 'he';
import { FormState, InterfaceState, State } from '@metamask/snaps-sdk';
import { UIComponent } from './components/types';
import { Theme } from '../../../util/theme/models';

export interface MapToTemplateParams {
  map: Record<string, number>;
  element: JSXElement;
  form?: string;
  useFooter?: boolean;
  onCancel?: () => void;
  onConfirm?: () => void;
  t?: (key: string) => string;

  // React Native specific props
  theme: Theme;
  // If the component must inherit any of the following props from the parent, the parent must pass the props to its children.
  textSize?: string;
  textColor?: string;
  textVariant?: string;
  textFontWeight?: string;
  textAlignment?: string;
}

/**
 * Registry of element types that are used within Field element.
 */
export const FIELD_ELEMENT_TYPES = [
  'FileInput',
  'Input',
  'Dropdown',
  'RadioGroup',
  'Checkbox',
  'Selector',
<<<<<<< HEAD
=======
  'AddressInput',
>>>>>>> 733bad1a
];

/**
 * Search for the element that is considered to be primary child element of a Field.
 *
 * @param children - Children elements specified within Field element.
 * @returns Number, representing index of a primary field in the array of children elements.
 */
export const getPrimaryChildElementIndex = (children: JSXElement[]) =>
  children.findIndex((c) => FIELD_ELEMENT_TYPES.includes(c.type));

/**
 * Get a truncated version of component children to use in a hash.
 *
 * @param component - The component.
 * @returns A truncated version of component children to use in a hash.
 */
function getChildrenForHash(component: JSXElement) {
  if (!hasChildren(component)) {
    return null;
  }

  const { children } = component.props;

  // Field has special handling to determine the primary child to use for the key
  if (component.type === 'Field') {
    const fieldChildren = getJsxChildren(component) as JSXElement[];
    const primaryChildIndex = getPrimaryChildElementIndex(fieldChildren);
    const primaryChild = fieldChildren[primaryChildIndex] as InputElement;
    return { type: primaryChild?.type, name: primaryChild?.props?.name };
  }

  if (typeof children === 'string') {
    // For the hash we reduce long strings
    return children.slice(0, 5000);
  }

  if (Array.isArray(children)) {
    // For arrays of children we just use the types
    return (children as GenericSnapElement[]).map((child) => ({
      type: child?.type ?? null,
    }));
  }

  return children;
}

/**
 * A memoized function for generating a hash that represents a Snap UI component.
 *
 * This can be used to generate React keys for components.
 *
 * @param component - The component.
 * @returns A hash as a string.
 */
const generateHash = memoize((component: JSXElement) => {
  const { type, props } = component;
  const { name } = props as { name?: string };
  const children = getChildrenForHash(component);
  return remove0x(
    bytesToHex(
      // TODO: Benchmark
      sha256(
        JSON.stringify({
          type,
          name: name ?? null,
          children,
        }),
      ),
    ),
  );
});

/**
 * Generate a React key to be used for a Snap UI component.
 *
 * This function also handles collisions between duplicate keys.
 *
 * @param map - A map of previously used keys to be used for collision handling.
 * @param component - The component.
 * @returns A key.
 */
function generateKey(
  map: Record<string, number>,
  component: JSXElement,
): string {
  const hash = generateHash(component);
  const count = (map[hash] ?? 0) + 1;
  map[hash] = count;
  return `${hash}_${count}`;
}

/**
 * Extract and return first character (letter or number) of a provided string.
 * If not possible, return question mark.
 * Note: This function is used for generating fallback avatars for different entities (websites, Snaps, etc.)
 * Note: Only letters and numbers will be returned if possible (special characters are ignored).
 *
 * @param {string} subjectName - Name of a subject.
 * @returns Single character, chosen from the first character or number, question mark otherwise.
 */
export const getAvatarFallbackLetter = (subjectName?: string | null) =>
  subjectName?.match(/[a-z0-9]/iu)?.[0] ?? '?';

export const mapToTemplate = (params: MapToTemplateParams): UIComponent => {
  const { type, key } = params.element;
  const elementKey = key ?? generateKey(params.map, params.element);

  if (!hasProperty(COMPONENT_MAPPING, type)) {
    throw new Error(`Unknown component type: ${type}`);
  }

  const componentFn = COMPONENT_MAPPING[
    type as keyof typeof COMPONENT_MAPPING
  ] as (params: MapToTemplateParams) => UIComponent;
  const mapped = componentFn(params);
  return { ...mapped, key: elementKey } as UIComponent;
};

export const mapTextToTemplate = (
  elements: NonEmptyArray<JSXElement | string>,
  params: Pick<
    MapToTemplateParams,
    | 'map'
    | 'useFooter'
    | 'onCancel'
    | 'theme'
    | 'textSize'
    | 'textColor'
    | 'textVariant'
    | 'textAlignment'
    | 'textFontWeight'
  >,
): NonEmptyArray<UIComponent | string> =>
  elements.map((e) => {
    if (typeof e === 'string') {
      const text = unescapeFn(e);
      const key = generateKey(params.map, Text({ children: text }));
      return {
        element: 'Text',
        key,
        children: text,
        props: {
          variant: params.textVariant,
          color: params.textColor,
          style: {
            fontWeight: params.textFontWeight,
            textAlign: params.textAlignment,
          },
        },
      };
    }

    return mapToTemplate({ ...params, element: e });
  }) as NonEmptyArray<UIComponent | string>;

/**
 * Merge a new input value in the interface state.
 *
 * @param state - The current interface state.
 * @param name - The input name.
 * @param value - The input value.
 * @param form - The name of the form containing the input.
 * Optional if the input is not contained in a form.
 * @returns The interface state with the new value merged in.
 */
export const mergeValue = <Type extends State>(
  state: InterfaceState,
  name: string,
  value: Type | null,
  form?: string,
): InterfaceState => {
  if (form) {
    return {
      ...state,
      [form]: {
        ...(state[form] as FormState),
        [name]: value,
      },
    };
  }
  return { ...state, [name]: value };
};

/**
 * Map Snap custom size for border radius to mobile compatible size.
 *
 * @param snapBorderRadius - Snap custom border radius.
 * @returns Number, representing border radius size used in mobile design system.
 */
export const mapSnapBorderRadiusToMobileBorderRadius = (
  snapBorderRadius: string | undefined,
): number => {
  switch (snapBorderRadius) {
    case 'none':
    default:
      return 0;
    case 'medium':
      return 6;
    case 'full':
      return 9999;
  }
};<|MERGE_RESOLUTION|>--- conflicted
+++ resolved
@@ -48,10 +48,7 @@
   'RadioGroup',
   'Checkbox',
   'Selector',
-<<<<<<< HEAD
-=======
   'AddressInput',
->>>>>>> 733bad1a
 ];
 
 /**
