--- conflicted
+++ resolved
@@ -32,8 +32,7 @@
     flexBasis: '50%',
   };
 
-<<<<<<< HEAD
-  switch (child.type) {
+  switch (child?.type) {
     case 'AddressInput': {
       const addressInput = child as AddressInputElement;
       return {
@@ -52,9 +51,6 @@
       };
     }
 
-=======
-  switch (child?.type) {
->>>>>>> b8f23e33
     case 'Input': {
       const getLeftAccessory = () =>
         mapToTemplate({
