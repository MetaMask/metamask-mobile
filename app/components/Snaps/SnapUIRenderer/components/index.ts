--- conflicted
+++ resolved
@@ -23,10 +23,7 @@
 import { tooltip } from './tooltip';
 import { addressInput } from './address-input';
 import { assetSelector } from './asset-selector';
-<<<<<<< HEAD
-=======
 import { copyable } from './copyable';
->>>>>>> 961a5281
 
 export const COMPONENT_MAPPING = {
   Box: box,
@@ -54,8 +51,5 @@
   Address: address,
   Tooltip: tooltip,
   AssetSelector: assetSelector,
-<<<<<<< HEAD
-=======
   Copyable: copyable,
->>>>>>> 961a5281
 };