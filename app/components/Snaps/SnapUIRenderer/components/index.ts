import { box } from './box';
import { text } from './text';
import { row } from './row';
import { button } from './button';
import { banner } from './banner';
import { input } from './input';
import { bold } from './bold';
import { value } from './value';
import { card } from './card';
import { footer } from './footer';
import { container } from './container';
import { heading } from './heading';
import { link } from './link';
import { image } from './image';
import { form } from './form';
import { icon } from './icon';
import { field } from './field';
import { section } from './section';
import { spinner } from './spinner';
import { skeleton } from './skeleton';
import { address } from './address';
import { avatar } from './avatar';
import { tooltip } from './tooltip';
import { addressInput } from './address-input';
<<<<<<< HEAD
=======
import { assetSelector } from './asset-selector';
>>>>>>> c3b2efdc

export const COMPONENT_MAPPING = {
  Box: box,
  Text: text,
  Row: row,
  Button: button,
  Banner: banner,
  AddressInput: addressInput,
  Input: input,
  Bold: bold,
  Value: value,
  Card: card,
  Footer: footer,
  Container: container,
  Heading: heading,
  Link: link,
  Image: image,
  Form: form,
  Field: field,
  Icon: icon,
  Section: section,
  Spinner: spinner,
  Skeleton: skeleton,
  Avatar: avatar,
  Address: address,
  Tooltip: tooltip,
  AssetSelector: assetSelector,
};<|MERGE_RESOLUTION|>--- conflicted
+++ resolved
@@ -22,10 +22,7 @@
 import { avatar } from './avatar';
 import { tooltip } from './tooltip';
 import { addressInput } from './address-input';
-<<<<<<< HEAD
-=======
 import { assetSelector } from './asset-selector';
->>>>>>> c3b2efdc
 
 export const COMPONENT_MAPPING = {
   Box: box,
