// Jest Snapshot v1, https://goo.gl/fbAQLP

exports[`SnapUIAssetSelector should render 1`] = `
<View
  style={
    [
      {
        "flexGrow": 1,
        "minHeight": 667,
      },
      undefined,
    ]
  }
>
  <View
    style={
      [
        {},
        {
          "flexDirection": "column",
          "flexGrow": 1,
        },
      ]
    }
  >
    <RCTScrollView
      style={
        {
          "marginBottom": 0,
        }
      }
    >
      <View>
        <TouchableHighlight>
          <View
            color="Default"
            flexDirection="column"
            gap={8}
            justifyContent="flex-start"
            style={
              [
                {
                  "color": "Default",
                  "flexDirection": "column",
                  "gap": 8,
                  "justifyContent": "flex-start",
                },
                {
                  "gap": 16,
                  "margin": 16,
                },
              ]
            }
          >
            <View
              flexDirection="column"
              style={
                [
                  {
                    "flexDirection": "column",
                  },
                  undefined,
                ]
              }
            >
              <TouchableOpacity
                accessibilityRole="button"
                accessible={true}
                activeOpacity={1}
                disabled={false}
                onPress={[Function]}
                style={
                  {
                    "alignItems": "center",
                    "alignSelf": "stretch",
                    "backgroundColor": "#ffffff",
                    "borderColor": "#b7bbc866",
                    "borderRadius": 8,
                    "borderWidth": 1,
                    "flexDirection": "row",
                    "height": "auto",
                    "justifyContent": "center",
                    "maxHeight": 58,
                    "minHeight": 48,
                    "paddingBottom": 8,
                    "paddingHorizontal": 16,
                    "paddingLeft": 16,
                    "paddingRight": 16,
                    "paddingTop": 8,
                  }
                }
                testID="snap-ui-renderer__selector"
              >
                <View
                  alignItems="center"
                  flexDirection="row"
                  gap={16}
                  style={
                    [
                      {
                        "alignItems": "center",
                        "flexDirection": "row",
                        "gap": 16,
                      },
                      {
                        "flex": 1,
                        "overflow": "hidden",
                      },
                    ]
                  }
                >
                  <View
                    alignItems="center"
                    style={
                      [
                        {
                          "alignItems": "center",
                        },
                        undefined,
                      ]
                    }
                  >
                    <View
                      onLayout={[Function]}
                      style={
                        {
                          "alignSelf": "flex-start",
                          "position": "relative",
                        }
                      }
                      testID="badge-wrapper-badge"
                    >
                      <View>
                        <View
                          style={
                            {
                              "backgroundColor": "#ffffff",
                              "borderRadius": 12,
                              "height": 24,
                              "overflow": "hidden",
                              "width": 24,
                            }
                          }
                        >
                          <Image
                            onError={[Function]}
                            resizeMode="contain"
                            source={
                              {
                                "uri": "https://static.cx.metamask.io/api/v2/tokenIcons/assets/solana/5eykt4UsFv8P8NJdTREpY1vzqKqZKvdp/slip44/501.png",
                              }
                            }
                            style={
                              {
                                "flex": 1,
                                "height": undefined,
                                "width": undefined,
                              }
                            }
                            testID="token-avatar-image"
                          />
                        </View>
                      </View>
                      <View
                        style={
                          {
                            "alignItems": "center",
                            "aspectRatio": 1,
                            "bottom": 0,
                            "height": 0,
                            "justifyContent": "center",
                            "position": "absolute",
                            "right": 0,
                            "transform": [
                              {
                                "translateX": 0,
                              },
                              {
                                "translateY": 0,
                              },
                            ],
                          }
                        }
                      >
                        <View
                          onLayout={[Function]}
                          style={
                            {
                              "alignItems": "center",
                              "aspectRatio": 1,
                              "height": "50%",
                              "justifyContent": "center",
                              "maxHeight": 24,
                              "minHeight": 8,
                              "opacity": 0,
                            }
                          }
                          testID="badgenetwork"
                        >
                          <View
                            style={
                              {
                                "alignItems": "center",
                                "backgroundColor": "#ffffff",
                                "borderColor": "#ffffff",
                                "borderRadius": 8,
                                "borderWidth": 2,
                                "height": 32,
                                "justifyContent": "center",
                                "overflow": "hidden",
                                "shadowColor": "#0000001a",
                                "shadowOffset": {
                                  "height": 2,
                                  "width": 0,
                                },
                                "shadowOpacity": 1,
                                "shadowRadius": 4,
                                "transform": [
                                  {
                                    "scale": 1,
                                  },
                                ],
                                "width": 32,
                              }
                            }
                          >
                            <Image
                              onError={[Function]}
                              resizeMode="contain"
                              source={1}
                              style={
                                {
                                  "height": 32,
                                  "width": 32,
                                }
                              }
                              testID="network-avatar-image"
                            />
                          </View>
                        </View>
                      </View>
                    </View>
                  </View>
                  <View
                    flexDirection="column"
                    style={
                      [
                        {
                          "flexDirection": "column",
                        },
                        {
                          "flex": 1,
                          "overflow": "hidden",
                        },
                      ]
                    }
                  >
                    <Text
                      accessibilityRole="text"
                      ellipsizeMode="tail"
                      numberOfLines={1}
                      style={
                        {
                          "color": "#121314",
                          "fontFamily": "CentraNo1-Medium",
                          "fontSize": 16,
                          "fontWeight": "500",
                          "letterSpacing": 0,
                          "lineHeight": 24,
                        }
                      }
                    >
                      Solana
                    </Text>
                    <Text
                      accessibilityRole="text"
                      ellipsizeMode="tail"
                      numberOfLines={1}
                      style={
                        {
                          "color": "#686e7d",
                          "fontFamily": "CentraNo1-Book",
                          "fontSize": 14,
                          "fontWeight": "400",
                          "letterSpacing": 0,
                          "lineHeight": 22,
                        }
                      }
                    >
                      Solana
                    </Text>
                  </View>
                  <View
                    alignItems="flex-end"
                    flexDirection="column"
                    style={
                      [
                        {
                          "alignItems": "flex-end",
                          "flexDirection": "column",
                        },
                        {
                          "marginLeft": "auto",
                          "marginRight": 8,
                        },
                      ]
                    }
                  >
                    <Text
                      accessibilityRole="text"
                      style={
                        {
                          "color": "#121314",
                          "fontFamily": "CentraNo1-Medium",
                          "fontSize": 14,
                          "fontWeight": "500",
                          "letterSpacing": 0,
                          "lineHeight": 22,
                        }
                      }
                    >
                      1
                       
                      SOL
                    </Text>
                    <Text
                      accessibilityRole="text"
                      style={
                        {
                          "color": "#686e7d",
                          "fontFamily": "CentraNo1-Book",
                          "fontSize": 14,
                          "fontWeight": "400",
                          "letterSpacing": 0,
                          "lineHeight": 22,
                        }
                      }
                    >
                      $151.36
                    </Text>
                  </View>
                </View>
                <SvgMock
                  color="#121314"
                  fill="currentColor"
                  height={16}
                  name="ArrowDown"
                  style={
                    {
                      "height": 16,
                      "marginLeft": 8,
                      "width": 16,
                    }
                  }
                  width={16}
                />
              </TouchableOpacity>
            </View>
          </View>
<<<<<<< HEAD
          <View />
        </View>
=======
        </TouchableHighlight>
>>>>>>> d81b941e
      </View>
    </RCTScrollView>
  </View>
  <View
    data-renders={1}
    testID="performance"
  />
</View>
`;<|MERGE_RESOLUTION|>--- conflicted
+++ resolved
@@ -356,13 +356,9 @@
                 />
               </TouchableOpacity>
             </View>
+            <View />
           </View>
-<<<<<<< HEAD
-          <View />
-        </View>
-=======
         </TouchableHighlight>
->>>>>>> d81b941e
       </View>
     </RCTScrollView>
   </View>
