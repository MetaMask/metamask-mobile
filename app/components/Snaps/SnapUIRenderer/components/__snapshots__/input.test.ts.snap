// Jest Snapshot v1, https://goo.gl/fbAQLP

exports[`SnapUIInput handles disabled input 1`] = `
<View
  style={
    [
      {
        "flexGrow": 1,
        "minHeight": 667,
      },
      undefined,
    ]
  }
>
  <View
    style={
      [
        {},
        {
          "flexDirection": "column",
          "flexGrow": 1,
        },
      ]
    }
  >
    <RCTScrollView
      style={
        {
          "marginBottom": 0,
        }
      }
    >
      <View>
        <TouchableHighlight>
          <View
            color="Default"
            flexDirection="column"
            gap={8}
            justifyContent="flex-start"
            style={
              [
                {
                  "color": "Default",
                  "flexDirection": "column",
                  "gap": 8,
                  "justifyContent": "flex-start",
                },
                {
                  "gap": 16,
                  "margin": 16,
                },
              ]
            }
          >
            <View
              style={
                [
                  {},
                  undefined,
                ]
              }
            >
              <View
                style={
                  {
                    "alignItems": "center",
                    "backgroundColor": "#ffffff",
                    "borderColor": "#b7bbc8",
                    "borderRadius": 8,
                    "borderWidth": 1,
                    "flexDirection": "row",
                    "flexGrow": 1,
                    "height": 48,
                    "maxHeight": 58,
                    "opacity": 0.5,
                    "paddingHorizontal": 16,
                  }
                }
                testID="textfield"
              >
                <View
                  style={
                    {
                      "flex": 1,
                    }
                  }
                >
                  <TextInput
                    autoCapitalize="none"
                    autoCorrect={false}
                    autoFocus={false}
                    editable={false}
                    id="testInput"
                    onBlur={[Function]}
                    onChangeText={[Function]}
                    onFocus={[Function]}
                    style={
                      {
                        "backgroundColor": "#ffffff",
                        "borderColor": "transparent",
                        "borderWidth": 1,
                        "color": "#121314",
<<<<<<< HEAD
                        "fontFamily": "CentraNo1-Book",
=======
                        "fontFamily": "Geist Regular",
>>>>>>> 05d3e30f
                        "fontSize": 16,
                        "fontWeight": "400",
                        "height": 24,
                        "letterSpacing": 0,
                        "opacity": 1,
                        "paddingVertical": 0,
                      }
                    }
                    testID="testInput-snap-ui-input"
                    value=""
                  />
                </View>
              </View>
            </View>
          </View>
        </TouchableHighlight>
      </View>
    </RCTScrollView>
  </View>
  <View
    data-renders={1}
    testID="performance"
  />
</View>
`;

exports[`SnapUIInput renders with initial value 1`] = `
<View
  style={
    [
      {
        "flexGrow": 1,
        "minHeight": 667,
      },
      undefined,
    ]
  }
>
  <View
    style={
      [
        {},
        {
          "flexDirection": "column",
          "flexGrow": 1,
        },
      ]
    }
  >
    <RCTScrollView
      style={
        {
          "marginBottom": 0,
        }
      }
    >
      <View>
        <TouchableHighlight>
          <View
            color="Default"
            flexDirection="column"
            gap={8}
            justifyContent="flex-start"
            style={
              [
                {
                  "color": "Default",
                  "flexDirection": "column",
                  "gap": 8,
                  "justifyContent": "flex-start",
                },
                {
                  "gap": 16,
                  "margin": 16,
                },
              ]
            }
          >
            <View
              style={
                [
                  {},
                  undefined,
                ]
              }
            >
              <View
                style={
                  {
                    "alignItems": "center",
                    "backgroundColor": "#ffffff",
                    "borderColor": "#b7bbc8",
                    "borderRadius": 8,
                    "borderWidth": 1,
                    "flexDirection": "row",
                    "flexGrow": 1,
                    "height": 48,
                    "maxHeight": 58,
                    "opacity": 1,
                    "paddingHorizontal": 16,
                  }
                }
                testID="textfield"
              >
                <View
                  style={
                    {
                      "flex": 1,
                    }
                  }
                >
                  <TextInput
                    autoCapitalize="none"
                    autoCorrect={false}
                    autoFocus={false}
                    editable={true}
                    id="testInput"
                    onBlur={[Function]}
                    onChangeText={[Function]}
                    onFocus={[Function]}
                    style={
                      {
                        "backgroundColor": "#ffffff",
                        "borderColor": "transparent",
                        "borderWidth": 1,
                        "color": "#121314",
<<<<<<< HEAD
                        "fontFamily": "CentraNo1-Book",
=======
                        "fontFamily": "Geist Regular",
>>>>>>> 05d3e30f
                        "fontSize": 16,
                        "fontWeight": "400",
                        "height": 24,
                        "letterSpacing": 0,
                        "opacity": 1,
                        "paddingVertical": 0,
                      }
                    }
                    testID="testInput-snap-ui-input"
                    value="initial value"
                  />
                </View>
              </View>
            </View>
          </View>
        </TouchableHighlight>
      </View>
    </RCTScrollView>
  </View>
  <View
    data-renders={1}
    testID="performance"
  />
</View>
`;<|MERGE_RESOLUTION|>--- conflicted
+++ resolved
@@ -100,11 +100,7 @@
                         "borderColor": "transparent",
                         "borderWidth": 1,
                         "color": "#121314",
-<<<<<<< HEAD
-                        "fontFamily": "CentraNo1-Book",
-=======
                         "fontFamily": "Geist Regular",
->>>>>>> 05d3e30f
                         "fontSize": 16,
                         "fontWeight": "400",
                         "height": 24,
@@ -231,11 +227,7 @@
                         "borderColor": "transparent",
                         "borderWidth": 1,
                         "color": "#121314",
-<<<<<<< HEAD
-                        "fontFamily": "CentraNo1-Book",
-=======
                         "fontFamily": "Geist Regular",
->>>>>>> 05d3e30f
                         "fontSize": 16,
                         "fontWeight": "400",
                         "height": 24,
