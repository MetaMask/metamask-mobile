--- conflicted
+++ resolved
@@ -611,349 +611,386 @@
                         "width": 16,
                       }
                     }
-<<<<<<< HEAD
-                  }
-                  width={16}
-                />
-              </TouchableOpacity>
-            </View>
-            <View>
-=======
                     width={16}
                   />
                 </TouchableOpacity>
               </View>
->>>>>>> d81b941e
-              <Modal
-                animationType="none"
-                deviceHeight={null}
-                deviceWidth={null}
-                hardwareAccelerated={false}
-                hideModalContentWhileAnimating={false}
-                onBackdropPress={[Function]}
-                onModalHide={[Function]}
-                onModalWillHide={[Function]}
-                onModalWillShow={[Function]}
-                onRequestClose={[Function]}
-                onSwipeComplete={[Function]}
-                panResponderThreshold={4}
-                scrollHorizontal={false}
-                scrollOffset={0}
-                scrollOffsetMax={0}
-                scrollTo={null}
-                statusBarTranslucent={false}
-                supportedOrientations={
-                  [
-                    "portrait",
-                    "landscape",
-                  ]
-                }
-                swipeDirection="down"
-                swipeThreshold={100}
-                transparent={true}
-                visible={true}
-              >
-                <View
-                  accessibilityState={
-                    {
-                      "busy": undefined,
-                      "checked": undefined,
-                      "disabled": undefined,
-                      "expanded": undefined,
-                      "selected": undefined,
-                    }
-                  }
-                  accessible={true}
-                  collapsable={false}
-                  focusable={true}
-                  onClick={[Function]}
-                  onResponderGrant={[Function]}
-                  onResponderMove={[Function]}
-                  onResponderRelease={[Function]}
-                  onResponderTerminate={[Function]}
-                  onResponderTerminationRequest={[Function]}
-                  onStartShouldSetResponder={[Function]}
-                  style={
-                    {
-                      "backgroundColor": "#00000066",
-                      "bottom": 0,
-                      "height": 1334,
-                      "left": 0,
-                      "opacity": 0,
-                      "position": "absolute",
-                      "right": 0,
-                      "top": 0,
-                      "width": 750,
-                    }
-                  }
-                />
-                <View
-                  onLayout={[Function]}
-                  pointerEvents="box-none"
-                  style={
+              <View>
+                <Modal
+                  animationType="none"
+                  deviceHeight={null}
+                  deviceWidth={null}
+                  hardwareAccelerated={false}
+                  hideModalContentWhileAnimating={false}
+                  onBackdropPress={[Function]}
+                  onModalHide={[Function]}
+                  onModalWillHide={[Function]}
+                  onModalWillShow={[Function]}
+                  onRequestClose={[Function]}
+                  onSwipeComplete={[Function]}
+                  panResponderThreshold={4}
+                  scrollHorizontal={false}
+                  scrollOffset={0}
+                  scrollOffsetMax={0}
+                  scrollTo={null}
+                  statusBarTranslucent={false}
+                  supportedOrientations={
                     [
-                      [
-                        {
-                          "margin": 37.5,
-                          "transform": [
-                            {
-                              "translateY": 0,
-                            },
-                          ],
-                        },
-                        {
-                          "flex": 1,
-                          "justifyContent": "center",
-                        },
-                        {
-                          "justifyContent": "flex-end",
-                          "margin": 0,
-                        },
-                        {
-                          "margin": 0,
-                        },
-                      ],
-                      {
-                        "paddingBottom": 0,
-                      },
+                      "portrait",
+                      "landscape",
                     ]
                   }
+                  swipeDirection="down"
+                  swipeThreshold={100}
+                  transparent={true}
+                  visible={true}
                 >
                   <View
+                    accessibilityState={
+                      {
+                        "busy": undefined,
+                        "checked": undefined,
+                        "disabled": undefined,
+                        "expanded": undefined,
+                        "selected": undefined,
+                      }
+                    }
+                    accessible={true}
                     collapsable={false}
-                    deviceHeight={null}
-                    deviceWidth={null}
-                    hideModalContentWhileAnimating={false}
-                    onBackdropPress={[Function]}
-                    onModalHide={[Function]}
-                    onModalWillHide={[Function]}
-                    onModalWillShow={[Function]}
-                    onMoveShouldSetResponder={[Function]}
-                    onMoveShouldSetResponderCapture={[Function]}
-                    onResponderEnd={[Function]}
+                    focusable={true}
+                    onClick={[Function]}
                     onResponderGrant={[Function]}
                     onResponderMove={[Function]}
-                    onResponderReject={[Function]}
                     onResponderRelease={[Function]}
-                    onResponderStart={[Function]}
                     onResponderTerminate={[Function]}
                     onResponderTerminationRequest={[Function]}
                     onStartShouldSetResponder={[Function]}
-                    onStartShouldSetResponderCapture={[Function]}
-                    onSwipeComplete={[Function]}
-                    panResponderThreshold={4}
-                    pointerEvents="box-none"
-                    scrollHorizontal={false}
-                    scrollOffset={0}
-                    scrollOffsetMax={0}
-                    scrollTo={null}
-                    statusBarTranslucent={false}
                     style={
                       {
-                        "flex": 1,
-                        "justifyContent": "flex-end",
-                        "margin": 0,
-                        "transform": [
+                        "backgroundColor": "#00000066",
+                        "bottom": 0,
+                        "height": 1334,
+                        "left": 0,
+                        "opacity": 0,
+                        "position": "absolute",
+                        "right": 0,
+                        "top": 0,
+                        "width": 750,
+                      }
+                    }
+                  />
+                  <View
+                    onLayout={[Function]}
+                    pointerEvents="box-none"
+                    style={
+                      [
+                        [
                           {
-                            "translateY": 1334,
+                            "margin": 37.5,
+                            "transform": [
+                              {
+                                "translateY": 0,
+                              },
+                            ],
+                          },
+                          {
+                            "flex": 1,
+                            "justifyContent": "center",
+                          },
+                          {
+                            "justifyContent": "flex-end",
+                            "margin": 0,
+                          },
+                          {
+                            "margin": 0,
                           },
                         ],
-                      }
-                    }
-                    supportedOrientations={
-                      [
-                        "portrait",
-                        "landscape",
+                        {
+                          "paddingBottom": 0,
+                        },
                       ]
                     }
-                    swipeDirection="down"
-                    swipeThreshold={100}
                   >
                     <View
+                      collapsable={false}
+                      deviceHeight={null}
+                      deviceWidth={null}
+                      hideModalContentWhileAnimating={false}
+                      onBackdropPress={[Function]}
+                      onModalHide={[Function]}
+                      onModalWillHide={[Function]}
+                      onModalWillShow={[Function]}
+                      onMoveShouldSetResponder={[Function]}
+                      onMoveShouldSetResponderCapture={[Function]}
+                      onResponderEnd={[Function]}
+                      onResponderGrant={[Function]}
+                      onResponderMove={[Function]}
+                      onResponderReject={[Function]}
+                      onResponderRelease={[Function]}
+                      onResponderStart={[Function]}
+                      onResponderTerminate={[Function]}
+                      onResponderTerminationRequest={[Function]}
+                      onStartShouldSetResponder={[Function]}
+                      onStartShouldSetResponderCapture={[Function]}
+                      onSwipeComplete={[Function]}
+                      panResponderThreshold={4}
+                      pointerEvents="box-none"
+                      scrollHorizontal={false}
+                      scrollOffset={0}
+                      scrollOffsetMax={0}
+                      scrollTo={null}
+                      statusBarTranslucent={false}
                       style={
                         {
-                          "backgroundColor": "#ffffff",
-                          "borderTopLeftRadius": 24,
-                          "borderTopRightRadius": 24,
-                          "maxHeight": "80%",
-                          "minHeight": 300,
-                          "overflow": "hidden",
-                          "paddingBottom": 20,
+                          "flex": 1,
+                          "justifyContent": "flex-end",
+                          "margin": 0,
+                          "transform": [
+                            {
+                              "translateY": 1334,
+                            },
+                          ],
                         }
                       }
+                      supportedOrientations={
+                        [
+                          "portrait",
+                          "landscape",
+                        ]
+                      }
+                      swipeDirection="down"
+                      swipeThreshold={100}
                     >
                       <View
                         style={
-                          [
-                            {
-                              "backgroundColor": "#ffffff",
-                              "flexDirection": "row",
-                              "padding": 16,
-                            },
-                            false,
-                          ]
+                          {
+                            "backgroundColor": "#ffffff",
+                            "borderTopLeftRadius": 24,
+                            "borderTopRightRadius": 24,
+                            "maxHeight": "80%",
+                            "minHeight": 300,
+                            "overflow": "hidden",
+                            "paddingBottom": 20,
+                          }
                         }
-                        testID="header"
                       >
                         <View
                           style={
-                            {
-                              "width": undefined,
-                            }
+                            [
+                              {
+                                "backgroundColor": "#ffffff",
+                                "flexDirection": "row",
+                                "padding": 16,
+                              },
+                              false,
+                            ]
                           }
+                          testID="header"
                         >
                           <View
-                            onLayout={[Function]}
+                            style={
+                              {
+                                "width": undefined,
+                              }
+                            }
                           >
-                            <TouchableOpacity
-                              accessible={true}
-                              activeOpacity={1}
-                              disabled={false}
-                              onPress={[Function]}
-                              onPressIn={[Function]}
-                              onPressOut={[Function]}
+                            <View
+                              onLayout={[Function]}
+                            >
+                              <TouchableOpacity
+                                accessible={true}
+                                activeOpacity={1}
+                                disabled={false}
+                                onPress={[Function]}
+                                onPressIn={[Function]}
+                                onPressOut={[Function]}
+                                style={
+                                  {
+                                    "alignItems": "center",
+                                    "borderRadius": 8,
+                                    "height": 24,
+                                    "justifyContent": "center",
+                                    "opacity": 1,
+                                    "width": 24,
+                                  }
+                                }
+                              >
+                                <SvgMock
+                                  color="#121314"
+                                  fill="currentColor"
+                                  height={16}
+                                  name="ArrowLeft"
+                                  style={
+                                    {
+                                      "height": 16,
+                                      "width": 16,
+                                    }
+                                  }
+                                  width={16}
+                                />
+                              </TouchableOpacity>
+                            </View>
+                          </View>
+                          <View
+                            style={
+                              {
+                                "alignItems": "center",
+                                "flex": 1,
+                                "marginHorizontal": 16,
+                              }
+                            }
+                          >
+                            <Text
+                              accessibilityRole="text"
                               style={
                                 {
-                                  "alignItems": "center",
-                                  "borderRadius": 8,
-                                  "height": 24,
-                                  "justifyContent": "center",
-                                  "opacity": 1,
-                                  "width": 24,
+                                  "color": "#121314",
+                                  "fontFamily": "CentraNo1-Bold",
+                                  "fontSize": 16,
+                                  "fontWeight": "700",
+                                  "letterSpacing": 0,
+                                  "lineHeight": 24,
+                                  "textAlign": "center",
                                 }
                               }
+                              testID="header-title"
                             >
-                              <SvgMock
-                                color="#121314"
-                                fill="currentColor"
-                                height={16}
-                                name="ArrowLeft"
+                              Select an option
+                            </Text>
+                          </View>
+                          <View
+                            style={
+                              {
+                                "width": undefined,
+                              }
+                            }
+                          >
+                            <View
+                              onLayout={[Function]}
+                            />
+                          </View>
+                        </View>
+                        <RCTScrollView>
+                          <View>
+                            <View
+                              flexDirection="column"
+                              gap={8}
+                              style={
+                                [
+                                  {
+                                    "flexDirection": "column",
+                                    "gap": 8,
+                                  },
+                                  {
+                                    "paddingLeft": 16,
+                                    "paddingRight": 16,
+                                  },
+                                ]
+                              }
+                            >
+                              <TouchableOpacity
+                                accessibilityRole="button"
+                                accessible={true}
+                                activeOpacity={1}
+                                onPress={[Function]}
                                 style={
                                   {
-                                    "height": 16,
-                                    "width": 16,
+                                    "alignItems": "center",
+                                    "alignSelf": "stretch",
+                                    "backgroundColor": "transparent",
+                                    "borderRadius": 8,
+                                    "flexDirection": "row",
+                                    "height": "auto",
+                                    "justifyContent": "center",
+                                    "maxHeight": 58,
+                                    "minHeight": 48,
+                                    "paddingBottom": 8,
+                                    "paddingHorizontal": 16,
+                                    "paddingLeft": 16,
+                                    "paddingRight": 16,
+                                    "paddingTop": 8,
                                   }
                                 }
-                                width={16}
-                              />
-                            </TouchableOpacity>
-                          </View>
-                        </View>
-                        <View
-                          style={
-                            {
-                              "alignItems": "center",
-                              "flex": 1,
-                              "marginHorizontal": 16,
-                            }
-                          }
-                        >
-                          <Text
-                            accessibilityRole="text"
-                            style={
-                              {
-                                "color": "#121314",
-                                "fontFamily": "CentraNo1-Bold",
-                                "fontSize": 16,
-                                "fontWeight": "700",
-                                "letterSpacing": 0,
-                                "lineHeight": 24,
-                                "textAlign": "center",
-                              }
-                            }
-                            testID="header-title"
-                          >
-                            Select an option
-                          </Text>
-                        </View>
-                        <View
-                          style={
-                            {
-                              "width": undefined,
-                            }
-                          }
-                        >
-                          <View
-                            onLayout={[Function]}
-                          />
-                        </View>
-                      </View>
-                      <RCTScrollView>
-                        <View>
-                          <View
-                            flexDirection="column"
-                            gap={8}
-                            style={
-                              [
-                                {
-                                  "flexDirection": "column",
-                                  "gap": 8,
-                                },
-                                {
-                                  "paddingLeft": 16,
-                                  "paddingRight": 16,
-                                },
-                              ]
-                            }
-                          >
-                            <TouchableOpacity
-                              accessibilityRole="button"
-                              accessible={true}
-                              activeOpacity={1}
-                              onPress={[Function]}
-                              style={
-                                {
-                                  "alignItems": "center",
-                                  "alignSelf": "stretch",
-                                  "backgroundColor": "transparent",
-                                  "borderRadius": 8,
-                                  "flexDirection": "row",
-                                  "height": "auto",
-                                  "justifyContent": "center",
-                                  "maxHeight": 58,
-                                  "minHeight": 48,
-                                  "paddingBottom": 8,
-                                  "paddingHorizontal": 16,
-                                  "paddingLeft": 16,
-                                  "paddingRight": 16,
-                                  "paddingTop": 8,
-                                }
-                              }
-                              testID="snap-ui-renderer__selector-item"
-                            >
-                              <View
-                                alignItems="center"
-                                flexDirection="row"
-                                justifyContent="space-between"
-                                style={
-                                  [
-                                    {
-                                      "alignItems": "center",
-                                      "flexDirection": "row",
-                                      "justifyContent": "space-between",
-                                    },
-                                    {
-                                      "flex": 1,
-                                    },
-                                  ]
-                                }
-                                testID="snaps-ui-card"
+                                testID="snap-ui-renderer__selector-item"
                               >
                                 <View
                                   alignItems="center"
                                   flexDirection="row"
-                                  gap={16}
+                                  justifyContent="space-between"
                                   style={
                                     [
                                       {
                                         "alignItems": "center",
                                         "flexDirection": "row",
-                                        "gap": 16,
+                                        "justifyContent": "space-between",
                                       },
-                                      undefined,
+                                      {
+                                        "flex": 1,
+                                      },
                                     ]
                                   }
+                                  testID="snaps-ui-card"
                                 >
+                                  <View
+                                    alignItems="center"
+                                    flexDirection="row"
+                                    gap={16}
+                                    style={
+                                      [
+                                        {
+                                          "alignItems": "center",
+                                          "flexDirection": "row",
+                                          "gap": 16,
+                                        },
+                                        undefined,
+                                      ]
+                                    }
+                                  >
+                                    <View
+                                      flexDirection="column"
+                                      style={
+                                        [
+                                          {
+                                            "flexDirection": "column",
+                                          },
+                                          undefined,
+                                        ]
+                                      }
+                                    >
+                                      <Text
+                                        accessibilityRole="text"
+                                        ellipsizeMode="tail"
+                                        style={
+                                          {
+                                            "color": "#121314",
+                                            "fontFamily": "CentraNo1-Medium",
+                                            "fontSize": 16,
+                                            "fontWeight": "500",
+                                            "letterSpacing": 0,
+                                            "lineHeight": 24,
+                                          }
+                                        }
+                                      >
+                                        CardTitle1
+                                      </Text>
+                                      <Text
+                                        accessibilityRole="text"
+                                        ellipsizeMode="tail"
+                                        style={
+                                          {
+                                            "color": "#686e7d",
+                                            "fontFamily": "CentraNo1-Book",
+                                            "fontSize": 16,
+                                            "fontWeight": "400",
+                                            "letterSpacing": 0,
+                                            "lineHeight": 24,
+                                          }
+                                        }
+                                      >
+                                        CardDescription1
+                                      </Text>
+                                    </View>
+                                  </View>
                                   <View
                                     flexDirection="column"
                                     style={
@@ -976,10 +1013,11 @@
                                           "fontWeight": "500",
                                           "letterSpacing": 0,
                                           "lineHeight": 24,
+                                          "textAlign": "right",
                                         }
                                       }
                                     >
-                                      CardTitle1
+                                      CardValue1
                                     </Text>
                                     <Text
                                       accessibilityRole="text"
@@ -992,119 +1030,118 @@
                                           "fontWeight": "400",
                                           "letterSpacing": 0,
                                           "lineHeight": 24,
+                                          "textAlign": "right",
                                         }
                                       }
                                     >
-                                      CardDescription1
+                                      CardExtra1
                                     </Text>
                                   </View>
                                 </View>
-                                <View
-                                  flexDirection="column"
-                                  style={
-                                    [
-                                      {
-                                        "flexDirection": "column",
-                                      },
-                                      undefined,
-                                    ]
+                              </TouchableOpacity>
+                              <TouchableOpacity
+                                accessibilityRole="button"
+                                accessible={true}
+                                activeOpacity={1}
+                                onPress={[Function]}
+                                style={
+                                  {
+                                    "alignItems": "center",
+                                    "alignSelf": "stretch",
+                                    "backgroundColor": "#4459ff1a",
+                                    "borderRadius": 8,
+                                    "flexDirection": "row",
+                                    "height": "auto",
+                                    "justifyContent": "center",
+                                    "maxHeight": 58,
+                                    "minHeight": 48,
+                                    "paddingBottom": 8,
+                                    "paddingHorizontal": 16,
+                                    "paddingLeft": 16,
+                                    "paddingRight": 16,
+                                    "paddingTop": 8,
                                   }
-                                >
-                                  <Text
-                                    accessibilityRole="text"
-                                    ellipsizeMode="tail"
-                                    style={
-                                      {
-                                        "color": "#121314",
-                                        "fontFamily": "CentraNo1-Medium",
-                                        "fontSize": 16,
-                                        "fontWeight": "500",
-                                        "letterSpacing": 0,
-                                        "lineHeight": 24,
-                                        "textAlign": "right",
-                                      }
-                                    }
-                                  >
-                                    CardValue1
-                                  </Text>
-                                  <Text
-                                    accessibilityRole="text"
-                                    ellipsizeMode="tail"
-                                    style={
-                                      {
-                                        "color": "#686e7d",
-                                        "fontFamily": "CentraNo1-Book",
-                                        "fontSize": 16,
-                                        "fontWeight": "400",
-                                        "letterSpacing": 0,
-                                        "lineHeight": 24,
-                                        "textAlign": "right",
-                                      }
-                                    }
-                                  >
-                                    CardExtra1
-                                  </Text>
-                                </View>
-                              </View>
-                            </TouchableOpacity>
-                            <TouchableOpacity
-                              accessibilityRole="button"
-                              accessible={true}
-                              activeOpacity={1}
-                              onPress={[Function]}
-                              style={
-                                {
-                                  "alignItems": "center",
-                                  "alignSelf": "stretch",
-                                  "backgroundColor": "#4459ff1a",
-                                  "borderRadius": 8,
-                                  "flexDirection": "row",
-                                  "height": "auto",
-                                  "justifyContent": "center",
-                                  "maxHeight": 58,
-                                  "minHeight": 48,
-                                  "paddingBottom": 8,
-                                  "paddingHorizontal": 16,
-                                  "paddingLeft": 16,
-                                  "paddingRight": 16,
-                                  "paddingTop": 8,
                                 }
-                              }
-                              testID="snap-ui-renderer__selector-item"
-                            >
-                              <View
-                                alignItems="center"
-                                flexDirection="row"
-                                justifyContent="space-between"
-                                style={
-                                  [
-                                    {
-                                      "alignItems": "center",
-                                      "flexDirection": "row",
-                                      "justifyContent": "space-between",
-                                    },
-                                    {
-                                      "flex": 1,
-                                    },
-                                  ]
-                                }
-                                testID="snaps-ui-card"
+                                testID="snap-ui-renderer__selector-item"
                               >
                                 <View
                                   alignItems="center"
                                   flexDirection="row"
-                                  gap={16}
+                                  justifyContent="space-between"
                                   style={
                                     [
                                       {
                                         "alignItems": "center",
                                         "flexDirection": "row",
-                                        "gap": 16,
+                                        "justifyContent": "space-between",
                                       },
-                                      undefined,
+                                      {
+                                        "flex": 1,
+                                      },
                                     ]
                                   }
+                                  testID="snaps-ui-card"
                                 >
+                                  <View
+                                    alignItems="center"
+                                    flexDirection="row"
+                                    gap={16}
+                                    style={
+                                      [
+                                        {
+                                          "alignItems": "center",
+                                          "flexDirection": "row",
+                                          "gap": 16,
+                                        },
+                                        undefined,
+                                      ]
+                                    }
+                                  >
+                                    <View
+                                      flexDirection="column"
+                                      style={
+                                        [
+                                          {
+                                            "flexDirection": "column",
+                                          },
+                                          undefined,
+                                        ]
+                                      }
+                                    >
+                                      <Text
+                                        accessibilityRole="text"
+                                        ellipsizeMode="tail"
+                                        style={
+                                          {
+                                            "color": "#121314",
+                                            "fontFamily": "CentraNo1-Medium",
+                                            "fontSize": 16,
+                                            "fontWeight": "500",
+                                            "letterSpacing": 0,
+                                            "lineHeight": 24,
+                                          }
+                                        }
+                                      >
+                                        CardTitle2
+                                      </Text>
+                                      <Text
+                                        accessibilityRole="text"
+                                        ellipsizeMode="tail"
+                                        style={
+                                          {
+                                            "color": "#686e7d",
+                                            "fontFamily": "CentraNo1-Book",
+                                            "fontSize": 16,
+                                            "fontWeight": "400",
+                                            "letterSpacing": 0,
+                                            "lineHeight": 24,
+                                          }
+                                        }
+                                      >
+                                        CardDescription2
+                                      </Text>
+                                    </View>
+                                  </View>
                                   <View
                                     flexDirection="column"
                                     style={
@@ -1127,10 +1164,11 @@
                                           "fontWeight": "500",
                                           "letterSpacing": 0,
                                           "lineHeight": 24,
+                                          "textAlign": "right",
                                         }
                                       }
                                     >
-                                      CardTitle2
+                                      CardValue2
                                     </Text>
                                     <Text
                                       accessibilityRole="text"
@@ -1143,107 +1181,45 @@
                                           "fontWeight": "400",
                                           "letterSpacing": 0,
                                           "lineHeight": 24,
+                                          "textAlign": "right",
                                         }
                                       }
                                     >
-                                      CardDescription2
+                                      CardExtra2
                                     </Text>
                                   </View>
                                 </View>
                                 <View
-                                  flexDirection="column"
                                   style={
                                     [
+                                      {},
                                       {
-                                        "flexDirection": "column",
+                                        "backgroundColor": "#4459ff",
+                                        "borderRadius": 9999,
+                                        "bottom": 4,
+                                        "height": "auto",
+                                        "left": 4,
+                                        "marginRight": 12,
+                                        "position": "absolute",
+                                        "top": 4,
+                                        "width": 4,
                                       },
-                                      undefined,
                                     ]
                                   }
-                                >
-                                  <Text
-                                    accessibilityRole="text"
-                                    ellipsizeMode="tail"
-                                    style={
-                                      {
-                                        "color": "#121314",
-                                        "fontFamily": "CentraNo1-Medium",
-                                        "fontSize": 16,
-                                        "fontWeight": "500",
-                                        "letterSpacing": 0,
-                                        "lineHeight": 24,
-                                        "textAlign": "right",
-                                      }
-                                    }
-                                  >
-                                    CardValue2
-                                  </Text>
-                                  <Text
-                                    accessibilityRole="text"
-                                    ellipsizeMode="tail"
-                                    style={
-                                      {
-                                        "color": "#686e7d",
-                                        "fontFamily": "CentraNo1-Book",
-                                        "fontSize": 16,
-                                        "fontWeight": "400",
-                                        "letterSpacing": 0,
-                                        "lineHeight": 24,
-                                        "textAlign": "right",
-                                      }
-                                    }
-                                  >
-                                    CardExtra2
-                                  </Text>
-                                </View>
-                              </View>
-                              <View
-                                style={
-                                  [
-                                    {},
-                                    {
-                                      "backgroundColor": "#4459ff",
-                                      "borderRadius": 9999,
-                                      "bottom": 4,
-                                      "height": "auto",
-                                      "left": 4,
-                                      "marginRight": 12,
-                                      "position": "absolute",
-                                      "top": 4,
-                                      "width": 4,
-                                    },
-                                  ]
-                                }
-                              />
-                            </TouchableOpacity>
+                                />
+                              </TouchableOpacity>
+                            </View>
                           </View>
-                        </View>
-                      </RCTScrollView>
+                        </RCTScrollView>
+                      </View>
                     </View>
                   </View>
-                </View>
-              </Modal>
-<<<<<<< HEAD
-            </View>
-            <TouchableOpacity
-              disabled={false}
-              id="submit"
-              onPress={[Function]}
-              style={
-                {
-                  "alignItems": "center",
-                  "flexDirection": "row",
-                }
-              }
-            >
-              <Text
-                accessibilityRole="text"
-=======
+                </Modal>
+              </View>
               <TouchableOpacity
                 disabled={false}
                 id="submit"
                 onPress={[Function]}
->>>>>>> d81b941e
                 style={
                   {
                     "alignItems": "center",
