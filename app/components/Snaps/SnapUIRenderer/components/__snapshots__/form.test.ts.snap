--- conflicted
+++ resolved
@@ -128,27 +128,10 @@
                   </View>
                 </View>
               </View>
-<<<<<<< HEAD
-            </View>
-            <TouchableOpacity
-              disabled={false}
-              id="submit"
-              onPress={[Function]}
-              style={
-                {
-                  "alignItems": "center",
-                  "flexDirection": "row",
-                }
-              }
-            >
-              <Text
-                accessibilityRole="text"
-=======
               <TouchableOpacity
                 disabled={false}
                 id="submit"
                 onPress={[Function]}
->>>>>>> b6e9c40b
                 style={
                   {
                     "alignItems": "center",
@@ -1219,27 +1202,10 @@
                   </View>
                 </Modal>
               </View>
-<<<<<<< HEAD
-            </Modal>
-            <TouchableOpacity
-              disabled={false}
-              id="submit"
-              onPress={[Function]}
-              style={
-                {
-                  "alignItems": "center",
-                  "flexDirection": "row",
-                }
-              }
-            >
-              <Text
-                accessibilityRole="text"
-=======
               <TouchableOpacity
                 disabled={false}
                 id="submit"
                 onPress={[Function]}
->>>>>>> b6e9c40b
                 style={
                   {
                     "alignItems": "center",
