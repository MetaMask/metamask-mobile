import { LinkElement, JSXElement } from '@metamask/snaps-sdk/jsx';
import { getJsxChildren } from '@metamask/snaps-utils';
import { NonEmptyArray } from '@metamask/utils';
import { mapTextToTemplate } from '../utils';
import { UIComponentFactory } from './types';

export const link: UIComponentFactory<LinkElement> = ({
  element: e,
  ...params
<<<<<<< HEAD
}) => ({
  element: 'SnapUILink',
  children: mapTextToTemplate(
    getJsxChildren(e) as NonEmptyArray<string | JSXElement>,
    { ...params, textColor: params.theme.colors.info.default },
  ),
  props: {
    href: e.props.href,
  },
});
=======
}) => {
  const linkColor = params.theme.colors.info.default;

  const processedChildren = getJsxChildren(e).map((child) => {
    if (typeof child === 'string') {
      return child;
    }

    if (child?.type === 'Icon') {
      return {
        ...child,
        props: {
          ...child.props,
          color: 'primary',
        },
      };
    }

    return child;
  });

  return {
    element: 'SnapUILink',
    children: mapTextToTemplate(
      processedChildren as NonEmptyArray<string | JSXElement>,
      { ...params, textColor: linkColor },
    ),
    props: {
      href: e.props.href,
    },
  };
};
>>>>>>> 733bad1a
<|MERGE_RESOLUTION|>--- conflicted
+++ resolved
@@ -7,18 +7,6 @@
 export const link: UIComponentFactory<LinkElement> = ({
   element: e,
   ...params
-<<<<<<< HEAD
-}) => ({
-  element: 'SnapUILink',
-  children: mapTextToTemplate(
-    getJsxChildren(e) as NonEmptyArray<string | JSXElement>,
-    { ...params, textColor: params.theme.colors.info.default },
-  ),
-  props: {
-    href: e.props.href,
-  },
-});
-=======
 }) => {
   const linkColor = params.theme.colors.info.default;
 
@@ -50,5 +38,4 @@
       href: e.props.href,
     },
   };
-};
->>>>>>> 733bad1a
+};