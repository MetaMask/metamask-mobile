import { link } from './link';
import { LinkElement } from '@metamask/snaps-sdk/jsx';
import { mockTheme } from '../../../../util/theme';
import { UIComponent } from './types';

describe('link component', () => {
  const defaultParams = {
    map: {},
    t: jest.fn(),
    theme: mockTheme,
  };

  it('should return the correct element structure with href', () => {
    const linkElement: LinkElement = {
      type: 'Link',
      props: {
        href: 'https://metamask.io',
        children: ['link'],
      },
      key: null,
    };

    const result = link({ element: linkElement, ...defaultParams });

    expect(result).toEqual({
      element: 'SnapUILink',
      children: [
        {
          element: 'Text',
          children: 'link',
          key: expect.any(String),
          props: {
            color: '#4459ff',
            style: {
              fontWeight: undefined,
              textAlign: undefined,
            },
<<<<<<< HEAD
=======
            variant: undefined,
>>>>>>> 733bad1a
          },
        },
      ],
      props: {
        href: 'https://metamask.io',
      },
    });
  });

  it('should pass through icon with primary color', () => {
    const linkElement: LinkElement = {
      type: 'Link',
      props: {
        href: 'https://metamask.io',
        children: [
          'Visit ',
          {
            type: 'Icon',
            props: {
              name: 'arrow-right',
            },
            key: null,
          },
        ],
      },
      key: null,
    };

    const result = link({ element: linkElement, ...defaultParams });

    expect(result).toEqual({
      element: 'SnapUILink',
      children: [
        {
          element: 'Text',
          children: 'Visit ',
          key: expect.any(String),
          props: {
            color: '#4459ff',
            style: {
              fontWeight: undefined,
              textAlign: undefined,
            },
            variant: undefined,
          },
        },
        {
          element: 'SnapUIIcon',
          key: expect.any(String),
          props: {
            color: 'Primary',
            name: 'ArrowRight',
            size: '16',
          },
        },
      ],
      props: {
        href: 'https://metamask.io',
      },
    });
  });

  it('should handle multiple text fragments', () => {
    const linkElement: LinkElement = {
      type: 'Link',
      props: {
        href: 'https://metamask.io',
        children: ['Visit ', 'MetaMask'],
      },
      key: null,
    };

    const result = link({ element: linkElement, ...defaultParams });

    expect(result).toEqual({
      element: 'SnapUILink',
      children: [
        {
          element: 'Text',
          children: 'Visit ',
          key: expect.any(String),
          props: {
            color: '#4459ff',
            style: {
              fontWeight: undefined,
              textAlign: undefined,
            },
            variant: undefined,
          },
        },
        {
          element: 'Text',
          children: 'MetaMask',
          key: expect.any(String),
          props: {
            color: '#4459ff',
            style: {
              fontWeight: undefined,
              textAlign: undefined,
            },
            variant: undefined,
          },
        },
      ],
      props: {
        href: 'https://metamask.io',
      },
    });
  });

  it('should handle complex nested children', () => {
    const linkElement: LinkElement = {
      type: 'Link',
      props: {
        href: 'https://metamask.io',
        children: [
          'Visit ',
          {
            type: 'Bold',
            props: {
              children: ['MetaMask'],
            },
            key: null,
          },
          ' now',
        ],
      },
      key: null,
    };

    const result = link({ element: linkElement, ...defaultParams });

    // Check the structure but avoid too specific assertions
    expect(result.element).toBe('SnapUILink');
    expect(result.props?.href).toBe('https://metamask.io');

    // Check the children array exists and has the right length
    expect(Array.isArray(result.children)).toBe(true);
    const children = result.children as UIComponent[];
    expect(children.length).toBe(3);

    // Check first child is a Text with expected content
    expect(children[0].element).toBe('Text');
    expect(children[0].children).toBe('Visit ');

    // Check second child is a Bold element - just check if it exists and has the expected structure
    // without asserting specific style values that may change
    const secondChild = children[1] as UIComponent;
    expect(secondChild.element).toBe('Text');
    // Just verify it contains MetaMask content
    expect(JSON.stringify(secondChild)).toContain('MetaMask');

    // Check third child is a Text with expected content
    expect(children[2].element).toBe('Text');
    expect(children[2].children).toBe(' now');
  });
});<|MERGE_RESOLUTION|>--- conflicted
+++ resolved
@@ -35,10 +35,7 @@
               fontWeight: undefined,
               textAlign: undefined,
             },
-<<<<<<< HEAD
-=======
             variant: undefined,
->>>>>>> 733bad1a
           },
         },
       ],
