--- conflicted
+++ resolved
@@ -71,11 +71,7 @@
                 style={
                   {
                     "color": "#121314",
-<<<<<<< HEAD
-                    "fontFamily": "CentraNo1-Book",
-=======
                     "fontFamily": "Geist Regular",
->>>>>>> 05d3e30f
                     "fontSize": 16,
                     "fontWeight": "400",
                     "letterSpacing": 0,
@@ -125,13 +121,8 @@
           {
             "alignItems": "center",
             "alignSelf": "flex-start",
-<<<<<<< HEAD
-            "backgroundColor": "transparent",
-            "borderColor": "#4459ff",
-=======
             "backgroundColor": "#3c4d9d1a",
             "borderColor": "transparent",
->>>>>>> 05d3e30f
             "borderRadius": 12,
             "borderWidth": 1,
             "flex": 1,
@@ -268,11 +259,7 @@
                         "borderColor": "transparent",
                         "borderWidth": 1,
                         "color": "#121314",
-<<<<<<< HEAD
-                        "fontFamily": "CentraNo1-Book",
-=======
                         "fontFamily": "Geist Regular",
->>>>>>> 05d3e30f
                         "fontSize": 16,
                         "fontWeight": "400",
                         "height": 24,
@@ -400,11 +387,7 @@
                         "borderColor": "transparent",
                         "borderWidth": 1,
                         "color": "#121314",
-<<<<<<< HEAD
-                        "fontFamily": "CentraNo1-Book",
-=======
                         "fontFamily": "Geist Regular",
->>>>>>> 05d3e30f
                         "fontSize": 16,
                         "fontWeight": "400",
                         "height": 24,
@@ -468,11 +451,7 @@
                         "borderColor": "transparent",
                         "borderWidth": 1,
                         "color": "#121314",
-<<<<<<< HEAD
-                        "fontFamily": "CentraNo1-Book",
-=======
                         "fontFamily": "Geist Regular",
->>>>>>> 05d3e30f
                         "fontSize": 16,
                         "fontWeight": "400",
                         "height": 24,
@@ -599,11 +578,7 @@
                         "borderColor": "transparent",
                         "borderWidth": 1,
                         "color": "#121314",
-<<<<<<< HEAD
-                        "fontFamily": "CentraNo1-Book",
-=======
                         "fontFamily": "Geist Regular",
->>>>>>> 05d3e30f
                         "fontSize": 16,
                         "fontWeight": "400",
                         "height": 24,
@@ -666,11 +641,7 @@
                         "borderColor": "transparent",
                         "borderWidth": 1,
                         "color": "#121314",
-<<<<<<< HEAD
-                        "fontFamily": "CentraNo1-Book",
-=======
                         "fontFamily": "Geist Regular",
->>>>>>> 05d3e30f
                         "fontSize": 16,
                         "fontWeight": "400",
                         "height": 24,
@@ -768,11 +739,7 @@
                 style={
                   {
                     "color": "#121314",
-<<<<<<< HEAD
-                    "fontFamily": "CentraNo1-Book",
-=======
                     "fontFamily": "Geist Regular",
->>>>>>> 05d3e30f
                     "fontSize": 16,
                     "fontWeight": "400",
                     "letterSpacing": 0,
@@ -910,14 +877,8 @@
                     style={
                       {
                         "color": "#121314",
-<<<<<<< HEAD
-                        "fontFamily": "CentraNo1-Medium",
-                        "fontSize": 16,
-                        "fontWeight": "500",
-=======
                         "fontFamily": "Geist Medium",
                         "fontSize": 16,
->>>>>>> 05d3e30f
                         "letterSpacing": 0,
                         "lineHeight": 24,
                       }
@@ -950,14 +911,8 @@
                       style={
                         {
                           "color": "#9ca1af",
-<<<<<<< HEAD
-                          "fontFamily": "CentraNo1-Book",
-                          "fontSize": 16,
-                          "fontWeight": "400",
-=======
                           "fontFamily": "Geist Regular",
                           "fontSize": 16,
->>>>>>> 05d3e30f
                           "letterSpacing": 0,
                           "lineHeight": 24,
                         }
@@ -970,14 +925,8 @@
                       style={
                         {
                           "color": "#121314",
-<<<<<<< HEAD
-                          "fontFamily": "CentraNo1-Book",
-                          "fontSize": 16,
-                          "fontWeight": "400",
-=======
                           "fontFamily": "Geist Regular",
                           "fontSize": 16,
->>>>>>> 05d3e30f
                           "letterSpacing": 0,
                           "lineHeight": 24,
                         }
@@ -991,20 +940,14 @@
               <View
                 alignItems="center"
                 flexDirection="row"
-<<<<<<< HEAD
-=======
                 gap={8}
->>>>>>> 05d3e30f
                 justifyContent="space-between"
                 style={
                   [
                     {
                       "alignItems": "center",
                       "flexDirection": "row",
-<<<<<<< HEAD
-=======
                       "gap": 8,
->>>>>>> 05d3e30f
                       "justifyContent": "space-between",
                     },
                     {
@@ -1097,14 +1040,8 @@
                       style={
                         {
                           "color": "#121314",
-<<<<<<< HEAD
-                          "fontFamily": "CentraNo1-Medium",
-                          "fontSize": 16,
-                          "fontWeight": "500",
-=======
                           "fontFamily": "Geist Medium",
                           "fontSize": 16,
->>>>>>> 05d3e30f
                           "letterSpacing": 0,
                           "lineHeight": 24,
                         }
@@ -1118,14 +1055,8 @@
                       style={
                         {
                           "color": "#686e7d",
-<<<<<<< HEAD
-                          "fontFamily": "CentraNo1-Book",
-                          "fontSize": 16,
-                          "fontWeight": "400",
-=======
                           "fontFamily": "Geist Regular",
                           "fontSize": 16,
->>>>>>> 05d3e30f
                           "letterSpacing": 0,
                           "lineHeight": 24,
                         }
@@ -1218,13 +1149,8 @@
           {
             "alignItems": "center",
             "alignSelf": "flex-start",
-<<<<<<< HEAD
-            "backgroundColor": "transparent",
-            "borderColor": "#4459ff",
-=======
             "backgroundColor": "#3c4d9d1a",
             "borderColor": "transparent",
->>>>>>> 05d3e30f
             "borderRadius": 12,
             "borderWidth": 1,
             "flex": 1,
@@ -1426,11 +1352,7 @@
                 style={
                   {
                     "color": "#121314",
-<<<<<<< HEAD
-                    "fontFamily": "CentraNo1-Book",
-=======
                     "fontFamily": "Geist Regular",
->>>>>>> 05d3e30f
                     "fontSize": 16,
                     "fontWeight": "400",
                     "letterSpacing": 0,
@@ -1479,13 +1401,8 @@
           {
             "alignItems": "center",
             "alignSelf": "flex-start",
-<<<<<<< HEAD
-            "backgroundColor": "transparent",
-            "borderColor": "#4459ff",
-=======
             "backgroundColor": "#3c4d9d1a",
             "borderColor": "transparent",
->>>>>>> 05d3e30f
             "borderRadius": 12,
             "borderWidth": 1,
             "flex": 1,
@@ -1705,14 +1622,8 @@
                   style={
                     {
                       "color": "#121314",
-<<<<<<< HEAD
-                      "fontFamily": "CentraNo1-Medium",
-                      "fontSize": 16,
-                      "fontWeight": "500",
-=======
                       "fontFamily": "Geist Medium",
                       "fontSize": 16,
->>>>>>> 05d3e30f
                       "letterSpacing": 0,
                       "lineHeight": 24,
                     }
@@ -1849,11 +1760,7 @@
                           "borderColor": "transparent",
                           "borderWidth": 1,
                           "color": "#121314",
-<<<<<<< HEAD
-                          "fontFamily": "CentraNo1-Book",
-=======
                           "fontFamily": "Geist Regular",
->>>>>>> 05d3e30f
                           "fontSize": 16,
                           "fontWeight": "400",
                           "height": 24,
@@ -1890,11 +1797,7 @@
                         style={
                           {
                             "color": "#4459ff",
-<<<<<<< HEAD
-                            "fontFamily": "CentraNo1-Medium",
-=======
                             "fontFamily": "Geist Medium",
->>>>>>> 05d3e30f
                             "fontSize": 16,
                             "fontWeight": undefined,
                             "letterSpacing": 0,
@@ -2022,11 +1925,7 @@
                         "borderColor": "transparent",
                         "borderWidth": 1,
                         "color": "#121314",
-<<<<<<< HEAD
-                        "fontFamily": "CentraNo1-Book",
-=======
                         "fontFamily": "Geist Regular",
->>>>>>> 05d3e30f
                         "fontSize": 16,
                         "fontWeight": "400",
                         "height": 24,
@@ -2124,11 +2023,7 @@
                 style={
                   {
                     "color": "#121314",
-<<<<<<< HEAD
-                    "fontFamily": "CentraNo1-Book",
-=======
                     "fontFamily": "Geist Regular",
->>>>>>> 05d3e30f
                     "fontSize": 16,
                     "fontWeight": "400",
                     "letterSpacing": 0,
@@ -2177,13 +2072,8 @@
           {
             "alignItems": "center",
             "alignSelf": "flex-start",
-<<<<<<< HEAD
-            "backgroundColor": "transparent",
-            "borderColor": "#4459ff",
-=======
             "backgroundColor": "#3c4d9d1a",
             "borderColor": "transparent",
->>>>>>> 05d3e30f
             "borderRadius": 12,
             "borderWidth": 1,
             "flex": 1,
