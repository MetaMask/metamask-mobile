// Jest Snapshot v1, https://goo.gl/fbAQLP

exports[`SnapUIRenderer adds a footer if required 1`] = `
<View
  style={
    [
      {
        "flexGrow": 1,
        "minHeight": 667,
      },
      undefined,
    ]
  }
>
  <View
    style={
      [
        {},
        {
          "flexDirection": "column",
          "flexGrow": 1,
        },
      ]
    }
  >
    <RCTScrollView
      style={
        {
          "marginBottom": 80,
        }
      }
    >
      <View>
        <TouchableHighlight>
          <View
            color="Default"
            flexDirection="column"
            gap={8}
            justifyContent="flex-start"
            style={
              [
                {
                  "color": "Default",
                  "flexDirection": "column",
                  "gap": 8,
                  "justifyContent": "flex-start",
                },
                {
                  "gap": 16,
                  "margin": 16,
                },
              ]
            }
          >
            <Text
              accessibilityRole="text"
              style={
                {
                  "color": "#121314",
                  "fontFamily": "Geist Regular",
                  "fontSize": 16,
                  "fontWeight": "400",
                  "letterSpacing": 0,
                  "lineHeight": 24,
                  "textAlign": "left",
                }
              }
            >
              <Text
                accessibilityRole="text"
                style={
                  {
                    "color": "#121314",
                    "fontFamily": "Geist Regular",
                    "fontSize": 16,
                    "fontWeight": "400",
                    "letterSpacing": 0,
                    "lineHeight": 24,
                    "textAlign": "left",
                  }
                }
              >
                Hello world!
              </Text>
            </Text>
          </View>
        </TouchableHighlight>
      </View>
    </RCTScrollView>
    <View
      flexDirection="row"
      gap={16}
      padding={16}
      style={
        [
          {
            "flexDirection": "row",
            "gap": 16,
          },
          {
            "alignItems": "center",
            "bottom": 0,
            "height": 80,
            "justifyContent": "space-evenly",
            "paddingVertical": 16,
            "position": "absolute",
            "width": "100%",
          },
        ]
      }
    >
      <TouchableOpacity
        accessibilityRole="button"
        accessible={true}
        activeOpacity={1}
        disabled={false}
        onPress={[Function]}
        onPressIn={[Function]}
        onPressOut={[Function]}
        style={
          {
            "alignItems": "center",
            "alignSelf": "flex-start",
            "backgroundColor": "#3c4d9d1a",
            "borderColor": "transparent",
            "borderRadius": 12,
            "borderWidth": 1,
            "flex": 1,
            "flexDirection": "row",
            "height": 48,
            "justifyContent": "center",
            "overflow": "hidden",
            "paddingHorizontal": 16,
          }
        }
        testID="default-snap-footer-button"
      >
        <Text
          accessibilityRole="text"
          style={
            {
              "color": "#4459ff",
              "fontFamily": "Geist Medium",
              "fontSize": 16,
              "letterSpacing": 0,
              "lineHeight": 24,
            }
          }
        >
          Close
        </Text>
      </TouchableOpacity>
    </View>
  </View>
  <View
    data-renders={1}
    testID="performance"
  />
</View>
`;

exports[`SnapUIRenderer prefills interactive inputs with existing state 1`] = `
<View
  style={
    [
      {
        "flexGrow": 1,
        "minHeight": 667,
      },
      undefined,
    ]
  }
>
  <View
    style={
      [
        {},
        {
          "flexDirection": "column",
          "flexGrow": 1,
        },
      ]
    }
  >
    <RCTScrollView
      style={
        {
          "marginBottom": 0,
        }
      }
    >
      <View>
        <TouchableHighlight>
          <View
            color="Default"
            flexDirection="column"
            gap={8}
            justifyContent="flex-start"
            style={
              [
                {
                  "color": "Default",
                  "flexDirection": "column",
                  "gap": 8,
                  "justifyContent": "flex-start",
                },
                {
                  "gap": 16,
                  "margin": 16,
                },
              ]
            }
          >
            <View
              style={
                [
                  {},
                  undefined,
                ]
              }
            >
              <View
                style={
                  {
                    "alignItems": "center",
                    "backgroundColor": "#ffffff",
                    "borderColor": "#b7bbc8",
                    "borderRadius": 8,
                    "borderWidth": 1,
                    "flexDirection": "row",
                    "flexGrow": 1,
                    "height": 48,
                    "maxHeight": 58,
                    "opacity": 1,
                    "paddingHorizontal": 16,
                  }
                }
                testID="textfield"
              >
                <View
                  style={
                    {
                      "flex": 1,
                    }
                  }
                >
                  <TextInput
                    autoCapitalize="none"
                    autoCorrect={false}
                    autoFocus={false}
                    editable={true}
                    id="input"
                    onBlur={[Function]}
                    onChangeText={[Function]}
                    onFocus={[Function]}
                    style={
                      {
                        "backgroundColor": "#ffffff",
                        "borderColor": "transparent",
                        "borderWidth": 1,
                        "color": "#121314",
                        "fontFamily": "Geist Regular",
                        "fontSize": 16,
                        "fontWeight": "400",
                        "height": 24,
                        "letterSpacing": 0,
                        "opacity": 1,
                        "paddingVertical": 0,
                      }
                    }
                    testID="input-snap-ui-input"
                    value="bar"
                  />
                </View>
              </View>
            </View>
          </View>
        </TouchableHighlight>
      </View>
    </RCTScrollView>
  </View>
  <View
    data-renders={1}
    testID="performance"
  />
</View>
`;

exports[`SnapUIRenderer re-renders when the interface changes 1`] = `
<View
  style={
    [
      {
        "flexGrow": 1,
        "minHeight": 667,
      },
      undefined,
    ]
  }
>
  <View
    style={
      [
        {},
        {
          "flexDirection": "column",
          "flexGrow": 1,
        },
      ]
    }
  >
    <RCTScrollView
      style={
        {
          "marginBottom": 0,
        }
      }
    >
      <View>
        <TouchableHighlight>
          <View
            color="Default"
            flexDirection="column"
            gap={8}
            justifyContent="flex-start"
            style={
              [
                {
                  "color": "Default",
                  "flexDirection": "column",
                  "gap": 8,
                  "justifyContent": "flex-start",
                },
                {
                  "gap": 16,
                  "margin": 16,
                },
              ]
            }
          >
            <View
              style={
                [
                  {},
                  undefined,
                ]
              }
            >
              <View
                style={
                  {
                    "alignItems": "center",
                    "backgroundColor": "#ffffff",
                    "borderColor": "#b7bbc8",
                    "borderRadius": 8,
                    "borderWidth": 1,
                    "flexDirection": "row",
                    "flexGrow": 1,
                    "height": 48,
                    "maxHeight": 58,
                    "opacity": 1,
                    "paddingHorizontal": 16,
                  }
                }
                testID="textfield"
              >
                <View
                  style={
                    {
                      "flex": 1,
                    }
                  }
                >
                  <TextInput
                    autoCapitalize="none"
                    autoCorrect={false}
                    autoFocus={false}
                    editable={true}
                    id="input"
                    keyboardType="numeric"
                    onBlur={[Function]}
                    onChangeText={[Function]}
                    onFocus={[Function]}
                    style={
                      {
                        "backgroundColor": "#ffffff",
                        "borderColor": "transparent",
                        "borderWidth": 1,
                        "color": "#121314",
                        "fontFamily": "Geist Regular",
                        "fontSize": 16,
                        "fontWeight": "400",
                        "height": 24,
                        "letterSpacing": 0,
                        "opacity": 1,
                        "paddingVertical": 0,
                      }
                    }
                    testID="input-snap-ui-input"
                    value=""
                  />
                </View>
              </View>
            </View>
            <View
              style={
                [
                  {},
                  undefined,
                ]
              }
            >
              <View
                style={
                  {
                    "alignItems": "center",
                    "backgroundColor": "#ffffff",
                    "borderColor": "#b7bbc8",
                    "borderRadius": 8,
                    "borderWidth": 1,
                    "flexDirection": "row",
                    "flexGrow": 1,
                    "height": 48,
                    "maxHeight": 58,
                    "opacity": 1,
                    "paddingHorizontal": 16,
                  }
                }
                testID="textfield"
              >
                <View
                  style={
                    {
                      "flex": 1,
                    }
                  }
                >
                  <TextInput
                    autoCapitalize="none"
                    autoCorrect={false}
                    autoFocus={false}
                    editable={true}
                    id="input2"
                    onBlur={[Function]}
                    onChangeText={[Function]}
                    onFocus={[Function]}
                    secureTextEntry={true}
                    style={
                      {
                        "backgroundColor": "#ffffff",
                        "borderColor": "transparent",
                        "borderWidth": 1,
                        "color": "#121314",
                        "fontFamily": "Geist Regular",
                        "fontSize": 16,
                        "fontWeight": "400",
                        "height": 24,
                        "letterSpacing": 0,
                        "opacity": 1,
                        "paddingVertical": 0,
                      }
                    }
                    testID="input2-snap-ui-input"
                    value=""
                  />
                </View>
              </View>
            </View>
          </View>
        </TouchableHighlight>
      </View>
    </RCTScrollView>
  </View>
  <View
    data-renders={2}
    testID="performance"
  />
</View>
`;

exports[`SnapUIRenderer re-syncs state when the interface changes 1`] = `
<View
  style={
    [
      {
        "flexGrow": 1,
        "minHeight": 667,
      },
      undefined,
    ]
  }
>
  <View
    style={
      [
        {},
        {
          "flexDirection": "column",
          "flexGrow": 1,
        },
      ]
    }
  >
    <RCTScrollView
      style={
        {
          "marginBottom": 0,
        }
      }
    >
      <View>
        <TouchableHighlight>
          <View
            color="Default"
            flexDirection="column"
            gap={8}
            justifyContent="flex-start"
            style={
              [
                {
                  "color": "Default",
                  "flexDirection": "column",
                  "gap": 8,
                  "justifyContent": "flex-start",
                },
                {
                  "gap": 16,
                  "margin": 16,
                },
              ]
            }
          >
            <View
              style={
                [
                  {},
                  undefined,
                ]
              }
            >
              <View
                style={
                  {
                    "alignItems": "center",
                    "backgroundColor": "#ffffff",
                    "borderColor": "#b7bbc8",
                    "borderRadius": 8,
                    "borderWidth": 1,
                    "flexDirection": "row",
                    "flexGrow": 1,
                    "height": 48,
                    "maxHeight": 58,
                    "opacity": 1,
                    "paddingHorizontal": 16,
                  }
                }
                testID="textfield"
              >
                <View
                  style={
                    {
                      "flex": 1,
                    }
                  }
                >
                  <TextInput
                    autoCapitalize="none"
                    autoCorrect={false}
                    autoFocus={false}
                    editable={true}
                    id="input"
                    onBlur={[Function]}
                    onChangeText={[Function]}
                    onFocus={[Function]}
                    style={
                      {
                        "backgroundColor": "#ffffff",
                        "borderColor": "transparent",
                        "borderWidth": 1,
                        "color": "#121314",
                        "fontFamily": "Geist Regular",
                        "fontSize": 16,
                        "fontWeight": "400",
                        "height": 24,
                        "letterSpacing": 0,
                        "opacity": 1,
                        "paddingVertical": 0,
                      }
                    }
                    testID="input-snap-ui-input"
                    value="bar"
                  />
                </View>
              </View>
            </View>
            <View
              style={
                [
                  {},
                  undefined,
                ]
              }
            >
              <View
                style={
                  {
                    "alignItems": "center",
                    "backgroundColor": "#ffffff",
                    "borderColor": "#b7bbc8",
                    "borderRadius": 8,
                    "borderWidth": 1,
                    "flexDirection": "row",
                    "flexGrow": 1,
                    "height": 48,
                    "maxHeight": 58,
                    "opacity": 1,
                    "paddingHorizontal": 16,
                  }
                }
                testID="textfield"
              >
                <View
                  style={
                    {
                      "flex": 1,
                    }
                  }
                >
                  <TextInput
                    autoCapitalize="none"
                    autoCorrect={false}
                    autoFocus={false}
                    editable={true}
                    id="input2"
                    onBlur={[Function]}
                    onChangeText={[Function]}
                    onFocus={[Function]}
                    style={
                      {
                        "backgroundColor": "#ffffff",
                        "borderColor": "transparent",
                        "borderWidth": 1,
                        "color": "#121314",
                        "fontFamily": "Geist Regular",
                        "fontSize": 16,
                        "fontWeight": "400",
                        "height": 24,
                        "letterSpacing": 0,
                        "opacity": 1,
                        "paddingVertical": 0,
                      }
                    }
                    testID="input2-snap-ui-input"
                    value="foo"
                  />
                </View>
              </View>
            </View>
          </View>
        </TouchableHighlight>
      </View>
    </RCTScrollView>
  </View>
  <View
    data-renders={2}
    testID="performance"
  />
</View>
`;

exports[`SnapUIRenderer renders basic UI 1`] = `
<View
  style={
    [
      {
        "flexGrow": 1,
        "minHeight": 667,
      },
      undefined,
    ]
  }
>
  <View
    style={
      [
        {},
        {
          "flexDirection": "column",
          "flexGrow": 1,
        },
      ]
    }
  >
    <RCTScrollView
      style={
        {
          "marginBottom": 0,
        }
      }
    >
      <View>
        <TouchableHighlight>
          <View
            color="Default"
            flexDirection="column"
            gap={8}
            justifyContent="flex-start"
            style={
              [
                {
                  "color": "Default",
                  "flexDirection": "column",
                  "gap": 8,
                  "justifyContent": "flex-start",
                },
                {
                  "gap": 16,
                  "margin": 16,
                },
              ]
            }
          >
            <Text
              accessibilityRole="text"
              style={
                {
                  "color": "#121314",
                  "fontFamily": "Geist Regular",
                  "fontSize": 16,
                  "fontWeight": "400",
                  "letterSpacing": 0,
                  "lineHeight": 24,
                  "textAlign": "left",
                }
              }
            >
              <Text
                accessibilityRole="text"
                style={
                  {
                    "color": "#121314",
                    "fontFamily": "Geist Regular",
                    "fontSize": 16,
                    "fontWeight": "400",
                    "letterSpacing": 0,
                    "lineHeight": 24,
                    "textAlign": "left",
                  }
                }
              >
                Hello world!
              </Text>
            </Text>
          </View>
        </TouchableHighlight>
      </View>
    </RCTScrollView>
  </View>
  <View
    data-renders={1}
    testID="performance"
  />
</View>
`;

exports[`SnapUIRenderer renders complex nested components 1`] = `
<View
  style={
    [
      {
        "flexGrow": 1,
        "minHeight": 667,
      },
      undefined,
    ]
  }
>
  <View
    style={
      [
        {},
        {
          "flexDirection": "column",
          "flexGrow": 1,
        },
      ]
    }
  >
    <RCTScrollView
      style={
        {
          "marginBottom": 80,
        }
      }
    >
      <View>
        <TouchableHighlight>
          <View
            color="Default"
            flexDirection="column"
            gap={8}
            justifyContent="flex-start"
            style={
              [
                {
                  "color": "Default",
                  "flexDirection": "column",
                  "gap": 8,
                  "justifyContent": "flex-start",
                },
                {
                  "gap": 16,
                  "margin": 16,
                },
              ]
            }
          >
            <View
              backgroundColor="#f3f5f9"
              borderRadius={8}
              color="Default"
              flexDirection="column"
              gap={8}
              justifyContent="flex-start"
              padding={16}
              style={
                [
                  {
                    "backgroundColor": "#f3f5f9",
                    "color": "Default",
                    "flexDirection": "column",
                    "gap": 8,
                    "justifyContent": "flex-start",
                  },
                  undefined,
                ]
              }
            >
              <View
                style={
                  [
                    {
                      "alignItems": "center",
                      "borderRadius": 8,
                      "display": "flex",
                      "flexDirection": "row",
                      "flexWrap": "wrap",
                      "justifyContent": "space-between",
                      "paddingBottom": 8,
                      "paddingHorizontal": 8,
                    },
                    {
                      "marginLeft": -8,
                      "marginRight": -8,
                      "paddingBottom": 0,
                      "paddingTop": 0,
                    },
                  ]
                }
                testID="snap-ui-info-row"
              >
                <View
                  style={
                    {
                      "alignItems": "center",
                      "alignSelf": "flex-start",
                      "display": "flex",
                      "flexDirection": "row",
                      "minHeight": 38,
                      "paddingEnd": 4,
                    }
                  }
                  testID="snap-ui-info-row-label-container"
                >
                  <Text
                    accessibilityRole="text"
                    style={
                      {
                        "color": "#121314",
                        "fontFamily": "Geist Medium",
                        "fontSize": 16,
                        "letterSpacing": 0,
                        "lineHeight": 24,
                      }
                    }
                    testID="snap-ui-info-row-label"
                  >
                    Key
                  </Text>
                </View>
                <View
                  testID="snap-ui-info-row-children-container"
                >
                  <View
                    alignItems="center"
                    flexDirection="row"
                    gap={4}
                    style={
                      [
                        {
                          "alignItems": "center",
                          "flexDirection": "row",
                          "gap": 4,
                        },
                        undefined,
                      ]
                    }
                  >
                    <Text
                      accessibilityRole="text"
                      style={
                        {
                          "color": "#9ca1af",
                          "fontFamily": "Geist Regular",
                          "fontSize": 16,
                          "letterSpacing": 0,
                          "lineHeight": 24,
                        }
                      }
                    >
                      Extra
                    </Text>
                    <Text
                      accessibilityRole="text"
                      style={
                        {
                          "color": "#121314",
                          "fontFamily": "Geist Regular",
                          "fontSize": 16,
                          "letterSpacing": 0,
                          "lineHeight": 24,
                        }
                      }
                    >
                      Value
                    </Text>
                  </View>
                </View>
              </View>
              <View
                alignItems="center"
                flexDirection="row"
                justifyContent="space-between"
                style={
                  [
                    {
                      "alignItems": "center",
                      "flexDirection": "row",
                      "justifyContent": "space-between",
                    },
                    {
                      "flex": 1,
                    },
                  ]
                }
                testID="snaps-ui-card"
              >
                <View
                  alignItems="center"
                  flexDirection="row"
                  gap={16}
                  style={
                    [
                      {
                        "alignItems": "center",
                        "flexDirection": "row",
                        "gap": 16,
                      },
                      undefined,
                    ]
                  }
                >
                  <View
                    style={
                      [
                        {
                          "aspectRatio": 1,
                          "borderRadius": 999,
                          "height": 32,
                          "maxHeight": "100%",
                          "maxWidth": "100%",
                          "overflow": "hidden",
                          "width": 32,
                        },
                        undefined,
                      ]
                    }
                  >
                    <RNSVGSvgView
                      bbHeight="100%"
                      bbWidth="100%"
                      focusable={false}
                      height="100%"
                      style={
                        [
                          {
                            "backgroundColor": "transparent",
                            "borderWidth": 0,
                          },
                          {
                            "flex": 1,
                          },
                          {
                            "flex": 0,
                            "height": "100%",
                            "width": "100%",
                          },
                        ]
                      }
                      testID="snaps-ui-image"
                      width="100%"
                      xml="<svg />"
                    >
                      <RNSVGGroup
                        fill={
                          {
                            "payload": 4278190080,
                            "type": 0,
                          }
                        }
                      />
                    </RNSVGSvgView>
                  </View>
                  <View
                    flexDirection="column"
                    style={
                      [
                        {
                          "flexDirection": "column",
                        },
                        undefined,
                      ]
                    }
                  >
                    <Text
                      accessibilityRole="text"
                      ellipsizeMode="tail"
                      style={
                        {
                          "color": "#121314",
                          "fontFamily": "Geist Medium",
                          "fontSize": 16,
                          "letterSpacing": 0,
                          "lineHeight": 24,
                        }
                      }
                    >
                      CardTitle
                    </Text>
                    <Text
                      accessibilityRole="text"
                      ellipsizeMode="tail"
                      style={
                        {
                          "color": "#686e7d",
                          "fontFamily": "Geist Regular",
                          "fontSize": 16,
                          "letterSpacing": 0,
                          "lineHeight": 24,
                        }
                      }
                    >
                      CardDescription
                    </Text>
                  </View>
                </View>
                <View
                  flexDirection="column"
                  style={
                    [
                      {
                        "flexDirection": "column",
                      },
                      undefined,
                    ]
                  }
                >
                  <Text
                    accessibilityRole="text"
                    ellipsizeMode="tail"
                    style={
                      {
                        "color": "#121314",
                        "fontFamily": "Geist Medium",
                        "fontSize": 16,
                        "letterSpacing": 0,
                        "lineHeight": 24,
                        "textAlign": "right",
                      }
                    }
                  >
                    CardValue
                  </Text>
                  <Text
                    accessibilityRole="text"
                    ellipsizeMode="tail"
                    style={
                      {
                        "color": "#686e7d",
                        "fontFamily": "Geist Regular",
                        "fontSize": 16,
                        "letterSpacing": 0,
                        "lineHeight": 24,
                        "textAlign": "right",
                      }
                    }
                  >
                    CardExtra
                  </Text>
                </View>
              </View>
            </View>
          </View>
        </TouchableHighlight>
      </View>
    </RCTScrollView>
    <View
      flexDirection="row"
      gap={16}
      padding={16}
      style={
        [
          {
            "flexDirection": "row",
            "gap": 16,
          },
          {
            "bottom": 0,
            "height": 80,
            "justifyContent": "space-evenly",
            "paddingVertical": 16,
            "position": "absolute",
            "width": "100%",
          },
        ]
      }
    >
      <TouchableOpacity
        accessibilityRole="button"
        accessible={true}
        activeOpacity={1}
        disabled={false}
        onPress={[Function]}
        onPressIn={[Function]}
        onPressOut={[Function]}
        style={
          {
            "alignItems": "center",
            "alignSelf": "flex-start",
            "backgroundColor": "#3c4d9d1a",
            "borderColor": "transparent",
            "borderRadius": 12,
            "borderWidth": 1,
            "flex": 1,
            "flexDirection": "row",
            "height": 48,
            "justifyContent": "center",
            "overflow": "hidden",
            "paddingHorizontal": 16,
          }
        }
        testID="undefined-snap-footer-button"
      >
        <Text
          accessibilityRole="text"
          style={
            {
              "color": "#4459ff",
              "fontFamily": "Geist Medium",
              "fontSize": 16,
              "letterSpacing": 0,
              "lineHeight": 24,
            }
          }
        >
          Cancel
        </Text>
      </TouchableOpacity>
      <TouchableOpacity
        accessibilityRole="button"
        accessible={true}
        activeOpacity={1}
        disabled={false}
        onPress={[Function]}
        onPressIn={[Function]}
        onPressOut={[Function]}
        style={
          {
            "alignItems": "center",
            "alignSelf": "flex-start",
            "backgroundColor": "#121314",
            "borderRadius": 12,
            "flex": 1,
            "flexDirection": "row",
            "height": 48,
            "justifyContent": "center",
            "overflow": "hidden",
            "paddingHorizontal": 16,
          }
        }
        testID="undefined-snap-footer-button"
      >
        <View
          style={
            {
              "alignItems": "center",
              "flexDirection": "row",
              "gap": 8,
              "justifyContent": "center",
            }
          }
        >
          <View
            style={
              {
                "alignItems": "center",
                "backgroundColor": "#ffffff",
                "borderRadius": 50,
                "borderWidth": 0,
                "height": 24,
                "justifyContent": "center",
                "overflow": "hidden",
                "width": 24,
              }
            }
          >
            <Text
              accessibilityRole="text"
              style={
                {
                  "color": "#121314",
                  "fontFamily": "Geist Regular",
                  "fontSize": 16,
                  "letterSpacing": 0,
                  "lineHeight": 24,
                }
              }
            >
              m
            </Text>
          </View>
          <Text
            accessibilityRole="text"
            style={
              {
                "color": "#ffffff",
                "fontFamily": "Geist Medium",
                "fontSize": 16,
                "letterSpacing": 0,
                "lineHeight": 24,
              }
            }
          >
            <Text
              accessibilityRole="text"
              style={
                {
                  "color": "inherit",
                  "fontFamily": "Geist Regular",
                  "fontSize": 16,
                  "fontWeight": undefined,
                  "letterSpacing": 0,
                  "lineHeight": 24,
                  "textAlign": undefined,
                }
              }
            >
              Foo
            </Text>
          </Text>
        </View>
      </TouchableOpacity>
    </View>
  </View>
  <View
    data-renders={1}
    testID="performance"
  />
</View>
`;

exports[`SnapUIRenderer renders footers 1`] = `
<View
  style={
    [
      {
        "flexGrow": 1,
        "minHeight": 667,
      },
      undefined,
    ]
  }
>
  <View
    style={
      [
        {},
        {
          "flexDirection": "column",
          "flexGrow": 1,
        },
      ]
    }
  >
    <RCTScrollView
      style={
        {
          "marginBottom": 80,
        }
      }
    >
      <View>
        <TouchableHighlight>
          <View
            color="Default"
            flexDirection="column"
            gap={8}
            justifyContent="flex-start"
            style={
              [
                {
                  "color": "Default",
                  "flexDirection": "column",
                  "gap": 8,
                  "justifyContent": "flex-start",
                },
                {
                  "gap": 16,
                  "margin": 16,
                },
              ]
            }
          >
            <Text
              accessibilityRole="text"
              style={
                {
                  "color": "#121314",
                  "fontFamily": "Geist Regular",
                  "fontSize": 16,
                  "fontWeight": "400",
                  "letterSpacing": 0,
                  "lineHeight": 24,
                  "textAlign": "left",
                }
              }
            >
              <Text
                accessibilityRole="text"
                style={
                  {
                    "color": "#121314",
                    "fontFamily": "Geist Regular",
                    "fontSize": 16,
                    "fontWeight": "400",
                    "letterSpacing": 0,
                    "lineHeight": 24,
                    "textAlign": "left",
                  }
                }
              >
                Hello world!
              </Text>
            </Text>
          </View>
        </TouchableHighlight>
      </View>
    </RCTScrollView>
    <View
      flexDirection="row"
      gap={16}
      padding={16}
      style={
        [
          {
            "flexDirection": "row",
            "gap": 16,
          },
          {
            "bottom": 0,
            "height": 80,
            "justifyContent": "space-evenly",
            "paddingVertical": 16,
            "position": "absolute",
            "width": "100%",
          },
        ]
      }
    >
      <TouchableOpacity
        accessibilityRole="button"
        accessible={true}
        activeOpacity={1}
        disabled={false}
        onPress={[Function]}
        onPressIn={[Function]}
        onPressOut={[Function]}
        style={
          {
            "alignItems": "center",
            "alignSelf": "flex-start",
            "backgroundColor": "#3c4d9d1a",
            "borderColor": "transparent",
            "borderRadius": 12,
            "borderWidth": 1,
            "flex": 1,
            "flexDirection": "row",
            "height": 48,
            "justifyContent": "center",
            "overflow": "hidden",
            "paddingHorizontal": 16,
          }
        }
        testID="undefined-snap-footer-button"
      >
        <Text
          accessibilityRole="text"
          style={
            {
              "color": "#4459ff",
              "fontFamily": "Geist Medium",
              "fontSize": 16,
              "letterSpacing": 0,
              "lineHeight": 24,
            }
          }
        >
          Cancel
        </Text>
      </TouchableOpacity>
      <TouchableOpacity
        accessibilityRole="button"
        accessible={true}
        activeOpacity={1}
        disabled={false}
        onPress={[Function]}
        onPressIn={[Function]}
        onPressOut={[Function]}
        style={
          {
            "alignItems": "center",
            "alignSelf": "flex-start",
            "backgroundColor": "#121314",
            "borderRadius": 12,
            "flex": 1,
            "flexDirection": "row",
            "height": 48,
            "justifyContent": "center",
            "overflow": "hidden",
            "paddingHorizontal": 16,
          }
        }
        testID="undefined-snap-footer-button"
      >
        <View
          style={
            {
              "alignItems": "center",
              "flexDirection": "row",
              "gap": 8,
              "justifyContent": "center",
            }
          }
        >
          <View
            style={
              {
                "alignItems": "center",
                "backgroundColor": "#ffffff",
                "borderRadius": 50,
                "borderWidth": 0,
                "height": 24,
                "justifyContent": "center",
                "overflow": "hidden",
                "width": 24,
              }
            }
          >
            <Text
              accessibilityRole="text"
              style={
                {
                  "color": "#121314",
                  "fontFamily": "Geist Regular",
                  "fontSize": 16,
                  "letterSpacing": 0,
                  "lineHeight": 24,
                }
              }
            >
              m
            </Text>
          </View>
          <Text
            accessibilityRole="text"
            style={
              {
                "color": "#ffffff",
                "fontFamily": "Geist Medium",
                "fontSize": 16,
                "letterSpacing": 0,
                "lineHeight": 24,
              }
            }
          >
            <Text
              accessibilityRole="text"
              style={
                {
                  "color": "inherit",
                  "fontFamily": "Geist Regular",
                  "fontSize": 16,
                  "fontWeight": undefined,
                  "letterSpacing": 0,
                  "lineHeight": 24,
                  "textAlign": undefined,
                }
              }
            >
              Foo
            </Text>
          </Text>
        </View>
      </TouchableOpacity>
    </View>
  </View>
  <View
    data-renders={1}
    testID="performance"
  />
</View>
`;

exports[`SnapUIRenderer renders loading state 1`] = `
<ActivityIndicator
  color="#1292B4"
  size="large"
/>
`;

exports[`SnapUIRenderer supports fields with multiple components 1`] = `
<View
  style={
    [
      {
        "flexGrow": 1,
        "minHeight": 667,
      },
      undefined,
    ]
  }
>
  <View
    style={
      [
        {},
        {
          "flexDirection": "column",
          "flexGrow": 1,
        },
      ]
    }
  >
    <RCTScrollView
      style={
        {
          "marginBottom": 0,
        }
      }
    >
      <View>
        <TouchableHighlight>
          <View
            color="Default"
            flexDirection="column"
            gap={8}
            justifyContent="flex-start"
            style={
              [
                {
                  "color": "Default",
                  "flexDirection": "column",
                  "gap": 8,
                  "justifyContent": "flex-start",
                },
                {
                  "gap": 16,
                  "margin": 16,
                },
              ]
            }
          >
            <View
              flexDirection="column"
              gap={8}
              style={
                [
                  {
                    "flexDirection": "column",
                    "gap": 8,
                  },
                  undefined,
                ]
              }
            >
              <View
                style={
                  [
                    {},
                    {
                      "flexBasis": "50%",
                      "flexGrow": 1,
                      "flexShrink": 1,
                    },
                  ]
                }
              >
                <Text
                  accessibilityRole="text"
                  style={
                    {
                      "color": "#121314",
                      "fontFamily": "Geist Medium",
                      "fontSize": 16,
                      "letterSpacing": 0,
                      "lineHeight": 24,
                    }
                  }
                  testID="label"
                >
                  My Input
                </Text>
                <View
                  style={
                    {
                      "alignItems": "center",
                      "backgroundColor": "#ffffff",
                      "borderColor": "#b7bbc8",
                      "borderRadius": 8,
                      "borderWidth": 1,
                      "flexDirection": "row",
                      "flexGrow": 1,
                      "height": 48,
                      "maxHeight": 58,
                      "opacity": 1,
                      "paddingHorizontal": 16,
                    }
                  }
                  testID="textfield"
                >
                  <View
                    style={
                      {
                        "marginRight": 8,
                      }
                    }
                    testID="textfield-startacccessory"
                  >
                    <View
                      color="Default"
                      flexDirection="column"
                      gap={8}
                      justifyContent="flex-start"
                      style={
                        [
                          {
                            "color": "Default",
                            "flexDirection": "column",
                            "gap": 8,
                            "justifyContent": "flex-start",
                          },
                          {
                            "height": "100%",
                            "justifyContent": "center",
                            "padding": 0,
                          },
                        ]
                      }
                    >
                      <View
                        style={
                          [
                            {
                              "aspectRatio": 1,
                              "borderRadius": 0,
                              "height": 32,
                              "maxHeight": "100%",
                              "maxWidth": "100%",
                              "overflow": "hidden",
                              "width": 32,
                            },
                            undefined,
                          ]
                        }
                      >
                        <RNSVGSvgView
                          align="xMidYMid"
                          bbHeight="100%"
                          bbWidth="100%"
                          focusable={false}
                          height="100%"
                          meetOrSlice={0}
                          minX={0}
                          minY={0}
                          style={
                            [
                              {
                                "backgroundColor": "transparent",
                                "borderWidth": 0,
                              },
                              {
                                "flex": 1,
                              },
                              {
                                "flex": 0,
                                "height": "100%",
                                "width": "100%",
                              },
                            ]
                          }
                          testID="snaps-ui-image"
                          vbHeight={32}
                          vbWidth={32}
                          width="100%"
                          xml="<svg height="32" width="32" />"
                        >
                          <RNSVGGroup
                            fill={
                              {
                                "payload": 4278190080,
                                "type": 0,
                              }
                            }
                          />
                        </RNSVGSvgView>
                      </View>
                    </View>
                  </View>
                  <View
                    style={
                      {
                        "flex": 1,
                      }
                    }
<<<<<<< HEAD
                    testID="input"
                    value=""
                  />
                </View>
                <View
                  style={
                    {
                      "marginLeft": 8,
                    }
                  }
                  testID="textfield-endacccessory"
                >
                  <TouchableOpacity
                    disabled={false}
                    id="submit"
                    onPress={[Function]}
                    style={
                      {
                        "alignItems": "center",
                        "flexDirection": "row",
                      }
                    }
=======
>>>>>>> b6e9c40b
                  >
                    <TextInput
                      autoCapitalize="none"
                      autoCorrect={false}
                      autoFocus={false}
                      editable={true}
                      id="input"
                      onBlur={[Function]}
                      onChangeText={[Function]}
                      onFocus={[Function]}
                      style={
                        {
                          "backgroundColor": "#ffffff",
                          "borderColor": "transparent",
                          "borderWidth": 1,
                          "color": "#121314",
                          "fontFamily": "Geist Regular",
                          "fontSize": 16,
                          "fontWeight": "400",
                          "height": 24,
                          "letterSpacing": 0,
                          "opacity": 1,
                          "paddingVertical": 0,
                        }
                      }
                      testID="input-snap-ui-input"
                      value=""
                    />
                  </View>
                  <View
                    style={
                      {
                        "marginLeft": 8,
                      }
                    }
                    testID="textfield-endacccessory"
                  >
                    <TouchableOpacity
                      disabled={false}
                      id="submit"
                      onPress={[Function]}
                      style={
                        {
                          "alignItems": "center",
                          "flexDirection": "row",
                        }
                      }
                    >
                      <Text
                        accessibilityRole="text"
                        style={
                          {
                            "color": "#4459ff",
                            "fontFamily": "Geist Medium",
                            "fontSize": 16,
                            "fontWeight": undefined,
                            "letterSpacing": 0,
                            "lineHeight": 24,
                            "textAlign": undefined,
                          }
                        }
                      >
                        Submit
                      </Text>
                    </TouchableOpacity>
                  </View>
                </View>
              </View>
            </View>
          </View>
        </TouchableHighlight>
      </View>
    </RCTScrollView>
  </View>
  <View
    data-renders={1}
    testID="performance"
  />
</View>
`;

exports[`SnapUIRenderer supports interactive inputs 1`] = `
<View
  style={
    [
      {
        "flexGrow": 1,
        "minHeight": 667,
      },
      undefined,
    ]
  }
>
  <View
    style={
      [
        {},
        {
          "flexDirection": "column",
          "flexGrow": 1,
        },
      ]
    }
  >
    <RCTScrollView
      style={
        {
          "marginBottom": 0,
        }
      }
    >
      <View>
        <TouchableHighlight>
          <View
            color="Default"
            flexDirection="column"
            gap={8}
            justifyContent="flex-start"
            style={
              [
                {
                  "color": "Default",
                  "flexDirection": "column",
                  "gap": 8,
                  "justifyContent": "flex-start",
                },
                {
                  "gap": 16,
                  "margin": 16,
                },
              ]
            }
          >
            <View
              style={
                [
                  {},
                  undefined,
                ]
              }
            >
              <View
                style={
                  {
                    "alignItems": "center",
                    "backgroundColor": "#ffffff",
                    "borderColor": "#b7bbc8",
                    "borderRadius": 8,
                    "borderWidth": 1,
                    "flexDirection": "row",
                    "flexGrow": 1,
                    "height": 48,
                    "maxHeight": 58,
                    "opacity": 1,
                    "paddingHorizontal": 16,
                  }
                }
                testID="textfield"
              >
                <View
                  style={
                    {
                      "flex": 1,
                    }
                  }
                >
                  <TextInput
                    autoCapitalize="none"
                    autoCorrect={false}
                    autoFocus={false}
                    editable={true}
                    id="input"
                    onBlur={[Function]}
                    onChangeText={[Function]}
                    onFocus={[Function]}
                    style={
                      {
                        "backgroundColor": "#ffffff",
                        "borderColor": "transparent",
                        "borderWidth": 1,
                        "color": "#121314",
                        "fontFamily": "Geist Regular",
                        "fontSize": 16,
                        "fontWeight": "400",
                        "height": 24,
                        "letterSpacing": 0,
                        "opacity": 1,
                        "paddingVertical": 0,
                      }
                    }
                    testID="input-snap-ui-input"
                    value="a"
                  />
                </View>
              </View>
            </View>
          </View>
        </TouchableHighlight>
      </View>
    </RCTScrollView>
  </View>
  <View
    data-renders={1}
    testID="performance"
  />
</View>
`;

exports[`SnapUIRenderer supports the onCancel prop 1`] = `
<View
  style={
    [
      {
        "flexGrow": 1,
        "minHeight": 667,
      },
      undefined,
    ]
  }
>
  <View
    style={
      [
        {},
        {
          "flexDirection": "column",
          "flexGrow": 1,
        },
      ]
    }
  >
    <RCTScrollView
      style={
        {
          "marginBottom": 80,
        }
      }
    >
      <View>
        <TouchableHighlight>
          <View
            color="Default"
            flexDirection="column"
            gap={8}
            justifyContent="flex-start"
            style={
              [
                {
                  "color": "Default",
                  "flexDirection": "column",
                  "gap": 8,
                  "justifyContent": "flex-start",
                },
                {
                  "gap": 16,
                  "margin": 16,
                },
              ]
            }
          >
            <Text
              accessibilityRole="text"
              style={
                {
                  "color": "#121314",
                  "fontFamily": "Geist Regular",
                  "fontSize": 16,
                  "fontWeight": "400",
                  "letterSpacing": 0,
                  "lineHeight": 24,
                  "textAlign": "left",
                }
              }
            >
              <Text
                accessibilityRole="text"
                style={
                  {
                    "color": "#121314",
                    "fontFamily": "Geist Regular",
                    "fontSize": 16,
                    "fontWeight": "400",
                    "letterSpacing": 0,
                    "lineHeight": 24,
                    "textAlign": "left",
                  }
                }
              >
                Hello world!
              </Text>
            </Text>
          </View>
        </TouchableHighlight>
      </View>
    </RCTScrollView>
    <View
      flexDirection="row"
      gap={16}
      padding={16}
      style={
        [
          {
            "flexDirection": "row",
            "gap": 16,
          },
          {
            "bottom": 0,
            "height": 80,
            "justifyContent": "space-evenly",
            "paddingVertical": 16,
            "position": "absolute",
            "width": "100%",
          },
        ]
      }
    >
      <TouchableOpacity
        accessibilityRole="button"
        accessible={true}
        activeOpacity={1}
        disabled={false}
        onPress={[MockFunction]}
        onPressIn={[Function]}
        onPressOut={[Function]}
        style={
          {
            "alignItems": "center",
            "alignSelf": "flex-start",
            "backgroundColor": "#3c4d9d1a",
            "borderColor": "transparent",
            "borderRadius": 12,
            "borderWidth": 1,
            "flex": 1,
            "flexDirection": "row",
            "height": 48,
            "justifyContent": "center",
            "overflow": "hidden",
            "paddingHorizontal": 16,
          }
        }
        testID="undefined-snap-footer-button"
      >
        <Text
          accessibilityRole="text"
          style={
            {
              "color": "#4459ff",
              "fontFamily": "Geist Medium",
              "fontSize": 16,
              "letterSpacing": 0,
              "lineHeight": 24,
            }
          }
        >
          Cancel
        </Text>
      </TouchableOpacity>
      <TouchableOpacity
        accessibilityRole="button"
        accessible={true}
        activeOpacity={1}
        disabled={false}
        onPress={[Function]}
        onPressIn={[Function]}
        onPressOut={[Function]}
        style={
          {
            "alignItems": "center",
            "alignSelf": "flex-start",
            "backgroundColor": "#121314",
            "borderRadius": 12,
            "flex": 1,
            "flexDirection": "row",
            "height": 48,
            "justifyContent": "center",
            "overflow": "hidden",
            "paddingHorizontal": 16,
          }
        }
        testID="undefined-snap-footer-button"
      >
        <View
          style={
            {
              "alignItems": "center",
              "flexDirection": "row",
              "gap": 8,
              "justifyContent": "center",
            }
          }
        >
          <View
            style={
              {
                "alignItems": "center",
                "backgroundColor": "#ffffff",
                "borderRadius": 50,
                "borderWidth": 0,
                "height": 24,
                "justifyContent": "center",
                "overflow": "hidden",
                "width": 24,
              }
            }
          >
            <Text
              accessibilityRole="text"
              style={
                {
                  "color": "#121314",
                  "fontFamily": "Geist Regular",
                  "fontSize": 16,
                  "letterSpacing": 0,
                  "lineHeight": 24,
                }
              }
            >
              m
            </Text>
          </View>
          <Text
            accessibilityRole="text"
            style={
              {
                "color": "#ffffff",
                "fontFamily": "Geist Medium",
                "fontSize": 16,
                "letterSpacing": 0,
                "lineHeight": 24,
              }
            }
          >
            <Text
              accessibilityRole="text"
              style={
                {
                  "color": "inherit",
                  "fontFamily": "Geist Regular",
                  "fontSize": 16,
                  "fontWeight": undefined,
                  "letterSpacing": 0,
                  "lineHeight": 24,
                  "textAlign": undefined,
                }
              }
            >
              Foo
            </Text>
          </Text>
        </View>
      </TouchableOpacity>
    </View>
  </View>
  <View
    data-renders={1}
    testID="performance"
  />
</View>
`;<|MERGE_RESOLUTION|>--- conflicted
+++ resolved
@@ -1742,31 +1742,6 @@
                         "flex": 1,
                       }
                     }
-<<<<<<< HEAD
-                    testID="input"
-                    value=""
-                  />
-                </View>
-                <View
-                  style={
-                    {
-                      "marginLeft": 8,
-                    }
-                  }
-                  testID="textfield-endacccessory"
-                >
-                  <TouchableOpacity
-                    disabled={false}
-                    id="submit"
-                    onPress={[Function]}
-                    style={
-                      {
-                        "alignItems": "center",
-                        "flexDirection": "row",
-                      }
-                    }
-=======
->>>>>>> b6e9c40b
                   >
                     <TextInput
                       autoCapitalize="none"
