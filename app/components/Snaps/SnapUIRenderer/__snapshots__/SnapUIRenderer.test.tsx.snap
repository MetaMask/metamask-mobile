--- conflicted
+++ resolved
@@ -875,30 +875,6 @@
                   flexDirection="row"
                   gap={4}
                   style={
-<<<<<<< HEAD
-                    {
-                      "color": "#9ca1af",
-                      "fontFamily": "CentraNo1-Book",
-                      "fontSize": 16,
-                      "fontWeight": "400",
-                      "letterSpacing": 0,
-                      "lineHeight": 24,
-                    }
-                  }
-                >
-                  Extra
-                </Text>
-                <Text
-                  accessibilityRole="text"
-                  style={
-                    {
-                      "color": "#121314",
-                      "fontFamily": "CentraNo1-Book",
-                      "fontSize": 16,
-                      "fontWeight": "400",
-                      "letterSpacing": 0,
-                      "lineHeight": 24,
-=======
                     [
                       {
                         "alignItems": "center",
@@ -920,7 +896,6 @@
                         "letterSpacing": 0,
                         "lineHeight": 24,
                       }
->>>>>>> 733bad1a
                     }
                   >
                     Extra
@@ -1094,10 +1069,7 @@
                       "fontWeight": "500",
                       "letterSpacing": 0,
                       "lineHeight": 24,
-<<<<<<< HEAD
-=======
                       "textAlign": "right",
->>>>>>> 733bad1a
                     }
                   }
                 >
@@ -1114,10 +1086,7 @@
                       "fontWeight": "400",
                       "letterSpacing": 0,
                       "lineHeight": 24,
-<<<<<<< HEAD
-=======
                       "textAlign": "right",
->>>>>>> 733bad1a
                     }
                   }
                 >
@@ -2225,10 +2194,7 @@
                           "fontWeight": "500",
                           "letterSpacing": 0,
                           "lineHeight": 24,
-<<<<<<< HEAD
-=======
                           "textAlign": "right",
->>>>>>> 733bad1a
                         }
                       }
                     >
@@ -2245,10 +2211,7 @@
                           "fontWeight": "400",
                           "letterSpacing": 0,
                           "lineHeight": 24,
-<<<<<<< HEAD
-=======
                           "textAlign": "right",
->>>>>>> 733bad1a
                         }
                       }
                     >
@@ -2399,13 +2362,7 @@
                     {
                       "flex": 1,
                       "justifyContent": "flex-end",
-<<<<<<< HEAD
-                      "left": 0,
                       "margin": 0,
-                      "top": 0,
-=======
-                      "margin": 0,
->>>>>>> 733bad1a
                       "transform": [
                         {
                           "translateY": 1334,
@@ -2656,12 +2613,10 @@
                                   [
                                     {
                                       "flexDirection": "column",
-                                      "textAlign": "right",
                                     },
                                     undefined,
                                   ]
                                 }
-                                textAlign="right"
                               >
                                 <Text
                                   accessibilityRole="text"
@@ -2674,10 +2629,7 @@
                                       "fontWeight": "500",
                                       "letterSpacing": 0,
                                       "lineHeight": 24,
-<<<<<<< HEAD
-=======
                                       "textAlign": "right",
->>>>>>> 733bad1a
                                     }
                                   }
                                 >
@@ -2694,10 +2646,7 @@
                                       "fontWeight": "400",
                                       "letterSpacing": 0,
                                       "lineHeight": 24,
-<<<<<<< HEAD
-=======
                                       "textAlign": "right",
->>>>>>> 733bad1a
                                     }
                                   }
                                 >
@@ -2814,12 +2763,10 @@
                                   [
                                     {
                                       "flexDirection": "column",
-                                      "textAlign": "right",
                                     },
                                     undefined,
                                   ]
                                 }
-                                textAlign="right"
                               >
                                 <Text
                                   accessibilityRole="text"
@@ -2832,10 +2779,7 @@
                                       "fontWeight": "500",
                                       "letterSpacing": 0,
                                       "lineHeight": 24,
-<<<<<<< HEAD
-=======
                                       "textAlign": "right",
->>>>>>> 733bad1a
                                     }
                                   }
                                 >
@@ -2852,10 +2796,7 @@
                                       "fontWeight": "400",
                                       "letterSpacing": 0,
                                       "lineHeight": 24,
-<<<<<<< HEAD
-=======
                                       "textAlign": "right",
->>>>>>> 733bad1a
                                     }
                                   }
                                 >
