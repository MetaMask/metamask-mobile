import React, { FunctionComponent } from 'react';
import { ButtonType, SnapId, UserInputEventType } from '@metamask/snaps-sdk';
import { useSnapInterfaceContext } from '../SnapInterfaceContext';
import { IconSize } from '../../../component-library/components/Icons/Icon';
import {
  ButtonSize,
  ButtonVariants,
} from '../../../component-library/components/Buttons/Button/Button.types';
import { ActivityIndicator, StyleSheet, View } from 'react-native';
import { SnapIcon } from '../SnapIcon/SnapIcon';
import Text from '../../../component-library/components/Texts/Text';
import { useSelector } from 'react-redux';
import { selectSnaps } from '../../../selectors/snaps/snapController';
import { DEFAULT_BUTTONPRIMARY_LABEL_TEXTVARIANT } from '../../../component-library/components/Buttons/Button/variants/ButtonPrimary/ButtonPrimary.constants';
import {
  FlexDirection,
  JustifyContent,
  AlignItems,
} from '../../UI/Box/box.types';
import { DEFAULT_BOTTOMSHEETFOOTER_BUTTONSALIGNMENT } from '../../../component-library/components/BottomSheets/BottomSheetFooter/BottomSheetFooter.constants';
import Button from '../../../component-library/components/Buttons/Button';
import { useStyles } from '../../../component-library/hooks';
import styleSheet from '../../../component-library/components/BottomSheets/BottomSheetFooter/BottomSheetFooter.styles';
import { ButtonProps } from '@metamask/snaps-sdk/jsx';
import { useTheme } from '../../../util/theme';

const localStyles = StyleSheet.create({
  snapActionContainer: {
    flexDirection: FlexDirection.Row,
    alignItems: AlignItems.center,
    justifyContent: JustifyContent.center,
    gap: 8,
  },
});

interface SnapUIFooterButtonProps {
  name?: string;
  variant?: ButtonVariants;
  isSnapAction?: boolean;
  onCancel?: () => void;
  type: ButtonType;
  snapVariant: ButtonProps['variant'];
  disabled?: boolean;
  loading?: boolean;
}

export const SnapUIFooterButton: FunctionComponent<SnapUIFooterButtonProps> = ({
  onCancel,
  name,
  children,
  disabled = false,
  loading = false,
  isSnapAction = false,
  variant = ButtonVariants.Primary,
  snapVariant,
  ...props
}) => {
  const theme = useTheme();
  const { handleEvent, snapId } = useSnapInterfaceContext();
  const snaps = useSelector(selectSnaps);
  const snapMetadata = snaps[snapId as SnapId];
  const hideSnapBranding = snapMetadata.hideSnapBranding;

  const { styles } = useStyles(styleSheet, {
    buttonsAlignment: DEFAULT_BOTTOMSHEETFOOTER_BUTTONSALIGNMENT,
  });

  // Override and use custom styles for Snap action buttons
  const customButtonStyles = {
    ...styles,
    button: {
      ...styles.button,
      ...(isSnapAction && !hideSnapBranding && snapVariant !== 'destructive'
        ? { backgroundColor: theme.colors.icon.default }
        : {}),
    },
  };

  const handleSnapAction = () => {
    handleEvent({
      event: UserInputEventType.ButtonClickEvent,
      name,
    });
  };

  // eslint-disable-next-line @typescript-eslint/no-non-null-assertion
  const handlePress = isSnapAction ? handleSnapAction : onCancel!;

  const brandedButtonVariant = isSnapAction
    ? ButtonVariants.Primary
    : ButtonVariants.Secondary;

  const buttonVariant = hideSnapBranding ? variant : brandedButtonVariant;

  const buttonLabel = () => {
    if (loading) {
      return (
<<<<<<< HEAD
        <ActivityIndicator
          size="small"
          color={theme.colors.primary.inverse}
        />
=======
        <ActivityIndicator size="small" color={theme.colors.primary.inverse} />
>>>>>>> 62a9a426
      );
    } else if (isSnapAction && !hideSnapBranding) {
      return (
        <View style={localStyles.snapActionContainer}>
          <SnapIcon snapId={snapId} avatarSize={IconSize.Sm} />
          <Text
            variant={DEFAULT_BUTTONPRIMARY_LABEL_TEXTVARIANT}
            color={theme.colors.primary.inverse}
          >
            {children}
          </Text>
        </View>
      );
    }
    return (
      <Text
        variant={DEFAULT_BUTTONPRIMARY_LABEL_TEXTVARIANT}
        color={
          variant === ButtonVariants.Primary
            ? theme.colors.primary.inverse
            : theme.colors.primary.default
        }
      >
        {children}
      </Text>
    );
  };

  return (
    <Button
      {...props}
      variant={buttonVariant}
      onPress={handlePress}
      isDisabled={disabled}
      label={buttonLabel()}
      size={ButtonSize.Lg}
      style={customButtonStyles.button}
      isDanger={snapVariant === 'destructive'}
    />
  );
};<|MERGE_RESOLUTION|>--- conflicted
+++ resolved
@@ -95,14 +95,7 @@
   const buttonLabel = () => {
     if (loading) {
       return (
-<<<<<<< HEAD
-        <ActivityIndicator
-          size="small"
-          color={theme.colors.primary.inverse}
-        />
-=======
         <ActivityIndicator size="small" color={theme.colors.primary.inverse} />
->>>>>>> 62a9a426
       );
     } else if (isSnapAction && !hideSnapBranding) {
       return (
