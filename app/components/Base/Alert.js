--- conflicted
+++ resolved
@@ -27,15 +27,9 @@
 		backgroundColor: colors.red000,
 		borderColor: colors.red
 	},
-<<<<<<< HEAD
-	textInfo: { color: colors.blue, lineHeight: 16.8 },
-	textWarning: { color: colors.yellow700, lineHeight: 16.8 },
-	textError: { color: colors.red, lineHeight: 16.8 },
-=======
-	textInfo: { color: colors.blue, flexShrink: 1 },
-	textWarning: { color: colors.yellow700, flexShrink: 1 },
-	textError: { color: colors.red, flexShrink: 1 },
->>>>>>> 09a4ed48
+	textInfo: { color: colors.blue, flexShrink: 1, lineHeight: 16.8 },
+	textWarning: { color: colors.yellow700, flexShrink: 1, lineHeight: 16.8 },
+	textError: { color: colors.red, flexShrink: 1, lineHeight: 16.8 },
 	textIconStyle: { marginRight: 12 },
 	iconWrapper: {
 		alignItems: 'center'
