import createKeypadRule from './createKeypadRule';

export const KEYS = {
  DIGIT_1: '1',
  DIGIT_2: '2',
  DIGIT_3: '3',
  DIGIT_4: '4',
  DIGIT_5: '5',
  DIGIT_6: '6',
  DIGIT_7: '7',
  DIGIT_8: '8',
  DIGIT_9: '9',
  DIGIT_0: '0',
  PERIOD: 'PERIOD',
  BACK: 'BACK',
  INITIAL: 'INITIAL',
};

export const CURRENCIES = {
<<<<<<< HEAD
	native: {
		decimalSeparator: '.',
		handler: createKeypadRule({ decimalSeparator: '.' }),
		symbol: null,
	},
	ARS: {
		decimalSeparator: ',',
		handler: createKeypadRule({ decimalSeparator: ',', decimals: 2 }),
		symbol: '$',
	},
	AUD: {
		decimalSeparator: '.',
		handler: createKeypadRule({ decimalSeparator: '.', decimals: 2 }),
		symbol: '$',
	},
	BRL: {
		decimalSeparator: '.',
		handler: createKeypadRule({ decimalSeparator: '.', decimals: 2 }),
		symbol: 'R$',
	},
	CAD: {
		decimalSeparator: '.',
		handler: createKeypadRule({ decimalSeparator: '.', decimals: 2 }),
		symbol: '$',
	},
	CHF: {
		decimalSeparator: '.',
		handler: createKeypadRule({ decimalSeparator: '.', decimals: 2 }),
		symbol: 'Fr',
	},
	CLP: {
		decimalSeparator: null,
		handler: createKeypadRule({ decimalSeparator: null }),
		symbol: '$',
	},
	CNY: {
		decimalSeparator: '.',
		handler: createKeypadRule({ decimalSeparator: '.', decimals: 2 }),
		symbol: '¥',
	},
	COP: {
		decimalSeparator: '.',
		handler: createKeypadRule({ decimalSeparator: '.', decimals: 2 }),
		symbol: '$',
	},
	CZK: {
		decimalSeparator: '.',
		handler: createKeypadRule({ decimalSeparator: '.', decimals: 2 }),
		symbol: 'Kč',
	},
	default: {
		decimalSeparator: null,
		handler: createKeypadRule({ decimalSeparator: null }),
		symbol: null,
	},
	DKK: {
		decimalSeparator: '.',
		handler: createKeypadRule({ decimalSeparator: '.', decimals: 2 }),
		symbol: 'kr',
	},
	EUR: {
		decimalSeparator: ',',
		handler: createKeypadRule({ decimalSeparator: ',', decimals: 2 }),
		symbol: '€',
	},
	GBP: {
		decimalSeparator: '.',
		handler: createKeypadRule({ decimalSeparator: '.', decimals: 2 }),
		symbol: '£',
	},
	HKD: {
		decimalSeparator: '.',
		handler: createKeypadRule({ decimalSeparator: '.', decimals: 2 }),
		symbol: '$',
	},
	ILS: {
		decimalSeparator: '.',
		handler: createKeypadRule({ decimalSeparator: '.', decimals: 2 }),
		symbol: '₪',
	},
	INR: {
		decimalSeparator: '.',
		handler: createKeypadRule({ decimalSeparator: '.', decimals: 2 }),
		symbol: 'Rs',
	},
	ISK: {
		decimalSeparator: null,
		handler: createKeypadRule({ decimalSeparator: null }),
		symbol: 'kr',
	},
	JPY: {
		decimalSeparator: null,
		handler: createKeypadRule({ decimalSeparator: null }),
		symbol: '¥',
	},
	KRW: {
		decimalSeparator: null,
		handler: createKeypadRule({ decimalSeparator: null }),
		symbol: '₩',
	},
	MXN: {
		decimalSeparator: '.',
		handler: createKeypadRule({ decimalSeparator: '.', decimals: 2 }),
		symbol: '$',
	},
	MYR: {
		decimalSeparator: '.',
		handler: createKeypadRule({ decimalSeparator: '.', decimals: 2 }),
		symbol: 'RM',
	},
	NOK: {
		decimalSeparator: ',',
		handler: createKeypadRule({ decimalSeparator: ',', decimals: 2 }),
		symbol: 'kr',
	},
	NZD: {
		decimalSeparator: '.',
		handler: createKeypadRule({ decimalSeparator: '.', decimals: 2 }),
		symbol: '$',
	},
	PHP: {
		decimalSeparator: '.',
		handler: createKeypadRule({ decimalSeparator: '.', decimals: 2 }),
		symbol: '₱',
	},
	PLN: {
		decimalSeparator: ',',
		handler: createKeypadRule({ decimalSeparator: ',', decimals: 2 }),
		symbol: 'zł',
	},
	SEK: {
		decimalSeparator: ',',
		handler: createKeypadRule({ decimalSeparator: ',', decimals: 2 }),
		symbol: 'kr',
	},
	SGD: {
		decimalSeparator: '.',
		handler: createKeypadRule({ decimalSeparator: '.', decimals: 2 }),
		symbol: '$',
	},
	THB: {
		decimalSeparator: '.',
		handler: createKeypadRule({ decimalSeparator: '.', decimals: 2 }),
		symbol: '฿',
	},
	USD: {
		decimalSeparator: '.',
		handler: createKeypadRule({ decimalSeparator: '.', decimals: 2 }),
		symbol: '$',
	},
	VND: {
		decimalSeparator: null,
		handler: createKeypadRule({ decimalSeparator: null }),
		symbol: '₫',
	},
	ZAR: {
		decimalSeparator: '.',
		handler: createKeypadRule({ decimalSeparator: '.', decimals: 2 }),
		symbol: 'R',
	},
=======
  AUD: {
    decimalSeparator: '.',
    handler: createKeypadRule({ decimalSeparator: '.', decimals: 2 }),
    symbol: '$',
  },
  BRL: {
    decimalSeparator: '.',
    handler: createKeypadRule({ decimalSeparator: '.', decimals: 2 }),
    symbol: 'R$',
  },
  CAD: {
    decimalSeparator: '.',
    handler: createKeypadRule({ decimalSeparator: '.', decimals: 2 }),
    symbol: '$',
  },
  CLP: {
    decimalSeparator: null,
    handler: createKeypadRule({ decimalSeparator: null }),
    symbol: '$',
  },
  CZK: {
    decimalSeparator: '.',
    handler: createKeypadRule({ decimalSeparator: '.', decimals: 2 }),
    symbol: 'Kč',
  },
  default: {
    decimalSeparator: '.',
    handler: createKeypadRule({ decimalSeparator: '.' }),
    symbol: null,
  },
  DKK: {
    decimalSeparator: '.',
    handler: createKeypadRule({ decimalSeparator: '.', decimals: 2 }),
    symbol: 'kr',
  },
  EUR: {
    decimalSeparator: ',',
    handler: createKeypadRule({ decimalSeparator: ',', decimals: 2 }),
    symbol: '€',
  },
  GBP: {
    decimalSeparator: '.',
    handler: createKeypadRule({ decimalSeparator: '.', decimals: 2 }),
    symbol: '£',
  },
  HKD: {
    decimalSeparator: '.',
    handler: createKeypadRule({ decimalSeparator: '.', decimals: 2 }),
    symbol: '$',
  },
  ISK: {
    decimalSeparator: '.',
    handler: createKeypadRule({ decimalSeparator: '.', decimals: 2 }),
    symbol: 'kr',
  },
  JPY: {
    decimalSeparator: null,
    handler: createKeypadRule({ decimalSeparator: null }),
    symbol: '¥',
  },
  native: {
    decimalSeparator: '.',
    handler: createKeypadRule({ decimalSeparator: '.' }),
    symbol: null,
  },
  NOK: {
    decimalSeparator: '.',
    handler: createKeypadRule({ decimalSeparator: '.', decimals: 2 }),
    symbol: 'kr',
  },
  NZD: {
    decimalSeparator: '.',
    handler: createKeypadRule({ decimalSeparator: '.', decimals: 2 }),
    symbol: '$',
  },
  PLN: {
    decimalSeparator: '.',
    handler: createKeypadRule({ decimalSeparator: '.', decimals: 2 }),
    symbol: 'zł',
  },
  SGD: {
    decimalSeparator: '.',
    handler: createKeypadRule({ decimalSeparator: '.', decimals: 2 }),
    symbol: '$',
  },
  SEK: {
    decimalSeparator: '.',
    handler: createKeypadRule({ decimalSeparator: '.', decimals: 2 }),
    symbol: 'kr',
  },
  CHF: {
    decimalSeparator: '.',
    handler: createKeypadRule({ decimalSeparator: '.', decimals: 2 }),
    symbol: 'Fr',
  },
  USD: {
    decimalSeparator: '.',
    handler: createKeypadRule({ decimalSeparator: '.', decimals: 2 }),
    symbol: '$',
  },
>>>>>>> 380db218
};<|MERGE_RESOLUTION|>--- conflicted
+++ resolved
@@ -17,168 +17,16 @@
 };
 
 export const CURRENCIES = {
-<<<<<<< HEAD
-	native: {
-		decimalSeparator: '.',
-		handler: createKeypadRule({ decimalSeparator: '.' }),
-		symbol: null,
-	},
-	ARS: {
-		decimalSeparator: ',',
-		handler: createKeypadRule({ decimalSeparator: ',', decimals: 2 }),
-		symbol: '$',
-	},
-	AUD: {
-		decimalSeparator: '.',
-		handler: createKeypadRule({ decimalSeparator: '.', decimals: 2 }),
-		symbol: '$',
-	},
-	BRL: {
-		decimalSeparator: '.',
-		handler: createKeypadRule({ decimalSeparator: '.', decimals: 2 }),
-		symbol: 'R$',
-	},
-	CAD: {
-		decimalSeparator: '.',
-		handler: createKeypadRule({ decimalSeparator: '.', decimals: 2 }),
-		symbol: '$',
-	},
-	CHF: {
-		decimalSeparator: '.',
-		handler: createKeypadRule({ decimalSeparator: '.', decimals: 2 }),
-		symbol: 'Fr',
-	},
-	CLP: {
-		decimalSeparator: null,
-		handler: createKeypadRule({ decimalSeparator: null }),
-		symbol: '$',
-	},
-	CNY: {
-		decimalSeparator: '.',
-		handler: createKeypadRule({ decimalSeparator: '.', decimals: 2 }),
-		symbol: '¥',
-	},
-	COP: {
-		decimalSeparator: '.',
-		handler: createKeypadRule({ decimalSeparator: '.', decimals: 2 }),
-		symbol: '$',
-	},
-	CZK: {
-		decimalSeparator: '.',
-		handler: createKeypadRule({ decimalSeparator: '.', decimals: 2 }),
-		symbol: 'Kč',
-	},
-	default: {
-		decimalSeparator: null,
-		handler: createKeypadRule({ decimalSeparator: null }),
-		symbol: null,
-	},
-	DKK: {
-		decimalSeparator: '.',
-		handler: createKeypadRule({ decimalSeparator: '.', decimals: 2 }),
-		symbol: 'kr',
-	},
-	EUR: {
-		decimalSeparator: ',',
-		handler: createKeypadRule({ decimalSeparator: ',', decimals: 2 }),
-		symbol: '€',
-	},
-	GBP: {
-		decimalSeparator: '.',
-		handler: createKeypadRule({ decimalSeparator: '.', decimals: 2 }),
-		symbol: '£',
-	},
-	HKD: {
-		decimalSeparator: '.',
-		handler: createKeypadRule({ decimalSeparator: '.', decimals: 2 }),
-		symbol: '$',
-	},
-	ILS: {
-		decimalSeparator: '.',
-		handler: createKeypadRule({ decimalSeparator: '.', decimals: 2 }),
-		symbol: '₪',
-	},
-	INR: {
-		decimalSeparator: '.',
-		handler: createKeypadRule({ decimalSeparator: '.', decimals: 2 }),
-		symbol: 'Rs',
-	},
-	ISK: {
-		decimalSeparator: null,
-		handler: createKeypadRule({ decimalSeparator: null }),
-		symbol: 'kr',
-	},
-	JPY: {
-		decimalSeparator: null,
-		handler: createKeypadRule({ decimalSeparator: null }),
-		symbol: '¥',
-	},
-	KRW: {
-		decimalSeparator: null,
-		handler: createKeypadRule({ decimalSeparator: null }),
-		symbol: '₩',
-	},
-	MXN: {
-		decimalSeparator: '.',
-		handler: createKeypadRule({ decimalSeparator: '.', decimals: 2 }),
-		symbol: '$',
-	},
-	MYR: {
-		decimalSeparator: '.',
-		handler: createKeypadRule({ decimalSeparator: '.', decimals: 2 }),
-		symbol: 'RM',
-	},
-	NOK: {
-		decimalSeparator: ',',
-		handler: createKeypadRule({ decimalSeparator: ',', decimals: 2 }),
-		symbol: 'kr',
-	},
-	NZD: {
-		decimalSeparator: '.',
-		handler: createKeypadRule({ decimalSeparator: '.', decimals: 2 }),
-		symbol: '$',
-	},
-	PHP: {
-		decimalSeparator: '.',
-		handler: createKeypadRule({ decimalSeparator: '.', decimals: 2 }),
-		symbol: '₱',
-	},
-	PLN: {
-		decimalSeparator: ',',
-		handler: createKeypadRule({ decimalSeparator: ',', decimals: 2 }),
-		symbol: 'zł',
-	},
-	SEK: {
-		decimalSeparator: ',',
-		handler: createKeypadRule({ decimalSeparator: ',', decimals: 2 }),
-		symbol: 'kr',
-	},
-	SGD: {
-		decimalSeparator: '.',
-		handler: createKeypadRule({ decimalSeparator: '.', decimals: 2 }),
-		symbol: '$',
-	},
-	THB: {
-		decimalSeparator: '.',
-		handler: createKeypadRule({ decimalSeparator: '.', decimals: 2 }),
-		symbol: '฿',
-	},
-	USD: {
-		decimalSeparator: '.',
-		handler: createKeypadRule({ decimalSeparator: '.', decimals: 2 }),
-		symbol: '$',
-	},
-	VND: {
-		decimalSeparator: null,
-		handler: createKeypadRule({ decimalSeparator: null }),
-		symbol: '₫',
-	},
-	ZAR: {
-		decimalSeparator: '.',
-		handler: createKeypadRule({ decimalSeparator: '.', decimals: 2 }),
-		symbol: 'R',
-	},
-=======
+  native: {
+    decimalSeparator: '.',
+    handler: createKeypadRule({ decimalSeparator: '.' }),
+    symbol: null,
+  },
+  ARS: {
+    decimalSeparator: ',',
+    handler: createKeypadRule({ decimalSeparator: ',', decimals: 2 }),
+    symbol: '$',
+  },
   AUD: {
     decimalSeparator: '.',
     handler: createKeypadRule({ decimalSeparator: '.', decimals: 2 }),
@@ -194,9 +42,24 @@
     handler: createKeypadRule({ decimalSeparator: '.', decimals: 2 }),
     symbol: '$',
   },
+  CHF: {
+    decimalSeparator: '.',
+    handler: createKeypadRule({ decimalSeparator: '.', decimals: 2 }),
+    symbol: 'Fr',
+  },
   CLP: {
     decimalSeparator: null,
     handler: createKeypadRule({ decimalSeparator: null }),
+    symbol: '$',
+  },
+  CNY: {
+    decimalSeparator: '.',
+    handler: createKeypadRule({ decimalSeparator: '.', decimals: 2 }),
+    symbol: '¥',
+  },
+  COP: {
+    decimalSeparator: '.',
+    handler: createKeypadRule({ decimalSeparator: '.', decimals: 2 }),
     symbol: '$',
   },
   CZK: {
@@ -205,8 +68,8 @@
     symbol: 'Kč',
   },
   default: {
-    decimalSeparator: '.',
-    handler: createKeypadRule({ decimalSeparator: '.' }),
+    decimalSeparator: null,
+    handler: createKeypadRule({ decimalSeparator: null }),
     symbol: null,
   },
   DKK: {
@@ -229,9 +92,19 @@
     handler: createKeypadRule({ decimalSeparator: '.', decimals: 2 }),
     symbol: '$',
   },
-  ISK: {
+  ILS: {
     decimalSeparator: '.',
     handler: createKeypadRule({ decimalSeparator: '.', decimals: 2 }),
+    symbol: '₪',
+  },
+  INR: {
+    decimalSeparator: '.',
+    handler: createKeypadRule({ decimalSeparator: '.', decimals: 2 }),
+    symbol: 'Rs',
+  },
+  ISK: {
+    decimalSeparator: null,
+    handler: createKeypadRule({ decimalSeparator: null }),
     symbol: 'kr',
   },
   JPY: {
@@ -239,14 +112,24 @@
     handler: createKeypadRule({ decimalSeparator: null }),
     symbol: '¥',
   },
-  native: {
+  KRW: {
+    decimalSeparator: null,
+    handler: createKeypadRule({ decimalSeparator: null }),
+    symbol: '₩',
+  },
+  MXN: {
     decimalSeparator: '.',
-    handler: createKeypadRule({ decimalSeparator: '.' }),
-    symbol: null,
+    handler: createKeypadRule({ decimalSeparator: '.', decimals: 2 }),
+    symbol: '$',
+  },
+  MYR: {
+    decimalSeparator: '.',
+    handler: createKeypadRule({ decimalSeparator: '.', decimals: 2 }),
+    symbol: 'RM',
   },
   NOK: {
-    decimalSeparator: '.',
-    handler: createKeypadRule({ decimalSeparator: '.', decimals: 2 }),
+    decimalSeparator: ',',
+    handler: createKeypadRule({ decimalSeparator: ',', decimals: 2 }),
     symbol: 'kr',
   },
   NZD: {
@@ -254,30 +137,44 @@
     handler: createKeypadRule({ decimalSeparator: '.', decimals: 2 }),
     symbol: '$',
   },
-  PLN: {
+  PHP: {
     decimalSeparator: '.',
     handler: createKeypadRule({ decimalSeparator: '.', decimals: 2 }),
+    symbol: '₱',
+  },
+  PLN: {
+    decimalSeparator: ',',
+    handler: createKeypadRule({ decimalSeparator: ',', decimals: 2 }),
     symbol: 'zł',
+  },
+  SEK: {
+    decimalSeparator: ',',
+    handler: createKeypadRule({ decimalSeparator: ',', decimals: 2 }),
+    symbol: 'kr',
   },
   SGD: {
     decimalSeparator: '.',
     handler: createKeypadRule({ decimalSeparator: '.', decimals: 2 }),
     symbol: '$',
   },
-  SEK: {
+  THB: {
     decimalSeparator: '.',
     handler: createKeypadRule({ decimalSeparator: '.', decimals: 2 }),
-    symbol: 'kr',
-  },
-  CHF: {
-    decimalSeparator: '.',
-    handler: createKeypadRule({ decimalSeparator: '.', decimals: 2 }),
-    symbol: 'Fr',
+    symbol: '฿',
   },
   USD: {
     decimalSeparator: '.',
     handler: createKeypadRule({ decimalSeparator: '.', decimals: 2 }),
     symbol: '$',
   },
->>>>>>> 380db218
+  VND: {
+    decimalSeparator: null,
+    handler: createKeypadRule({ decimalSeparator: null }),
+    symbol: '₫',
+  },
+  ZAR: {
+    decimalSeparator: '.',
+    handler: createKeypadRule({ decimalSeparator: '.', decimals: 2 }),
+    symbol: 'R',
+  },
 };