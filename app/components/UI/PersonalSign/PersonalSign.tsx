--- conflicted
+++ resolved
@@ -28,9 +28,7 @@
 import { getBlockaidMetricsParams } from '../../../util/blockaid';
 import { SecurityAlertResponse } from '../BlockaidBanner/BlockaidBanner.types';
 import { SigningModalSelectorsIDs } from '../../../../e2e/selectors/Modals/SigningModal.selectors';
-<<<<<<< HEAD
 import { getDecimalChainId } from '../../../util/networks';
-=======
 import Logger from '../../../util/Logger';
 
 /**
@@ -50,7 +48,6 @@
     return hex;
   }
 }
->>>>>>> 98d705aa
 
 /**
  * Component that supports personal_sign
