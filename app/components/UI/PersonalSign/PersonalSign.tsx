import React, { useState, useEffect, useCallback } from 'react';
import { View, Text, InteractionManager } from 'react-native';
import Engine from '../../../core/Engine';
import SignatureRequest from '../SignatureRequest';
import ExpandedMessage from '../SignatureRequest/ExpandedMessage';
import { hexToText } from '@metamask/controller-utils';
import NotificationManager from '../../../core/NotificationManager';
import { strings } from '../../../../locales/i18n';
import { WALLET_CONNECT_ORIGIN } from '../../../util/walletconnect';
import { MetaMetricsEvents } from '../../../core/Analytics';
import AnalyticsV2 from '../../../util/analyticsV2';
<<<<<<< HEAD
import {
  getAddressAccountType,
  isExternalHardwareAccount,
} from '../../../util/address';
=======
import { getAddressAccountType } from '../../../util/address';
>>>>>>> 093785a8
import sanitizeString from '../../../util/string';
import { KEYSTONE_TX_CANCELED } from '../../../constants/error';
import { useTheme } from '../../../util/theme';
import { PersonalSignProps } from './types';
import { useNavigation } from '@react-navigation/native';
import createStyles from './styles';
<<<<<<< HEAD
import AppConstants from '../../../core/AppConstants';
import { createExternalSignModelNav } from '../../../util/hardwareWallet/signatureUtils';
=======

import AppConstants from '../../../core/AppConstants';
import { selectChainId } from '../../../selectors/networkController';
import { store } from '../../../store';
>>>>>>> 093785a8

/**
 * Component that supports personal_sign
 */
const PersonalSign = ({
  onConfirm,
  onReject,
  messageParams,
  currentPageInformation,
  toggleExpandedMessage,
  showExpandedMessage,
}: PersonalSignProps) => {
  const navigation = useNavigation();
  const [truncateMessage, setTruncateMessage] = useState<boolean>(false);

  const { colors }: any = useTheme();
  const styles = createStyles(colors);

  interface AnalyticsParams {
    account_type?: string;
    dapp_host_name?: string;
    chain_id?: string;
    sign_type?: string;
    [key: string]: string | undefined;
  }

  const getAnalyticsParams = useCallback((): AnalyticsParams => {
    try {
      const chainId = selectChainId(store.getState());
      const url = new URL(currentPageInformation?.url);

      return {
        account_type: getAddressAccountType(messageParams.from),
        dapp_host_name: url?.host,
        chain_id: chainId,
        sign_type: 'personal',
        ...currentPageInformation?.analytics,
      };
    } catch (error) {
      return {};
    }
  }, [currentPageInformation, messageParams]);

  useEffect(() => {
    AnalyticsV2.trackEvent(
      MetaMetricsEvents.SIGN_REQUEST_STARTED,
      getAnalyticsParams(),
    );
  }, [getAnalyticsParams]);

  useEffect(() => {
    const onSignatureError = ({ error }: { error: Error }) => {
      if (error?.message.startsWith(KEYSTONE_TX_CANCELED)) {
        AnalyticsV2.trackEvent(
          MetaMetricsEvents.QR_HARDWARE_TRANSACTION_CANCELED,
          getAnalyticsParams(),
        );
      }
    };
    Engine.context.SignatureController.hub.on(
      `${messageParams.metamaskId}:signError`,
      onSignatureError,
    );
    return () => {
      Engine.context.SignatureController.hub.removeListener(
        `${messageParams.metamaskId}:signError`,
        onSignatureError,
      );
    };
  }, [getAnalyticsParams, messageParams.metamaskId]);

  const showWalletConnectNotification = (confirmation = false) => {
    InteractionManager.runAfterInteractions(() => {
      messageParams.origin &&
        (messageParams.origin.startsWith(WALLET_CONNECT_ORIGIN) ||
          messageParams.origin.startsWith(
            AppConstants.MM_SDK.SDK_REMOTE_ORIGIN,
          )) &&
        NotificationManager.showSimpleNotification({
          status: `simple_notification${!confirmation ? '_rejected' : ''}`,
          duration: 5000,
          title: confirmation
            ? strings('notifications.wc_signed_title')
            : strings('notifications.wc_signed_rejected_title'),
          description: strings('notifications.wc_description'),
        });
    });
  };

  const rejectSignature = async () => {
    await onReject();
    showWalletConnectNotification(false);
    AnalyticsV2.trackEvent(
      MetaMetricsEvents.SIGN_REQUEST_CANCELLED,
      getAnalyticsParams(),
    );
  };

<<<<<<< HEAD
=======
  // const signMessage = async () => {
  //   const { KeyringController, PersonalMessageManager }: any = Engine.context;
  //   const messageId = messageParams.metamaskId;
  //   const cleanMessageParams = await PersonalMessageManager.approveMessage(
  //     messageParams,
  //   );
  //   const { from } = messageParams;

  //   const finalizeConfirmation = async (
  //     confirmed: boolean,
  //     rawSignature: any,
  //   ) => {
  //     if (!confirmed) {
  //       AnalyticsV2.trackEvent(
  //         MetaMetricsEvents.SIGN_REQUEST_CANCELLED,
  //         getAnalyticsParams(),
  //       );
  //       return rejectMessage();
  //     }

  //     PersonalMessageManager.setMessageStatusSigned(messageId, rawSignature);
  //     showWalletConnectNotification(true);

  //     AnalyticsV2.trackEvent(
  //       MetaMetricsEvents.SIGN_REQUEST_COMPLETED,
  //       getAnalyticsParams(),
  //     );
  //   };

  //   const isLedgerAccount = isHardwareAccount(from, [KeyringTypes.ledger]);

  //   if (isLedgerAccount) {
  //     const ledgerKeyring = await KeyringController.getLedgerKeyring();

  //     // Hand over process to Ledger Confirmation Modal
  //     navigation.navigate(
  //       ...createLedgerMessageSignModalNavDetails({
  //         messageParams: cleanMessageParams,
  //         deviceId: ledgerKeyring.deviceId,
  //         onConfirmationComplete: finalizeConfirmation,
  //         type: 'signPersonalMessage',
  //         version: 'v1',
  //       }),
  //     );

  //     onConfirm();
  //   } else {
  //     const { SignatureController }: any = Engine.context;
  //     await SignatureController.signPersonalMessage(messageParams);

  //     showWalletConnectNotification(true);
  //   }
  // };

>>>>>>> 093785a8
  const confirmSignature = async () => {
    if (!isExternalHardwareAccount(messageParams.from)) {
      await onConfirm();
      showWalletConnectNotification(true);
      AnalyticsV2.trackEvent(
        MetaMetricsEvents.SIGN_REQUEST_COMPLETED,
        getAnalyticsParams(),
      );
    } else {
      navigation.navigate(
        ...(await createExternalSignModelNav(
          onReject,
          onConfirm,
          messageParams,
          'personal',
        )),
      );
    }
  };

  const shouldTruncateMessage = (e: any) => {
    if (e.nativeEvent.lines.length > 5) {
      setTruncateMessage(true);
      return;
    }
    setTruncateMessage(false);
  };

  const renderMessageText = () => {
    const textChild = sanitizeString(hexToText(messageParams.data))
      .split('\n')
      .map((line: string, i: number) => (
        <Text
          key={`txt_${i}`}
          style={[
            styles.messageText,
            !showExpandedMessage ? styles.textLeft : null,
          ]}
        >
          {line}
          {!showExpandedMessage && '\n'}
        </Text>
      ));
    let messageText;
    if (showExpandedMessage) {
      messageText = textChild;
    } else {
      messageText = truncateMessage ? (
        <Text
          style={styles.messageTextColor}
          numberOfLines={5}
          ellipsizeMode={'tail'}
        >
          {textChild}
        </Text>
      ) : (
        <Text
          style={styles.messageTextColor}
          onTextLayout={shouldTruncateMessage}
        >
          {textChild}
        </Text>
      );
    }
    return messageText;
  };

  const rootView = showExpandedMessage ? (
    <ExpandedMessage
      currentPageInformation={currentPageInformation}
      renderMessage={renderMessageText}
      toggleExpandedMessage={toggleExpandedMessage}
    />
  ) : (
    <SignatureRequest
      navigation={navigation}
      onReject={rejectSignature}
      onConfirm={confirmSignature}
      currentPageInformation={currentPageInformation}
      showExpandedMessage={showExpandedMessage}
      toggleExpandedMessage={toggleExpandedMessage}
      truncateMessage={truncateMessage}
      type="personalSign"
      fromAddress={messageParams.from}
      testID={'personal-signature-request'}
    >
      <View style={styles.messageWrapper}>{renderMessageText()}</View>
    </SignatureRequest>
  );
  return rootView;
};

export default PersonalSign;<|MERGE_RESOLUTION|>--- conflicted
+++ resolved
@@ -9,29 +9,22 @@
 import { WALLET_CONNECT_ORIGIN } from '../../../util/walletconnect';
 import { MetaMetricsEvents } from '../../../core/Analytics';
 import AnalyticsV2 from '../../../util/analyticsV2';
-<<<<<<< HEAD
 import {
   getAddressAccountType,
   isExternalHardwareAccount,
 } from '../../../util/address';
-=======
-import { getAddressAccountType } from '../../../util/address';
->>>>>>> 093785a8
 import sanitizeString from '../../../util/string';
 import { KEYSTONE_TX_CANCELED } from '../../../constants/error';
 import { useTheme } from '../../../util/theme';
 import { PersonalSignProps } from './types';
 import { useNavigation } from '@react-navigation/native';
 import createStyles from './styles';
-<<<<<<< HEAD
+import { KeyringTypes } from '@metamask/keyring-controller';
+import { createLedgerMessageSignModalNavDetails } from '../LedgerModals/LedgerMessageSignModal';
 import AppConstants from '../../../core/AppConstants';
 import { createExternalSignModelNav } from '../../../util/hardwareWallet/signatureUtils';
-=======
-
-import AppConstants from '../../../core/AppConstants';
 import { selectChainId } from '../../../selectors/networkController';
 import { store } from '../../../store';
->>>>>>> 093785a8
 
 /**
  * Component that supports personal_sign
@@ -130,63 +123,6 @@
     );
   };
 
-<<<<<<< HEAD
-=======
-  // const signMessage = async () => {
-  //   const { KeyringController, PersonalMessageManager }: any = Engine.context;
-  //   const messageId = messageParams.metamaskId;
-  //   const cleanMessageParams = await PersonalMessageManager.approveMessage(
-  //     messageParams,
-  //   );
-  //   const { from } = messageParams;
-
-  //   const finalizeConfirmation = async (
-  //     confirmed: boolean,
-  //     rawSignature: any,
-  //   ) => {
-  //     if (!confirmed) {
-  //       AnalyticsV2.trackEvent(
-  //         MetaMetricsEvents.SIGN_REQUEST_CANCELLED,
-  //         getAnalyticsParams(),
-  //       );
-  //       return rejectMessage();
-  //     }
-
-  //     PersonalMessageManager.setMessageStatusSigned(messageId, rawSignature);
-  //     showWalletConnectNotification(true);
-
-  //     AnalyticsV2.trackEvent(
-  //       MetaMetricsEvents.SIGN_REQUEST_COMPLETED,
-  //       getAnalyticsParams(),
-  //     );
-  //   };
-
-  //   const isLedgerAccount = isHardwareAccount(from, [KeyringTypes.ledger]);
-
-  //   if (isLedgerAccount) {
-  //     const ledgerKeyring = await KeyringController.getLedgerKeyring();
-
-  //     // Hand over process to Ledger Confirmation Modal
-  //     navigation.navigate(
-  //       ...createLedgerMessageSignModalNavDetails({
-  //         messageParams: cleanMessageParams,
-  //         deviceId: ledgerKeyring.deviceId,
-  //         onConfirmationComplete: finalizeConfirmation,
-  //         type: 'signPersonalMessage',
-  //         version: 'v1',
-  //       }),
-  //     );
-
-  //     onConfirm();
-  //   } else {
-  //     const { SignatureController }: any = Engine.context;
-  //     await SignatureController.signPersonalMessage(messageParams);
-
-  //     showWalletConnectNotification(true);
-  //   }
-  // };
-
->>>>>>> 093785a8
   const confirmSignature = async () => {
     if (!isExternalHardwareAccount(messageParams.from)) {
       await onConfirm();
