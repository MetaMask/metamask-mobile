import React, { useState, useEffect, useCallback } from 'react';
import { View, Text, InteractionManager } from 'react-native';
import Engine from '../../../core/Engine';
import SignatureRequest from '../SignatureRequest';
import ExpandedMessage from '../SignatureRequest/ExpandedMessage';
import { hexToText } from '@metamask/controller-utils';
import NotificationManager from '../../../core/NotificationManager';
import { strings } from '../../../../locales/i18n';
import { WALLET_CONNECT_ORIGIN } from '../../../util/walletconnect';
import { MetaMetricsEvents } from '../../../core/Analytics';
import { trackEvent } from '../../../util/analyticsV2';
import {
  getAddressAccountType,
  isHardwareAccount,
} from '../../../util/address';
import sanitizeString from '../../../util/string';
import { KEYSTONE_TX_CANCELED } from '../../../constants/error';
import { useTheme } from '../../../util/theme';
import { PersonalSignProps } from './types';
import { useNavigation } from '@react-navigation/native';
import createStyles from './styles';
<<<<<<< HEAD
import { KeyringTypes } from '@metamask/keyring-controller';
import { createLedgerMessageSignModalNavDetails } from '../LedgerModals/LedgerMessageSignModal';
=======
import AppConstants from '../../../core/AppConstants';
>>>>>>> 32e03b34

/**
 * Component that supports personal_sign
 */
const PersonalSign = ({
  onCancel,
  onConfirm,
  messageParams,
  currentPageInformation,
  toggleExpandedMessage,
  showExpandedMessage,
}: PersonalSignProps) => {
  const navigation = useNavigation();
  const [truncateMessage, setTruncateMessage] = useState<boolean>(false);

  const { colors }: any = useTheme();
  const styles = createStyles(colors);

  interface AnalyticsParams {
    account_type?: string;
    dapp_host_name?: string;
    dapp_url?: string;
    chain_id?: string;
    sign_type?: string;
    [key: string]: string | undefined;
  }

  const getAnalyticsParams = useCallback((): AnalyticsParams => {
    try {
      const { NetworkController }: any = Engine.context;
      const { chainId } = NetworkController?.state?.providerConfig || {};
      const url = new URL(currentPageInformation?.url);

      return {
        account_type: getAddressAccountType(messageParams.from),
        dapp_host_name: url?.host,
        dapp_url: currentPageInformation?.url,
        chain_id: chainId,
        sign_type: 'personal',
        ...currentPageInformation?.analytics,
      };
    } catch (error) {
      return {};
    }
  }, [currentPageInformation, messageParams]);

  useEffect(() => {
    trackEvent(MetaMetricsEvents.SIGN_REQUEST_STARTED, getAnalyticsParams());
  }, [getAnalyticsParams]);

  const showWalletConnectNotification = (confirmation = false) => {
    InteractionManager.runAfterInteractions(() => {
      messageParams.origin &&
        (messageParams.origin.startsWith(WALLET_CONNECT_ORIGIN) ||
          messageParams.origin.startsWith(
            AppConstants.MM_SDK.SDK_REMOTE_ORIGIN,
          )) &&
        NotificationManager.showSimpleNotification({
          status: `simple_notification${!confirmation ? '_rejected' : ''}`,
          duration: 5000,
          title: confirmation
            ? strings('notifications.wc_signed_title')
            : strings('notifications.wc_signed_rejected_title'),
          description: strings('notifications.wc_description'),
        });
    });
  };

  const rejectMessage = () => {
    const { PersonalMessageManager }: any = Engine.context;
    const messageId = messageParams.metamaskId;
    PersonalMessageManager.rejectMessage(messageId);
    showWalletConnectNotification(false);
  };

  const signMessage = async () => {
    const { KeyringController, PersonalMessageManager }: any = Engine.context;
    const messageId = messageParams.metamaskId;
    const cleanMessageParams = await PersonalMessageManager.approveMessage(
      messageParams,
    );
    const { from } = messageParams;

    const finalizeConfirmation = async (
      confirmed: boolean,
      rawSignature: any,
    ) => {
      if (!confirmed) {
        trackEvent(
          MetaMetricsEvents.SIGN_REQUEST_CANCELLED,
          getAnalyticsParams(),
        );
        return rejectMessage();
      }

      PersonalMessageManager.setMessageStatusSigned(messageId, rawSignature);
      showWalletConnectNotification(true);

      trackEvent(
        MetaMetricsEvents.SIGN_REQUEST_COMPLETED,
        getAnalyticsParams(),
      );
    };

    const isLedgerAccount = isHardwareAccount(from, [KeyringTypes.ledger]);

    if (isLedgerAccount) {
      const ledgerKeyring = await KeyringController.getLedgerKeyring();

      // Hand over process to Ledger Confirmation Modal
      navigation.navigate(
        ...createLedgerMessageSignModalNavDetails({
          messageParams: cleanMessageParams,
          deviceId: ledgerKeyring.deviceId,
          onConfirmationComplete: finalizeConfirmation,
          type: 'signPersonalMessage',
          version: 'v1',
        }),
      );

      onConfirm();
    } else {
      const rawSig = await KeyringController.signPersonalMessage(
        cleanMessageParams,
      );

      PersonalMessageManager.setMessageStatusSigned(messageId, rawSig);

      showWalletConnectNotification(true);
    }
  };

  const cancelSignature = () => {
    rejectMessage();
    trackEvent(MetaMetricsEvents.SIGN_REQUEST_CANCELLED, getAnalyticsParams());
    onCancel();
  };

  const confirmSignature = async () => {
    try {
      await signMessage();
      trackEvent(
        MetaMetricsEvents.SIGN_REQUEST_COMPLETED,
        getAnalyticsParams(),
      );
      onConfirm();
    } catch (e: any) {
      if (e?.message.startsWith(KEYSTONE_TX_CANCELED)) {
        trackEvent(
          MetaMetricsEvents.QR_HARDWARE_TRANSACTION_CANCELED,
          getAnalyticsParams(),
        );
        onCancel();
      }
    }
  };

  const shouldTruncateMessage = (e: any) => {
    if (e.nativeEvent.lines.length > 5) {
      setTruncateMessage(true);
      return;
    }
    setTruncateMessage(false);
  };

  const renderMessageText = () => {
    const textChild = sanitizeString(hexToText(messageParams.data))
      .split('\n')
      .map((line, i) => (
        <Text
          key={`txt_${i}`}
          style={[
            styles.messageText,
            !showExpandedMessage ? styles.textLeft : null,
          ]}
        >
          {line}
          {!showExpandedMessage && '\n'}
        </Text>
      ));
    let messageText;
    if (showExpandedMessage) {
      messageText = textChild;
    } else {
      messageText = truncateMessage ? (
        <Text
          style={styles.messageTextColor}
          numberOfLines={5}
          ellipsizeMode={'tail'}
        >
          {textChild}
        </Text>
      ) : (
        <Text
          style={styles.messageTextColor}
          onTextLayout={shouldTruncateMessage}
        >
          {textChild}
        </Text>
      );
    }
    return messageText;
  };

  const rootView = showExpandedMessage ? (
    <ExpandedMessage
      currentPageInformation={currentPageInformation}
      renderMessage={renderMessageText}
      toggleExpandedMessage={toggleExpandedMessage}
    />
  ) : (
    <SignatureRequest
      navigation={navigation}
      onCancel={cancelSignature}
      onConfirm={confirmSignature}
      currentPageInformation={currentPageInformation}
      showExpandedMessage={showExpandedMessage}
      toggleExpandedMessage={toggleExpandedMessage}
      truncateMessage={truncateMessage}
      type="personalSign"
      fromAddress={messageParams.from}
    >
      <View style={styles.messageWrapper}>{renderMessageText()}</View>
    </SignatureRequest>
  );
  return rootView;
};

export default PersonalSign;<|MERGE_RESOLUTION|>--- conflicted
+++ resolved
@@ -19,12 +19,9 @@
 import { PersonalSignProps } from './types';
 import { useNavigation } from '@react-navigation/native';
 import createStyles from './styles';
-<<<<<<< HEAD
 import { KeyringTypes } from '@metamask/keyring-controller';
 import { createLedgerMessageSignModalNavDetails } from '../LedgerModals/LedgerMessageSignModal';
-=======
 import AppConstants from '../../../core/AppConstants';
->>>>>>> 32e03b34
 
 /**
  * Component that supports personal_sign
