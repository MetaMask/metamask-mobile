import React, { useState, useEffect, useCallback } from 'react';
import { useSelector } from 'react-redux';
import { View, Text, InteractionManager } from 'react-native';
import Engine from '../../../core/Engine';
import SignatureRequest from '../SignatureRequest';
import ExpandedMessage from '../SignatureRequest/ExpandedMessage';
import { hexToText } from '@metamask/controller-utils';
import NotificationManager from '../../../core/NotificationManager';
import { strings } from '../../../../locales/i18n';
import { WALLET_CONNECT_ORIGIN } from '../../../util/walletconnect';
import { MetaMetricsEvents } from '../../../core/Analytics';
import AnalyticsV2 from '../../../util/analyticsV2';
import { getAddressAccountType } from '../../../util/address';
import sanitizeString from '../../../util/string';
import { KEYSTONE_TX_CANCELED } from '../../../constants/error';
import { useTheme } from '../../../util/theme';
import { PersonalSignProps } from './types';
import { useNavigation } from '@react-navigation/native';
import createStyles from './styles';
import AppConstants from '../../../core/AppConstants';
import { selectChainId } from '../../../selectors/networkController';
import { store } from '../../../store';
import { getBlockaidMetricsParams } from '../../../util/blockaid';
import { SecurityAlertResponse } from '../BlockaidBanner/BlockaidBanner.types';
import { SigningModalSelectorsIDs } from '../../../../e2e/selectors/Modals/SigningModal.selectors';

/**
 * Component that supports personal_sign
 */
const PersonalSign = ({
  onConfirm,
  onReject,
  messageParams,
  currentPageInformation,
  toggleExpandedMessage,
  showExpandedMessage,
}: PersonalSignProps) => {
  const navigation = useNavigation();
  const [truncateMessage, setTruncateMessage] = useState<boolean>(false);
  const { securityAlertResponse } = useSelector(
    (reduxState: any) => reduxState.signatureRequest,
  );

  const { colors }: any = useTheme();
  const styles = createStyles(colors);

  interface AnalyticsParams {
    account_type?: string;
    dapp_host_name?: string;
    chain_id?: string;
    signature_type?: string;
    [key: string]: string | undefined;
  }

  const getAnalyticsParams = useCallback((): AnalyticsParams => {
    try {
      const chainId = selectChainId(store.getState());
      const pageInfo = currentPageInformation || messageParams.meta;
      const url = new URL(pageInfo.url);

      const blockaidParams = getBlockaidMetricsParams(
        securityAlertResponse as SecurityAlertResponse,
      );

      return {
        account_type: getAddressAccountType(messageParams.from),
        dapp_host_name: url?.host,
        chain_id: chainId,
        signature_type: 'personal_sign',
        ...pageInfo?.analytics,
        ...blockaidParams,
      };
    } catch (error) {
      return {};
    }
  }, [currentPageInformation, messageParams, securityAlertResponse]);

  useEffect(() => {
    AnalyticsV2.trackEvent(
      MetaMetricsEvents.SIGNATURE_REQUESTED,
      getAnalyticsParams(),
    );
  }, [getAnalyticsParams, securityAlertResponse]);

  useEffect(() => {
    const onSignatureError = ({ error }: { error: Error }) => {
      if (error?.message.startsWith(KEYSTONE_TX_CANCELED)) {
        AnalyticsV2.trackEvent(
          MetaMetricsEvents.QR_HARDWARE_TRANSACTION_CANCELED,
          getAnalyticsParams(),
        );
      }
    };
    Engine.context.SignatureController.hub.on(
      `${messageParams.metamaskId}:signError`,
      onSignatureError,
    );
    return () => {
      Engine.context.SignatureController.hub.removeListener(
        `${messageParams.metamaskId}:signError`,
        onSignatureError,
      );
    };
  }, [getAnalyticsParams, messageParams.metamaskId]);

  useEffect(() => {
    return () => {
      // Anything in here is fired on component unmount.
    };
  }, []);

  const showWalletConnectNotification = (confirmation = false) => {
    InteractionManager.runAfterInteractions(() => {
      messageParams.origin &&
        (messageParams.origin.startsWith(WALLET_CONNECT_ORIGIN) ||
          messageParams.origin.startsWith(
            AppConstants.MM_SDK.SDK_REMOTE_ORIGIN,
          )) &&
        NotificationManager.showSimpleNotification({
          status: `simple_notification${!confirmation ? '_rejected' : ''}`,
          duration: 5000,
          title: confirmation
            ? strings('notifications.wc_signed_title')
            : strings('notifications.wc_signed_rejected_title'),
          description: strings('notifications.wc_description'),
        });
    });
  };

  const rejectSignature = async () => {
    await onReject();
    showWalletConnectNotification(false);
    AnalyticsV2.trackEvent(
      MetaMetricsEvents.SIGNATURE_REJECTED,
      getAnalyticsParams(),
    );
  };

  const confirmSignature = async () => {
    await onConfirm();
    showWalletConnectNotification(true);
    AnalyticsV2.trackEvent(
      MetaMetricsEvents.SIGNATURE_APPROVED,
      getAnalyticsParams(),
    );
  };

  const shouldTruncateMessage = (e: any) => {
    if (e.nativeEvent.lines.length > 5) {
      setTruncateMessage(true);
      return;
    }
    setTruncateMessage(false);
  };

  const renderMessageText = () => {
    const textChild = sanitizeString(hexToText(messageParams.data))
      .split('\n')
      .map((line: string, i: number) => (
        <Text
          key={`txt_${i}`}
          style={[
            styles.messageText,
            !showExpandedMessage ? styles.textLeft : null,
          ]}
        >
          {line}
          {!showExpandedMessage && '\n'}
        </Text>
      ));
    let messageText;
    if (showExpandedMessage) {
      messageText = textChild;
    } else {
      messageText = truncateMessage ? (
        <Text
          style={styles.messageTextColor}
          numberOfLines={5}
          ellipsizeMode={'tail'}
        >
          {textChild}
        </Text>
      ) : (
        <Text
          style={styles.messageTextColor}
          onTextLayout={shouldTruncateMessage}
        >
          {textChild}
        </Text>
      );
    }
    return messageText;
  };

  const rootView = showExpandedMessage ? (
    <ExpandedMessage
      currentPageInformation={currentPageInformation}
      renderMessage={renderMessageText}
      toggleExpandedMessage={toggleExpandedMessage}
    />
  ) : (
    <SignatureRequest
      navigation={navigation}
      onReject={rejectSignature}
      onConfirm={confirmSignature}
      currentPageInformation={currentPageInformation}
      showExpandedMessage={showExpandedMessage}
      toggleExpandedMessage={toggleExpandedMessage}
      truncateMessage={truncateMessage}
      type="personal_sign"
      fromAddress={messageParams.from}
<<<<<<< HEAD
      testID={'personal-signature-request'}
=======
      securityAlertResponse={messageParams.securityAlertResponse}
      testID={SigningModalSelectorsIDs.PERSONAL_REQUEST}
>>>>>>> 6f6b89ad
    >
      <View style={styles.messageWrapper}>{renderMessageText()}</View>
    </SignatureRequest>
  );
  return rootView;
};

export default PersonalSign;<|MERGE_RESOLUTION|>--- conflicted
+++ resolved
@@ -209,12 +209,7 @@
       truncateMessage={truncateMessage}
       type="personal_sign"
       fromAddress={messageParams.from}
-<<<<<<< HEAD
-      testID={'personal-signature-request'}
-=======
-      securityAlertResponse={messageParams.securityAlertResponse}
       testID={SigningModalSelectorsIDs.PERSONAL_REQUEST}
->>>>>>> 6f6b89ad
     >
       <View style={styles.messageWrapper}>{renderMessageText()}</View>
     </SignatureRequest>
