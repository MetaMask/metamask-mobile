--- conflicted
+++ resolved
@@ -123,12 +123,11 @@
   };
 
   const confirmSignature = async () => {
-<<<<<<< HEAD
     if (!isExternalHardwareAccount(messageParams.from)) {
       await onConfirm();
       showWalletConnectNotification(true);
       AnalyticsV2.trackEvent(
-        MetaMetricsEvents.SIGN_REQUEST_COMPLETED,
+        MetaMetricsEvents.SIGNATURE_APPROVED,
         getAnalyticsParams(),
       );
     } else {
@@ -137,18 +136,10 @@
           onReject,
           onConfirm,
           messageParams,
-          'personal',
+          'personal_sign',
         )),
       );
     }
-=======
-    await onConfirm();
-    showWalletConnectNotification(true);
-    AnalyticsV2.trackEvent(
-      MetaMetricsEvents.SIGNATURE_APPROVED,
-      getAnalyticsParams(),
-    );
->>>>>>> 31744a17
   };
 
   const shouldTruncateMessage = (e: any) => {
