--- conflicted
+++ resolved
@@ -115,21 +115,7 @@
 const NetworkInfo = (props: NetworkInfoProps) => {
   const { onClose, ticker, isTokenDetectionEnabled } = props;
   const networkProvider = useSelector(selectProviderConfig);
-  const {
-<<<<<<< HEAD
-    nickname,
-    type,
-    ticker: networkTicker,
-    rpcTarget,
-    chainId,
-  } = networkProvider;
-=======
-    onClose,
-    ticker,
-    isTokenDetectionEnabled,
-    networkProvider: { type, ticker: networkTicker, rpcTarget, chainId },
-  } = props;
->>>>>>> c0f675a2
+  const { type, ticker: networkTicker, rpcTarget, chainId } = networkProvider;
   const { colors } = useTheme();
   const styles = createStyles(colors);
   const isTokenDetectionSupported =
