--- conflicted
+++ resolved
@@ -2,12 +2,7 @@
 import { View, Text, Linking, StyleSheet } from 'react-native';
 import { strings } from '../../../../../locales/i18n';
 import { useNavigation } from '@react-navigation/native';
-<<<<<<< HEAD
-import { MAINNET } from '../../../../constants/network';
 import { useTheme } from '../../../../util/theme';
-=======
-import { useAppThemeFromContext, mockTheme } from '../../../../util/theme';
->>>>>>> 8bdafbe5
 
 const createStyles = (colors: {
   background: { default: string };
