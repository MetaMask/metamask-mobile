import React, { PureComponent } from 'react';
import PropTypes from 'prop-types';
import {
  InteractionManager,
  TouchableOpacity,
  SafeAreaView,
  Dimensions,
  StyleSheet,
  View,
  Alert,
} from 'react-native';
import Modal from 'react-native-modal';
import Share from 'react-native-share';
import QRCode from 'react-native-qrcode-svg';
import EvilIcons from 'react-native-vector-icons/EvilIcons';
import { connect } from 'react-redux';

import Analytics from '../../../core/Analytics';
import AnalyticsV2 from '../../../util/analyticsV2';
import Logger from '../../../util/Logger';
import Device from '../../../util/device';
import { strings } from '../../../../locales/i18n';
import { ANALYTICS_EVENT_OPTS } from '../../../util/analytics';
import { generateUniversalLinkAddress } from '../../../util/payment-link-generator';
import { getTicker } from '../../../util/transactions';
import { allowedToBuy } from '../FiatOrders';
import { showAlert } from '../../../actions/alert';
import { toggleReceiveModal } from '../../../actions/modals';
import { protectWalletModalVisible } from '../../../actions/user';

import { fontStyles } from '../../../styles/common';
import Text from '../../Base/Text';
import ModalHandler from '../../Base/ModalHandler';
import ModalDragger from '../../Base/ModalDragger';
import AddressQRCode from '../../Views/AddressQRCode';
import EthereumAddress from '../EthereumAddress';
import GlobalAlert from '../GlobalAlert';
import StyledButton from '../StyledButton';
import ClipboardManager from '../../../core/ClipboardManager';
import { ThemeContext, mockTheme } from '../../../util/theme';

const createStyles = (colors) =>
  StyleSheet.create({
    wrapper: {
      backgroundColor: colors.background.default,
      borderTopLeftRadius: 10,
      borderTopRightRadius: 10,
    },
    body: {
      alignItems: 'center',
      paddingHorizontal: 15,
    },
    qrWrapper: {
      margin: 15,
    },
    addressWrapper: {
      flexDirection: 'row',
      alignItems: 'center',
      margin: 15,
      padding: 9,
      paddingHorizontal: 15,
      backgroundColor: colors.background.alternative,
      borderRadius: 30,
    },
    copyButton: {
      backgroundColor: colors.icon.muted,
      color: colors.text.default,
      borderRadius: 12,
      overflow: 'hidden',
      paddingVertical: 3,
      paddingHorizontal: 6,
      marginHorizontal: 6,
    },
    actionRow: {
      flexDirection: 'row',
      marginBottom: 15,
    },
    actionButton: {
      flex: 1,
      marginHorizontal: 8,
    },
    title: {
      ...fontStyles.normal,
      color: colors.text.default,
      fontSize: 18,
      flexDirection: 'row',
      alignSelf: 'center',
    },
    titleWrapper: {
      marginTop: 10,
    },
  });

/**
 * PureComponent that renders receive options
 */
class ReceiveRequest extends PureComponent {
<<<<<<< HEAD
	static propTypes = {
		/**
		 * The navigator object
		 */
		navigation: PropTypes.object,
		/**
		 * Selected address as string
		 */
		selectedAddress: PropTypes.string,
		/**
		 * Asset to receive, could be not defined
		 */
		receiveAsset: PropTypes.object,
		/**
		 * Action that toggles the receive modal
		 */
		toggleReceiveModal: PropTypes.func,
		/**
		/* Triggers global alert
		*/
		showAlert: PropTypes.func,
		/**
		 * Network id
		 */
		network: PropTypes.string,
		/**
		 * Network provider chain id
		 */
		chainId: PropTypes.string,
		/**
		 * Native asset ticker
		 */
		ticker: PropTypes.string,
		/**
		 * Prompts protect wallet modal
		 */
		protectWalletModalVisible: PropTypes.func,
		/**
		 * Hides the modal that contains the component
		 */
		hideModal: PropTypes.func,
		/**
		 * redux flag that indicates if the user
		 * completed the seed phrase backup flow
		 */
		seedphraseBackedUp: PropTypes.bool,
	};
=======
  static propTypes = {
    /**
     * The navigator object
     */
    navigation: PropTypes.object,
    /**
     * Selected address as string
     */
    selectedAddress: PropTypes.string,
    /**
     * Asset to receive, could be not defined
     */
    receiveAsset: PropTypes.object,
    /**
     * Action that toggles the receive modal
     */
    toggleReceiveModal: PropTypes.func,
    /**
    /* Triggers global alert
    */
    showAlert: PropTypes.func,
    /**
     * Network id
     */
    network: PropTypes.string,
    /**
     * Native asset ticker
     */
    ticker: PropTypes.string,
    /**
     * Prompts protect wallet modal
     */
    protectWalletModalVisible: PropTypes.func,
    /**
     * Hides the modal that contains the component
     */
    hideModal: PropTypes.func,
    /**
     * redux flag that indicates if the user
     * completed the seed phrase backup flow
     */
    seedphraseBackedUp: PropTypes.bool,
  };
>>>>>>> 91d8e525

  state = {
    qrModalVisible: false,
    buyModalVisible: false,
  };

  /**
   * Share current account public address
   */
  onShare = () => {
    const { selectedAddress } = this.props;
    Share.open({
      message: generateUniversalLinkAddress(selectedAddress),
    })
      .then(() => {
        this.props.hideModal();
        setTimeout(() => this.props.protectWalletModalVisible(), 1000);
      })
      .catch((err) => {
        Logger.log('Error while trying to share address', err);
      });
    InteractionManager.runAfterInteractions(() => {
      Analytics.trackEvent(ANALYTICS_EVENT_OPTS.RECEIVE_OPTIONS_SHARE_ADDRESS);
    });
  };

  /**
   * Shows an alert message with a coming soon message
   */
  onBuy = async () => {
    const { navigation, toggleReceiveModal, network } = this.props;
    if (!allowedToBuy(network)) {
      Alert.alert(
        strings('fiat_on_ramp.network_not_supported'),
        strings('fiat_on_ramp.switch_network'),
      );
    } else {
      toggleReceiveModal();
      navigation.navigate('FiatOnRamp');
      InteractionManager.runAfterInteractions(() => {
        Analytics.trackEvent(ANALYTICS_EVENT_OPTS.WALLET_BUY_ETH);
        AnalyticsV2.trackEvent(AnalyticsV2.ANALYTICS_EVENTS.ONRAMP_OPENED, {
          button_location: 'Receive Modal',
          button_copy: `Buy ${this.props.ticker}`,
        });
      });
    }
  };

  copyAccountToClipboard = async () => {
    const { selectedAddress } = this.props;
    ClipboardManager.setString(selectedAddress);
    this.props.showAlert({
      isVisible: true,
      autodismiss: 1500,
      content: 'clipboard-alert',
      data: { msg: strings('account_details.account_copied_to_clipboard') },
    });
    if (!this.props.seedphraseBackedUp) {
      setTimeout(() => this.props.hideModal(), 1000);
      setTimeout(() => this.props.protectWalletModalVisible(), 1500);
    }
  };

  /**
   * Closes QR code modal
   */
  closeQrModal = (toggleModal) => {
    this.props.hideModal();
    toggleModal();
  };

  /**
   * Opens QR code modal
   */
  openQrModal = () => {
    this.setState({ qrModalVisible: true });
    InteractionManager.runAfterInteractions(() => {
      Analytics.trackEvent(ANALYTICS_EVENT_OPTS.RECEIVE_OPTIONS_QR_CODE);
    });
  };

  onReceive = () => {
    this.props.toggleReceiveModal();
    this.props.navigation.navigate('PaymentRequestView', {
      screen: 'PaymentRequest',
      params: { receiveAsset: this.props.receiveAsset },
    });
    InteractionManager.runAfterInteractions(() => {
      Analytics.trackEvent(
        ANALYTICS_EVENT_OPTS.RECEIVE_OPTIONS_PAYMENT_REQUEST,
      );
    });
  };

  render() {
    const colors = this.context.colors || mockTheme.colors;
    const styles = createStyles(colors);

<<<<<<< HEAD
		return (
			<SafeAreaView style={styles.wrapper}>
				<ModalDragger />
				<View style={styles.titleWrapper}>
					<Text style={styles.title} testID={'receive-request-screen'}>
						{strings('receive_request.title')}
					</Text>
				</View>
				<View style={styles.body}>
					<ModalHandler>
						{({ isVisible, toggleModal }) => (
							<>
								<TouchableOpacity
									style={styles.qrWrapper}
									// eslint-disable-next-line react/jsx-no-bind
									onPress={() => {
										toggleModal();
										InteractionManager.runAfterInteractions(() => {
											Analytics.trackEvent(ANALYTICS_EVENT_OPTS.RECEIVE_OPTIONS_QR_CODE);
										});
									}}
								>
									<QRCode
										value={`ethereum:${this.props.selectedAddress}@${this.props.chainId}`}
										size={Dimensions.get('window').width / 2}
										color={colors.text.default}
										backgroundColor={colors.background.default}
									/>
								</TouchableOpacity>
								<Modal
									isVisible={isVisible}
									onBackdropPress={toggleModal}
									onBackButtonPress={toggleModal}
									onSwipeComplete={toggleModal}
									swipeDirection={'down'}
									propagateSwipe
									testID={'qr-modal'}
									backdropColor={colors.overlay.default}
									backdropOpacity={1}
								>
									<AddressQRCode closeQrModal={() => this.closeQrModal(toggleModal)} />
								</Modal>
							</>
						)}
					</ModalHandler>
=======
    return (
      <SafeAreaView style={styles.wrapper}>
        <ModalDragger />
        <View style={styles.titleWrapper}>
          <Text style={styles.title} testID={'receive-request-screen'}>
            {strings('receive_request.title')}
          </Text>
        </View>
        <View style={styles.body}>
          <ModalHandler>
            {({ isVisible, toggleModal }) => (
              <>
                <TouchableOpacity
                  style={styles.qrWrapper}
                  // eslint-disable-next-line react/jsx-no-bind
                  onPress={() => {
                    toggleModal();
                    InteractionManager.runAfterInteractions(() => {
                      Analytics.trackEvent(
                        ANALYTICS_EVENT_OPTS.RECEIVE_OPTIONS_QR_CODE,
                      );
                    });
                  }}
                >
                  <QRCode
                    value={`ethereum:${this.props.selectedAddress}@${this.props.network}`}
                    size={Dimensions.get('window').width / 2}
                    color={colors.text.default}
                    backgroundColor={colors.background.default}
                  />
                </TouchableOpacity>
                <Modal
                  isVisible={isVisible}
                  onBackdropPress={toggleModal}
                  onBackButtonPress={toggleModal}
                  onSwipeComplete={toggleModal}
                  swipeDirection={'down'}
                  propagateSwipe
                  testID={'qr-modal'}
                  backdropColor={colors.overlay.default}
                  backdropOpacity={1}
                >
                  <AddressQRCode
                    closeQrModal={() => this.closeQrModal(toggleModal)}
                  />
                </Modal>
              </>
            )}
          </ModalHandler>
>>>>>>> 91d8e525

          <Text>{strings('receive_request.scan_address')}</Text>

          <TouchableOpacity
            style={styles.addressWrapper}
            onPress={this.copyAccountToClipboard}
            testID={'account-address'}
          >
            <Text>
              <EthereumAddress
                address={this.props.selectedAddress}
                type={'short'}
              />
            </Text>
            <Text style={styles.copyButton} small>
              {strings('receive_request.copy')}
            </Text>
            <TouchableOpacity onPress={this.onShare}>
              <EvilIcons
                name={Device.isIos() ? 'share-apple' : 'share-google'}
                size={25}
                color={colors.icon.default}
              />
            </TouchableOpacity>
          </TouchableOpacity>
          <View style={styles.actionRow}>
            {allowedToBuy(this.props.network) && (
              <StyledButton
                type={'blue'}
                containerStyle={styles.actionButton}
                onPress={this.onBuy}
              >
                {strings('fiat_on_ramp.buy', {
                  ticker: getTicker(this.props.ticker),
                })}
              </StyledButton>
            )}
            <StyledButton
              type={'normal'}
              onPress={this.onReceive}
              containerStyle={styles.actionButton}
              testID={'request-payment-button'}
            >
              {strings('receive_request.request_payment')}
            </StyledButton>
          </View>
        </View>

        <GlobalAlert />
      </SafeAreaView>
    );
  }
}

ReceiveRequest.contextType = ThemeContext;

const mapStateToProps = (state) => ({
<<<<<<< HEAD
	chainId: state.engine.backgroundState.NetworkController.provider.chainId,
	network: state.engine.backgroundState.NetworkController.network,
	ticker: state.engine.backgroundState.NetworkController.provider.ticker,
	selectedAddress: state.engine.backgroundState.PreferencesController.selectedAddress,
	receiveAsset: state.modals.receiveAsset,
	seedphraseBackedUp: state.user.seedphraseBackedUp,
=======
  network: state.engine.backgroundState.NetworkController.network,
  ticker: state.engine.backgroundState.NetworkController.provider.ticker,
  selectedAddress:
    state.engine.backgroundState.PreferencesController.selectedAddress,
  receiveAsset: state.modals.receiveAsset,
  seedphraseBackedUp: state.user.seedphraseBackedUp,
>>>>>>> 91d8e525
});

const mapDispatchToProps = (dispatch) => ({
  toggleReceiveModal: () => dispatch(toggleReceiveModal()),
  showAlert: (config) => dispatch(showAlert(config)),
  protectWalletModalVisible: () => dispatch(protectWalletModalVisible()),
});

export default connect(mapStateToProps, mapDispatchToProps)(ReceiveRequest);<|MERGE_RESOLUTION|>--- conflicted
+++ resolved
@@ -95,80 +95,35 @@
  * PureComponent that renders receive options
  */
 class ReceiveRequest extends PureComponent {
-<<<<<<< HEAD
-	static propTypes = {
-		/**
-		 * The navigator object
-		 */
-		navigation: PropTypes.object,
-		/**
-		 * Selected address as string
-		 */
-		selectedAddress: PropTypes.string,
-		/**
-		 * Asset to receive, could be not defined
-		 */
-		receiveAsset: PropTypes.object,
-		/**
-		 * Action that toggles the receive modal
-		 */
-		toggleReceiveModal: PropTypes.func,
-		/**
+  static propTypes = {
+    /**
+     * The navigator object
+     */
+    navigation: PropTypes.object,
+    /**
+     * Selected address as string
+     */
+    selectedAddress: PropTypes.string,
+    /**
+     * Asset to receive, could be not defined
+     */
+    receiveAsset: PropTypes.object,
+    /**
+     * Action that toggles the receive modal
+     */
+    toggleReceiveModal: PropTypes.func,
+    /**
 		/* Triggers global alert
 		*/
-		showAlert: PropTypes.func,
-		/**
-		 * Network id
-		 */
-		network: PropTypes.string,
-		/**
-		 * Network provider chain id
-		 */
-		chainId: PropTypes.string,
-		/**
-		 * Native asset ticker
-		 */
-		ticker: PropTypes.string,
-		/**
-		 * Prompts protect wallet modal
-		 */
-		protectWalletModalVisible: PropTypes.func,
-		/**
-		 * Hides the modal that contains the component
-		 */
-		hideModal: PropTypes.func,
-		/**
-		 * redux flag that indicates if the user
-		 * completed the seed phrase backup flow
-		 */
-		seedphraseBackedUp: PropTypes.bool,
-	};
-=======
-  static propTypes = {
-    /**
-     * The navigator object
-     */
-    navigation: PropTypes.object,
-    /**
-     * Selected address as string
-     */
-    selectedAddress: PropTypes.string,
-    /**
-     * Asset to receive, could be not defined
-     */
-    receiveAsset: PropTypes.object,
-    /**
-     * Action that toggles the receive modal
-     */
-    toggleReceiveModal: PropTypes.func,
-    /**
-    /* Triggers global alert
-    */
     showAlert: PropTypes.func,
     /**
      * Network id
      */
     network: PropTypes.string,
+    /**
+     * Network provider chain id
+     */
+    chainId: PropTypes.string,
     /**
      * Native asset ticker
      */
@@ -187,7 +142,6 @@
      */
     seedphraseBackedUp: PropTypes.bool,
   };
->>>>>>> 91d8e525
 
   state = {
     qrModalVisible: false,
@@ -287,53 +241,6 @@
     const colors = this.context.colors || mockTheme.colors;
     const styles = createStyles(colors);
 
-<<<<<<< HEAD
-		return (
-			<SafeAreaView style={styles.wrapper}>
-				<ModalDragger />
-				<View style={styles.titleWrapper}>
-					<Text style={styles.title} testID={'receive-request-screen'}>
-						{strings('receive_request.title')}
-					</Text>
-				</View>
-				<View style={styles.body}>
-					<ModalHandler>
-						{({ isVisible, toggleModal }) => (
-							<>
-								<TouchableOpacity
-									style={styles.qrWrapper}
-									// eslint-disable-next-line react/jsx-no-bind
-									onPress={() => {
-										toggleModal();
-										InteractionManager.runAfterInteractions(() => {
-											Analytics.trackEvent(ANALYTICS_EVENT_OPTS.RECEIVE_OPTIONS_QR_CODE);
-										});
-									}}
-								>
-									<QRCode
-										value={`ethereum:${this.props.selectedAddress}@${this.props.chainId}`}
-										size={Dimensions.get('window').width / 2}
-										color={colors.text.default}
-										backgroundColor={colors.background.default}
-									/>
-								</TouchableOpacity>
-								<Modal
-									isVisible={isVisible}
-									onBackdropPress={toggleModal}
-									onBackButtonPress={toggleModal}
-									onSwipeComplete={toggleModal}
-									swipeDirection={'down'}
-									propagateSwipe
-									testID={'qr-modal'}
-									backdropColor={colors.overlay.default}
-									backdropOpacity={1}
-								>
-									<AddressQRCode closeQrModal={() => this.closeQrModal(toggleModal)} />
-								</Modal>
-							</>
-						)}
-					</ModalHandler>
-=======
     return (
       <SafeAreaView style={styles.wrapper}>
         <ModalDragger />
@@ -359,7 +266,7 @@
                   }}
                 >
                   <QRCode
-                    value={`ethereum:${this.props.selectedAddress}@${this.props.network}`}
+                    value={`ethereum:${this.props.selectedAddress}@${this.props.chainId}`}
                     size={Dimensions.get('window').width / 2}
                     color={colors.text.default}
                     backgroundColor={colors.background.default}
@@ -383,7 +290,6 @@
               </>
             )}
           </ModalHandler>
->>>>>>> 91d8e525
 
           <Text>{strings('receive_request.scan_address')}</Text>
 
@@ -441,21 +347,13 @@
 ReceiveRequest.contextType = ThemeContext;
 
 const mapStateToProps = (state) => ({
-<<<<<<< HEAD
-	chainId: state.engine.backgroundState.NetworkController.provider.chainId,
-	network: state.engine.backgroundState.NetworkController.network,
-	ticker: state.engine.backgroundState.NetworkController.provider.ticker,
-	selectedAddress: state.engine.backgroundState.PreferencesController.selectedAddress,
-	receiveAsset: state.modals.receiveAsset,
-	seedphraseBackedUp: state.user.seedphraseBackedUp,
-=======
+  chainId: state.engine.backgroundState.NetworkController.provider.chainId,
   network: state.engine.backgroundState.NetworkController.network,
   ticker: state.engine.backgroundState.NetworkController.provider.ticker,
   selectedAddress:
     state.engine.backgroundState.PreferencesController.selectedAddress,
   receiveAsset: state.modals.receiveAsset,
   seedphraseBackedUp: state.user.seedphraseBackedUp,
->>>>>>> 91d8e525
 });
 
 const mapDispatchToProps = (dispatch) => ({
