import React, { PureComponent } from 'react';
import PropTypes from 'prop-types';
import { SafeAreaView, Dimensions, StyleSheet, View } from 'react-native';
import Share from 'react-native-share';
import QRCode from 'react-native-qrcode-svg';
import { connect } from 'react-redux';

import { MetaMetricsEvents } from '../../../core/Analytics';
import Logger from '../../../util/Logger';
import { strings } from '../../../../locales/i18n';
import { generateUniversalLinkAddress } from '../../../util/payment-link-generator';
import { showAlert } from '../../../actions/alert';
import { protectWalletModalVisible } from '../../../actions/user';

import { fontStyles } from '../../../styles/common';
import GlobalAlert from '../GlobalAlert';
import StyledButton from '../StyledButton';
import ClipboardManager from '../../../core/ClipboardManager';
import { ThemeContext, mockTheme } from '../../../util/theme';
import {
  selectChainId,
  selectTicker,
} from '../../../selectors/networkController';
import { isNetworkRampSupported } from '../Ramp/utils';
import { createBuyNavigationDetails } from '../Ramp/routes/utils';
import { selectSelectedInternalAccountChecksummedAddress } from '../../../selectors/accountsController';
import { getRampNetworks } from '../../../reducers/fiatOrders';
import { RequestPaymentModalSelectorsIDs } from '../../../../e2e/selectors/Modals/RequestPaymentModal.selectors';
import { withMetricsAwareness } from '../../../components/hooks/useMetrics';
import QRAccountDisplay from '../../Views/QRAccountDisplay';
import PNG_MM_LOGO_PATH from '../../../images/fox.png';

const { height: windowHeight, width: windowWidth } = Dimensions.get('window');

const createStyles = (theme) =>
  StyleSheet.create({
    wrapper: {
      backgroundColor: theme.colors.background.default,
      borderTopLeftRadius: 10,
      borderTopRightRadius: 10,
      marginTop: windowHeight * 0.05 + 160,
      marginBottom: 20,
      height: windowHeight * 0.95 - 180,
    },
    body: {
      alignItems: 'center',
      paddingHorizontal: 15,
      height: '100%',
      width: '100%',
      display: 'flex',
      justifyContent: 'space-around',
    },
    qrWrapper: {
      margin: 8,
      padding: 8,
      backgroundColor: theme.brandColors.white,
    },
    addressWrapper: {
      flexDirection: 'row',
      alignItems: 'center',
      margin: 15,
      padding: 9,
      paddingHorizontal: 15,
      backgroundColor: theme.colors.background.alternative,
      borderRadius: 30,
    },
    copyButton: {
      backgroundColor: theme.colors.background.default,
      color: theme.colors.primary.default,
      borderRadius: 12,
      overflow: 'hidden',
      paddingVertical: 3,
      paddingHorizontal: 6,
      marginHorizontal: 6,
      borderWidth: 1,
      borderColor: theme.colors.primary.default,
    },
    qrCode: {
      padding: 24,
      borderRadius: 16,
      borderWidth: 2,
      borderColor: theme.colors.background.alternative,
    },
    actionRow: {
      flexDirection: 'row',
      marginBottom: 15,
    },
    actionButton: {
      flex: 1,
      marginHorizontal: 8,
      width: '100%',
    },
    title: {
      ...fontStyles.normal,
      color: theme.colors.text.default,
      fontSize: 18,
      flexDirection: 'row',
      alignSelf: 'center',
    },
    titleWrapper: {
      marginTop: 10,
    },
  });

/**
 * PureComponent that renders receive options
 */
class ReceiveRequest extends PureComponent {
  static propTypes = {
    /**
     * The navigator object
     */
    navigation: PropTypes.object,
    /**
     * Selected address as string
     */
    selectedAddress: PropTypes.string,
    /**
     * Asset to receive, could be not defined
     */
    receiveAsset: PropTypes.object,
    /**
     /* Triggers global alert
     */
    showAlert: PropTypes.func,
    /**
     * Network provider chain id
     */
    chainId: PropTypes.string,
    /**
     * Prompts protect wallet modal
     */
    protectWalletModalVisible: PropTypes.func,
    /**
     * Hides the modal that contains the component
     */
    hideModal: PropTypes.func,
    /**
     * redux flag that indicates if the user
     * completed the seed phrase backup flow
     */
    seedphraseBackedUp: PropTypes.bool,
    /**
     * Metrics injected by withMetricsAwareness HOC
     */
    metrics: PropTypes.object,
  };

  state = {
    qrModalVisible: false,
    buyModalVisible: false,
  };

  /**
   * Share current account public address
   */
  onShare = () => {
    const { selectedAddress } = this.props;
    Share.open({
      message: generateUniversalLinkAddress(selectedAddress),
    })
      .then(() => {
        this.props.hideModal();
        setTimeout(() => this.props.protectWalletModalVisible(), 1000);
      })
      .catch((err) => {
        Logger.log('Error while trying to share address', err);
      });

    this.props.metrics.trackEvent(
      MetaMetricsEvents.RECEIVE_OPTIONS_SHARE_ADDRESS,
    );
  };

<<<<<<< HEAD
=======
  /**
   * Shows an alert message with a coming soon message
   */
  onBuy = async () => {
    const { navigation, toggleReceiveModal, isNetworkBuySupported } =
      this.props;
    if (!isNetworkBuySupported) {
      Alert.alert(
        strings('fiat_on_ramp.network_not_supported'),
        strings('fiat_on_ramp.switch_network'),
      );
    } else {
      toggleReceiveModal();
      navigation.navigate(...createBuyNavigationDetails());

      this.props.metrics.trackEvent(MetaMetricsEvents.BUY_BUTTON_CLICKED, {
        text: 'Buy Native Token',
        location: 'Receive Modal',
        chain_id_destination: getDecimalChainId(this.props.chainId),
      });
    }
  };

>>>>>>> eac507ab
  copyAccountToClipboard = async () => {
    const { selectedAddress } = this.props;
    ClipboardManager.setString(selectedAddress);
    this.props.showAlert({
      isVisible: true,
      autodismiss: 1500,
      content: 'clipboard-alert',
      data: { msg: strings('account_details.account_copied_to_clipboard') },
    });
    if (!this.props.seedphraseBackedUp) {
      setTimeout(() => this.props.hideModal(), 1000);
      setTimeout(() => this.props.protectWalletModalVisible(), 1500);
    }
  };

  /**
   * Closes QR code modal
   */
  closeQrModal = (toggleModal) => {
    this.props.hideModal();
    toggleModal();
  };

  /**
   * Opens QR code modal
   */
  openQrModal = () => {
    this.setState({ qrModalVisible: true });

    this.props.metrics.trackEvent(MetaMetricsEvents.RECEIVE_OPTIONS_QR_CODE);
  };

  onReceive = () => {
    this.props.navigation.navigate('PaymentRequestView', {
      screen: 'PaymentRequest',
      params: { receiveAsset: this.props.receiveAsset },
    });

    this.props.metrics.trackEvent(
      MetaMetricsEvents.RECEIVE_OPTIONS_PAYMENT_REQUEST,
    );
  };

  render() {
    const theme = this.context || mockTheme;
    const styles = createStyles(theme);

    return (
      <SafeAreaView style={styles.wrapper}>
        <View style={styles.body}>
          <View style={styles.qrCode}>
            <QRCode
              logo={PNG_MM_LOGO_PATH}
              logoSize={35}
              logoMargin={5}
              value={`ethereum:${this.props.selectedAddress}@${this.props.chainId}`}
              size={windowWidth / 2}
            />
          </View>

          <QRAccountDisplay accountAddress={this.props.selectedAddress} />

          <View style={styles.actionRow}>
            <StyledButton
              type={'normal'}
              onPress={this.onReceive}
              containerStyle={styles.actionButton}
              testID={RequestPaymentModalSelectorsIDs.REQUEST_BUTTON}
            >
              {strings('receive_request.request_payment')}
            </StyledButton>
          </View>
        </View>

        <GlobalAlert />
      </SafeAreaView>
    );
  }
}

ReceiveRequest.contextType = ThemeContext;

const mapStateToProps = (state) => ({
  chainId: selectChainId(state),
  ticker: selectTicker(state),
  selectedAddress: selectSelectedInternalAccountChecksummedAddress(state),
  receiveAsset: state.modals.receiveAsset,
  seedphraseBackedUp: state.user.seedphraseBackedUp,
  isNetworkBuySupported: isNetworkRampSupported(
    selectChainId(state),
    getRampNetworks(state),
  ),
});

const mapDispatchToProps = (dispatch) => ({
  showAlert: (config) => dispatch(showAlert(config)),
  protectWalletModalVisible: () => dispatch(protectWalletModalVisible()),
});

export default connect(
  mapStateToProps,
  mapDispatchToProps,
)(withMetricsAwareness(ReceiveRequest));<|MERGE_RESOLUTION|>--- conflicted
+++ resolved
@@ -1,6 +1,12 @@
 import React, { PureComponent } from 'react';
 import PropTypes from 'prop-types';
-import { SafeAreaView, Dimensions, StyleSheet, View } from 'react-native';
+import {
+  SafeAreaView,
+  Dimensions,
+  StyleSheet,
+  View,
+  Alert,
+} from 'react-native';
 import Share from 'react-native-share';
 import QRCode from 'react-native-qrcode-svg';
 import { connect } from 'react-redux';
@@ -27,6 +33,7 @@
 import { getRampNetworks } from '../../../reducers/fiatOrders';
 import { RequestPaymentModalSelectorsIDs } from '../../../../e2e/selectors/Modals/RequestPaymentModal.selectors';
 import { withMetricsAwareness } from '../../../components/hooks/useMetrics';
+import { getDecimalChainId } from '../../../util/networks';
 import QRAccountDisplay from '../../Views/QRAccountDisplay';
 import PNG_MM_LOGO_PATH from '../../../images/fox.png';
 
@@ -140,6 +147,10 @@
      * completed the seed phrase backup flow
      */
     seedphraseBackedUp: PropTypes.bool,
+    /**
+     * Boolean that indicates if the network supports buy
+     */
+    isNetworkBuySupported: PropTypes.bool,
     /**
      * Metrics injected by withMetricsAwareness HOC
      */
@@ -172,21 +183,17 @@
     );
   };
 
-<<<<<<< HEAD
-=======
   /**
    * Shows an alert message with a coming soon message
    */
   onBuy = async () => {
-    const { navigation, toggleReceiveModal, isNetworkBuySupported } =
-      this.props;
+    const { navigation, isNetworkBuySupported } = this.props;
     if (!isNetworkBuySupported) {
       Alert.alert(
         strings('fiat_on_ramp.network_not_supported'),
         strings('fiat_on_ramp.switch_network'),
       );
     } else {
-      toggleReceiveModal();
       navigation.navigate(...createBuyNavigationDetails());
 
       this.props.metrics.trackEvent(MetaMetricsEvents.BUY_BUTTON_CLICKED, {
@@ -197,7 +204,6 @@
     }
   };
 
->>>>>>> eac507ab
   copyAccountToClipboard = async () => {
     const { selectedAddress } = this.props;
     ClipboardManager.setString(selectedAddress);
