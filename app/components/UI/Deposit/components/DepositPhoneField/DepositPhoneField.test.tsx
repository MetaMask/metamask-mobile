import React from 'react';
import { render, fireEvent } from '@testing-library/react-native';
import DepositPhoneField from './DepositPhoneField';
<<<<<<< HEAD
import Label from '../../../../../component-library/components/Form/Label';
import Text, {
  TextVariant,
} from '../../../../../component-library/components/Texts/Text';
import TextField, {
  TextFieldSize,
} from '../../../../../component-library/components/Form/TextField';
import { formatUSPhoneNumber } from '../../utils';

jest.mock('../../utils', () => ({
  formatUSPhoneNumber: jest.fn(),
}));
=======
>>>>>>> 7e53b490

const DEPOSIT_PHONE_FIELD_TEST_ID = 'deposit-phone-field-test-id';

describe('DepositPhoneField', () => {
  const mockOnChangeText = jest.fn();

  const defaultProps = {
    label: 'Phone Number',
    onChangeText: mockOnChangeText,
    testID: DEPOSIT_PHONE_FIELD_TEST_ID,
  };

  beforeEach(() => {
    jest.clearAllMocks();
  });

  it('should render default settings correctly', () => {
    const { toJSON } = render(<DepositPhoneField {...defaultProps} />);
    expect(toJSON()).toMatchSnapshot();
  });

  it('should render DepositPhoneField with correct label', () => {
    const { getByText } = render(<DepositPhoneField {...defaultProps} />);
    const label = getByText('Phone Number');
    expect(label).toBeTruthy();
  });

  it('should render TextField component with correct props', () => {
    const { getByTestId } = render(<DepositPhoneField {...defaultProps} />);
    const textField = getByTestId(DEPOSIT_PHONE_FIELD_TEST_ID);
    expect(textField).toBeTruthy();
  });

  it('should render default country code and flag', () => {
    const { getByText } = render(<DepositPhoneField {...defaultProps} />);
    const flag = getByText('🇺🇸');
    expect(flag).toBeTruthy();
    const countryCode = getByText('+1');
    expect(countryCode).toBeTruthy();
  });

  it('should render custom country code and flag when provided', () => {
    const customProps = {
      ...defaultProps,
      countryCode: '44',
      countryFlag: '🇬🇧',
    };
    const { getByText } = render(<DepositPhoneField {...customProps} />);
    const flag = getByText('🇬🇧');
    expect(flag).toBeTruthy();
    const countryCode = getByText('+44');
    expect(countryCode).toBeTruthy();
  });

  it('should render error text when error prop is provided', () => {
    const errorMessage = 'Invalid phone number';
    const { getByText } = render(
      <DepositPhoneField {...defaultProps} error={errorMessage} />,
    );
    const error = getByText(errorMessage);
    expect(error).toBeTruthy();
  });

  it('should not render error text when error prop is not provided', () => {
    const { queryByText } = render(<DepositPhoneField {...defaultProps} />);
    const error = queryByText(/invalid|error/i);
    expect(error).toBeNull();
  });

  it('should call onChangeText when text input changes', () => {
    const { getByTestId } = render(<DepositPhoneField {...defaultProps} />);
    const textField = getByTestId(DEPOSIT_PHONE_FIELD_TEST_ID);
    const phoneNumber = '5551234567';
    fireEvent.changeText(textField, phoneNumber);
    expect(mockOnChangeText).toHaveBeenCalledWith(phoneNumber);
  });

  it('should pass additional props to TextField', () => {
    const placeholder = 'Enter phone number';
    const { getByPlaceholderText } = render(
      <DepositPhoneField
        {...defaultProps}
        placeholder={placeholder}
        maxLength={10}
      />,
    );
    const textField = getByPlaceholderText(placeholder);
    expect(textField).toBeTruthy();
  });

  // Then add this new test within the existing describe block:
  it('should call formatUSPhoneNumber and pass raw value to onChangeText', () => {
    const wrapper = shallow(<DepositPhoneField {...defaultProps} />);
    const textField = wrapper.find(TextField);

    const inputPhoneNumber = '1234567890';
    textField.prop('onChangeText')(inputPhoneNumber);
    expect(formatUSPhoneNumber).toHaveBeenCalledWith(inputPhoneNumber);
    expect(mockOnChangeText).toHaveBeenCalledWith('1234567890');
  });
});<|MERGE_RESOLUTION|>--- conflicted
+++ resolved
@@ -1,21 +1,11 @@
 import React from 'react';
 import { render, fireEvent } from '@testing-library/react-native';
 import DepositPhoneField from './DepositPhoneField';
-<<<<<<< HEAD
-import Label from '../../../../../component-library/components/Form/Label';
-import Text, {
-  TextVariant,
-} from '../../../../../component-library/components/Texts/Text';
-import TextField, {
-  TextFieldSize,
-} from '../../../../../component-library/components/Form/TextField';
 import { formatUSPhoneNumber } from '../../utils';
 
 jest.mock('../../utils', () => ({
   formatUSPhoneNumber: jest.fn(),
 }));
-=======
->>>>>>> 7e53b490
 
 const DEPOSIT_PHONE_FIELD_TEST_ID = 'deposit-phone-field-test-id';
 
@@ -37,83 +27,54 @@
     expect(toJSON()).toMatchSnapshot();
   });
 
-  it('should render DepositPhoneField with correct label', () => {
-    const { getByText } = render(<DepositPhoneField {...defaultProps} />);
-    const label = getByText('Phone Number');
-    expect(label).toBeTruthy();
-  });
-
-  it('should render TextField component with correct props', () => {
-    const { getByTestId } = render(<DepositPhoneField {...defaultProps} />);
-    const textField = getByTestId(DEPOSIT_PHONE_FIELD_TEST_ID);
-    expect(textField).toBeTruthy();
-  });
-
-  it('should render default country code and flag', () => {
-    const { getByText } = render(<DepositPhoneField {...defaultProps} />);
-    const flag = getByText('🇺🇸');
-    expect(flag).toBeTruthy();
-    const countryCode = getByText('+1');
-    expect(countryCode).toBeTruthy();
-  });
-
-  it('should render custom country code and flag when provided', () => {
+  it('should render with custom country code and flag', () => {
     const customProps = {
       ...defaultProps,
       countryCode: '44',
       countryFlag: '🇬🇧',
     };
-    const { getByText } = render(<DepositPhoneField {...customProps} />);
-    const flag = getByText('🇬🇧');
-    expect(flag).toBeTruthy();
-    const countryCode = getByText('+44');
-    expect(countryCode).toBeTruthy();
+    const { toJSON } = render(<DepositPhoneField {...customProps} />);
+    expect(toJSON()).toMatchSnapshot();
   });
 
-  it('should render error text when error prop is provided', () => {
+  it('should render with error message', () => {
     const errorMessage = 'Invalid phone number';
-    const { getByText } = render(
+    const { toJSON } = render(
       <DepositPhoneField {...defaultProps} error={errorMessage} />,
     );
-    const error = getByText(errorMessage);
-    expect(error).toBeTruthy();
+    expect(toJSON()).toMatchSnapshot();
   });
 
-  it('should not render error text when error prop is not provided', () => {
-    const { queryByText } = render(<DepositPhoneField {...defaultProps} />);
-    const error = queryByText(/invalid|error/i);
-    expect(error).toBeNull();
+  it('should render with additional props', () => {
+    const placeholder = 'Enter phone number';
+    const { toJSON } = render(
+      <DepositPhoneField
+        {...defaultProps}
+        placeholder={placeholder}
+        maxLength={10}
+      />,
+    );
+    expect(toJSON()).toMatchSnapshot();
   });
 
   it('should call onChangeText when text input changes', () => {
     const { getByTestId } = render(<DepositPhoneField {...defaultProps} />);
     const textField = getByTestId(DEPOSIT_PHONE_FIELD_TEST_ID);
     const phoneNumber = '5551234567';
+
     fireEvent.changeText(textField, phoneNumber);
+
     expect(mockOnChangeText).toHaveBeenCalledWith(phoneNumber);
   });
 
-  it('should pass additional props to TextField', () => {
-    const placeholder = 'Enter phone number';
-    const { getByPlaceholderText } = render(
-      <DepositPhoneField
-        {...defaultProps}
-        placeholder={placeholder}
-        maxLength={10}
-      />,
-    );
-    const textField = getByPlaceholderText(placeholder);
-    expect(textField).toBeTruthy();
-  });
-
-  // Then add this new test within the existing describe block:
   it('should call formatUSPhoneNumber and pass raw value to onChangeText', () => {
-    const wrapper = shallow(<DepositPhoneField {...defaultProps} />);
-    const textField = wrapper.find(TextField);
+    const { getByTestId } = render(<DepositPhoneField {...defaultProps} />);
+    const textField = getByTestId(DEPOSIT_PHONE_FIELD_TEST_ID);
 
     const inputPhoneNumber = '1234567890';
-    textField.prop('onChangeText')(inputPhoneNumber);
+    fireEvent.changeText(textField, inputPhoneNumber);
+
     expect(formatUSPhoneNumber).toHaveBeenCalledWith(inputPhoneNumber);
-    expect(mockOnChangeText).toHaveBeenCalledWith('1234567890');
+    expect(mockOnChangeText).toHaveBeenCalledWith(inputPhoneNumber);
   });
 });