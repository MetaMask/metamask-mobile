--- conflicted
+++ resolved
@@ -15,10 +15,6 @@
 import VerifyIdentity from '../Views/VerifyIdentity';
 import BasicInfo from '../Views/BasicInfo';
 
-<<<<<<< HEAD
-const Stack = createStackNavigator();
-const EnterAddress = () => (
-=======
 interface DepositParamList {
   [key: string]:
     | {
@@ -29,8 +25,7 @@
 
 const Stack = createStackNavigator<DepositParamList>();
 
-const BasicInfo = () => (
->>>>>>> 7857b827
+const EnterAddress = () => (
   <View>
     {/* eslint-disable-next-line react-native/no-inline-styles */}
     <Text style={{ textAlign: 'center', marginTop: 40 }}>
@@ -80,14 +75,12 @@
         component={BasicInfo}
         options={getAnimationOptions}
       />
-<<<<<<< HEAD
       <Stack.Screen name={Routes.DEPOSIT.BASIC_INFO} component={BasicInfo} />
       <Stack.Screen
         name={Routes.DEPOSIT.ENTER_ADDRESS}
         component={EnterAddress}
+        options={getAnimationOptions}
       />
-=======
->>>>>>> 7857b827
     </Stack.Navigator>
   </DepositSDKProvider>
 );
