import React from 'react';
import {
  createStackNavigator,
  StackNavigationOptions,
} from '@react-navigation/stack';
import { RouteProp } from '@react-navigation/native';
import { DepositSDKProvider } from '../sdk';
import Root from '../Views/Root';
import Routes from '../../../../constants/navigation/Routes';
import BuildQuote from '../Views/BuildQuote';
import EnterEmail from '../Views/EnterEmail';
import OtpCode from '../Views/OtpCode';
import VerifyIdentity from '../Views/VerifyIdentity';
import BasicInfo from '../Views/BasicInfo';
import EnterAddress from '../Views/EnterAddress';

<<<<<<< HEAD
const Stack = createStackNavigator();
=======
interface DepositParamList {
  [key: string]:
    | {
        animationEnabled?: boolean;
      }
    | undefined;
}

const Stack = createStackNavigator<DepositParamList>();

const EnterAddress = () => (
  <View>
    {/* eslint-disable-next-line react-native/no-inline-styles */}
    <Text style={{ textAlign: 'center', marginTop: 40 }}>
      Enter address form placeholder
    </Text>
  </View>
);
>>>>>>> 46424ef1

const getAnimationOptions = ({
  route,
}: {
  route: RouteProp<DepositParamList, string>;
}): StackNavigationOptions => ({
  animationEnabled: route.params?.animationEnabled !== false,
});

const DepositRoutes = () => (
  <DepositSDKProvider>
    <Stack.Navigator initialRouteName={Routes.DEPOSIT.ROOT}>
      <Stack.Screen
        name={Routes.DEPOSIT.ROOT}
        component={Root}
        options={{ animationEnabled: false }}
      />
      <Stack.Screen
        name={Routes.DEPOSIT.BUILD_QUOTE}
        component={BuildQuote}
        options={getAnimationOptions}
      />
      <Stack.Screen
        name={Routes.DEPOSIT.ENTER_EMAIL}
        component={EnterEmail}
        options={getAnimationOptions}
      />
      <Stack.Screen
        name={Routes.DEPOSIT.OTP_CODE}
        component={OtpCode}
        options={getAnimationOptions}
      />
      <Stack.Screen
        name={Routes.DEPOSIT.VERIFY_IDENTITY}
        component={VerifyIdentity}
        options={getAnimationOptions}
      />
      <Stack.Screen
        name={Routes.DEPOSIT.BASIC_INFO}
        component={BasicInfo}
        options={getAnimationOptions}
      />
      <Stack.Screen name={Routes.DEPOSIT.BASIC_INFO} component={BasicInfo} />
      <Stack.Screen
        name={Routes.DEPOSIT.ENTER_ADDRESS}
        component={EnterAddress}
        options={getAnimationOptions}
      />
    </Stack.Navigator>
  </DepositSDKProvider>
);

export default DepositRoutes;<|MERGE_RESOLUTION|>--- conflicted
+++ resolved
@@ -14,9 +14,6 @@
 import BasicInfo from '../Views/BasicInfo';
 import EnterAddress from '../Views/EnterAddress';
 
-<<<<<<< HEAD
-const Stack = createStackNavigator();
-=======
 interface DepositParamList {
   [key: string]:
     | {
@@ -26,16 +23,6 @@
 }
 
 const Stack = createStackNavigator<DepositParamList>();
-
-const EnterAddress = () => (
-  <View>
-    {/* eslint-disable-next-line react-native/no-inline-styles */}
-    <Text style={{ textAlign: 'center', marginTop: 40 }}>
-      Enter address form placeholder
-    </Text>
-  </View>
-);
->>>>>>> 46424ef1
 
 const getAnimationOptions = ({
   route,
@@ -78,7 +65,6 @@
         component={BasicInfo}
         options={getAnimationOptions}
       />
-      <Stack.Screen name={Routes.DEPOSIT.BASIC_INFO} component={BasicInfo} />
       <Stack.Screen
         name={Routes.DEPOSIT.ENTER_ADDRESS}
         component={EnterAddress}
