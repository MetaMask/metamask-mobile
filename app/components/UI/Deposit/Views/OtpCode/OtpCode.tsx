--- conflicted
+++ resolved
@@ -1,4 +1,4 @@
-import React, { useState, useEffect, useCallback } from 'react';
+import React, { useCallback, useState, useEffect } from 'react';
 import { TextInput, View } from 'react-native';
 import Text from '../../../../../component-library/components/Texts/Text';
 import { useStyles } from '../../../../../component-library/hooks';
@@ -18,16 +18,8 @@
 import { getDepositNavbarOptions } from '../../../Navbar';
 import DepositProgressBar from '../../components/DepositProgressBar';
 import { useDepositSdkMethod } from '../../hooks/useDepositSdkMethod';
-<<<<<<< HEAD
 import { createVerifyIdentityNavDetails } from '../VerifyIdentity/VerifyIdentity';
-=======
 import { useDepositSDK } from '../../sdk';
-
-// TODO: Move this to the ID Verify component when it is implemented
-export const createIdVerifyNavDetails = createNavigationDetails(
-  Routes.DEPOSIT.ID_VERIFY,
-);
->>>>>>> 6aa4834a
 
 export const createOtpCodeNavDetails = createNavigationDetails(
   Routes.DEPOSIT.OTP_CODE,
@@ -68,21 +60,12 @@
     inputRef.current?.focus();
   }, [inputRef]);
 
-<<<<<<< HEAD
-  const handleSubmit = async () => {
-    try {
-      await submitCode(value);
-      navigation.navigate(...createVerifyIdentityNavDetails());
-    } catch (e) {
-      console.error('Error submitting OTP code');
-=======
   const handleSubmit = useCallback(async () => {
     if (!loading && value.length === CELL_COUNT) {
       await submitCode();
       if (!error) {
-        navigation.navigate(...createIdVerifyNavDetails());
+        navigation.navigate(...createVerifyIdentityNavDetails());
       }
->>>>>>> 6aa4834a
     }
   }, [error, loading, navigation, submitCode, value.length]);
 
@@ -114,6 +97,7 @@
               </View>
             )}
           />
+
           {error && (
             <Text style={{ color: theme.colors.error.default }}>{error}</Text>
           )}
