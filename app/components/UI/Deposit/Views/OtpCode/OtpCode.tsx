import React, { useState, useEffect } from 'react';
import { TextInput, View } from 'react-native';
import Text from '../../../../../component-library/components/Texts/Text';
import { useStyles } from '../../../../../component-library/hooks';
import styleSheet from './OtpCode.styles';
import StyledButton from '../../../StyledButton';
import ScreenLayout from '../../../Ramp/components/ScreenLayout';
import { createNavigationDetails } from '../../../../../util/navigation/navUtils';
import Routes from '../../../../../constants/navigation/Routes';
import { useNavigation } from '@react-navigation/native';
import { strings } from '../../../../../../locales/i18n';
import {
  CodeField,
  Cursor,
  useBlurOnFulfill,
  useClearByFocusCell,
} from 'react-native-confirmation-code-field';
import { getDepositNavbarOptions } from '../../../Navbar';
<<<<<<< HEAD
import { useDepositSdk } from '../../hooks/useDepositSdk';
import DepositProgressBar from '../../components/DepositProgressBar';
=======
import { useDepositSdkMethod } from '../../hooks/useDepositSdkMethod';
>>>>>>> 05e27d4a

// TODO: Move this to the ID Verify component when it is implemented
export const createIdVerifyNavDetails = createNavigationDetails(
  Routes.DEPOSIT.ID_VERIFY,
);

export const createOtpCodeNavDetails = createNavigationDetails(
  Routes.DEPOSIT.OTP_CODE,
);

const CELL_COUNT = 6;

const OtpCode = () => {
  const navigation = useNavigation();
  const { styles, theme } = useStyles(styleSheet, {});

  useEffect(() => {
    navigation.setOptions(
      getDepositNavbarOptions(
        navigation,
        { title: 'Enter six-digit code' },
        theme,
      ),
    );
  }, [navigation, theme]);

  const [value, setValue] = useState('');

  const ref = useBlurOnFulfill({ value, cellCount: CELL_COUNT }) || null;
  const [props, getCellOnLayoutHandler] = useClearByFocusCell({
    value,
    setValue,
  });

  const { error, sdkMethod: submitCode, loading } = useDepositSdkMethod();

  useEffect(() => {
    ref.current?.focus();
  }, [ref]);

  const handleSubmit = async () => {
    try {
      await submitCode(value);
      navigation.navigate(...createIdVerifyNavDetails());
    } catch (e) {
      console.error('Error submitting OTP code');
    }
  };

  return (
    <ScreenLayout>
      <ScreenLayout.Body>
        <ScreenLayout.Content grow>
          <DepositProgressBar steps={4} currentStep={1} />
          <Text>Enter the 6 digit code that we sent to your email</Text>
          <CodeField
            ref={ref as React.RefObject<TextInput>}
            {...props}
            value={value}
            onChangeText={setValue}
            cellCount={CELL_COUNT}
            rootStyle={styles.codeFieldRoot}
            keyboardType="number-pad"
            textContentType="oneTimeCode"
            renderCell={({ index, symbol, isFocused }) => (
              <View
                onLayout={getCellOnLayoutHandler(index)}
                key={index}
                style={[styles.cellRoot, isFocused && styles.focusCell]}
              >
                <Text style={styles.cellText}>
                  {symbol || (isFocused ? <Cursor /> : null)}
                </Text>
              </View>
            )}
          />

          {error && (
            <Text style={{ color: theme.colors.error.default }}>{error}</Text>
          )}
        </ScreenLayout.Content>
      </ScreenLayout.Body>

      <ScreenLayout.Footer>
        <ScreenLayout.Content>
          <StyledButton
            type="confirm"
            onPress={handleSubmit}
            accessibilityRole="button"
            accessible
            disabled={loading}
          >
            {loading
              ? strings('deposit.email_auth.code.loading')
              : strings('deposit.email_auth.code.submit_button')}
          </StyledButton>
        </ScreenLayout.Content>
      </ScreenLayout.Footer>
    </ScreenLayout>
  );
};

export default OtpCode;<|MERGE_RESOLUTION|>--- conflicted
+++ resolved
@@ -16,12 +16,8 @@
   useClearByFocusCell,
 } from 'react-native-confirmation-code-field';
 import { getDepositNavbarOptions } from '../../../Navbar';
-<<<<<<< HEAD
-import { useDepositSdk } from '../../hooks/useDepositSdk';
 import DepositProgressBar from '../../components/DepositProgressBar';
-=======
 import { useDepositSdkMethod } from '../../hooks/useDepositSdkMethod';
->>>>>>> 05e27d4a
 
 // TODO: Move this to the ID Verify component when it is implemented
 export const createIdVerifyNavDetails = createNavigationDetails(
