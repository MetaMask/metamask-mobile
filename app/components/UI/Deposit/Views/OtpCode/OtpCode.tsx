import React, { useState, useEffect, useCallback } from 'react';
import { TextInput, View } from 'react-native';
import Text from '../../../../../component-library/components/Texts/Text';
import { useStyles } from '../../../../../component-library/hooks';
import styleSheet from './OtpCode.styles';
import StyledButton from '../../../StyledButton';
import ScreenLayout from '../../../Ramp/components/ScreenLayout';
import { createNavigationDetails } from '../../../../../util/navigation/navUtils';
import Routes from '../../../../../constants/navigation/Routes';
import { useNavigation } from '@react-navigation/native';
import { strings } from '../../../../../../locales/i18n';
import {
  CodeField,
  Cursor,
  useBlurOnFulfill,
  useClearByFocusCell,
} from 'react-native-confirmation-code-field';
import { getDepositNavbarOptions } from '../../../Navbar';
import DepositProgressBar from '../../components/DepositProgressBar';
import { useDepositSdkMethod } from '../../hooks/useDepositSdkMethod';
import { useDepositSDK } from '../../sdk';

// TODO: Move this to the ID Verify component when it is implemented
export const createIdVerifyNavDetails = createNavigationDetails(
  Routes.DEPOSIT.ID_VERIFY,
);

export const createOtpCodeNavDetails = createNavigationDetails(
  Routes.DEPOSIT.OTP_CODE,
);

const CELL_COUNT = 6;

const OtpCode = () => {
  const navigation = useNavigation();
  const { styles, theme } = useStyles(styleSheet, {});

  useEffect(() => {
    navigation.setOptions(
      getDepositNavbarOptions(
        navigation,
        { title: strings('deposit.otp_code.title') },
        theme,
      ),
    );
  }, [navigation, theme]);

  const [value, setValue] = useState('');
  const { email } = useDepositSDK();

  const inputRef = useBlurOnFulfill({ value, cellCount: CELL_COUNT }) || null;
  const [props, getCellOnLayoutHandler] = useClearByFocusCell({
    value,
    setValue,
  });

  const {
    error,
    sdkMethod: submitCode,
    loading,
  } = useDepositSdkMethod('verifyUserOtp', value, email);

  useEffect(() => {
    inputRef.current?.focus();
  }, [inputRef]);

  const handleSubmit = useCallback(async () => {
    if (!loading && value.length === CELL_COUNT) {
      await submitCode();
      if (!error) {
        navigation.navigate(...createIdVerifyNavDetails());
      }
    }
  }, [error, loading, navigation, submitCode, value.length]);

  return (
    <ScreenLayout>
      <ScreenLayout.Body>
        <ScreenLayout.Content grow>
<<<<<<< HEAD
          <Text>{strings('deposit.otp_code.description', { email })}</Text>
=======
          <DepositProgressBar steps={4} currentStep={1} />
          <Text>Enter the 6 digit code that we sent to your email</Text>
>>>>>>> bba284ad
          <CodeField
            testID="otp-code-input"
            ref={inputRef as React.RefObject<TextInput>}
            {...props}
            value={value}
            onChangeText={setValue}
            cellCount={CELL_COUNT}
            rootStyle={styles.codeFieldRoot}
            keyboardType="number-pad"
            textContentType="oneTimeCode"
            renderCell={({ index, symbol, isFocused }) => (
              <View
                onLayout={getCellOnLayoutHandler(index)}
                key={index}
                style={[styles.cellRoot, isFocused && styles.focusCell]}
              >
                <Text style={styles.cellText}>
                  {symbol || (isFocused ? <Cursor /> : null)}
                </Text>
              </View>
            )}
          />
          {error && (
            <Text style={{ color: theme.colors.error.default }}>{error}</Text>
          )}
        </ScreenLayout.Content>
      </ScreenLayout.Body>

      <ScreenLayout.Footer>
        <ScreenLayout.Content>
          <StyledButton
            type="confirm"
            onPress={handleSubmit}
            accessibilityRole="button"
            accessible
            disabled={loading || value.length !== CELL_COUNT}
          >
            {loading
              ? strings('deposit.otp_code.loading')
              : strings('deposit.otp_code.submit_button')}
          </StyledButton>
        </ScreenLayout.Content>
      </ScreenLayout.Footer>
    </ScreenLayout>
  );
};

export default OtpCode;<|MERGE_RESOLUTION|>--- conflicted
+++ resolved
@@ -77,12 +77,8 @@
     <ScreenLayout>
       <ScreenLayout.Body>
         <ScreenLayout.Content grow>
-<<<<<<< HEAD
+          <DepositProgressBar steps={4} currentStep={1} />
           <Text>{strings('deposit.otp_code.description', { email })}</Text>
-=======
-          <DepositProgressBar steps={4} currentStep={1} />
-          <Text>Enter the 6 digit code that we sent to your email</Text>
->>>>>>> bba284ad
           <CodeField
             testID="otp-code-input"
             ref={inputRef as React.RefObject<TextInput>}
