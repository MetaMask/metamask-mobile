--- conflicted
+++ resolved
@@ -27,16 +27,9 @@
     chainName: string;
     chainId: string;
   };
-<<<<<<< HEAD
-  accounts?: Account[];
-  accountAddresses?: string[];
-  networkAvatars?: ({ name: string; imageSource: string } | null)[];
-  // TODO: remove isNonDappNetworkSwitch prop once the per-dapp network switch is implemented
-=======
   accounts: Account[];
   accountAddresses?: CaipAccountId[];
   networkAvatars?: NetworkAvatarProps[];
->>>>>>> a5771014
   isNonDappNetworkSwitch?: boolean;
   onChooseFromPermittedNetworks?: () => void;
   ensByAccountAddress?: EnsByAccountAddress;
