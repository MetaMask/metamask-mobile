--- conflicted
+++ resolved
@@ -21,8 +21,5 @@
     chainName: string;
     chainId: string;
   };
-<<<<<<< HEAD
-=======
   accountAddresses?: string[];
->>>>>>> 40f5bef9
 }