import React, { useCallback, useMemo, useState } from 'react';
import {
  ImageSourcePropType,
  SafeAreaView,
  TouchableOpacity,
  View,
} from 'react-native';
import ScrollableTabView from 'react-native-scrollable-tab-view';
import DefaultTabBar from 'react-native-scrollable-tab-view/DefaultTabBar';
import { useNavigation } from '@react-navigation/native';
import { NON_EVM_TESTNET_IDS } from '@metamask/multichain-network-controller';
import StyledButton from '../StyledButton';
import { strings } from '../../../../locales/i18n';
import { useTheme } from '../../../util/theme';
import { CommonSelectorsIDs } from '../../../../e2e/selectors/Common.selectors';
import Avatar, {
  AvatarSize,
  AvatarVariant,
} from '../../../component-library/components/Avatars/Avatar';
import Icon, {
  IconColor,
  IconName,
  IconSize,
} from '../../../component-library/components/Icons/Icon';
import TextComponent, {
  TextColor,
  TextVariant,
} from '../../../component-library/components/Texts/Text';
import AvatarGroup from '../../../component-library/components/Avatars/AvatarGroup';
import Button, {
  ButtonSize,
  ButtonVariants,
} from '../../../component-library/components/Buttons/Button';
import { getHost } from '../../../util/browser';
import WebsiteIcon from '../WebsiteIcon';
import styleSheet from './PermissionsSummary.styles';
import { useStyles } from '../../../component-library/hooks';
import { PermissionsSummaryProps } from './PermissionsSummary.types';
import { USER_INTENT } from '../../../constants/permissions';
import Routes from '../../../constants/navigation/Routes';
import ButtonIcon, {
  ButtonIconSizes,
} from '../../../component-library/components/Buttons/ButtonIcon';
import {
  getNetworkImageSource,
  isPerDappSelectedNetworkEnabled,
} from '../../../util/networks';
import Engine from '../../../core/Engine';
import { SDKSelectorsIDs } from '../../../../e2e/selectors/Settings/SDK.selectors';
import { useSelector } from 'react-redux';
import {
  selectEvmChainId,
  selectProviderConfig,
} from '../../../selectors/networkController';
import { useNetworkInfo } from '../../../selectors/selectedNetworkController';
import { ConnectedAccountsSelectorsIDs } from '../../../../e2e/selectors/Browser/ConnectedAccountModal.selectors';
import { PermissionSummaryBottomSheetSelectorsIDs } from '../../../../e2e/selectors/Browser/PermissionSummaryBottomSheet.selectors';
import { NetworkNonPemittedBottomSheetSelectorsIDs } from '../../../../e2e/selectors/Network/NetworkNonPemittedBottomSheet.selectors';
<<<<<<< HEAD
=======
import AccountsConnectedList from '../../Views/AccountConnect/AccountsConnectedList';
import { selectPrivacyMode } from '../../../selectors/preferencesController';
import {
  BOTTOM_SHEET_BASE_HEIGHT,
  ACCOUNTS_CONNECTED_LIST_ITEM_HEIGHT,
  MAX_VISIBLE_ITEMS,
  SCALE_FACTOR,
} from './PermissionSummary.constants';
import { isCaipAccountIdInPermittedAccountIds } from '@metamask/chain-agnostic-permission';
import { CaipChainId, parseCaipAccountId } from '@metamask/utils';
>>>>>>> a5771014
import BadgeWrapper from '../../../component-library/components/Badges/BadgeWrapper';
import Badge, {
  BadgeVariant,
} from '../../../component-library/components/Badges/Badge';
import AvatarFavicon from '../../../component-library/components/Avatars/Avatar/variants/AvatarFavicon';
import AvatarToken from '../../../component-library/components/Avatars/Avatar/variants/AvatarToken';
<<<<<<< HEAD
=======
import AccountConnectCreateInitialAccount from '../../Views/AccountConnect/AccountConnectCreateInitialAccount';
import { SolScope } from '@metamask/keyring-api';
import { WalletClientType } from '../../../core/SnapKeyring/MultichainWalletSnapClient';
>>>>>>> a5771014

const PermissionsSummary = ({
  currentPageInformation,
  customNetworkInformation,
  onEdit,
  onEditNetworks,
  onBack,
  onCancel,
  onConfirm,
  onUserAction,
  onCreateAccount,
  showActionButtons = true,
  isAlreadyConnected = true,
  isRenderedAsBottomSheet = true,
  isDisconnectAllShown = true,
  isNetworkSwitch = false,
  isNonDappNetworkSwitch = false,
  accountAddresses = [],
  accounts = [],
  networkAvatars = [],
  ensByAccountAddress = {},
  onAddNetwork = () => undefined,
  onChooseFromPermittedNetworks = () => undefined,
  setTabIndex = () => undefined,
  tabIndex = 0,
  showAccountsOnly = false,
  showPermissionsOnly = false,
  promptToCreateSolanaAccount = false,
}: PermissionsSummaryProps) => {
  const nonTabView = showAccountsOnly || showPermissionsOnly;
  const fullNonTabView = showAccountsOnly && showPermissionsOnly;

  const { colors } = useTheme();
  const { styles } = useStyles(styleSheet, {
    isRenderedAsBottomSheet,
    nonTabView,
    fullNonTabView,
  });
  const navigation = useNavigation();
  const { navigate } = navigation;
  const providerConfig = useSelector(selectProviderConfig);
  const chainId = useSelector(selectEvmChainId);
  const privacyMode = useSelector(selectPrivacyMode);
  const [bottomSheetHeight, setBottomSheetHeight] = useState(0);

  const hostname = useMemo(
    () => new URL(currentPageInformation.url).hostname,
    [currentPageInformation.url],
  );
  const { networkName, networkImageSource } = useNetworkInfo(hostname);

  // if network switch, we get the chain name from the customNetworkInformation
  let chainName = '';
  let chainImage: ImageSourcePropType;
  if (isNetworkSwitch && customNetworkInformation?.chainId) {
    chainName = customNetworkInformation?.chainName;
    chainImage = getNetworkImageSource({
      chainId: customNetworkInformation?.chainId,
    });
  }

  const confirm = () => {
    onUserAction?.(USER_INTENT.Confirm);
    onConfirm?.();
  };

  const cancel = () => {
    onUserAction?.(USER_INTENT.Cancel);
    onCancel?.();
  };

  const handleEditAccountsButtonPress = useCallback(() => {
    onEdit?.();
  }, [onEdit]);

  const handleEditNetworksButtonPress = () => {
    onEditNetworks?.();
  };

  const switchNetwork = useCallback(() => {
    navigate(Routes.MODAL.ROOT_MODAL_FLOW, {
      screen: Routes.SHEET.NETWORK_SELECTOR,
    });
  }, [navigate]);

  const renderTopIcon = () => {
    const { currentEnsName, icon } = currentPageInformation;
    const url = currentPageInformation.url;
    const iconTitle = getHost(currentEnsName || url);

<<<<<<< HEAD
    if (!isAlreadyConnected) {
      return (
        <WebsiteIcon
          style={styles.domainLogoContainer}
          viewStyle={styles.assetLogoContainer}
          title={iconTitle}
          url={currentEnsName || url}
          icon={typeof icon === 'string' ? icon : icon?.uri}
        />
      );
    }

    return isPerDappSelectedNetworkEnabled() ? (
=======
    return isPerDappSelectedNetworkEnabled() &&
      isAlreadyConnected &&
      !showPermissionsOnly ? (
>>>>>>> a5771014
      <View style={[styles.domainLogoContainer, styles.assetLogoContainer]}>
        <TouchableOpacity
          onPress={switchNetwork}
          testID={ConnectedAccountsSelectorsIDs.NETWORK_PICKER}
        >
          <BadgeWrapper
            badgeElement={
              <Badge
                variant={BadgeVariant.Network}
                name={networkName}
                imageSource={networkImageSource}
              />
            }
          >
            {icon ? (
              <AvatarFavicon
                imageSource={{
                  uri: typeof icon === 'string' ? icon : icon?.uri,
                }}
                size={AvatarSize.Md}
              />
            ) : (
              <AvatarToken
                name={iconTitle}
                isHaloEnabled
                size={AvatarSize.Md}
              />
            )}
          </BadgeWrapper>
        </TouchableOpacity>
      </View>
    ) : (
      <WebsiteIcon
        style={styles.domainLogoContainer}
        viewStyle={styles.assetLogoContainer}
        title={iconTitle}
        url={currentEnsName || url}
        icon={typeof icon === 'string' ? icon : icon?.uri}
      />
    );
  };

  function renderHeader() {
    return (
      <View style={styles.header}>
        <View style={styles.startAccessory}>
          {onBack && !isNonDappNetworkSwitch && (
            <ButtonIcon
              testID={PermissionSummaryBottomSheetSelectorsIDs.BACK_BUTTON}
              size={ButtonIconSizes.Sm}
              iconColor={IconColor.Default}
              onPress={onBack}
              iconName={IconName.ArrowLeft}
            />
          )}
        </View>

        <View
          style={[
            styles.logoContainer,
            isNonDappNetworkSwitch && styles.logoContainerNonDapp,
          ]}
        >
          {renderTopIcon()}
        </View>
        <View style={styles.endAccessory}>
          {!isRenderedAsBottomSheet && (
            <ButtonIcon
              size={ButtonIconSizes.Sm}
              iconName={IconName.Info}
              iconColor={IconColor.Default}
              onPress={() => {
                navigate(Routes.MODAL.ROOT_MODAL_FLOW, {
                  screen: Routes.SHEET.CONNECTION_DETAILS,
                  params: {
                    hostInfo: {
                      metadata: {
                        origin:
                          currentPageInformation?.url &&
                          new URL(currentPageInformation?.url).hostname,
                      },
                    },
                    connectionDateTime: new Date().getTime(),
                  },
                });
              }}
              testID={SDKSelectorsIDs.CONNECTION_DETAILS_BUTTON}
            />
          )}
        </View>
      </View>
    );
  }

  const renderEndAccessory = () => (
    <View testID={SDKSelectorsIDs.CONNECTION_DETAILS_BUTTON}>
      {isAlreadyConnected ? (
        <Icon size={IconSize.Md} name={IconName.ArrowRight} />
      ) : (
        <View style={styles.editTextContainer}>
          <TextComponent
            color={TextColor.Primary}
            variant={TextVariant.BodyMDMedium}
          >
            {strings('permissions.edit')}
          </TextComponent>
        </View>
      )}
    </View>
  );

  const onRevokeAllHandler = useCallback(async () => {
    await Engine.context.PermissionController.revokeAllPermissions(hostname);
    navigate('PermissionsManager');
  }, [hostname, navigate]);

  const toggleRevokeAllPermissionsModal = useCallback(() => {
    navigate(Routes.MODAL.ROOT_MODAL_FLOW, {
      screen: Routes.SHEET.REVOKE_ALL_ACCOUNT_PERMISSIONS,
      params: {
        hostInfo: {
          metadata: {
            origin: hostname,
          },
        },
        onRevokeAll: !isRenderedAsBottomSheet && onRevokeAllHandler,
      },
    });
  }, [isRenderedAsBottomSheet, onRevokeAllHandler, hostname, navigate]);

  const getAccountLabel = useCallback(() => {
    if (isAlreadyConnected) {
      if (accountAddresses.length === 1) {
        const matchedConnectedAccount = accounts.find((account) =>
          isCaipAccountIdInPermittedAccountIds(account.caipAccountId, [
            accountAddresses[0],
          ]),
        );
        return `${strings('permissions.connected_to')} ${
          matchedConnectedAccount?.name
        }`;
      }

      return `${accountAddresses.length} ${strings(
        'accounts.accounts_connected',
      )}`;
    }

    if (accountAddresses.length === 1 && accounts.length >= 1) {
      const matchedAccount = accounts.find((account) =>
        isCaipAccountIdInPermittedAccountIds(account.caipAccountId, [
          accountAddresses[0],
        ]),
      );

      return `${strings('permissions.requesting_for')}${
        matchedAccount?.name ? matchedAccount.name : accountAddresses[0]
      }`;
    }

    return strings('permissions.requesting_for_accounts', {
      numberOfAccounts: accountAddresses.length,
    });
  }, [accountAddresses, isAlreadyConnected, accounts]);

  const getNetworkLabel = useCallback(() => {
    if (isAlreadyConnected) {
      return networkAvatars.length === 1
        ? networkAvatars[0]?.name
        : `${strings('permissions.n_networks_connect', {
            numberOfNetworks: networkAvatars.length,
          })}`;
    }

    if (networkAvatars.length === 1) {
      return (
        networkAvatars[0]?.name &&
        `${strings('permissions.requesting_for')}${networkAvatars[0]?.name}`
      );
    }

    return strings('permissions.requesting_for_networks', {
      numberOfNetworks: networkAvatars.length,
    });
  }, [networkAvatars, isAlreadyConnected]);

  function renderAccountPermissionsRequestInfoCard() {
    return (
      <TouchableOpacity onPress={handleEditAccountsButtonPress}>
        <View
          style={styles.accountPermissionRequestInfoCard}
          testID={PermissionSummaryBottomSheetSelectorsIDs.CONTAINER}
        >
          <Avatar
            variant={AvatarVariant.Icon}
            style={styles.walletIcon}
            name={IconName.Wallet}
            size={AvatarSize.Md}
            backgroundColor={colors.shadow.default}
            iconColor={colors.icon.alternative}
          />
          <View style={styles.accountPermissionRequestDetails}>
            <TextComponent variant={TextVariant.BodyMD}>
              {strings('permissions.see_your_accounts')}
            </TextComponent>
            <View style={styles.permissionRequestAccountInfo}>
              <View style={styles.permissionRequestAccountName}>
                <TextComponent
                  testID={
                    PermissionSummaryBottomSheetSelectorsIDs.ACCOUNT_PERMISSION_CONTAINER
                  }
                  numberOfLines={1}
                  ellipsizeMode="tail"
                >
                  <TextComponent variant={TextVariant.BodySM}>
                    {getAccountLabel()}
                  </TextComponent>
                </TextComponent>
              </View>
              <View style={styles.avatarGroup}>
                <AvatarGroup
                  avatarPropsList={accountAddresses.map((caipAccountId) => {
                    const { address } = parseCaipAccountId(caipAccountId);
                    return {
                      variant: AvatarVariant.Account,
                      accountAddress: address,
                      size: AvatarSize.Xs,
                    };
                  })}
                />
              </View>
            </View>
          </View>
          {renderEndAccessory()}
        </View>
      </TouchableOpacity>
    );
  }

  function renderNetworkPermissionsRequestInfoCard() {
    return (
      <TouchableOpacity
        onPress={handleEditNetworksButtonPress}
        testID={
          ConnectedAccountsSelectorsIDs.NAVIGATE_TO_EDIT_NETWORKS_PERMISSIONS_BUTTON
        }
      >
        <View style={styles.networkPermissionRequestInfoCard}>
          <Avatar
            style={styles.dataIcon}
            variant={AvatarVariant.Icon}
            name={IconName.Data}
            size={AvatarSize.Md}
            backgroundColor={colors.shadow.default}
            iconColor={colors.icon.alternative}
          />
          <View style={styles.networkPermissionRequestDetails}>
            <TextComponent variant={TextVariant.BodyMD}>
              {strings('permissions.use_enabled_networks')}
            </TextComponent>
            <View style={styles.permissionRequestNetworkInfo}>
              {(isNetworkSwitch || isNonDappNetworkSwitch) && (
                <>
                  <View style={styles.permissionRequestNetworkName}>
                    <TextComponent numberOfLines={1} ellipsizeMode="tail">
                      <TextComponent variant={TextVariant.BodySM}>
                        {strings('permissions.requesting_for')}
                      </TextComponent>
                      <TextComponent variant={TextVariant.BodySMMedium}>
                        {isNonDappNetworkSwitch
                          ? networkName || providerConfig.nickname
                          : chainName}
                      </TextComponent>
                    </TextComponent>
                  </View>
                  <Avatar
                    variant={AvatarVariant.Network}
                    size={AvatarSize.Xs}
                    name={
                      isNonDappNetworkSwitch
                        ? networkName || providerConfig.nickname
                        : chainName
                    }
                    imageSource={
                      isNonDappNetworkSwitch
                        ? getNetworkImageSource({
                            chainId,
                          })
                        : chainImage
                    }
                  />
                </>
              )}
              {!isNetworkSwitch && !isNonDappNetworkSwitch && (
                <>
                  <View style={styles.permissionRequestNetworkName}>
                    <TextComponent numberOfLines={1} ellipsizeMode="tail">
                      <TextComponent variant={TextVariant.BodySM}>
                        {getNetworkLabel()}
                      </TextComponent>
                    </TextComponent>
                  </View>
                  <View style={styles.avatarGroup}>
                    <AvatarGroup
                      avatarPropsList={networkAvatars.map((avatar) => ({
                        ...avatar,
                        variant: AvatarVariant.Network,
                      }))}
                    />
                  </View>
                </>
              )}
            </View>
          </View>
          {!isNetworkSwitch && !isNonDappNetworkSwitch && renderEndAccessory()}
        </View>
      </TouchableOpacity>
    );
  }

  const calculatedBottomSheetHeight = useMemo(() => {
    let currentBaseHeight = BOTTOM_SHEET_BASE_HEIGHT;
    if (isNonDappNetworkSwitch) {
      currentBaseHeight += 150;
    }

    if (accountAddresses.length <= 2) {
      return currentBaseHeight;
    }

    const visibleItems =
      accountAddresses.length >= MAX_VISIBLE_ITEMS
        ? MAX_VISIBLE_ITEMS
        : accountAddresses.length;
    const listHeight =
      currentBaseHeight + ACCOUNTS_CONNECTED_LIST_ITEM_HEIGHT * visibleItems;
    return listHeight * SCALE_FACTOR;
  }, [accountAddresses.length, isNonDappNetworkSwitch]);

  const onChangeTab = useCallback(
    (tabInfo: { i: number; ref: unknown }) => {
      setTabIndex?.(tabInfo.i);
      setBottomSheetHeight(calculatedBottomSheetHeight);
    },
    [setTabIndex, calculatedBottomSheetHeight],
  );

  const accountsConnectedTabProps = useMemo(
    () => ({
      key: 'account-connected-tab',
      tabLabel: 'Accounts',
      navigation,
    }),
    [navigation],
  );

  const permissionsTabProps = useMemo(
    () => ({
      key: 'permissions-tab',
      tabLabel: 'Permissions',
      navigation,
    }),
    [navigation],
  );

  const renderTabBar = useCallback(
    (props: Record<string, unknown>) => (
      <View style={styles.base}>
        <DefaultTabBar
          underlineStyle={styles.tabUnderlineStyle}
          activeTextColor={colors.primary.default}
          inactiveUnderlineStyle={styles.tabUnderlineStyleInactive}
          inactiveTextColor={colors.text.muted}
          backgroundColor={colors.background.alternative}
          tabStyle={styles.tabStyle}
          textStyle={styles.textStyle}
          tabPadding={16}
          style={styles.tabBar}
          {...props}
        />
      </View>
    ),
    [styles, colors],
  );

  const filteredAccountAddresses = useMemo(
    () =>
      accountAddresses.filter((address) => {
        const { chainId: caipChainId } = parseCaipAccountId(address);
        return !NON_EVM_TESTNET_IDS.includes(caipChainId as CaipChainId);
      }),
    [accountAddresses],
  );
  const renderAccountsConnectedList = useCallback(
    (
      accountsConnectedTabKey: string,
      restAccountsConnectedTabProps: Record<string, unknown>,
    ) =>
      promptToCreateSolanaAccount ? (
        <AccountConnectCreateInitialAccount
          key={accountsConnectedTabKey}
          onCreateAccount={() => {
            onCreateAccount?.(WalletClientType.Solana, SolScope.Mainnet);
          }}
          {...restAccountsConnectedTabProps}
        />
      ) : (
        <AccountsConnectedList
          key={accountsConnectedTabKey}
          selectedAddresses={filteredAccountAddresses}
          ensByAccountAddress={ensByAccountAddress}
          accounts={accounts}
          privacyMode={privacyMode}
          networkAvatars={networkAvatars}
          handleEditAccountsButtonPress={handleEditAccountsButtonPress}
          {...restAccountsConnectedTabProps}
        />
      ),
    [
      ensByAccountAddress,
      privacyMode,
      networkAvatars,
      handleEditAccountsButtonPress,
      promptToCreateSolanaAccount,
      onCreateAccount,
      accounts,
      filteredAccountAddresses,
    ],
  );

  const renderTabsContent = () => {
    const { key: accountsConnectedTabKey, ...restAccountsConnectedTabProps } =
      accountsConnectedTabProps;
    const { key: permissionsTabKey, ...restPermissionsTabProps } =
      permissionsTabProps;
    return (
      <ScrollableTabView
        initialPage={tabIndex}
        renderTabBar={renderTabBar}
        onChangeTab={onChangeTab}
      >
        {renderAccountsConnectedList(
          accountsConnectedTabKey,
          restAccountsConnectedTabProps,
        )}
        <View
          key={permissionsTabKey}
          style={styles.permissionsManagementContainer}
          {...restPermissionsTabProps}
        >
          {!isNetworkSwitch && renderAccountPermissionsRequestInfoCard()}
          {renderNetworkPermissionsRequestInfoCard()}
        </View>
      </ScrollableTabView>
    );
  };

  return (
    <SafeAreaView style={styles.safeArea}>
      <View style={[styles.mainContainer, { minHeight: bottomSheetHeight }]}>
        <View style={styles.contentContainer}>
          {renderHeader()}
          <View
            style={styles.title}
            testID={
              PermissionSummaryBottomSheetSelectorsIDs.NETWORK_PERMISSIONS_CONTAINER
            }
          >
            <TextComponent
              style={styles.connectionTitle}
              variant={TextVariant.HeadingMD}
            >
              {isNonDappNetworkSwitch
                ? strings('permissions.title_add_network_permission')
                : !isAlreadyConnected || isNetworkSwitch
                ? hostname
                : strings('permissions.title_dapp_url_has_approval_to', {
                    dappUrl: hostname,
                  })}
            </TextComponent>
            <TextComponent variant={TextVariant.BodyMD}>
              {strings('account_dapp_connections.account_summary_header')}
            </TextComponent>
          </View>
          {isNonDappNetworkSwitch && (
            <TextComponent
              variant={TextVariant.BodyMD}
              style={styles.description}
            >
              {strings('permissions.non_permitted_network_description')}
            </TextComponent>
          )}
          {!nonTabView ? (
            <View style={styles.tabsContainer}>{renderTabsContent()}</View>
          ) : (
            <View style={styles.container}>
              {showAccountsOnly && renderAccountPermissionsRequestInfoCard()}
              {showPermissionsOnly && renderNetworkPermissionsRequestInfoCard()}
            </View>
          )}
        </View>
        <View style={styles.bottomButtonsContainer}>
          {isAlreadyConnected && isDisconnectAllShown && (
            <View style={styles.disconnectAllContainer}>
              <Button
                variant={ButtonVariants.Secondary}
                testID={
                  ConnectedAccountsSelectorsIDs.DISCONNECT_ALL_ACCOUNTS_NETWORKS
                }
                label={strings('accounts.disconnect_all')}
                onPress={toggleRevokeAllPermissionsModal}
                startIconName={IconName.Logout}
                isDanger
                size={ButtonSize.Lg}
                style={{
                  ...styles.disconnectButton,
                }}
              />
            </View>
          )}
          {showActionButtons && !isNonDappNetworkSwitch && (
            <View style={styles.actionButtonsContainer}>
              <StyledButton
                type={'cancel'}
                onPress={cancel}
                containerStyle={[styles.buttonPositioning, styles.cancelButton]}
                testID={CommonSelectorsIDs.CANCEL_BUTTON}
              >
                {strings('permissions.cancel')}
              </StyledButton>
              <StyledButton
                type={'confirm'}
                onPress={confirm}
                disabled={
                  !isNetworkSwitch &&
                  (accountAddresses.length === 0 || networkAvatars.length === 0)
                }
                containerStyle={[
                  styles.buttonPositioning,
                  styles.confirmButton,
                ]}
                testID={CommonSelectorsIDs.CONNECT_BUTTON}
              >
                {isNetworkSwitch
                  ? strings('confirmation_modal.confirm_cta')
                  : strings('accounts.connect')}
              </StyledButton>
            </View>
          )}
          {isNonDappNetworkSwitch && (
            <View style={styles.nonDappNetworkSwitchButtons}>
              <View style={styles.actionButtonsContainer}>
                <Button
                  variant={ButtonVariants.Primary}
                  label={strings('permissions.add_this_network')}
                  testID={
                    NetworkNonPemittedBottomSheetSelectorsIDs.ADD_THIS_NETWORK_BUTTON
                  }
                  onPress={onAddNetwork}
                  size={ButtonSize.Lg}
                  style={{
                    ...styles.disconnectButton,
                  }}
                />
              </View>
              <View style={styles.actionButtonsContainer}>
                <Button
                  variant={ButtonVariants.Secondary}
                  label={strings('permissions.choose_from_permitted_networks')}
                  testID={
                    NetworkNonPemittedBottomSheetSelectorsIDs.CHOOSE_FROM_PERMITTED_NETWORKS_BUTTON
                  }
                  onPress={onChooseFromPermittedNetworks}
                  size={ButtonSize.Lg}
                  style={{
                    ...styles.disconnectButton,
                  }}
                />
              </View>
            </View>
          )}
        </View>
      </View>
    </SafeAreaView>
  );
};

export default PermissionsSummary;<|MERGE_RESOLUTION|>--- conflicted
+++ resolved
@@ -56,8 +56,6 @@
 import { ConnectedAccountsSelectorsIDs } from '../../../../e2e/selectors/Browser/ConnectedAccountModal.selectors';
 import { PermissionSummaryBottomSheetSelectorsIDs } from '../../../../e2e/selectors/Browser/PermissionSummaryBottomSheet.selectors';
 import { NetworkNonPemittedBottomSheetSelectorsIDs } from '../../../../e2e/selectors/Network/NetworkNonPemittedBottomSheet.selectors';
-<<<<<<< HEAD
-=======
 import AccountsConnectedList from '../../Views/AccountConnect/AccountsConnectedList';
 import { selectPrivacyMode } from '../../../selectors/preferencesController';
 import {
@@ -68,19 +66,15 @@
 } from './PermissionSummary.constants';
 import { isCaipAccountIdInPermittedAccountIds } from '@metamask/chain-agnostic-permission';
 import { CaipChainId, parseCaipAccountId } from '@metamask/utils';
->>>>>>> a5771014
 import BadgeWrapper from '../../../component-library/components/Badges/BadgeWrapper';
 import Badge, {
   BadgeVariant,
 } from '../../../component-library/components/Badges/Badge';
 import AvatarFavicon from '../../../component-library/components/Avatars/Avatar/variants/AvatarFavicon';
 import AvatarToken from '../../../component-library/components/Avatars/Avatar/variants/AvatarToken';
-<<<<<<< HEAD
-=======
 import AccountConnectCreateInitialAccount from '../../Views/AccountConnect/AccountConnectCreateInitialAccount';
 import { SolScope } from '@metamask/keyring-api';
 import { WalletClientType } from '../../../core/SnapKeyring/MultichainWalletSnapClient';
->>>>>>> a5771014
 
 const PermissionsSummary = ({
   currentPageInformation,
@@ -171,25 +165,9 @@
     const url = currentPageInformation.url;
     const iconTitle = getHost(currentEnsName || url);
 
-<<<<<<< HEAD
-    if (!isAlreadyConnected) {
-      return (
-        <WebsiteIcon
-          style={styles.domainLogoContainer}
-          viewStyle={styles.assetLogoContainer}
-          title={iconTitle}
-          url={currentEnsName || url}
-          icon={typeof icon === 'string' ? icon : icon?.uri}
-        />
-      );
-    }
-
-    return isPerDappSelectedNetworkEnabled() ? (
-=======
     return isPerDappSelectedNetworkEnabled() &&
       isAlreadyConnected &&
       !showPermissionsOnly ? (
->>>>>>> a5771014
       <View style={[styles.domainLogoContainer, styles.assetLogoContainer]}>
         <TouchableOpacity
           onPress={switchNetwork}
