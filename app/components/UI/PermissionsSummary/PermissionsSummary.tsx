--- conflicted
+++ resolved
@@ -40,14 +40,11 @@
   ButtonIconSizes,
 } from '../../../component-library/components/Buttons/ButtonIcon';
 import { getNetworkImageSource } from '../../../util/networks';
-<<<<<<< HEAD
+import Engine from '../../../core/Engine';
+import { SDKSelectorsIDs } from '../../../../e2e/selectors/Settings/SDK.selectors';
 import { useSelector } from 'react-redux';
 import { selectProviderConfig } from '../../../selectors/networkController';
 import { useNetworkInfo } from '../../../selectors/selectedNetworkController';
-=======
-import Engine from '../../../core/Engine';
-import { SDKSelectorsIDs } from '../../../../e2e/selectors/Settings/SDK.selectors';
->>>>>>> 89efabe0
 
 const PermissionsSummary = ({
   currentPageInformation,
@@ -81,8 +78,6 @@
     [currentPageInformation.url],
   );
   const networkInfo = useNetworkInfo(hostname);
-
-  const hostname = new URL(currentPageInformation.url).hostname;
 
   // if network switch, we get the chain name from the customNetworkInformation
   let chainName = '';
