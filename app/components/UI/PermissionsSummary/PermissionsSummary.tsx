--- conflicted
+++ resolved
@@ -54,16 +54,12 @@
 import { ConnectedAccountsSelectorsIDs } from '../../../../e2e/selectors/Browser/ConnectedAccountModal.selectors';
 import { PermissionSummaryBottomSheetSelectorsIDs } from '../../../../e2e/selectors/Browser/PermissionSummaryBottomSheet.selectors';
 import { NetworkNonPemittedBottomSheetSelectorsIDs } from '../../../../e2e/selectors/Network/NetworkNonPemittedBottomSheet.selectors';
-<<<<<<< HEAD
 import Logger from '../../../util/Logger';
 import AccountsConnectedItemList from '../../Views/AccountConnect/AccountsConnectedItemList';
 import { selectPrivacyMode } from '../../../selectors/preferencesController';
+import { parseCaipAccountId } from '@metamask/utils';
 
 const ITEM_HEIGHT = 75;
-=======
-import { isCaipAccountIdInPermittedAccountIds } from '@metamask/chain-agnostic-permission';
-import { parseCaipAccountId } from '@metamask/utils';
->>>>>>> 5cd1b96f
 
 const PermissionsSummary = ({
   currentPageInformation,
@@ -235,10 +231,6 @@
   }, [isRenderedAsBottomSheet, onRevokeAllHandler, hostname, navigation]);
 
   const getAccountLabel = useCallback(() => {
-<<<<<<< HEAD
-    Logger.log({ accountAddresses, accounts });
-=======
->>>>>>> 5cd1b96f
     if (isAlreadyConnected) {
       if (accountAddresses.length === 1) {
         const matchedConnectedAccount = accounts.find((account) =>
@@ -246,7 +238,9 @@
             accountAddresses[0],
           ]),
         );
-        return `${strings('permissions.connected_to')} ${matchedConnectedAccount?.name}`;
+        return `${strings('permissions.connected_to')} ${
+          matchedConnectedAccount?.name
+        }`;
       }
 
       return `${accountAddresses.length} ${strings(
@@ -326,26 +320,16 @@
                 </TextComponent>
               </View>
               <View style={styles.avatarGroup}>
-<<<<<<< HEAD
                 <AvatarGroup
-                  avatarPropsList={accountAddresses.map((address) => ({
-                    variant: AvatarVariant.Account,
-                    accountAddress: address,
-                    size: AvatarSize.Xs,
-                  }))}
-                />
-=======
-                  <AvatarGroup
-                    avatarPropsList={accountAddresses.map((caipAccountId) => {
-                      const { address } = parseCaipAccountId(caipAccountId);
-                      return {
+                  avatarPropsList={accountAddresses.map((caipAccountId) => {
+                    const { address } = parseCaipAccountId(caipAccountId);
+                    return {
                       variant: AvatarVariant.Account,
                       accountAddress: address,
                       size: AvatarSize.Xs,
                     };
                   })}
-                  />
->>>>>>> 5cd1b96f
+                />
               </View>
             </View>
           </View>
