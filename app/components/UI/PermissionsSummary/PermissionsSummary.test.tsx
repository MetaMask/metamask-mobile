--- conflicted
+++ resolved
@@ -81,11 +81,8 @@
             caipAccountId: 'eip155:0:0x2',
             yOffset: 0,
             type: KeyringTypes.simple,
-<<<<<<< HEAD
             scopes: ['eip155:0'],
-=======
             isLoadingAccount: false,
->>>>>>> d2ab80c7
           },
         ]}
         accountAddresses={['eip155:0:0x2']}
@@ -96,6 +93,7 @@
             imageSource: require('../../../assets/images/network-avatar.png'),
             size: AvatarSize.Xs,
             variant: AvatarVariant.Network,
+            caipChainId: 'eip155:0',
           },
         ]}
       />,
@@ -124,11 +122,8 @@
             caipAccountId: 'eip155:0:0x2',
             yOffset: 0,
             type: KeyringTypes.simple,
-<<<<<<< HEAD
             scopes: ['eip155:0'],
-=======
             isLoadingAccount: false,
->>>>>>> d2ab80c7
           },
         ]}
         accountAddresses={['eip155:0:0x2']}
@@ -154,6 +149,7 @@
             imageSource: require('../../../assets/images/network-avatar.png'),
             size: AvatarSize.Xs,
             variant: AvatarVariant.Network,
+            caipChainId: 'eip155:0',
           },
         ]}
         accounts={[]}
@@ -182,11 +178,8 @@
             caipAccountId: 'eip155:0:0x2',
             yOffset: 0,
             type: KeyringTypes.simple,
-<<<<<<< HEAD
             scopes: ['eip155:0'],
-=======
             isLoadingAccount: false,
->>>>>>> d2ab80c7
           },
         ]}
         accountAddresses={['eip155:0:0x2']}
@@ -197,6 +190,7 @@
             imageSource: require('../../../assets/images/network-avatar.png'),
             size: AvatarSize.Xs,
             variant: AvatarVariant.Network,
+            caipChainId: 'eip155:0',
           },
         ]}
         showAccountsOnly={false}
