--- conflicted
+++ resolved
@@ -1,8 +1,5 @@
 import React from 'react';
-<<<<<<< HEAD
-=======
 import { CaipAccountId } from '@metamask/utils';
->>>>>>> 1260a21f
 import { EthScope } from '@metamask/keyring-api';
 import PermissionsSummary from './PermissionsSummary';
 import { backgroundState } from '../../../util/test/initial-root-state';
@@ -130,155 +127,21 @@
   });
 
   it('should render correctly', () => {
-<<<<<<< HEAD
-    const { toJSON } = renderWithProvider(
-      <PermissionsSummary
-        currentPageInformation={{
-          currentEnsName: '',
-          icon: '',
-          url: 'https://app.uniswap.org/',
-        }}
-        accounts={[
-          {
-            name: 'Account 2',
-            address: '0x2',
-            isSelected: true,
-            assets: {
-              fiatBalance: '$3200',
-            },
-            caipAccountId: 'eip155:0:0x2',
-            yOffset: 0,
-            type: KeyringTypes.simple,
-            isLoadingAccount: false,
-            scopes: [EthScope.Eoa],
-          },
-        ]}
-        accountAddresses={['eip155:0:0x2']}
-        networkAvatars={[
-          {
-            name: 'Ethereum Mainnet',
-            // eslint-disable-next-line @typescript-eslint/no-require-imports
-            imageSource: require('../../../assets/images/network-avatar.png'),
-            size: AvatarSize.Xs,
-            variant: AvatarVariant.Network,
-            caipChainId: 'eip155:1',
-          },
-        ]}
-      />,
-      { state: mockInitialState },
-    );
-=======
     const { toJSON } = renderPermissionsSummary();
->>>>>>> 1260a21f
     expect(toJSON()).toMatchSnapshot();
   });
 
   it('should render only the account permissions card when showAccountsOnly is true', () => {
-<<<<<<< HEAD
-    const { toJSON } = renderWithProvider(
-      <PermissionsSummary
-        currentPageInformation={{
-          currentEnsName: '',
-          icon: '',
-          url: 'https://app.uniswap.org/',
-        }}
-        showAccountsOnly
-        accounts={[
-          {
-            name: 'Account 2',
-            address: '0x2',
-            isSelected: true,
-            assets: {
-              fiatBalance: '$3200',
-            },
-            caipAccountId: 'eip155:0:0x2',
-            yOffset: 0,
-            type: KeyringTypes.simple,
-            isLoadingAccount: false,
-            scopes: [EthScope.Eoa],
-          },
-        ]}
-        accountAddresses={['eip155:0:0x2']}
-      />,
-      { state: mockInitialState },
-    );
-=======
     const { toJSON } = renderPermissionsSummary({ showAccountsOnly: true });
->>>>>>> 1260a21f
     expect(toJSON()).toMatchSnapshot();
   });
 
   it('should render only the network permissions card when showPermissionsOnly is true', () => {
-<<<<<<< HEAD
-    const { toJSON } = renderWithProvider(
-      <PermissionsSummary
-        currentPageInformation={{
-          currentEnsName: '',
-          icon: '',
-          url: 'https://app.uniswap.org/',
-        }}
-        showPermissionsOnly
-        networkAvatars={[
-          {
-            name: 'Ethereum Mainnet',
-            // eslint-disable-next-line @typescript-eslint/no-require-imports
-            imageSource: require('../../../assets/images/network-avatar.png'),
-            size: AvatarSize.Xs,
-            variant: AvatarVariant.Network,
-            caipChainId: 'eip155:1',
-          },
-        ]}
-        accounts={[]}
-      />,
-      { state: mockInitialState },
-    );
-=======
     const { toJSON } = renderPermissionsSummary({ showPermissionsOnly: true });
->>>>>>> 1260a21f
     expect(toJSON()).toMatchSnapshot();
   });
 
   it('should render the tab view when both showAccountsOnly and showPermissionsOnly are false', () => {
-<<<<<<< HEAD
-    const { toJSON } = renderWithProvider(
-      <PermissionsSummary
-        currentPageInformation={{
-          currentEnsName: '',
-          icon: '',
-          url: 'https://app.uniswap.org/',
-        }}
-        accounts={[
-          {
-            name: 'Account 2',
-            address: '0x2',
-            isSelected: true,
-            assets: {
-              fiatBalance: '$3200',
-            },
-            caipAccountId: 'eip155:0:0x2',
-            yOffset: 0,
-            type: KeyringTypes.simple,
-            isLoadingAccount: false,
-            scopes: [EthScope.Eoa],
-          },
-        ]}
-        accountAddresses={['eip155:0:0x2']}
-        networkAvatars={[
-          {
-            name: 'Ethereum Mainnet',
-            // eslint-disable-next-line @typescript-eslint/no-require-imports
-            imageSource: require('../../../assets/images/network-avatar.png'),
-            size: AvatarSize.Xs,
-            variant: AvatarVariant.Network,
-            caipChainId: 'eip155:1',
-          },
-        ]}
-        showAccountsOnly={false}
-        showPermissionsOnly={false}
-      />,
-      { state: mockInitialState },
-    );
-=======
     const { toJSON } = renderPermissionsSummary({
       showAccountsOnly: false,
       showPermissionsOnly: false,
@@ -288,7 +151,6 @@
 
   it('should render with the correct initial tab based on tabIndex prop', () => {
     const { toJSON } = renderWithTabState(1);
->>>>>>> 1260a21f
     expect(toJSON()).toMatchSnapshot();
   });
 
