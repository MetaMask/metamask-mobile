import React from 'react';
import { CaipAccountId, CaipChainId } from '@metamask/utils';
import { EthScope } from '@metamask/keyring-api';
import PermissionsSummary from './PermissionsSummary';
import { backgroundState } from '../../../util/test/initial-root-state';
import renderWithProvider from '../../../util/test/renderWithProvider';
import { MOCK_ACCOUNTS_CONTROLLER_STATE } from '../../../util/test/accountsControllerTestUtils';
import { KeyringTypes } from '@metamask/keyring-controller';
import {
  AvatarSize,
  AvatarVariant,
} from '../../../component-library/components/Avatars/Avatar/Avatar.types';

const mockedNavigate = jest.fn();

const MOCK_ACCOUNT_ADDRESS = '0xS0M3FAk3ADDr355Dc8Ebf7A2152cdfB9D43FAk3';
const MOCK_CAIP_ACCOUNT_ID =
  `${EthScope.Eoa}:${MOCK_ACCOUNT_ADDRESS}` as CaipAccountId;

const MOCK_ACCOUNTS = [
  {
    name: 'Account 2',
    address: MOCK_ACCOUNT_ADDRESS,
    isSelected: true,
    assets: {
      fiatBalance: '$3200',
    },
    caipAccountId: MOCK_CAIP_ACCOUNT_ID,
    yOffset: 0,
    type: KeyringTypes.simple,
    isLoadingAccount: false,
    scopes: [EthScope.Eoa],
  },
];

const MOCK_CURRENT_PAGE_INFORMATION = {
  currentEnsName: '',
  icon: '',
  url: 'https://app.uniswap.org/',
};

const MOCK_NETWORK_AVATARS = [
  {
    name: 'Ethereum Mainnet',
    imageSource: { uri: 'test-network-avatar.png' },
    size: AvatarSize.Xs,
    variant: AvatarVariant.Network,
    caipChainId: 'eip155:1' as CaipChainId,
  },
];

const DEFAULT_PERMISSIONS_SUMMARY_PROPS = {
  currentPageInformation: MOCK_CURRENT_PAGE_INFORMATION,
  accounts: MOCK_ACCOUNTS,
  accountAddresses: [MOCK_CAIP_ACCOUNT_ID],
  networkAvatars: MOCK_NETWORK_AVATARS,
};

const mockInitialState = {
  wizard: {
    step: 1,
  },
  engine: {
    backgroundState: {
      ...backgroundState,
      AccountsController: MOCK_ACCOUNTS_CONTROLLER_STATE,
    },
  },
};

const renderPermissionsSummary = (propOverrides = {}) => {
  const props = { ...DEFAULT_PERMISSIONS_SUMMARY_PROPS, ...propOverrides };
  return renderWithProvider(<PermissionsSummary {...props} />, {
    state: mockInitialState,
  });
};

const renderWithTabState = (tabIndex = 0, setTabIndex = jest.fn()) =>
  renderPermissionsSummary({ tabIndex, setTabIndex });

const renderNetworkSwitchScenario = (overrides = {}) =>
  renderPermissionsSummary({
    customNetworkInformation: {
      chainName: 'Sepolia',
      chainId: '0x1',
    },
    isNetworkSwitch: true,
    accounts: [],
    accountAddresses: [],
    networkAvatars: [],
    ...overrides,
  });

jest.mock('@react-navigation/native', () => {
  const actualNav = jest.requireActual('@react-navigation/native');
  return {
    ...actualNav,
    useNavigation: () => ({
      goBack: mockedNavigate,
    }),
  };
});

const mockOnChangeTab = jest.fn();
jest.mock('react-native-scrollable-tab-view', () => ({
  __esModule: true,
  default: ({
    children,
    onChangeTab,
  }: {
    children: React.ReactNode;
    onChangeTab?: (tabInfo: { i: number; ref: unknown }) => void;
  }) => {
    // Store the onChangeTab callback so we can call it in tests
    if (onChangeTab) {
      mockOnChangeTab.mockImplementation(onChangeTab);
    }
    return <>{children}</>;
  },
  DefaultTabBar: ({ children }: { children: React.ReactNode }) => (
    <>{children}</>
  ),
}));

describe('PermissionsSummary', () => {
  it('should render correctly for network switch', () => {
    const { toJSON } = renderNetworkSwitchScenario();
    expect(toJSON()).toMatchSnapshot();
  });

  it('should render correctly', () => {
<<<<<<< HEAD
    const { toJSON } = renderWithProvider(
      <PermissionsSummary
        currentPageInformation={{
          currentEnsName: '',
          icon: '',
          url: 'https://app.uniswap.org/',
        }}
        accounts={[
          {
            name: 'Account 2',
            address: '0x2',
            isSelected: true,
            assets: {
              fiatBalance: '$3200',
            },
            caipAccountId: 'eip155:0:0x2',
            yOffset: 0,
            type: KeyringTypes.simple,
            scopes: ['eip155:0'],
            isLoadingAccount: false,
          },
        ]}
        accountAddresses={['eip155:0:0x2']}
        networkAvatars={[
          {
            name: 'Ethereum Mainnet',
            // eslint-disable-next-line @typescript-eslint/no-require-imports
            imageSource: require('../../../assets/images/network-avatar.png'),
            size: AvatarSize.Xs,
            variant: AvatarVariant.Network,
            caipChainId: 'eip155:0',
          },
        ]}
      />,
      { state: mockInitialState },
    );
=======
    const { toJSON } = renderPermissionsSummary();
>>>>>>> 8e1666e9
    expect(toJSON()).toMatchSnapshot();
  });

  it('should render only the account permissions card when showAccountsOnly is true', () => {
<<<<<<< HEAD
    const { toJSON } = renderWithProvider(
      <PermissionsSummary
        currentPageInformation={{
          currentEnsName: '',
          icon: '',
          url: 'https://app.uniswap.org/',
        }}
        showAccountsOnly
        accounts={[
          {
            name: 'Account 2',
            address: '0x2',
            isSelected: true,
            assets: {
              fiatBalance: '$3200',
            },
            caipAccountId: 'eip155:0:0x2',
            yOffset: 0,
            type: KeyringTypes.simple,
            scopes: ['eip155:0'],
            isLoadingAccount: false,
          },
        ]}
        accountAddresses={['eip155:0:0x2']}
      />,
      { state: mockInitialState },
    );
=======
    const { toJSON } = renderPermissionsSummary({ showAccountsOnly: true });
>>>>>>> 8e1666e9
    expect(toJSON()).toMatchSnapshot();
  });

  it('should render only the network permissions card when showPermissionsOnly is true', () => {
<<<<<<< HEAD
    const { toJSON } = renderWithProvider(
      <PermissionsSummary
        currentPageInformation={{
          currentEnsName: '',
          icon: '',
          url: 'https://app.uniswap.org/',
        }}
        showPermissionsOnly
        networkAvatars={[
          {
            name: 'Ethereum Mainnet',
            // eslint-disable-next-line @typescript-eslint/no-require-imports
            imageSource: require('../../../assets/images/network-avatar.png'),
            size: AvatarSize.Xs,
            variant: AvatarVariant.Network,
            caipChainId: 'eip155:0',
          },
        ]}
        accounts={[]}
      />,
      { state: mockInitialState },
    );
=======
    const { toJSON } = renderPermissionsSummary({ showPermissionsOnly: true });
>>>>>>> 8e1666e9
    expect(toJSON()).toMatchSnapshot();
  });

  it('should render the tab view when both showAccountsOnly and showPermissionsOnly are false', () => {
<<<<<<< HEAD
    const { toJSON } = renderWithProvider(
      <PermissionsSummary
        currentPageInformation={{
          currentEnsName: '',
          icon: '',
          url: 'https://app.uniswap.org/',
        }}
        accounts={[
          {
            name: 'Account 2',
            address: '0x2',
            isSelected: true,
            assets: {
              fiatBalance: '$3200',
            },
            caipAccountId: 'eip155:0:0x2',
            yOffset: 0,
            type: KeyringTypes.simple,
            scopes: ['eip155:0'],
            isLoadingAccount: false,
          },
        ]}
        accountAddresses={['eip155:0:0x2']}
        networkAvatars={[
          {
            name: 'Ethereum Mainnet',
            // eslint-disable-next-line @typescript-eslint/no-require-imports
            imageSource: require('../../../assets/images/network-avatar.png'),
            size: AvatarSize.Xs,
            variant: AvatarVariant.Network,
            caipChainId: 'eip155:0',
          },
        ]}
        showAccountsOnly={false}
        showPermissionsOnly={false}
      />,
      { state: mockInitialState },
    );
=======
    const { toJSON } = renderPermissionsSummary({
      showAccountsOnly: false,
      showPermissionsOnly: false,
    });
    expect(toJSON()).toMatchSnapshot();
  });

  it('should render with the correct initial tab based on tabIndex prop', () => {
    const { toJSON } = renderWithTabState(1);
>>>>>>> 8e1666e9
    expect(toJSON()).toMatchSnapshot();
  });

  it('should call setTabIndex when tab changes', () => {
    const mockSetTabIndex = jest.fn();
    renderWithTabState(0, mockSetTabIndex);

    mockOnChangeTab({ i: 1, ref: null });

    expect(mockSetTabIndex).toHaveBeenCalledWith(1);
  });
});<|MERGE_RESOLUTION|>--- conflicted
+++ resolved
@@ -129,155 +129,21 @@
   });
 
   it('should render correctly', () => {
-<<<<<<< HEAD
-    const { toJSON } = renderWithProvider(
-      <PermissionsSummary
-        currentPageInformation={{
-          currentEnsName: '',
-          icon: '',
-          url: 'https://app.uniswap.org/',
-        }}
-        accounts={[
-          {
-            name: 'Account 2',
-            address: '0x2',
-            isSelected: true,
-            assets: {
-              fiatBalance: '$3200',
-            },
-            caipAccountId: 'eip155:0:0x2',
-            yOffset: 0,
-            type: KeyringTypes.simple,
-            scopes: ['eip155:0'],
-            isLoadingAccount: false,
-          },
-        ]}
-        accountAddresses={['eip155:0:0x2']}
-        networkAvatars={[
-          {
-            name: 'Ethereum Mainnet',
-            // eslint-disable-next-line @typescript-eslint/no-require-imports
-            imageSource: require('../../../assets/images/network-avatar.png'),
-            size: AvatarSize.Xs,
-            variant: AvatarVariant.Network,
-            caipChainId: 'eip155:0',
-          },
-        ]}
-      />,
-      { state: mockInitialState },
-    );
-=======
     const { toJSON } = renderPermissionsSummary();
->>>>>>> 8e1666e9
     expect(toJSON()).toMatchSnapshot();
   });
 
   it('should render only the account permissions card when showAccountsOnly is true', () => {
-<<<<<<< HEAD
-    const { toJSON } = renderWithProvider(
-      <PermissionsSummary
-        currentPageInformation={{
-          currentEnsName: '',
-          icon: '',
-          url: 'https://app.uniswap.org/',
-        }}
-        showAccountsOnly
-        accounts={[
-          {
-            name: 'Account 2',
-            address: '0x2',
-            isSelected: true,
-            assets: {
-              fiatBalance: '$3200',
-            },
-            caipAccountId: 'eip155:0:0x2',
-            yOffset: 0,
-            type: KeyringTypes.simple,
-            scopes: ['eip155:0'],
-            isLoadingAccount: false,
-          },
-        ]}
-        accountAddresses={['eip155:0:0x2']}
-      />,
-      { state: mockInitialState },
-    );
-=======
     const { toJSON } = renderPermissionsSummary({ showAccountsOnly: true });
->>>>>>> 8e1666e9
     expect(toJSON()).toMatchSnapshot();
   });
 
   it('should render only the network permissions card when showPermissionsOnly is true', () => {
-<<<<<<< HEAD
-    const { toJSON } = renderWithProvider(
-      <PermissionsSummary
-        currentPageInformation={{
-          currentEnsName: '',
-          icon: '',
-          url: 'https://app.uniswap.org/',
-        }}
-        showPermissionsOnly
-        networkAvatars={[
-          {
-            name: 'Ethereum Mainnet',
-            // eslint-disable-next-line @typescript-eslint/no-require-imports
-            imageSource: require('../../../assets/images/network-avatar.png'),
-            size: AvatarSize.Xs,
-            variant: AvatarVariant.Network,
-            caipChainId: 'eip155:0',
-          },
-        ]}
-        accounts={[]}
-      />,
-      { state: mockInitialState },
-    );
-=======
     const { toJSON } = renderPermissionsSummary({ showPermissionsOnly: true });
->>>>>>> 8e1666e9
     expect(toJSON()).toMatchSnapshot();
   });
 
   it('should render the tab view when both showAccountsOnly and showPermissionsOnly are false', () => {
-<<<<<<< HEAD
-    const { toJSON } = renderWithProvider(
-      <PermissionsSummary
-        currentPageInformation={{
-          currentEnsName: '',
-          icon: '',
-          url: 'https://app.uniswap.org/',
-        }}
-        accounts={[
-          {
-            name: 'Account 2',
-            address: '0x2',
-            isSelected: true,
-            assets: {
-              fiatBalance: '$3200',
-            },
-            caipAccountId: 'eip155:0:0x2',
-            yOffset: 0,
-            type: KeyringTypes.simple,
-            scopes: ['eip155:0'],
-            isLoadingAccount: false,
-          },
-        ]}
-        accountAddresses={['eip155:0:0x2']}
-        networkAvatars={[
-          {
-            name: 'Ethereum Mainnet',
-            // eslint-disable-next-line @typescript-eslint/no-require-imports
-            imageSource: require('../../../assets/images/network-avatar.png'),
-            size: AvatarSize.Xs,
-            variant: AvatarVariant.Network,
-            caipChainId: 'eip155:0',
-          },
-        ]}
-        showAccountsOnly={false}
-        showPermissionsOnly={false}
-      />,
-      { state: mockInitialState },
-    );
-=======
     const { toJSON } = renderPermissionsSummary({
       showAccountsOnly: false,
       showPermissionsOnly: false,
@@ -287,7 +153,6 @@
 
   it('should render with the correct initial tab based on tabIndex prop', () => {
     const { toJSON } = renderWithTabState(1);
->>>>>>> 8e1666e9
     expect(toJSON()).toMatchSnapshot();
   });
 
