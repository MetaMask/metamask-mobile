import React from 'react';
import { FlatList, View } from 'react-native';
import { strings } from '../../../../locales/i18n';
import { SRPListProps } from './SRPList.types';
import { useStyles } from '../../hooks/useStyles';
import styleSheet from './SRPList.styles';
import SRPListItem from '../SRPListItem';
import { SRPListSelectorsIDs } from '../../../../e2e/selectors/MultiSRP/SRPList.selectors';
import { useHdKeyringsWithSnapAccounts } from '../../hooks/useHdKeyringsWithSnapAccounts';
import { MetaMetricsEvents } from '../../../core/Analytics/MetaMetrics.events';
import useMetrics from '../../hooks/useMetrics/useMetrics';

const SRPList = ({
  onKeyringSelect,
  containerStyle,
  showArrowName = '',
}: SRPListProps) => {
  const { styles } = useStyles(styleSheet, {});
  const hdKeyringsWithSnapAccounts = useHdKeyringsWithSnapAccounts();
  const { trackEvent, createEventBuilder } = useMetrics();

  return (
    <View
      style={[styles.base, containerStyle]}
      testID={SRPListSelectorsIDs.SRP_LIST}
    >
      <FlatList
        data={hdKeyringsWithSnapAccounts}
        contentContainerStyle={styles.srpListContentContainer}
        renderItem={({ item, index }) => (
          <SRPListItem
            key={item.metadata.id}
            keyring={item}
            name={`${strings('accounts.secret_recovery_phrase')} ${index + 1}`}
<<<<<<< HEAD
=======
            showArrowName={showArrowName}
>>>>>>> 05d3e30f
            onActionComplete={() => {
              onKeyringSelect(item.metadata.id);
              trackEvent(
                createEventBuilder(
                  MetaMetricsEvents.SECRET_RECOVERY_PHRASE_PICKER_CLICKED,
                )
                  .addProperties({
                    button_type: 'srp_select',
                  })
                  .build(),
              );
            }}
          />
        )}
        scrollEnabled
        nestedScrollEnabled
      />
    </View>
  );
};

export default SRPList;<|MERGE_RESOLUTION|>--- conflicted
+++ resolved
@@ -32,10 +32,7 @@
             key={item.metadata.id}
             keyring={item}
             name={`${strings('accounts.secret_recovery_phrase')} ${index + 1}`}
-<<<<<<< HEAD
-=======
             showArrowName={showArrowName}
->>>>>>> 05d3e30f
             onActionComplete={() => {
               onKeyringSelect(item.metadata.id);
               trackEvent(
