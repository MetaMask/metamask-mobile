import React from 'react';
import DeleteWalletModal from './';
import { backgroundState } from '../../../util/test/initial-root-state';
import { fireEvent } from '@testing-library/react-native';
import renderWithProvider, {
  DeepPartial,
} from '../../../util/test/renderWithProvider';
import { createStackNavigator } from '@react-navigation/stack';
import { RootState } from '../../../reducers';
import { strings } from '../../../../locales/i18n';
<<<<<<< HEAD
import { DeleteWalletModalSelectorsIDs } from '../../../../e2e/selectors/Settings/SecurityAndPrivacy/DeleteWalletModal.selectors';
import { SET_COMPLETED_ONBOARDING } from '../../../actions/onboarding';
import { InteractionManager } from 'react-native';
=======
import { ForgotPasswordModalSelectorsIDs } from '../../../../e2e/selectors/Common/ForgotPasswordModal.selectors';
import { SET_COMPLETED_ONBOARDING } from '../../../actions/onboarding';
import { InteractionManager } from 'react-native';
import StorageWrapper from '../../../store/storage-wrapper';
import { OPTIN_META_METRICS_UI_SEEN } from '../../../constants/storage';
>>>>>>> 05d3e30f

const mockInitialState = {
  engine: { backgroundState },
  security: {
    dataCollectionForMarketing: false,
  },
};

jest.mock('../../../store/storage-wrapper', () => ({
  getItem: jest.fn(),
  setItem: jest.fn(),
  removeItem: jest.fn(),
}));

const mockUseDispatch = jest.fn();

jest.mock('react-redux', () => ({
  ...jest.requireActual('react-redux'),
  useDispatch: () => mockUseDispatch,
  useSelector: jest.fn(),
}));
const mockNavigate = jest.fn();

// Mock useRoute with default params
const mockUseRoute = jest.fn().mockReturnValue({ params: {} });

jest.mock('@react-navigation/native', () => {
  const actualNav = jest.requireActual('@react-navigation/native');
  return {
    ...actualNav,
    useNavigation: () => ({
      navigate: mockNavigate,
      goBack: jest.fn(),
      reset: jest.fn(),
    }),
    useRoute: () => mockUseRoute(),
  };
});

jest.mock('@react-native-cookies/cookies', () => ({
  set: jest.fn(),
  get: jest.fn(),
  clearAll: jest.fn(),
}));

const mockSignOut = jest.fn();

jest.mock('../../../util/identity/hooks/useAuthentication', () => ({
  useSignOut: () => ({
    signOut: mockSignOut,
  }),
}));

jest.mock('../../hooks/DeleteWallet', () => ({
  useDeleteWallet: () => [
    jest.fn(() => Promise.resolve()),
    jest.fn(() => Promise.resolve()),
  ],
}));

const Stack = createStackNavigator();

<<<<<<< HEAD
const renderComponent = (state: DeepPartial<RootState> = {}) =>
  renderWithProvider(
=======
const renderComponent = (
  state: DeepPartial<RootState> = {},
  routeParams = {},
) => {
  // Update the mock to return the provided params
  mockUseRoute.mockReturnValue({ params: routeParams });

  return renderWithProvider(
>>>>>>> 05d3e30f
    <Stack.Navigator>
      <Stack.Screen name="DeleteWalletModal" options={{}}>
        {() => <DeleteWalletModal />}
      </Stack.Screen>
    </Stack.Navigator>,
    { state },
  );
<<<<<<< HEAD
=======
};
>>>>>>> 05d3e30f

describe('DeleteWalletModal', () => {
  const mockRunAfterInteractions = jest.fn().mockImplementation((cb) => {
    cb();
    return {
      then: (onfulfilled: () => void) => Promise.resolve(onfulfilled()),
      done: (onfulfilled: () => void, onrejected: () => void) =>
        Promise.resolve().then(onfulfilled, onrejected),
      cancel: jest.fn(),
    };
  });
  jest
    .spyOn(InteractionManager, 'runAfterInteractions')
    .mockImplementation(mockRunAfterInteractions);

  describe('bottom sheet', () => {
    it('renders matching snapshot', () => {
      const wrapper = renderComponent(mockInitialState);

      expect(wrapper).toMatchSnapshot();
    });
  });

  describe('forgot password flow', () => {
    it('renders matching snapshot for forgot password', async () => {
      const wrapper = renderComponent(mockInitialState);

      const title = wrapper.getByText(strings('login.forgot_password_desc'));
      expect(title).toBeOnTheScreen();
<<<<<<< HEAD

      const button = wrapper.getByRole('button', {
        name: strings('login.reset_wallet'),
      });
      expect(button).toBeOnTheScreen();

      fireEvent.press(button);

      const title2 = wrapper.getByText(strings('login.are_you_sure'));
      expect(title2).toBeOnTheScreen();

=======

      const button = wrapper.getByRole('button', {
        name: strings('login.reset_wallet'),
      });
      expect(button).toBeOnTheScreen();

      fireEvent.press(button);

      const title2 = wrapper.getByText(strings('login.are_you_sure'));
      expect(title2).toBeOnTheScreen();

>>>>>>> 05d3e30f
      const button2 = wrapper.getByRole('button', {
        name: strings('login.erase_my'),
      });
      expect(button2).toBeOnTheScreen();

      fireEvent.press(button2);

      // Wait for all promises to resolve
      await Promise.resolve();

      expect(mockSignOut).toHaveBeenCalled();
    });

    it('signs the user out when deleting the wallet', async () => {
<<<<<<< HEAD
      const { getByTestId } = renderComponent(mockInitialState);

      fireEvent.press(
        getByTestId(DeleteWalletModalSelectorsIDs.CONTINUE_BUTTON),
      );
      fireEvent.press(
        getByTestId(DeleteWalletModalSelectorsIDs.DELETE_PERMANENTLY_BUTTON),
      );

      expect(mockSignOut).toHaveBeenCalled();
    });

    it('sets completedOnboarding to false when deleting the wallet', async () => {
      const { getByTestId } = renderComponent(mockInitialState);

      fireEvent.press(
        getByTestId(DeleteWalletModalSelectorsIDs.CONTINUE_BUTTON),
      );
      fireEvent.press(
        getByTestId(DeleteWalletModalSelectorsIDs.DELETE_PERMANENTLY_BUTTON),
=======
      const removeItemSpy = jest.spyOn(StorageWrapper, 'removeItem');
      const { getByTestId } = renderComponent(mockInitialState);

      fireEvent.press(
        getByTestId(ForgotPasswordModalSelectorsIDs.RESET_WALLET_BUTTON),
      );
      fireEvent.press(
        getByTestId(ForgotPasswordModalSelectorsIDs.YES_RESET_WALLET_BUTTON),
      );

      expect(mockSignOut).toHaveBeenCalled();
      expect(removeItemSpy).toHaveBeenCalledWith(OPTIN_META_METRICS_UI_SEEN);
    });

    it('sets completedOnboarding to false when deleting the wallet', async () => {
      const removeItemSpy = jest.spyOn(StorageWrapper, 'removeItem');
      const { getByTestId } = renderComponent(mockInitialState);

      fireEvent.press(
        getByTestId(ForgotPasswordModalSelectorsIDs.RESET_WALLET_BUTTON),
      );
      fireEvent.press(
        getByTestId(ForgotPasswordModalSelectorsIDs.YES_RESET_WALLET_BUTTON),
>>>>>>> 05d3e30f
      );

      expect(mockUseDispatch).toHaveBeenCalledWith(
        expect.objectContaining({
          type: SET_COMPLETED_ONBOARDING,
          completedOnboarding: false,
        }),
      );
      expect(removeItemSpy).toHaveBeenCalledWith(OPTIN_META_METRICS_UI_SEEN);
    });
  });

  describe('reset wallet flow passed as route param', () => {
    it('shows reset wallet confirmation when isResetWalletFromParams is true', () => {
      const wrapper = renderComponent(mockInitialState, {
        isResetWallet: true,
      });

      // Should show the confirmation screen directly (not the forgot password screen)
      const title = wrapper.getByText(strings('login.are_you_sure'));
      expect(title).toBeOnTheScreen();

      // Should not show the forgot password description
      expect(
        wrapper.queryByText(strings('login.forgot_password_desc')),
      ).toBeNull();

      // Should not show the back button when coming from params
      const backButton = wrapper.queryByRole('button', { name: /arrow left/i });
      expect(backButton).toBeNull();
    });

    it('shows forgot password flow when isResetWalletFromParams is false', () => {
      const wrapper = renderComponent(mockInitialState, {
        isResetWallet: false,
      });

      // Should show the forgot password screen first
      const title = wrapper.getByText(strings('login.forgot_password_desc'));
      expect(title).toBeOnTheScreen();

      // Should not show the confirmation screen initially
      expect(wrapper.queryByText(strings('login.are_you_sure'))).toBeNull();
    });

    it('shows back button when not coming from params', () => {
      const wrapper = renderComponent(mockInitialState, {
        isResetWallet: false,
      });

      // Click the reset wallet button to show confirmation screen
      const resetButton = wrapper.getByRole('button', {
        name: strings('login.reset_wallet'),
      });
      fireEvent.press(resetButton);

      // Should show the confirmation screen with back button
      const title = wrapper.getByText(strings('login.are_you_sure'));
      expect(title).toBeOnTheScreen();

      // Should show the back button when not coming from params
      const backButton = wrapper.getByTestId(
        ForgotPasswordModalSelectorsIDs.BACK_BUTTON,
      );
      expect(backButton).toBeTruthy();
    });
  });
});<|MERGE_RESOLUTION|>--- conflicted
+++ resolved
@@ -8,17 +8,11 @@
 import { createStackNavigator } from '@react-navigation/stack';
 import { RootState } from '../../../reducers';
 import { strings } from '../../../../locales/i18n';
-<<<<<<< HEAD
-import { DeleteWalletModalSelectorsIDs } from '../../../../e2e/selectors/Settings/SecurityAndPrivacy/DeleteWalletModal.selectors';
-import { SET_COMPLETED_ONBOARDING } from '../../../actions/onboarding';
-import { InteractionManager } from 'react-native';
-=======
 import { ForgotPasswordModalSelectorsIDs } from '../../../../e2e/selectors/Common/ForgotPasswordModal.selectors';
 import { SET_COMPLETED_ONBOARDING } from '../../../actions/onboarding';
 import { InteractionManager } from 'react-native';
 import StorageWrapper from '../../../store/storage-wrapper';
 import { OPTIN_META_METRICS_UI_SEEN } from '../../../constants/storage';
->>>>>>> 05d3e30f
 
 const mockInitialState = {
   engine: { backgroundState },
@@ -81,10 +75,6 @@
 
 const Stack = createStackNavigator();
 
-<<<<<<< HEAD
-const renderComponent = (state: DeepPartial<RootState> = {}) =>
-  renderWithProvider(
-=======
 const renderComponent = (
   state: DeepPartial<RootState> = {},
   routeParams = {},
@@ -93,7 +83,6 @@
   mockUseRoute.mockReturnValue({ params: routeParams });
 
   return renderWithProvider(
->>>>>>> 05d3e30f
     <Stack.Navigator>
       <Stack.Screen name="DeleteWalletModal" options={{}}>
         {() => <DeleteWalletModal />}
@@ -101,10 +90,7 @@
     </Stack.Navigator>,
     { state },
   );
-<<<<<<< HEAD
-=======
 };
->>>>>>> 05d3e30f
 
 describe('DeleteWalletModal', () => {
   const mockRunAfterInteractions = jest.fn().mockImplementation((cb) => {
@@ -134,7 +120,6 @@
 
       const title = wrapper.getByText(strings('login.forgot_password_desc'));
       expect(title).toBeOnTheScreen();
-<<<<<<< HEAD
 
       const button = wrapper.getByRole('button', {
         name: strings('login.reset_wallet'),
@@ -146,19 +131,6 @@
       const title2 = wrapper.getByText(strings('login.are_you_sure'));
       expect(title2).toBeOnTheScreen();
 
-=======
-
-      const button = wrapper.getByRole('button', {
-        name: strings('login.reset_wallet'),
-      });
-      expect(button).toBeOnTheScreen();
-
-      fireEvent.press(button);
-
-      const title2 = wrapper.getByText(strings('login.are_you_sure'));
-      expect(title2).toBeOnTheScreen();
-
->>>>>>> 05d3e30f
       const button2 = wrapper.getByRole('button', {
         name: strings('login.erase_my'),
       });
@@ -173,28 +145,6 @@
     });
 
     it('signs the user out when deleting the wallet', async () => {
-<<<<<<< HEAD
-      const { getByTestId } = renderComponent(mockInitialState);
-
-      fireEvent.press(
-        getByTestId(DeleteWalletModalSelectorsIDs.CONTINUE_BUTTON),
-      );
-      fireEvent.press(
-        getByTestId(DeleteWalletModalSelectorsIDs.DELETE_PERMANENTLY_BUTTON),
-      );
-
-      expect(mockSignOut).toHaveBeenCalled();
-    });
-
-    it('sets completedOnboarding to false when deleting the wallet', async () => {
-      const { getByTestId } = renderComponent(mockInitialState);
-
-      fireEvent.press(
-        getByTestId(DeleteWalletModalSelectorsIDs.CONTINUE_BUTTON),
-      );
-      fireEvent.press(
-        getByTestId(DeleteWalletModalSelectorsIDs.DELETE_PERMANENTLY_BUTTON),
-=======
       const removeItemSpy = jest.spyOn(StorageWrapper, 'removeItem');
       const { getByTestId } = renderComponent(mockInitialState);
 
@@ -218,7 +168,6 @@
       );
       fireEvent.press(
         getByTestId(ForgotPasswordModalSelectorsIDs.YES_RESET_WALLET_BUTTON),
->>>>>>> 05d3e30f
       );
 
       expect(mockUseDispatch).toHaveBeenCalledWith(
