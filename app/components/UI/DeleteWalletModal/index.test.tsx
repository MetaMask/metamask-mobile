import React from 'react';
import DeleteWalletModal from './';
import { backgroundState } from '../../../util/test/initial-root-state';
import { fireEvent } from '@testing-library/react-native';
import renderWithProvider, {
  DeepPartial,
} from '../../../util/test/renderWithProvider';
import { createStackNavigator } from '@react-navigation/stack';
import { RootState } from '../../../reducers';
import { strings } from '../../../../locales/i18n';
import { ForgotPasswordModalSelectorsIDs } from '../../../../e2e/selectors/Common/ForgotPasswordModal.selectors';
import { SET_COMPLETED_ONBOARDING } from '../../../actions/onboarding';
import { InteractionManager } from 'react-native';
import StorageWrapper from '../../../store/storage-wrapper';
import { OPTIN_META_METRICS_UI_SEEN } from '../../../constants/storage';
<<<<<<< HEAD
=======
import { clearHistory } from '../../../actions/browser';
>>>>>>> 578bf728

const mockInitialState = {
  engine: { backgroundState },
  security: {
    dataCollectionForMarketing: false,
  },
};

jest.mock('../../../store/storage-wrapper', () => ({
  getItem: jest.fn(),
  setItem: jest.fn(),
  removeItem: jest.fn(),
}));

const mockUseDispatch = jest.fn();

jest.mock('react-redux', () => ({
  ...jest.requireActual('react-redux'),
  useDispatch: () => mockUseDispatch,
  useSelector: jest.fn(),
}));
const mockNavigate = jest.fn();

// Mock useRoute with default params
const mockUseRoute = jest.fn().mockReturnValue({ params: {} });

jest.mock('@react-navigation/native', () => {
  const actualNav = jest.requireActual('@react-navigation/native');
  return {
    ...actualNav,
    useNavigation: () => ({
      navigate: mockNavigate,
      goBack: jest.fn(),
      reset: jest.fn(),
    }),
    useRoute: () => mockUseRoute(),
  };
});

jest.mock('@react-native-cookies/cookies', () => ({
  set: jest.fn(),
  get: jest.fn(),
  clearAll: jest.fn(),
}));

jest.mock('../../../actions/browser', () => ({
  clearHistory: jest.fn(),
  BrowserActionTypes: {
    ADD_TO_VIEWED_DAPP: 'ADD_TO_VIEWED_DAPP',
  },
}));

const mockSignOut = jest.fn();

jest.mock('../../../util/identity/hooks/useAuthentication', () => ({
  useSignOut: () => ({
    signOut: mockSignOut,
  }),
}));

jest.mock('../../hooks/DeleteWallet', () => ({
  useDeleteWallet: () => [
    jest.fn(() => Promise.resolve()),
    jest.fn(() => Promise.resolve()),
  ],
}));

const Stack = createStackNavigator();

const renderComponent = (
  state: DeepPartial<RootState> = {},
  routeParams = {},
) => {
  // Update the mock to return the provided params
  mockUseRoute.mockReturnValue({ params: routeParams });

  return renderWithProvider(
    <Stack.Navigator>
      <Stack.Screen name="DeleteWalletModal" options={{}}>
        {() => <DeleteWalletModal />}
      </Stack.Screen>
    </Stack.Navigator>,
    { state },
  );
};

describe('DeleteWalletModal', () => {
  const mockRunAfterInteractions = jest.fn().mockImplementation((cb) => {
    cb();
    return {
      then: (onfulfilled: () => void) => Promise.resolve(onfulfilled()),
      done: (onfulfilled: () => void, onrejected: () => void) =>
        Promise.resolve().then(onfulfilled, onrejected),
      cancel: jest.fn(),
    };
  });
  jest
    .spyOn(InteractionManager, 'runAfterInteractions')
    .mockImplementation(mockRunAfterInteractions);

  describe('bottom sheet', () => {
    it('renders matching snapshot', () => {
      const wrapper = renderComponent(mockInitialState);

      expect(wrapper).toMatchSnapshot();
    });
  });

  describe('forgot password flow', () => {
    it('renders matching snapshot for forgot password', async () => {
      const wrapper = renderComponent(mockInitialState);

      const title = wrapper.getByText(strings('login.forgot_password_desc'));
      expect(title).toBeOnTheScreen();

      const button = wrapper.getByRole('button', {
        name: strings('login.reset_wallet'),
      });
      expect(button).toBeOnTheScreen();

      fireEvent.press(button);

      const title2 = wrapper.getByText(strings('login.are_you_sure'));
      expect(title2).toBeOnTheScreen();

      const button2 = wrapper.getByRole('button', {
        name: strings('login.erase_my'),
      });
      expect(button2).toBeOnTheScreen();

      fireEvent.press(button2);

      // Wait for all promises to resolve
      await Promise.resolve();

      expect(mockSignOut).toHaveBeenCalled();
    });

    it('signs the user out when deleting the wallet', async () => {
      const removeItemSpy = jest.spyOn(StorageWrapper, 'removeItem');
      const { getByTestId } = renderComponent(mockInitialState);

      fireEvent.press(
        getByTestId(ForgotPasswordModalSelectorsIDs.RESET_WALLET_BUTTON),
      );
      fireEvent.press(
        getByTestId(ForgotPasswordModalSelectorsIDs.YES_RESET_WALLET_BUTTON),
      );

      expect(mockSignOut).toHaveBeenCalled();
      expect(removeItemSpy).toHaveBeenCalledWith(OPTIN_META_METRICS_UI_SEEN);
    });

    it('sets completedOnboarding to false when deleting the wallet', async () => {
      const removeItemSpy = jest.spyOn(StorageWrapper, 'removeItem');
      const { getByTestId } = renderComponent(mockInitialState);

      fireEvent.press(
        getByTestId(ForgotPasswordModalSelectorsIDs.RESET_WALLET_BUTTON),
      );
      fireEvent.press(
        getByTestId(ForgotPasswordModalSelectorsIDs.YES_RESET_WALLET_BUTTON),
      );

      expect(mockUseDispatch).toHaveBeenCalledWith(
        expect.objectContaining({
          type: SET_COMPLETED_ONBOARDING,
          completedOnboarding: false,
        }),
      );
      expect(removeItemSpy).toHaveBeenCalledWith(OPTIN_META_METRICS_UI_SEEN);
    });
  });

  describe('reset wallet flow passed as route param', () => {
    it('shows reset wallet confirmation when isResetWalletFromParams is true', () => {
      const wrapper = renderComponent(mockInitialState, {
        isResetWallet: true,
      });

      // Should show the confirmation screen directly (not the forgot password screen)
      const title = wrapper.getByText(strings('login.are_you_sure'));
      expect(title).toBeOnTheScreen();

      // Should not show the forgot password description
      expect(
        wrapper.queryByText(strings('login.forgot_password_desc')),
      ).toBeNull();

      // Should not show the back button when coming from params
      const backButton = wrapper.queryByRole('button', { name: /arrow left/i });
      expect(backButton).toBeNull();
    });

    it('shows forgot password flow when isResetWalletFromParams is false', () => {
      const wrapper = renderComponent(mockInitialState, {
        isResetWallet: false,
      });

      // Should show the forgot password screen first
      const title = wrapper.getByText(strings('login.forgot_password_desc'));
      expect(title).toBeOnTheScreen();

      // Should not show the confirmation screen initially
      expect(wrapper.queryByText(strings('login.are_you_sure'))).toBeNull();
    });

    it('shows back button when not coming from params', () => {
      const wrapper = renderComponent(mockInitialState, {
        isResetWallet: false,
      });

      // Click the reset wallet button to show confirmation screen
      const resetButton = wrapper.getByRole('button', {
        name: strings('login.reset_wallet'),
      });
      fireEvent.press(resetButton);

      // Should show the confirmation screen with back button
      const title = wrapper.getByText(strings('login.are_you_sure'));
      expect(title).toBeOnTheScreen();

      // Should show the back button when not coming from params
      const backButton = wrapper.getByTestId(
        ForgotPasswordModalSelectorsIDs.BACK_BUTTON,
      );
      expect(backButton).toBeTruthy();
    });
  });

  describe('error handling', () => {
    it('handles errors during wallet deletion and resets loading state', async () => {
      // Arrange - Mock console.error to track error logging
      const consoleSpy = jest
        .spyOn(console, 'error')
        .mockImplementation(() => undefined);

      // Mock clearHistory to return a thunk that throws an error
      const mockClearHistoryThunk = jest
        .fn()
        .mockRejectedValue(new Error('Test error'));
      (clearHistory as jest.Mock).mockReturnValue(mockClearHistoryThunk);

      const { getByTestId } = renderComponent(mockInitialState);

      // Act - Trigger the reset wallet flow and attempt deletion
      fireEvent.press(
        getByTestId(ForgotPasswordModalSelectorsIDs.RESET_WALLET_BUTTON),
      );

      const deleteButton = getByTestId(
        ForgotPasswordModalSelectorsIDs.YES_RESET_WALLET_BUTTON,
      );
      fireEvent.press(deleteButton);

      // Wait for async operations to complete
      await new Promise((resolve) => setTimeout(resolve, 0));

      // Assert - Verify error was logged and loading state was reset
      expect(consoleSpy).toHaveBeenCalledTimes(1);

      // Cleanup
      consoleSpy.mockRestore();
    });
  });
});<|MERGE_RESOLUTION|>--- conflicted
+++ resolved
@@ -13,10 +13,7 @@
 import { InteractionManager } from 'react-native';
 import StorageWrapper from '../../../store/storage-wrapper';
 import { OPTIN_META_METRICS_UI_SEEN } from '../../../constants/storage';
-<<<<<<< HEAD
-=======
 import { clearHistory } from '../../../actions/browser';
->>>>>>> 578bf728
 
 const mockInitialState = {
   engine: { backgroundState },
