--- conflicted
+++ resolved
@@ -133,11 +133,7 @@
   };
 
   return (
-<<<<<<< HEAD
-    <BottomSheet ref={modalRef} isInteractable={false}>
-=======
     <BottomSheet ref={modalRef} isInteractable={!isDeletingWallet}>
->>>>>>> 939690eb
       {!isResetWallet && !isResetWalletFromParams ? (
         <View
           style={styles.forgotPasswordContainer}
