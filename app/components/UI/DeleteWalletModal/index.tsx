--- conflicted
+++ resolved
@@ -20,7 +20,6 @@
 import { clearHistory } from '../../../actions/browser';
 import CookieManager from '@react-native-cookies/cookies';
 import { RootState } from '../../../reducers';
-<<<<<<< HEAD
 import BottomSheet, {
   BottomSheetRef,
 } from '../../../component-library/components/BottomSheets/BottomSheet';
@@ -37,10 +36,8 @@
   ButtonSize,
   ButtonWidthTypes,
 } from '../../../component-library/components/Buttons/Button';
-=======
 import { useSignOut } from '../../../util/identity/hooks/useAuthentication';
 import { setCompletedOnboarding } from '../../../actions/onboarding';
->>>>>>> 6895dbe2
 
 const DELETE_KEYWORD = 'delete';
 
@@ -65,16 +62,13 @@
     (state: RootState) => state.security.dataCollectionForMarketing,
   );
 
-<<<<<<< HEAD
-=======
   const { signOut } = useSignOut();
 
-  const showConfirmModal = () => {
-    setShowConfirm(true);
-    LayoutAnimation.configureNext(LayoutAnimation.Presets.easeInEaseOut);
-  };
-
->>>>>>> 6895dbe2
+  // const showConfirmModal = () => {
+  //   setShowConfirm(true);
+  //   LayoutAnimation.configureNext(LayoutAnimation.Presets.easeInEaseOut);
+  // };
+
   const isTextDelete = (text: string) => tlc(text) === DELETE_KEYWORD;
 
   const checkDelete = (text: string) => {
