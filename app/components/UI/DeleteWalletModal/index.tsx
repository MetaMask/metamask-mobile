import React, { useState, useRef } from 'react';
import { View, InteractionManager, UIManager } from 'react-native';
import { useNavigation } from '@react-navigation/native';
import Icon, {
  IconName,
  IconSize,
  IconColor,
} from '../../../component-library/components/Icons/Icon';
import { createStyles } from './styles';
import { useDeleteWallet } from '../../hooks/DeleteWallet';
import { strings } from '../../../../locales/i18n';
import { tlc } from '../../../util/general';
import { useTheme } from '../../../util/theme';
import Device from '../../../util/device';
import Routes from '../../../constants/navigation/Routes';
import { DeleteWalletModalSelectorsIDs } from '../../../../e2e/selectors/Settings/SecurityAndPrivacy/DeleteWalletModal.selectors';
import { MetaMetricsEvents } from '../../../core/Analytics';
import { useMetrics } from '../../../components/hooks/useMetrics';
import { useDispatch, useSelector } from 'react-redux';
import { clearHistory } from '../../../actions/browser';
import CookieManager from '@react-native-cookies/cookies';
import { RootState } from '../../../reducers';
<<<<<<< HEAD
import { useSignOut } from '../../../util/identity/hooks/useAuthentication';
=======
import BottomSheet, {
  BottomSheetRef,
} from '../../../component-library/components/BottomSheets/BottomSheet';
import Text, {
  TextVariant,
  TextColor,
} from '../../../component-library/components/Texts/Text';
import TextField, {
  TextFieldSize,
} from '../../../component-library/components/Form/TextField';
import Label from '../../../component-library/components/Form/Label';
import Button, {
  ButtonVariants,
  ButtonSize,
  ButtonWidthTypes,
} from '../../../component-library/components/Buttons/Button';
>>>>>>> 01b9171b

const DELETE_KEYWORD = 'delete';

if (Device.isAndroid() && UIManager.setLayoutAnimationEnabledExperimental) {
  UIManager.setLayoutAnimationEnabledExperimental(true);
}

const DeleteWalletModal = () => {
  const navigation = useNavigation();
  const { colors, themeAppearance } = useTheme();
  const { trackEvent, createEventBuilder, isEnabled } = useMetrics();
  const styles = createStyles(colors);

  const modalRef = useRef<BottomSheetRef>(null);

  const [deleteText, setDeleteText] = useState<string>('');
  const [disableButton, setDisableButton] = useState<boolean>(true);

  const [resetWalletState, deleteUser] = useDeleteWallet();
  const dispatch = useDispatch();
  const isDataCollectionForMarketingEnabled = useSelector(
    (state: RootState) => state.security.dataCollectionForMarketing,
  );

<<<<<<< HEAD
  const { signOut } = useSignOut();

  const showConfirmModal = () => {
    setShowConfirm(true);
    LayoutAnimation.configureNext(LayoutAnimation.Presets.easeInEaseOut);
  };

=======
>>>>>>> 01b9171b
  const isTextDelete = (text: string) => tlc(text) === DELETE_KEYWORD;

  const checkDelete = (text: string) => {
    setDeleteText(text);
    setDisableButton(!isTextDelete(text));
  };

  const dismissModal = (cb?: () => void): void =>
    modalRef?.current?.onCloseBottomSheet(cb);

  const triggerClose = (): void => dismissModal();

  const navigateOnboardingRoot = (): void => {
    navigation.reset({
      routes: [
        {
          name: Routes.ONBOARDING.ROOT_NAV,
          state: {
            routes: [
              {
                name: Routes.ONBOARDING.NAV,
                params: {
                  screen: Routes.ONBOARDING.ONBOARDING,
                  params: { delete: true },
                },
              },
            ],
          },
        },
      ],
    });
  };

  const deleteWallet = async () => {
    await dispatch(
      clearHistory(isEnabled(), isDataCollectionForMarketingEnabled),
    );
    signOut();
    await CookieManager.clearAll(true);
    triggerClose();
    await resetWalletState();
    await deleteUser();
    trackEvent(
      createEventBuilder(
        MetaMetricsEvents.DELETE_WALLET_MODAL_WALLET_DELETED,
      ).build(),
    );
    InteractionManager.runAfterInteractions(() => {
      navigateOnboardingRoot();
    });
  };

  return (
    <BottomSheet ref={modalRef}>
      <View style={styles.container}>
        <View
          style={styles.areYouSure}
          testID={DeleteWalletModalSelectorsIDs.CONTAINER}
        >
          {
            <Icon
              style={styles.warningIcon}
              size={IconSize.Xl}
              color={IconColor.Error}
              name={IconName.Danger}
            />
          }
          <Text
            style={styles.heading}
            variant={TextVariant.HeadingMD}
            color={TextColor.Default}
          >
            {strings('login.are_you_sure')}
          </Text>
          <View style={styles.warningTextContainer}>
            <Text
              style={styles.warningText}
              variant={TextVariant.BodyMD}
              color={TextColor.Default}
            >
              {strings('login.your_current_wallet')}{' '}
              <Text
                style={styles.warningText}
                variant={TextVariant.BodyMDMedium}
                color={TextColor.Default}
              >
                {strings('login.removed_from')}
              </Text>{' '}
              <Text variant={TextVariant.BodyMD} color={TextColor.Default}>
                {strings('login.this_action')}
              </Text>
            </Text>
            <Text style={styles.warningText}>
              {strings('login.you_can_only')}
            </Text>
          </View>
          <View style={styles.inputContainer}>
            <Label variant={TextVariant.BodyMDMedium} color={TextColor.Default}>
              {strings('login.type_delete', {
                [DELETE_KEYWORD]: DELETE_KEYWORD,
              })}
            </Label>
            <TextField
              size={TextFieldSize.Lg}
              onChangeText={checkDelete}
              autoCapitalize="none"
              value={deleteText}
              keyboardAppearance={themeAppearance}
            />
          </View>
          <View style={styles.buttonContainer}>
            <Button
              variant={ButtonVariants.Primary}
              size={ButtonSize.Lg}
              onPress={deleteWallet}
              label={strings('login.delete_my')}
              width={ButtonWidthTypes.Full}
              isDanger
              isDisabled={disableButton}
            />
            <Button
              variant={ButtonVariants.Secondary}
              size={ButtonSize.Lg}
              onPress={triggerClose}
              label={strings('login.cancel')}
              width={ButtonWidthTypes.Full}
            />
          </View>
        </View>
      </View>
    </BottomSheet>
  );
};

export default React.memo(DeleteWalletModal);<|MERGE_RESOLUTION|>--- conflicted
+++ resolved
@@ -20,9 +20,7 @@
 import { clearHistory } from '../../../actions/browser';
 import CookieManager from '@react-native-cookies/cookies';
 import { RootState } from '../../../reducers';
-<<<<<<< HEAD
 import { useSignOut } from '../../../util/identity/hooks/useAuthentication';
-=======
 import BottomSheet, {
   BottomSheetRef,
 } from '../../../component-library/components/BottomSheets/BottomSheet';
@@ -39,7 +37,6 @@
   ButtonSize,
   ButtonWidthTypes,
 } from '../../../component-library/components/Buttons/Button';
->>>>>>> 01b9171b
 
 const DELETE_KEYWORD = 'delete';
 
@@ -64,16 +61,8 @@
     (state: RootState) => state.security.dataCollectionForMarketing,
   );
 
-<<<<<<< HEAD
   const { signOut } = useSignOut();
 
-  const showConfirmModal = () => {
-    setShowConfirm(true);
-    LayoutAnimation.configureNext(LayoutAnimation.Presets.easeInEaseOut);
-  };
-
-=======
->>>>>>> 01b9171b
   const isTextDelete = (text: string) => tlc(text) === DELETE_KEYWORD;
 
   const checkDelete = (text: string) => {
