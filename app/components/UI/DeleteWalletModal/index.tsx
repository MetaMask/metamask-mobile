import React, { useState, useRef } from 'react';
import { View, InteractionManager, UIManager } from 'react-native';
import { useNavigation } from '@react-navigation/native';
import Icon, {
  IconName,
  IconSize,
  IconColor,
} from '../../../component-library/components/Icons/Icon';
<<<<<<< HEAD

=======
>>>>>>> 6770d631
import { createStyles } from './styles';
import { useDeleteWallet } from '../../hooks/DeleteWallet';
import { strings } from '../../../../locales/i18n';
import { tlc } from '../../../util/general';
import { useTheme } from '../../../util/theme';
import Device from '../../../util/device';
import Routes from '../../../constants/navigation/Routes';
import { DeleteWalletModalSelectorsIDs } from '../../../../e2e/selectors/Settings/SecurityAndPrivacy/DeleteWalletModal.selectors';
import { MetaMetricsEvents } from '../../../core/Analytics';
import { useMetrics } from '../../../components/hooks/useMetrics';
import { useDispatch, useSelector } from 'react-redux';
import { clearHistory } from '../../../actions/browser';
import CookieManager from '@react-native-cookies/cookies';
import { RootState } from '../../../reducers';
import BottomSheet, {
  BottomSheetRef,
} from '../../../component-library/components/BottomSheets/BottomSheet';
import Text, {
  TextVariant,
  TextColor,
} from '../../../component-library/components/Texts/Text';
import TextField, {
  TextFieldSize,
} from '../../../component-library/components/Form/TextField';
import Label from '../../../component-library/components/Form/Label';
import Button, {
  ButtonVariants,
  ButtonSize,
  ButtonWidthTypes,
} from '../../../component-library/components/Buttons/Button';
import { useSignOut } from '../../../util/identity/hooks/useAuthentication';
import { setCompletedOnboarding } from '../../../actions/onboarding';

const DELETE_KEYWORD = 'delete';

if (Device.isAndroid() && UIManager.setLayoutAnimationEnabledExperimental) {
  UIManager.setLayoutAnimationEnabledExperimental(true);
}

const DeleteWalletModal = () => {
  const navigation = useNavigation();
  const { colors, themeAppearance } = useTheme();
  const { trackEvent, createEventBuilder, isEnabled } = useMetrics();
  const styles = createStyles(colors);

  const modalRef = useRef<BottomSheetRef>(null);

  const [deleteText, setDeleteText] = useState<string>('');
  const [disableButton, setDisableButton] = useState<boolean>(true);

  const [resetWalletState, deleteUser] = useDeleteWallet();
  const dispatch = useDispatch();
  const isDataCollectionForMarketingEnabled = useSelector(
    (state: RootState) => state.security.dataCollectionForMarketing,
  );

  const { signOut } = useSignOut();

  // const showConfirmModal = () => {
  //   setShowConfirm(true);
  //   LayoutAnimation.configureNext(LayoutAnimation.Presets.easeInEaseOut);
  // };

  const isTextDelete = (text: string) => tlc(text) === DELETE_KEYWORD;

  const checkDelete = (text: string) => {
    setDeleteText(text);
    setDisableButton(!isTextDelete(text));
  };

  const dismissModal = (cb?: () => void): void =>
    modalRef?.current?.onCloseBottomSheet(cb);

  const triggerClose = (): void => dismissModal();

  const navigateOnboardingRoot = (): void => {
    navigation.reset({
      routes: [
        {
          name: Routes.ONBOARDING.ROOT_NAV,
          state: {
            routes: [
              {
                name: Routes.ONBOARDING.NAV,
                params: {
                  screen: Routes.ONBOARDING.ONBOARDING,
                  params: { delete: true },
                },
              },
            ],
          },
        },
      ],
    });
  };

  const deleteWallet = async () => {
    await dispatch(
      clearHistory(isEnabled(), isDataCollectionForMarketingEnabled),
    );
    signOut();
    await dispatch(setCompletedOnboarding(false));
    await CookieManager.clearAll(true);
    triggerClose();
    await resetWalletState();
    await deleteUser();
    trackEvent(
      createEventBuilder(
        MetaMetricsEvents.DELETE_WALLET_MODAL_WALLET_DELETED,
      ).build(),
    );
    InteractionManager.runAfterInteractions(() => {
      navigateOnboardingRoot();
    });
  };

  return (
    <BottomSheet ref={modalRef}>
      <View style={styles.container}>
        <View
          style={styles.areYouSure}
          testID={DeleteWalletModalSelectorsIDs.CONTAINER}
        >
          {
            <Icon
              style={styles.warningIcon}
              size={IconSize.Xl}
              color={IconColor.Error}
              name={IconName.Danger}
            />
          }
          <Text
            style={styles.heading}
            variant={TextVariant.HeadingMD}
            color={TextColor.Default}
          >
            {strings('login.are_you_sure')}
          </Text>
          <View style={styles.warningTextContainer}>
            <Text
              style={styles.warningText}
              variant={TextVariant.BodyMD}
              color={TextColor.Default}
            >
              {strings('login.your_current_wallet')}{' '}
              <Text
                style={styles.warningText}
                variant={TextVariant.BodyMDMedium}
                color={TextColor.Default}
              >
                {strings('login.removed_from')}
              </Text>{' '}
              <Text variant={TextVariant.BodyMD} color={TextColor.Default}>
                {strings('login.this_action')}
              </Text>
            </Text>
            <Text style={styles.warningText}>
              {strings('login.you_can_only')}
            </Text>
          </View>
          <View style={styles.inputContainer}>
            <Label variant={TextVariant.BodyMDMedium} color={TextColor.Default}>
              {strings('login.type_delete', {
                [DELETE_KEYWORD]: DELETE_KEYWORD,
              })}
            </Label>
            <TextField
              size={TextFieldSize.Lg}
              onChangeText={checkDelete}
              autoCapitalize="none"
              value={deleteText}
              keyboardAppearance={themeAppearance}
            />
          </View>
          <View style={styles.buttonContainer}>
            <Button
              variant={ButtonVariants.Primary}
              size={ButtonSize.Lg}
              onPress={deleteWallet}
              label={strings('login.delete_my')}
              width={ButtonWidthTypes.Full}
              isDanger
              isDisabled={disableButton}
            />
            <Button
              variant={ButtonVariants.Secondary}
              size={ButtonSize.Lg}
              onPress={triggerClose}
              label={strings('login.cancel')}
              width={ButtonWidthTypes.Full}
            />
          </View>
        </View>
      </View>
    </BottomSheet>
  );
};

export default React.memo(DeleteWalletModal);<|MERGE_RESOLUTION|>--- conflicted
+++ resolved
@@ -6,10 +6,6 @@
   IconSize,
   IconColor,
 } from '../../../component-library/components/Icons/Icon';
-<<<<<<< HEAD
-
-=======
->>>>>>> 6770d631
 import { createStyles } from './styles';
 import { useDeleteWallet } from '../../hooks/DeleteWallet';
 import { strings } from '../../../../locales/i18n';
