--- conflicted
+++ resolved
@@ -1,19 +1,11 @@
 import React, { useState, useRef } from 'react';
 import { View, InteractionManager, UIManager } from 'react-native';
 import { useNavigation } from '@react-navigation/native';
-<<<<<<< HEAD
-import Icon from 'react-native-vector-icons/FontAwesome';
-import {
-  OutlinedTextField,
-  TextFieldProps,
-} from 'react-native-material-textfield';
-=======
 import Icon, {
   IconName,
   IconSize,
   IconColor,
 } from '../../../component-library/components/Icons/Icon';
->>>>>>> 961a5281
 import { createStyles } from './styles';
 import { useDeleteWallet } from '../../hooks/DeleteWallet';
 import { strings } from '../../../../locales/i18n';
@@ -159,30 +151,12 @@
                 </Text>{' '}
                 {strings('login.forgot_password_point_1_1')}
               </Text>
-<<<<<<< HEAD
-              <OutlinedTextField
-                style={styles.input as TextFieldProps}
-                {...generateTestId(
-                  Platform,
-                  DeleteWalletModalSelectorsIDs.INPUT,
-                )}
-                autoFocus
-                returnKeyType={'done'}
-                onChangeText={checkDelete}
-                autoCapitalize="none"
-                value={deleteText}
-                baseColor={colors.border.default}
-                tintColor={colors.primary.default}
-                placeholderTextColor={colors.text.muted}
-                keyboardAppearance={themeAppearance}
-=======
             </View>
             <View style={styles.forgotPasswordPoint}>
               <Icon
                 name={IconName.SecurityKey}
                 size={IconSize.Md}
                 color={IconColor.Muted}
->>>>>>> 961a5281
               />
               <Text
                 variant={TextVariant.BodyMD}
