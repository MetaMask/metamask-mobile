--- conflicted
+++ resolved
@@ -26,9 +26,6 @@
 import PropTypes from 'prop-types';
 import { findRouteNameFromNavigatorState } from '../../../util/general';
 import StyledButton from '../StyledButton';
-<<<<<<< HEAD
-import { useAppThemeFromContext, mockTheme } from '../../../util/theme';
-=======
 import {
   useAppThemeFromContext,
   mockTheme,
@@ -40,7 +37,6 @@
   WHATS_NEW_MODAL_GOT_IT_BUTTON_ID,
 } from '../../../constants/test-ids';
 
->>>>>>> 79a5293d
 const modalMargin = 24;
 const modalPadding = 24;
 const screenWidth = Device.getDeviceWidth();
@@ -65,9 +61,6 @@
       flex: 1,
       width: slideItemWidth,
       paddingHorizontal: modalPadding,
-<<<<<<< HEAD
-      paddingBottom: 16,
-=======
     },
     slideItemContainerContent: {
       paddingBottom: 16,
@@ -75,7 +68,6 @@
     },
     slide: {
       flex: 1,
->>>>>>> 79a5293d
     },
     progessContainer: {
       flexDirection: 'row',
@@ -147,12 +139,7 @@
   const [featuresToShow, setFeaturesToShow] = useState(null);
   const [show, setShow] = useState(false);
   const routes = useNavigationState((state) => state.routes);
-<<<<<<< HEAD
-  const slideIds = [0, 1];
-  const [currentSlide, setCurrentSlide] = useState(slideIds[0]);
-=======
   const [currentSlide, setCurrentSlide] = useState(0);
->>>>>>> 79a5293d
   const { colors } = useAppThemeFromContext() || mockTheme;
   const imageKey = useAssetFromTheme('light', 'dark');
   const styles = createStyles(colors);
@@ -238,13 +225,6 @@
         return (element = (
           <Text style={styles.slideDescription}>{elementInfo.description}</Text>
         ));
-<<<<<<< HEAD
-      case 'image':
-        return (
-          <View style={styles.slideImageContainer}>
-            <Image
-              source={elementInfo.image}
-=======
       case 'image': {
         let image;
         if (elementInfo.images) {
@@ -256,25 +236,18 @@
           <View style={styles.slideImageContainer}>
             <Image
               source={image}
->>>>>>> 79a5293d
               style={styles.slideImage}
               resizeMode={'stretch'}
             />
           </View>
         );
-<<<<<<< HEAD
-=======
       }
->>>>>>> 79a5293d
       case 'button':
         return (
           <View style={styles.button}>
             <StyledButton
               type={elementInfo.buttonType}
-<<<<<<< HEAD
-=======
               testID={WHATS_NEW_MODAL_GOT_IT_BUTTON_ID}
->>>>>>> 79a5293d
               onPress={() => callButton(elementInfo.onPress)}
             >
               {elementInfo.buttonText}
@@ -288,11 +261,6 @@
   const renderSlide = (slideInfo, index) => {
     const key = `slide-info-${index}`;
     return (
-<<<<<<< HEAD
-      <ScrollView key={key} style={styles.slideItemContainer}>
-        <TouchableWithoutFeedback>
-          <View>
-=======
       <ScrollView
         key={key}
         style={styles.slideItemContainer}
@@ -300,7 +268,6 @@
       >
         <TouchableWithoutFeedback>
           <View style={styles.slide}>
->>>>>>> 79a5293d
             {slideInfo.map((elementInfo, elIndex) => {
               const elKey = `${key}-${elIndex}`;
               return <View key={elKey}>{renderSlideElement(elementInfo)}</View>;
@@ -343,17 +310,11 @@
               </TouchableOpacity>
             </View>
           </View>
-<<<<<<< HEAD
-          {featuresToShow && (
-            <View style={styles.slideContent}>
-              <ScrollView
-=======
           {whatsNew.slides.length > 0 && (
             <View style={styles.slideContent}>
               <ScrollView
                 ref={scrollViewRef}
                 scrollEnabled={whatsNew.slides.length > 1}
->>>>>>> 79a5293d
                 // This is not duplicate. Needed for Android.
                 onScrollEndDrag={onScrollEnd}
                 onMomentumScrollEnd={onScrollEnd}
@@ -363,19 +324,6 @@
               >
                 {whatsNew.slides.map(renderSlide)}
               </ScrollView>
-<<<<<<< HEAD
-              <View style={styles.progessContainer}>
-                {slideIds.map((id) => (
-                  <View
-                    key={id}
-                    style={[
-                      styles.slideCircle,
-                      currentSlide === id ? styles.slideSolidCircle : {},
-                    ]}
-                  />
-                ))}
-              </View>
-=======
               {whatsNew.slides.length > 1 && (
                 <View style={styles.progessContainer}>
                   {whatsNew.slides.map((_, index) => (
@@ -400,7 +348,6 @@
                   ))}
                 </View>
               )}
->>>>>>> 79a5293d
             </View>
           )}
         </View>
