/* eslint-disable import/no-commonjs */
import { strings } from '../../../../locales/i18n';

export const whatsNew = {
  // All users that have <4.3.0 and are updating to >=4.3.0 should see
  onlyUpdates: true, // Only users who updated the app will see this, not newly installs
  maxLastAppVersion: '4.3.0', // Only users who had a previous version <4.3.0 version will see this
  minAppVersion: '4.3.0', // Only users who updated to a version >= 4.3.0 will see this
  /**
   * Slides utilizes a templating system in the form of a 2D array, which is eventually rendered within app/components/UI/WhatsNewModal/index.js.
   * The root layer determines the number of slides. Ex. To display 3 slides, the root layer should contain 3 arrays.
   * The inner layer determines the content that will be rendered within each slide.
   * The slide content takes the form of union types, where the possible types are `image`, `title`, `description`, or `button`.
   * Both slide count and slide content will be rendered in the same order as the data set.
   */
  slides: [
    [
      {
        type: 'image',
        image: require('../../../images/whats-new-token-detection.png'),
      }, // eslint-disable-line
      {
        type: 'title',
        title: strings('whats_new.feature_token_detection_title'),
      },
      {
        type: 'description',
        description: strings('whats_new.feature_token_detection_description'),
      },
      {
        type: 'button',
        buttonType: 'normal',
        buttonText: strings('whats_new.feature_token_detection_button_text'),
        onPress: (props) =>
          props.navigation.navigate('SettingsView', {
            screen: 'SettingsFlow',
<<<<<<< HEAD
            params: { screen: 'AdvancedSettings' },
=======
            params: {
              screen: 'AdvancedSettings',
              params: {
                scrollToBottom: true,
              },
            },
>>>>>>> b206e7f6
          }),
      },
    ],
    [
      {
        type: 'title',
        title: strings('whats_new.feature_token_security_title_1'),
      },
      {
        type: 'description',
        description: strings('whats_new.feature_token_security_description_1'),
      },
      {
        type: 'title',
        title: strings('whats_new.feature_token_security_title_2'),
      },
      {
        type: 'description',
        description: strings('whats_new.feature_token_security_description_2'),
      },
      {
        type: 'image',
        image: require('../../../images/whats-new-token-security.png'),
      }, // eslint-disable-line
      {
        type: 'button',
        buttonType: 'blue',
        buttonText: strings('whats_new.feature_token_security_button_text'),
        onPress: () => null,
      },
    ],
  ],
};

export default whatsNew;<|MERGE_RESOLUTION|>--- conflicted
+++ resolved
@@ -34,16 +34,12 @@
         onPress: (props) =>
           props.navigation.navigate('SettingsView', {
             screen: 'SettingsFlow',
-<<<<<<< HEAD
-            params: { screen: 'AdvancedSettings' },
-=======
             params: {
               screen: 'AdvancedSettings',
               params: {
                 scrollToBottom: true,
               },
             },
->>>>>>> b206e7f6
           }),
       },
     ],
