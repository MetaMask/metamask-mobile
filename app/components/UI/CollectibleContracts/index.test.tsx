--- conflicted
+++ resolved
@@ -106,10 +106,7 @@
 
 describe('CollectibleContracts', () => {
   beforeEach(() => {
-<<<<<<< HEAD
-=======
     jest.clearAllMocks();
->>>>>>> 733bad1a
     jest.spyOn(networkSelectors, 'selectIsAllNetworks').mockReturnValue(false);
   });
   afterEach(cleanup);
