import React from 'react';
import { shallow } from 'enzyme';
import CollectibleContracts from './';
import configureMockStore from 'redux-mock-store';
import { Provider } from 'react-redux';
import { backgroundState } from '../../../util/test/initial-root-state';
import renderWithProvider, {
  DeepPartial,
} from '../../../util/test/renderWithProvider';
import { act } from '@testing-library/react-hooks';
import { PreferencesState } from '@metamask/preferences-controller';

// eslint-disable-next-line import/no-namespace
import * as allSelectors from '../../../../app/reducers/collectibles/index.js';
// eslint-disable-next-line import/no-namespace
import * as networkSelectors from '../../../selectors/networkController';
import { cleanup, fireEvent, waitFor } from '@testing-library/react-native';
import Engine from '../../../core/Engine';

import TestHelpers from '../../../../e2e/helpers';
import { createMockAccountsControllerState } from '../../../util/test/accountsControllerTestUtils';
import { RootState } from '../../../reducers';
import { mockNetworkState } from '../../../util/test/network';
import { CHAIN_IDS } from '@metamask/transaction-controller';
import { useMetrics } from '../../hooks/useMetrics';
import { MetricsEventBuilder } from '../../../core/Analytics/MetricsEventBuilder';

// eslint-disable-next-line import/no-namespace
import * as assetUtils from '../../../util/assets';

const MOCK_ADDRESS = '0xd018538C87232FF95acbCe4870629b75640a78E7';
const MOCK_ACCOUNTS_CONTROLLER_STATE = createMockAccountsControllerState([
  MOCK_ADDRESS,
]);

const mockTrackEvent = jest.fn();

jest.mock('../../../components/hooks/useMetrics');
(useMetrics as jest.MockedFn<typeof useMetrics>).mockReturnValue({
  trackEvent: mockTrackEvent,
  createEventBuilder: MetricsEventBuilder.createEventBuilder,
  enable: jest.fn(),
  addTraitsToUser: jest.fn(),
  createDataDeletionTask: jest.fn(),
  checkDataDeleteStatus: jest.fn(),
  getDeleteRegulationCreationDate: jest.fn(),
  getDeleteRegulationId: jest.fn(),
  isDataRecorded: jest.fn(),
  isEnabled: jest.fn(),
  getMetaMetricsId: jest.fn(),
});

jest.mock('@react-navigation/native', () => {
  const actualReactNavigation = jest.requireActual('@react-navigation/native');
  return {
    ...actualReactNavigation,
    useNavigation: () => ({
      navigate: jest.fn(),
      setOptions: jest.fn(),
      goBack: jest.fn(),
      reset: jest.fn(),
      dangerouslyGetParent: () => ({
        pop: jest.fn(),
      }),
    }),
  };
});
// Engine.context.NftController.state
jest.mock('../../../core/Engine', () => ({
  context: {
    NftController: {
      state: {
        allNfts: {
          [MOCK_ADDRESS]: {
            '0x1': [],
          },
        },
        allNftContracts: {
          [MOCK_ADDRESS]: {
            '0x1': [],
          },
        },
        ignoredNfts: [],
      },
      addNft: jest.fn(),
      updateNftMetadata: jest.fn(),
      checkAndUpdateAllNftsOwnershipStatus: jest.fn(),
    },
    NftDetectionController: {
      detectNfts: jest.fn(),
    },
  },
}));

const mockStore = configureMockStore();

const initialState = {
  collectibles: {
    favorites: {},
  },
  engine: {
    backgroundState,
  },
};
const store = mockStore(initialState);

describe('CollectibleContracts', () => {
  beforeEach(() => {
    jest.clearAllMocks();
    jest.spyOn(networkSelectors, 'selectIsAllNetworks').mockReturnValue(false);
  });
  afterEach(cleanup);
  it('should render correctly', () => {
    const wrapper = shallow(
      <Provider store={store}>
        <CollectibleContracts />
      </Provider>,
    );
    expect(wrapper).toMatchSnapshot();
  });

  it('does not call updateNftMetadata when isIpfsGatewayEnabled and displayNftMedia are false', async () => {
    const mockState: DeepPartial<RootState> = {
      collectibles: {
        favorites: {},
      },
      engine: {
        backgroundState: {
          ...backgroundState,
          NetworkController: {
            ...mockNetworkState({
              chainId: CHAIN_IDS.MAINNET,
              id: 'mainnet',
              nickname: 'Ethereum Mainnet',
              ticker: 'ETH',
            }),
          },
          AccountTrackerController: {
            accountsByChainId: {
              '0x1': {
                [MOCK_ADDRESS]: { balance: '0' },
              },
            },
          },
          PreferencesController: {
            displayNftMedia: false,
            isIpfsGatewayEnabled: false,
            tokenNetworkFilter: {
              '0x1': true,
            },
          } as unknown as PreferencesState,
          AccountsController: MOCK_ACCOUNTS_CONTROLLER_STATE,
          NftController: {
            allNfts: {
              [MOCK_ADDRESS]: {
                '0x1': [],
              },
            },
            allNftContracts: {
              [MOCK_ADDRESS]: {
                '0x1': [],
              },
            },
          },
        },
      },
    };
    const spyOnUpdateNftMetadata = jest
      .spyOn(Engine.context.NftController, 'updateNftMetadata')
      .mockImplementation(async () => undefined);

    renderWithProvider(<CollectibleContracts />, {
      state: mockState,
    });

    await waitFor(() => {
      expect(spyOnUpdateNftMetadata).not.toHaveBeenCalled();
    });

    spyOnUpdateNftMetadata.mockRestore();
  });

  it('UI refresh changes NFT image when metadata image changes - detection disabled', async () => {
    const collectibleData = [
      {
        address: '0x72b1FDb6443338A158DeC2FbF411B71aeB157A42',
        name: 'MyToken',
        symbol: 'MTK',
      },
    ];
    const nftItemData = [
      {
        address: '0x72b1FDb6443338A158DeC2FbF411B71aeB157A42',
        description:
          'Lil Pudgys are a collection of 22,222 randomly generated NFTs minted on Ethereum.',
        error: 'Opensea import error',
        favorite: false,
        image: 'https://api.pudgypenguins.io/lil/image/11222',
        isCurrentlyOwned: true,
        name: 'Lil Pudgy #113',
        standard: 'ERC721',
        tokenId: '113',
        tokenURI: 'https://api.pudgypenguins.io/lil/113',
        chainId: 1,
      },
    ];

    const nftItemDataUpdated = [
      {
        address: '0x72b1FDb6443338A158DeC2FbF411B71aeB157A42',
        description:
          'Lil Pudgys are a collection of 22,222 randomly generated NFTs minted on Ethereum.',
        error: 'Opensea import error',
        favorite: false,
        image: 'https://api.pudgypenguins.io/lil/image/updated.png',
        isCurrentlyOwned: true,
        name: 'Lil Pudgy #113',
        standard: 'ERC721',
        tokenId: '113',
        tokenURI: 'https://api.pudgypenguins.io/lil/113',
        chainId: 1,
      },
    ];
    const mockState: DeepPartial<RootState> = {
      collectibles: {
        favorites: {},
      },
      engine: {
        backgroundState: {
          ...backgroundState,
          NetworkController: {
            ...mockNetworkState({
              chainId: CHAIN_IDS.MAINNET,
              id: 'mainnet',
              nickname: 'Ethereum Mainnet',
              ticker: 'ETH',
            }),
          },
          AccountTrackerController: {
            accountsByChainId: {
              '0x1': {
                [MOCK_ADDRESS]: { balance: '0' },
              },
            },
          },
          PreferencesController: {
            displayNftMedia: true,
<<<<<<< HEAD
=======
            tokenNetworkFilter: {
              '0x1': true,
            },
>>>>>>> 961a5281
          } as unknown as PreferencesState,
          AccountsController: MOCK_ACCOUNTS_CONTROLLER_STATE,
          NftController: {
            allNfts: {
              [MOCK_ADDRESS]: {
                '0x1': [],
              },
            },
            allNftContracts: {
              [MOCK_ADDRESS]: {
                '0x1': [],
              },
            },
          },
        },
      },
    };

    const spyOnCollectibles = jest
      .spyOn(allSelectors, 'multichainCollectiblesSelector')
      .mockReturnValueOnce({ '0x1': nftItemData })
      .mockReturnValueOnce({ '0x1': nftItemDataUpdated });
    const spyOnContracts = jest
      .spyOn(allSelectors, 'multichainCollectibleContractsSelector')
      .mockReturnValueOnce({ '0x1': collectibleData })
      .mockReturnValueOnce({ '0x1': collectibleData });
    const spyOnUpdateNftMetadata = jest
      .spyOn(Engine.context.NftController, 'updateNftMetadata')
      .mockImplementation(async () => undefined);

    const { getByTestId } = renderWithProvider(<CollectibleContracts />, {
      state: mockState,
    });
    const nftImageBefore = getByTestId('nft-image');
    expect(nftImageBefore.props.source.uri).toEqual(nftItemData[0].image);

    const { queryByTestId } = renderWithProvider(<CollectibleContracts />, {
      state: mockState,
    });

    await waitFor(() => {
      expect(spyOnUpdateNftMetadata).toHaveBeenCalled();
      const nftImageAfter = queryByTestId('nft-image');
      expect(nftImageAfter?.props.source.uri).toEqual(
        nftItemDataUpdated[0].image,
      );
    });

    spyOnCollectibles.mockRestore();
    spyOnContracts.mockRestore();
    spyOnUpdateNftMetadata.mockRestore();
  });

  it('UI refresh changes NFT image when metadata image changes - detection enabled', async () => {
    const collectibleData = [
      {
        address: '0x72b1FDb6443338A158DeC2FbF411B71aeB157A42',
        name: 'MyToken',
        symbol: 'MTK',
      },
    ];
    const nftItemData = [
      {
        address: '0x72b1FDb6443338A158DeC2FbF411B71aeB157A42',
        description:
          'Lil Pudgys are a collection of 22,222 randomly generated NFTs minted on Ethereum.',
        error: 'Opensea import error',
        favorite: false,
        image: 'https://api.pudgypenguins.io/lil/image/11222',
        isCurrentlyOwned: true,
        name: 'Lil Pudgy #113',
        standard: 'ERC721',
        tokenId: '113',
        tokenURI: 'https://api.pudgypenguins.io/lil/113',
      },
    ];

    const nftItemDataUpdated = [
      {
        address: '0x72b1FDb6443338A158DeC2FbF411B71aeB157A42',
        description:
          'Lil Pudgys are a collection of 22,222 randomly generated NFTs minted on Ethereum.',
        error: 'Opensea import error',
        favorite: false,
        image: 'https://api.pudgypenguins.io/lil/image/updated.png',
        isCurrentlyOwned: true,
        name: 'Lil Pudgy #113',
        standard: 'ERC721',
        tokenId: '113',
        tokenURI: 'https://api.pudgypenguins.io/lil/113',
      },
    ];
    const mockState: DeepPartial<RootState> = {
      collectibles: {
        favorites: {},
      },
      engine: {
        backgroundState: {
          ...backgroundState,
          NetworkController: {
            ...mockNetworkState({
              chainId: CHAIN_IDS.MAINNET,
              id: 'mainnet',
              nickname: 'Ethereum Mainnet',
              ticker: 'ETH',
            }),
          },
          AccountTrackerController: {
            accountsByChainId: {
              '0x1': {
                [MOCK_ADDRESS]: { balance: '0' },
              },
            },
          },
          PreferencesController: {
            useNftDetection: true,
            displayNftMedia: true,
<<<<<<< HEAD
=======
            tokenNetworkFilter: {
              '0x1': true,
            },
>>>>>>> 961a5281
          } as unknown as PreferencesState,
          AccountsController: MOCK_ACCOUNTS_CONTROLLER_STATE,
          NftController: {
            allNfts: {
              [MOCK_ADDRESS]: {
                '0x1': [],
              },
            },
            allNftContracts: {
              [MOCK_ADDRESS]: {
                '0x1': [],
              },
            },
          },
        },
      },
    };

    const spyOnCollectibles = jest
      .spyOn(allSelectors, 'multichainCollectiblesSelector')
      .mockReturnValueOnce({ '0x1': nftItemData })
      .mockReturnValueOnce({ '0x1': nftItemDataUpdated });
    const spyOnContracts = jest
      .spyOn(allSelectors, 'multichainCollectibleContractsSelector')
      .mockReturnValue({ '0x1': collectibleData });
    const spyOnUpdateNftMetadata = jest
      .spyOn(Engine.context.NftController, 'updateNftMetadata')
      .mockImplementation(async () => undefined);

    const { getByTestId } = renderWithProvider(<CollectibleContracts />, {
      state: mockState,
    });
    const nftImageBefore = getByTestId('nft-image');
    expect(nftImageBefore.props.source.uri).toEqual(nftItemData[0].image);

    const { queryByTestId } = renderWithProvider(<CollectibleContracts />, {
      state: mockState,
    });

    await waitFor(() => {
      expect(spyOnUpdateNftMetadata).toHaveBeenCalledTimes(0);
      const nftImageAfter = queryByTestId('nft-image');
      expect(nftImageAfter?.props.source.uri).toEqual(
        nftItemDataUpdated[0].image,
      );
    });

    spyOnCollectibles.mockRestore();
    spyOnContracts.mockRestore();
    spyOnUpdateNftMetadata.mockRestore();
  });

  it('UI pull down experience should call detectNfts when detection is enabled', async () => {
    const collectibleData = [
      {
        address: '0x72b1FDb6443338A158DeC2FbF411B71aeB157A42',
        name: 'MyToken',
        symbol: 'MTK',
      },
    ];
    const nftItemData = [
      {
        address: '0x72b1FDb6443338A158DeC2FbF411B71aeB157A42',
        description:
          'Lil Pudgys are a collection of 22,222 randomly generated NFTs minted on Ethereum.',
        error: 'Opensea import error',
        favorite: false,
        image: 'https://api.pudgypenguins.io/lil/image/11222',
        isCurrentlyOwned: true,
        name: 'Lil Pudgy #113',
        standard: 'ERC721',
        tokenId: '113',
        tokenURI: 'https://api.pudgypenguins.io/lil/113',
      },
    ];

    const nftItemDataUpdated = [
      {
        address: '0x72b1FDb6443338A158DeC2FbF411B71aeB157A42',
        description:
          'Lil Pudgys are a collection of 22,222 randomly generated NFTs minted on Ethereum.',
        error: 'Opensea import error',
        favorite: false,
        image: 'https://api.pudgypenguins.io/lil/image/updated.png',
        isCurrentlyOwned: true,
        name: 'Lil Pudgy #113',
        standard: 'ERC721',
        tokenId: '113',
        tokenURI: 'https://api.pudgypenguins.io/lil/113',
      },
    ];
    const mockState: DeepPartial<RootState> = {
      collectibles: {
        favorites: {},
      },
      engine: {
        backgroundState: {
          ...backgroundState,
          NetworkController: {
            ...mockNetworkState({
              chainId: CHAIN_IDS.MAINNET,
              id: 'mainnet',
              nickname: 'Ethereum Mainnet',
              ticker: 'ETH',
            }),
          },
          AccountTrackerController: {
            accountsByChainId: {
              '0x1': {
                [MOCK_ADDRESS]: { balance: '0' },
              },
            },
          },
          AccountsController: MOCK_ACCOUNTS_CONTROLLER_STATE,
          PreferencesController: {
            useNftDetection: true,
            displayNftMedia: true,
<<<<<<< HEAD
=======
            tokenNetworkFilter: {
              '0x1': true,
            },
>>>>>>> 961a5281
          } as unknown as PreferencesState,
          NftController: {
            allNfts: {
              [MOCK_ADDRESS]: {
                '0x1': [],
              },
            },
            allNftContracts: {
              [MOCK_ADDRESS]: {
                '0x1': [],
              },
            },
          },
        },
      },
    };

    jest
      .spyOn(allSelectors, 'multichainCollectiblesSelector')
      .mockReturnValueOnce({ '0x1': nftItemData })
      .mockReturnValueOnce({ '0x1': nftItemDataUpdated });
    jest
      .spyOn(allSelectors, 'multichainCollectibleContractsSelector')
      .mockReturnValue({ '0x1': collectibleData });
    const spyOnUpdateNftMetadata = jest
      .spyOn(Engine.context.NftController, 'updateNftMetadata')
      .mockImplementation(async () => undefined);

    const spyOnDetectNfts = jest
      .spyOn(Engine.context.NftDetectionController, 'detectNfts')
      .mockImplementation(async () => undefined);

    const { getByTestId } = renderWithProvider(<CollectibleContracts />, {
      state: mockState,
    });
    const scrollView = getByTestId('refreshControl');

    expect(scrollView).toBeDefined();

    const { refreshControl } = scrollView.props;
    await act(async () => {
      await refreshControl.props.onRefresh();
    });

    await TestHelpers.delay(1000);

    expect(spyOnUpdateNftMetadata).toHaveBeenCalledTimes(0);
    expect(spyOnDetectNfts).toHaveBeenCalledTimes(1);
  });

  it('shows spinner if nfts are still being fetched', async () => {
    const CURRENT_ACCOUNT = '0x1a';
    const mockState: DeepPartial<RootState> = {
      collectibles: {
        favorites: {},
        isNftFetchingProgress: true,
      },
      engine: {
        backgroundState: {
          ...backgroundState,
          NetworkController: {
            ...mockNetworkState({
              chainId: CHAIN_IDS.MAINNET,
              id: 'mainnet',
              nickname: 'Ethereum Mainnet',
              ticker: 'ETH',
            }),
          },
          AccountTrackerController: {
            accountsByChainId: {
              '0x1': {
                [CURRENT_ACCOUNT]: { balance: '0' },
              },
            },
          },
          PreferencesController: {
            useNftDetection: true,
            displayNftMedia: true,
            tokenNetworkFilter: {
              '0x1': true,
            },
            selectedAddress: CURRENT_ACCOUNT,
            identities: {
              [CURRENT_ACCOUNT]: {
                address: CURRENT_ACCOUNT,
                name: 'Account 1',
              },
            },
          } as unknown as PreferencesState,
          NftController: {
            allNfts: {
              [CURRENT_ACCOUNT]: {
                '0x1': [],
              },
            },
            allNftContracts: {
              [CURRENT_ACCOUNT]: {
                '0x1': [],
              },
            },
          },
        },
      },
    };
    const { queryByTestId } = renderWithProvider(<CollectibleContracts />, {
      state: mockState,
    });

    const spinner = queryByTestId('spinner');
    expect(spinner).not.toBeNull();
  });

  it('Does not show spinner if nfts are not still being fetched', async () => {
    const CURRENT_ACCOUNT = '0x1a';
    const mockState: DeepPartial<RootState> = {
      collectibles: {
        favorites: {},
      },
      engine: {
        backgroundState: {
          ...backgroundState,
          NetworkController: {
            ...mockNetworkState({
              chainId: CHAIN_IDS.MAINNET,
              id: 'mainnet',
              nickname: 'Ethereum Mainnet',
              ticker: 'ETH',
            }),
          },
          AccountTrackerController: {
            accountsByChainId: {
              '0x1': {
                [CURRENT_ACCOUNT]: { balance: '0' },
              },
            },
          },
          PreferencesController: {
            useNftDetection: true,
            displayNftMedia: true,
            tokenNetworkFilter: {
              '0x1': true,
            },
            selectedAddress: CURRENT_ACCOUNT,
            identities: {
              [CURRENT_ACCOUNT]: {
                address: CURRENT_ACCOUNT,
                name: 'Account 1',
              },
            },
          } as unknown as PreferencesState,
          NftController: {
            allNfts: {
              [CURRENT_ACCOUNT]: {
                '0x1': [],
              },
            },
            allNftContracts: {
              [CURRENT_ACCOUNT]: {
                '0x1': [],
              },
            },
          },
        },
      },
    };

    const { queryByTestId } = renderWithProvider(<CollectibleContracts />, {
      state: mockState,
    });

    const spinner = queryByTestId('spinner');
    expect(spinner).toBeNull();
  });

  it('should handle refresh and detect new NFTs', async () => {
    const collectibleData = [
      {
        address: '0x72b1FDb6443338A158DeC2FbF411B71aeB157A42',
        name: 'MyToken',
        symbol: 'MTK',
      },
    ];
    const nftItemData = [
      {
        address: '0x72b1FDb6443338A158DeC2FbF411B71aeB157A42',
        description: 'Test NFT',
        favorite: false,
        image: 'https://image.url',
        isCurrentlyOwned: true,
        name: 'Test NFT #1',
        standard: 'ERC721',
        tokenId: '1',
        tokenURI: 'https://token.uri/1',
        chainId: 1,
      },
    ];

    const mockState: DeepPartial<RootState> = {
      collectibles: {
        favorites: {},
      },
      engine: {
        backgroundState: {
          ...backgroundState,
          NetworkController: {
            ...mockNetworkState({
              chainId: CHAIN_IDS.MAINNET,
              id: 'mainnet',
              nickname: 'Ethereum Mainnet',
              ticker: 'ETH',
            }),
          },
          AccountTrackerController: {
            accountsByChainId: {
              '0x1': { [MOCK_ADDRESS]: { balance: '0' } },
            },
          },
          PreferencesController: {
            useNftDetection: true,
            displayNftMedia: true,
            tokenNetworkFilter: {
              '0x1': 'true',
            },
          },
          AccountsController: MOCK_ACCOUNTS_CONTROLLER_STATE,
          NftController: {
            allNfts: {
              [MOCK_ADDRESS]: {
                '0x1': [],
              },
            },
            allNftContracts: {
              [MOCK_ADDRESS]: {
                '0x1': [],
              },
            },
          },
        },
      },
    };

    jest
      .spyOn(allSelectors, 'multichainCollectiblesSelector')
      .mockReturnValue({ '0x1': nftItemData });
    jest
      .spyOn(allSelectors, 'multichainCollectibleContractsSelector')
      .mockReturnValue({ '0x1': collectibleData });

    const spyOnDetectNfts = jest
      .spyOn(Engine.context.NftDetectionController, 'detectNfts')
      .mockImplementation(async () => undefined);

    const spyOnCheckOwnership = jest
      .spyOn(
        Engine.context.NftController,
        'checkAndUpdateAllNftsOwnershipStatus',
      )
      .mockImplementation(async () => undefined);

    const { getByTestId } = renderWithProvider(<CollectibleContracts />, {
      state: mockState,
    });

    const scrollView = getByTestId('refreshControl');
    expect(scrollView).toBeDefined();

    const { refreshControl } = scrollView.props;
    await act(async () => {
      await refreshControl.props.onRefresh();
    });

    await TestHelpers.delay(1000);

    expect(spyOnDetectNfts).toHaveBeenCalledTimes(1);
    expect(spyOnCheckOwnership).toHaveBeenCalledTimes(1);

    spyOnDetectNfts.mockRestore();
    spyOnCheckOwnership.mockRestore();
  });

  it('should track analytics when new NFTs are detected during refresh', async () => {
    const collectibleData = [
      {
        address: '0x72b1FDb6443338A158DeC2FbF411B71aeB157A42',
        name: 'MyToken',
        symbol: 'MTK',
      },
    ];
    const nftItemData = [
      {
        address: '0x72b1FDb6443338A158DeC2FbF411B71aeB157A42',
        description: 'Test NFT',
        favorite: false,
        image: 'https://image.url',
        isCurrentlyOwned: true,
        name: 'Test NFT #1',
        standard: 'ERC721',
        tokenId: '1',
        tokenURI: 'https://token.uri/1',
        chainId: 1,
      },
    ];

    const mockState: DeepPartial<RootState> = {
      collectibles: {
        favorites: {},
      },
      engine: {
        backgroundState: {
          ...backgroundState,
          NetworkController: {
            ...mockNetworkState({
              chainId: CHAIN_IDS.MAINNET,
              id: 'mainnet',
              nickname: 'Ethereum Mainnet',
              ticker: 'ETH',
            }),
          },
          AccountTrackerController: {
            accountsByChainId: {
              '0x1': { [MOCK_ADDRESS]: { balance: '0' } },
            },
          },
          PreferencesController: {
            useNftDetection: true,
            displayNftMedia: true,
            tokenNetworkFilter: {
              '0x1': 'true',
            },
          },

          AccountsController: MOCK_ACCOUNTS_CONTROLLER_STATE,
          NftController: {
            allNfts: {
              [MOCK_ADDRESS]: {
                '0x1': [],
              },
            },
            allNftContracts: {
              [MOCK_ADDRESS]: {
                '0x1': [],
              },
            },
          },
        },
      },
    };

    // Before your tests, add this jest.spyOn
    const mockPrepareNftDetectionEvents = jest.spyOn(
      assetUtils,
      'prepareNftDetectionEvents',
    );
    jest
      .spyOn(allSelectors, 'multichainCollectiblesSelector')
      .mockReturnValue({ '0x1': nftItemData });
    jest
      .spyOn(allSelectors, 'multichainCollectibleContractsSelector')
      .mockReturnValue({ '0x1': collectibleData });

    const mockEvents = [
      { chain_id: 1, source: 'detected' as const },
      { chain_id: 1, source: 'detected' as const },
    ];
    mockPrepareNftDetectionEvents.mockReturnValue(mockEvents);

    const spyOnDetectNfts = jest
      .spyOn(Engine.context.NftDetectionController, 'detectNfts')
      .mockImplementation(async () => undefined);

    const spyOnCheckOwnership = jest
      .spyOn(
        Engine.context.NftController,
        'checkAndUpdateAllNftsOwnershipStatus',
      )
      .mockImplementation(async () => undefined);

    const { getByTestId } = renderWithProvider(<CollectibleContracts />, {
      state: mockState,
    });

    const scrollView = getByTestId('refreshControl');
    const { refreshControl } = scrollView.props;

    await act(async () => {
      await refreshControl.props.onRefresh();
    });

    await TestHelpers.delay(1000);

    expect(mockTrackEvent).toHaveBeenCalledTimes(2);

    spyOnDetectNfts.mockRestore();
    spyOnCheckOwnership.mockRestore();
  });

  it('should not track analytics when no new NFTs are detected during refresh', async () => {
    const collectibleData = [
      {
        address: '0x72b1FDb6443338A158DeC2FbF411B71aeB157A42',
        name: 'MyToken',
        symbol: 'MTK',
      },
    ];
    const nftItemData = [
      {
        address: '0x72b1FDb6443338A158DeC2FbF411B71aeB157A42',
        description: 'Test NFT',
        favorite: false,
        image: 'https://image.url',
        isCurrentlyOwned: true,
        name: 'Test NFT #1',
        standard: 'ERC721',
        tokenId: '1',
        tokenURI: 'https://token.uri/1',
        chainId: 1,
      },
    ];

    const mockState: DeepPartial<RootState> = {
      collectibles: {
        favorites: {},
      },
      engine: {
        backgroundState: {
          ...backgroundState,
          NetworkController: {
            ...mockNetworkState({
              chainId: CHAIN_IDS.MAINNET,
              id: 'mainnet',
              nickname: 'Ethereum Mainnet',
              ticker: 'ETH',
            }),
          },
          AccountTrackerController: {
            accountsByChainId: {
              '0x1': { [MOCK_ADDRESS]: { balance: '0' } },
            },
          },
          PreferencesController: {
            useNftDetection: true,
            displayNftMedia: true,
            tokenNetworkFilter: {
              '0x1': 'true',
            },
          },
          AccountsController: MOCK_ACCOUNTS_CONTROLLER_STATE,
          NftController: {
            allNfts: {
              [MOCK_ADDRESS]: {
                '0x1': [],
              },
            },
            allNftContracts: {
              [MOCK_ADDRESS]: {
                '0x1': [],
              },
            },
          },
        },
      },
    };

    const mockPrepareNftDetectionEvents = jest.spyOn(
      assetUtils,
      'prepareNftDetectionEvents',
    );
    jest
      .spyOn(allSelectors, 'multichainCollectiblesSelector')
      .mockReturnValue({ '0x1': nftItemData });
    jest
      .spyOn(allSelectors, 'multichainCollectibleContractsSelector')
      .mockReturnValue({ '0x1': collectibleData });

    // Mock to return empty array - no new NFTs detected
    mockPrepareNftDetectionEvents.mockReturnValue([]);

    const spyOnDetectNfts = jest
      .spyOn(Engine.context.NftDetectionController, 'detectNfts')
      .mockImplementation(async () => undefined);

    const spyOnCheckOwnership = jest
      .spyOn(
        Engine.context.NftController,
        'checkAndUpdateAllNftsOwnershipStatus',
      )
      .mockImplementation(async () => undefined);

    const { getByTestId } = renderWithProvider(<CollectibleContracts />, {
      state: mockState,
    });

    const scrollView = getByTestId('refreshControl');
    const { refreshControl } = scrollView.props;

    await act(async () => {
      await refreshControl.props.onRefresh();
    });

    await TestHelpers.delay(1000);

    expect(mockTrackEvent).not.toHaveBeenCalled();

    spyOnDetectNfts.mockRestore();
    spyOnCheckOwnership.mockRestore();
  });

  it('navigates to add collectible screen', () => {
    const mockState: DeepPartial<RootState> = {
      collectibles: {
        favorites: {},
      },
      engine: {
        backgroundState: {
          ...backgroundState,
          NetworkController: {
            ...mockNetworkState({
              chainId: CHAIN_IDS.MAINNET,
              id: 'mainnet',
              nickname: 'Ethereum Mainnet',
              ticker: 'ETH',
            }),
          },
          AccountTrackerController: {
            accountsByChainId: {
              '0x1': {
                [MOCK_ADDRESS]: { balance: '0' },
              },
            },
          },
          PreferencesController: {
            displayNftMedia: false,
            isIpfsGatewayEnabled: false,
            tokenNetworkFilter: {
              '0x1': true,
            },
          } as unknown as PreferencesState,
          AccountsController: MOCK_ACCOUNTS_CONTROLLER_STATE,
          NftController: {
            allNfts: {
              [MOCK_ADDRESS]: {
                '0x1': [],
              },
            },
            allNftContracts: {
              [MOCK_ADDRESS]: {
                '0x1': [],
              },
            },
          },
        },
      },
    };
    const mockNavigation = {
      navigate: jest.fn(),
      push: jest.fn(),
    };
    const { getByTestId } = renderWithProvider(<CollectibleContracts
    navigation={mockNavigation}/>, {
      state: mockState,
    });

    const addCollectibleButton = getByTestId('import-collectible-button');
    fireEvent.press(addCollectibleButton);

    expect(mockNavigation.push).toHaveBeenCalledTimes(1);

    expect(mockNavigation.push).toHaveBeenCalledWith('AddAsset', {
        assetType: 'collectible',
    });
  });

  it('shows filter controls when evm is selected', () => {
    const mockState: DeepPartial<RootState> = {
      collectibles: {
        favorites: {},
      },
      engine: {
        backgroundState: {
          ...backgroundState,
          NetworkController: {
            ...mockNetworkState({
              chainId: CHAIN_IDS.MAINNET,
              id: 'mainnet',
              nickname: 'Ethereum Mainnet',
              ticker: 'ETH',
            }),
          },
          AccountTrackerController: {
            accountsByChainId: {
              '0x1': {
                [MOCK_ADDRESS]: { balance: '0' },
              },
            },
          },
          PreferencesController: {
            displayNftMedia: false,
            isIpfsGatewayEnabled: false,
            tokenNetworkFilter: {
              '0x1': true,
            },
          } as unknown as PreferencesState,
          AccountsController: MOCK_ACCOUNTS_CONTROLLER_STATE,
          NftController: {
            allNfts: {
              [MOCK_ADDRESS]: {
                '0x1': [],
              },
            },
            allNftContracts: {
              [MOCK_ADDRESS]: {
                '0x1': [],
              },
            },
          },
        },
      },
    };
    const mockNavigation = {
      navigate: jest.fn(),
      push: jest.fn(),
    };
    const { getByTestId } = renderWithProvider(<CollectibleContracts
    navigation={mockNavigation}/>, {
      state: mockState,
    });

    const filterControlersButton = getByTestId('token-network-filter');
    fireEvent.press(filterControlersButton);

    expect(mockNavigation.navigate).toHaveBeenCalledTimes(1);


  });
});<|MERGE_RESOLUTION|>--- conflicted
+++ resolved
@@ -245,12 +245,9 @@
           },
           PreferencesController: {
             displayNftMedia: true,
-<<<<<<< HEAD
-=======
             tokenNetworkFilter: {
               '0x1': true,
             },
->>>>>>> 961a5281
           } as unknown as PreferencesState,
           AccountsController: MOCK_ACCOUNTS_CONTROLLER_STATE,
           NftController: {
@@ -368,12 +365,9 @@
           PreferencesController: {
             useNftDetection: true,
             displayNftMedia: true,
-<<<<<<< HEAD
-=======
             tokenNetworkFilter: {
               '0x1': true,
             },
->>>>>>> 961a5281
           } as unknown as PreferencesState,
           AccountsController: MOCK_ACCOUNTS_CONTROLLER_STATE,
           NftController: {
@@ -491,12 +485,9 @@
           PreferencesController: {
             useNftDetection: true,
             displayNftMedia: true,
-<<<<<<< HEAD
-=======
             tokenNetworkFilter: {
               '0x1': true,
             },
->>>>>>> 961a5281
           } as unknown as PreferencesState,
           NftController: {
             allNfts: {
