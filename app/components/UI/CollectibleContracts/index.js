import React, { useState, useEffect, useCallback } from 'react';
import PropTypes from 'prop-types';
import {
  TouchableOpacity,
  StyleSheet,
  View,
  InteractionManager,
  Image,
  Platform,
} from 'react-native';
import { connect } from 'react-redux';
import Engine from '../../../core/Engine';
import { MetaMetricsEvents } from '../../../core/Analytics';
import AppConstants from '../../../core/AppConstants';
import { fontStyles } from '../../../styles/common';
import { strings } from '../../../../locales/i18n';
import CollectibleContractElement from '../CollectibleContractElement';
<<<<<<< HEAD
=======
import Analytics from '../../../core/Analytics/Analytics';
import { MetaMetricsEvents } from '../../../core/Analytics';
>>>>>>> db9007ba
import {
  collectibleContractsSelector,
  collectiblesSelector,
  favoritesCollectiblesSelector,
} from '../../../reducers/collectibles';
import { removeFavoriteCollectible } from '../../../actions/collectibles';
import { setNftDetectionDismissed } from '../../../actions/user';
import Text from '../../Base/Text';
import { toLowerCaseEquals } from '../../../util/general';
import { compareTokenIds } from '../../../util/tokens';
import CollectibleDetectionModal from '../CollectibleDetectionModal';
import { useTheme } from '../../../util/theme';
<<<<<<< HEAD
import { trackLegacyEvent } from '../../../util/analyticsV2';
import { MAINNET } from '../../../constants/network';

=======
import { MAINNET } from '../../../constants/network';
import generateTestId from '../../../../wdio/utils/generateTestId';
import { IMPORT_NFT_BUTTON_ID } from '../../../../wdio/features/testIDs/Screens/WalletView.testIds';
>>>>>>> db9007ba
const createStyles = (colors) =>
  StyleSheet.create({
    wrapper: {
      backgroundColor: colors.background.default,
      flex: 1,
      minHeight: 500,
      marginTop: 16,
    },
    emptyView: {
      justifyContent: 'center',
      alignItems: 'center',
      marginTop: 10,
    },
    add: {
      flexDirection: 'row',
      alignItems: 'center',
      justifyContent: 'center',
    },
    addText: {
      fontSize: 14,
      color: colors.primary.default,
      ...fontStyles.normal,
    },
    footer: {
      flex: 1,
      paddingBottom: 30,
      alignItems: 'center',
      marginTop: 24,
    },
    emptyContainer: {
      flex: 1,
      marginBottom: 18,
      justifyContent: 'center',
      alignItems: 'center',
    },
    emptyImageContainer: {
      width: 76,
      height: 76,
      marginTop: 30,
      marginBottom: 12,
      tintColor: colors.icon.muted,
    },
    emptyTitleText: {
      fontSize: 24,
      color: colors.text.alternative,
    },
    emptyText: {
      color: colors.text.alternative,
      marginBottom: 8,
      fontSize: 14,
    },
  });

/**
 * View that renders a list of CollectibleContract
 * ERC-721 and ERC-1155
 */
const CollectibleContracts = ({
  selectedAddress,
  chainId,
  networkType,
  navigation,
  collectibleContracts,
  collectibles,
  favoriteCollectibles,
  removeFavoriteCollectible,
  useNftDetection,
  setNftDetectionDismissed,
  nftDetectionDismissed,
}) => {
  const { colors } = useTheme();
  const styles = createStyles(colors);
  const [isAddNFTEnabled, setIsAddNFTEnabled] = useState(true);

  const onItemPress = useCallback(
    (collectible, contractName) => {
      navigation.navigate('CollectiblesDetails', { collectible, contractName });
    },
    [navigation],
  );

  /**
   *  Method to check the token id data type of the current collectibles.
   *
   * @param collectible - Collectible object.
   * @returns Boolean indicating if the collectible should be updated.
   */
  const shouldUpdateCollectibleMetadata = (collectible) =>
    typeof collectible.tokenId === 'number';

  /**
   * Method to updated collectible and avoid backwards compatibility issues.
   * @param address - Collectible address.
   * @param tokenId - Collectible token ID.
   */
  const updateCollectibleMetadata = (collectible) => {
    const { NftController } = Engine.context;
    const { address, tokenId } = collectible;
    NftController.removeNft(address, tokenId);
    if (String(tokenId).includes('e+')) {
      removeFavoriteCollectible(selectedAddress, chainId, collectible);
    } else {
      NftController.addNft(address, String(tokenId));
    }
  };

  useEffect(() => {
    // TO DO: Move this fix to the controllers layer
    collectibles.forEach((collectible) => {
      if (shouldUpdateCollectibleMetadata(collectible)) {
        updateCollectibleMetadata(collectible);
      }
    });
  });

  const goToAddCollectible = () => {
    setIsAddNFTEnabled(false);
    navigation.push('AddAsset', { assetType: 'collectible' });
    InteractionManager.runAfterInteractions(() => {
<<<<<<< HEAD
      trackLegacyEvent(MetaMetricsEvents.WALLET_ADD_COLLECTIBLES);
=======
      Analytics.trackEvent(MetaMetricsEvents.WALLET_ADD_COLLECTIBLES);
>>>>>>> db9007ba
      setIsAddNFTEnabled(true);
    });
  };

  const renderFooter = () => (
    <View style={styles.footer} key={'collectible-contracts-footer'}>
      <Text style={styles.emptyText}>{strings('wallet.no_collectibles')}</Text>
      <TouchableOpacity
        style={styles.add}
        onPress={goToAddCollectible}
        disabled={!isAddNFTEnabled}
        {...generateTestId(Platform, IMPORT_NFT_BUTTON_ID)}
      >
        <Text style={styles.addText}>{strings('wallet.add_collectibles')}</Text>
      </TouchableOpacity>
    </View>
  );

  const renderCollectibleContract = useCallback(
    (item, index) => {
      const contractCollectibles = collectibles?.filter((collectible) =>
        toLowerCaseEquals(collectible.address, item.address),
      );
      return (
        <CollectibleContractElement
          onPress={onItemPress}
          asset={item}
          key={item.address}
          contractCollectibles={contractCollectibles}
          collectiblesVisible={index === 0}
        />
      );
    },
    [collectibles, onItemPress],
  );

  const renderFavoriteCollectibles = useCallback(() => {
    const filteredCollectibles = favoriteCollectibles.map((collectible) =>
      collectibles.find(
        ({ tokenId, address }) =>
          compareTokenIds(collectible.tokenId, tokenId) &&
          collectible.address === address,
      ),
    );
    return (
      Boolean(filteredCollectibles.length) && (
        <CollectibleContractElement
          onPress={onItemPress}
          asset={{ name: 'Favorites', favorites: true }}
          key={'Favorites'}
          contractCollectibles={filteredCollectibles}
          collectiblesVisible
        />
      )
    );
  }, [favoriteCollectibles, collectibles, onItemPress]);

  const renderList = useCallback(
    () => (
      <View>
        {renderFavoriteCollectibles()}
        <View>
          {collectibleContracts?.map((item, index) =>
            renderCollectibleContract(item, index),
          )}
        </View>
      </View>
    ),
    [
      collectibleContracts,
      renderFavoriteCollectibles,
      renderCollectibleContract,
    ],
  );

  const goToLearnMore = () =>
    navigation.navigate('Webview', {
      screen: 'SimpleWebview',
      params: { url: AppConstants.URLS.NFT },
    });

  const dismissNftInfo = async () => {
    setNftDetectionDismissed(true);
  };

  const renderEmpty = () => (
    <View style={styles.emptyView}>
      <View style={styles.emptyContainer}>
        <Image
          style={styles.emptyImageContainer}
          source={require('../../../images/no-nfts-placeholder.png')}
          resizeMode={'contain'}
        />
        <Text center style={styles.emptyTitleText} bold>
          {strings('wallet.no_nfts_yet')}
        </Text>
        <Text center big link onPress={goToLearnMore}>
          {strings('wallet.learn_more')}
        </Text>
      </View>
    </View>
  );

  return (
    <View style={styles.wrapper} testID={'collectible-contracts'}>
      {networkType === MAINNET && !nftDetectionDismissed && !useNftDetection && (
        <View style={styles.emptyView}>
          <CollectibleDetectionModal
            onDismiss={dismissNftInfo}
            navigation={navigation}
          />
        </View>
      )}
      {collectibleContracts.length > 0 ? renderList() : renderEmpty()}
      {renderFooter()}
    </View>
  );
};

CollectibleContracts.propTypes = {
  /**
   * Network type
   */
  networkType: PropTypes.string,
  /**
   * Chain id
   */
  chainId: PropTypes.string,
  /**
   * Selected address
   */
  selectedAddress: PropTypes.string,
  /**
   * Array of collectibleContract objects
   */
  collectibleContracts: PropTypes.array,
  /**
   * Array of collectibles objects
   */
  collectibles: PropTypes.array,
  /**
   * Navigation object required to push
   * the Asset detail view
   */
  navigation: PropTypes.object,
  /**
   * Object of collectibles
   */
  favoriteCollectibles: PropTypes.array,
  /**
   * Dispatch remove collectible from favorites action
   */
  removeFavoriteCollectible: PropTypes.func,
  /**
   * Boolean to show if NFT detection is enabled
   */
  useNftDetection: PropTypes.bool,
  /**
   * Setter for NFT detection state
   */
  setNftDetectionDismissed: PropTypes.func,
  /**
   * State to manage display of modal
   */
  nftDetectionDismissed: PropTypes.bool,
};

const mapStateToProps = (state) => ({
  networkType: state.engine.backgroundState.NetworkController.provider.type,
  chainId: state.engine.backgroundState.NetworkController.provider.chainId,
  selectedAddress:
    state.engine.backgroundState.PreferencesController.selectedAddress,
  useNftDetection:
    state.engine.backgroundState.PreferencesController.useNftDetection,
  nftDetectionDismissed: state.user.nftDetectionDismissed,
  collectibleContracts: collectibleContractsSelector(state),
  collectibles: collectiblesSelector(state),
  favoriteCollectibles: favoritesCollectiblesSelector(state),
});

const mapDispatchToProps = (dispatch) => ({
  removeFavoriteCollectible: (selectedAddress, chainId, collectible) =>
    dispatch(removeFavoriteCollectible(selectedAddress, chainId, collectible)),
  setNftDetectionDismissed: () => dispatch(setNftDetectionDismissed()),
});

export default connect(
  mapStateToProps,
  mapDispatchToProps,
)(CollectibleContracts);<|MERGE_RESOLUTION|>--- conflicted
+++ resolved
@@ -15,11 +15,6 @@
 import { fontStyles } from '../../../styles/common';
 import { strings } from '../../../../locales/i18n';
 import CollectibleContractElement from '../CollectibleContractElement';
-<<<<<<< HEAD
-=======
-import Analytics from '../../../core/Analytics/Analytics';
-import { MetaMetricsEvents } from '../../../core/Analytics';
->>>>>>> db9007ba
 import {
   collectibleContractsSelector,
   collectiblesSelector,
@@ -32,15 +27,10 @@
 import { compareTokenIds } from '../../../util/tokens';
 import CollectibleDetectionModal from '../CollectibleDetectionModal';
 import { useTheme } from '../../../util/theme';
-<<<<<<< HEAD
 import { trackLegacyEvent } from '../../../util/analyticsV2';
-import { MAINNET } from '../../../constants/network';
-
-=======
 import { MAINNET } from '../../../constants/network';
 import generateTestId from '../../../../wdio/utils/generateTestId';
 import { IMPORT_NFT_BUTTON_ID } from '../../../../wdio/features/testIDs/Screens/WalletView.testIds';
->>>>>>> db9007ba
 const createStyles = (colors) =>
   StyleSheet.create({
     wrapper: {
@@ -160,11 +150,7 @@
     setIsAddNFTEnabled(false);
     navigation.push('AddAsset', { assetType: 'collectible' });
     InteractionManager.runAfterInteractions(() => {
-<<<<<<< HEAD
       trackLegacyEvent(MetaMetricsEvents.WALLET_ADD_COLLECTIBLES);
-=======
-      Analytics.trackEvent(MetaMetricsEvents.WALLET_ADD_COLLECTIBLES);
->>>>>>> db9007ba
       setIsAddNFTEnabled(true);
     });
   };
