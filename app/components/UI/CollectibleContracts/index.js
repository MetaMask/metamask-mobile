import React, {
  useState,
  useEffect,
  useCallback,
  useMemo,
  useRef,
} from 'react';
import PropTypes from 'prop-types';
import {
  TouchableOpacity,
  StyleSheet,
  View,
  Image,
  FlatList,
  RefreshControl,
  ActivityIndicator,
} from 'react-native';
import { connect, useSelector } from 'react-redux';
import { fontStyles } from '../../../styles/common';
import { strings } from '../../../../locales/i18n';
import Engine from '../../../core/Engine';
import CollectibleContractElement from '../CollectibleContractElement';
import { MetaMetricsEvents } from '../../../core/Analytics';
import {
  favoritesCollectiblesSelector,
  isNftFetchingProgressSelector,
  multichainCollectibleContractsSelector,
  multichainCollectiblesSelector,
  multichainCollectiblesByEnabledNetworksSelector,
  multichainCollectibleContractsByEnabledNetworksSelector,
} from '../../../reducers/collectibles';
import { removeFavoriteCollectible } from '../../../actions/collectibles';
import AppConstants from '../../../core/AppConstants';
import { areAddressesEqual } from '../../../util/address';
import { compareTokenIds } from '../../../util/tokens';
import CollectibleDetectionModal from '../CollectibleDetectionModal';
import { useTheme } from '../../../util/theme';
import { MAINNET } from '../../../constants/network';
import {
  selectChainId,
  selectIsAllNetworks,
  selectIsPopularNetwork,
  selectProviderType,
  selectNetworkConfigurations,
} from '../../../selectors/networkController';
import {
  selectDisplayNftMedia,
  selectIsIpfsGatewayEnabled,
  selectTokenNetworkFilter,
  selectUseNftDetection,
} from '../../../selectors/preferencesController';
import { selectSelectedInternalAccountFormattedAddress } from '../../../selectors/accountsController';
import { WalletViewSelectorsIDs } from '../../../../e2e/selectors/wallet/WalletView.selectors';
import { useMetrics } from '../../../components/hooks/useMetrics';
import { RefreshTestId, SpinnerTestId } from './constants';
import { debounce, cloneDeep } from 'lodash';
import ButtonBase from '../../../component-library/components/Buttons/Button/foundation/ButtonBase';
import { IconName } from '../../../component-library/components/Icons/Icon';
import { selectIsEvmNetworkSelected } from '../../../selectors/multichainNetworkController';
import { selectNetworkName } from '../../../selectors/networkInfos';
import {
  getDecimalChainId,
  isRemoveGlobalNetworkSelectorEnabled,
} from '../../../util/networks';
import { createTokenBottomSheetFilterNavDetails } from '../Tokens/TokensBottomSheet';
import { createNetworkManagerNavDetails } from '../NetworkManager';
import { useNftDetectionChainIds } from '../../hooks/useNftDetectionChainIds';
import Logger from '../../../util/Logger';
import { prepareNftDetectionEvents } from '../../../util/assets';
import { endTrace, trace, TraceName } from '../../../util/trace';
<<<<<<< HEAD
import { useCurrentNetworkInfo } from '../../hooks/useCurrentNetworkInfo';
=======
import { isNonEvmChainId } from '../../../core/Multichain/utils';
import TextComponent, {
  TextVariant,
} from '../../../component-library/components/Texts/Text';
>>>>>>> 5943a716

const createStyles = (colors) =>
  StyleSheet.create({
    wrapper: {
      backgroundColor: colors.background.default,
      flex: 1,
      marginTop: 16,
    },
    BarWrapper: {
      backgroundColor: colors.background.default,
      flex: 1,
    },
    actionBarWrapper: {
      flexDirection: 'row',
      justifyContent: 'space-between',
<<<<<<< HEAD
      paddingLeft: isRemoveGlobalNetworkSelectorEnabled() ? 0 : 8,
      paddingRight: 8,
      paddingBottom: 16,
      paddingTop: 8,
=======
      paddingHorizontal: 12,
>>>>>>> 5943a716
    },
    controlButtonOuterWrapper: {
      flexDirection: 'row',
      width: '100%',
      justifyContent: 'space-between',
    },
    text: {
      fontSize: 20,
      color: colors.text.default,
      ...fontStyles.normal,
    },
    controlButtonText: {
      color: colors.text.default,
    },
    controlButton: {
      backgroundColor: colors.background.default,
      borderColor: colors.border.default,
      marginRight: 4,
      maxWidth: '60%',
      paddingHorizontal: 0,
    },
    controlButtonDisabled: {
      backgroundColor: colors.background.default,
<<<<<<< HEAD
      borderColor: !isRemoveGlobalNetworkSelectorEnabled()
        ? colors.border.default
        : undefined,
      borderStyle: 'solid',
      borderWidth: isRemoveGlobalNetworkSelectorEnabled() ? 0 : 1,
      marginLeft: isRemoveGlobalNetworkSelectorEnabled() ? 0 : 5,
      marginRight: 5,
=======
      borderColor: colors.border.default,
      marginRight: 4,
>>>>>>> 5943a716
      maxWidth: '60%',
      paddingHorizontal: 0,
      opacity: 0.5,
    },
    emptyView: {
      justifyContent: 'center',
      alignItems: 'center',
    },
    addText: {
      fontSize: 14,
      color: colors.primary.default,
      ...fontStyles.normal,
    },
    footer: {
      flex: 1,
      alignItems: 'center',
      marginTop: 8,
    },
    emptyContainer: {
      flex: 1,
      alignItems: 'center',
    },
    emptyImageContainer: {
      width: 76,
      height: 76,
      marginTop: 30,
      marginBottom: 12,
      tintColor: colors.icon.muted,
    },
    emptyTitleText: {
      fontSize: 24,
      color: colors.text.alternative,
    },
    emptyText: {
      color: colors.text.alternative,
      marginBottom: 8,
      fontSize: 14,
    },
    spinner: {
      marginBottom: 8,
    },
  });

const debouncedNavigation = debounce((navigation, collectible) => {
  navigation.navigate('NftDetails', { collectible });
}, 200);

/**
 * View that renders a list of CollectibleContract
 * ERC-721 and ERC-1155
 */
const CollectibleContracts = ({
  selectedAddress,
  chainId,
  networkType,
  navigation,
  collectibleContracts,
  collectibles: allCollectibles,
  isNftFetchingProgress,
  favoriteCollectibles,
  removeFavoriteCollectible,
  useNftDetection,
  isIpfsGatewayEnabled,
  displayNftMedia,
}) => {
  // Start tracing component loading
  const isFirstRender = useRef(true);

  if (isFirstRender.current) {
    trace({ name: TraceName.CollectibleContractsComponent });
  }

  const isAllNetworks = useSelector(selectIsAllNetworks);
  const allNetworks = useSelector(selectNetworkConfigurations);
  const tokenNetworkFilter = useSelector(selectTokenNetworkFilter);
  const collectibleContractsByEnabledNetworks = useSelector(
    multichainCollectibleContractsByEnabledNetworksSelector,
  );

  const { enabledNetworks, getNetworkInfo, isDisabled } =
    useCurrentNetworkInfo();

  const currentNetworkName = getNetworkInfo(0)?.networkName;

  const collectiblesByEnabledNetworks = useSelector(
    multichainCollectiblesByEnabledNetworksSelector,
  );

  const allNetworkClientIds = useMemo(
    () =>
      Object.keys(tokenNetworkFilter).flatMap((chainId) => {
        if (isNonEvmChainId(chainId)) return [];
        const entry = allNetworks[chainId];
        if (!entry) {
          return [];
        }
        const index = entry.defaultRpcEndpointIndex;
        const endpoint = entry.rpcEndpoints[index];
        return endpoint?.networkClientId ? [endpoint.networkClientId] : [];
      }),
    [tokenNetworkFilter, allNetworks],
  );

  const filteredCollectibleContracts = useMemo(() => {
    let contracts = {};
    if (isRemoveGlobalNetworkSelectorEnabled()) {
      contracts = Object.values(collectibleContractsByEnabledNetworks).flat();
    } else {
      contracts = isAllNetworks
        ? Object.values(collectibleContracts).flat()
        : collectibleContracts[chainId] || [];
    }
    trace({ name: TraceName.LoadCollectibles, id: 'contracts' });
    endTrace({ name: TraceName.LoadCollectibles, id: 'contracts' });

    return contracts;
  }, [
    collectibleContracts,
    chainId,
    isAllNetworks,
    collectibleContractsByEnabledNetworks,
  ]);

  const filteredCollectibles = useMemo(() => {
    trace({ name: TraceName.LoadCollectibles });
    let collectibles = [];
    if (isRemoveGlobalNetworkSelectorEnabled()) {
      collectibles = Object.values(collectiblesByEnabledNetworks).flat();
    } else {
      collectibles = isAllNetworks
        ? Object.values(allCollectibles).flat()
        : allCollectibles[chainId] || [];
    }
    endTrace({ name: TraceName.LoadCollectibles });
    return collectibles;
  }, [allCollectibles, chainId, isAllNetworks, collectiblesByEnabledNetworks]);

  const collectibles = filteredCollectibles.filter(
    (singleCollectible) => singleCollectible.isCurrentlyOwned === true,
  );

  const { colors } = useTheme();
  const { trackEvent, createEventBuilder } = useMetrics();
  const styles = createStyles(colors);
  const [isAddNFTEnabled, setIsAddNFTEnabled] = useState(true);
  const [refreshing, setRefreshing] = useState(false);

  const isPopularNetwork = useSelector(selectIsPopularNetwork);
  const isEvmSelected = useSelector(selectIsEvmNetworkSelected);
  const networkName = useSelector(selectNetworkName);

  const showFilterControls = () => {
    if (isRemoveGlobalNetworkSelectorEnabled()) {
      navigation.navigate(...createNetworkManagerNavDetails({}));
    } else {
      navigation.navigate(...createTokenBottomSheetFilterNavDetails({}));
    }
  };
  const chainIdsToDetectNftsFor = useNftDetectionChainIds();

  const isCollectionDetectionBannerVisible =
    networkType === MAINNET && !useNftDetection;

  const onItemPress = useCallback(
    (collectible) => {
      debouncedNavigation(navigation, collectible);
    },
    [navigation],
  );

  /**
   *  Method that checks if the collectible is inside the collectibles array. If it is not it means the
   *  collectible has been ignored, hence we should not call the updateMetadata which executes the addNft fct
   *
   *  @returns Boolean indicating if the collectible is ignored or not.
   */
  const isCollectibleIgnored = useCallback(
    (collectible) => {
      const found = collectibles.find(
        (elm) =>
          elm.address === collectible.address &&
          elm.tokenId === collectible.tokenId,
      );
      if (found) return false;
      return true;
    },
    [collectibles],
  );

  /**
   *  Method to check the token id data type of the current collectibles.
   *
   * @param collectible - Collectible object.
   * @returns Boolean indicating if the collectible should be updated.
   */
  const shouldUpdateCollectibleMetadata = (collectible) =>
    typeof collectible.tokenId === 'number' ||
    (typeof collectible.tokenId === 'string' && !isNaN(collectible.tokenId));

  const updateAllCollectibleMetadata = useCallback(
    async (collectibles) => {
      const { NftController } = Engine.context;
      // Filter out ignored collectibles
      const filteredcollectibles = collectibles.filter(
        (collectible) => !isCollectibleIgnored(collectible),
      );

      // filter removable collectible
      const removable = filteredcollectibles.filter((single) =>
        String(single.tokenId).includes('e+'),
      );
      const updatable = filteredcollectibles.filter(
        (single) => !String(single.tokenId).includes('e+'),
      );

      removable.forEach((elm) => {
        removeFavoriteCollectible(selectedAddress, chainId, elm);
      });

      filteredcollectibles.forEach((collectible) => {
        if (String(collectible.tokenId).includes('e+')) {
          removeFavoriteCollectible(selectedAddress, chainId, collectible);
        }
      });

      if (updatable.length !== 0) {
        await NftController.updateNftMetadata({
          nfts: updatable,
          userAddress: selectedAddress,
        });
      }
    },
    [isCollectibleIgnored, removeFavoriteCollectible, chainId, selectedAddress],
  );

  useEffect(() => {
    if (!isIpfsGatewayEnabled && !displayNftMedia) {
      return;
    }
    // TO DO: Move this fix to the controllers layer
    const updatableCollectibles = collectibles.filter((single) =>
      shouldUpdateCollectibleMetadata(single),
    );
    if (updatableCollectibles.length !== 0 && !useNftDetection) {
      updateAllCollectibleMetadata(updatableCollectibles);
    }
  }, [
    collectibles,
    updateAllCollectibleMetadata,
    isIpfsGatewayEnabled,
    displayNftMedia,
    useNftDetection,
  ]);

  const goToAddCollectible = useCallback(() => {
    setIsAddNFTEnabled(false);
    navigation.push('AddAsset', { assetType: 'collectible' });
    trackEvent(
      createEventBuilder(MetaMetricsEvents.WALLET_ADD_COLLECTIBLES).build(),
    );
    setIsAddNFTEnabled(true);
  }, [navigation, trackEvent, createEventBuilder]);

  const renderFooter = useCallback(
    () => (
      <View style={styles.footer} key={'collectible-contracts-footer'}>
        {isNftFetchingProgress ? (
          <ActivityIndicator
            size="large"
            style={styles.spinner}
            testID={SpinnerTestId}
          />
        ) : null}

        <TextComponent style={styles.emptyText}>
          {strings('wallet.no_collectibles')}
        </TextComponent>
        <TouchableOpacity
          onPress={goToAddCollectible}
          disabled={!isAddNFTEnabled}
          testID={WalletViewSelectorsIDs.IMPORT_NFT_BUTTON}
        >
          <TextComponent style={styles.addText}>
            {strings('wallet.add_collectibles')}
          </TextComponent>
        </TouchableOpacity>
      </View>
    ),
    [goToAddCollectible, isAddNFTEnabled, styles, isNftFetchingProgress],
  );

  const renderCollectibleContract = useCallback(
    (item, index) => {
      const contractCollectibles = collectibles?.filter((collectible) =>
        areAddressesEqual(collectible.address, item.address),
      );
      return (
        <CollectibleContractElement
          onPress={onItemPress}
          asset={item}
          key={item.address}
          contractCollectibles={contractCollectibles}
          collectiblesVisible={index === 0}
        />
      );
    },
    [collectibles, onItemPress],
  );

  const renderFavoriteCollectibles = useCallback(() => {
    const filteredCollectibles = favoriteCollectibles.map((collectible) =>
      collectibles.find(
        ({ tokenId, address }) =>
          compareTokenIds(collectible.tokenId, tokenId) &&
          collectible.address === address,
      ),
    );
    return (
      Boolean(filteredCollectibles.length) && (
        <CollectibleContractElement
          onPress={onItemPress}
          asset={{ name: 'Favorites', favorites: true }}
          key={'Favorites'}
          contractCollectibles={filteredCollectibles}
          collectiblesVisible
        />
      )
    );
  }, [favoriteCollectibles, collectibles, onItemPress]);

  const getNftDetectionAnalyticsParams = useCallback((nft) => {
    try {
      return {
        chain_id: getDecimalChainId(nft.chainId),
        source: 'detected',
      };
    } catch (error) {
      Logger.error(
        error,
        'CollectibleContracts.getNftDetectionAnalyticsParams',
      );
      return undefined;
    }
  }, []);

  const onRefresh = useCallback(async () => {
    requestAnimationFrame(async () => {
      // Get initial state of NFTs before refresh
      const { NftDetectionController, NftController } = Engine.context;
      const previousNfts = cloneDeep(
        NftController.state.allNfts[selectedAddress.toLowerCase()],
      );
      trace({ name: TraceName.DetectNfts });

      setRefreshing(true);

      const actions = [
        NftDetectionController.detectNfts(chainIdsToDetectNftsFor),
      ];
      allNetworkClientIds.forEach((networkClientId) => {
        actions.push(
          NftController.checkAndUpdateAllNftsOwnershipStatus(networkClientId),
        );
      });

      await Promise.allSettled(actions);
      setRefreshing(false);
      endTrace({ name: TraceName.DetectNfts });

      // Get updated state after refresh
      const newNfts = cloneDeep(
        NftController.state.allNfts[selectedAddress.toLowerCase()],
      );

      const eventParams = prepareNftDetectionEvents(
        previousNfts,
        newNfts,
        getNftDetectionAnalyticsParams,
      );
      eventParams.forEach((params) => {
        trackEvent(
          createEventBuilder(MetaMetricsEvents.COLLECTIBLE_ADDED)
            .addProperties(params)
            .build(),
        );
      });
    });
  }, [
    chainIdsToDetectNftsFor,
    createEventBuilder,
    getNftDetectionAnalyticsParams,
    selectedAddress,
    trackEvent,
    allNetworkClientIds,
  ]);

  const goToLearnMore = useCallback(
    () =>
      navigation.navigate('Webview', {
        screen: 'SimpleWebview',
        params: { url: AppConstants.URLS.NFT },
      }),
    [navigation],
  );

  const renderEmpty = useCallback(
    () => (
      <View style={styles.emptyContainer}>
        <Image
          style={styles.emptyImageContainer}
          source={require('../../../images/no-nfts-placeholder.png')}
          resizeMode={'contain'}
        />
        <TextComponent center style={styles.emptyTitleText} bold>
          {strings('wallet.no_nfts_yet')}
        </TextComponent>
        <TextComponent center big link onPress={goToLearnMore}>
          {strings('wallet.learn_more')}
        </TextComponent>
      </View>
    ),
    [goToLearnMore, styles],
  );

  const renderList = useCallback(
    () => (
      <FlatList
        ListHeaderComponent={
          <>
            {isCollectionDetectionBannerVisible && (
              <View style={styles.emptyView}>
                <CollectibleDetectionModal />
              </View>
            )}
            {renderFavoriteCollectibles()}
          </>
        }
        data={filteredCollectibleContracts}
        renderItem={({ item, index }) => renderCollectibleContract(item, index)}
        keyExtractor={(_, index) => index.toString()}
        testID={RefreshTestId}
        refreshControl={
          <RefreshControl
            colors={[colors.primary.default]}
            tintColor={colors.icon.default}
            refreshing={refreshing}
            onRefresh={onRefresh}
          />
        }
        ListEmptyComponent={renderEmpty()}
        ListFooterComponent={renderFooter()}
      />
    ),
    [
      renderFavoriteCollectibles,
      filteredCollectibleContracts,
      colors.primary.default,
      colors.icon.default,
      refreshing,
      onRefresh,
      renderCollectibleContract,
      renderFooter,
      renderEmpty,
      isCollectionDetectionBannerVisible,
      styles.emptyView,
    ],
  );

  // End trace when component has finished initial loading
  useEffect(() => {
    endTrace({ name: TraceName.CollectibleContractsComponent });
    isFirstRender.current = false;
  }, []);

  return (
    <View
      style={styles.BarWrapper}
      testID={WalletViewSelectorsIDs.NFT_TAB_CONTAINER}
    >
      <View style={styles.actionBarWrapper}>
        <View style={styles.controlButtonOuterWrapper}>
          <ButtonBase
            testID={WalletViewSelectorsIDs.TOKEN_NETWORK_FILTER}
            label={
<<<<<<< HEAD
              <>
                {isRemoveGlobalNetworkSelectorEnabled() ? (
                  <Text style={styles.controlButtonText} numberOfLines={1}>
                    {enabledNetworks.length > 1
                      ? strings('networks.enabled_networks')
                      : currentNetworkName ?? strings('wallet.current_network')}
                  </Text>
                ) : (
                  <Text style={styles.controlButtonText} numberOfLines={1}>
                    {isAllNetworks && isPopularNetwork && isEvmSelected
                      ? strings('wallet.popular_networks')
                      : networkName ?? strings('wallet.current_network')}
                  </Text>
                )}
              </>
=======
              <TextComponent
                variant={TextVariant.BodyMDMedium}
                numberOfLines={1}
              >
                {isAllNetworks && isPopularNetwork && isEvmSelected
                  ? strings('wallet.popular_networks')
                  : networkName ?? strings('wallet.current_network')}
              </TextComponent>
>>>>>>> 5943a716
            }
            isDisabled={isDisabled}
            onPress={isEvmSelected ? showFilterControls : () => null}
            endIconName={isEvmSelected ? IconName.ArrowDown : undefined}
            style={
              isDisabled ? styles.controlButtonDisabled : styles.controlButton
            }
            disabled={isDisabled}
          />
        </View>
      </View>
      {renderList()}
    </View>
  );
};

CollectibleContracts.propTypes = {
  /**
   * Network type
   */
  networkType: PropTypes.string,
  /**
   * Chain id
   */
  chainId: PropTypes.string,
  /**
   * Selected address
   */
  selectedAddress: PropTypes.string,
  /**
   * Array of collectibleContract objects
   */
  collectibleContracts: PropTypes.array,
  /**
   * Array of collectibles objects
   */
  collectibles: PropTypes.array,
  /**
   * boolean indicating if fetching status is
   * still in progress
   */
  isNftFetchingProgress: PropTypes.bool,
  /**
   * Navigation object required to push
   * the Asset detail view
   */
  navigation: PropTypes.object,
  /**
   * Object of collectibles
   */
  favoriteCollectibles: PropTypes.array,
  /**
   * Dispatch remove collectible from favorites action
   */
  removeFavoriteCollectible: PropTypes.func,
  /**
   * Boolean to show if NFT detection is enabled
   */
  useNftDetection: PropTypes.bool,
  /**
   * Boolean to show content stored on IPFS
   */
  isIpfsGatewayEnabled: PropTypes.bool,
  /**
   * Boolean to show Nfts media stored on third parties
   */
  displayNftMedia: PropTypes.bool,
};

const mapStateToProps = (state) => ({
  networkType: selectProviderType(state),
  chainId: selectChainId(state),
  selectedAddress: selectSelectedInternalAccountFormattedAddress(state),
  useNftDetection: selectUseNftDetection(state),
  collectibleContracts: multichainCollectibleContractsSelector(state),
  collectibles: multichainCollectiblesSelector(state),
  isNftFetchingProgress: isNftFetchingProgressSelector(state),
  favoriteCollectibles: favoritesCollectiblesSelector(state),
  isIpfsGatewayEnabled: selectIsIpfsGatewayEnabled(state),
  displayNftMedia: selectDisplayNftMedia(state),
});

const mapDispatchToProps = (dispatch) => ({
  removeFavoriteCollectible: (selectedAddress, chainId, collectible) =>
    dispatch(removeFavoriteCollectible(selectedAddress, chainId, collectible)),
});

export default connect(
  mapStateToProps,
  mapDispatchToProps,
)(CollectibleContracts);<|MERGE_RESOLUTION|>--- conflicted
+++ resolved
@@ -68,14 +68,11 @@
 import Logger from '../../../util/Logger';
 import { prepareNftDetectionEvents } from '../../../util/assets';
 import { endTrace, trace, TraceName } from '../../../util/trace';
-<<<<<<< HEAD
 import { useCurrentNetworkInfo } from '../../hooks/useCurrentNetworkInfo';
-=======
 import { isNonEvmChainId } from '../../../core/Multichain/utils';
 import TextComponent, {
   TextVariant,
 } from '../../../component-library/components/Texts/Text';
->>>>>>> 5943a716
 
 const createStyles = (colors) =>
   StyleSheet.create({
@@ -91,14 +88,10 @@
     actionBarWrapper: {
       flexDirection: 'row',
       justifyContent: 'space-between',
-<<<<<<< HEAD
       paddingLeft: isRemoveGlobalNetworkSelectorEnabled() ? 0 : 8,
       paddingRight: 8,
       paddingBottom: 16,
       paddingTop: 8,
-=======
-      paddingHorizontal: 12,
->>>>>>> 5943a716
     },
     controlButtonOuterWrapper: {
       flexDirection: 'row',
@@ -113,16 +106,19 @@
     controlButtonText: {
       color: colors.text.default,
     },
+    controlButtonDisabled: {
+      backgroundColor: colors.background.default,
+      borderColor: colors.border.default,
+      borderStyle: 'solid',
+      borderWidth: 1,
+      marginLeft: 5,
+      marginRight: 5,
+      maxWidth: '60%',
+      opacity: 0.5,
+      borderRadius: 20,
+    },
     controlButton: {
       backgroundColor: colors.background.default,
-      borderColor: colors.border.default,
-      marginRight: 4,
-      maxWidth: '60%',
-      paddingHorizontal: 0,
-    },
-    controlButtonDisabled: {
-      backgroundColor: colors.background.default,
-<<<<<<< HEAD
       borderColor: !isRemoveGlobalNetworkSelectorEnabled()
         ? colors.border.default
         : undefined,
@@ -130,13 +126,8 @@
       borderWidth: isRemoveGlobalNetworkSelectorEnabled() ? 0 : 1,
       marginLeft: isRemoveGlobalNetworkSelectorEnabled() ? 0 : 5,
       marginRight: 5,
-=======
-      borderColor: colors.border.default,
-      marginRight: 4,
->>>>>>> 5943a716
       maxWidth: '60%',
-      paddingHorizontal: 0,
-      opacity: 0.5,
+      borderRadius: 20,
     },
     emptyView: {
       justifyContent: 'center',
@@ -618,32 +609,28 @@
           <ButtonBase
             testID={WalletViewSelectorsIDs.TOKEN_NETWORK_FILTER}
             label={
-<<<<<<< HEAD
               <>
                 {isRemoveGlobalNetworkSelectorEnabled() ? (
-                  <Text style={styles.controlButtonText} numberOfLines={1}>
+                  <TextComponent
+                    variant={TextVariant.BodyMDMedium}
+                    numberOfLines={1}
+                    style={styles.controlButtonText}
+                  >
                     {enabledNetworks.length > 1
                       ? strings('networks.enabled_networks')
                       : currentNetworkName ?? strings('wallet.current_network')}
-                  </Text>
+                  </TextComponent>
                 ) : (
-                  <Text style={styles.controlButtonText} numberOfLines={1}>
+                  <TextComponent
+                    style={styles.controlButtonText}
+                    numberOfLines={1}
+                  >
                     {isAllNetworks && isPopularNetwork && isEvmSelected
                       ? strings('wallet.popular_networks')
                       : networkName ?? strings('wallet.current_network')}
-                  </Text>
+                  </TextComponent>
                 )}
               </>
-=======
-              <TextComponent
-                variant={TextVariant.BodyMDMedium}
-                numberOfLines={1}
-              >
-                {isAllNetworks && isPopularNetwork && isEvmSelected
-                  ? strings('wallet.popular_networks')
-                  : networkName ?? strings('wallet.current_network')}
-              </TextComponent>
->>>>>>> 5943a716
             }
             isDisabled={isDisabled}
             onPress={isEvmSelected ? showFilterControls : () => null}
