<<<<<<< HEAD
import React, { useState } from 'react';
=======
import React, { useCallback } from 'react';
>>>>>>> 69f1df0d
import PropTypes from 'prop-types';
import { TouchableOpacity, StyleSheet, Text, View, InteractionManager } from 'react-native';
import { connect } from 'react-redux';
import Icon from 'react-native-vector-icons/MaterialCommunityIcons';
import { colors, fontStyles } from '../../../styles/common';
import { strings } from '../../../../locales/i18n';
import CollectibleContractElement from '../CollectibleContractElement';
import Analytics from '../../../core/Analytics';
import { ANALYTICS_EVENT_OPTS } from '../../../util/analytics';
<<<<<<< HEAD
import CollectibleModal from '../CollectibleModal';
=======
import { favoritesCollectiblesObjectSelector } from '../../../reducers/collectibles';
>>>>>>> 69f1df0d

const styles = StyleSheet.create({
	wrapper: {
		backgroundColor: colors.white,
		flex: 1,
		minHeight: 500,
		marginTop: 16
	},
	emptyView: {
		backgroundColor: colors.white,
		justifyContent: 'center',
		alignItems: 'center',
		marginTop: 50
	},
	text: {
		fontSize: 20,
		color: colors.fontTertiary,
		...fontStyles.normal
	},
	add: {
		margin: 20,
		flexDirection: 'row',
		alignItems: 'center',
		justifyContent: 'center'
	},
	addText: {
		fontSize: 15,
		color: colors.blue,
		...fontStyles.normal
	},
	footer: {
		flex: 1,
		paddingBottom: 30
	}
});

/**
 * View that renders a list of CollectibleContract
 * also known as ERC-721 Tokens
 */
<<<<<<< HEAD
function CollectibleContracts({ collectibleContracts, collectibles, navigation }) {
	const [collectible, setCollectible] = useState(null);
	const [contractName, setContractName] = useState(null);
	const [showCollectibleModal, setShowCollectibleModal] = useState(null);

	const onItemPress = (collectible, contractName) => {
		setCollectible(collectible);
		setContractName(contractName);
		setShowCollectibleModal(true);
	};

	const hideCollectibleModal = () => {
		setShowCollectibleModal(false);
	};
=======
const CollectibleContracts = ({ collectibleContracts, collectibles, navigation, favoriteCollectibles }) => {
	const onItemPress = useCallback(collectibleContract => navigation.push('Collectible', collectibleContract), [
		navigation
	]);
>>>>>>> 69f1df0d

	const goToAddCollectible = () => {
		navigation.push('AddAsset', { assetType: 'collectible' });
		InteractionManager.runAfterInteractions(() => {
			Analytics.trackEvent(ANALYTICS_EVENT_OPTS.WALLET_ADD_COLLECTIBLES);
		});
	};

	const renderFooter = () => (
		<View style={styles.footer} key={'collectible-contracts-footer'}>
			<TouchableOpacity style={styles.add} onPress={goToAddCollectible} testID={'add-collectible-button'}>
				<Icon name="plus" size={16} color={colors.blue} />
				<Text style={styles.addText}>{strings('wallet.add_collectibles')}</Text>
			</TouchableOpacity>
		</View>
	);

	const renderCollectibleContract = useCallback(
		(item, index) => {
			const contractCollectibles = collectibles?.filter(
				collectible => collectible.address.toLowerCase() === item.address.toLowerCase()
			);
			return (
				<CollectibleContractElement
					onPress={onItemPress}
					asset={item}
					key={item.address}
					contractCollectibles={contractCollectibles}
					collectiblesVisible={index === 0}
				/>
			);
		},
		[collectibles, onItemPress]
	);

	const renderFavoriteCollectibles = useCallback(() => {
		const filteredCollectibles = favoriteCollectibles.map(collectible =>
			collectibles.find(
				({ tokenId, address }) => collectible.tokenId === tokenId && collectible.address === address
			)
		);
		return (
			Boolean(filteredCollectibles.length) && (
				<CollectibleContractElement
					onPress={onItemPress}
					asset={{ name: 'Favorites', favorites: true }}
					key={'Favorites'}
					contractCollectibles={filteredCollectibles}
					collectiblesVisible
				/>
			)
		);
	}, [favoriteCollectibles, collectibles, onItemPress]);

	const renderList = useCallback(
		() => (
			<View>
				{renderFavoriteCollectibles()}
				<View>{collectibleContracts?.map((item, index) => renderCollectibleContract(item, index))}</View>
			</View>
		),
		[collectibleContracts, renderFavoriteCollectibles, renderCollectibleContract]
	);

	const renderEmpty = () => (
		<View style={styles.emptyView}>
			<Text style={styles.text}>{strings('wallet.no_collectibles')}</Text>
		</View>
	);

	return (
		<View style={styles.wrapper} testID={'collectible-contracts'}>
			{collectibles.length ? renderList() : renderEmpty()}
			{renderFooter()}
			{collectible && contractName && (
				<CollectibleModal
					visible={showCollectibleModal}
					collectible={collectible}
					contractName={contractName}
					onHide={hideCollectibleModal}
				/>
			)}
		</View>
	);
};

CollectibleContracts.propTypes = {
	/**
	 * Array of collectibleContract objects
	 */
	collectibleContracts: PropTypes.array,
	/**
	 * Array of collectibles objects
	 */
	collectibles: PropTypes.array,
	/**
	 * Navigation object required to push
	 * the Asset detail view
	 */
	navigation: PropTypes.object,
	/**
	 * Object of collectibles
	 */
	favoriteCollectibles: PropTypes.array
};

const mapStateToProps = state => ({
	collectibleContracts: state.engine.backgroundState.AssetsController.collectibleContracts,
	collectibles: state.engine.backgroundState.AssetsController.collectibles,
	favoriteCollectibles: favoritesCollectiblesObjectSelector(state)
});

export default connect(mapStateToProps)(CollectibleContracts);<|MERGE_RESOLUTION|>--- conflicted
+++ resolved
@@ -1,8 +1,4 @@
-<<<<<<< HEAD
-import React, { useState } from 'react';
-=======
-import React, { useCallback } from 'react';
->>>>>>> 69f1df0d
+import React, { useState, useCallback } from 'react';
 import PropTypes from 'prop-types';
 import { TouchableOpacity, StyleSheet, Text, View, InteractionManager } from 'react-native';
 import { connect } from 'react-redux';
@@ -12,11 +8,8 @@
 import CollectibleContractElement from '../CollectibleContractElement';
 import Analytics from '../../../core/Analytics';
 import { ANALYTICS_EVENT_OPTS } from '../../../util/analytics';
-<<<<<<< HEAD
 import CollectibleModal from '../CollectibleModal';
-=======
 import { favoritesCollectiblesObjectSelector } from '../../../reducers/collectibles';
->>>>>>> 69f1df0d
 
 const styles = StyleSheet.create({
 	wrapper: {
@@ -57,27 +50,18 @@
  * View that renders a list of CollectibleContract
  * also known as ERC-721 Tokens
  */
-<<<<<<< HEAD
-function CollectibleContracts({ collectibleContracts, collectibles, navigation }) {
+const CollectibleContracts = ({ collectibleContracts, collectibles, navigation, favoriteCollectibles }) => {
 	const [collectible, setCollectible] = useState(null);
 	const [contractName, setContractName] = useState(null);
 	const [showCollectibleModal, setShowCollectibleModal] = useState(null);
-
-	const onItemPress = (collectible, contractName) => {
+	const onItemPress = useCallback((collectible, contractName) => {
 		setCollectible(collectible);
 		setContractName(contractName);
 		setShowCollectibleModal(true);
-	};
-
+	}, []);
 	const hideCollectibleModal = () => {
 		setShowCollectibleModal(false);
 	};
-=======
-const CollectibleContracts = ({ collectibleContracts, collectibles, navigation, favoriteCollectibles }) => {
-	const onItemPress = useCallback(collectibleContract => navigation.push('Collectible', collectibleContract), [
-		navigation
-	]);
->>>>>>> 69f1df0d
 
 	const goToAddCollectible = () => {
 		navigation.push('AddAsset', { assetType: 'collectible' });
