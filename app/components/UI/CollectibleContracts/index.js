--- conflicted
+++ resolved
@@ -110,11 +110,7 @@
   );
 
   /**
-<<<<<<< HEAD
-   *	Method to check the token id data type of the current collectibles.
-=======
    *  Method to check the token id data type of the current collectibles.
->>>>>>> 161c5a35
    *
    * @param collectible - Collectible object.
    * @returns Boolean indicating if the collectible should be updated.
