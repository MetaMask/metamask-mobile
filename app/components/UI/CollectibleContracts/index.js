import React, {
  useState,
  useEffect,
  useCallback,
  useMemo,
  useRef,
} from 'react';
import PropTypes from 'prop-types';
import {
  TouchableOpacity,
  StyleSheet,
  View,
  Image,
  FlatList,
  RefreshControl,
  ActivityIndicator,
} from 'react-native';
import { connect, useSelector } from 'react-redux';
import { fontStyles } from '../../../styles/common';
import { strings } from '../../../../locales/i18n';
import Engine from '../../../core/Engine';
import CollectibleContractElement from '../CollectibleContractElement';
import { MetaMetricsEvents } from '../../../core/Analytics';
import {
  favoritesCollectiblesSelector,
  isNftFetchingProgressSelector,
  multichainCollectibleContractsSelector,
  multichainCollectiblesSelector,
} from '../../../reducers/collectibles';
import { removeFavoriteCollectible } from '../../../actions/collectibles';
import AppConstants from '../../../core/AppConstants';
import { areAddressesEqual } from '../../../util/address';
import { compareTokenIds } from '../../../util/tokens';
import CollectibleDetectionModal from '../CollectibleDetectionModal';
import { useTheme } from '../../../util/theme';
import { MAINNET } from '../../../constants/network';
import {
  selectChainId,
  selectIsAllNetworks,
  selectIsPopularNetwork,
  selectProviderType,
  selectNetworkConfigurations,
} from '../../../selectors/networkController';
import {
  selectDisplayNftMedia,
  selectIsIpfsGatewayEnabled,
  selectTokenNetworkFilter,
  selectUseNftDetection,
} from '../../../selectors/preferencesController';
import { selectSelectedInternalAccountFormattedAddress } from '../../../selectors/accountsController';
import { WalletViewSelectorsIDs } from '../../../../e2e/selectors/wallet/WalletView.selectors';
import { useMetrics } from '../../../components/hooks/useMetrics';
import { RefreshTestId, SpinnerTestId } from './constants';
import { debounce, cloneDeep, isEqual } from 'lodash';
import ButtonBase from '../../../component-library/components/Buttons/Button/foundation/ButtonBase';
import { IconName } from '../../../component-library/components/Icons/Icon';
import { selectIsEvmNetworkSelected } from '../../../selectors/multichainNetworkController';
import { selectNetworkName } from '../../../selectors/networkInfos';
import { isTestNet, getDecimalChainId } from '../../../util/networks';
import { createTokenBottomSheetFilterNavDetails } from '../Tokens/TokensBottomSheet';
import { useNftDetectionChainIds } from '../../hooks/useNftDetectionChainIds';
import Logger from '../../../util/Logger';
import { prepareNftDetectionEvents } from '../../../util/assets';
import { endTrace, trace, TraceName } from '../../../util/trace';
import { isNonEvmChainId } from '../../../core/Multichain/utils';
<<<<<<< HEAD
=======
import TextComponent, {
  TextVariant,
} from '../../../component-library/components/Texts/Text';
>>>>>>> 05d3e30f

const createStyles = (colors) =>
  StyleSheet.create({
    wrapper: {
      backgroundColor: colors.background.default,
      flex: 1,
      marginTop: 16,
    },
    BarWrapper: {
      backgroundColor: colors.background.default,
      flex: 1,
    },
    actionBarWrapper: {
      flexDirection: 'row',
      justifyContent: 'space-between',
      paddingHorizontal: 12,
    },
    controlButtonOuterWrapper: {
      flexDirection: 'row',
      width: '100%',
      justifyContent: 'space-between',
    },
    text: {
      fontSize: 20,
      color: colors.text.default,
      ...fontStyles.normal,
    },
    controlButtonText: {
      color: colors.text.default,
    },
    controlButton: {
      backgroundColor: colors.background.default,
      borderColor: colors.border.default,
      marginRight: 4,
      maxWidth: '60%',
<<<<<<< HEAD
      opacity: 0.5,
      borderRadius: 20,
=======
      paddingHorizontal: 0,
>>>>>>> 05d3e30f
    },
    controlButtonDisabled: {
      backgroundColor: colors.background.default,
      borderColor: colors.border.default,
      marginRight: 4,
      maxWidth: '60%',
<<<<<<< HEAD
      borderRadius: 20,
=======
      paddingHorizontal: 0,
      opacity: 0.5,
>>>>>>> 05d3e30f
    },
    emptyView: {
      justifyContent: 'center',
      alignItems: 'center',
    },
    addText: {
      fontSize: 14,
      color: colors.primary.default,
      ...fontStyles.normal,
    },
    footer: {
      flex: 1,
      alignItems: 'center',
      marginTop: 8,
    },
    emptyContainer: {
      flex: 1,
      alignItems: 'center',
    },
    emptyImageContainer: {
      width: 76,
      height: 76,
      marginTop: 30,
      marginBottom: 12,
      tintColor: colors.icon.muted,
    },
    emptyTitleText: {
      fontSize: 24,
      color: colors.text.alternative,
    },
    emptyText: {
      color: colors.text.alternative,
      marginBottom: 8,
      fontSize: 14,
    },
    spinner: {
      marginBottom: 8,
    },
  });

const debouncedNavigation = debounce((navigation, collectible) => {
  navigation.navigate('NftDetails', { collectible });
}, 200);

/**
 * View that renders a list of CollectibleContract
 * ERC-721 and ERC-1155
 */
const CollectibleContracts = ({
  selectedAddress,
  chainId,
  networkType,
  navigation,
  collectibleContracts,
  collectibles: allCollectibles,
  isNftFetchingProgress,
  favoriteCollectibles,
  removeFavoriteCollectible,
  useNftDetection,
  isIpfsGatewayEnabled,
  displayNftMedia,
}) => {
  // Start tracing component loading
  const isFirstRender = useRef(true);

  if (isFirstRender.current) {
    trace({ name: TraceName.CollectibleContractsComponent });
  }

  const isAllNetworks = useSelector(selectIsAllNetworks);
  const allNetworks = useSelector(selectNetworkConfigurations);
  const tokenNetworkFilter = useSelector(selectTokenNetworkFilter);

  const allNetworkClientIds = useMemo(
    () =>
      Object.keys(tokenNetworkFilter).flatMap((chainId) => {
        if (isNonEvmChainId(chainId)) return [];
        const entry = allNetworks[chainId];
        if (!entry) {
          return [];
        }
        const index = entry.defaultRpcEndpointIndex;
        const endpoint = entry.rpcEndpoints[index];
        return endpoint?.networkClientId ? [endpoint.networkClientId] : [];
      }),
    [tokenNetworkFilter, allNetworks],
  );

  const filteredCollectibleContracts = useMemo(() => {
    trace({ name: TraceName.LoadCollectibles, id: 'contracts' });
    const contracts = isAllNetworks
      ? Object.values(collectibleContracts).flat()
      : collectibleContracts[chainId] || [];
    endTrace({ name: TraceName.LoadCollectibles, id: 'contracts' });
    return contracts;
  }, [collectibleContracts, chainId, isAllNetworks]);

  const filteredCollectibles = useMemo(() => {
    trace({ name: TraceName.LoadCollectibles });
    const collectibles = isAllNetworks
      ? Object.values(allCollectibles).flat()
      : allCollectibles[chainId] || [];
    endTrace({ name: TraceName.LoadCollectibles });
    return collectibles;
  }, [allCollectibles, chainId, isAllNetworks]);

  const collectibles = filteredCollectibles.filter(
    (singleCollectible) => singleCollectible.isCurrentlyOwned === true,
  );

  const { colors } = useTheme();
  const { trackEvent, createEventBuilder } = useMetrics();
  const styles = createStyles(colors);
  const [isAddNFTEnabled, setIsAddNFTEnabled] = useState(true);
  const [refreshing, setRefreshing] = useState(false);

  const isPopularNetwork = useSelector(selectIsPopularNetwork);
  const isEvmSelected = useSelector(selectIsEvmNetworkSelected);
  const networkName = useSelector(selectNetworkName);
  const showFilterControls = () => {
    navigation.navigate(...createTokenBottomSheetFilterNavDetails({}));
  };
  const chainIdsToDetectNftsFor = useNftDetectionChainIds();

  const isCollectionDetectionBannerVisible =
    networkType === MAINNET && !useNftDetection;

  const onItemPress = useCallback(
    (collectible) => {
      debouncedNavigation(navigation, collectible);
    },
    [navigation],
  );

  /**
   *  Method that checks if the collectible is inside the collectibles array. If it is not it means the
   *  collectible has been ignored, hence we should not call the updateMetadata which executes the addNft fct
   *
   *  @returns Boolean indicating if the collectible is ignored or not.
   */
  const isCollectibleIgnored = useCallback(
    (collectible) => {
      const found = collectibles.find(
        (elm) =>
          elm.address === collectible.address &&
          elm.tokenId === collectible.tokenId,
      );
      if (found) return false;
      return true;
    },
    [collectibles],
  );

  /**
   *  Method to check the token id data type of the current collectibles.
   *
   * @param collectible - Collectible object.
   * @returns Boolean indicating if the collectible should be updated.
   */
  const shouldUpdateCollectibleMetadata = (collectible) =>
    typeof collectible.tokenId === 'number' ||
    (typeof collectible.tokenId === 'string' && !isNaN(collectible.tokenId));

  const updateAllCollectibleMetadata = useCallback(
    async (collectibles) => {
      const { NftController } = Engine.context;
      // Filter out ignored collectibles
      const filteredcollectibles = collectibles.filter(
        (collectible) => !isCollectibleIgnored(collectible),
      );

      // filter removable collectible
      const removable = filteredcollectibles.filter((single) =>
        String(single.tokenId).includes('e+'),
      );
      const updatable = filteredcollectibles.filter(
        (single) => !String(single.tokenId).includes('e+'),
      );

      removable.forEach((elm) => {
        removeFavoriteCollectible(selectedAddress, chainId, elm);
      });

      filteredcollectibles.forEach((collectible) => {
        if (String(collectible.tokenId).includes('e+')) {
          removeFavoriteCollectible(selectedAddress, chainId, collectible);
        }
      });

      if (updatable.length !== 0) {
        await NftController.updateNftMetadata({
          nfts: updatable,
          userAddress: selectedAddress,
        });
      }
    },
    [isCollectibleIgnored, removeFavoriteCollectible, chainId, selectedAddress],
  );

  useEffect(() => {
    if (!isIpfsGatewayEnabled && !displayNftMedia) {
      return;
    }
    // TO DO: Move this fix to the controllers layer
    const updatableCollectibles = collectibles.filter((single) =>
      shouldUpdateCollectibleMetadata(single),
    );
    if (updatableCollectibles.length !== 0 && !useNftDetection) {
      updateAllCollectibleMetadata(updatableCollectibles);
    }
  }, [
    collectibles,
    updateAllCollectibleMetadata,
    isIpfsGatewayEnabled,
    displayNftMedia,
    useNftDetection,
  ]);

  const goToAddCollectible = useCallback(() => {
    setIsAddNFTEnabled(false);
    navigation.push('AddAsset', { assetType: 'collectible' });
    trackEvent(
      createEventBuilder(MetaMetricsEvents.WALLET_ADD_COLLECTIBLES).build(),
    );
    setIsAddNFTEnabled(true);
  }, [navigation, trackEvent, createEventBuilder]);

  const renderFooter = useCallback(
    () => (
      <View style={styles.footer} key={'collectible-contracts-footer'}>
        {isNftFetchingProgress ? (
          <ActivityIndicator
            size="large"
            style={styles.spinner}
            testID={SpinnerTestId}
          />
        ) : null}

        <TextComponent style={styles.emptyText}>
          {strings('wallet.no_collectibles')}
        </TextComponent>
        <TouchableOpacity
          onPress={goToAddCollectible}
          disabled={!isAddNFTEnabled}
          testID={WalletViewSelectorsIDs.IMPORT_NFT_BUTTON}
        >
          <TextComponent style={styles.addText}>
            {strings('wallet.add_collectibles')}
          </TextComponent>
        </TouchableOpacity>
      </View>
    ),
    [goToAddCollectible, isAddNFTEnabled, styles, isNftFetchingProgress],
  );

  const renderCollectibleContract = useCallback(
    (item, index) => {
      const contractCollectibles = collectibles?.filter((collectible) =>
        areAddressesEqual(collectible.address, item.address),
      );
      return (
        <CollectibleContractElement
          onPress={onItemPress}
          asset={item}
          key={item.address}
          contractCollectibles={contractCollectibles}
          collectiblesVisible={index === 0}
        />
      );
    },
    [collectibles, onItemPress],
  );

  const renderFavoriteCollectibles = useCallback(() => {
    const filteredCollectibles = favoriteCollectibles.map((collectible) =>
      collectibles.find(
        ({ tokenId, address }) =>
          compareTokenIds(collectible.tokenId, tokenId) &&
          collectible.address === address,
      ),
    );
    return (
      Boolean(filteredCollectibles.length) && (
        <CollectibleContractElement
          onPress={onItemPress}
          asset={{ name: 'Favorites', favorites: true }}
          key={'Favorites'}
          contractCollectibles={filteredCollectibles}
          collectiblesVisible
        />
      )
    );
  }, [favoriteCollectibles, collectibles, onItemPress]);

  const getNftDetectionAnalyticsParams = useCallback((nft) => {
    try {
      return {
        chain_id: getDecimalChainId(nft.chainId),
        source: 'detected',
      };
    } catch (error) {
      Logger.error(
        error,
        'CollectibleContracts.getNftDetectionAnalyticsParams',
      );
      return undefined;
    }
  }, []);

  const onRefresh = useCallback(async () => {
    requestAnimationFrame(async () => {
      // Get initial state of NFTs before refresh
      const { NftDetectionController, NftController } = Engine.context;
      const previousNfts = cloneDeep(
        NftController.state.allNfts[selectedAddress.toLowerCase()],
      );
      trace({ name: TraceName.DetectNfts });

      setRefreshing(true);

      const actions = [
        NftDetectionController.detectNfts(chainIdsToDetectNftsFor),
      ];
      allNetworkClientIds.forEach((networkClientId) => {
        actions.push(
          NftController.checkAndUpdateAllNftsOwnershipStatus(networkClientId),
        );
      });

      await Promise.allSettled(actions);
      setRefreshing(false);
      endTrace({ name: TraceName.DetectNfts });

      // Get updated state after refresh
      const newNfts = cloneDeep(
        NftController.state.allNfts[selectedAddress.toLowerCase()],
      );

      const eventParams = prepareNftDetectionEvents(
        previousNfts,
        newNfts,
        getNftDetectionAnalyticsParams,
      );
      eventParams.forEach((params) => {
        trackEvent(
          createEventBuilder(MetaMetricsEvents.COLLECTIBLE_ADDED)
            .addProperties(params)
            .build(),
        );
      });
    });
  }, [
    chainIdsToDetectNftsFor,
    createEventBuilder,
    getNftDetectionAnalyticsParams,
    selectedAddress,
    trackEvent,
    allNetworkClientIds,
  ]);

  const goToLearnMore = useCallback(
    () =>
      navigation.navigate('Webview', {
        screen: 'SimpleWebview',
        params: { url: AppConstants.URLS.NFT },
      }),
    [navigation],
  );

  const renderEmpty = useCallback(
    () => (
      <View style={styles.emptyContainer}>
        <Image
          style={styles.emptyImageContainer}
          source={require('../../../images/no-nfts-placeholder.png')}
          resizeMode={'contain'}
        />
        <TextComponent center style={styles.emptyTitleText} bold>
          {strings('wallet.no_nfts_yet')}
        </TextComponent>
        <TextComponent center big link onPress={goToLearnMore}>
          {strings('wallet.learn_more')}
        </TextComponent>
      </View>
    ),
    [goToLearnMore, styles],
  );

  const renderList = useCallback(
    () => (
      <FlatList
        ListHeaderComponent={
          <>
            {isCollectionDetectionBannerVisible && (
              <View style={styles.emptyView}>
                <CollectibleDetectionModal />
              </View>
            )}
            {renderFavoriteCollectibles()}
          </>
        }
        data={filteredCollectibleContracts}
        renderItem={({ item, index }) => renderCollectibleContract(item, index)}
        keyExtractor={(_, index) => index.toString()}
        testID={RefreshTestId}
        refreshControl={
          <RefreshControl
            colors={[colors.primary.default]}
            tintColor={colors.icon.default}
            refreshing={refreshing}
            onRefresh={onRefresh}
          />
        }
        ListEmptyComponent={renderEmpty()}
        ListFooterComponent={renderFooter()}
      />
    ),
    [
      renderFavoriteCollectibles,
      filteredCollectibleContracts,
      colors.primary.default,
      colors.icon.default,
      refreshing,
      onRefresh,
      renderCollectibleContract,
      renderFooter,
      renderEmpty,
      isCollectionDetectionBannerVisible,
      styles.emptyView,
    ],
  );

  // End trace when component has finished initial loading
  useEffect(() => {
    endTrace({ name: TraceName.CollectibleContractsComponent });
    isFirstRender.current = false;
  }, []);

  return (
    <View
      style={styles.BarWrapper}
      testID={WalletViewSelectorsIDs.NFT_TAB_CONTAINER}
    >
      <View style={styles.actionBarWrapper}>
        <View style={styles.controlButtonOuterWrapper}>
          <ButtonBase
            testID={WalletViewSelectorsIDs.TOKEN_NETWORK_FILTER}
            label={
              <TextComponent
                variant={TextVariant.BodyMDMedium}
                numberOfLines={1}
              >
                {isAllNetworks && isPopularNetwork && isEvmSelected
                  ? strings('wallet.popular_networks')
                  : networkName ?? strings('wallet.current_network')}
              </TextComponent>
            }
            isDisabled={isTestNet(chainId) || !isPopularNetwork}
            onPress={isEvmSelected ? showFilterControls : () => null}
            endIconName={isEvmSelected ? IconName.ArrowDown : undefined}
            style={
              isTestNet(chainId) || !isPopularNetwork
                ? styles.controlButtonDisabled
                : styles.controlButton
            }
            disabled={isTestNet(chainId) || !isPopularNetwork}
          />
        </View>
      </View>
      {renderList()}
    </View>
  );
};

CollectibleContracts.propTypes = {
  /**
   * Network type
   */
  networkType: PropTypes.string,
  /**
   * Chain id
   */
  chainId: PropTypes.string,
  /**
   * Selected address
   */
  selectedAddress: PropTypes.string,
  /**
   * Array of collectibleContract objects
   */
  collectibleContracts: PropTypes.array,
  /**
   * Array of collectibles objects
   */
  collectibles: PropTypes.array,
  /**
   * boolean indicating if fetching status is
   * still in progress
   */
  isNftFetchingProgress: PropTypes.bool,
  /**
   * Navigation object required to push
   * the Asset detail view
   */
  navigation: PropTypes.object,
  /**
   * Object of collectibles
   */
  favoriteCollectibles: PropTypes.array,
  /**
   * Dispatch remove collectible from favorites action
   */
  removeFavoriteCollectible: PropTypes.func,
  /**
   * Boolean to show if NFT detection is enabled
   */
  useNftDetection: PropTypes.bool,
  /**
   * Boolean to show content stored on IPFS
   */
  isIpfsGatewayEnabled: PropTypes.bool,
  /**
   * Boolean to show Nfts media stored on third parties
   */
  displayNftMedia: PropTypes.bool,
};

const mapStateToProps = (state) => ({
  networkType: selectProviderType(state),
  chainId: selectChainId(state),
  selectedAddress: selectSelectedInternalAccountFormattedAddress(state),
  useNftDetection: selectUseNftDetection(state),
  collectibleContracts: multichainCollectibleContractsSelector(state),
  collectibles: multichainCollectiblesSelector(state),
  isNftFetchingProgress: isNftFetchingProgressSelector(state),
  favoriteCollectibles: favoritesCollectiblesSelector(state),
  isIpfsGatewayEnabled: selectIsIpfsGatewayEnabled(state),
  displayNftMedia: selectDisplayNftMedia(state),
});

const mapDispatchToProps = (dispatch) => ({
  removeFavoriteCollectible: (selectedAddress, chainId, collectible) =>
    dispatch(removeFavoriteCollectible(selectedAddress, chainId, collectible)),
});

export default connect(
  mapStateToProps,
  mapDispatchToProps,
)(CollectibleContracts);<|MERGE_RESOLUTION|>--- conflicted
+++ resolved
@@ -63,12 +63,9 @@
 import { prepareNftDetectionEvents } from '../../../util/assets';
 import { endTrace, trace, TraceName } from '../../../util/trace';
 import { isNonEvmChainId } from '../../../core/Multichain/utils';
-<<<<<<< HEAD
-=======
 import TextComponent, {
   TextVariant,
 } from '../../../component-library/components/Texts/Text';
->>>>>>> 05d3e30f
 
 const createStyles = (colors) =>
   StyleSheet.create({
@@ -104,24 +101,15 @@
       borderColor: colors.border.default,
       marginRight: 4,
       maxWidth: '60%',
-<<<<<<< HEAD
-      opacity: 0.5,
-      borderRadius: 20,
-=======
       paddingHorizontal: 0,
->>>>>>> 05d3e30f
     },
     controlButtonDisabled: {
       backgroundColor: colors.background.default,
       borderColor: colors.border.default,
       marginRight: 4,
       maxWidth: '60%',
-<<<<<<< HEAD
-      borderRadius: 20,
-=======
       paddingHorizontal: 0,
       opacity: 0.5,
->>>>>>> 05d3e30f
     },
     emptyView: {
       justifyContent: 'center',
