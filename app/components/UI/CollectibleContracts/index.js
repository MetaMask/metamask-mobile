--- conflicted
+++ resolved
@@ -62,13 +62,7 @@
 import Logger from '../../../util/Logger';
 import { prepareNftDetectionEvents } from '../../../util/assets';
 import { endTrace, trace, TraceName } from '../../../util/trace';
-<<<<<<< HEAD
-import TextComponent, {
-  TextVariant,
-} from '../../../component-library/components/Texts/Text';
-=======
 import { isNonEvmChainId } from '../../../core/Multichain/utils';
->>>>>>> f506bde2
 
 const createStyles = (colors) =>
   StyleSheet.create({
