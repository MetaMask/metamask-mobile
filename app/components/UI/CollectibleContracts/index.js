--- conflicted
+++ resolved
@@ -63,12 +63,9 @@
 import { prepareNftDetectionEvents } from '../../../util/assets';
 import { endTrace, trace, TraceName } from '../../../util/trace';
 import { isNonEvmChainId } from '../../../core/Multichain/utils';
-<<<<<<< HEAD
-=======
 import TextComponent, {
   TextVariant,
 } from '../../../component-library/components/Texts/Text';
->>>>>>> 80584155
 
 const createStyles = (colors) =>
   StyleSheet.create({
