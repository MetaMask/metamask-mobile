import React, { useState, useCallback } from 'react';
import PropTypes from 'prop-types';
import {
  TouchableOpacity,
  StyleSheet,
  View,
  InteractionManager,
  Image,
} from 'react-native';
import { connect, useDispatch, useSelector } from 'react-redux';
import { fontStyles } from '../../../styles/common';
import { strings } from '../../../../locales/i18n';
import CollectibleContractElement from '../CollectibleContractElement';
import Analytics from '../../../core/Analytics/Analytics';
import { ANALYTICS_EVENT_OPTS } from '../../../util/analytics';
import {
  collectibleContractsSelector,
  collectiblesSelector,
} from '../../../reducers/collectibles';
import { setNftDetectionDismissed } from '../../../actions/user';
import Text from '../../Base/Text';
import AppConstants from '../../../core/AppConstants';
import { toLowerCaseEquals } from '../../../util/general';
import CollectibleDetectionModal from '../CollectibleDetectionModal';
import { isMainNet } from '../../../util/networks';
import { useTheme } from '../../../util/theme';

const createStyles = (colors) =>
  StyleSheet.create({
    wrapper: {
      backgroundColor: colors.background.default,
      flex: 1,
      minHeight: 500,
      marginTop: 16,
    },
    emptyView: {
      justifyContent: 'center',
      alignItems: 'center',
      marginTop: 10,
    },
    add: {
      flexDirection: 'row',
      alignItems: 'center',
      justifyContent: 'center',
    },
    addText: {
      fontSize: 14,
      color: colors.primary.default,
      ...fontStyles.normal,
    },
    footer: {
      flex: 1,
      paddingBottom: 30,
      alignItems: 'center',
      marginTop: 24,
    },
    emptyContainer: {
      flex: 1,
      marginBottom: 18,
      justifyContent: 'center',
      alignItems: 'center',
    },
    emptyImageContainer: {
      width: 76,
      height: 76,
      marginTop: 30,
      marginBottom: 12,
      tintColor: colors.icon.muted,
    },
    emptyTitleText: {
      fontSize: 24,
      color: colors.text.alternative,
    },
    emptyText: {
      color: colors.text.alternative,
      marginBottom: 8,
      fontSize: 14,
    },
  });

/**
 * View that renders a list of CollectibleContract
 * ERC-721 and ERC-1155
 */
<<<<<<< HEAD
const CollectibleContracts = ({ navigation }) => {
  const { colors } = useAppThemeFromContext() || mockTheme;
=======
const CollectibleContracts = ({
  selectedAddress,
  chainId,
  navigation,
  collectibleContracts,
  collectibles,
  favoriteCollectibles,
  removeFavoriteCollectible,
  useCollectibleDetection,
  setNftDetectionDismissed,
  nftDetectionDismissed,
}) => {
  const { colors } = useTheme();
>>>>>>> 983f494f
  const styles = createStyles(colors);
  const [isAddNFTEnabled, setIsAddNFTEnabled] = useState(true);

  const dispatch = useDispatch();

  const chainId = useSelector(
    (state) => state.engine.backgroundState.NetworkController.provider.chainId,
  );
  const useCollectibleDetection = useSelector(
    (state) =>
      state.engine.backgroundState.PreferencesController
        .useCollectibleDetection,
  );
  const nftDetectionDismissed = useSelector(
    (state) => state.user.nftDetectionDismissed,
  );
  const collectibleContracts = useSelector((state) =>
    collectibleContractsSelector(state),
  );
  const collectibles = useSelector((state) => collectiblesSelector(state));

  const onItemPress = useCallback(
    (collectible, contractName) => {
      navigation.navigate('CollectiblesDetails', { collectible, contractName });
    },
    [navigation],
  );

  const goToAddCollectible = () => {
    setIsAddNFTEnabled(false);
    navigation.push('AddAsset', { assetType: 'collectible' });
    InteractionManager.runAfterInteractions(() => {
      Analytics.trackEvent(ANALYTICS_EVENT_OPTS.WALLET_ADD_COLLECTIBLES);
      setIsAddNFTEnabled(true);
    });
  };

  const renderFooter = () => (
    <View style={styles.footer} key={'collectible-contracts-footer'}>
      <Text style={styles.emptyText}>{strings('wallet.no_collectibles')}</Text>
      <TouchableOpacity
        style={styles.add}
        onPress={goToAddCollectible}
        disabled={!isAddNFTEnabled}
        testID={'add-collectible-button'}
      >
        <Text style={styles.addText}>{strings('wallet.add_collectibles')}</Text>
      </TouchableOpacity>
    </View>
  );

  const renderCollectibleContract = useCallback(
    (item, index) => {
      const contractCollectibles = collectibles?.filter((collectible) =>
        toLowerCaseEquals(collectible.address, item.address),
      );
      return (
        <CollectibleContractElement
          onPress={onItemPress}
          asset={item}
          key={item.address}
          contractCollectibles={contractCollectibles}
          collectiblesVisible={index === 0}
        />
      );
    },
    [collectibles, onItemPress],
  );

  const renderFavoriteCollectibles = useCallback(() => {
    const filteredCollectibles = collectibles.filter(
      ({ favorite }) => favorite,
    );
    return (
      Boolean(filteredCollectibles.length) && (
        <CollectibleContractElement
          onPress={onItemPress}
          asset={{ name: 'Favorites', favorites: true }}
          key={'Favorites'}
          contractCollectibles={filteredCollectibles}
          collectiblesVisible
        />
      )
    );
  }, [collectibles, onItemPress]);

  const renderList = useCallback(
    () => (
      <View>
        {renderFavoriteCollectibles()}
        <View>
          {collectibleContracts?.map((item, index) =>
            renderCollectibleContract(item, index),
          )}
        </View>
      </View>
    ),
    [
      collectibleContracts,
      renderFavoriteCollectibles,
      renderCollectibleContract,
    ],
  );

  const goToLearnMore = () =>
    navigation.navigate('Webview', {
      screen: 'SimpleWebview',
      params: { url: AppConstants.URLS.NFT },
    });

  const dismissNftInfo = async () => {
    dispatch(setNftDetectionDismissed(true));
  };

  const renderEmpty = () => (
    <View style={styles.emptyView}>
      <View style={styles.emptyContainer}>
        <Image
          style={styles.emptyImageContainer}
          source={require('../../../images/no-nfts-placeholder.png')}
          resizeMode={'contain'}
        />
        <Text center style={styles.emptyTitleText} bold>
          {strings('wallet.no_nfts_yet')}
        </Text>
        <Text center big link onPress={goToLearnMore}>
          {strings('wallet.learn_more')}
        </Text>
      </View>
    </View>
  );

  return (
    <View style={styles.wrapper} testID={'collectible-contracts'}>
      {isMainNet(chainId) &&
        !nftDetectionDismissed &&
        !useCollectibleDetection && (
          <View style={styles.emptyView}>
            <CollectibleDetectionModal
              onDismiss={dismissNftInfo}
              navigation={navigation}
            />
          </View>
        )}
      {collectibleContracts.length > 0 ? renderList() : renderEmpty()}
      {renderFooter()}
    </View>
  );
};

CollectibleContracts.propTypes = {
  /**
   * Navigation object required to push
   * the Asset detail view
   */
  navigation: PropTypes.object,
};

const mapDispatchToProps = (dispatch) => ({
  setNftDetectionDismissed: () => dispatch(setNftDetectionDismissed()),
});

export default connect(mapDispatchToProps)(CollectibleContracts);<|MERGE_RESOLUTION|>--- conflicted
+++ resolved
@@ -82,24 +82,8 @@
  * View that renders a list of CollectibleContract
  * ERC-721 and ERC-1155
  */
-<<<<<<< HEAD
 const CollectibleContracts = ({ navigation }) => {
-  const { colors } = useAppThemeFromContext() || mockTheme;
-=======
-const CollectibleContracts = ({
-  selectedAddress,
-  chainId,
-  navigation,
-  collectibleContracts,
-  collectibles,
-  favoriteCollectibles,
-  removeFavoriteCollectible,
-  useCollectibleDetection,
-  setNftDetectionDismissed,
-  nftDetectionDismissed,
-}) => {
   const { colors } = useTheme();
->>>>>>> 983f494f
   const styles = createStyles(colors);
   const [isAddNFTEnabled, setIsAddNFTEnabled] = useState(true);
 
