import React, {
  useState,
  useEffect,
  useCallback,
  useMemo,
  useRef,
} from 'react';
import PropTypes from 'prop-types';
import {
  TouchableOpacity,
  StyleSheet,
  View,
  Image,
  FlatList,
  RefreshControl,
  ActivityIndicator,
} from 'react-native';
import { connect, useSelector } from 'react-redux';
import { fontStyles } from '../../../styles/common';
import { strings } from '../../../../locales/i18n';
import Engine from '../../../core/Engine';
import CollectibleContractElement from '../CollectibleContractElement';
import { MetaMetricsEvents } from '../../../core/Analytics';
import {
  favoritesCollectiblesSelector,
  isNftFetchingProgressSelector,
  multichainCollectibleContractsSelector,
  multichainCollectiblesSelector,
  multichainCollectiblesByEnabledNetworksSelector,
  multichainCollectibleContractsByEnabledNetworksSelector,
} from '../../../reducers/collectibles';
import { removeFavoriteCollectible } from '../../../actions/collectibles';
import AppConstants from '../../../core/AppConstants';
import { areAddressesEqual } from '../../../util/address';
import { compareTokenIds } from '../../../util/tokens';
import CollectibleDetectionModal from '../CollectibleDetectionModal';
import { useTheme } from '../../../util/theme';
import { MAINNET } from '../../../constants/network';
import {
  selectChainId,
  selectIsAllNetworks,
  selectIsPopularNetwork,
  selectProviderType,
  selectNetworkConfigurations,
} from '../../../selectors/networkController';
import {
  selectDisplayNftMedia,
  selectIsIpfsGatewayEnabled,
  selectTokenNetworkFilter,
  selectUseNftDetection,
} from '../../../selectors/preferencesController';
import { selectSelectedInternalAccountFormattedAddress } from '../../../selectors/accountsController';
import { WalletViewSelectorsIDs } from '../../../../e2e/selectors/wallet/WalletView.selectors';
import { useMetrics } from '../../../components/hooks/useMetrics';
import { RefreshTestId, SpinnerTestId } from './constants';
import { debounce, cloneDeep } from 'lodash';
import ButtonBase from '../../../component-library/components/Buttons/Button/foundation/ButtonBase';
import { IconName } from '../../../component-library/components/Icons/Icon';
import { selectIsEvmNetworkSelected } from '../../../selectors/multichainNetworkController';
import { selectNetworkName } from '../../../selectors/networkInfos';
import {
  getDecimalChainId,
  isRemoveGlobalNetworkSelectorEnabled,
} from '../../../util/networks';
import { createTokenBottomSheetFilterNavDetails } from '../Tokens/TokensBottomSheet';
import { createNetworkManagerNavDetails } from '../NetworkManager';
import { useNftDetectionChainIds } from '../../hooks/useNftDetectionChainIds';
import Logger from '../../../util/Logger';
import { prepareNftDetectionEvents } from '../../../util/assets';
import { endTrace, trace, TraceName } from '../../../util/trace';
<<<<<<< HEAD
import { isNonEvmChainId } from '../../../core/Multichain/utils';
=======
import { useCurrentNetworkInfo } from '../../hooks/useCurrentNetworkInfo';
import { isNonEvmChainId } from '../../../core/Multichain/utils';
import TextComponent, {
  TextVariant,
} from '../../../component-library/components/Texts/Text';
>>>>>>> 578bf728

const createStyles = (colors) =>
  StyleSheet.create({
    wrapper: {
      backgroundColor: colors.background.default,
      flex: 1,
      marginTop: 16,
    },
    BarWrapper: {
      backgroundColor: colors.background.default,
      flex: 1,
    },
    actionBarWrapper: {
      flexDirection: 'row',
      justifyContent: 'space-between',
    },
    controlButtonOuterWrapper: {
      flexDirection: 'row',
      width: '100%',
      justifyContent: 'space-between',
    },
    text: {
      fontSize: 20,
      color: colors.text.default,
      ...fontStyles.normal,
    },
    controlButtonText: {
      color: colors.text.default,
    },
    controlButton: {
      backgroundColor: colors.background.default,
      borderColor: colors.border.default,
      marginRight: 4,
      maxWidth: '60%',
      paddingHorizontal: 0,
    },
    controlButtonDisabled: {
      backgroundColor: colors.background.default,
      borderColor: colors.border.default,
      marginRight: 4,
      maxWidth: '60%',
      paddingHorizontal: 0,
      opacity: 0.5,
    },
    emptyView: {
      justifyContent: 'center',
      alignItems: 'center',
    },
    addText: {
      fontSize: 14,
      color: colors.primary.default,
      ...fontStyles.normal,
    },
    footer: {
      flex: 1,
      alignItems: 'center',
      marginTop: 8,
    },
    emptyContainer: {
      flex: 1,
      alignItems: 'center',
    },
    emptyImageContainer: {
      width: 76,
      height: 76,
      marginTop: 30,
      marginBottom: 12,
      tintColor: colors.icon.muted,
    },
    emptyTitleText: {
      fontSize: 24,
      color: colors.text.alternative,
    },
    emptyText: {
      color: colors.text.alternative,
      marginBottom: 8,
      fontSize: 14,
    },
    spinner: {
      marginBottom: 8,
    },
  });

const debouncedNavigation = debounce((navigation, collectible) => {
  navigation.navigate('NftDetails', { collectible });
}, 200);

/**
 * View that renders a list of CollectibleContract
 * ERC-721 and ERC-1155
 */
const CollectibleContracts = ({
  selectedAddress,
  chainId,
  networkType,
  navigation,
  collectibleContracts,
  collectibles: allCollectibles,
  isNftFetchingProgress,
  favoriteCollectibles,
  removeFavoriteCollectible,
  useNftDetection,
  isIpfsGatewayEnabled,
  displayNftMedia,
}) => {
  // Start tracing component loading
  const isFirstRender = useRef(true);

  if (isFirstRender.current) {
    trace({ name: TraceName.CollectibleContractsComponent });
  }

  const isAllNetworks = useSelector(selectIsAllNetworks);
  const allNetworks = useSelector(selectNetworkConfigurations);
  const tokenNetworkFilter = useSelector(selectTokenNetworkFilter);
  const collectibleContractsByEnabledNetworks = useSelector(
    multichainCollectibleContractsByEnabledNetworksSelector,
  );

  const { enabledNetworks, getNetworkInfo, isDisabled } =
    useCurrentNetworkInfo();

  const currentNetworkName = getNetworkInfo(0)?.networkName;

  const collectiblesByEnabledNetworks = useSelector(
    multichainCollectiblesByEnabledNetworksSelector,
  );

  const allNetworkClientIds = useMemo(
    () =>
      Object.keys(tokenNetworkFilter).flatMap((chainId) => {
        if (isNonEvmChainId(chainId)) return [];
        const entry = allNetworks[chainId];
        if (!entry) {
          return [];
        }
        const index = entry.defaultRpcEndpointIndex;
        const endpoint = entry.rpcEndpoints[index];
        return endpoint?.networkClientId ? [endpoint.networkClientId] : [];
      }),
    [tokenNetworkFilter, allNetworks],
  );

  const filteredCollectibleContracts = useMemo(() => {
    let contracts = {};
    if (isRemoveGlobalNetworkSelectorEnabled()) {
      contracts = Object.values(collectibleContractsByEnabledNetworks).flat();
    } else {
      contracts = isAllNetworks
        ? Object.values(collectibleContracts).flat()
        : collectibleContracts[chainId] || [];
    }
    trace({ name: TraceName.LoadCollectibles, id: 'contracts' });
    endTrace({ name: TraceName.LoadCollectibles, id: 'contracts' });

    return contracts;
  }, [
    collectibleContracts,
    chainId,
    isAllNetworks,
    collectibleContractsByEnabledNetworks,
  ]);

  const filteredCollectibles = useMemo(() => {
    trace({ name: TraceName.LoadCollectibles });
    let collectibles = [];
    if (isRemoveGlobalNetworkSelectorEnabled()) {
      collectibles = Object.values(collectiblesByEnabledNetworks).flat();
    } else {
      collectibles = isAllNetworks
        ? Object.values(allCollectibles).flat()
        : allCollectibles[chainId] || [];
    }
    endTrace({ name: TraceName.LoadCollectibles });
    return collectibles;
  }, [allCollectibles, chainId, isAllNetworks, collectiblesByEnabledNetworks]);

  const collectibles = filteredCollectibles.filter(
    (singleCollectible) => singleCollectible.isCurrentlyOwned === true,
  );

  const { colors } = useTheme();
  const { trackEvent, createEventBuilder } = useMetrics();
  const styles = createStyles(colors);
  const [isAddNFTEnabled, setIsAddNFTEnabled] = useState(true);
  const [refreshing, setRefreshing] = useState(false);

  const isPopularNetwork = useSelector(selectIsPopularNetwork);
  const isEvmSelected = useSelector(selectIsEvmNetworkSelected);
  const networkName = useSelector(selectNetworkName);

  const showFilterControls = () => {
    if (isRemoveGlobalNetworkSelectorEnabled()) {
      navigation.navigate(...createNetworkManagerNavDetails({}));
    } else {
      navigation.navigate(...createTokenBottomSheetFilterNavDetails({}));
    }
  };
  const chainIdsToDetectNftsFor = useNftDetectionChainIds();

  const isCollectionDetectionBannerVisible =
    networkType === MAINNET && !useNftDetection;

  const onItemPress = useCallback(
    (collectible) => {
      debouncedNavigation(navigation, collectible);
    },
    [navigation],
  );

  /**
   *  Method that checks if the collectible is inside the collectibles array. If it is not it means the
   *  collectible has been ignored, hence we should not call the updateMetadata which executes the addNft fct
   *
   *  @returns Boolean indicating if the collectible is ignored or not.
   */
  const isCollectibleIgnored = useCallback(
    (collectible) => {
      const found = collectibles.find(
        (elm) =>
          elm.address === collectible.address &&
          elm.tokenId === collectible.tokenId,
      );
      if (found) return false;
      return true;
    },
    [collectibles],
  );

  /**
   *  Method to check the token id data type of the current collectibles.
   *
   * @param collectible - Collectible object.
   * @returns Boolean indicating if the collectible should be updated.
   */
  const shouldUpdateCollectibleMetadata = (collectible) =>
    typeof collectible.tokenId === 'number' ||
    (typeof collectible.tokenId === 'string' && !isNaN(collectible.tokenId));

  const updateAllCollectibleMetadata = useCallback(
    async (collectibles) => {
      const { NftController } = Engine.context;
      // Filter out ignored collectibles
      const filteredcollectibles = collectibles.filter(
        (collectible) => !isCollectibleIgnored(collectible),
      );

      // filter removable collectible
      const removable = filteredcollectibles.filter((single) =>
        String(single.tokenId).includes('e+'),
      );
      const updatable = filteredcollectibles.filter(
        (single) => !String(single.tokenId).includes('e+'),
      );

      removable.forEach((elm) => {
        removeFavoriteCollectible(selectedAddress, chainId, elm);
      });

      filteredcollectibles.forEach((collectible) => {
        if (String(collectible.tokenId).includes('e+')) {
          removeFavoriteCollectible(selectedAddress, chainId, collectible);
        }
      });

      if (updatable.length !== 0) {
        await NftController.updateNftMetadata({
          nfts: updatable,
          userAddress: selectedAddress,
        });
      }
    },
    [isCollectibleIgnored, removeFavoriteCollectible, chainId, selectedAddress],
  );

  useEffect(() => {
    if (!isIpfsGatewayEnabled && !displayNftMedia) {
      return;
    }
    // TO DO: Move this fix to the controllers layer
    const updatableCollectibles = collectibles.filter((single) =>
      shouldUpdateCollectibleMetadata(single),
    );
    if (updatableCollectibles.length !== 0 && !useNftDetection) {
      updateAllCollectibleMetadata(updatableCollectibles);
    }
  }, [
    collectibles,
    updateAllCollectibleMetadata,
    isIpfsGatewayEnabled,
    displayNftMedia,
    useNftDetection,
  ]);

  const goToAddCollectible = useCallback(() => {
    setIsAddNFTEnabled(false);
    navigation.push('AddAsset', { assetType: 'collectible' });
    trackEvent(
      createEventBuilder(MetaMetricsEvents.WALLET_ADD_COLLECTIBLES).build(),
    );
    setIsAddNFTEnabled(true);
  }, [navigation, trackEvent, createEventBuilder]);

  const renderFooter = useCallback(
    () => (
      <View style={styles.footer} key={'collectible-contracts-footer'}>
        {isNftFetchingProgress ? (
          <ActivityIndicator
            size="large"
            style={styles.spinner}
            testID={SpinnerTestId}
          />
        ) : null}

        <TextComponent style={styles.emptyText}>
          {strings('wallet.no_collectibles')}
        </TextComponent>
        <TouchableOpacity
          onPress={goToAddCollectible}
          disabled={!isAddNFTEnabled}
          testID={WalletViewSelectorsIDs.IMPORT_NFT_BUTTON}
        >
          <TextComponent style={styles.addText}>
            {strings('wallet.add_collectibles')}
          </TextComponent>
        </TouchableOpacity>
      </View>
    ),
    [goToAddCollectible, isAddNFTEnabled, styles, isNftFetchingProgress],
  );

  const renderCollectibleContract = useCallback(
    (item, index) => {
      const contractCollectibles = collectibles?.filter((collectible) =>
        areAddressesEqual(collectible.address, item.address),
      );
      return (
        <CollectibleContractElement
          onPress={onItemPress}
          asset={item}
          key={item.address}
          contractCollectibles={contractCollectibles}
          collectiblesVisible={index === 0}
        />
      );
    },
    [collectibles, onItemPress],
  );

  const renderFavoriteCollectibles = useCallback(() => {
    const filteredCollectibles = favoriteCollectibles.map((collectible) =>
      collectibles.find(
        ({ tokenId, address }) =>
          compareTokenIds(collectible.tokenId, tokenId) &&
          collectible.address === address,
      ),
    );
    return (
      Boolean(filteredCollectibles.length) && (
        <CollectibleContractElement
          onPress={onItemPress}
          asset={{ name: 'Favorites', favorites: true }}
          key={'Favorites'}
          contractCollectibles={filteredCollectibles}
          collectiblesVisible
        />
      )
    );
  }, [favoriteCollectibles, collectibles, onItemPress]);

  const getNftDetectionAnalyticsParams = useCallback((nft) => {
    try {
      return {
        chain_id: getDecimalChainId(nft.chainId),
        source: 'detected',
      };
    } catch (error) {
      Logger.error(
        error,
        'CollectibleContracts.getNftDetectionAnalyticsParams',
      );
      return undefined;
    }
  }, []);

  const onRefresh = useCallback(async () => {
    requestAnimationFrame(async () => {
      // Get initial state of NFTs before refresh
      const { NftDetectionController, NftController } = Engine.context;
      const previousNfts = cloneDeep(
        NftController.state.allNfts[selectedAddress.toLowerCase()],
      );
      trace({ name: TraceName.DetectNfts });

      setRefreshing(true);

      const actions = [
        NftDetectionController.detectNfts(chainIdsToDetectNftsFor),
      ];
      allNetworkClientIds.forEach((networkClientId) => {
        actions.push(
          NftController.checkAndUpdateAllNftsOwnershipStatus(networkClientId),
        );
      });

      await Promise.allSettled(actions);
      setRefreshing(false);
      endTrace({ name: TraceName.DetectNfts });

      // Get updated state after refresh
      const newNfts = cloneDeep(
        NftController.state.allNfts[selectedAddress.toLowerCase()],
      );

      const eventParams = prepareNftDetectionEvents(
        previousNfts,
        newNfts,
        getNftDetectionAnalyticsParams,
      );
      eventParams.forEach((params) => {
        trackEvent(
          createEventBuilder(MetaMetricsEvents.COLLECTIBLE_ADDED)
            .addProperties(params)
            .build(),
        );
      });
    });
  }, [
    chainIdsToDetectNftsFor,
    createEventBuilder,
    getNftDetectionAnalyticsParams,
    selectedAddress,
    trackEvent,
    allNetworkClientIds,
  ]);

  const goToLearnMore = useCallback(
    () =>
      navigation.navigate('Webview', {
        screen: 'SimpleWebview',
        params: { url: AppConstants.URLS.NFT },
      }),
    [navigation],
  );

  const renderEmpty = useCallback(
    () => (
      <View style={styles.emptyContainer}>
        <Image
          style={styles.emptyImageContainer}
          source={require('../../../images/no-nfts-placeholder.png')}
          resizeMode={'contain'}
        />
        <TextComponent center style={styles.emptyTitleText} bold>
          {strings('wallet.no_nfts_yet')}
        </TextComponent>
        <TextComponent center big link onPress={goToLearnMore}>
          {strings('wallet.learn_more')}
        </TextComponent>
      </View>
    ),
    [goToLearnMore, styles],
  );

  const renderList = useCallback(
    () => (
      <FlatList
        ListHeaderComponent={
          <>
            {isCollectionDetectionBannerVisible && (
              <View style={styles.emptyView}>
                <CollectibleDetectionModal />
              </View>
            )}
            {renderFavoriteCollectibles()}
          </>
        }
        data={filteredCollectibleContracts}
        renderItem={({ item, index }) => renderCollectibleContract(item, index)}
        keyExtractor={(_, index) => index.toString()}
        testID={RefreshTestId}
        refreshControl={
          <RefreshControl
            colors={[colors.primary.default]}
            tintColor={colors.icon.default}
            refreshing={refreshing}
            onRefresh={onRefresh}
          />
        }
        ListEmptyComponent={renderEmpty()}
        ListFooterComponent={renderFooter()}
      />
    ),
    [
      renderFavoriteCollectibles,
      filteredCollectibleContracts,
      colors.primary.default,
      colors.icon.default,
      refreshing,
      onRefresh,
      renderCollectibleContract,
      renderFooter,
      renderEmpty,
      isCollectionDetectionBannerVisible,
      styles.emptyView,
    ],
  );

  // End trace when component has finished initial loading
  useEffect(() => {
    endTrace({ name: TraceName.CollectibleContractsComponent });
    isFirstRender.current = false;
  }, []);

  return (
    <View
      style={styles.BarWrapper}
      testID={WalletViewSelectorsIDs.NFT_TAB_CONTAINER}
    >
      <View style={styles.actionBarWrapper}>
        <View style={styles.controlButtonOuterWrapper}>
          <ButtonBase
            testID={WalletViewSelectorsIDs.TOKEN_NETWORK_FILTER}
            label={
              <>
                {isRemoveGlobalNetworkSelectorEnabled() ? (
                  <TextComponent
                    variant={TextVariant.BodyMDMedium}
                    numberOfLines={1}
                    style={styles.controlButtonText}
                  >
                    {enabledNetworks.length > 1
                      ? strings('networks.enabled_networks')
                      : currentNetworkName ?? strings('wallet.current_network')}
                  </TextComponent>
                ) : (
                  <TextComponent
                    variant={TextVariant.BodyMDMedium}
                    style={styles.controlButtonText}
                    numberOfLines={1}
                  >
                    {isAllNetworks && isPopularNetwork && isEvmSelected
                      ? strings('wallet.popular_networks')
                      : networkName ?? strings('wallet.current_network')}
                  </TextComponent>
                )}
              </>
            }
            isDisabled={isDisabled}
            onPress={isEvmSelected ? showFilterControls : () => null}
            endIconName={isEvmSelected ? IconName.ArrowDown : undefined}
            style={
              isDisabled ? styles.controlButtonDisabled : styles.controlButton
            }
            disabled={isDisabled}
          />
        </View>
      </View>
      {renderList()}
    </View>
  );
};

CollectibleContracts.propTypes = {
  /**
   * Network type
   */
  networkType: PropTypes.string,
  /**
   * Chain id
   */
  chainId: PropTypes.string,
  /**
   * Selected address
   */
  selectedAddress: PropTypes.string,
  /**
   * Array of collectibleContract objects
   */
  collectibleContracts: PropTypes.array,
  /**
   * Array of collectibles objects
   */
  collectibles: PropTypes.array,
  /**
   * boolean indicating if fetching status is
   * still in progress
   */
  isNftFetchingProgress: PropTypes.bool,
  /**
   * Navigation object required to push
   * the Asset detail view
   */
  navigation: PropTypes.object,
  /**
   * Object of collectibles
   */
  favoriteCollectibles: PropTypes.array,
  /**
   * Dispatch remove collectible from favorites action
   */
  removeFavoriteCollectible: PropTypes.func,
  /**
   * Boolean to show if NFT detection is enabled
   */
  useNftDetection: PropTypes.bool,
  /**
   * Boolean to show content stored on IPFS
   */
  isIpfsGatewayEnabled: PropTypes.bool,
  /**
   * Boolean to show Nfts media stored on third parties
   */
  displayNftMedia: PropTypes.bool,
};

const mapStateToProps = (state) => ({
  networkType: selectProviderType(state),
  chainId: selectChainId(state),
  selectedAddress: selectSelectedInternalAccountFormattedAddress(state),
  useNftDetection: selectUseNftDetection(state),
  collectibleContracts: multichainCollectibleContractsSelector(state),
  collectibles: multichainCollectiblesSelector(state),
  isNftFetchingProgress: isNftFetchingProgressSelector(state),
  favoriteCollectibles: favoritesCollectiblesSelector(state),
  isIpfsGatewayEnabled: selectIsIpfsGatewayEnabled(state),
  displayNftMedia: selectDisplayNftMedia(state),
});

const mapDispatchToProps = (dispatch) => ({
  removeFavoriteCollectible: (selectedAddress, chainId, collectible) =>
    dispatch(removeFavoriteCollectible(selectedAddress, chainId, collectible)),
});

export default connect(
  mapStateToProps,
  mapDispatchToProps,
)(CollectibleContracts);<|MERGE_RESOLUTION|>--- conflicted
+++ resolved
@@ -68,15 +68,11 @@
 import Logger from '../../../util/Logger';
 import { prepareNftDetectionEvents } from '../../../util/assets';
 import { endTrace, trace, TraceName } from '../../../util/trace';
-<<<<<<< HEAD
-import { isNonEvmChainId } from '../../../core/Multichain/utils';
-=======
 import { useCurrentNetworkInfo } from '../../hooks/useCurrentNetworkInfo';
 import { isNonEvmChainId } from '../../../core/Multichain/utils';
 import TextComponent, {
   TextVariant,
 } from '../../../component-library/components/Texts/Text';
->>>>>>> 578bf728
 
 const createStyles = (colors) =>
   StyleSheet.create({
