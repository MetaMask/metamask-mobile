import React, { useState, useCallback } from 'react';
import PropTypes from 'prop-types';
import { TouchableOpacity, StyleSheet, View, InteractionManager, Image } from 'react-native';
import { connect } from 'react-redux';
import Icon from 'react-native-vector-icons/MaterialCommunityIcons';
import { colors, fontStyles } from '../../../styles/common';
import { strings } from '../../../../locales/i18n';
import CollectibleContractElement from '../CollectibleContractElement';
import Analytics from '../../../core/Analytics';
import { ANALYTICS_EVENT_OPTS } from '../../../util/analytics';
<<<<<<< HEAD
import CollectibleModal from '../CollectibleModal';
import { favoritesCollectiblesObjectSelector } from '../../../reducers/collectibles';
import Text from '../../Base/Text';
import AppConstants from '../../../core/AppConstants';
=======
import { toLowerCaseCompare } from '../../../util/general';
>>>>>>> 13d03cd3

const styles = StyleSheet.create({
	wrapper: {
		backgroundColor: colors.white,
		flex: 1,
		minHeight: 500,
		marginTop: 16
	},
	emptyView: {
		justifyContent: 'center',
		alignItems: 'center',
		marginTop: 40
	},
	add: {
		flexDirection: 'row',
		alignItems: 'center',
		justifyContent: 'center'
	},
	addText: {
		fontSize: 15,
		color: colors.blue,
		...fontStyles.normal
	},
	footer: {
		flex: 1,
		paddingBottom: 30
	},
	emptyContainer: {
		flex: 1,
		marginBottom: 42,
		justifyContent: 'center',
		alignItems: 'center'
	},
	emptyImageContainer: {
		width: 76,
		height: 76,
		marginBottom: 12
	},
	emptyTitleText: {
		fontSize: 24,
		color: colors.grey200
	},
	emptyText: {
		color: colors.grey200,
		marginBottom: 8
	}
});

/**
 * View that renders a list of CollectibleContract
 * also known as ERC-721 Tokens
 */
const CollectibleContracts = ({ collectibleContracts, collectibles, navigation, favoriteCollectibles }) => {
	const [collectible, setCollectible] = useState(null);
	const [contractName, setContractName] = useState(null);
	const [showCollectibleModal, setShowCollectibleModal] = useState(null);
	const onItemPress = useCallback((collectible, contractName) => {
		setCollectible(collectible);
		setContractName(contractName);
		setShowCollectibleModal(true);
	}, []);
	const hideCollectibleModal = () => {
		setShowCollectibleModal(false);
	};

	const goToAddCollectible = () => {
		navigation.push('AddAsset', { assetType: 'collectible' });
		InteractionManager.runAfterInteractions(() => {
			Analytics.trackEvent(ANALYTICS_EVENT_OPTS.WALLET_ADD_COLLECTIBLES);
		});
	};

	const renderFooter = () => (
		<View style={styles.footer} key={'collectible-contracts-footer'}>
			<TouchableOpacity style={styles.add} onPress={goToAddCollectible} testID={'add-collectible-button'}>
				<Icon name="plus" size={16} color={colors.blue} />
				<Text style={styles.addText}>{strings('wallet.add_collectibles')}</Text>
			</TouchableOpacity>
		</View>
	);

<<<<<<< HEAD
	const renderCollectibleContract = useCallback(
		(item, index) => {
			const contractCollectibles = collectibles?.filter(
				collectible => collectible.address.toLowerCase() === item.address.toLowerCase()
			);
			return (
				<CollectibleContractElement
					onPress={onItemPress}
					asset={item}
					key={item.address}
					contractCollectibles={contractCollectibles}
					collectiblesVisible={index === 0}
				/>
			);
		},
		[collectibles, onItemPress]
	);

	const renderFavoriteCollectibles = useCallback(() => {
		const filteredCollectibles = favoriteCollectibles.map(collectible =>
			collectibles.find(
				({ tokenId, address }) => collectible.tokenId === tokenId && collectible.address === address
			)
		);
=======
	renderItem = item => {
		const { address, name, logo, symbol } = item;
		const { collectibles = undefined } = this.props;
		const collectibleAmount =
			(collectibles &&
				collectibles.filter(collectible => toLowerCaseCompare(collectible.address, address)).length) ||
			0;
>>>>>>> 13d03cd3
		return (
			Boolean(filteredCollectibles.length) && (
				<CollectibleContractElement
					onPress={onItemPress}
					asset={{ name: 'Favorites', favorites: true }}
					key={'Favorites'}
					contractCollectibles={filteredCollectibles}
					collectiblesVisible
				/>
			)
		);
	}, [favoriteCollectibles, collectibles, onItemPress]);

	const renderList = useCallback(
		() => (
			<View>
				{renderFavoriteCollectibles()}
				<View>{collectibleContracts?.map((item, index) => renderCollectibleContract(item, index))}</View>
			</View>
		),
		[collectibleContracts, renderFavoriteCollectibles, renderCollectibleContract]
	);

	const goToLearnMore = () => navigation.navigate('SimpleWebview', { url: AppConstants.URLS.NFT });

	const renderEmpty = () => (
		<View style={styles.emptyView}>
			<View style={styles.emptyContainer}>
				<Image
					style={styles.emptyImageContainer}
					source={require('../../../images/no-nfts-placeholder.png')}
					resizeMode={'contain'}
				/>
				<Text center style={styles.emptyTitleText} bold>
					{strings('wallet.no_nfts_yet')}
				</Text>
				<Text center big link onPress={goToLearnMore}>
					{strings('wallet.learn_more')}
				</Text>
			</View>
			<Text big style={styles.emptyText}>
				{strings('wallet.no_collectibles')}
			</Text>
		</View>
	);

	return (
		<View style={styles.wrapper} testID={'collectible-contracts'}>
			{collectibles.length ? renderList() : renderEmpty()}
			{renderFooter()}
			{collectible && contractName && (
				<CollectibleModal
					visible={showCollectibleModal}
					collectible={collectible}
					contractName={contractName}
					onHide={hideCollectibleModal}
					navigation={navigation}
				/>
			)}
		</View>
	);
};

CollectibleContracts.propTypes = {
	/**
	 * Array of collectibleContract objects
	 */
	collectibleContracts: PropTypes.array,
	/**
	 * Array of collectibles objects
	 */
	collectibles: PropTypes.array,
	/**
	 * Navigation object required to push
	 * the Asset detail view
	 */
	navigation: PropTypes.object,
	/**
	 * Object of collectibles
	 */
	favoriteCollectibles: PropTypes.array
};

const mapStateToProps = state => ({
	collectibleContracts: state.engine.backgroundState.AssetsController.collectibleContracts,
	collectibles: state.engine.backgroundState.AssetsController.collectibles,
	favoriteCollectibles: favoritesCollectiblesObjectSelector(state)
});

export default connect(mapStateToProps)(CollectibleContracts);<|MERGE_RESOLUTION|>--- conflicted
+++ resolved
@@ -8,14 +8,11 @@
 import CollectibleContractElement from '../CollectibleContractElement';
 import Analytics from '../../../core/Analytics';
 import { ANALYTICS_EVENT_OPTS } from '../../../util/analytics';
-<<<<<<< HEAD
 import CollectibleModal from '../CollectibleModal';
 import { favoritesCollectiblesObjectSelector } from '../../../reducers/collectibles';
 import Text from '../../Base/Text';
 import AppConstants from '../../../core/AppConstants';
-=======
 import { toLowerCaseCompare } from '../../../util/general';
->>>>>>> 13d03cd3
 
 const styles = StyleSheet.create({
 	wrapper: {
@@ -97,11 +94,10 @@
 		</View>
 	);
 
-<<<<<<< HEAD
 	const renderCollectibleContract = useCallback(
 		(item, index) => {
-			const contractCollectibles = collectibles?.filter(
-				collectible => collectible.address.toLowerCase() === item.address.toLowerCase()
+			const contractCollectibles = collectibles?.filter(collectible =>
+				toLowerCaseCompare(collectible.address, item.address)
 			);
 			return (
 				<CollectibleContractElement
@@ -122,15 +118,6 @@
 				({ tokenId, address }) => collectible.tokenId === tokenId && collectible.address === address
 			)
 		);
-=======
-	renderItem = item => {
-		const { address, name, logo, symbol } = item;
-		const { collectibles = undefined } = this.props;
-		const collectibleAmount =
-			(collectibles &&
-				collectibles.filter(collectible => toLowerCaseCompare(collectible.address, address)).length) ||
-			0;
->>>>>>> 13d03cd3
 		return (
 			Boolean(filteredCollectibles.length) && (
 				<CollectibleContractElement
