import React, {
  useState,
  useEffect,
  useCallback,
  useMemo,
  useRef,
} from 'react';
import PropTypes from 'prop-types';
import {
  TouchableOpacity,
  StyleSheet,
  View,
  Image,
  RefreshControl,
  ActivityIndicator,
} from 'react-native';
import { FlashList } from '@shopify/flash-list';
import { connect, useSelector } from 'react-redux';
import { fontStyles } from '../../../styles/common';
import { strings } from '../../../../locales/i18n';
import Engine from '../../../core/Engine';
import CollectibleContractElement from '../CollectibleContractElement';
import { MetaMetricsEvents } from '../../../core/Analytics';
import {
  favoritesCollectiblesSelector,
  isNftFetchingProgressSelector,
  multichainCollectibleContractsSelector,
  multichainCollectiblesSelector,
  multichainCollectiblesByEnabledNetworksSelector,
  multichainCollectibleContractsByEnabledNetworksSelector,
} from '../../../reducers/collectibles';
import { removeFavoriteCollectible } from '../../../actions/collectibles';
import AppConstants from '../../../core/AppConstants';
import { areAddressesEqual } from '../../../util/address';
import { compareTokenIds } from '../../../util/tokens';
import CollectibleDetectionModal from '../CollectibleDetectionModal';
import { useTheme } from '../../../util/theme';
import { MAINNET } from '../../../constants/network';
import {
  selectChainId,
  selectIsAllNetworks,
  selectIsPopularNetwork,
  selectProviderType,
  selectNetworkConfigurations,
} from '../../../selectors/networkController';
import {
  selectDisplayNftMedia,
  selectIsIpfsGatewayEnabled,
  selectTokenNetworkFilter,
  selectUseNftDetection,
} from '../../../selectors/preferencesController';
import { selectSelectedInternalAccountFormattedAddress } from '../../../selectors/accountsController';
import { WalletViewSelectorsIDs } from '../../../../e2e/selectors/wallet/WalletView.selectors';
import { useMetrics } from '../../../components/hooks/useMetrics';
import { RefreshTestId, SpinnerTestId } from './constants';
import { debounce, cloneDeep } from 'lodash';
import ButtonBase from '../../../component-library/components/Buttons/Button/foundation/ButtonBase';
import { IconName } from '../../../component-library/components/Icons/Icon';
import { selectIsEvmNetworkSelected } from '../../../selectors/multichainNetworkController';
import { selectNetworkName } from '../../../selectors/networkInfos';
import {
  getDecimalChainId,
  isRemoveGlobalNetworkSelectorEnabled,
  getNetworkImageSource,
} from '../../../util/networks';
import { createTokenBottomSheetFilterNavDetails } from '../Tokens/TokensBottomSheet';
import { createNetworkManagerNavDetails } from '../NetworkManager';
import { useNftDetectionChainIds } from '../../hooks/useNftDetectionChainIds';
import Logger from '../../../util/Logger';
import { prepareNftDetectionEvents } from '../../../util/assets';
import { endTrace, trace, TraceName } from '../../../util/trace';
import { useCurrentNetworkInfo } from '../../hooks/useCurrentNetworkInfo';
import { isNonEvmChainId } from '../../../core/Multichain/utils';
import TextComponent, {
  TextVariant,
} from '../../../component-library/components/Texts/Text';
import {
  useNetworksByNamespace,
  NetworkType,
} from '../../hooks/useNetworksByNamespace/useNetworksByNamespace';
import Avatar, {
  AvatarSize,
  AvatarVariant,
} from '../../../component-library/components/Avatars/Avatar';
import { selectMultichainAccountsState2Enabled } from '../../../selectors/featureFlagController/multichainAccounts';
import { multichainCollectibleForEvmAccount } from '../../../selectors/nftController';

const createStyles = (colors) =>
  StyleSheet.create({
    wrapper: {
      backgroundColor: colors.background.default,
      flex: 1,
      marginTop: 16,
    },
    BarWrapper: {
      backgroundColor: colors.background.default,
      flex: 1,
    },
    actionBarWrapper: {
      flexDirection: 'row',
      justifyContent: 'space-between',
      marginVertical: 8,
    },
    controlButtonOuterWrapper: {
      flexDirection: 'row',
      width: '100%',
      justifyContent: 'space-between',
    },
    text: {
      fontSize: 20,
      color: colors.text.default,
      ...fontStyles.normal,
    },
    controlButtonText: {
      color: colors.text.default,
    },
    controlButton: {
      backgroundColor: colors.background.default,
      borderColor: colors.border.muted,
      marginRight: 4,
      borderWidth: isRemoveGlobalNetworkSelectorEnabled() ? 1 : 0,
      borderRadius: isRemoveGlobalNetworkSelectorEnabled() ? 8 : 0,
      maxWidth: isRemoveGlobalNetworkSelectorEnabled() ? '80%' : '60%',
      paddingHorizontal: isRemoveGlobalNetworkSelectorEnabled() ? 12 : 0,
    },
    controlButtonDisabled: {
      backgroundColor: colors.background.default,
      borderColor: colors.border.muted,
      marginRight: 4,
      borderWidth: isRemoveGlobalNetworkSelectorEnabled() ? 1 : 0,
      borderRadius: isRemoveGlobalNetworkSelectorEnabled() ? 8 : 0,
      maxWidth: isRemoveGlobalNetworkSelectorEnabled() ? '80%' : '60%',
      paddingHorizontal: isRemoveGlobalNetworkSelectorEnabled() ? 12 : 0,
      opacity: 0.5,
    },
    emptyView: {
      justifyContent: 'center',
      alignItems: 'center',
    },
    addText: {
      fontSize: 14,
      color: colors.primary.default,
      ...fontStyles.normal,
    },
    footer: {
      flex: 1,
      alignItems: 'center',
      marginTop: 8,
    },
    emptyContainer: {
      flex: 1,
      alignItems: 'center',
    },
    emptyImageContainer: {
      width: 76,
      height: 76,
      marginTop: 30,
      marginBottom: 12,
      tintColor: colors.icon.muted,
    },
    emptyTitleText: {
      fontSize: 24,
      color: colors.text.alternative,
    },
    emptyText: {
      color: colors.text.alternative,
      marginBottom: 8,
      fontSize: 14,
    },
    spinner: {
      marginBottom: 8,
    },
    networkManagerWrapper: {
      display: 'flex',
      flexDirection: 'row',
      alignItems: 'center',
      gap: 4,
    },
  });

const debouncedNavigation = debounce((navigation, collectible) => {
  navigation.navigate('NftDetails', { collectible });
}, 200);

/**
 * View that renders a list of CollectibleContract
 * ERC-721 and ERC-1155
 */
const CollectibleContracts = ({
  selectedAddress,
  chainId,
  networkType,
  navigation,
  collectibleContracts,
  collectibles: allCollectibles,
  isNftFetchingProgress,
  favoriteCollectibles,
  removeFavoriteCollectible,
  useNftDetection,
  isIpfsGatewayEnabled,
  displayNftMedia,
}) => {
  // Start tracing component loading
  const isFirstRender = useRef(true);

  if (isFirstRender.current) {
    trace({ name: TraceName.CollectibleContractsComponent });
  }

  const isAllNetworks = useSelector(selectIsAllNetworks);
  const allNetworks = useSelector(selectNetworkConfigurations);
  const tokenNetworkFilter = useSelector(selectTokenNetworkFilter);
  const collectibleContractsByEnabledNetworks = useSelector(
    multichainCollectibleForEvmAccount,
  );
  const isMultichainAccountsState2Enabled = useSelector(
    selectMultichainAccountsState2Enabled,
  );

  const { enabledNetworks, getNetworkInfo, isDisabled } =
    useCurrentNetworkInfo();

  const currentNetworkName = getNetworkInfo(0)?.networkName;

  const collectiblesByEnabledNetworks = useSelector(
    multichainCollectiblesByEnabledNetworksSelector,
  );

  const allNetworkClientIds = useMemo(
    () =>
      Object.keys(tokenNetworkFilter).flatMap((chainId) => {
        if (isNonEvmChainId(chainId)) return [];
        const entry = allNetworks[chainId];
        if (!entry) {
          return [];
        }
        const index = entry.defaultRpcEndpointIndex;
        const endpoint = entry.rpcEndpoints[index];
        return endpoint?.networkClientId ? [endpoint.networkClientId] : [];
      }),
    [tokenNetworkFilter, allNetworks],
  );

  const filteredCollectibleContracts = useMemo(() => {
    let contracts = {};
    if (isRemoveGlobalNetworkSelectorEnabled()) {
      contracts = Object.values(collectibleContractsByEnabledNetworks).flat();
    } else {
      contracts = isAllNetworks
        ? Object.values(collectibleContracts).flat()
        : collectibleContracts[chainId] || [];
    }
    trace({ name: TraceName.LoadCollectibles, id: 'contracts' });
    endTrace({ name: TraceName.LoadCollectibles, id: 'contracts' });

    return contracts;
  }, [
    collectibleContracts,
    chainId,
    isAllNetworks,
    collectibleContractsByEnabledNetworks,
  ]);

  const filteredCollectibles = useMemo(() => {
    trace({ name: TraceName.LoadCollectibles });
    let collectibles = [];
    if (isRemoveGlobalNetworkSelectorEnabled()) {
      collectibles = Object.values(collectiblesByEnabledNetworks).flat();
    } else {
      collectibles = isAllNetworks
        ? Object.values(allCollectibles).flat()
        : allCollectibles[chainId] || [];
    }
    endTrace({ name: TraceName.LoadCollectibles });
    return collectibles;
  }, [allCollectibles, chainId, isAllNetworks, collectiblesByEnabledNetworks]);

  const collectibles = filteredCollectibles.filter(
    (singleCollectible) => singleCollectible.isCurrentlyOwned === true,
  );

  const { colors } = useTheme();
  const { trackEvent, createEventBuilder } = useMetrics();
  const styles = createStyles(colors);
  const [isAddNFTEnabled, setIsAddNFTEnabled] = useState(true);
  const [refreshing, setRefreshing] = useState(false);

  const isPopularNetwork = useSelector(selectIsPopularNetwork);
  const isEvmSelected = useSelector(selectIsEvmNetworkSelected);
  const networkName = useSelector(selectNetworkName);
  const chainIdsToDetectNftsFor = useNftDetectionChainIds();
  const { areAllNetworksSelected } = useNetworksByNamespace({
    networkType: NetworkType.Popular,
  });

  const showFilterControls = () => {
    if (isRemoveGlobalNetworkSelectorEnabled()) {
      navigation.navigate(...createNetworkManagerNavDetails({}));
    } else {
      navigation.navigate(...createTokenBottomSheetFilterNavDetails({}));
    }
  };

  const isCollectionDetectionBannerVisible =
    networkType === MAINNET && !useNftDetection;

  const onItemPress = useCallback(
    (collectible) => {
      debouncedNavigation(navigation, collectible);
    },
    [navigation],
  );

  /**
   *  Method that checks if the collectible is inside the collectibles array. If it is not it means the
   *  collectible has been ignored, hence we should not call the updateMetadata which executes the addNft fct
   *
   *  @returns Boolean indicating if the collectible is ignored or not.
   */
  const isCollectibleIgnored = useCallback(
    (collectible) => {
      const found = collectibles.find(
        (elm) =>
          elm.address === collectible.address &&
          elm.tokenId === collectible.tokenId,
      );
      if (found) return false;
      return true;
    },
    [collectibles],
  );

  /**
   *  Method to check the token id data type of the current collectibles.
   *
   * @param collectible - Collectible object.
   * @returns Boolean indicating if the collectible should be updated.
   */
  const shouldUpdateCollectibleMetadata = (collectible) =>
    typeof collectible.tokenId === 'number' ||
    (typeof collectible.tokenId === 'string' && !isNaN(collectible.tokenId));

  const updateAllCollectibleMetadata = useCallback(
    async (collectibles) => {
      const { NftController } = Engine.context;
      // Filter out ignored collectibles
      const filteredcollectibles = collectibles.filter(
        (collectible) => !isCollectibleIgnored(collectible),
      );

      // filter removable collectible
      const removable = filteredcollectibles.filter((single) =>
        String(single.tokenId).includes('e+'),
      );
      const updatable = filteredcollectibles.filter(
        (single) => !String(single.tokenId).includes('e+'),
      );

      removable.forEach((elm) => {
        removeFavoriteCollectible(selectedAddress, chainId, elm);
      });

      filteredcollectibles.forEach((collectible) => {
        if (String(collectible.tokenId).includes('e+')) {
          removeFavoriteCollectible(selectedAddress, chainId, collectible);
        }
      });

      if (updatable.length !== 0) {
        await NftController.updateNftMetadata({
          nfts: updatable,
          userAddress: selectedAddress,
        });
      }
    },
    [isCollectibleIgnored, removeFavoriteCollectible, chainId, selectedAddress],
  );

  useEffect(() => {
    if (!isIpfsGatewayEnabled && !displayNftMedia) {
      return;
    }
    // TO DO: Move this fix to the controllers layer
    const updatableCollectibles = collectibles.filter((single) =>
      shouldUpdateCollectibleMetadata(single),
    );
    if (updatableCollectibles.length !== 0 && !useNftDetection) {
      updateAllCollectibleMetadata(updatableCollectibles);
    }
  }, [
    collectibles,
    updateAllCollectibleMetadata,
    isIpfsGatewayEnabled,
    displayNftMedia,
    useNftDetection,
  ]);

  const goToAddCollectible = useCallback(() => {
    setIsAddNFTEnabled(false);
    navigation.push('AddAsset', { assetType: 'collectible' });
    trackEvent(
      createEventBuilder(MetaMetricsEvents.WALLET_ADD_COLLECTIBLES).build(),
    );
    setIsAddNFTEnabled(true);
  }, [navigation, trackEvent, createEventBuilder]);

  const renderFooter = useCallback(
    () => (
      <View style={styles.footer} key={'collectible-contracts-footer'}>
        {isNftFetchingProgress ? (
          <ActivityIndicator
            size="large"
            style={styles.spinner}
            testID={SpinnerTestId}
          />
        ) : null}

        <TextComponent style={styles.emptyText}>
          {strings('wallet.no_collectibles')}
        </TextComponent>
        <TouchableOpacity
          onPress={goToAddCollectible}
          disabled={!isAddNFTEnabled}
          testID={WalletViewSelectorsIDs.IMPORT_NFT_BUTTON}
        >
          <TextComponent style={styles.addText}>
            {strings('wallet.add_collectibles')}
          </TextComponent>
        </TouchableOpacity>
      </View>
    ),
    [goToAddCollectible, isAddNFTEnabled, styles, isNftFetchingProgress],
  );

  const renderCollectibleContract = useCallback(
    (item, index) => {
      const contractCollectibles = collectibles?.filter((collectible) =>
        areAddressesEqual(collectible.address, item.address),
      );
      return (
        <CollectibleContractElement
          onPress={onItemPress}
          asset={item}
          key={item.address}
          contractCollectibles={contractCollectibles}
          collectiblesVisible={index === 0}
        />
      );
    },
    [collectibles, onItemPress],
  );

  const renderFavoriteCollectibles = useCallback(() => {
    const filteredCollectibles = favoriteCollectibles.map((collectible) =>
      collectibles.find(
        ({ tokenId, address }) =>
          compareTokenIds(collectible.tokenId, tokenId) &&
          collectible.address === address,
      ),
    );
    return (
      Boolean(filteredCollectibles.length) && (
        <CollectibleContractElement
          onPress={onItemPress}
          asset={{ name: 'Favorites', favorites: true }}
          key={'Favorites'}
          contractCollectibles={filteredCollectibles}
          collectiblesVisible
        />
      )
    );
  }, [favoriteCollectibles, collectibles, onItemPress]);

  const getNftDetectionAnalyticsParams = useCallback((nft) => {
    try {
      return {
        chain_id: getDecimalChainId(nft.chainId),
        source: 'detected',
      };
    } catch (error) {
      Logger.error(
        error,
        'CollectibleContracts.getNftDetectionAnalyticsParams',
      );
      return undefined;
    }
  }, []);

  const onRefresh = useCallback(async () => {
    requestAnimationFrame(async () => {
      // Get initial state of NFTs before refresh
      const { NftDetectionController, NftController } = Engine.context;
      const previousNfts = cloneDeep(
        NftController.state.allNfts[selectedAddress.toLowerCase()],
      );
      trace({ name: TraceName.DetectNfts });

      setRefreshing(true);

      const actions = [
        NftDetectionController.detectNfts(chainIdsToDetectNftsFor),
      ];
      allNetworkClientIds.forEach((networkClientId) => {
        actions.push(
          NftController.checkAndUpdateAllNftsOwnershipStatus(networkClientId),
        );
      });

      await Promise.allSettled(actions);
      setRefreshing(false);
      endTrace({ name: TraceName.DetectNfts });

      // Get updated state after refresh
      const newNfts = cloneDeep(
        NftController.state.allNfts[selectedAddress.toLowerCase()],
      );

      const eventParams = prepareNftDetectionEvents(
        previousNfts,
        newNfts,
        getNftDetectionAnalyticsParams,
      );
      eventParams.forEach((params) => {
        trackEvent(
          createEventBuilder(MetaMetricsEvents.COLLECTIBLE_ADDED)
            .addProperties(params)
            .build(),
        );
      });
    });
  }, [
    chainIdsToDetectNftsFor,
    createEventBuilder,
    getNftDetectionAnalyticsParams,
    selectedAddress,
    trackEvent,
    allNetworkClientIds,
  ]);

  const goToLearnMore = useCallback(
    () =>
      navigation.navigate('Webview', {
        screen: 'SimpleWebview',
        params: { url: AppConstants.URLS.NFT },
      }),
    [navigation],
  );

  const renderEmpty = useCallback(
    () => (
      <View style={styles.emptyContainer}>
        <Image
          style={styles.emptyImageContainer}
          source={require('../../../images/no-nfts-placeholder.png')}
          resizeMode={'contain'}
        />
        <TextComponent center style={styles.emptyTitleText} bold>
          {strings('wallet.no_nfts_yet')}
        </TextComponent>
        <TextComponent center big link onPress={goToLearnMore}>
          {strings('wallet.learn_more')}
        </TextComponent>
      </View>
    ),
    [goToLearnMore, styles],
  );

  const renderList = useCallback(
    () => (
      <FlashList
        ListHeaderComponent={
          <>
            {isCollectionDetectionBannerVisible && (
              <View style={styles.emptyView}>
                <CollectibleDetectionModal />
              </View>
            )}
            {renderFavoriteCollectibles()}
          </>
        }
        data={filteredCollectibleContracts}
        renderItem={({ item, index }) => renderCollectibleContract(item, index)}
        keyExtractor={(_, index) => index.toString()}
        testID={RefreshTestId}
        refreshControl={
          <RefreshControl
            colors={[colors.primary.default]}
            tintColor={colors.icon.default}
            refreshing={refreshing}
            onRefresh={onRefresh}
          />
        }
        ListEmptyComponent={renderEmpty()}
        ListFooterComponent={renderFooter()}
        estimatedItemSize={100}
        scrollEnabled={false}
      />
    ),
    [
      renderFavoriteCollectibles,
      filteredCollectibleContracts,
      colors.primary.default,
      colors.icon.default,
      refreshing,
      onRefresh,
      renderCollectibleContract,
      renderFooter,
      renderEmpty,
      isCollectionDetectionBannerVisible,
      styles.emptyView,
    ],
  );

  // TODO: Placeholder variable for now until we update the network enablement controller
  const firstEnabledChainId = enabledNetworks[0]?.chainId || '';
  const networkImageSource = getNetworkImageSource({
    chainId: firstEnabledChainId,
  });

  // End trace when component has finished initial loading
  useEffect(() => {
    endTrace({ name: TraceName.CollectibleContractsComponent });
    isFirstRender.current = false;
  }, []);

  return (
    <View
      style={styles.BarWrapper}
      testID={WalletViewSelectorsIDs.NFT_TAB_CONTAINER}
    >
      <View style={styles.actionBarWrapper}>
        <View style={styles.controlButtonOuterWrapper}>
          <ButtonBase
            testID={WalletViewSelectorsIDs.TOKEN_NETWORK_FILTER}
            label={
              <>
                {isRemoveGlobalNetworkSelectorEnabled() ? (
                  <View style={styles.networkManagerWrapper}>
                    {!areAllNetworksSelected && (
                      <Avatar
                        variant={AvatarVariant.Network}
                        size={AvatarSize.Xs}
                        name={networkName}
                        imageSource={networkImageSource}
                      />
                    )}
                    <TextComponent
                      variant={TextVariant.BodyMDMedium}
                      style={styles.controlButtonText}
                      numberOfLines={1}
                    >
                      {enabledNetworks.length > 1
                        ? strings('wallet.all_networks')
                        : currentNetworkName ??
                          strings('wallet.current_network')}
                    </TextComponent>
                  </View>
                ) : (
                  <TextComponent
                    variant={TextVariant.BodyMDMedium}
                    style={styles.controlButtonText}
                    numberOfLines={1}
                  >
                    {isAllNetworks && isPopularNetwork && isEvmSelected
                      ? strings('wallet.popular_networks')
                      : networkName ?? strings('wallet.current_network')}
                  </TextComponent>
                )}
              </>
            }
            isDisabled={isDisabled}
<<<<<<< HEAD
            onPress={showFilterControls}
            endIconName={isEvmSelected ? IconName.ArrowDown : undefined}
=======
            onPress={
              isEvmSelected || isMultichainAccountsState2Enabled
                ? showFilterControls
                : () => null
            }
            endIconName={
              isEvmSelected || isMultichainAccountsState2Enabled
                ? IconName.ArrowDown
                : undefined
            }
>>>>>>> 989eda2a
            style={
              isDisabled ? styles.controlButtonDisabled : styles.controlButton
            }
            disabled={isDisabled}
          />
        </View>
      </View>
      {renderList()}
    </View>
  );
};

CollectibleContracts.propTypes = {
  /**
   * Network type
   */
  networkType: PropTypes.string,
  /**
   * Chain id
   */
  chainId: PropTypes.string,
  /**
   * Selected address
   */
  selectedAddress: PropTypes.string,
  /**
   * Array of collectibleContract objects
   */
  collectibleContracts: PropTypes.array,
  /**
   * Array of collectibles objects
   */
  collectibles: PropTypes.array,
  /**
   * boolean indicating if fetching status is
   * still in progress
   */
  isNftFetchingProgress: PropTypes.bool,
  /**
   * Navigation object required to push
   * the Asset detail view
   */
  navigation: PropTypes.object,
  /**
   * Object of collectibles
   */
  favoriteCollectibles: PropTypes.array,
  /**
   * Dispatch remove collectible from favorites action
   */
  removeFavoriteCollectible: PropTypes.func,
  /**
   * Boolean to show if NFT detection is enabled
   */
  useNftDetection: PropTypes.bool,
  /**
   * Boolean to show content stored on IPFS
   */
  isIpfsGatewayEnabled: PropTypes.bool,
  /**
   * Boolean to show Nfts media stored on third parties
   */
  displayNftMedia: PropTypes.bool,
};

const mapStateToProps = (state) => {
  const selectedAddress = selectSelectedInternalAccountFormattedAddress(state);
  const collectiblesData = multichainCollectiblesSelector(state);
  const collectibleContractsData =
    multichainCollectibleContractsSelector(state);

  return {
    networkType: selectProviderType(state),
    chainId: selectChainId(state),
    selectedAddress,
    useNftDetection: selectUseNftDetection(state),
    collectibleContracts: Array.isArray(collectibleContractsData)
      ? collectibleContractsData
      : [],
    collectibles: Array.isArray(collectiblesData) ? collectiblesData : [],
    isNftFetchingProgress: isNftFetchingProgressSelector(state),
    favoriteCollectibles: favoritesCollectiblesSelector(state),
    isIpfsGatewayEnabled: selectIsIpfsGatewayEnabled(state),
    displayNftMedia: selectDisplayNftMedia(state),
  };
};

const mapDispatchToProps = (dispatch) => ({
  removeFavoriteCollectible: (selectedAddress, chainId, collectible) =>
    dispatch(removeFavoriteCollectible(selectedAddress, chainId, collectible)),
});

export default connect(
  mapStateToProps,
  mapDispatchToProps,
)(CollectibleContracts);<|MERGE_RESOLUTION|>--- conflicted
+++ resolved
@@ -669,21 +669,12 @@
               </>
             }
             isDisabled={isDisabled}
-<<<<<<< HEAD
             onPress={showFilterControls}
-            endIconName={isEvmSelected ? IconName.ArrowDown : undefined}
-=======
-            onPress={
-              isEvmSelected || isMultichainAccountsState2Enabled
-                ? showFilterControls
-                : () => null
-            }
             endIconName={
               isEvmSelected || isMultichainAccountsState2Enabled
                 ? IconName.ArrowDown
                 : undefined
             }
->>>>>>> 989eda2a
             style={
               isDisabled ? styles.controlButtonDisabled : styles.controlButton
             }
