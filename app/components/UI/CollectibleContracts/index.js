import React, { useState, useEffect, useCallback } from 'react';
import PropTypes from 'prop-types';
import { TouchableOpacity, StyleSheet, View, InteractionManager, Image } from 'react-native';
import { connect } from 'react-redux';
import { fontStyles } from '../../../styles/common';
import { strings } from '../../../../locales/i18n';
import Engine from '../../../core/Engine';
import CollectibleContractElement from '../CollectibleContractElement';
import Analytics from '../../../core/Analytics';
import { ANALYTICS_EVENT_OPTS } from '../../../util/analytics';
import {
	collectibleContractsSelector,
	collectiblesSelector,
	favoritesCollectiblesSelector,
} from '../../../reducers/collectibles';
import { removeFavoriteCollectible } from '../../../actions/collectibles';
import { setNftDetectionDismissed } from '../../../actions/user';
import Text from '../../Base/Text';
import AppConstants from '../../../core/AppConstants';
import { toLowerCaseEquals } from '../../../util/general';
import { compareTokenIds } from '../../../util/tokens';
import CollectibleDetectionModal from '../CollectibleDetectionModal';
import { isMainNet } from '../../../util/networks';
import { useAppThemeFromContext, mockColors } from '../../../util/theme';

const createStyles = (colors) =>
	StyleSheet.create({
		wrapper: {
			backgroundColor: colors.background.default,
			flex: 1,
			minHeight: 500,
			marginTop: 16,
		},
		emptyView: {
			justifyContent: 'center',
			alignItems: 'center',
			marginTop: 10,
		},
		add: {
			flexDirection: 'row',
			alignItems: 'center',
			justifyContent: 'center',
		},
		addText: {
			fontSize: 14,
			color: colors.primary.default,
			...fontStyles.normal,
		},
		footer: {
			flex: 1,
			paddingBottom: 30,
			alignItems: 'center',
			marginTop: 24,
		},
		emptyContainer: {
			flex: 1,
			marginBottom: 18,
			justifyContent: 'center',
			alignItems: 'center',
		},
		emptyImageContainer: {
			width: 76,
			height: 76,
			marginTop: 30,
			marginBottom: 12,
			tintColor: colors.icon.default,
		},
		emptyTitleText: {
			fontSize: 24,
			color: colors.text.alternative,
		},
		emptyText: {
			color: colors.text.alternative,
			marginBottom: 8,
			fontSize: 14,
		},
	});

/**
 * View that renders a list of CollectibleContract
 * ERC-721 and ERC-1155
 */
const CollectibleContracts = ({
	selectedAddress,
	chainId,
	navigation,
	collectibleContracts,
	collectibles,
	favoriteCollectibles,
	removeFavoriteCollectible,
	useCollectibleDetection,
	setNftDetectionDismissed,
	nftDetectionDismissed,
}) => {
<<<<<<< HEAD
	const { colors } = useAppThemeFromContext() || mockColors;
	const styles = createStyles(colors);
=======
	const [isAddNFTEnabled, setIsAddNFTEnabled] = useState(true);
>>>>>>> 2bf3fe02

	const onItemPress = useCallback(
		(collectible, contractName) => {
			navigation.navigate('CollectiblesDetails', { collectible, contractName });
		},
		[navigation]
	);

	/**
	 *	Method to check the token id data type of the current collectibles.
	 *
	 * @param collectible - Collectible object.
	 * @returns Boolean indicating if the collectible should be updated.
	 */
	const shouldUpdateCollectibleMetadata = (collectible) => typeof collectible.tokenId === 'number';

	/**
	 * Method to updated collectible and avoid backwards compatibility issues.
	 * @param address - Collectible address.
	 * @param tokenId - Collectible token ID.
	 */
	const updateCollectibleMetadata = (collectible) => {
		const { CollectiblesController } = Engine.context;
		const { address, tokenId } = collectible;
		CollectiblesController.removeCollectible(address, tokenId);
		if (String(tokenId).includes('e+')) {
			removeFavoriteCollectible(selectedAddress, chainId, collectible);
		} else {
			CollectiblesController.addCollectible(address, String(tokenId));
		}
	};

	useEffect(() => {
		// TO DO: Move this fix to the controllers layer
		collectibles.forEach((collectible) => {
			if (shouldUpdateCollectibleMetadata(collectible)) {
				updateCollectibleMetadata(collectible);
			}
		});
	});

	const goToAddCollectible = () => {
		setIsAddNFTEnabled(false);
		navigation.push('AddAsset', { assetType: 'collectible' });
		InteractionManager.runAfterInteractions(() => {
			Analytics.trackEvent(ANALYTICS_EVENT_OPTS.WALLET_ADD_COLLECTIBLES);
			setIsAddNFTEnabled(true);
		});
	};

	const renderFooter = () => (
		<View style={styles.footer} key={'collectible-contracts-footer'}>
			<Text style={styles.emptyText}>{strings('wallet.no_collectibles')}</Text>
			<TouchableOpacity
				style={styles.add}
				onPress={goToAddCollectible}
				disabled={!isAddNFTEnabled}
				testID={'add-collectible-button'}
			>
				<Text style={styles.addText}>{strings('wallet.add_collectibles')}</Text>
			</TouchableOpacity>
		</View>
	);

	const renderCollectibleContract = useCallback(
		(item, index) => {
			const contractCollectibles = collectibles?.filter((collectible) =>
				toLowerCaseEquals(collectible.address, item.address)
			);
			return (
				<CollectibleContractElement
					onPress={onItemPress}
					asset={item}
					key={item.address}
					contractCollectibles={contractCollectibles}
					collectiblesVisible={index === 0}
				/>
			);
		},
		[collectibles, onItemPress]
	);

	const renderFavoriteCollectibles = useCallback(() => {
		const filteredCollectibles = favoriteCollectibles.map((collectible) =>
			collectibles.find(
				({ tokenId, address }) =>
					compareTokenIds(collectible.tokenId, tokenId) && collectible.address === address
			)
		);
		return (
			Boolean(filteredCollectibles.length) && (
				<CollectibleContractElement
					onPress={onItemPress}
					asset={{ name: 'Favorites', favorites: true }}
					key={'Favorites'}
					contractCollectibles={filteredCollectibles}
					collectiblesVisible
				/>
			)
		);
	}, [favoriteCollectibles, collectibles, onItemPress]);

	const renderList = useCallback(
		() => (
			<View>
				{renderFavoriteCollectibles()}
				<View>{collectibleContracts?.map((item, index) => renderCollectibleContract(item, index))}</View>
			</View>
		),
		[collectibleContracts, renderFavoriteCollectibles, renderCollectibleContract]
	);

	const goToLearnMore = () =>
		navigation.navigate('Webview', { screen: 'SimpleWebview', params: { url: AppConstants.URLS.NFT } });

	const dismissNftInfo = async () => {
		setNftDetectionDismissed(true);
	};

	const renderEmpty = () => (
		<View style={styles.emptyView}>
			<View style={styles.emptyContainer}>
				<Image
					style={styles.emptyImageContainer}
					source={require('../../../images/no-nfts-placeholder.png')}
					resizeMode={'contain'}
				/>
				<Text center style={styles.emptyTitleText} bold>
					{strings('wallet.no_nfts_yet')}
				</Text>
				<Text center big link onPress={goToLearnMore}>
					{strings('wallet.learn_more')}
				</Text>
			</View>
		</View>
	);

	return (
		<View style={styles.wrapper} testID={'collectible-contracts'}>
			{isMainNet(chainId) && !nftDetectionDismissed && !useCollectibleDetection && (
				<View style={styles.emptyView}>
					<CollectibleDetectionModal onDismiss={dismissNftInfo} navigation={navigation} />
				</View>
			)}
			{collectibleContracts.length > 0 ? renderList() : renderEmpty()}
			{renderFooter()}
		</View>
	);
};

CollectibleContracts.propTypes = {
	/**
	 * Chain id
	 */
	chainId: PropTypes.string,
	/**
	 * Selected address
	 */
	selectedAddress: PropTypes.string,
	/**
	 * Array of collectibleContract objects
	 */
	collectibleContracts: PropTypes.array,
	/**
	 * Array of collectibles objects
	 */
	collectibles: PropTypes.array,
	/**
	 * Navigation object required to push
	 * the Asset detail view
	 */
	navigation: PropTypes.object,
	/**
	 * Object of collectibles
	 */
	favoriteCollectibles: PropTypes.array,
	/**
	 * Dispatch remove collectible from favorites action
	 */
	removeFavoriteCollectible: PropTypes.func,
	/**
	 * Boolean to show if NFT detection is enabled
	 */
	useCollectibleDetection: PropTypes.bool,
	/**
	 * Setter for NFT detection state
	 */
	setNftDetectionDismissed: PropTypes.func,
	/**
	 * State to manage display of modal
	 */
	nftDetectionDismissed: PropTypes.bool,
};

const mapStateToProps = (state) => ({
	chainId: state.engine.backgroundState.NetworkController.provider.chainId,
	selectedAddress: state.engine.backgroundState.PreferencesController.selectedAddress,
	useCollectibleDetection: state.engine.backgroundState.PreferencesController.useCollectibleDetection,
	nftDetectionDismissed: state.user.nftDetectionDismissed,
	collectibleContracts: collectibleContractsSelector(state),
	collectibles: collectiblesSelector(state),
	favoriteCollectibles: favoritesCollectiblesSelector(state),
});

const mapDispatchToProps = (dispatch) => ({
	removeFavoriteCollectible: (selectedAddress, chainId, collectible) =>
		dispatch(removeFavoriteCollectible(selectedAddress, chainId, collectible)),
	setNftDetectionDismissed: () => dispatch(setNftDetectionDismissed()),
});

export default connect(mapStateToProps, mapDispatchToProps)(CollectibleContracts);<|MERGE_RESOLUTION|>--- conflicted
+++ resolved
@@ -92,12 +92,9 @@
 	setNftDetectionDismissed,
 	nftDetectionDismissed,
 }) => {
-<<<<<<< HEAD
 	const { colors } = useAppThemeFromContext() || mockColors;
 	const styles = createStyles(colors);
-=======
 	const [isAddNFTEnabled, setIsAddNFTEnabled] = useState(true);
->>>>>>> 2bf3fe02
 
 	const onItemPress = useCallback(
 		(collectible, contractName) => {
