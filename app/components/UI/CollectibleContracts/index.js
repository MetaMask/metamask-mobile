--- conflicted
+++ resolved
@@ -6,14 +6,8 @@
   useRef,
 } from 'react';
 import PropTypes from 'prop-types';
-import {
-  StyleSheet,
-  View,
-  RefreshControl,
-  ActivityIndicator,
-} from 'react-native';
+import { StyleSheet, View, ActivityIndicator } from 'react-native';
 import { useTailwind } from '@metamask/design-system-twrnc-preset';
-import { FlashList } from '@shopify/flash-list';
 import { ScrollSyncedVirtualizedList } from '../../../component-library/components-temp/ScrollSyncedVirtualizedList';
 import { connect, useSelector } from 'react-redux';
 import { fontStyles } from '../../../styles/common';
@@ -29,7 +23,6 @@
   multichainCollectiblesByEnabledNetworksSelector,
 } from '../../../reducers/collectibles';
 import { removeFavoriteCollectible } from '../../../actions/collectibles';
-import AppConstants from '../../../core/AppConstants';
 import { areAddressesEqual } from '../../../util/address';
 import { compareTokenIds } from '../../../util/tokens';
 import CollectibleDetectionModal from '../CollectibleDetectionModal';
@@ -537,11 +530,6 @@
         _parentViewportHeight={parentViewportHeight}
         ListEmptyComponent={renderEmpty()}
         ListFooterComponent={renderFooter()}
-<<<<<<< HEAD
-=======
-        estimatedItemSize={100}
-        scrollEnabled
->>>>>>> 28c0ef99
       />
     ),
     [
