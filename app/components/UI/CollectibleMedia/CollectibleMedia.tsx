/* eslint-disable react/prop-types */
import React, { useCallback, useEffect, useState } from 'react';
import { View } from 'react-native';
import RemoteImage from '../../Base/RemoteImage';
import MediaPlayer from '../../Views/MediaPlayer';
import Text from '../../Base/Text';
import { useTheme } from '../../../util/theme';
import { isIPFSUri } from '../../../util/general';
import { useSelector } from 'react-redux';
import {
  selectDisplayNftMedia,
  selectIsIpfsGatewayEnabled,
} from '../../../selectors/preferencesController';
import createStyles from './CollectibleMedia.styles';
import { CollectibleMediaProps } from './CollectibleMedia.types';
import NftFallbackImage from '../../../../docs/assets/nft-fallback.png';
import {
  ButtonSize,
  ButtonVariants,
} from '../../../component-library/components/Buttons/Button';
import Button from '../../../component-library/components/Buttons/Button/Button';
import { strings } from '../../../../locales/i18n';
import { useNavigation } from '@react-navigation/native';
import Routes from '../../../constants/navigation/Routes';

const CollectibleMedia: React.FC<CollectibleMediaProps> = ({
  collectible,
  renderAnimation,
  style,
  tiny,
  small,
  big,
  cover,
  onClose,
  onPressColectible,
}) => {
  const [sourceUri, setSourceUri] = useState<string | null>(null);
  const { colors } = useTheme();
  const isIpfsGatewayEnabled = useSelector(selectIsIpfsGatewayEnabled);
<<<<<<< HEAD
  const displayNftMedia = useSelector(selectDisplayNftMedia);
=======
  const { navigate } = useNavigation();
>>>>>>> 4a584265

  const styles = createStyles(colors);

  const fallback = useCallback(() => setSourceUri(null), []);

  useEffect(() => {
    const { image, imagePreview, address } = collectible;
    if (address) {
      if (small && imagePreview && imagePreview !== '')
        setSourceUri(imagePreview);
      else setSourceUri(image);
    }
  }, [collectible, small, big, setSourceUri]);

  const formatTokenId = (tokenId: number) => {
    if (tokenId.toString().length > 9) {
      return tokenId.toString().replace(/^(..).*?(.{4})$/, '$1...$2');
    }
    return tokenId;
  };

  const renderFallback = useCallback(
    (isImageSourcePossiblyAvailable: boolean) =>
      isImageSourcePossiblyAvailable ? (
        <View>
          <RemoteImage
            source={NftFallbackImage}
            style={[
              styles.textContainer,
              style,
              tiny && styles.tinyImage,
              small && styles.smallImage,
              big && styles.bigImage,
              cover && styles.cover,
            ]}
            testID="fallback-nft-ipfs"
          />
          <View style={styles.imageFallBackTextContainer}>
            <Text style={styles.imageFallBackText}>
              {collectible.tokenId
                ? ` #${formatTokenId(collectible.tokenId)}`
                : ''}
            </Text>
          </View>
          {(onPressColectible || cover) && (
            <View
              style={
                cover
                  ? styles.imageFallBackShowContainerCover
                  : styles.imageFallBackShowContainer
              }
            >
              <Button
                variant={ButtonVariants.Link}
                style={styles.imageFallBackShowText}
                onPress={
                  cover
                    ? () =>
                        navigate(Routes.MODAL.ROOT_MODAL_FLOW, {
                          screen: Routes.SHEET.SHOW_NFT,
                        })
                    : onPressColectible || (() => null)
                }
                label={strings('choose_password.show')}
                size={cover ? ButtonSize.Lg : ButtonSize.Auto}
              />
            </View>
          )}
        </View>
      ) : (
        <View
          style={[
            styles.textContainer,
            style,
            tiny && styles.tinyImage,
            small && styles.smallImage,
            big && styles.bigImage,
            cover && styles.cover,
          ]}
          testID="fallback-nft-with-token-id"
        >
          <Text
            big={big}
            small={tiny ?? small}
            style={tiny ? styles.textWrapperIcon : styles.textWrapper}
          >
            {collectible.tokenId
              ? ` #${formatTokenId(collectible.tokenId)}`
              : ''}
          </Text>
        </View>
      ),
    [
      styles,
      style,
      cover,
      big,
      small,
      tiny,
      collectible,
      navigate,
      onPressColectible,
    ],
  );

  const renderMedia = useCallback(() => {
<<<<<<< HEAD
    if (sourceUri || collectible.tokenURI) {
      if ((isIPFSUri(sourceUri) && !isIpfsGatewayEnabled) || !displayNftMedia) {
        return renderFallback(true);
      }
=======
    if (
      (isIPFSUri(sourceUri) || isIPFSUri(collectible.tokenURI)) &&
      !isIpfsGatewayEnabled
    ) {
      // This will change to a ipfsDisabledFallback on future changes
      return renderFallback(true);
>>>>>>> 4a584265
    }

    if (
      renderAnimation &&
      collectible.animation &&
      collectible.animation.includes('.mp4')
    ) {
      return (
        <MediaPlayer
          onClose={onClose}
          uri={collectible.animation}
          style={[styles.mediaPlayer, cover && styles.cover, style]}
        />
      );
    } else if (sourceUri) {
      /*
       * the tiny boolean is used to indicate when the image is the NFT source icon
       */
      return (
        <RemoteImage
          fadeIn
          resizeMode={'contain'}
          source={{ uri: sourceUri }}
          style={[
            styles.image,
            tiny && styles.tinyImage,
            small && styles.smallImage,
            big && styles.bigImage,
            cover && styles.cover,
            style,
          ]}
          onError={fallback}
          testID="nft-image"
        />
      );
    }

    return renderFallback(false);
  }, [
    collectible,
    sourceUri,
    onClose,
    renderAnimation,
    style,
    tiny,
    small,
    big,
    cover,
    styles,
    isIpfsGatewayEnabled,
    renderFallback,
    fallback,
    displayNftMedia,
  ]);

  return (
    <View style={styles.container(collectible.backgroundColor)}>
      {renderMedia()}
    </View>
  );
};

export default CollectibleMedia;<|MERGE_RESOLUTION|>--- conflicted
+++ resolved
@@ -37,11 +37,8 @@
   const [sourceUri, setSourceUri] = useState<string | null>(null);
   const { colors } = useTheme();
   const isIpfsGatewayEnabled = useSelector(selectIsIpfsGatewayEnabled);
-<<<<<<< HEAD
   const displayNftMedia = useSelector(selectDisplayNftMedia);
-=======
   const { navigate } = useNavigation();
->>>>>>> 4a584265
 
   const styles = createStyles(colors);
 
@@ -62,6 +59,22 @@
     }
     return tokenId;
   };
+
+  const pressNft = useCallback(() => {
+    if (cover) {
+      if (isIPFSUri(sourceUri) || isIPFSUri(collectible.tokenURI)) {
+        navigate(Routes.MODAL.ROOT_MODAL_FLOW, {
+          screen: Routes.SHEET.SHOW_NFT,
+        });
+      } else {
+        navigate(Routes.MODAL.ROOT_MODAL_FLOW, {
+          screen: Routes.SHEET.SHOW_NFT_DISPLAY_MEDIA,
+        });
+      }
+    } else {
+      onPressColectible?.();
+    }
+  }, [cover, navigate, onPressColectible, sourceUri, collectible.tokenURI]);
 
   const renderFallback = useCallback(
     (isImageSourcePossiblyAvailable: boolean) =>
@@ -97,14 +110,7 @@
               <Button
                 variant={ButtonVariants.Link}
                 style={styles.imageFallBackShowText}
-                onPress={
-                  cover
-                    ? () =>
-                        navigate(Routes.MODAL.ROOT_MODAL_FLOW, {
-                          screen: Routes.SHEET.SHOW_NFT,
-                        })
-                    : onPressColectible || (() => null)
-                }
+                onPress={pressNft}
                 label={strings('choose_password.show')}
                 size={cover ? ButtonSize.Lg : ButtonSize.Auto}
               />
@@ -142,63 +148,63 @@
       small,
       tiny,
       collectible,
-      navigate,
       onPressColectible,
+      pressNft,
     ],
   );
 
   const renderMedia = useCallback(() => {
-<<<<<<< HEAD
-    if (sourceUri || collectible.tokenURI) {
-      if ((isIPFSUri(sourceUri) && !isIpfsGatewayEnabled) || !displayNftMedia) {
-        return renderFallback(true);
+    // if display nft media is true, show all media
+    // if display nft media is false and ipfs gateway is true, show all ipfs media
+    // if both false, the fallback is true
+    // if both true, but no sourceURI render fallback(false)
+
+    if (
+      displayNftMedia ||
+      (!displayNftMedia && isIpfsGatewayEnabled && isIPFSUri(sourceUri))
+    ) {
+      if (
+        renderAnimation &&
+        collectible.animation &&
+        collectible.animation.includes('.mp4')
+      ) {
+        return (
+          <MediaPlayer
+            onClose={onClose}
+            uri={collectible.animation}
+            style={[styles.mediaPlayer, cover && styles.cover, style]}
+          />
+        );
       }
-=======
-    if (
-      (isIPFSUri(sourceUri) || isIPFSUri(collectible.tokenURI)) &&
-      !isIpfsGatewayEnabled
-    ) {
-      // This will change to a ipfsDisabledFallback on future changes
+      if (sourceUri) {
+        /*
+         * the tiny boolean is used to indicate when the image is the NFT source icon
+         */
+        return (
+          <RemoteImage
+            fadeIn
+            resizeMode={'contain'}
+            source={{ uri: sourceUri }}
+            style={[
+              styles.image,
+              tiny && styles.tinyImage,
+              small && styles.smallImage,
+              big && styles.bigImage,
+              cover && styles.cover,
+              style,
+            ]}
+            onError={fallback}
+            testID="nft-image"
+          />
+        );
+      }
+
+      return renderFallback(false);
+    }
+
+    if (!displayNftMedia || !isIpfsGatewayEnabled) {
       return renderFallback(true);
->>>>>>> 4a584265
-    }
-
-    if (
-      renderAnimation &&
-      collectible.animation &&
-      collectible.animation.includes('.mp4')
-    ) {
-      return (
-        <MediaPlayer
-          onClose={onClose}
-          uri={collectible.animation}
-          style={[styles.mediaPlayer, cover && styles.cover, style]}
-        />
-      );
-    } else if (sourceUri) {
-      /*
-       * the tiny boolean is used to indicate when the image is the NFT source icon
-       */
-      return (
-        <RemoteImage
-          fadeIn
-          resizeMode={'contain'}
-          source={{ uri: sourceUri }}
-          style={[
-            styles.image,
-            tiny && styles.tinyImage,
-            small && styles.smallImage,
-            big && styles.bigImage,
-            cover && styles.cover,
-            style,
-          ]}
-          onError={fallback}
-          testID="nft-image"
-        />
-      );
-    }
-
-    return renderFallback(false);
+    }
   }, [
     collectible,
     sourceUri,
