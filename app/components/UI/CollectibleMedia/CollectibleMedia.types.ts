import { ViewStyle } from 'react-native';

export interface Collectible {
  name: string;
  tokenId: number;
  image: string;
  imagePreview: string;
  address: string;
  animation?: string;
  backgroundColor: string;
<<<<<<< HEAD
  tokenURI: string;
=======
  contractName?: string;
  standard: string;
>>>>>>> 4a584265
}

export interface CollectibleMediaProps {
  collectible: Collectible;
  tiny?: boolean;
  small?: boolean;
  big?: boolean;
  renderAnimation?: boolean;
  cover?: boolean;
  style?: ViewStyle;
  onClose?: () => void;
  onPressColectible?: () => void;
}<|MERGE_RESOLUTION|>--- conflicted
+++ resolved
@@ -8,12 +8,9 @@
   address: string;
   animation?: string;
   backgroundColor: string;
-<<<<<<< HEAD
   tokenURI: string;
-=======
   contractName?: string;
   standard: string;
->>>>>>> 4a584265
 }
 
 export interface CollectibleMediaProps {
