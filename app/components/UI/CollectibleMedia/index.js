import React, { useCallback, useEffect, useState } from 'react';
import PropTypes from 'prop-types';
import { StyleSheet, View, ViewPropTypes } from 'react-native';
import RemoteImage from '../../Base/RemoteImage';
import MediaPlayer from '../../Views/MediaPlayer';
<<<<<<< HEAD
import { colors, fontStyles } from '../../../styles/common';
import scaling from '../../../util/scaling';
import Device from '../../../util/Device';
=======
import { colors } from '../../../styles/common';
import Text from '../../Base/Text';
>>>>>>> 69f1df0d

const styles = StyleSheet.create({
	container(backgroundColor) {
		return {
			borderRadius: 8,
			backgroundColor: `#${backgroundColor}`
		};
	},
	tinyImage: {
		width: 32,
		height: 32
	},
	smallImage: {
		width: 50,
		height: 50
	},
	bigImage: {
		height: 260,
		width: 260
	},
	cover: {
		height: scaling.scale(244, { baseModel: 2 }),
		minWidth: Device.getDeviceWidth()
	},
	image: {
		borderRadius: 12
	},
	textContainer: {
		flex: 1,
		alignItems: 'center',
		justifyContent: 'center',
		backgroundColor: colors.grey100,
		borderRadius: 8
	},
	textWrapper: {
		textAlign: 'center'
	}
});

/**
 * View that renders an ERC-721 Token image
 */
export default function CollectibleMedia({ collectible, renderAnimation, style, tiny, small, big, cover }) {
	const [sourceUri, setSourceUri] = useState(null);

	const fallback = () => setSourceUri(null);

	useEffect(() => {
		const { image, imagePreview } = collectible;
		if (small && imagePreview && imagePreview !== '') setSourceUri(imagePreview);
		else setSourceUri(image);
	}, [collectible, small, big, setSourceUri]);

	const renderMedia = useCallback(() => {
		if (renderAnimation && collectible.animation) {
			return <MediaPlayer uri={collectible.animation} style={cover ? styles.cover : styles.bigImage} />;
		} else if (sourceUri) {
			return (
				<RemoteImage
					fadeIn
					resizeMode={cover ? 'cover' : 'contain'}
					source={{ uri: sourceUri }}
					style={[
						styles.image,
						tiny && styles.tinyImage,
						small && styles.smallImage,
						big && styles.bigImage,
						cover && styles.cover,
						style
					]}
					onError={fallback}
				/>
			);
		}
		return (
			<View
				style={[
					styles.textContainer,
					style,
					tiny && styles.tinyImage,
					small && styles.smallImage,
					big && styles.bigImage,
					cover && styles.cover
				]}
			>
				<Text big={big} small={tiny || small} style={styles.textWrapper}>{`${collectible.name || ''} #${
					collectible.tokenId
				}`}</Text>
			</View>
		);
	}, [collectible, sourceUri, renderAnimation, style, tiny, small, big, cover]);

	return <View style={styles.container(collectible.backgroundColor)}>{renderMedia()}</View>;
}

CollectibleMedia.propTypes = {
	/**
	 * Collectible object (in this case ERC721 token)
	 */
	collectible: PropTypes.object,
	/**
	 * Whether is tiny size or not
	 */
	tiny: PropTypes.bool,
	/**
	 * Whether is small size or not
	 */
	small: PropTypes.bool,
	/**
	 * Whether is big size or not
	 */
	big: PropTypes.bool,
	/**
	 * Whether render animation or not, if any
	 */
	renderAnimation: PropTypes.bool,
	/**
	 * Whether the media should cover the whole screen width
	 */
	cover: PropTypes.bool,
	/**
	 * Custom style object
	 */
	style: ViewPropTypes.style
};<|MERGE_RESOLUTION|>--- conflicted
+++ resolved
@@ -3,14 +3,10 @@
 import { StyleSheet, View, ViewPropTypes } from 'react-native';
 import RemoteImage from '../../Base/RemoteImage';
 import MediaPlayer from '../../Views/MediaPlayer';
-<<<<<<< HEAD
-import { colors, fontStyles } from '../../../styles/common';
+import { colors } from '../../../styles/common';
 import scaling from '../../../util/scaling';
 import Device from '../../../util/Device';
-=======
-import { colors } from '../../../styles/common';
 import Text from '../../Base/Text';
->>>>>>> 69f1df0d
 
 const styles = StyleSheet.create({
 	container(backgroundColor) {
