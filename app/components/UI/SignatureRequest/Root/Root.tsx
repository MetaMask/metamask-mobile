import Modal from 'react-native-modal';
import React, { useEffect, useState } from 'react';
import { StyleSheet } from 'react-native';
import { useNavigation } from '@react-navigation/native';
import setSignatureRequestSecurityAlertResponse from '../../../../actions/signatureRequest';
import { store } from '../../../../store';
import { useTheme } from '../../../../util/theme';
import MessageSign from '../../../UI/MessageSign';
import PersonalSign from '../../../UI/PersonalSign';
import TypedSign from '../../../UI/TypedSign';
import { MessageParams } from '../types';
import { ApprovalTypes } from '../../../../core/RPCMethods/RPCMethodMiddleware';
import { useSelector } from 'react-redux';

interface RootProps {
  messageParams?: MessageParams;
  approvalType?: string;
  onSignConfirm: () => void;
  onSignReject: () => void;
}

const styles = StyleSheet.create({
  bottomModal: {
    justifyContent: 'flex-end',
    margin: 0,
  },
});

const Root = ({
  messageParams,
  approvalType,
  onSignConfirm,
  onSignReject,
}: RootProps) => {
  const navigation = useNavigation();
  const { colors } = useTheme();
  const [showExpandedMessage, setShowExpandedMessage] = useState(false);
  const visibility = useSelector(
    (reduxState: any) => reduxState.modals.signMessageModalVisible,
  );

  const toggleExpandedMessage = () =>
    setShowExpandedMessage(!showExpandedMessage);

  const currentPageMeta = messageParams?.meta;

<<<<<<< HEAD
  if (!messageParams || !currentPageMeta || !approvalType || !visibility) {
=======
  useEffect(() => {
    store.dispatch(setSignatureRequestSecurityAlertResponse());
  }, []);

  if (!messageParams || !currentPageMeta || !approvalType) {
>>>>>>> 7c1b78e8
    return null;
  }

  return (
    <Modal
      isVisible
      animationIn="slideInUp"
      animationOut="slideOutDown"
      style={styles.bottomModal}
      backdropColor={colors.overlay.default}
      backdropOpacity={1}
      animationInTiming={600}
      animationOutTiming={600}
      onBackButtonPress={
        showExpandedMessage ? toggleExpandedMessage : onSignReject
      }
      onSwipeComplete={onSignReject}
      swipeDirection={'down'}
      propagateSwipe
    >
      {approvalType === ApprovalTypes.PERSONAL_SIGN && (
        <PersonalSign
          messageParams={messageParams}
          onReject={onSignReject}
          onConfirm={onSignConfirm}
          currentPageInformation={currentPageMeta}
          toggleExpandedMessage={toggleExpandedMessage}
          showExpandedMessage={showExpandedMessage}
        />
      )}
      {approvalType === ApprovalTypes.ETH_SIGN_TYPED_DATA && (
        <TypedSign
          navigation={navigation}
          messageParams={messageParams}
          onReject={onSignReject}
          onConfirm={onSignConfirm}
          currentPageInformation={currentPageMeta}
          toggleExpandedMessage={toggleExpandedMessage}
          showExpandedMessage={showExpandedMessage}
        />
      )}
      {approvalType === ApprovalTypes.ETH_SIGN && (
        <MessageSign
          navigation={navigation}
          messageParams={messageParams}
          onReject={onSignReject}
          onConfirm={onSignConfirm}
          currentPageInformation={currentPageMeta}
          toggleExpandedMessage={toggleExpandedMessage}
          showExpandedMessage={showExpandedMessage}
        />
      )}
    </Modal>
  );
};

export default Root;<|MERGE_RESOLUTION|>--- conflicted
+++ resolved
@@ -44,15 +44,11 @@
 
   const currentPageMeta = messageParams?.meta;
 
-<<<<<<< HEAD
-  if (!messageParams || !currentPageMeta || !approvalType || !visibility) {
-=======
   useEffect(() => {
     store.dispatch(setSignatureRequestSecurityAlertResponse());
   }, []);
 
-  if (!messageParams || !currentPageMeta || !approvalType) {
->>>>>>> 7c1b78e8
+  if (!messageParams || !currentPageMeta || !approvalType || !visibility) {
     return null;
   }
 
