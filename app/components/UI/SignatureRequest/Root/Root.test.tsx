import React from 'react';
import configureMockStore from 'redux-mock-store';
import { Provider } from 'react-redux';
import { render } from '@testing-library/react-native';
import { shallow } from 'enzyme';

import { ThemeContext, mockTheme } from '../../../../util/theme';

import Root from '.';
import { ApprovalTypes } from '../../../../core/RPCMethods/RPCMethodMiddleware';

jest.mock('../../../../util/address', () => ({
  ...jest.requireActual('../../../../util/address'),
  renderAccountName: jest.fn(),
}));

jest.mock('react-native-keyboard-aware-scroll-view', () => {
  const KeyboardAwareScrollView = jest.requireActual('react-native').ScrollView;
  return { KeyboardAwareScrollView };
});

jest.mock('../../../../core/Engine', () => ({
  init: () => ({}),
  context: {
    KeyringController: {
      getAccountKeyringType: jest.fn(() => Promise.resolve({ data: {} })),
      getQRKeyringState: jest.fn(() => Promise.resolve({ data: {} })),
    },
<<<<<<< HEAD
=======
    SignatureController: {
      hub: {
        on: (eventName: any, fn: any) => {
          if (eventName === 'unapprovedPersonalMessage') {
            fn(
              JSON.parse(
                '{"data":"0x4578616d706c652060706572736f6e616c5f7369676e60206d657373616765","from":"0x935e73edb9ff52e23bac7f7e043a1ecd06d05477","meta":{"url":"https://metamask.github.io/test-dapp/","title":"E2E Test Dapp","icon":"https://api.faviconkit.com/metamask.github.io/50","analytics":{"request_source":"In-App-Browser"}},"origin":"metamask.github.io","metamaskId":"85b76fd0-d1e9-11ed-a2fd-8ff017956a45"}',
              ),
            );
          }
        },
      },
    },
>>>>>>> efa3faa3
  },
}));

jest.mock('@react-navigation/native', () => ({
  useNavigation: () => ({
    navigation: {},
  }),
  createNavigatorFactory: () => ({}),
}));

const messageParamsMock = {
  data: '0x4578616d706c652060706572736f6e616c5f7369676e60206d657373616765',
  from: '0x935e73edb9ff52e23bac7f7e043a1ecd06d05477',
  meta: {
    url: 'https://metamask.github.io/test-dapp/',
    title: 'E2E Test Dapp',
    icon: 'https://api.faviconkit.com/metamask.github.io/50',
    analytics: {
      request_source: 'In-App-Browser',
      request_platform: 'Test-Platform',
    },
  },
  origin: 'metamask.github.io',
  metamaskId: '85b76fd0-d1e9-11ed-a2fd-8ff017956a45',
};

const mockStore = configureMockStore();
const initialState = {
  settings: {},
  engine: {
    backgroundState: {
      AccountTrackerController: {
        accounts: {
          '0x0': {
            balance: 200,
          },
          '0x1': {
            balance: 200,
          },
        },
      },
      PreferencesController: {
        selectedAddress: '0x0',
        identities: {
          '0x0': {
            address: '0x0',
            name: 'Account 1',
          },
          '0x1': {
            address: '0x1',
            name: 'Account 2',
          },
        },
      },
      CurrencyRateController: {
        conversionRate: 10,
        currentCurrency: 'usd',
      },
    },
  },
};
const store = mockStore(initialState);

describe('Root', () => {
  it('should render correctly', () => {
    const wrapper = shallow(
      <Root
        messageParams={undefined}
        approvalType={undefined}
        onSign={() => undefined}
      />,
    );
    expect(wrapper).toMatchSnapshot();
  });

  it('should match snapshot', async () => {
    const container = render(
      <Provider store={store}>
        <ThemeContext.Provider value={mockTheme}>
          <Root
            messageParams={messageParamsMock}
            approvalType={ApprovalTypes.PERSONAL_SIGN}
            onSign={() => undefined}
          />
        </ThemeContext.Provider>
      </Provider>,
    );
    expect(container).toMatchSnapshot();
  });
});<|MERGE_RESOLUTION|>--- conflicted
+++ resolved
@@ -26,22 +26,6 @@
       getAccountKeyringType: jest.fn(() => Promise.resolve({ data: {} })),
       getQRKeyringState: jest.fn(() => Promise.resolve({ data: {} })),
     },
-<<<<<<< HEAD
-=======
-    SignatureController: {
-      hub: {
-        on: (eventName: any, fn: any) => {
-          if (eventName === 'unapprovedPersonalMessage') {
-            fn(
-              JSON.parse(
-                '{"data":"0x4578616d706c652060706572736f6e616c5f7369676e60206d657373616765","from":"0x935e73edb9ff52e23bac7f7e043a1ecd06d05477","meta":{"url":"https://metamask.github.io/test-dapp/","title":"E2E Test Dapp","icon":"https://api.faviconkit.com/metamask.github.io/50","analytics":{"request_source":"In-App-Browser"}},"origin":"metamask.github.io","metamaskId":"85b76fd0-d1e9-11ed-a2fd-8ff017956a45"}',
-              ),
-            );
-          }
-        },
-      },
-    },
->>>>>>> efa3faa3
   },
 }));
 
