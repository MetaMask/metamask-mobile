import React, { PureComponent } from 'react';
import PropTypes from 'prop-types';
import { StyleSheet, View, Text, TouchableOpacity } from 'react-native';
import { fontStyles } from '../../../styles/common';
import { getHost } from '../../../util/browser';
import { strings } from '../../../../locales/i18n';
import { connect } from 'react-redux';
import Ionicons from 'react-native-vector-icons/Ionicons';
import WebsiteIcon from '../WebsiteIcon';
import ActionView from '../ActionView';
import AccountInfoCard from '../AccountInfoCard';
import TransactionHeader from '../TransactionHeader';
import WarningMessage from '../../Views/SendFlow/WarningMessage';
import Device from '../../../util/device';
import Analytics from '../../../core/Analytics';
import { ANALYTICS_EVENT_OPTS } from '../../../util/analytics';
<<<<<<< HEAD
import withQRHardwareAwareness from '../QRHardware/withQRHardwareAwareness';
import QRSigningDetails from '../QRHardware/QRSigningDetails';

const styles = StyleSheet.create({
	root: {
		backgroundColor: colors.white,
		paddingTop: 24,
		minHeight: '90%',
		borderTopLeftRadius: 20,
		borderTopRightRadius: 20,
		paddingBottom: Device.isIphoneX() ? 20 : 0,
	},
	expandedHeight2: {
		minHeight: '90%',
	},
	expandedHeight1: {
		minHeight: '90%',
	},
	actionViewQRObject: {
		height: 320,
	},
	signingInformation: {
		alignItems: 'center',
		marginVertical: 24,
	},
	domainLogo: {
		width: 40,
		height: 40,
		marginRight: 8,
		borderRadius: 20,
	},
	messageColumn: {
		width: '75%',
		justifyContent: 'space-between',
	},
	warningLink: {
		...fontStyles.normal,
		color: colors.blue,
		textAlign: 'center',
		paddingHorizontal: 10,
		paddingBottom: 10,
		textDecorationLine: 'underline',
	},
	signText: {
		...fontStyles.bold,
		fontSize: 20,
		textAlign: 'center',
	},
	messageLabelText: {
		...fontStyles.bold,
		fontSize: 16,
		marginBottom: 4,
	},
	readMore: {
		color: colors.blue,
		fontSize: 14,
		...fontStyles.bold,
	},
	warningWrapper: {
		width: '100%',
		paddingHorizontal: 24,
		paddingTop: 24,
	},
	actionViewChild: {
		paddingHorizontal: 24,
	},
	accountInfoCardWrapper: {
		marginBottom: 20,
		width: '100%',
	},
	children: {
		alignSelf: 'center',
		flexDirection: 'row',
		justifyContent: 'flex-start',
		width: '100%',
		borderWidth: 1,
		borderColor: colors.grey200,
		borderRadius: 10,
		padding: 16,
	},
	arrowIconWrapper: {
		flexGrow: 1,
		alignItems: 'flex-end',
	},
	arrowIcon: {
		color: colors.grey200,
	},
});
=======
import { ThemeContext, mockTheme } from '../../../util/theme';

const createStyles = (colors) =>
	StyleSheet.create({
		root: {
			backgroundColor: colors.background.default,
			paddingTop: 24,
			minHeight: '90%',
			borderTopLeftRadius: 20,
			borderTopRightRadius: 20,
			paddingBottom: Device.isIphoneX() ? 20 : 0,
		},
		expandedHeight2: {
			minHeight: '90%',
		},
		expandedHeight1: {
			minHeight: '90%',
		},
		signingInformation: {
			alignItems: 'center',
			marginVertical: 24,
		},
		domainLogo: {
			width: 40,
			height: 40,
			marginRight: 8,
			borderRadius: 20,
		},
		messageColumn: {
			width: '75%',
			justifyContent: 'space-between',
		},
		warningLink: {
			...fontStyles.normal,
			color: colors.primary.default,
			textAlign: 'center',
			paddingHorizontal: 10,
			paddingBottom: 10,
			textDecorationLine: 'underline',
		},
		signText: {
			...fontStyles.bold,
			fontSize: 20,
			textAlign: 'center',
			color: colors.text.default,
		},
		messageLabelText: {
			...fontStyles.bold,
			fontSize: 16,
			marginBottom: 4,
			color: colors.text.default,
		},
		readMore: {
			color: colors.primary.default,
			fontSize: 14,
			...fontStyles.bold,
		},
		warningWrapper: {
			width: '100%',
			paddingHorizontal: 24,
			paddingTop: 24,
		},
		actionViewChild: {
			paddingHorizontal: 24,
		},
		accountInfoCardWrapper: {
			marginBottom: 20,
			width: '100%',
		},
		children: {
			alignSelf: 'center',
			flexDirection: 'row',
			justifyContent: 'flex-start',
			width: '100%',
			borderWidth: 1,
			borderColor: colors.border.default,
			borderRadius: 10,
			padding: 16,
		},
		arrowIconWrapper: {
			flexGrow: 1,
			alignItems: 'flex-end',
		},
		arrowIcon: {
			color: colors.icon.muted,
		},
	});
>>>>>>> 169bf9a5

/**
 * PureComponent that renders scrollable content inside signature request user interface
 */
class SignatureRequest extends PureComponent {
	static propTypes = {
		/**
		 * Object representing the navigator
		 */
		navigation: PropTypes.object,
		/**
		 * Callback triggered when this message signature is rejected
		 */
		onCancel: PropTypes.func,
		/**
		 * Callback triggered when this message signature is approved
		 */
		onConfirm: PropTypes.func,
		/**
		 * Content to display above the action buttons
		 */
		children: PropTypes.node,
		/**
		 * Object containing current page title and url
		 */
		currentPageInformation: PropTypes.object,
		/**
		 * String representing signature type
		 */
		type: PropTypes.string,
		/**
		 * String representing the selected network
		 */
		networkType: PropTypes.string,
		/**
		 * Whether it should display the warning message
		 */
		showWarning: PropTypes.bool,
		/**
		 * Whether it should render the expand arrow icon
		 */
		truncateMessage: PropTypes.bool,
		/**
		 * Expands the message box on press.
		 */
		toggleExpandedMessage: PropTypes.func,
		/**
		 * QR hardware state
		 */
		QRState: PropTypes.object,
		/**
		 * Whether current is signing QR hardware tx or message
		 */
		isSigningQRObject: PropTypes.bool,
	};

	/**
	 * Calls trackCancelSignature and onCancel callback
	 */
	onCancel = () => {
		this.props.onCancel();
		Analytics.trackEventWithParameters(
			ANALYTICS_EVENT_OPTS.TRANSACTIONS_CANCEL_SIGNATURE,
			this.getTrackingParams()
		);
	};

	/**
	 * Calls trackConfirmSignature and onConfirm callback
	 */
	onConfirm = () => {
		this.props.onConfirm();
		Analytics.trackEventWithParameters(
			ANALYTICS_EVENT_OPTS.TRANSACTIONS_CONFIRM_SIGNATURE,
			this.getTrackingParams()
		);
	};

	/**
	 * Returns corresponding tracking params to send
	 *
	 * @return {object} - Object containing network and functionType
	 */
	getTrackingParams = () => {
		const { type, networkType } = this.props;
		return {
			network: networkType,
			functionType: type,
		};
	};

	goToWarning = () => {
		this.props.onCancel();
		this.props.navigation.navigate('Webview', {
			screen: 'SimpleWebview',
			params: {
				url: 'https://metamask.zendesk.com/hc/en-us/articles/360015488751',
				title: 'metamask.zendesk.com',
			},
		});
	};

	getStyles = () => {
		const colors = this.context.colors || mockTheme.colors;
		return createStyles(colors);
	};

	renderWarning = () => {
		const styles = this.getStyles();

		return (
			<Text>
				{strings('signature_request.eth_sign_warning')}
				{` `}
				<Text style={styles.warningLink}>{strings('signature_request.learn_more')}</Text>
			</Text>
		);
	};

	renderActionViewChildren = () => {
		const { children, currentPageInformation, truncateMessage, toggleExpandedMessage } = this.props;
		const styles = this.getStyles();
		const url = currentPageInformation.url;
		const title = getHost(url);
		const arrowIcon = truncateMessage ? this.renderArrowIcon() : null;
		return (
			<View style={styles.actionViewChild}>
				<View style={styles.accountInfoCardWrapper}>
					<AccountInfoCard operation="signing" />
				</View>
				<TouchableOpacity style={styles.children} onPress={truncateMessage ? toggleExpandedMessage : null}>
					<WebsiteIcon style={styles.domainLogo} title={title} url={url} />
					<View style={styles.messageColumn}>
						<Text style={styles.messageLabelText}>{strings('signature_request.message')}:</Text>
						{children}
						{truncateMessage ? (
							<Text style={styles.readMore}>{strings('signature_request.read_more')}</Text>
						) : null}
					</View>
					<View style={styles.arrowIconWrapper}>{arrowIcon}</View>
				</TouchableOpacity>
			</View>
		);
	};

	renderArrowIcon = () => {
		const styles = this.getStyles();

		return (
			<View style={styles.arrowIconWrapper}>
				<Ionicons name={'ios-arrow-forward'} size={20} style={styles.arrowIcon} />
			</View>
		);
	};

	renderSignatureRequest() {
		const { showWarning, currentPageInformation, type } = this.props;
		let expandedHeight;
		const styles = this.getStyles();

		if (Device.isMediumDevice()) {
			expandedHeight = styles.expandedHeight2;
			if (type === 'ethSign') {
				expandedHeight = styles.expandedHeight1;
			}
		}
		return (
			<View style={[styles.root, expandedHeight]}>
				<ActionView
					cancelTestID={'request-signature-cancel-button'}
					confirmTestID={'request-signature-confirm-button'}
					cancelText={strings('signature_request.cancel')}
					confirmText={strings('signature_request.sign')}
					onCancelPress={this.onCancel}
					onConfirmPress={this.onConfirm}
					confirmButtonMode="sign"
				>
					<View>
						<TransactionHeader currentPageInformation={currentPageInformation} type={type} />
						<View style={styles.signingInformation}>
							<Text style={styles.signText}>{strings('signature_request.signing')}</Text>
							{showWarning ? (
								<TouchableOpacity style={styles.warningWrapper} onPress={this.goToWarning}>
									<WarningMessage type={'error'} warningMessage={this.renderWarning()} />
								</TouchableOpacity>
							) : null}
						</View>
						{this.renderActionViewChildren()}
					</View>
				</ActionView>
			</View>
		);
	}

	renderQRDetails() {
		const { QRState } = this.props;
		return (
			<View style={[styles.root, styles.actionViewQRObject]}>
				<QRSigningDetails QRState={QRState} showCancelButton showHint={false} />
			</View>
		);
	}

	render() {
		const { isSigningQRObject } = this.props;
		return isSigningQRObject ? this.renderQRDetails() : this.renderSignatureRequest();
	}
}

const mapStateToProps = (state) => ({
	networkType: state.engine.backgroundState.NetworkController.provider.type,
});

<<<<<<< HEAD
export default connect(mapStateToProps)(withQRHardwareAwareness(SignatureRequest));
=======
SignatureRequest.contextType = ThemeContext;

export default connect(mapStateToProps)(SignatureRequest);
>>>>>>> 169bf9a5
<|MERGE_RESOLUTION|>--- conflicted
+++ resolved
@@ -14,96 +14,8 @@
 import Device from '../../../util/device';
 import Analytics from '../../../core/Analytics';
 import { ANALYTICS_EVENT_OPTS } from '../../../util/analytics';
-<<<<<<< HEAD
 import withQRHardwareAwareness from '../QRHardware/withQRHardwareAwareness';
 import QRSigningDetails from '../QRHardware/QRSigningDetails';
-
-const styles = StyleSheet.create({
-	root: {
-		backgroundColor: colors.white,
-		paddingTop: 24,
-		minHeight: '90%',
-		borderTopLeftRadius: 20,
-		borderTopRightRadius: 20,
-		paddingBottom: Device.isIphoneX() ? 20 : 0,
-	},
-	expandedHeight2: {
-		minHeight: '90%',
-	},
-	expandedHeight1: {
-		minHeight: '90%',
-	},
-	actionViewQRObject: {
-		height: 320,
-	},
-	signingInformation: {
-		alignItems: 'center',
-		marginVertical: 24,
-	},
-	domainLogo: {
-		width: 40,
-		height: 40,
-		marginRight: 8,
-		borderRadius: 20,
-	},
-	messageColumn: {
-		width: '75%',
-		justifyContent: 'space-between',
-	},
-	warningLink: {
-		...fontStyles.normal,
-		color: colors.blue,
-		textAlign: 'center',
-		paddingHorizontal: 10,
-		paddingBottom: 10,
-		textDecorationLine: 'underline',
-	},
-	signText: {
-		...fontStyles.bold,
-		fontSize: 20,
-		textAlign: 'center',
-	},
-	messageLabelText: {
-		...fontStyles.bold,
-		fontSize: 16,
-		marginBottom: 4,
-	},
-	readMore: {
-		color: colors.blue,
-		fontSize: 14,
-		...fontStyles.bold,
-	},
-	warningWrapper: {
-		width: '100%',
-		paddingHorizontal: 24,
-		paddingTop: 24,
-	},
-	actionViewChild: {
-		paddingHorizontal: 24,
-	},
-	accountInfoCardWrapper: {
-		marginBottom: 20,
-		width: '100%',
-	},
-	children: {
-		alignSelf: 'center',
-		flexDirection: 'row',
-		justifyContent: 'flex-start',
-		width: '100%',
-		borderWidth: 1,
-		borderColor: colors.grey200,
-		borderRadius: 10,
-		padding: 16,
-	},
-	arrowIconWrapper: {
-		flexGrow: 1,
-		alignItems: 'flex-end',
-	},
-	arrowIcon: {
-		color: colors.grey200,
-	},
-});
-=======
 import { ThemeContext, mockTheme } from '../../../util/theme';
 
 const createStyles = (colors) =>
@@ -122,6 +34,9 @@
 		expandedHeight1: {
 			minHeight: '90%',
 		},
+		actionViewQRObject: {
+			height: 320,
+		},
 		signingInformation: {
 			alignItems: 'center',
 			marginVertical: 24,
@@ -191,7 +106,6 @@
 			color: colors.icon.muted,
 		},
 	});
->>>>>>> 169bf9a5
 
 /**
  * PureComponent that renders scrollable content inside signature request user interface
@@ -388,6 +302,8 @@
 
 	renderQRDetails() {
 		const { QRState } = this.props;
+		const styles = this.getStyles();
+
 		return (
 			<View style={[styles.root, styles.actionViewQRObject]}>
 				<QRSigningDetails QRState={QRState} showCancelButton showHint={false} />
@@ -405,10 +321,6 @@
 	networkType: state.engine.backgroundState.NetworkController.provider.type,
 });
 
-<<<<<<< HEAD
-export default connect(mapStateToProps)(withQRHardwareAwareness(SignatureRequest));
-=======
 SignatureRequest.contextType = ThemeContext;
 
-export default connect(mapStateToProps)(SignatureRequest);
->>>>>>> 169bf9a5
+export default connect(mapStateToProps)(withQRHardwareAwareness(SignatureRequest));