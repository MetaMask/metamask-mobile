// Jest Snapshot v1, https://goo.gl/fbAQLP

exports[`SignatureRequest should render correctly 1`] = `
<ContextProvider
  value={
    Object {
      "store": Object {
        "clearActions": [Function],
        "dispatch": [Function],
        "getActions": [Function],
        "getState": [Function],
        "replaceReducer": [Function],
        "subscribe": [Function],
      },
      "subscription": Subscription {
        "handleChangeWrapper": [Function],
        "listeners": Object {
          "notify": [Function],
        },
        "onStateChange": [Function],
        "parentSub": undefined,
        "store": Object {
          "clearActions": [Function],
          "dispatch": [Function],
          "getActions": [Function],
          "getState": [Function],
          "replaceReducer": [Function],
          "subscribe": [Function],
        },
        "unsubscribe": null,
      },
    }
  }
<<<<<<< HEAD
  dispatch={[Function]}
  networkType="ropsten"
  selectedAddress="0x2"
/>
=======
>
  <Component
    currentPageInformation={
      Object {
        "title": "title",
        "url": "url",
      }
    }
  />
</ContextProvider>
>>>>>>> 2c22d460
`;<|MERGE_RESOLUTION|>--- conflicted
+++ resolved
@@ -31,12 +31,6 @@
       },
     }
   }
-<<<<<<< HEAD
-  dispatch={[Function]}
-  networkType="ropsten"
-  selectedAddress="0x2"
-/>
-=======
 >
   <Component
     currentPageInformation={
@@ -47,5 +41,4 @@
     }
   />
 </ContextProvider>
->>>>>>> 2c22d460
 `;