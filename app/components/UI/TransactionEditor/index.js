--- conflicted
+++ resolved
@@ -26,7 +26,6 @@
 import EditGasFeeLegacy from '../EditGasFeeLegacy';
 import { GAS_ESTIMATE_TYPES } from '@metamask/controllers';
 import AppConstants from '../../../core/AppConstants';
-import { getTokenList } from '../../../reducers/tokens';
 
 const EDIT = 'edit';
 const REVIEW = 'review';
@@ -115,13 +114,6 @@
 		 * A string representing the network chainId
 		 */
 		chainId: PropTypes.string,
-<<<<<<< HEAD
-		/**
-		 * List of tokens from TokenListController
-		 */
-		tokenList: PropTypes.object
-=======
->>>>>>> 8f5da8fc
 	};
 
 	state = {
@@ -667,38 +659,6 @@
 		return error;
 	};
 
-<<<<<<< HEAD
-	/**
-	 * Checks if current transaction to is a known contract address
-	 * If that's the case returns a warning message
-	 *
-	 * @returns {string} - Warning message if defined
-	 */
-	checkForAssetAddress = () => {
-		const {
-			tokens,
-			collectibles,
-			transaction: { to },
-			networkType,
-			tokenList
-		} = this.props;
-		if (!to) {
-			return undefined;
-		}
-		const address = toChecksumAddress(to);
-		if (networkType === MAINNET) {
-			const contractMapToken = tokenList[address];
-			if (contractMapToken) return strings('transaction.known_asset_contract');
-		}
-		const tokenAddress = tokens.find(token => token.address === address);
-		if (tokenAddress) return strings('transaction.known_asset_contract');
-		const collectibleAddress = collectibles.find(collectible => collectible.address === address);
-		if (collectibleAddress) return strings('transaction.known_asset_contract');
-		return undefined;
-	};
-
-=======
->>>>>>> 8f5da8fc
 	review = async () => {
 		const { data } = this.state;
 		await this.setState({ toFocused: true });
@@ -932,7 +892,6 @@
 	ticker: state.engine.backgroundState.NetworkController.provider.ticker,
 	transaction: getNormalizedTxState(state),
 	activeTabUrl: getActiveTabUrl(state),
-	tokenList: getTokenList(state),
 	gasFeeEstimates: state.engine.backgroundState.GasFeeController.gasFeeEstimates,
 	gasEstimateType: state.engine.backgroundState.GasFeeController.gasEstimateType,
 	currentCurrency: state.engine.backgroundState.CurrencyRateController.currentCurrency,
