import React, { PureComponent } from 'react';
import { StyleSheet, View } from 'react-native';
import PropTypes from 'prop-types';
import AnimatedTransactionModal from '../AnimatedTransactionModal';
import TransactionReview from '../TransactionReview';
import {
  hexToBN,
  fromWei,
  renderFromWei,
  toHexadecimal,
} from '../../../util/number';
import { isValidAddress, BN, addHexPrefix } from 'ethereumjs-util';
import { strings } from '../../../../locales/i18n';
import { connect } from 'react-redux';
import { KeyboardAwareScrollView } from 'react-native-keyboard-aware-scroll-view';
import {
  generateTransferData,
  getNormalizedTxState,
  getTicker,
  getActiveTabUrl,
  parseTransactionEIP1559,
  parseTransactionLegacy,
} from '../../../util/transactions';
import { setTransactionObject } from '../../../actions/transaction';
import Engine from '../../../core/Engine';
import collectiblesTransferInformation from '../../../util/collectibles-transfer';
import { safeToChecksumAddress } from '../../../util/address';
import { shallowEqual } from '../../../util/general';
import EditGasFee1559 from '../EditGasFee1559';
import EditGasFeeLegacy from '../EditGasFeeLegacyUpdate';
import { GAS_ESTIMATE_TYPES } from '@metamask/gas-fee-controller';
import AppConstants from '../../../core/AppConstants';
import {
  estimateGas,
  validateAmount,
  getGasAnalyticsParams,
  handleGasFeeSelection,
  handleGetGasLimit,
} from '../../../util/dappTransactions';
import {
  selectChainId,
  selectProviderType,
  selectTicker,
} from '../../../selectors/networkController';
import {
  selectConversionRate,
  selectCurrentCurrency,
  selectNativeCurrency,
} from '../../../selectors/currencyRateController';
import { selectAccounts } from '../../../selectors/accountTrackerController';
import { selectContractBalances } from '../../../selectors/tokenBalancesController';
import { selectSelectedAddress } from '../../../selectors/preferencesController';

const EDIT = 'edit';
const REVIEW = 'review';

const styles = StyleSheet.create({
  keyboardAwareWrapper: {
    flex: 1,
    justifyContent: 'flex-end',
  },
});

/**
 * PureComponent that supports editing and reviewing a transaction
 */
class TransactionEditor extends PureComponent {
  static propTypes = {
    /**
     * List of accounts from the AccountTrackerController
     */
    accounts: PropTypes.object,
    /**
     * Current mode this transaction editor is in
     */
    mode: PropTypes.oneOf([EDIT, REVIEW]),
    /**
     * Callback triggered when this transaction is cancelled
     */
    onCancel: PropTypes.func,
    /**
     * Callback triggered when this transaction is confirmed
     */
    onConfirm: PropTypes.func,
    /**
     * Called when a user changes modes
     */
    onModeChange: PropTypes.func,
    /**
     * Transaction object associated with this transaction
     */
    transaction: PropTypes.object,
    /**
     * Whether the transaction was confirmed or not
     */
    transactionConfirmed: PropTypes.bool,
    /**
     * Object containing accounts balances
     */
    contractBalances: PropTypes.object,
    /**
     * String containing the selected address
     */
    selectedAddress: PropTypes.string,
    /**
     * Action that sets transaction attributes from object to a transaction
     */
    setTransactionObject: PropTypes.func.isRequired,
    /**
     * Whether was prompted from approval
     */
    promptedFromApproval: PropTypes.bool,
    /**
     * Current selected ticker
     */
    ticker: PropTypes.string,
    /**
     * Estimate type returned by the gas fee controller, can be market-fee, legacy or eth_gasPrice
     */
    gasEstimateType: PropTypes.string,
    /**
     * Gas fee estimates returned by the gas fee controller
     */
    gasFeeEstimates: PropTypes.object,
    /**
     * ETH or fiat, depending on user setting
     */
    primaryCurrency: PropTypes.string,
    /**
     * A string representing the network chainId
     */
    chainId: PropTypes.string,
  };

  state = {
    toFocused: false,
    ensRecipient: undefined,
    ready: false,
<<<<<<< HEAD
    error: undefined,
=======
    // here error is defaulted to true untill its confirmed that there is no error
    error: true,
>>>>>>> 63607cf3
    data: undefined,
    amountError: '',
    toAddressError: '',
    over: false,
    gasSelected: AppConstants.GAS_OPTIONS.MEDIUM,
    gasSelectedTemp: AppConstants.GAS_OPTIONS.MEDIUM,
    EIP1559GasData: {},
    EIP1559GasDataTemp: {},
    LegacyGasData: {},
    LegacyGasDataTemp: {},
    legacyGasObject: {},
    legacyGasTransaction: {},
    suggestedMaxFeePerGas: undefined,
  };

  computeGasEstimates = async (gasEstimateTypeChanged) => {
    const {
      transaction,
      gasEstimateType,
      gasFeeEstimates,
      setTransactionObject,
    } = this.props;
    const { dappSuggestedGasPrice, dappSuggestedEIP1559Gas } = this.state;

    const gasSelected = gasEstimateTypeChanged
      ? AppConstants.GAS_OPTIONS.MEDIUM
      : this.state.gasSelected;
    const gasSelectedTemp = gasEstimateTypeChanged
      ? AppConstants.GAS_OPTIONS.MEDIUM
      : this.state.gasSelectedTemp;

    const dappSuggestedGas = dappSuggestedGasPrice || dappSuggestedEIP1559Gas;

    if (gasEstimateType === GAS_ESTIMATE_TYPES.FEE_MARKET) {
      let initialGas, initialGasTemp;
      if (dappSuggestedEIP1559Gas) {
        initialGas = {
          suggestedMaxFeePerGas: fromWei(
            dappSuggestedEIP1559Gas.maxFeePerGas,
            'gwei',
          ),
          suggestedMaxPriorityFeePerGas: fromWei(
            dappSuggestedEIP1559Gas.maxPriorityFeePerGas,
            'gwei',
          ),
        };
        initialGasTemp = initialGas;
      } else if (dappSuggestedGasPrice) {
        initialGas = {
          suggestedMaxFeePerGas: fromWei(dappSuggestedGasPrice, 'gwei'),
          suggestedMaxPriorityFeePerGas: fromWei(dappSuggestedGasPrice, 'gwei'),
        };
        initialGasTemp = initialGas;
      } else {
        initialGas = gasFeeEstimates[gasSelected];
        initialGasTemp = gasFeeEstimates[gasSelectedTemp];
      }

      const suggestedGasLimit = fromWei(transaction.gas, 'wei');

      const EIP1559GasData = this.parseTransactionDataEIP1559({
        ...initialGas,
        suggestedGasLimit,
        selectedOption: gasSelected,
      });

      let EIP1559GasDataTemp;
      if (gasSelected === gasSelectedTemp) {
        EIP1559GasDataTemp = EIP1559GasData;
      } else {
        EIP1559GasDataTemp = this.parseTransactionDataEIP1559({
          ...initialGasTemp,
          suggestedGasLimit,
          selectedOption: gasSelectedTemp,
        });
      }

      await this.validate(EIP1559GasData);
      // eslint-disable-next-line react/no-did-update-set-state
      this.setState(
        {
          ready: true,
          EIP1559GasData,
          EIP1559GasDataTemp,
          LegacyGasData: {},
          LegacyGasDataTemp: {},
          advancedGasInserted: Boolean(dappSuggestedGas),
          gasSelected: dappSuggestedGas ? null : gasSelected,
          gasSelectedTemp,
          animateOnChange: true,
          suggestedMaxFeePerGas: initialGas.suggestedMaxFeePerGas,
        },
        () => {
          this.setState({ animateOnChange: false });
        },
      );
    } else if (this.props.gasEstimateType !== GAS_ESTIMATE_TYPES.NONE) {
      const suggestedGasLimit = fromWei(transaction.gas, 'wei');
      const getGas = (selected) =>
        dappSuggestedGasPrice
          ? fromWei(dappSuggestedGasPrice, 'gwei')
          : gasEstimateType === GAS_ESTIMATE_TYPES.LEGACY
          ? this.props.gasFeeEstimates[selected]
          : this.props.gasFeeEstimates.gasPrice;

      const LegacyGasData = this.parseTransactionDataLegacy(
        {
          suggestedGasPrice: getGas(gasSelected),
          suggestedGasLimit,
        },
        { onlyGas: true },
      );

      handleGasFeeSelection(
        hexToBN(LegacyGasData.suggestedGasLimitHex),
        hexToBN(LegacyGasData.suggestedGasPriceHex),
        setTransactionObject,
      );

      let LegacyGasDataTemp;
      if (gasSelected === gasSelectedTemp) {
        LegacyGasDataTemp = LegacyGasData;
      } else {
        LegacyGasDataTemp = this.parseTransactionDataLegacy({
          suggestedGasPrice: getGas(gasSelectedTemp),
          suggestedGasLimit,
        });
      }

      await this.validate(undefined, LegacyGasData);
      // eslint-disable-next-line react/no-did-update-set-state
      this.setState(
        {
          ready: true,
          LegacyGasData,
          LegacyGasDataTemp,
          EIP1559GasData: {},
          EIP1559GasDataTemp: {},
          advancedGasInserted: Boolean(dappSuggestedGasPrice),
          gasSelected: dappSuggestedGasPrice ? null : gasSelected,
          gasSelectedTemp,
          animateOnChange: true,
        },
        () => {
          this.setState({ animateOnChange: false });
        },
      );
    }
  };

  startPolling = async () => {
    const { GasFeeController } = Engine.context;
    const pollToken = await GasFeeController.getGasFeeEstimatesAndStartPolling(
      this.state.pollToken,
    );
    this.setState({ pollToken });
  };

  componentDidMount = async () => {
    const { transaction, setTransactionObject } = this.props;

    const zeroGas = new BN('00');
    const hasGasPrice = Boolean(transaction.gasPrice);
    const hasGasLimit =
      Boolean(transaction.gas) && !new BN(transaction.gas).eq(zeroGas);
    const hasEIP1559Gas =
      Boolean(transaction.maxFeePerGas) &&
      Boolean(transaction.maxPriorityFeePerGas);
    if (!hasGasLimit) handleGetGasLimit(transaction, setTransactionObject);

    if (!hasGasPrice && !hasEIP1559Gas) {
      this.startPolling();
    } else if (hasEIP1559Gas) {
      this.setState(
        {
          dappSuggestedEIP1559Gas: {
            maxFeePerGas: transaction.maxFeePerGas,
            maxPriorityFeePerGas: transaction.maxPriorityFeePerGas,
          },
        },
        this.startPolling,
      );
    } else if (hasGasPrice) {
      this.setState(
        { dappSuggestedGasPrice: transaction.gasPrice },
        this.startPolling,
      );
    }

    if (transaction && transaction.value) {
      this.handleUpdateAmount(transaction.value, true);
    }
    if (transaction && transaction.assetType === 'ETH') {
      this.handleUpdateReadableValue(fromWei(transaction.value));
    }
    if (transaction && transaction.data) {
      this.setState({ data: transaction.data });
    }
  };

  parseTransactionDataEIP1559 = (gasFee, options) => {
    const { ticker } = this.props;

    const parsedTransactionEIP1559 = parseTransactionEIP1559(
      {
        ...this.props,
        nativeCurrency: ticker,
        selectedGasFee: {
          ...gasFee,
          estimatedBaseFee: this.props.gasFeeEstimates.estimatedBaseFee,
        },
      },
      { onlyGas: true },
    );

    parsedTransactionEIP1559.error = this.validateTotal(
      parsedTransactionEIP1559.totalMaxHex,
    );

    return parsedTransactionEIP1559;
  };

  parseTransactionDataLegacy = (gasFee, options) => {
    const { ticker } = this.props;

    const parsedTransactionLegacy = parseTransactionLegacy(
      {
        ...this.props,
        nativeCurrency: ticker,
        selectedGasFee: gasFee,
      },
      { onlyGas: true },
    );

    parsedTransactionLegacy.error = this.validateTotal(
      parsedTransactionLegacy.totalHex,
    );

    return parsedTransactionLegacy;
  };

  componentDidUpdate = (prevProps) => {
    const { transaction } = this.props;
    if (transaction.data !== prevProps.transaction.data) {
      this.handleUpdateData(transaction.data);
    }

    const gasEstimateTypeChanged =
      prevProps.gasEstimateType !== this.props.gasEstimateType;

    if (
      (!this.state.stopUpdateGas && !this.state.advancedGasInserted) ||
      gasEstimateTypeChanged
    ) {
      if (
        this.props.gasFeeEstimates &&
        transaction.gas &&
        (!shallowEqual(prevProps.gasFeeEstimates, this.props.gasFeeEstimates) ||
          !transaction.gas.eq(prevProps?.transaction?.gas))
      ) {
        this.computeGasEstimates(gasEstimateTypeChanged);
      }
    }

    if (
      prevProps.transaction !== this.props.transaction ||
      prevProps.selectedAddress !== this.props.selectedAddress ||
      prevProps.contractBalances !== this.props.contractBalances
    ) {
      this.validate();
    }
  };

  componentWillUnmount = () => {
    const { GasFeeController } = Engine.context;
    GasFeeController.stopPolling(this.state.pollToken);
  };

  /**
   * Call callback when transaction is cancelled
   */
  onCancel = () => {
    const { onCancel } = this.props;
    onCancel && onCancel();
  };

  /**
   * Call callback when transaction is confirmed, after being validated
   */
  onConfirm = async () => {
    const { onConfirm, gasEstimateType } = this.props;
    const { EIP1559GasData, gasSelected } = this.state;
    !(await this.validate()) &&
      onConfirm &&
      onConfirm({ gasEstimateType, EIP1559GasData, gasSelected });
  };

  /**
   * Updates value in transaction state
   * If is an asset transaction it generates data to send and estimates gas again with new value and new data
   *
   * @param {object} amount - BN object containing transaction amount
   * @param {bool} mounting - Whether the view is mounting, in that case it should use the gas from transaction state
   */
  handleUpdateAmount = async (amount, mounting = false) => {
    const {
      transaction: { to, data, assetType, gas: gasLimit },
      transaction,
    } = this.props;
    // If ETH transaction, there is no need to generate new data
    if (assetType === 'ETH') {
      const { gas } = mounting
        ? { gas: gasLimit }
        : await estimateGas({ amount, data, to }, transaction);
      this.props.setTransactionObject({ value: amount, to, gas: hexToBN(gas) });
    }
    // If selectedAsset defined, generates data
    else if (assetType === 'ERC20') {
      const res = await this.handleDataGeneration({ value: amount });
      const gas = mounting ? gasLimit : res.gas;
      this.props.setTransactionObject({
        value: amount,
        to,
        gas: hexToBN(gas),
        data: res.data,
      });
    }
  };

  /**
   * Updates readableValue in state
   *
   * @param {string} readableValue - String containing the readable value
   */
  handleUpdateReadableValue = (readableValue) => {
    this.props.setTransactionObject({ readableValue });
  };

  /**
   * Updates data in transaction state, after gas is estimated according to this data
   *
   * @param {string} data - String containing new data
   */
  handleUpdateData = async (data) => {
    const { transaction } = this.props;
    const { gas } = await estimateGas({ data }, transaction);
    this.setState({ data });
    this.props.setTransactionObject({ gas: hexToBN(gas), data });
  };

  /**
   * Handle data generation is selectedAsset is defined in transaction
   *
   * @param {object} opts? - Optional object to customize data generation, containing selectedAsset, value and to
   * @returns {object} - Object containing data and gas, according to new generated data
   */
  handleDataGeneration = async (opts) => {
    const {
      transaction: { from },
      transaction,
    } = this.props;
    const selectedAsset = opts.selectedAsset
      ? opts.selectedAsset
      : transaction.selectedAsset;
    const assetType = selectedAsset.tokenId ? 'ERC721' : 'ERC20';
    const value = opts.value ? opts.value : transaction.value;
    const to = opts.to ? opts.to : transaction.to;
    const generateData = {
      ERC20: () => {
        // Use raw data when transaction with walletconnect
        // Additional parameters can enrich the transaction information for ERC20, such as orders or goods
        // These additional parameters have been tested on the metamask-extension and Ethereum mainnet
        if (transaction.data) {
          return transaction.data;
        }

        const tokenAmountToSend = selectedAsset && value && value.toString(16);
        return to && tokenAmountToSend
          ? generateTransferData('transfer', {
              toAddress: to,
              amount: tokenAmountToSend,
            })
          : undefined;
      },
      ERC721: () => {
        const address = selectedAsset.address.toLowerCase();
        const collectibleTransferInformation =
          address in collectiblesTransferInformation &&
          collectiblesTransferInformation[address];
        if (!to) return;
        // If not in list,, default to transferFrom
        if (
          !collectibleTransferInformation ||
          (collectibleTransferInformation.tradable &&
            collectibleTransferInformation.method === 'transferFrom')
        ) {
          return generateTransferData('transferFrom', {
            fromAddress: from,
            toAddress: to,
            tokenId: toHexadecimal(selectedAsset.tokenId),
          });
        } else if (
          collectibleTransferInformation.tradable &&
          collectibleTransferInformation.method === 'transfer'
        ) {
          return generateTransferData('transfer', {
            toAddress: to,
            amount: selectedAsset.tokenId.toString(16),
          });
        }
      },
    };
    const data = generateData[assetType]();
    const { gas } = await estimateGas(
      { data, to: selectedAsset.address },
      transaction,
    );
    return { data, gas };
  };

  validateTotal = (totalGas) => {
    let error = '';
    const {
      ticker,
      transaction: { value, from, assetType },
    } = this.props;

    const checksummedFrom = safeToChecksumAddress(from) || '';
    const fromAccount = this.props.accounts[checksummedFrom];
    const { balance } = fromAccount;
    const weiBalance = hexToBN(balance);
    const totalGasValue = hexToBN(totalGas);
    let valueBN = hexToBN('0x0');
    if (assetType === 'ETH') {
      valueBN = hexToBN(value);
    }
    const total = valueBN.add(totalGasValue);
    if (!weiBalance.gte(total)) {
      const amount = renderFromWei(total.sub(weiBalance));
      const tokenSymbol = getTicker(ticker);
      this.setState({ over: true });
      error = strings('transaction.insufficient_amount', {
        amount,
        tokenSymbol,
      });
    }
    return error;
  };

  /**
   * Validates transaction to address
   *
   * @returns {string} - String containing error message whether the transaction to address is valid or not
   */
  validateToAddress = () => {
    let error;
    const {
      transaction: { to },
      promptedFromApproval,
    } = this.props;
    // If it comes from a dapp it could be a contract deployment
    if (promptedFromApproval && !to) return error;
    !to && (error = strings('transaction.required'));
    !to && this.state.toFocused && (error = strings('transaction.required'));
    to &&
      !isValidAddress(to) &&
      (error = strings('transaction.invalid_address'));
    to && to.length !== 42 && (error = strings('transaction.invalid_address'));
    return error;
  };

  review = async () => {
    const { data } = this.state;
    await this.setState({ toFocused: true });
    const validated = !(await this.validate());
    if (validated) {
      if (data && data.substr(0, 2) !== '0x') {
        this.handleUpdateData(addHexPrefix(data));
      }
    }
    this.props?.onModeChange(REVIEW);
  };

  validate = async (EIP1559GasData, LegacyGasData) => {
    const {
      transaction: {
        assetType,
        selectedAsset: { address, tokenId },
      },
      selectedAddress,
      transaction,
      contractBalances,
    } = this.props;

    const totalError = this.validateTotal(
      EIP1559GasData?.totalMaxHex ||
        this.state.EIP1559GasData.totalMaxHex ||
        LegacyGasData?.totalHex ||
        this.state.LegacyGasData.totalHex,
    );
    const amountError = await validateAmount(
      assetType,
      address,
      tokenId,
      selectedAddress,
      transaction,
      contractBalances,
      false,
    );
    const toAddressError = this.validateToAddress();
    this.setState({
      amountError: totalError || amountError,
      toAddressError,
<<<<<<< HEAD
      error: totalError || amountError || toAddressError || false,
=======
      error: totalError || amountError || toAddressError,
>>>>>>> 63607cf3
    });
    return totalError || amountError || toAddressError;
  };

  calculateTempGasFee = (gas, selected) => {
    const { transaction } = this.props;
    if (selected && gas) {
      gas.suggestedGasLimit = fromWei(transaction.gas, 'wei');
    }
    this.setState({
      EIP1559GasDataTemp: this.parseTransactionDataEIP1559({
        ...gas,
        selectedOption: selected,
      }),
      stopUpdateGas: !selected,
      gasSelectedTemp: selected,
    });
  };

  saveGasEdition = (gasSelected) => {
    const { gasEstimateType, setTransactionObject } = this.props;
    const { LegacyGasDataTemp } = this.state;

    if (gasEstimateType !== GAS_ESTIMATE_TYPES.FEE_MARKET) {
      handleGasFeeSelection(
        hexToBN(LegacyGasDataTemp.suggestedGasLimitHex),
        hexToBN(LegacyGasDataTemp.suggestedGasPriceHex),
        setTransactionObject,
      );
    }

    this.setState(
      {
        LegacyGasData: { ...this.state.LegacyGasDataTemp },
        EIP1559GasData: { ...this.state.EIP1559GasDataTemp },
        gasSelected,
        gasSelectedTemp: gasSelected,
        advancedGasInserted: !gasSelected,
        stopUpdateGas: false,
        dappSuggestedGasPrice: null,
        dappSuggestedEIP1559Gas: null,
      },
      this.review,
    );
  };

  saveGasEditionLegacy = (legacyGasTransaction, legacyGasObject) => {
    const { setTransactionObject } = this.props;
    legacyGasTransaction.error = this.validateTotal(
      legacyGasTransaction.totalHex,
    );
    handleGasFeeSelection(
      hexToBN(legacyGasTransaction.suggestedGasLimitHex),
      hexToBN(legacyGasTransaction.suggestedGasPriceHex),
      setTransactionObject,
    );
    this.setState({
      stopUpdateGas: false,
      legacyGasTransaction,
      legacyGasObject,
    });
    this.review();
  };

  cancelGasEdition = () => {
    this.setState({
      LegacyGasDataTemp: { ...this.state.LegacyGasData },
      EIP1559GasDataTemp: { ...this.state.EIP1559GasData },
      stopUpdateGas: false,
      gasSelectedTemp: this.state.gasSelected,
    });
    this.props.onModeChange?.('review');
  };

  cancelGasEditionLegacy = () => {
    this.setState({
      stopUpdateGas: false,
    });
    this.review();
  };

  renderWarning = () => {
    const { dappSuggestedGasPrice, dappSuggestedEIP1559Gas } = this.state;
    const {
      transaction: { origin },
      gasEstimateType,
    } = this.props;
    if (
      dappSuggestedGasPrice &&
      gasEstimateType === GAS_ESTIMATE_TYPES.FEE_MARKET
    )
      return strings('transaction.dapp_suggested_gas', { origin });
    if (
      dappSuggestedEIP1559Gas ||
      gasEstimateType !== GAS_ESTIMATE_TYPES.FEE_MARKET
    )
      return strings('transaction.dapp_suggested_eip1559_gas', { origin });

    return null;
  };

  onUpdatingValuesStart = () => {
    this.setState({ isAnimating: true });
  };
  onUpdatingValuesEnd = () => {
    this.setState({ isAnimating: false });
  };

  render = () => {
    const {
      mode,
      transactionConfirmed,
      onModeChange,
      gasFeeEstimates,
      primaryCurrency,
      chainId,
      gasEstimateType,
      transaction,
    } = this.props;
    const {
      ready,
      error,
      over,
      EIP1559GasData,
      EIP1559GasDataTemp,
      gasSelected,
      dappSuggestedGasPrice,
      dappSuggestedEIP1559Gas,
      animateOnChange,
      isAnimating,
      legacyGasObject,
      suggestedMaxFeePerGas,
      legacyGasTransaction,
    } = this.state;

    const selectedLegacyGasObject = {
      legacyGasLimit: legacyGasObject?.legacyGasLimit,
      suggestedGasPrice: legacyGasObject?.suggestedGasPrice,
      suggestedMaxFeePerGas,
    };

    const showLegacyGasEditModal =
      transaction?.type === '0x0' ||
      gasEstimateType !== GAS_ESTIMATE_TYPES.FEE_MARKET;

    return (
      <React.Fragment>
        {mode === 'review' && (
          <KeyboardAwareScrollView
            contentContainerStyle={styles.keyboardAwareWrapper}
          >
            <AnimatedTransactionModal
              onModeChange={onModeChange}
              ready={ready}
              review={this.review}
            >
              <TransactionReview
                onCancel={this.onCancel}
                onConfirm={this.onConfirm}
                ready={ready}
                error={error}
                gasSelected={gasSelected}
                transactionConfirmed={transactionConfirmed}
                over={over}
                gasEstimateType={gasEstimateType}
                EIP1559GasData={EIP1559GasData}
                onUpdatingValuesStart={this.onUpdatingValuesStart}
                onUpdatingValuesEnd={this.onUpdatingValuesEnd}
                animateOnChange={animateOnChange}
                isAnimating={isAnimating}
                dappSuggestedGas={
                  Boolean(dappSuggestedGasPrice) ||
                  Boolean(dappSuggestedEIP1559Gas)
                }
                dappSuggestedGasWarning={
                  Boolean(dappSuggestedGasPrice) &&
                  gasEstimateType === GAS_ESTIMATE_TYPES.FEE_MARKET
                }
              />
              {/** View fixes layout issue after removing <CustomGas/> */}
              <View />
            </AnimatedTransactionModal>
          </KeyboardAwareScrollView>
        )}

        {mode !== 'review' &&
          (showLegacyGasEditModal ? (
            <EditGasFeeLegacy
              animateOnChange={animateOnChange}
              view={'Transaction'}
              analyticsParams={getGasAnalyticsParams(
                transaction,
                '',
                gasEstimateType,
              )}
              isAnimating={isAnimating}
              onCancel={this.cancelGasEditionLegacy}
              onSave={this.saveGasEditionLegacy}
              selectedGasObject={selectedLegacyGasObject}
              warning={this.renderWarning()}
              hasDappSuggestedGas={
                Boolean(dappSuggestedGasPrice) ||
                Boolean(dappSuggestedEIP1559Gas)
              }
              error={legacyGasTransaction.error}
              onUpdatingValuesStart={this.onUpdatingValuesStart}
              onUpdatingValuesEnd={this.onUpdatingValuesEnd}
            />
          ) : (
            <EditGasFee1559
              selected={gasSelected}
              gasFee={EIP1559GasDataTemp}
              gasOptions={gasFeeEstimates}
              onChange={this.calculateTempGasFee}
              gasFeeNative={EIP1559GasDataTemp.renderableGasFeeMinNative}
              gasFeeConversion={
                EIP1559GasDataTemp.renderableGasFeeMinConversion
              }
              gasFeeMaxNative={EIP1559GasDataTemp.renderableGasFeeMaxNative}
              gasFeeMaxConversion={
                EIP1559GasDataTemp.renderableGasFeeMaxConversion
              }
              maxPriorityFeeNative={
                EIP1559GasDataTemp.renderableMaxPriorityFeeNative
              }
              maxPriorityFeeConversion={
                EIP1559GasDataTemp.renderableMaxPriorityFeeConversion
              }
              maxFeePerGasNative={
                EIP1559GasDataTemp.renderableMaxFeePerGasNative
              }
              maxFeePerGasConversion={
                EIP1559GasDataTemp.renderableMaxFeePerGasConversion
              }
              primaryCurrency={primaryCurrency}
              chainId={chainId}
              timeEstimate={EIP1559GasDataTemp.timeEstimate}
              timeEstimateColor={EIP1559GasDataTemp.timeEstimateColor}
              timeEstimateId={EIP1559GasDataTemp.timeEstimateId}
              onCancel={this.cancelGasEdition}
              onSave={this.saveGasEdition}
              dappSuggestedGas={
                Boolean(dappSuggestedGasPrice) ||
                Boolean(dappSuggestedEIP1559Gas)
              }
              warning={this.renderWarning()}
              error={EIP1559GasDataTemp.error}
              over={over}
              onUpdatingValuesStart={this.onUpdatingValuesStart}
              onUpdatingValuesEnd={this.onUpdatingValuesEnd}
              animateOnChange={animateOnChange}
              isAnimating={isAnimating}
              view={'Transaction'}
              analyticsParams={getGasAnalyticsParams(
                transaction,
                '',
                gasEstimateType,
              )}
            />
          ))}
      </React.Fragment>
    );
  };
}

const mapStateToProps = (state) => ({
  accounts: selectAccounts(state),
  contractBalances: selectContractBalances(state),
  networkType: selectProviderType(state),
  selectedAddress: selectSelectedAddress(state),
  ticker: selectTicker(state),
  transaction: getNormalizedTxState(state),
  activeTabUrl: getActiveTabUrl(state),
  gasFeeEstimates:
    state.engine.backgroundState.GasFeeController.gasFeeEstimates,
  gasEstimateType:
    state.engine.backgroundState.GasFeeController.gasEstimateType,
  conversionRate: selectConversionRate(state),
  currentCurrency: selectCurrentCurrency(state),
  nativeCurrency: selectNativeCurrency(state),
  primaryCurrency: state.settings.primaryCurrency,
  chainId: selectChainId(state),
});

const mapDispatchToProps = (dispatch) => ({
  setTransactionObject: (transaction) =>
    dispatch(setTransactionObject(transaction)),
});

export default connect(mapStateToProps, mapDispatchToProps)(TransactionEditor);<|MERGE_RESOLUTION|>--- conflicted
+++ resolved
@@ -136,12 +136,8 @@
     toFocused: false,
     ensRecipient: undefined,
     ready: false,
-<<<<<<< HEAD
-    error: undefined,
-=======
     // here error is defaulted to true untill its confirmed that there is no error
     error: true,
->>>>>>> 63607cf3
     data: undefined,
     amountError: '',
     toAddressError: '',
@@ -655,11 +651,7 @@
     this.setState({
       amountError: totalError || amountError,
       toAddressError,
-<<<<<<< HEAD
       error: totalError || amountError || toAddressError || false,
-=======
-      error: totalError || amountError || toAddressError,
->>>>>>> 63607cf3
     });
     return totalError || amountError || toAddressError;
   };
