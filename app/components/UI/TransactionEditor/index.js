import React, { PureComponent } from 'react';
import { StyleSheet } from 'react-native';
import PropTypes from 'prop-types';
import AnimatedTransactionModal from '../AnimatedTransactionModal';
import TransactionReview from '../TransactionReview';
import CustomGas from '../CustomGas';
import { isBN, hexToBN, toBN, fromWei, renderFromWei, toHexadecimal } from '../../../util/number';
import { isValidAddress, toChecksumAddress, BN, addHexPrefix } from 'ethereumjs-util';
import { strings } from '../../../../locales/i18n';
import { connect } from 'react-redux';
import { KeyboardAwareScrollView } from 'react-native-keyboard-aware-scroll-view';
import {
	generateTransferData,
	getNormalizedTxState,
	getTicker,
	getActiveTabUrl,
	parseTransactionEIP1559,
	parseTransactionLegacy
} from '../../../util/transactions';
import { getBasicGasEstimatesByChainId, apiEstimateModifiedToWEI } from '../../../util/custom-gas';
import { setTransactionObject } from '../../../actions/transaction';
import Engine from '../../../core/Engine';
import collectiblesTransferInformation from '../../../util/collectibles-transfer';
import { safeToChecksumAddress } from '../../../util/address';
import TransactionTypes from '../../../core/TransactionTypes';
import { MAINNET } from '../../../constants/network';
<<<<<<< HEAD
import { toLowerCaseEquals } from '../../../util/general';
import { getTokenList } from '../../../reducers/tokens';
=======
import { shallowEqual, toLowerCaseEquals } from '../../../util/general';
import EditGasFee1559 from '../EditGasFee1559';
import EditGasFeeLegacy from '../EditGasFeeLegacy';
import { GAS_ESTIMATE_TYPES } from '@metamask/controllers';
import AppConstants from '../../../core/AppConstants';
>>>>>>> 09a4ed48

const EDIT = 'edit';
const REVIEW = 'review';

const styles = StyleSheet.create({
	keyboardAwareWrapper: {
		flex: 1,
		justifyContent: 'flex-end'
	}
});

/**
 * PureComponent that supports editing and reviewing a transaction
 */
class TransactionEditor extends PureComponent {
	static propTypes = {
		/**
		 * List of accounts from the AccountTrackerController
		 */
		accounts: PropTypes.object,
		/**
		 * A string representing the network name
		 */
		networkType: PropTypes.string,
		/**
		 * Current mode this transaction editor is in
		 */
		mode: PropTypes.oneOf([EDIT, REVIEW]),
		/**
		 * Callback triggered when this transaction is cancelled
		 */
		onCancel: PropTypes.func,
		/**
		 * Callback triggered when this transaction is confirmed
		 */
		onConfirm: PropTypes.func,
		/**
		 * Called when a user changes modes
		 */
		onModeChange: PropTypes.func,
		/**
		 * Array of ERC20 assets
		 */
		tokens: PropTypes.array,
		/**
		 * Array of ERC721 assets
		 */
		collectibles: PropTypes.array,
		/**
		 * Transaction object associated with this transaction
		 */
		transaction: PropTypes.object,
		/**
		 * Whether the transaction was confirmed or not
		 */
		transactionConfirmed: PropTypes.bool,
		/**
		 * Object containing accounts balances
		 */
		contractBalances: PropTypes.object,
		/**
		 * String containing the selected address
		 */
		selectedAddress: PropTypes.string,
		/**
		 * Action that sets transaction attributes from object to a transaction
		 */
		setTransactionObject: PropTypes.func.isRequired,
		/**
		 * Whether was prompted from approval
		 */
		promptedFromApproval: PropTypes.bool,
		/**
		 * Current selected ticker
		 */
		ticker: PropTypes.string,
		/**
		 * Active tab URL, the currently active tab url
		 */
		activeTabUrl: PropTypes.string,
		/**
<<<<<<< HEAD
		 * List of tokens from TokenListController
		 */
		tokenList: PropTypes.object
=======
		 * Estimate type returned by the gas fee controller, can be market-fee, legacy or eth_gasPrice
		 */
		gasEstimateType: PropTypes.string,
		/**
		 * Gas fee estimates returned by the gas fee controller
		 */
		gasFeeEstimates: PropTypes.object,
		/**
		 * ETH or fiat, depending on user setting
		 */
		primaryCurrency: PropTypes.string,
		/**
		 * A string representing the network chainId
		 */
		chainId: PropTypes.string
>>>>>>> 09a4ed48
	};

	state = {
		toFocused: false,
		ensRecipient: undefined,
		basicGasEstimates: {},
		ready: false,
		data: undefined,
		amountError: '',
		gasError: '',
		toAddressError: '',
		over: false,
		gasSelected: AppConstants.GAS_OPTIONS.MEDIUM,
		gasSelectedTemp: AppConstants.GAS_OPTIONS.MEDIUM,
		EIP1559GasData: {},
		EIP1559GasDataTemp: {},
		LegacyGasData: {},
		LegacyGasDataTemp: {}
	};

	computeGasEstimates = gasEstimateTypeChanged => {
		const { transaction, gasEstimateType, gasFeeEstimates } = this.props;
		const { dappSuggestedGasPrice, dappSuggestedEIP1559Gas } = this.state;

		const gasSelected = gasEstimateTypeChanged ? AppConstants.GAS_OPTIONS.MEDIUM : this.state.gasSelected;
		const gasSelectedTemp = gasEstimateTypeChanged ? AppConstants.GAS_OPTIONS.MEDIUM : this.state.gasSelectedTemp;

		const dappSuggestedGas = dappSuggestedGasPrice || dappSuggestedEIP1559Gas;

		if (gasEstimateType === GAS_ESTIMATE_TYPES.FEE_MARKET) {
			let initialGas, initialGasTemp;
			if (dappSuggestedEIP1559Gas) {
				initialGas = {
					suggestedMaxFeePerGas: fromWei(dappSuggestedEIP1559Gas.maxFeePerGas, 'gwei'),
					suggestedMaxPriorityFeePerGas: fromWei(dappSuggestedEIP1559Gas.maxPriorityFeePerGas, 'gwei')
				};
				initialGasTemp = initialGas;
			} else if (dappSuggestedGasPrice) {
				initialGas = {
					suggestedMaxFeePerGas: fromWei(dappSuggestedGasPrice, 'gwei'),
					suggestedMaxPriorityFeePerGas: fromWei(dappSuggestedGasPrice, 'gwei')
				};
				initialGasTemp = initialGas;
			} else {
				initialGas = gasFeeEstimates[gasSelected];
				initialGasTemp = gasFeeEstimates[gasSelectedTemp];
			}

			const suggestedGasLimit = fromWei(transaction.gas, 'wei');

			const EIP1559GasData = this.parseTransactionDataEIP1559({
				...initialGas,
				suggestedGasLimit,
				selectedOption: gasSelected
			});

			let EIP1559GasDataTemp;
			if (gasSelected === gasSelectedTemp) {
				EIP1559GasDataTemp = EIP1559GasData;
			} else {
				EIP1559GasDataTemp = this.parseTransactionDataEIP1559({
					...initialGasTemp,
					suggestedGasLimit,
					selectedOption: gasSelectedTemp
				});
			}

			// eslint-disable-next-line react/no-did-update-set-state
			this.setState(
				{
					ready: true,
					EIP1559GasData,
					EIP1559GasDataTemp,
					LegacyGasData: {},
					LegacyGasDataTemp: {},
					advancedGasInserted: Boolean(dappSuggestedGas),
					gasSelected: dappSuggestedGas ? null : gasSelected,
					gasSelectedTemp,
					animateOnChange: true
				},
				() => {
					this.setState({ animateOnChange: false });
				}
			);
		} else if (this.props.gasEstimateType !== GAS_ESTIMATE_TYPES.NONE) {
			const suggestedGasLimit = fromWei(transaction.gas, 'wei');
			const getGas = selected =>
				dappSuggestedGasPrice
					? fromWei(dappSuggestedGasPrice, 'gwei')
					: gasEstimateType === GAS_ESTIMATE_TYPES.LEGACY
					? this.props.gasFeeEstimates[selected]
					: this.props.gasFeeEstimates.gasPrice;

			const LegacyGasData = this.parseTransactionDataLegacy(
				{
					suggestedGasPrice: getGas(gasSelected),
					suggestedGasLimit
				},
				{ onlyGas: true }
			);

			this.handleGasFeeSelection(
				hexToBN(LegacyGasData.suggestedGasLimitHex),
				hexToBN(LegacyGasData.suggestedGasPriceHex)
			);

			let LegacyGasDataTemp;
			if (gasSelected === gasSelectedTemp) {
				LegacyGasDataTemp = LegacyGasData;
			} else {
				LegacyGasDataTemp = this.parseTransactionDataLegacy({
					suggestedGasPrice: getGas(gasSelectedTemp),
					suggestedGasLimit
				});
			}

			// eslint-disable-next-line react/no-did-update-set-state
			this.setState(
				{
					ready: true,
					LegacyGasData,
					LegacyGasDataTemp,
					EIP1559GasData: {},
					EIP1559GasDataTemp: {},
					advancedGasInserted: Boolean(dappSuggestedGasPrice),
					gasSelected: dappSuggestedGasPrice ? null : gasSelected,
					gasSelectedTemp,
					animateOnChange: true
				},
				() => {
					this.setState({ animateOnChange: false });
				}
			);
		}
	};

	startPolling = async () => {
		const { GasFeeController } = Engine.context;
		const pollToken = await GasFeeController.getGasFeeEstimatesAndStartPolling(this.state.pollToken);
		this.setState({ pollToken });
	};

	componentDidMount = async () => {
		const { transaction } = this.props;

		const zeroGas = new BN('00');
		const hasGasPrice = Boolean(transaction.gasPrice) && !new BN(transaction.gasPrice).eq(zeroGas);
		const hasGasLimit = Boolean(transaction.gas) && !new BN(transaction.gas).eq(zeroGas);
		const hasEIP1559Gas = Boolean(transaction.maxFeePerGas) && Boolean(transaction.maxPriorityFeePerGas);
		if (!hasGasLimit) this.handleGetGasLimit();

		if (!hasGasPrice && !hasEIP1559Gas) {
			this.startPolling();
		} else if (hasEIP1559Gas) {
			this.setState(
				{
					dappSuggestedEIP1559Gas: {
						maxFeePerGas: transaction.maxFeePerGas,
						maxPriorityFeePerGas: transaction.maxPriorityFeePerGas
					}
				},
				this.startPolling
			);
		} else if (hasGasPrice) {
			this.setState({ dappSuggestedGasPrice: transaction.gasPrice }, this.startPolling);
		}

		if (transaction && transaction.value) {
			this.handleUpdateAmount(transaction.value, true);
		}
		if (transaction && transaction.assetType === 'ETH') {
			this.handleUpdateReadableValue(fromWei(transaction.value));
		}
		if (transaction && transaction.data) {
			this.setState({ data: transaction.data });
		}
	};

	parseTransactionDataEIP1559 = (gasFee, options) => {
		const parsedTransactionEIP1559 = parseTransactionEIP1559(
			{
				...this.props,
				selectedGasFee: { ...gasFee, estimatedBaseFee: this.props.gasFeeEstimates.estimatedBaseFee }
			},
			{ onlyGas: true }
		);

		parsedTransactionEIP1559.error = this.validateTotal(parsedTransactionEIP1559.totalMaxHex);

		return parsedTransactionEIP1559;
	};

	parseTransactionDataLegacy = (gasFee, options) => {
		const parsedTransactionLegacy = parseTransactionLegacy(
			{
				...this.props,
				selectedGasFee: gasFee
			},
			{ onlyGas: true }
		);

		parsedTransactionLegacy.error = this.validateTotal(parsedTransactionLegacy.totalHex);

		return parsedTransactionLegacy;
	};

	componentDidUpdate = prevProps => {
		const { transaction } = this.props;
		if (transaction.data !== prevProps.transaction.data) {
			this.handleUpdateData(transaction.data);
		}

		const gasEstimateTypeChanged = prevProps.gasEstimateType !== this.props.gasEstimateType;

		if ((!this.state.stopUpdateGas && !this.state.advancedGasInserted) || gasEstimateTypeChanged) {
			if (
				this.props.gasFeeEstimates &&
				transaction.gas &&
				(!shallowEqual(prevProps.gasFeeEstimates, this.props.gasFeeEstimates) ||
					!transaction.gas.eq(prevProps?.transaction?.gas))
			) {
				this.computeGasEstimates(gasEstimateTypeChanged);
			}
		}
	};

	componentWillUnmount = () => {
		const { GasFeeController } = Engine.context;
		GasFeeController.stopPolling(this.state.pollToken);
	};

	/**
	 * Call callback when transaction is cancelled
	 */
	onCancel = () => {
		const { onCancel } = this.props;
		onCancel && onCancel();
	};

	/**
	 * Call callback when transaction is confirmed, after being validated
	 */
	onConfirm = async () => {
		const { onConfirm, gasEstimateType } = this.props;
		const { EIP1559GasData, gasSelected } = this.state;
		!(await this.validate()) && onConfirm && onConfirm({ gasEstimateType, EIP1559GasData, gasSelected });
	};

	/**
	 * Estimates gas limit
	 *
	 * @param {object} opts - Object containing optional attributes object to calculate gas with (amount, data and to)
	 * @returns {object} - Object containing gas estimation
	 */
	estimateGas = async opts => {
		const { TransactionController } = Engine.context;
		const {
			transaction: { from, selectedAsset },
			transaction
		} = this.props;
		const { amount = transaction.value, data = transaction.data, to = transaction.to } = opts;
		let estimation;
		try {
			estimation = await TransactionController.estimateGas({
				amount,
				from,
				data,
				to: selectedAsset && selectedAsset.address ? selectedAsset.address : to
			});
		} catch (e) {
			estimation = { gas: TransactionTypes.CUSTOM_GAS.DEFAULT_GAS_LIMIT };
		}
		return estimation;
	};

	/**
	 * Updates gas and gasPrice in transaction state
	 *
	 * @param {object} gasLimit - BN object containing gasLimit value
	 * @param {object} gasPrice - BN object containing gasPrice value
	 * @param {object} warningGasPriceHigh - string object warning for custom gas price set higher than 'Fast'
	 */
	handleGasFeeSelection = (gasLimit, gasPrice, warningGasPriceHigh) => {
		const transactionObject = {
			gas: gasLimit,
			gasPrice,
			warningGasPriceHigh
		};
		this.props.setTransactionObject(transactionObject);
	};

	/**
	 * Updates value in transaction state
	 * If is an asset transaction it generates data to send and estimates gas again with new value and new data
	 *
	 * @param {object} amount - BN object containing transaction amount
	 * @param {bool} mounting - Whether the view is mounting, in that case it should use the gas from transaction state
	 */
	handleUpdateAmount = async (amount, mounting = false) => {
		const {
			transaction: { to, data, assetType, gas: gasLimit }
		} = this.props;
		// If ETH transaction, there is no need to generate new data
		if (assetType === 'ETH') {
			const { gas } = mounting ? { gas: gasLimit } : await this.estimateGas({ amount, data, to });
			this.props.setTransactionObject({ value: amount, to, gas: hexToBN(gas) });
		}
		// If selectedAsset defined, generates data
		else if (assetType === 'ERC20') {
			const res = await this.handleDataGeneration({ value: amount });
			const gas = mounting ? gasLimit : res.gas;
			this.props.setTransactionObject({ value: amount, to, gas: hexToBN(gas), data: res.data });
		}
	};

	/**
	 * Updates readableValue in state
	 *
	 * @param {string} readableValue - String containing the readable value
	 */
	handleUpdateReadableValue = readableValue => {
		this.props.setTransactionObject({ readableValue });
	};

	/**
	 * Updates data in transaction state, after gas is estimated according to this data
	 *
	 * @param {string} data - String containing new data
	 */
	handleUpdateData = async data => {
		const { gas } = await this.estimateGas({ data });
		this.setState({ data });
		this.props.setTransactionObject({ gas: hexToBN(gas), data });
	};

	/**
	 * Updates gas limit
	 *
	 */
	handleGetGasLimit = async () => {
		if (!Object.keys(this.props.transaction.selectedAsset).length) return;
		const { gas } = await this.estimateGas({});
		this.props.setTransactionObject({ gas: hexToBN(gas) });
	};

	/**
	 * Updates from in transaction state
	 *
	 * @param {string} from - String containing from address
	 */
	handleUpdateFromAddress = from => {
		this.props.setTransactionObject({ from });
	};

	/**
	 * Updates to in transaction object
	 * If is an asset transaction it generates data to send and estimates gas again with new value and new data
	 *
	 * @param {string} to - String containing to address
	 * @param {string} ensRecipient? - String containing ens name
	 */
	handleUpdateToAddress = async (to, ensRecipient) => {
		const {
			transaction: { data, assetType }
		} = this.props;
		// If ETH transaction, there is no need to generate new data
		if (assetType === 'ETH') {
			const { gas } = await this.estimateGas({ data, to });
			this.props.setTransactionObject({ to, gas: hexToBN(gas), ensRecipient });
		}
		// If selectedAsset defined, generates data
		else if (to && isValidAddress(to)) {
			const { data, gas } = await this.handleDataGeneration({ to });
			this.props.setTransactionObject({ to, gas: hexToBN(gas), data, ensRecipient });
		} else {
			this.props.setTransactionObject({ to, data: undefined, ensRecipient });
		}
	};

	/**
	 * Updates selectedAsset in transaction state
	 *
	 * @param {object} asset - New asset to send in transaction
	 */
	handleUpdateAsset = async asset => {
		const { transaction } = this.props;
		if (asset.isETH) {
			const { gas } = await this.estimateGas({ to: transaction.to });
			this.props.setTransactionObject({
				value: undefined,
				data: undefined,
				selectedAsset: { symbol: 'ETH', isETH: true },
				gas: hexToBN(gas)
			});
		} else {
			const { data, gas } = await this.handleDataGeneration({ selectedAsset: asset });
			this.props.setTransactionObject({ value: undefined, data, selectedAsset: asset, gas: hexToBN(gas) });
		}
	};

	/**
	 * Handle data generation is selectedAsset is defined in transaction
	 *
	 * @param {object} opts? - Optional object to customize data generation, containing selectedAsset, value and to
	 * @returns {object} - Object containing data and gas, according to new generated data
	 */
	handleDataGeneration = async opts => {
		const {
			transaction: { from },
			transaction
		} = this.props;
		const selectedAsset = opts.selectedAsset ? opts.selectedAsset : transaction.selectedAsset;
		const assetType = selectedAsset.tokenId ? 'ERC721' : 'ERC20';
		const value = opts.value ? opts.value : transaction.value;
		const to = opts.to ? opts.to : transaction.to;
		const generateData = {
			ERC20: () => {
				const tokenAmountToSend = selectedAsset && value && value.toString(16);
				return to && tokenAmountToSend
					? generateTransferData('transfer', { toAddress: to, amount: tokenAmountToSend })
					: undefined;
			},
			ERC721: () => {
				const address = selectedAsset.address.toLowerCase();
				const collectibleTransferInformation =
					address in collectiblesTransferInformation && collectiblesTransferInformation[address];
				if (!to) return;
				// If not in list, default to transferFrom
				if (
					!collectibleTransferInformation ||
					(collectibleTransferInformation.tradable &&
						collectibleTransferInformation.method === 'transferFrom')
				) {
					return generateTransferData('transferFrom', {
						fromAddress: from,
						toAddress: to,
						tokenId: toHexadecimal(selectedAsset.tokenId)
					});
				} else if (
					collectibleTransferInformation.tradable &&
					collectibleTransferInformation.method === 'transfer'
				) {
					return generateTransferData('transfer', {
						toAddress: to,
						amount: selectedAsset.tokenId.toString(16)
					});
				}
			}
		};
		const data = generateData[assetType]();
		const { gas } = await this.estimateGas({ data, to: selectedAsset.address });
		return { data, gas };
	};

	validateTotal = totalGas => {
		let error = '';
		const {
			ticker,
			transaction: { value, from, assetType }
		} = this.props;

		const checksummedFrom = safeToChecksumAddress(from) || '';
		const fromAccount = this.props.accounts[checksummedFrom];
		const { balance } = fromAccount;
		const weiBalance = hexToBN(balance);
		const totalGasValue = hexToBN(totalGas);
		let valueBN = hexToBN('0x0');
		if (assetType === 'ETH') {
			valueBN = hexToBN(value);
		}
		const total = valueBN.add(totalGasValue);
		if (!weiBalance.gte(total)) {
			const amount = renderFromWei(total.sub(weiBalance));
			const tokenSymbol = getTicker(ticker);
			this.setState({ over: true });
			error = strings('transaction.insufficient_amount', { amount, tokenSymbol });
		}
		return error;
	};

	/**
	 * Validates amount
	 *
	 * @param {bool} allowEmpty - Whether the validation allows empty amount or not
	 * @returns {string} - String containing error message whether the Ether transaction amount is valid or not
	 */
	validateAmount = async (allowEmpty = true, totalGas) => {
		const {
			transaction: { assetType }
		} = this.props;
		const validations = {
			ETH: () => this.validateEtherAmount(allowEmpty, totalGas),
			ERC20: async () => await this.validateTokenAmount(allowEmpty, totalGas),
			ERC721: async () => await this.validateCollectibleOwnership()
		};
		if (!validations[assetType]) return false;
		return await validations[assetType]();
	};

	validateCollectibleOwnership = async () => {
		const { AssetsContractController } = Engine.context;
		const {
			transaction: {
				selectedAsset: { address, tokenId }
			}
		} = this.props;
		const { selectedAddress } = this.props;
		try {
			const owner = await AssetsContractController.getOwnerOf(address, tokenId);
			const isOwner = toLowerCaseEquals(owner, selectedAddress);
			if (!isOwner) {
				return strings('transaction.invalid_collectible_ownership');
			}
			return undefined;
		} catch (e) {
			return false;
		}
	};

	/**
	 * Validates Ether transaction amount
	 *
	 * @param {bool} allowEmpty - Whether the validation allows empty amount or not
	 * @returns {string} - String containing error message whether the Ether transaction amount is valid or not
	 */
	validateEtherAmount = (allowEmpty = true, total) => {
		let error;
		if (!allowEmpty) {
			const {
				transaction: { value, from }
			} = this.props;

			if (!value || !from) {
				return strings('transaction.invalid_amount');
			}
			if (value && !isBN(value)) {
				return strings('transaction.invalid_amount');
			}
		}
		return error;
	};

	/**
	 * Validates asset (ERC20) transaction amount
	 *
	 * @param {bool} allowEmpty - Whether the validation allows empty amount or not
	 * @returns {string} - String containing error message whether the Ether transaction amount is valid or not
	 */
	validateTokenAmount = async (allowEmpty = true, total) => {
		let error;
		if (!allowEmpty) {
			const {
				transaction: { value, gas, gasPrice, from, selectedAsset },
				contractBalances
			} = this.props;
			const checksummedFrom = safeToChecksumAddress(from) || '';
			if (!value || !gas || !gasPrice || !from) {
				return strings('transaction.invalid_amount');
			}
			// If user trying to send a token that doesn't own, validate balance querying contract
			// If it fails, skip validation
			let contractBalanceForAddress;
			if (contractBalances[selectedAsset.address]) {
				contractBalanceForAddress = hexToBN(contractBalances[selectedAsset.address].toString(16));
			} else {
				const { AssetsContractController } = Engine.context;
				try {
					contractBalanceForAddress = await AssetsContractController.getBalanceOf(
						selectedAsset.address,
						checksummedFrom
					);
				} catch (e) {
					// Don't validate balance if error
				}
			}
			if (value && !isBN(value)) return strings('transaction.invalid_amount');
			const validateAssetAmount = contractBalanceForAddress && contractBalanceForAddress.lt(value);
			if (validateAssetAmount) return strings('transaction.insufficient');
		}
		return error;
	};

	/**
	 * Validates transaction gas
	 *
	 * @returns {string} - String containing error message whether the transaction gas is valid or not
	 */
	validateGas = () => {
		let error;
		const {
			transaction: { gas, gasPrice, from }
		} = this.props;
		if (!gas) return strings('transaction.invalid_gas');
		if (gas && !isBN(gas)) return strings('transaction.invalid_gas');
		if (!gasPrice) return strings('transaction.invalid_gas_price');
		if (gasPrice && !isBN(gasPrice)) return strings('transaction.invalid_gas_price');
		if (gas.lt(new BN(21000))) return strings('custom_gas.warning_gas_limit');

		const checksummedFrom = safeToChecksumAddress(from) || '';
		const fromAccount = this.props.accounts[checksummedFrom];
		if (fromAccount && isBN(gas) && isBN(gasPrice) && hexToBN(fromAccount.balance).lt(gas.mul(gasPrice)))
			return strings('transaction.insufficient');
		return error;
	};

	/**
	 * Validates transaction to address
	 *
	 * @returns {string} - String containing error message whether the transaction to address is valid or not
	 */
	validateToAddress = () => {
		let error;
		const {
			transaction: { to },
			promptedFromApproval
		} = this.props;
		// If it comes from a dapp it could be a contract deployment
		if (promptedFromApproval && !to) return error;
		!to && (error = strings('transaction.required'));
		!to && this.state.toFocused && (error = strings('transaction.required'));
		to && !isValidAddress(to) && (error = strings('transaction.invalid_address'));
		to && to.length !== 42 && (error = strings('transaction.invalid_address'));
		return error;
	};

	/**
	 * Checks if current transaction to is a known contract address
	 * If that's the case returns a warning message
	 *
	 * @returns {string} - Warning message if defined
	 */
	checkForAssetAddress = () => {
		const {
			tokens,
			collectibles,
			transaction: { to },
			networkType,
			tokenList
		} = this.props;
		if (!to) {
			return undefined;
		}
		const address = toChecksumAddress(to);
		if (networkType === MAINNET) {
			const contractMapToken = tokenList[address];
			if (contractMapToken) return strings('transaction.known_asset_contract');
		}
		const tokenAddress = tokens.find(token => token.address === address);
		if (tokenAddress) return strings('transaction.known_asset_contract');
		const collectibleAddress = collectibles.find(collectible => collectible.address === address);
		if (collectibleAddress) return strings('transaction.known_asset_contract');
		return undefined;
	};

	review = async () => {
		const { data } = this.state;
		await this.setState({ toFocused: true });
		const validated = !(await this.validate());
		if (validated) {
			if (data && data.substr(0, 2) !== '0x') {
				this.handleUpdateData(addHexPrefix(data));
			}
		}
		this.props?.onModeChange(REVIEW);
	};

	validate = async () => {
		const totalError = this.validateTotal(
			this.state.EIP1559GasData.totalMaxHex || this.state.LegacyGasData.totalHex
		);
		const amountError = await this.validateAmount(false);
		const toAddressError = this.validateToAddress();
		this.setState({ amountError: totalError || amountError, toAddressError });
		return totalError || amountError || toAddressError;
	};

	updateGas = async (gas, gasLimit, warningGasPriceHigh) => {
		this.handleGasFeeSelection(gas, gasLimit, warningGasPriceHigh);
		const gasError = this.validateGas();
		this.setState({ gasError });
	};

	handleNewTxMeta = async ({
		target_address,
		chain_id = null, // eslint-disable-line no-unused-vars
		function_name = null, // eslint-disable-line no-unused-vars
		parameters = null
	}) => {
		await this.handleUpdateToAddress(target_address);

		if (parameters) {
			const { value, gas, gasPrice } = parameters;
			if (value) {
				this.handleUpdateAmount(toBN(value));
			}
			if (gas) {
				this.props.setTransactionObject({ gas: toBN(gas) });
				this.setState({ gas: toBN(gas) });
			}
			if (gasPrice) {
				this.props.setTransactionObject({ gasPrice: toBN(gasPrice) });
				this.setState({ gasPrice: toBN(gasPrice) });
			}

			// TODO: We should add here support for:
			// - sending tokens (function_name + parameters.data)
			// - calling smart contract functions (function_name + parameters.data)
			// - chain_id ( switch to the specific network )
		}
	};

	handleFetchBasicEstimates = async () => {
		this.setState({ ready: false });
		const basicGasEstimates = await getBasicGasEstimatesByChainId();
		if (basicGasEstimates) {
			this.handleGasFeeSelection(
				this.props.transaction.gas,
				apiEstimateModifiedToWEI(basicGasEstimates.averageGwei)
			);
		}
		return this.setState({ basicGasEstimates, ready: true });
	};

	getGasAnalyticsParams = () => {
		try {
			const { transaction, activeTabUrl, gasEstimateType, networkType } = this.props;
			const { selectedAsset } = transaction;
			return {
				dapp_host_name: transaction?.origin,
				dapp_url: activeTabUrl,
				active_currency: { value: selectedAsset?.symbol, anonymous: true },
				gas_estimate_type: gasEstimateType,
				network_name: networkType
			};
		} catch (error) {
			return {};
		}
	};

	calculateTempGasFee = (gas, selected) => {
		const { transaction } = this.props;
		if (selected && gas) {
			gas.suggestedGasLimit = fromWei(transaction.gas, 'wei');
		}
		this.setState({
			EIP1559GasDataTemp: this.parseTransactionDataEIP1559({ ...gas, selectedOption: selected }),
			stopUpdateGas: !selected,
			gasSelectedTemp: selected
		});
	};

	calculateTempGasFeeLegacy = (gas, selected) => {
		const { transaction } = this.props;
		if (selected && gas) {
			gas.suggestedGasLimit = fromWei(transaction.gas, 'wei');
		}
		this.setState({
			LegacyGasDataTemp: this.parseTransactionDataLegacy(gas),
			stopUpdateGas: !selected,
			gasSelectedTemp: selected
		});
	};

	saveGasEdition = gasSelected => {
		const { gasEstimateType } = this.props;
		const { LegacyGasDataTemp } = this.state;

		if (gasEstimateType !== GAS_ESTIMATE_TYPES.FEE_MARKET) {
			this.handleGasFeeSelection(
				hexToBN(LegacyGasDataTemp.suggestedGasLimitHex),
				hexToBN(LegacyGasDataTemp.suggestedGasPriceHex)
			);
		}

		this.setState(
			{
				LegacyGasData: { ...this.state.LegacyGasDataTemp },
				EIP1559GasData: { ...this.state.EIP1559GasDataTemp },
				gasSelected,
				gasSelectedTemp: gasSelected,
				advancedGasInserted: !gasSelected,
				stopUpdateGas: false,
				dappSuggestedGasPrice: null,
				dappSuggestedEIP1559Gas: null
			},
			this.review
		);
	};

	cancelGasEdition = () => {
		this.setState({
			LegacyGasDataTemp: { ...this.state.LegacyGasData },
			EIP1559GasDataTemp: { ...this.state.EIP1559GasData },
			stopUpdateGas: false,
			gasSelectedTemp: this.state.gasSelected
		});
		this.props.onModeChange?.('review');
	};

	renderWarning = () => {
		const { dappSuggestedGasPrice, dappSuggestedEIP1559Gas } = this.state;
		const {
			transaction: { origin },
			gasEstimateType
		} = this.props;
		if (dappSuggestedGasPrice && gasEstimateType === GAS_ESTIMATE_TYPES.FEE_MARKET)
			return strings('transaction.dapp_suggested_gas', { origin });
		if (dappSuggestedEIP1559Gas || gasEstimateType !== GAS_ESTIMATE_TYPES.FEE_MARKET)
			return strings('transaction.dapp_suggested_eip1559_gas', { origin });

		return null;
	};

	onUpdatingValuesStart = () => {
		this.setState({ isAnimating: true });
	};
	onUpdatingValuesEnd = () => {
		this.setState({ isAnimating: false });
	};

	render = () => {
		const {
			mode,
			transactionConfirmed,
			transaction,
			onModeChange,
			gasFeeEstimates,
			primaryCurrency,
			chainId,
			gasEstimateType
		} = this.props;
		const {
			basicGasEstimates,
			ready,
			gasError,
			over,
			EIP1559GasData,
			EIP1559GasDataTemp,
			LegacyGasDataTemp,
			gasSelected,
			dappSuggestedGasPrice,
			dappSuggestedEIP1559Gas,
			animateOnChange,
			isAnimating
		} = this.state;
		return (
			<React.Fragment>
				{mode === 'review' && (
					<KeyboardAwareScrollView contentContainerStyle={styles.keyboardAwareWrapper}>
						<AnimatedTransactionModal onModeChange={onModeChange} ready={ready} review={this.review}>
							<TransactionReview
								onCancel={this.onCancel}
								onConfirm={this.onConfirm}
								validate={this.validate}
								ready={ready}
								transactionConfirmed={transactionConfirmed}
								over={over}
								gasEstimateType={gasEstimateType}
								EIP1559GasData={EIP1559GasData}
								onUpdatingValuesStart={this.onUpdatingValuesStart}
								onUpdatingValuesEnd={this.onUpdatingValuesEnd}
								animateOnChange={animateOnChange}
								isAnimating={isAnimating}
								dappSuggestedGas={Boolean(dappSuggestedGasPrice) || Boolean(dappSuggestedEIP1559Gas)}
								dappSuggestedGasWarning={
									Boolean(dappSuggestedGasPrice) && gasEstimateType === GAS_ESTIMATE_TYPES.FEE_MARKET
								}
							/>

							<CustomGas
								handleGasFeeSelection={this.updateGas}
								basicGasEstimates={basicGasEstimates}
								gas={transaction.gas}
								gasPrice={transaction.gasPrice}
								gasError={gasError}
								mode={mode}
								view={'Transaction'}
								analyticsParams={this.getGasAnalyticsParams()}
							/>
						</AnimatedTransactionModal>
					</KeyboardAwareScrollView>
				)}

				{mode !== 'review' &&
					(gasEstimateType === GAS_ESTIMATE_TYPES.FEE_MARKET ? (
						<EditGasFee1559
							selected={gasSelected}
							gasFee={EIP1559GasDataTemp}
							gasOptions={gasFeeEstimates}
							onChange={this.calculateTempGasFee}
							gasFeeNative={EIP1559GasDataTemp.renderableGasFeeMinNative}
							gasFeeConversion={EIP1559GasDataTemp.renderableGasFeeMinConversion}
							gasFeeMaxNative={EIP1559GasDataTemp.renderableGasFeeMaxNative}
							gasFeeMaxConversion={EIP1559GasDataTemp.renderableGasFeeMaxConversion}
							maxPriorityFeeNative={EIP1559GasDataTemp.renderableMaxPriorityFeeNative}
							maxPriorityFeeConversion={EIP1559GasDataTemp.renderableMaxPriorityFeeConversion}
							maxFeePerGasNative={EIP1559GasDataTemp.renderableMaxFeePerGasNative}
							maxFeePerGasConversion={EIP1559GasDataTemp.renderableMaxFeePerGasConversion}
							primaryCurrency={primaryCurrency}
							chainId={chainId}
							timeEstimate={EIP1559GasDataTemp.timeEstimate}
							timeEstimateColor={EIP1559GasDataTemp.timeEstimateColor}
							timeEstimateId={EIP1559GasDataTemp.timeEstimateId}
							onCancel={this.cancelGasEdition}
							onSave={this.saveGasEdition}
							dappSuggestedGas={Boolean(dappSuggestedGasPrice) || Boolean(dappSuggestedEIP1559Gas)}
							warning={this.renderWarning()}
							error={EIP1559GasDataTemp.error}
							over={over}
							onUpdatingValuesStart={this.onUpdatingValuesStart}
							onUpdatingValuesEnd={this.onUpdatingValuesEnd}
							animateOnChange={animateOnChange}
							isAnimating={isAnimating}
							view={'Transaction'}
							analyticsParams={this.getGasAnalyticsParams()}
						/>
					) : (
						<EditGasFeeLegacy
							selected={gasSelected}
							gasFee={LegacyGasDataTemp}
							gasEstimateType={gasEstimateType}
							gasOptions={gasFeeEstimates}
							onChange={this.calculateTempGasFeeLegacy}
							gasFeeNative={LegacyGasDataTemp.transactionFee}
							gasFeeConversion={LegacyGasDataTemp.transactionFeeFiat}
							gasPriceConversion={LegacyGasDataTemp.transactionFeeFiat}
							primaryCurrency={primaryCurrency}
							chainId={chainId}
							onCancel={this.cancelGasEdition}
							onSave={this.saveGasEdition}
							error={LegacyGasDataTemp.error}
							over={over}
							onUpdatingValuesStart={this.onUpdatingValuesStart}
							onUpdatingValuesEnd={this.onUpdatingValuesEnd}
							animateOnChange={animateOnChange}
							isAnimating={isAnimating}
							view={'Transaction'}
							analyticsParams={this.getGasAnalyticsParams()}
						/>
					))}
			</React.Fragment>
		);
	};
}

const mapStateToProps = state => ({
	accounts: state.engine.backgroundState.AccountTrackerController.accounts,
	collectibles: state.engine.backgroundState.CollectiblesController.collectibles,
	contractBalances: state.engine.backgroundState.TokenBalancesController.contractBalances,
	networkType: state.engine.backgroundState.NetworkController.provider.type,
	selectedAddress: state.engine.backgroundState.PreferencesController.selectedAddress,
	tokens: state.engine.backgroundState.TokensController.tokens,
	ticker: state.engine.backgroundState.NetworkController.provider.ticker,
	transaction: getNormalizedTxState(state),
	activeTabUrl: getActiveTabUrl(state),
<<<<<<< HEAD
	tokenList: getTokenList(state)
=======
	gasFeeEstimates: state.engine.backgroundState.GasFeeController.gasFeeEstimates,
	gasEstimateType: state.engine.backgroundState.GasFeeController.gasEstimateType,
	currentCurrency: state.engine.backgroundState.CurrencyRateController.currentCurrency,
	conversionRate: state.engine.backgroundState.CurrencyRateController.conversionRate,
	nativeCurrency: state.engine.backgroundState.CurrencyRateController.nativeCurrency,
	primaryCurrency: state.settings.primaryCurrency,
	chainId: state.engine.backgroundState.NetworkController.provider.chainId
>>>>>>> 09a4ed48
});

const mapDispatchToProps = dispatch => ({
	setTransactionObject: transaction => dispatch(setTransactionObject(transaction))
});

export default connect(
	mapStateToProps,
	mapDispatchToProps
)(TransactionEditor);<|MERGE_RESOLUTION|>--- conflicted
+++ resolved
@@ -24,16 +24,12 @@
 import { safeToChecksumAddress } from '../../../util/address';
 import TransactionTypes from '../../../core/TransactionTypes';
 import { MAINNET } from '../../../constants/network';
-<<<<<<< HEAD
-import { toLowerCaseEquals } from '../../../util/general';
-import { getTokenList } from '../../../reducers/tokens';
-=======
 import { shallowEqual, toLowerCaseEquals } from '../../../util/general';
 import EditGasFee1559 from '../EditGasFee1559';
 import EditGasFeeLegacy from '../EditGasFeeLegacy';
 import { GAS_ESTIMATE_TYPES } from '@metamask/controllers';
 import AppConstants from '../../../core/AppConstants';
->>>>>>> 09a4ed48
+import { getTokenList } from '../../../reducers/tokens';
 
 const EDIT = 'edit';
 const REVIEW = 'review';
@@ -115,27 +111,25 @@
 		 */
 		activeTabUrl: PropTypes.string,
 		/**
-<<<<<<< HEAD
+		 * Estimate type returned by the gas fee controller, can be market-fee, legacy or eth_gasPrice
+		 */
+		gasEstimateType: PropTypes.string,
+		/**
+		 * Gas fee estimates returned by the gas fee controller
+		 */
+		gasFeeEstimates: PropTypes.object,
+		/**
+		 * ETH or fiat, depending on user setting
+		 */
+		primaryCurrency: PropTypes.string,
+		/**
+		 * A string representing the network chainId
+		 */
+		chainId: PropTypes.string,
+		/**
 		 * List of tokens from TokenListController
 		 */
 		tokenList: PropTypes.object
-=======
-		 * Estimate type returned by the gas fee controller, can be market-fee, legacy or eth_gasPrice
-		 */
-		gasEstimateType: PropTypes.string,
-		/**
-		 * Gas fee estimates returned by the gas fee controller
-		 */
-		gasFeeEstimates: PropTypes.object,
-		/**
-		 * ETH or fiat, depending on user setting
-		 */
-		primaryCurrency: PropTypes.string,
-		/**
-		 * A string representing the network chainId
-		 */
-		chainId: PropTypes.string
->>>>>>> 09a4ed48
 	};
 
 	state = {
@@ -1091,9 +1085,7 @@
 	ticker: state.engine.backgroundState.NetworkController.provider.ticker,
 	transaction: getNormalizedTxState(state),
 	activeTabUrl: getActiveTabUrl(state),
-<<<<<<< HEAD
-	tokenList: getTokenList(state)
-=======
+	tokenList: getTokenList(state),
 	gasFeeEstimates: state.engine.backgroundState.GasFeeController.gasFeeEstimates,
 	gasEstimateType: state.engine.backgroundState.GasFeeController.gasEstimateType,
 	currentCurrency: state.engine.backgroundState.CurrencyRateController.currentCurrency,
@@ -1101,7 +1093,6 @@
 	nativeCurrency: state.engine.backgroundState.CurrencyRateController.nativeCurrency,
 	primaryCurrency: state.settings.primaryCurrency,
 	chainId: state.engine.backgroundState.NetworkController.provider.chainId
->>>>>>> 09a4ed48
 });
 
 const mapDispatchToProps = dispatch => ({
