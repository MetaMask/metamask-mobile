import React, { PureComponent } from 'react';
import { StyleSheet } from 'react-native';
import PropTypes from 'prop-types';
import AnimatedTransactionModal from '../AnimatedTransactionModal';
import TransactionReview from '../TransactionReview';
import CustomGas from '../CustomGas';
import { isBN, hexToBN, toBN, fromWei, renderFromWei } from '../../../util/number';
import { isValidAddress, toChecksumAddress, BN, addHexPrefix } from 'ethereumjs-util';
import { strings } from '../../../../locales/i18n';
import { connect } from 'react-redux';
import { KeyboardAwareScrollView } from 'react-native-keyboard-aware-scroll-view';
import { generateTransferData, getNormalizedTxState, getTicker } from '../../../util/transactions';
import { apiEstimateModifiedToWEI, getBasicGasEstimatesByChainId } from '../../../util/custom-gas';
import { setTransactionObject } from '../../../actions/transaction';
import Engine from '../../../core/Engine';
import collectiblesTransferInformation from '../../../util/collectibles-transfer';
import contractMap from '@metamask/contract-metadata';
import { safeToChecksumAddress } from '../../../util/address';
import TransactionTypes from '../../../core/TransactionTypes';
import { MAINNET } from '../../../constants/network';

const EDIT = 'edit';
const REVIEW = 'review';

const styles = StyleSheet.create({
	keyboardAwareWrapper: {
		flex: 1,
		justifyContent: 'flex-end'
	}
});

/**
 * PureComponent that supports editing and reviewing a transaction
 */
class TransactionEditor extends PureComponent {
	static propTypes = {
		/**
		 * List of accounts from the AccountTrackerController
		 */
		accounts: PropTypes.object,
		/**
		 * A string representing the network name
		 */
		networkType: PropTypes.string,
		/**
		 * Current mode this transaction editor is in
		 */
		mode: PropTypes.oneOf([EDIT, REVIEW]),
		/**
		 * Callback triggered when this transaction is cancelled
		 */
		onCancel: PropTypes.func,
		/**
		 * Callback triggered when this transaction is confirmed
		 */
		onConfirm: PropTypes.func,
		/**
		 * Called when a user changes modes
		 */
		onModeChange: PropTypes.func,
		/**
		 * Array of ERC20 assets
		 */
		tokens: PropTypes.array,
		/**
		 * Array of ERC721 assets
		 */
		collectibles: PropTypes.array,
		/**
		 * Transaction object associated with this transaction
		 */
		transaction: PropTypes.object,
		/**
		 * Whether the transaction was confirmed or not
		 */
		transactionConfirmed: PropTypes.bool,
		/**
		 * Object containing accounts balances
		 */
		contractBalances: PropTypes.object,
		/**
		 * String containing the selected address
		 */
		selectedAddress: PropTypes.string,
		/**
		 * Action that sets transaction attributes from object to a transaction
		 */
		setTransactionObject: PropTypes.func.isRequired,
		/**
		 * Whether was prompted from approval
		 */
		promptedFromApproval: PropTypes.bool,
		/**
		 * Current selected ticker
		 */
		ticker: PropTypes.string
	};

	state = {
		toFocused: false,
		ensRecipient: undefined,
		basicGasEstimates: {},
		ready: false,
		data: undefined,
		amountError: '',
		gasError: '',
		toAddressError: '',
		over: false
	};

	componentDidMount = async () => {
		const { transaction } = this.props;
		await this.handleFetchBasicEstimates();
		if (transaction && transaction.value) {
			this.handleUpdateAmount(transaction.value, true);
		}
		if (transaction && transaction.assetType === 'ETH') {
			this.handleUpdateReadableValue(fromWei(transaction.value));
		}
		if (transaction && transaction.data) {
			this.setState({ data: transaction.data });
		}
	};

	componentDidUpdate = prevProps => {
		const { transaction } = this.props;
		if (transaction.data !== prevProps.transaction.data) {
			this.handleUpdateData(transaction.data);
		}
	};

	/**
	 * Call callback when transaction is cancelled
	 */
	onCancel = () => {
		const { onCancel } = this.props;
		onCancel && onCancel();
	};

	/**
	 * Call callback when transaction is confirmed, after being validated
	 */
	onConfirm = async () => {
		const { onConfirm } = this.props;
		!(await this.validate()) && onConfirm && onConfirm();
	};

	/**
	 * Estimates gas limit
	 *
	 * @param {object} opts - Object containing optional attributes object to calculate gas with (amount, data and to)
	 * @returns {object} - Object containing gas estimation
	 */
	estimateGas = async opts => {
		const { TransactionController } = Engine.context;
		const {
			transaction: { from, selectedAsset },
			transaction
		} = this.props;
		const { amount = transaction.value, data = transaction.data, to = transaction.to } = opts;
		let estimation;
		try {
			estimation = await TransactionController.estimateGas({
				amount,
				from,
				data,
				to: selectedAsset && selectedAsset.address ? selectedAsset.address : to
			});
		} catch (e) {
			estimation = { gas: TransactionTypes.CUSTOM_GAS.DEFAULT_GAS_LIMIT };
		}
		return estimation;
	};

	/**
	 * Updates gas and gasPrice in transaction state
	 *
	 * @param {object} gasLimit - BN object containing gasLimit value
	 * @param {object} gasPrice - BN object containing gasPrice value
	 * @param {object} warningGasPriceHigh - string object warning for custom gas price set higher than 'Fast'
	 */
	handleGasFeeSelection = (gasLimit, gasPrice, warningGasPriceHigh) => {
		const transactionObject = {
			gas: gasLimit,
			gasPrice,
			warningGasPriceHigh
		};
		this.props.setTransactionObject(transactionObject);
	};

	/**
	 * Updates value in transaction state
	 * If is an asset transaction it generates data to send and estimates gas again with new value and new data
	 *
	 * @param {object} amount - BN object containing transaction amount
	 * @param {bool} mounting - Whether the view is mounting, in that case it should use the gas from transaction state
	 */
	handleUpdateAmount = async (amount, mounting = false) => {
		const {
			transaction: { to, data, assetType, gas: gasLimit }
		} = this.props;
		// If ETH transaction, there is no need to generate new data
		if (assetType === 'ETH') {
			const { gas } = mounting ? { gas: gasLimit } : await this.estimateGas({ amount, data, to });
			this.props.setTransactionObject({ value: amount, to, gas: hexToBN(gas) });
		}
		// If selectedAsset defined, generates data
		else if (assetType === 'ERC20') {
			const res = await this.handleDataGeneration({ value: amount });
			const gas = mounting ? gasLimit : res.gas;
			this.props.setTransactionObject({ value: amount, to, gas: hexToBN(gas), data: res.data });
		}
	};

	/**
	 * Updates readableValue in state
	 *
	 * @param {string} readableValue - String containing the readable value
	 */
	handleUpdateReadableValue = readableValue => {
		this.props.setTransactionObject({ readableValue });
	};

	/**
	 * Updates data in transaction state, after gas is estimated according to this data
	 *
	 * @param {string} data - String containing new data
	 */
	handleUpdateData = async data => {
		const { gas } = await this.estimateGas({ data });
		this.setState({ data });
		this.props.setTransactionObject({ gas: hexToBN(gas), data });
	};

	/**
	 * Updates from in transaction state
	 *
	 * @param {string} from - String containing from address
	 */
	handleUpdateFromAddress = from => {
		this.props.setTransactionObject({ from });
	};

	/**
	 * Updates to in transaction object
	 * If is an asset transaction it generates data to send and estimates gas again with new value and new data
	 *
	 * @param {string} to - String containing to address
	 * @param {string} ensRecipient? - String containing ens name
	 */
	handleUpdateToAddress = async (to, ensRecipient) => {
		const {
			transaction: { data, assetType }
		} = this.props;
		// If ETH transaction, there is no need to generate new data
		if (assetType === 'ETH') {
			const { gas } = await this.estimateGas({ data, to });
			this.props.setTransactionObject({ to, gas: hexToBN(gas), ensRecipient });
		}
		// If selectedAsset defined, generates data
		else if (to && isValidAddress(to)) {
			const { data, gas } = await this.handleDataGeneration({ to });
			this.props.setTransactionObject({ to, gas: hexToBN(gas), data, ensRecipient });
		} else {
			this.props.setTransactionObject({ to, data: undefined, ensRecipient });
		}
	};

	/**
	 * Updates selectedAsset in transaction state
	 *
	 * @param {object} asset - New asset to send in transaction
	 */
	handleUpdateAsset = async asset => {
		const { transaction } = this.props;
		if (asset.isETH) {
			const { gas } = await this.estimateGas({ to: transaction.to });
			this.props.setTransactionObject({
				value: undefined,
				data: undefined,
				selectedAsset: { symbol: 'ETH', isETH: true },
				gas: hexToBN(gas)
			});
		} else {
			const { data, gas } = await this.handleDataGeneration({ selectedAsset: asset });
			this.props.setTransactionObject({ value: undefined, data, selectedAsset: asset, gas: hexToBN(gas) });
		}
	};

	/**
	 * Handle data generation is selectedAsset is defined in transaction
	 *
	 * @param {object} opts? - Optional object to customize data generation, containing selectedAsset, value and to
	 * @returns {object} - Object containing data and gas, according to new generated data
	 */
	handleDataGeneration = async opts => {
		const {
			transaction: { from },
			transaction
		} = this.props;
		const selectedAsset = opts.selectedAsset ? opts.selectedAsset : transaction.selectedAsset;
		const assetType = selectedAsset.tokenId ? 'ERC721' : 'ERC20';
		const value = opts.value ? opts.value : transaction.value;
		const to = opts.to ? opts.to : transaction.to;
		const generateData = {
			ERC20: () => {
				const tokenAmountToSend = selectedAsset && value && value.toString(16);
				return to && tokenAmountToSend
					? generateTransferData('transfer', { toAddress: to, amount: tokenAmountToSend })
					: undefined;
			},
			ERC721: () => {
				const address = selectedAsset.address.toLowerCase();
				const collectibleTransferInformation =
					address in collectiblesTransferInformation && collectiblesTransferInformation[address];
				if (!to) return;
				// If not in list, default to transferFrom
				if (
					!collectibleTransferInformation ||
					(collectibleTransferInformation.tradable &&
						collectibleTransferInformation.method === 'transferFrom')
				) {
					return generateTransferData('transferFrom', {
						fromAddress: from,
						toAddress: to,
						tokenId: selectedAsset.tokenId
					});
				} else if (
					collectibleTransferInformation.tradable &&
					collectibleTransferInformation.method === 'transfer'
				) {
					return generateTransferData('transfer', {
						toAddress: to,
						amount: selectedAsset.tokenId.toString(16)
					});
				}
			}
		};
		const data = generateData[assetType]();
		const { gas } = await this.estimateGas({ data, to: selectedAsset.address });
		return { data, gas };
	};

	/**
	 * Validates amount, gas and to address
	 *
	 * @returns {string} - Whether the transaction is valid or not, if not it returns error message
	 */
	validate = async () => this.validateGas() || this.validateToAddress() || (await this.validateAmount(false));

	/**
	 * Validates amount
	 *
	 * @param {bool} allowEmpty - Whether the validation allows empty amount or not
	 * @returns {string} - String containing error message whether the Ether transaction amount is valid or not
	 */
	validateAmount = async (allowEmpty = true) => {
		const {
			transaction: { assetType }
		} = this.props;
		const validations = {
			ETH: () => this.validateEtherAmount(allowEmpty),
			ERC20: async () => await this.validateTokenAmount(allowEmpty),
			ERC721: async () => await this.validateCollectibleOwnership()
		};
		return await validations[assetType]();
	};

	validateCollectibleOwnership = async () => {
		const { AssetsContractController } = Engine.context;
		const {
			transaction: {
				selectedAsset: { address, tokenId }
			}
		} = this.props;
		const { selectedAddress } = this.props;
		try {
			const owner = await AssetsContractController.getOwnerOf(address, tokenId);
			const isOwner = owner.toLowerCase() === selectedAddress.toLowerCase();
			if (!isOwner) {
				return strings('transaction.invalid_collectible_ownership');
			}
			return undefined;
		} catch (e) {
			return false;
		}
	};

	/**
	 * Validates Ether transaction amount
	 *
	 * @param {bool} allowEmpty - Whether the validation allows empty amount or not
	 * @returns {string} - String containing error message whether the Ether transaction amount is valid or not
	 */
	validateEtherAmount = (allowEmpty = true) => {
		let error;
		if (!allowEmpty) {
			const {
				ticker,
				transaction: { value, gas, gasPrice, from }
			} = this.props;
			const checksummedFrom = safeToChecksumAddress(from) || '';
			const fromAccount = this.props.accounts[checksummedFrom];
			const total = value.add(gas.mul(gasPrice));
			const { balance } = fromAccount;

			if (!value || !gas || !gasPrice || !from) {
				return strings('transaction.invalid_amount');
			}
			if (value && !isBN(value)) {
				return strings('transaction.invalid_amount');
			}
			if (value && fromAccount && isBN(gas) && isBN(gasPrice) && isBN(value) && hexToBN(balance).lt(total)) {
				this.setState({ over: true });
				const amount = renderFromWei(total.sub(value));
				const tokenSymbol = getTicker(ticker);
				return strings('transaction.insufficient_amount', { amount, tokenSymbol });
			}
		}
		return error;
	};

	/**
	 * Validates asset (ERC20) transaction amount
	 *
	 * @param {bool} allowEmpty - Whether the validation allows empty amount or not
	 * @returns {string} - String containing error message whether the Ether transaction amount is valid or not
	 */
	validateTokenAmount = async (allowEmpty = true) => {
		let error;
		if (!allowEmpty) {
			const {
				transaction: { value, gas, gasPrice, from, selectedAsset },
				contractBalances
			} = this.props;
			const checksummedFrom = safeToChecksumAddress(from) || '';
			const fromAccount = this.props.accounts[checksummedFrom];
			if (!value || !gas || !gasPrice || !from) {
				return strings('transaction.invalid_amount');
			}
			// If user trying to send a token that doesn't own, validate balance querying contract
			// If it fails, skip validation
			let contractBalanceForAddress;
			if (contractBalances[selectedAsset.address]) {
				contractBalanceForAddress = hexToBN(contractBalances[selectedAsset.address].toString(16));
			} else {
				const { AssetsContractController } = Engine.context;
				try {
					contractBalanceForAddress = await AssetsContractController.getBalanceOf(
						selectedAsset.address,
						checksummedFrom
					);
				} catch (e) {
					// Don't validate balance if error
				}
			}
			if (value && !isBN(value)) return strings('transaction.invalid_amount');
			const validateAssetAmount = contractBalanceForAddress && contractBalanceForAddress.lt(value);
			const ethTotalAmount = gas.mul(gasPrice);
			if (
				value &&
				fromAccount &&
				isBN(gas) &&
				isBN(gasPrice) &&
				(validateAssetAmount || hexToBN(fromAccount.balance).lt(ethTotalAmount))
			)
				return strings('transaction.insufficient');
		}
		return error;
	};

	/**
	 * Validates transaction gas
	 *
	 * @returns {string} - String containing error message whether the transaction gas is valid or not
	 */
	validateGas = () => {
		let error;
		const {
			transaction: { gas, gasPrice, from }
		} = this.props;
		if (!gas) return strings('transaction.invalid_gas');
		if (gas && !isBN(gas)) return strings('transaction.invalid_gas');
		if (!gasPrice) return strings('transaction.invalid_gas_price');
		if (gasPrice && !isBN(gasPrice)) return strings('transaction.invalid_gas_price');
		if (gas.lt(new BN(21000)) || gas.gt(new BN(7920028))) return strings('custom_gas.warning_gas_limit');

		const checksummedFrom = safeToChecksumAddress(from) || '';
		const fromAccount = this.props.accounts[checksummedFrom];
		if (fromAccount && isBN(gas) && isBN(gasPrice) && hexToBN(fromAccount.balance).lt(gas.mul(gasPrice)))
			return strings('transaction.insufficient');
		return error;
	};

	/**
	 * Validates transaction to address
	 *
	 * @returns {string} - String containing error message whether the transaction to address is valid or not
	 */
	validateToAddress = () => {
		let error;
		const {
			transaction: { to },
			promptedFromApproval
		} = this.props;
		// If it comes from a dapp it could be a contract deployment
		if (promptedFromApproval && !to) return error;
		!to && (error = strings('transaction.required'));
		!to && this.state.toFocused && (error = strings('transaction.required'));
		to && !isValidAddress(to) && (error = strings('transaction.invalid_address'));
		to && to.length !== 42 && (error = strings('transaction.invalid_address'));
		return error;
	};

	/**
	 * Checks if current transaction to is a known contract address
	 * If that's the case returns a warning message
	 *
	 * @returns {string} - Warning message if defined
	 */
	checkForAssetAddress = () => {
		const {
			tokens,
			collectibles,
			transaction: { to },
			networkType
		} = this.props;
		if (!to) {
			return undefined;
		}
		const address = toChecksumAddress(to);
		if (networkType === MAINNET) {
			const contractMapToken = contractMap[address];
			if (contractMapToken) return strings('transaction.known_asset_contract');
		}
		const tokenAddress = tokens.find(token => token.address === address);
		if (tokenAddress) return strings('transaction.known_asset_contract');
		const collectibleAddress = collectibles.find(collectible => collectible.address === address);
		if (collectibleAddress) return strings('transaction.known_asset_contract');
		return undefined;
	};

	review = async () => {
		const { data } = this.state;
		await this.setState({ toFocused: true });
		const validated = !(await this.validate());
		if (validated) {
			if (data && data.substr(0, 2) !== '0x') {
				this.handleUpdateData(addHexPrefix(data));
			}
		}
	};

	validate = async () => {
		const amountError = await this.validateAmount(false);
		const gasError = this.validateGas();
		const toAddressError = this.validateToAddress();
		this.setState({ amountError, gasError, toAddressError });
		return amountError || gasError || toAddressError;
	};

	updateGas = async (gas, gasLimit, warningGasPriceHigh) => {
		this.handleGasFeeSelection(gas, gasLimit, warningGasPriceHigh);
		const gasError = this.validateGas();
		this.setState({ gasError });
	};

	handleNewTxMeta = async ({
		target_address,
		chain_id = null, // eslint-disable-line no-unused-vars
		function_name = null, // eslint-disable-line no-unused-vars
		parameters = null
	}) => {
		await this.handleUpdateToAddress(target_address);

		if (parameters) {
			const { value, gas, gasPrice } = parameters;
			if (value) {
				this.handleUpdateAmount(toBN(value));
			}
			if (gas) {
				this.props.setTransactionObject({ gas: toBN(gas) });
				this.setState({ gas: toBN(gas) });
			}
			if (gasPrice) {
				this.props.setTransactionObject({ gasPrice: toBN(gasPrice) });
				this.setState({ gasPrice: toBN(gasPrice) });
			}

			// TODO: We should add here support for:
			// - sending tokens (function_name + parameters.data)
			// - calling smart contract functions (function_name + parameters.data)
			// - chain_id ( switch to the specific network )
		}
	};

	handleFetchBasicEstimates = async () => {
		this.setState({ ready: false });
		const basicGasEstimates = await getBasicGasEstimatesByChainId();
		if (basicGasEstimates) {
			this.handleGasFeeSelection(
				this.props.transaction.gas,
				apiEstimateModifiedToWEI(basicGasEstimates.averageGwei)
			);
		}
		return this.setState({ basicGasEstimates, ready: true });
	};

	render = () => {
		const { mode, transactionConfirmed, transaction, onModeChange } = this.props;
		const { basicGasEstimates, ready, gasError, over } = this.state;
<<<<<<< HEAD
		const paymentChannelTransaction = transaction ? transaction.paymentChannelTransaction : false;

=======
>>>>>>> a9aa9ced
		return (
			<React.Fragment>
				<KeyboardAwareScrollView contentContainerStyle={styles.keyboardAwareWrapper}>
					<AnimatedTransactionModal onModeChange={onModeChange} ready={ready} review={this.review}>
						<TransactionReview
							onCancel={this.onCancel}
							onConfirm={this.onConfirm}
							validate={this.validate}
							ready={ready}
							transactionConfirmed={transactionConfirmed}
							over={over}
						/>
						<CustomGas
							handleGasFeeSelection={this.updateGas}
							basicGasEstimates={basicGasEstimates}
							gas={transaction.gas}
							gasPrice={transaction.gasPrice}
							gasError={gasError}
							mode={mode}
						/>
					</AnimatedTransactionModal>
				</KeyboardAwareScrollView>
			</React.Fragment>
		);
	};
}

const mapStateToProps = state => ({
	accounts: state.engine.backgroundState.AccountTrackerController.accounts,
	collectibles: state.engine.backgroundState.AssetsController.collectibles,
	contractBalances: state.engine.backgroundState.TokenBalancesController.contractBalances,
	networkType: state.engine.backgroundState.NetworkController.provider.type,
	selectedAddress: state.engine.backgroundState.PreferencesController.selectedAddress,
	tokens: state.engine.backgroundState.AssetsController.tokens,
	ticker: state.engine.backgroundState.NetworkController.provider.ticker,
	transaction: getNormalizedTxState(state)
});

const mapDispatchToProps = dispatch => ({
	setTransactionObject: transaction => dispatch(setTransactionObject(transaction))
});

export default connect(
	mapStateToProps,
	mapDispatchToProps
)(TransactionEditor);<|MERGE_RESOLUTION|>--- conflicted
+++ resolved
@@ -609,11 +609,6 @@
 	render = () => {
 		const { mode, transactionConfirmed, transaction, onModeChange } = this.props;
 		const { basicGasEstimates, ready, gasError, over } = this.state;
-<<<<<<< HEAD
-		const paymentChannelTransaction = transaction ? transaction.paymentChannelTransaction : false;
-
-=======
->>>>>>> a9aa9ced
 		return (
 			<React.Fragment>
 				<KeyboardAwareScrollView contentContainerStyle={styles.keyboardAwareWrapper}>
