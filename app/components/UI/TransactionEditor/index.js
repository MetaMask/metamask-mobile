--- conflicted
+++ resolved
@@ -618,37 +618,6 @@
 	render = () => {
 		const { mode, transactionConfirmed, transaction, onModeChange } = this.props;
 		const { basicGasEstimates, ready, gasError, over } = this.state;
-<<<<<<< HEAD
-		const paymentChannelTransaction = transaction ? transaction.paymentChannelTransaction : false;
-
-		return (
-			<React.Fragment>
-				{mode === EDIT && paymentChannelTransaction && <ConfirmSend transaction={transaction} />}
-				{!paymentChannelTransaction && (
-					<KeyboardAwareScrollView contentContainerStyle={styles.keyboardAwareWrapper}>
-						<AnimatedTransactionModal onModeChange={onModeChange} ready={ready} review={this.review}>
-							<TransactionReview
-								onCancel={this.onCancel}
-								onConfirm={this.onConfirm}
-								validate={this.validate}
-								ready={ready}
-								transactionConfirmed={transactionConfirmed}
-								over={over}
-							/>
-							<CustomGas
-								handleGasFeeSelection={this.updateGas}
-								basicGasEstimates={basicGasEstimates}
-								gas={transaction.gas}
-								gasPrice={transaction.gasPrice}
-								gasError={gasError}
-								mode={mode}
-								view={'Transaction'}
-								analyticsParams={this.getGasAnalyticsParams()}
-							/>
-						</AnimatedTransactionModal>
-					</KeyboardAwareScrollView>
-				)}
-=======
 		return (
 			<React.Fragment>
 				<KeyboardAwareScrollView contentContainerStyle={styles.keyboardAwareWrapper}>
@@ -668,10 +637,11 @@
 							gasPrice={transaction.gasPrice}
 							gasError={gasError}
 							mode={mode}
+							view={'Transaction'}
+							analyticsParams={this.getGasAnalyticsParams()}
 						/>
 					</AnimatedTransactionModal>
 				</KeyboardAwareScrollView>
->>>>>>> a9aa9ced
 			</React.Fragment>
 		);
 	};
