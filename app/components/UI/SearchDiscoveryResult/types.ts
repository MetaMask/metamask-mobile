--- conflicted
+++ resolved
@@ -4,11 +4,8 @@
 export interface SearchDiscoveryResultProps {
   result: SearchDiscoveryResultItem;
   onSelect: (item: SearchDiscoveryResultItem) => void;
-<<<<<<< HEAD
   searchTerm: string | null;
-=======
   iconName?: IconName;
->>>>>>> 2adc2e54
 }
 
 export enum SearchDiscoveryCategory {
