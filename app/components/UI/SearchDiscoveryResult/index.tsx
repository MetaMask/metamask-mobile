import React, { memo, useCallback } from 'react';
import { TouchableOpacity, View, Text } from 'react-native';
import { useTheme } from '../../../util/theme';
import { getHost } from '../../../util/browser';
import WebsiteIcon from '../WebsiteIcon';
import ButtonIcon, { ButtonIconSizes } from '../../../component-library/components/Buttons/ButtonIcon';
import { deleteFavoriteTestId } from '../../../../wdio/screen-objects/testIDs/BrowserScreen/UrlAutocomplete.testIds';
import { IconName } from '../../../component-library/components/Icons/Icon';
import { useDispatch, useSelector } from 'react-redux';
import { removeBookmark } from '../../../actions/bookmarks';
import stylesheet from './styles';
import { SearchDiscoveryCategory, SearchDiscoveryResultProps } from './types';
import BadgeWrapper, { BadgePosition } from '../../../component-library/components/Badges/BadgeWrapper';
import Badge, { BadgeVariant } from '../../../component-library/components/Badges/Badge';
import { NetworkBadgeSource } from '../AssetOverview/Balance/Balance';
import AvatarToken from '../../../component-library/components/Avatars/Avatar/variants/AvatarToken';
import { isSwapsAllowed } from '../Swaps/utils';
import AppConstants from '../../../core/AppConstants';
import { selectCurrentCurrency } from '../../../selectors/currencyRateController';
import { addCurrencySymbol } from '../../../util/number';
import PercentageChange from '../../../component-library/components-temp/Price/PercentageChange';
import { SwapBridgeNavigationLocation, useSwapBridgeNavigation } from '../Bridge/hooks/useSwapBridgeNavigation';
import { AvatarSize } from '../../../component-library/components/Avatars/Avatar';
import { useTokenSearchDiscoveryMetrics } from '../../hooks/TokenSearchDiscovery/useTokenSearchDiscoveryMetrics';

export const SearchDiscoveryResult: React.FC<SearchDiscoveryResultProps> = memo(({ result, onSelect, searchTerm }) => {
    const theme = useTheme();
    const styles = stylesheet({theme});

    const name = typeof result.name === 'string' || result.category === SearchDiscoveryCategory.Tokens ? result.name : getHost(result.url);

    const dispatch = useDispatch();

    const onPressRemove = useCallback(() => {
        dispatch(removeBookmark(result));
    }, [dispatch, result]);

    const swapsEnabled = result.category === SearchDiscoveryCategory.Tokens && isSwapsAllowed(result.chainId) && AppConstants.SWAPS.ACTIVE;

    const currentCurrency = useSelector(selectCurrentCurrency);

    const { goToSwaps, networkModal } = useSwapBridgeNavigation({
        location: SwapBridgeNavigationLocation.TokenDetails,
        sourcePage: 'MainView',
        token: result.category === SearchDiscoveryCategory.Tokens ? result : undefined,
      });

<<<<<<< HEAD
    const { trackItemOpened, trackSwapOpened } = useTokenSearchDiscoveryMetrics();
    const onPress = useCallback(() => {
      trackItemOpened(result, searchTerm);
      onSelect(result);
    }, [onSelect, result, searchTerm, trackItemOpened]);

    const [isSwapsLoading, setIsSwapsLoading] = useState(false);
    const onPressSwap = useCallback(async () => {
      if (result.category === SearchDiscoveryCategory.Tokens) {
        trackSwapOpened(result, searchTerm);
        setIsSwapsLoading(true);
        await goToSwaps();
        setIsSwapsLoading(false);
      }
    }, [goToSwaps, result, searchTerm, trackSwapOpened, setIsSwapsLoading]);


=======
>>>>>>> 665952c5
    return (
      <>
        <TouchableOpacity
          style={styles.item}
          onPress={onPress}
        >
          <View style={styles.itemWrapper}>
            {result.category === SearchDiscoveryCategory.Tokens ? (
              <BadgeWrapper
                badgeElement={(
                  <Badge
                    variant={BadgeVariant.Network}
                    imageSource={NetworkBadgeSource(result.chainId)}
                  />
                )}
                badgePosition={BadgePosition.BottomRight}
              >
                <AvatarToken
                  imageSource={result.logoUrl ? {uri: result.logoUrl} : undefined}
                  name={result.name}
                  size={AvatarSize.Lg}
                />
              </BadgeWrapper>
            ) : (
              <WebsiteIcon
                style={styles.bookmarkIco}
                url={result.url}
                title={name}
                textStyle={styles.fallbackTextStyle}
              />
            )}
            <View style={styles.textContent}>
              <Text style={styles.name} numberOfLines={1}>
                {result.name}
              </Text>
              <Text style={styles.url} numberOfLines={1}>
                {result.category === SearchDiscoveryCategory.Tokens ? result.symbol : result.url}
              </Text>
            </View>
            {
              result.category === SearchDiscoveryCategory.Favorites && (
                <ButtonIcon
                  testID={deleteFavoriteTestId(result.url)}
                  style={styles.resultActionButton}
                  iconName={IconName.Close}
                  onPress={onPressRemove}
                  size={ButtonIconSizes.Md}
                />
              )
            }
            {
              result.category === SearchDiscoveryCategory.Tokens && (
                <View style={styles.priceContainer}>
                  <Text style={styles.price}>
                    {addCurrencySymbol(result.price, currentCurrency, true)}
                  </Text>
                  <PercentageChange value={result.percentChange ?? 0} />
                </View>
              )
            }
            {
              result.category === SearchDiscoveryCategory.Tokens && (
                <ButtonIcon
                  style={{
                    ...styles.resultActionButton,
                    ...(swapsEnabled ? {} : styles.hiddenButton),
                  }}
                  size={ButtonIconSizes.Md}
                  iconName={IconName.SwapHorizontal}
                  onPress={() => goToSwaps()}
                  disabled={!swapsEnabled}
                  testID="autocomplete-result-swap-button"
                />
              )
            }
          </View>
        </TouchableOpacity>
        {networkModal}
      </>
    );
});<|MERGE_RESOLUTION|>--- conflicted
+++ resolved
@@ -1,4 +1,4 @@
-import React, { memo, useCallback } from 'react';
+import React, { memo, useCallback, useState } from 'react';
 import { TouchableOpacity, View, Text } from 'react-native';
 import { useTheme } from '../../../util/theme';
 import { getHost } from '../../../util/browser';
@@ -45,7 +45,6 @@
         token: result.category === SearchDiscoveryCategory.Tokens ? result : undefined,
       });
 
-<<<<<<< HEAD
     const { trackItemOpened, trackSwapOpened } = useTokenSearchDiscoveryMetrics();
     const onPress = useCallback(() => {
       trackItemOpened(result, searchTerm);
@@ -62,9 +61,6 @@
       }
     }, [goToSwaps, result, searchTerm, trackSwapOpened, setIsSwapsLoading]);
 
-
-=======
->>>>>>> 665952c5
     return (
       <>
         <TouchableOpacity
@@ -131,11 +127,12 @@
                   style={{
                     ...styles.resultActionButton,
                     ...(swapsEnabled ? {} : styles.hiddenButton),
+                    ...(isSwapsLoading && styles.loadingButton),
                   }}
                   size={ButtonIconSizes.Md}
                   iconName={IconName.SwapHorizontal}
-                  onPress={() => goToSwaps()}
-                  disabled={!swapsEnabled}
+                  onPress={onPressSwap}
+                  disabled={!swapsEnabled || isSwapsLoading}
                   testID="autocomplete-result-swap-button"
                 />
               )
