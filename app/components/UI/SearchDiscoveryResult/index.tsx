--- conflicted
+++ resolved
@@ -45,7 +45,6 @@
         token: result.category === SearchDiscoveryCategory.Tokens ? result : undefined,
       });
 
-<<<<<<< HEAD
     const { trackItemOpened, trackSwapOpened } = useTokenSearchDiscoveryMetrics();
     const onPress = useCallback(() => {
       trackItemOpened(result, searchTerm);
@@ -61,15 +60,6 @@
         setIsSwapsLoading(false);
       }
     }, [goToSwaps, result, searchTerm, trackSwapOpened, setIsSwapsLoading]);
-=======
-    const [isSwapsLoading, setIsSwapsLoading] = useState(false);
-
-    const onPressSwap = useCallback(async () => {
-      setIsSwapsLoading(true);
-      await goToSwaps();
-      setIsSwapsLoading(false);
-    }, [goToSwaps, setIsSwapsLoading]);
->>>>>>> b6dda878
 
     return (
       <>
@@ -141,11 +131,7 @@
                   style={{
                     ...styles.resultActionButton,
                     ...(swapsEnabled ? {} : styles.hiddenButton),
-<<<<<<< HEAD
-                    ...(isSwapsLoading && styles.loadingButton),
-=======
                     ...(isSwapsLoading ? styles.loadingButton : {}),
->>>>>>> b6dda878
                   }}
                   size={ButtonIconSizes.Md}
                   iconName={IconName.SwapHorizontal}
