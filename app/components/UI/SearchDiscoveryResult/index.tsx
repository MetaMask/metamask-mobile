import React, { memo, useCallback, useState } from 'react';
import { TouchableOpacity, View, Text } from 'react-native';
import { useTheme } from '../../../util/theme';
import { getHost } from '../../../util/browser';
import WebsiteIcon from '../WebsiteIcon';
import ButtonIcon, { ButtonIconSizes } from '../../../component-library/components/Buttons/ButtonIcon';
import { deleteFavoriteTestId } from '../../../../wdio/screen-objects/testIDs/BrowserScreen/UrlAutocomplete.testIds';
import Icon, { IconName, IconSize } from '../../../component-library/components/Icons/Icon';
import { useDispatch, useSelector } from 'react-redux';
import { removeBookmark } from '../../../actions/bookmarks';
import stylesheet from './styles';
import { SearchDiscoveryCategory, SearchDiscoveryResultProps } from './types';
import BadgeWrapper, { BadgePosition } from '../../../component-library/components/Badges/BadgeWrapper';
import Badge, { BadgeVariant } from '../../../component-library/components/Badges/Badge';
import { NetworkBadgeSource } from '../AssetOverview/Balance/Balance';
import AvatarToken from '../../../component-library/components/Avatars/Avatar/variants/AvatarToken';
import { isSwapsAllowed } from '../Swaps/utils';
import AppConstants from '../../../core/AppConstants';
import { selectCurrentCurrency } from '../../../selectors/currencyRateController';
import { addCurrencySymbol } from '../../../util/number';
import PercentageChange from '../../../component-library/components-temp/Price/PercentageChange';
import { SwapBridgeNavigationLocation, useSwapBridgeNavigation } from '../Bridge/hooks/useSwapBridgeNavigation';
import { AvatarSize } from '../../../component-library/components/Avatars/Avatar';
import { useTokenSearchDiscoveryMetrics } from '../../hooks/TokenSearchDiscovery/useTokenSearchDiscoveryMetrics';

<<<<<<< HEAD
export const SearchDiscoveryResult: React.FC<SearchDiscoveryResultProps> = memo(({ result, onSelect, searchTerm }) => {
=======
export const SearchDiscoveryResult: React.FC<SearchDiscoveryResultProps> = memo(({ result, onSelect, iconName }) => {
>>>>>>> 2adc2e54
    const theme = useTheme();
    const styles = stylesheet({theme});

    const name = typeof result.name === 'string' || result.category === SearchDiscoveryCategory.Tokens ? result.name : getHost(result.url);

    const dispatch = useDispatch();

    const onPressRemove = useCallback(() => {
        dispatch(removeBookmark(result));
    }, [dispatch, result]);

    const swapsEnabled = result.category === SearchDiscoveryCategory.Tokens && isSwapsAllowed(result.chainId) && AppConstants.SWAPS.ACTIVE;

    const currentCurrency = useSelector(selectCurrentCurrency);

    const { goToSwaps, networkModal } = useSwapBridgeNavigation({
        location: SwapBridgeNavigationLocation.TokenDetails,
        sourcePage: 'MainView',
        token: result.category === SearchDiscoveryCategory.Tokens ? result : undefined,
      });

    const { trackItemOpened, trackSwapOpened } = useTokenSearchDiscoveryMetrics();
    const onPress = useCallback(() => {
      trackItemOpened(result, searchTerm);
      onSelect(result);
    }, [onSelect, result, searchTerm, trackItemOpened]);

    const [isSwapsLoading, setIsSwapsLoading] = useState(false);
    const onPressSwap = useCallback(async () => {
      if (result.category === SearchDiscoveryCategory.Tokens) {
        trackSwapOpened(result, searchTerm);
        setIsSwapsLoading(true);
        await goToSwaps();
        setIsSwapsLoading(false);
      }
    }, [goToSwaps, result, searchTerm, trackSwapOpened, setIsSwapsLoading]);

    return (
      <>
        <TouchableOpacity
          style={styles.item}
          onPress={onPress}
        >
          <View style={styles.itemWrapper}>
            {
              iconName ? (
                <Icon name={iconName} size={IconSize.Xl} />
              ) : result.category === SearchDiscoveryCategory.Tokens ? (
                <BadgeWrapper
                  badgeElement={(
                    <Badge
                      variant={BadgeVariant.Network}
                      imageSource={NetworkBadgeSource(result.chainId)}
                    />
                  )}
                  badgePosition={BadgePosition.BottomRight}
                >
                  <AvatarToken
                    imageSource={result.logoUrl ? {uri: result.logoUrl} : undefined}
                    name={result.name}
                    size={AvatarSize.Lg}
                  />
                </BadgeWrapper>
              ) : (
                <WebsiteIcon
                  style={styles.bookmarkIco}
                  url={result.url}
                  title={name}
                  textStyle={styles.fallbackTextStyle}
                />
              )
            }
            <View style={styles.textContent}>
              <Text style={styles.name} numberOfLines={1}>
                {result.name}
              </Text>
              <Text style={styles.url} numberOfLines={1}>
                {result.category === SearchDiscoveryCategory.Tokens ? result.symbol : result.url}
              </Text>
            </View>
            {
              result.category === SearchDiscoveryCategory.Favorites && (
                <ButtonIcon
                  testID={deleteFavoriteTestId(result.url)}
                  style={styles.resultActionButton}
                  iconName={IconName.Close}
                  onPress={onPressRemove}
                  size={ButtonIconSizes.Md}
                />
              )
            }
            {
              result.category === SearchDiscoveryCategory.Tokens && (
                <View style={styles.priceContainer}>
                  <Text style={styles.price}>
                    {addCurrencySymbol(result.price, currentCurrency, true)}
                  </Text>
                  <PercentageChange value={result.percentChange ?? 0} />
                </View>
              )
            }
            {
              result.category === SearchDiscoveryCategory.Tokens && (
                <ButtonIcon
                  style={{
                    ...styles.resultActionButton,
                    ...(swapsEnabled ? {} : styles.hiddenButton),
                    ...(isSwapsLoading && styles.loadingButton),
                  }}
                  size={ButtonIconSizes.Md}
                  iconName={IconName.SwapHorizontal}
                  onPress={onPressSwap}
                  disabled={!swapsEnabled || isSwapsLoading}
                  testID="autocomplete-result-swap-button"
                />
              )
            }
          </View>
        </TouchableOpacity>
        {networkModal}
      </>
    );
});<|MERGE_RESOLUTION|>--- conflicted
+++ resolved
@@ -23,11 +23,7 @@
 import { AvatarSize } from '../../../component-library/components/Avatars/Avatar';
 import { useTokenSearchDiscoveryMetrics } from '../../hooks/TokenSearchDiscovery/useTokenSearchDiscoveryMetrics';
 
-<<<<<<< HEAD
-export const SearchDiscoveryResult: React.FC<SearchDiscoveryResultProps> = memo(({ result, onSelect, searchTerm }) => {
-=======
-export const SearchDiscoveryResult: React.FC<SearchDiscoveryResultProps> = memo(({ result, onSelect, iconName }) => {
->>>>>>> 2adc2e54
+export const SearchDiscoveryResult: React.FC<SearchDiscoveryResultProps> = memo(({ result, onSelect, searchTerm, iconName }) => {
     const theme = useTheme();
     const styles = stylesheet({theme});
 
