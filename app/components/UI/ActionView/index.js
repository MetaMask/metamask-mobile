--- conflicted
+++ resolved
@@ -85,10 +85,6 @@
   style = undefined,
   confirmButtonState = ConfirmButtonState.Normal,
   scrollViewTestID,
-<<<<<<< HEAD
-  rootStyle,
-=======
->>>>>>> 6770d631
   buttonContainerStyle,
   contentContainerStyle,
 }) {
@@ -100,10 +96,6 @@
   return (
     <View style={[baseStyles.flexGrow, styles.actionView]}>
       <KeyboardAwareScrollView
-<<<<<<< HEAD
-        contentContainerStyle={rootStyle}
-=======
->>>>>>> 6770d631
         style={[baseStyles.flexGrow, style, styles.actionView]}
         resetScrollToCoords={{ x: 0, y: 0 }}
         keyboardShouldPersistTaps={keyboardShouldPersistTaps}
@@ -264,10 +256,5 @@
   /**
    * Optional View styles. Applies to scroll view
    */
-  rootStyle: PropTypes.object,
-  /**
-   * Optional View styles. Applies to action container
-   */
-  buttonContainerStyle: PropTypes.object,
   contentContainerStyle: PropTypes.object,
 };