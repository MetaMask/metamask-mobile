--- conflicted
+++ resolved
@@ -85,12 +85,8 @@
   style = undefined,
   confirmButtonState = ConfirmButtonState.Normal,
   scrollViewTestID,
-<<<<<<< HEAD
-  rootStyle,
   buttonContainerStyle,
-=======
   contentContainerStyle,
->>>>>>> 03fd9136
 }) {
   const { colors } = useTheme();
   confirmText = confirmText || strings('action_view.confirm');
@@ -100,7 +96,6 @@
   return (
     <View style={[baseStyles.flexGrow, styles.actionView]}>
       <KeyboardAwareScrollView
-        contentContainerStyle={rootStyle}
         style={[baseStyles.flexGrow, style, styles.actionView]}
         resetScrollToCoords={{ x: 0, y: 0 }}
         keyboardShouldPersistTaps={keyboardShouldPersistTaps}
@@ -255,15 +250,11 @@
    */
   scrollViewTestID: PropTypes.string,
   /**
+   * Optional View styles. Applies to action container
+   */
+  buttonContainerStyle: PropTypes.object,
+  /**
    * Optional View styles. Applies to scroll view
    */
-<<<<<<< HEAD
-  rootStyle: PropTypes.object,
-  /**
-   * Optional View styles. Applies to action container
-   */
-  buttonContainerStyle: PropTypes.object,
-=======
   contentContainerStyle: PropTypes.object,
->>>>>>> 03fd9136
 };