import React from 'react';
import PropTypes from 'prop-types';
import { StyleSheet, View, Text } from 'react-native';
import { fontStyles } from '../../../styles/common';
import { connect } from 'react-redux';
import WebsiteIcon from '../WebsiteIcon';
import { getHost, getUrlObj } from '../../../util/browser';
import networkList from '../../../util/networks';
import FontAwesome from 'react-native-vector-icons/FontAwesome';
import AppConstants from '../../../core/AppConstants';
import { renderShortAddress } from '../../../util/address';
import { WALLET_CONNECT_ORIGIN } from '../../../util/walletconnect';
<<<<<<< HEAD
import { useTheme } from '../../../util/theme';
=======
import { useAppThemeFromContext, mockTheme } from '../../../util/theme';
import { MM_SDK_REMOTE_ORIGIN } from '../../../core/SDKConnect';
>>>>>>> 18bb038c

const { ORIGIN_DEEPLINK, ORIGIN_QR_CODE } = AppConstants.DEEPLINKS;

const createStyles = (colors) =>
  StyleSheet.create({
    transactionHeader: {
      justifyContent: 'center',
      alignItems: 'center',
    },
    domainLogo: {
      width: 56,
      height: 56,
      borderRadius: 32,
    },
    assetLogo: {
      alignItems: 'center',
      justifyContent: 'center',
      borderRadius: 10,
    },
    domanUrlContainer: {
      alignItems: 'center',
      justifyContent: 'center',
      flexDirection: 'row',
      marginTop: 10,
    },
    secureIcon: {
      marginRight: 5,
      color: colors.text.default,
    },
    domainUrl: {
      ...fontStyles.bold,
      textAlign: 'center',
      fontSize: 14,
      color: colors.text.default,
    },
    networkContainer: {
      alignItems: 'center',
      justifyContent: 'center',
      flexDirection: 'row',
    },
    networkStatusIndicator: {
      borderRadius: 2.5,
      height: 5,
      width: 5,
    },
    network: {
      ...fontStyles.normal,
      textAlign: 'center',
      fontSize: 12,
      padding: 5,
      color: colors.text.default,
      textTransform: 'capitalize',
    },
    deeplinkIconContainer: {
      borderWidth: 1,
      borderColor: colors.border.default,
      width: 56,
      height: 56,
      borderRadius: 38,
    },
    deeplinkIcon: {
      alignSelf: 'center',
      lineHeight: 56,
    },
  });

/**
 * PureComponent that renders the transaction header used for signing, granting permissions and sending
 */
const TransactionHeader = (props) => {
  const { colors } = useTheme();
  const styles = createStyles(colors);

  const originIsDeeplink =
    props.currentPageInformation.origin === ORIGIN_DEEPLINK ||
    props.currentPageInformation.origin === ORIGIN_QR_CODE;
  const originIsWalletConnect = props.currentPageInformation.origin?.startsWith(
    WALLET_CONNECT_ORIGIN,
  );

  const originIsMMSDKRemoteConn =
    props.currentPageInformation.origin?.includes(MM_SDK_REMOTE_ORIGIN);

  /**
   * Returns a small circular indicator, red if the current selected network is offline, green if it's online.
   *
   * @return {element} - JSX view element
   */
  const renderNetworkStatusIndicator = () => {
    const { networkType } = props;
    const networkStatusIndicatorColor =
      (networkList[networkType] && networkList[networkType].color) ||
      colors.error.default;
    const networkStatusIndicator = (
      <View
        style={[
          styles.networkStatusIndicator,
          { backgroundColor: networkStatusIndicatorColor },
        ]}
      />
    );
    return networkStatusIndicator;
  };

  /**
   * Returns a secure icon next to the dApp URL. Lock for https protocol, warning sign otherwise.
   *
   * @return {element} - JSX image element
   */
  const renderSecureIcon = () => {
    if (originIsDeeplink) return null;
    const { url, origin } = props.currentPageInformation;
    const name =
      getUrlObj(
        originIsWalletConnect
          ? origin.split(WALLET_CONNECT_ORIGIN)[1]
          : originIsMMSDKRemoteConn
          ? origin.split(MM_SDK_REMOTE_ORIGIN)[1]
          : url,
      ).protocol === 'https:'
        ? 'lock'
        : 'warning';
    return <FontAwesome name={name} size={15} style={styles.secureIcon} />;
  };

  const renderTopIcon = () => {
    const { currentEnsName, icon, origin } = props.currentPageInformation;
    let url = props.currentPageInformation.url;
    if (originIsDeeplink) {
      return (
        <View style={styles.deeplinkIconContainer}>
          <FontAwesome
            style={styles.deeplinkIcon}
            name={origin === ORIGIN_DEEPLINK ? 'link' : 'qrcode'}
            size={32}
            color={colors.text.default}
          />
        </View>
      );
    }
    let iconTitle = getHost(currentEnsName || url);
    if (originIsWalletConnect) {
      url = origin.split(WALLET_CONNECT_ORIGIN)[1];
      iconTitle = getHost(url);
    } else if (originIsMMSDKRemoteConn) {
      url = origin.split(MM_SDK_REMOTE_ORIGIN)[1];
    }
    return (
      <WebsiteIcon
        style={styles.domainLogo}
        viewStyle={styles.assetLogo}
        title={iconTitle}
        url={currentEnsName || url}
        icon={icon}
      />
    );
  };

  const renderTitle = () => {
    const { url, currentEnsName, spenderAddress, origin } =
      props.currentPageInformation;
    let title = '';
    if (originIsDeeplink) title = renderShortAddress(spenderAddress);
    else if (originIsWalletConnect)
      title = getHost(origin.split(WALLET_CONNECT_ORIGIN)[1]);
    else if (originIsMMSDKRemoteConn) {
      title = getHost(origin.split(MM_SDK_REMOTE_ORIGIN)[1]);
    } else title = getHost(currentEnsName || url || origin);

    return <Text style={styles.domainUrl}>{title}</Text>;
  };

  return (
    <View style={styles.transactionHeader}>
      {renderTopIcon()}
      <View style={styles.domanUrlContainer}>
        {renderSecureIcon()}
        {renderTitle()}
      </View>
      <View style={styles.networkContainer}>
        {renderNetworkStatusIndicator()}
        <Text style={styles.network}>
          {props.nickname || networkList[props.networkType]?.shortName}
        </Text>
      </View>
    </View>
  );
};

TransactionHeader.propTypes = {
  /**
   * Object containing current page title and url
   */
  currentPageInformation: PropTypes.object,
  /**
   * String representing the selected network
   */
  networkType: PropTypes.string,
  /**
   * Provider name
   */
  nickname: PropTypes.string,
};

const mapStateToProps = (state) => ({
  networkType: state.engine.backgroundState.NetworkController.provider.type,
  nickname: state.engine.backgroundState.NetworkController.provider.nickname,
});

export default connect(mapStateToProps)(TransactionHeader);<|MERGE_RESOLUTION|>--- conflicted
+++ resolved
@@ -10,12 +10,8 @@
 import AppConstants from '../../../core/AppConstants';
 import { renderShortAddress } from '../../../util/address';
 import { WALLET_CONNECT_ORIGIN } from '../../../util/walletconnect';
-<<<<<<< HEAD
 import { useTheme } from '../../../util/theme';
-=======
-import { useAppThemeFromContext, mockTheme } from '../../../util/theme';
 import { MM_SDK_REMOTE_ORIGIN } from '../../../core/SDKConnect';
->>>>>>> 18bb038c
 
 const { ORIGIN_DEEPLINK, ORIGIN_QR_CODE } = AppConstants.DEEPLINKS;
 
