--- conflicted
+++ resolved
@@ -21,10 +21,7 @@
 } from '../../../reducers/collectibles';
 import { UserProfileProperty } from '../../../util/metrics/UserSettingsAnalyticsMetaData/UserProfileAnalyticsMetaData.types';
 import { useMetrics } from '../../hooks/useMetrics';
-<<<<<<< HEAD
-=======
 import { useNftDetectionChainIds } from '../../hooks/useNftDetectionChainIds';
->>>>>>> 62a9a426
 
 const styles = StyleSheet.create({
   alertBar: {
@@ -37,10 +34,7 @@
   const { colors } = useTheme();
   const { toastRef } = useContext(ToastContext);
   const { addTraitsToUser } = useMetrics();
-<<<<<<< HEAD
-=======
   const chainIdsToDetectNftsFor = useNftDetectionChainIds();
->>>>>>> 62a9a426
 
   const showToastAndEnableNFtDetection = useCallback(async () => {
     // show toast
@@ -68,11 +62,7 @@
     } finally {
       hideNftFetchingLoadingIndicator();
     }
-<<<<<<< HEAD
-  }, [colors.primary.inverse, toastRef, addTraitsToUser]);
-=======
   }, [colors.primary.inverse, toastRef, addTraitsToUser, chainIdsToDetectNftsFor]);
->>>>>>> 62a9a426
 
   return (
     <View style={styles.alertBar}>
