import React, { useCallback, useContext } from 'react';
import { StyleSheet, View } from 'react-native';
import { strings } from '../../../../locales/i18n';
import Banner from '../../../component-library/components/Banners/Banner/Banner';
import { BannerVariant } from '../../../component-library/components/Banners/Banner';
import { ButtonVariants } from '../../../component-library/components/Buttons/Button';
import { TextVariant } from '../../../component-library/components/Texts/Text';
import {
  ToastContext,
  ToastVariants,
} from '../../../component-library/components/Toast';
import {
  IconColor,
  IconName,
} from '../../../component-library/components/Icons/Icon';
import { useTheme } from '../../../util/theme';
import Engine from '../../../core/Engine';
import {
  hideNftFetchingLoadingIndicator,
  showNftFetchingLoadingIndicator,
} from '../../../reducers/collectibles';
<<<<<<< HEAD
import { UserProfileProperty } from '../../../util/metrics/UserSettingsAnalyticsMetaData/UserProfileAnalyticsMetaData.types';
import { useMetrics } from '../../hooks/useMetrics';
=======
import { useNftDetectionChainIds } from '../../hooks/useNftDetectionChainIds';
>>>>>>> 7ed03066

const styles = StyleSheet.create({
  alertBar: {
    width: '95%',
    marginBottom: 15,
  },
});

const CollectibleDetectionModal = () => {
  const { colors } = useTheme();
  const { toastRef } = useContext(ToastContext);
<<<<<<< HEAD
  const { addTraitsToUser } = useMetrics();
=======
  const chainIdsToDetectNftsFor = useNftDetectionChainIds();
>>>>>>> 7ed03066

  const showToastAndEnableNFtDetection = useCallback(async () => {
    // show toast
    toastRef?.current?.showToast({
      variant: ToastVariants.Icon,
      labelOptions: [{ label: strings('toast.nft_detection_enabled') }],
      iconName: IconName.CheckBold,
      iconColor: IconColor.Default,
      backgroundColor: colors.primary.inverse,
      hasNoTimeout: false,
    });
    // set nft autodetection
    const { PreferencesController, NftDetectionController } = Engine.context;
    PreferencesController.setDisplayNftMedia(true);
    PreferencesController.setUseNftDetection(true);
    const traits = {
      [UserProfileProperty.ENABLE_OPENSEA_API]: UserProfileProperty.ON,
      [UserProfileProperty.NFT_AUTODETECTION]: UserProfileProperty.ON,
    };
    addTraitsToUser(traits);
    // Call detect nfts
    showNftFetchingLoadingIndicator();
    try {
      await NftDetectionController.detectNfts(chainIdsToDetectNftsFor);
    } finally {
      hideNftFetchingLoadingIndicator();
    }
<<<<<<< HEAD
  }, [colors.primary.inverse, toastRef, addTraitsToUser]);
=======
  }, [colors.primary.inverse, toastRef, chainIdsToDetectNftsFor]);
>>>>>>> 7ed03066

  return (
    <View style={styles.alertBar}>
      <Banner
        variant={BannerVariant.Alert}
        title={strings('wallet.nfts_autodetect_title')}
        description={strings('wallet.nfts_autodetection_desc')}
        actionButtonProps={{
          testID: 'collectible-detection-modal-button',
          variant: ButtonVariants.Link,
          label: strings('wallet.nfts_autodetect_cta'),
          onPress: showToastAndEnableNFtDetection,
          //@ts-expect-error this prop is being added by the name of labelTextVariant by this PR https://github.com/MetaMask/metamask-mobile/pull/10307
          textVariant: TextVariant.BodyMD,
        }}
      />
    </View>
  );
};

export default CollectibleDetectionModal;<|MERGE_RESOLUTION|>--- conflicted
+++ resolved
@@ -19,12 +19,9 @@
   hideNftFetchingLoadingIndicator,
   showNftFetchingLoadingIndicator,
 } from '../../../reducers/collectibles';
-<<<<<<< HEAD
 import { UserProfileProperty } from '../../../util/metrics/UserSettingsAnalyticsMetaData/UserProfileAnalyticsMetaData.types';
 import { useMetrics } from '../../hooks/useMetrics';
-=======
 import { useNftDetectionChainIds } from '../../hooks/useNftDetectionChainIds';
->>>>>>> 7ed03066
 
 const styles = StyleSheet.create({
   alertBar: {
@@ -36,11 +33,8 @@
 const CollectibleDetectionModal = () => {
   const { colors } = useTheme();
   const { toastRef } = useContext(ToastContext);
-<<<<<<< HEAD
   const { addTraitsToUser } = useMetrics();
-=======
   const chainIdsToDetectNftsFor = useNftDetectionChainIds();
->>>>>>> 7ed03066
 
   const showToastAndEnableNFtDetection = useCallback(async () => {
     // show toast
@@ -68,11 +62,7 @@
     } finally {
       hideNftFetchingLoadingIndicator();
     }
-<<<<<<< HEAD
-  }, [colors.primary.inverse, toastRef, addTraitsToUser]);
-=======
-  }, [colors.primary.inverse, toastRef, chainIdsToDetectNftsFor]);
->>>>>>> 7ed03066
+  }, [colors.primary.inverse, toastRef, addTraitsToUser, chainIdsToDetectNftsFor]);
 
   return (
     <View style={styles.alertBar}>
