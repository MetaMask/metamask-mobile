import React, { PureComponent } from 'react';
import { StyleSheet, View, Text } from 'react-native';
import { fontStyles } from '../../../styles/common';
import SignatureRequest from '../SignatureRequest';
import ExpandedMessage from '../SignatureRequest/ExpandedMessage';
import { KEYSTONE_TX_CANCELED } from '../../../constants/error';
import { MetaMetricsEvents } from '../../../core/Analytics';
import AnalyticsV2 from '../../../util/analyticsV2';
import { ThemeContext, mockTheme } from '../../../util/theme';
import {
  addSignatureErrorListener,
  getAnalyticsParams,
  handleSignatureAction,
  removeSignatureErrorListener,
} from '../../../util/confirmation/signatureUtils';
import { MessageParams, PageMeta } from '../SignatureRequest/types';
import { Colors } from '../../../util/theme/models';
import { SigningModalSelectorsIDs } from '../../../../e2e/selectors/Modals/SigningModal.selectors';

interface MessageSignProps {
  /**
   * react-navigation object used for switching between screens
   */
  navigation: any;
  /**
   * Callback triggered when this message signature is rejected
   */
  onReject: () => void;
  /**
   * Callback triggered when this message signature is approved
   */
  onConfirm: () => void;
  /**
   * Message to be displayed to the user
   */
  messageParams: MessageParams;
  /**
   * Object containing current page title and url
   */
  currentPageInformation: PageMeta;
  /**
   * Hides or shows the expanded signing message
   */
  toggleExpandedMessage: () => void;
  /**
   * Indicated whether or not the expanded message is shown
   */
  showExpandedMessage: boolean;
}

interface MessageSignState {
  truncateMessage: boolean;
}

const createStyles = (colors: Colors) =>
  StyleSheet.create({
    expandedMessage: {
      textAlign: 'center',
      ...fontStyles.normal,
      fontSize: 14,
      color: colors.text.default,
    },
    messageText: {
      color: colors.text.default,
    },
    messageWrapper: {
      marginBottom: 4,
    },
  });

/**
 * Component that supports eth_sign
 */
class MessageSign extends PureComponent<MessageSignProps, MessageSignState> {
  static contextType = ThemeContext;

  state: MessageSignState = {
    truncateMessage: false,
  };

  componentDidMount = () => {
    const { messageParams } = this.props;

    AnalyticsV2.trackEvent(
      MetaMetricsEvents.SIGNATURE_REQUESTED,
      getAnalyticsParams(messageParams, 'eth_sign'),
    );
    addSignatureErrorListener(messageParams.metamaskId, this.onSignatureError);
  };

  componentWillUnmount = () => {
    const {
      messageParams: { metamaskId },
    } = this.props;
    removeSignatureErrorListener(metamaskId, this.onSignatureError);
  };

  onSignatureError = ({ error }: any) => {
    const { messageParams } = this.props;
    if (error?.message.startsWith(KEYSTONE_TX_CANCELED)) {
      AnalyticsV2.trackEvent(
        MetaMetricsEvents.QR_HARDWARE_TRANSACTION_CANCELED,
        getAnalyticsParams(messageParams, 'eth_sign'),
      );
    }
  };

  rejectSignature = async () => {
    const { messageParams, onReject } = this.props;
    await handleSignatureAction(onReject, messageParams, 'eth_sign', false);
  };

  confirmSignature = async () => {
    const { messageParams, onConfirm } = this.props;
    await handleSignatureAction(onConfirm, messageParams, 'eth_sign', true);
  };

  getStyles = () => {
    const colors = this.context.colors || mockTheme.colors;
    return createStyles(colors);
  };

  renderMessageText = () => {
    const { messageParams, showExpandedMessage } = this.props;
    const { truncateMessage } = this.state;
    const styles = this.getStyles();

    let messageText;
    if (showExpandedMessage) {
      messageText = (
        <Text style={styles.expandedMessage}>{messageParams.data}</Text>
      );
    } else {
      messageText = truncateMessage ? (
        <Text
          style={styles.messageText}
          numberOfLines={5}
          ellipsizeMode={'tail'}
        >
          {messageParams.data}
        </Text>
      ) : (
        <Text
          style={styles.messageText}
          onTextLayout={this.shouldTruncateMessage}
        >
          {messageParams.data}
        </Text>
      );
    }
    return messageText;
  };

  shouldTruncateMessage = (e: any) => {
    if (e.nativeEvent.lines.length > 5) {
      this.setState({ truncateMessage: true });
      return;
    }
    this.setState({ truncateMessage: false });
  };

  render() {
    const {
      currentPageInformation,
      navigation,
      showExpandedMessage,
      toggleExpandedMessage,
      messageParams: { from },
    } = this.props;
    const styles = this.getStyles();

    const rootView = showExpandedMessage ? (
      <ExpandedMessage
        currentPageInformation={currentPageInformation}
        renderMessage={this.renderMessageText}
        toggleExpandedMessage={toggleExpandedMessage}
      />
    ) : (
      <SignatureRequest
        navigation={navigation}
        onReject={this.rejectSignature}
        onConfirm={this.confirmSignature}
        currentPageInformation={currentPageInformation}
        truncateMessage={this.state.truncateMessage}
        showExpandedMessage={showExpandedMessage}
        toggleExpandedMessage={toggleExpandedMessage}
        type="eth_sign"
        showWarning
        fromAddress={from}
<<<<<<< HEAD
        testID={'eth-signature-request'}
=======
        securityAlertResponse={securityAlertResponse}
        testID={SigningModalSelectorsIDs.ETH_REQUEST}
>>>>>>> 6f6b89ad
      >
        <View style={styles.messageWrapper}>{this.renderMessageText()}</View>
      </SignatureRequest>
    );
    return rootView;
  }
}

export default MessageSign;<|MERGE_RESOLUTION|>--- conflicted
+++ resolved
@@ -187,12 +187,7 @@
         type="eth_sign"
         showWarning
         fromAddress={from}
-<<<<<<< HEAD
-        testID={'eth-signature-request'}
-=======
-        securityAlertResponse={securityAlertResponse}
         testID={SigningModalSelectorsIDs.ETH_REQUEST}
->>>>>>> 6f6b89ad
       >
         <View style={styles.messageWrapper}>{this.renderMessageText()}</View>
       </SignatureRequest>
