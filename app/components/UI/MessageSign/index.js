--- conflicted
+++ resolved
@@ -129,7 +129,6 @@
 
   signMessage = async () => {
     const { messageParams } = this.props;
-<<<<<<< HEAD
     const { from } = messageParams;
     const { KeyringController, MessageManager } = Engine.context;
     const messageId = messageParams.metamaskId;
@@ -171,23 +170,10 @@
 
       this.props.onConfirm();
     } else {
-      const rawSignature = await KeyringController.signMessage(
-        cleanMessageParams,
-      );
-      await finalizeConfirmation(true, rawSignature);
-      this.props.onConfirm();
-    }
-  };
-
-  rejectMessage = (messageId) => {
-    const { messageParams } = this.props;
-    const { MessageManager } = Engine.context;
-
-    MessageManager.rejectMessage(messageId);
-=======
-    const { SignatureController } = Engine.context;
-    await SignatureController.signMessage(messageParams);
-    this.showWalletConnectNotification(messageParams, true);
+      const { SignatureController } = Engine.context;
+      await SignatureController.signMessage(messageParams);
+      this.showWalletConnectNotification(messageParams, true);
+    }
   };
 
   rejectMessage = async () => {
@@ -195,7 +181,6 @@
     const { SignatureController } = Engine.context;
     const messageId = messageParams.metamaskId;
     await SignatureController.cancelMessage(messageId);
->>>>>>> 2c22d460
     this.showWalletConnectNotification(messageParams);
   };
 
