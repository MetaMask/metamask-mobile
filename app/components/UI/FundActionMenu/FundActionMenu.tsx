// Third party dependencies.
import React, { useCallback, useRef, useMemo } from 'react';
import { useSelector } from 'react-redux';
import { useRoute } from '@react-navigation/native';

// External dependencies.
import BottomSheet, {
  BottomSheetRef,
} from '../../../component-library/components/BottomSheets/BottomSheet';
import { selectChainId } from '../../../selectors/networkController';
import { MetaMetricsEvents } from '../../../core/Analytics';
import { IconName } from '@metamask/design-system-react-native';
import ActionListItem from '../../../component-library/components-temp/ActionListItem';
import useRampNetwork from '../Ramp/Aggregator/hooks/useRampNetwork';
import { getDecimalChainId } from '../../../util/networks';
import { WalletActionsBottomSheetSelectorsIDs } from '../../../../e2e/selectors/wallet/WalletActionsBottomSheet.selectors';
import { strings } from '../../../../locales/i18n';

// Internal dependencies
import { useMetrics } from '../../hooks/useMetrics';
import { trace, TraceName } from '../../../util/trace';
import { selectCanSignTransactions } from '../../../selectors/accountsController';
import { RampType } from '../../../reducers/fiatOrders/types';
import useDepositEnabled from '../Ramp/Deposit/hooks/useDepositEnabled';
import { useRampNavigation } from '../Ramp/hooks/useRampNavigation';

// Types
import type {
  FundActionMenuRouteProp,
  ActionConfig,
} from './FundActionMenu.types';
import { getDetectedGeolocation } from '../../../reducers/fiatOrders';
import useRampsUnifiedV1Enabled from '../Ramp/hooks/useRampsUnifiedV1Enabled';

const FundActionMenu = () => {
  const sheetRef = useRef<BottomSheetRef>(null);
  const route = useRoute<FundActionMenuRouteProp>();

  const customOnBuy = route.params?.onBuy;
  const assetContext = route.params?.asset;

  const chainId = useSelector(selectChainId);
  const [isNetworkRampSupported] = useRampNetwork();

  const { isDepositEnabled } = useDepositEnabled();
  const { trackEvent, createEventBuilder } = useMetrics();
  const canSignTransactions = useSelector(selectCanSignTransactions);
  const rampGeodetectedRegion = useSelector(getDetectedGeolocation);
  const rampUnifiedV1Enabled = useRampsUnifiedV1Enabled();
<<<<<<< HEAD
=======
  const { goToBuy, goToAggregator, goToSell, goToDeposit } =
    useRampNavigation();
>>>>>>> f4e8f8d0

  const closeBottomSheetAndNavigate = useCallback(
    (navigateFunc: () => void) => {
      sheetRef.current?.onCloseBottomSheet(navigateFunc);
    },
    [],
  );

  const createActionHandler = useCallback(
    (config: Omit<ActionConfig, 'isVisible' | 'isDisabled'>) => () => {
      closeBottomSheetAndNavigate(config.navigationAction);

      // Special handling for buy action with custom onBuy
      if (
        (config.type === 'buy' || config.type === 'buy-unified') &&
        customOnBuy
      ) {
        return; // Skip analytics for custom onBuy
      }

      trackEvent(
        createEventBuilder(config.analyticsEvent)
          .addProperties(config.analyticsProperties)
          .build(),
      );

      trace({
        name: config.traceName,
        ...config.traceProperties,
      });
    },
    [closeBottomSheetAndNavigate, trackEvent, createEventBuilder, customOnBuy],
  );

  const getChainIdForAsset = useCallback(() => {
    if (assetContext?.chainId) {
      // Safely parse chainId - if it's hex (starts with 0x), convert to decimal
      // If it's already decimal or invalid format, use as-is
      if (
        typeof assetContext.chainId === 'string' &&
        assetContext.chainId.startsWith('0x')
      ) {
        const parsed = parseInt(assetContext.chainId, 16);
        return isNaN(parsed) ? getDecimalChainId(chainId) : parsed;
      }
      // If it's already a decimal string, convert to number
      const parsed = parseInt(assetContext.chainId, 10);
      return isNaN(parsed) ? getDecimalChainId(chainId) : parsed;
    }
    return getDecimalChainId(chainId);
  }, [assetContext?.chainId, chainId]);

  const actionConfigs: ActionConfig[] = useMemo(
    () =>
      [
        {
          type: 'buy-unified',
          label: strings('fund_actionmenu.buy_unified'),
          description: strings('fund_actionmenu.buy_unified_description'),
          iconName: IconName.Add,
          testID: WalletActionsBottomSheetSelectorsIDs.BUY_UNIFIED_BUTTON,
          isVisible: rampUnifiedV1Enabled,
          analyticsEvent: MetaMetricsEvents.BUY_BUTTON_CLICKED,
          analyticsProperties: {
            text: 'Buy',
            location: 'FundActionMenu',
            chain_id_destination: getChainIdForAsset(),
            region: rampGeodetectedRegion,
          },
<<<<<<< HEAD
          // TODO: Using same action for now, replace with go to buy action
          navigationAction: () => {
            if (customOnBuy) {
              customOnBuy();
            } else if (assetContext) {
              navigate(
                ...createBuyNavigationDetails({
                  assetId: assetContext.assetId,
                }),
              );
            } else {
              navigate(...createBuyNavigationDetails());
=======
          navigationAction: () => {
            if (customOnBuy) {
              customOnBuy();
            } else {
              goToBuy({ assetId: assetContext?.assetId });
>>>>>>> f4e8f8d0
            }
          },
        },
        {
          type: 'deposit',
          label: strings('fund_actionmenu.deposit'),
          description: strings('fund_actionmenu.deposit_description'),
          iconName: IconName.Money,
          testID: WalletActionsBottomSheetSelectorsIDs.DEPOSIT_BUTTON,
          isVisible: isDepositEnabled && !rampUnifiedV1Enabled,
          analyticsEvent: MetaMetricsEvents.RAMPS_BUTTON_CLICKED,
          analyticsProperties: {
            text: 'Deposit',
            location: 'FundActionMenu',
            chain_id_destination: getDecimalChainId(chainId),
            ramp_type: 'DEPOSIT',
            region: rampGeodetectedRegion,
          },
          traceName: TraceName.LoadDepositExperience,
          navigationAction: () => goToDeposit(),
        },
        {
          type: 'buy',
          label: strings('fund_actionmenu.buy'),
          description: strings('fund_actionmenu.buy_description'),
          iconName: IconName.Add,
          testID: WalletActionsBottomSheetSelectorsIDs.BUY_BUTTON,
          isVisible: !rampUnifiedV1Enabled,
          analyticsEvent: MetaMetricsEvents.BUY_BUTTON_CLICKED,
          analyticsProperties: {
            text: 'Buy',
            location: 'FundActionMenu',
            chain_id_destination: getChainIdForAsset(),
            region: rampGeodetectedRegion,
          },
          traceName: TraceName.LoadRampExperience,
          traceProperties: { tags: { rampType: RampType.BUY } },
          navigationAction: () => {
            if (customOnBuy) {
              customOnBuy();
            } else {
              goToAggregator({ assetId: assetContext?.assetId });
            }
          },
        },
        {
          type: 'sell',
          label: strings('fund_actionmenu.sell'),
          description: strings('fund_actionmenu.sell_description'),
          iconName: IconName.MinusBold,
          testID: WalletActionsBottomSheetSelectorsIDs.SELL_BUTTON,
          isVisible: isNetworkRampSupported,
          isDisabled: !canSignTransactions,
          analyticsEvent: MetaMetricsEvents.SELL_BUTTON_CLICKED,
          analyticsProperties: {
            text: 'Sell',
            location: 'FundActionMenu',
            chain_id_source: getDecimalChainId(chainId),
            region: rampGeodetectedRegion,
          },
          traceName: TraceName.LoadRampExperience,
          traceProperties: { tags: { rampType: RampType.SELL } },
          navigationAction: () => goToSell({ assetId: assetContext?.assetId }),
        },
      ] as ActionConfig[],
    [
      isDepositEnabled,
      rampUnifiedV1Enabled,
      chainId,
      rampGeodetectedRegion,
      getChainIdForAsset,
      isNetworkRampSupported,
      canSignTransactions,
<<<<<<< HEAD
      navigate,
=======
>>>>>>> f4e8f8d0
      customOnBuy,
      assetContext,
      goToBuy,
      goToAggregator,
      goToSell,
      goToDeposit,
    ],
  );

  return (
    <BottomSheet ref={sheetRef}>
      {actionConfigs.map(
        (config) =>
          config.isVisible && (
            <ActionListItem
              key={config.type}
              label={config.label}
              description={config.description}
              iconName={config.iconName}
              onPress={createActionHandler(config)}
              testID={config.testID}
              isDisabled={config.isDisabled}
            />
          ),
      )}
    </BottomSheet>
  );
};

FundActionMenu.displayName = 'FundActionMenu';

export default FundActionMenu;<|MERGE_RESOLUTION|>--- conflicted
+++ resolved
@@ -47,11 +47,8 @@
   const canSignTransactions = useSelector(selectCanSignTransactions);
   const rampGeodetectedRegion = useSelector(getDetectedGeolocation);
   const rampUnifiedV1Enabled = useRampsUnifiedV1Enabled();
-<<<<<<< HEAD
-=======
   const { goToBuy, goToAggregator, goToSell, goToDeposit } =
     useRampNavigation();
->>>>>>> f4e8f8d0
 
   const closeBottomSheetAndNavigate = useCallback(
     (navigateFunc: () => void) => {
@@ -121,26 +118,11 @@
             chain_id_destination: getChainIdForAsset(),
             region: rampGeodetectedRegion,
           },
-<<<<<<< HEAD
-          // TODO: Using same action for now, replace with go to buy action
-          navigationAction: () => {
-            if (customOnBuy) {
-              customOnBuy();
-            } else if (assetContext) {
-              navigate(
-                ...createBuyNavigationDetails({
-                  assetId: assetContext.assetId,
-                }),
-              );
-            } else {
-              navigate(...createBuyNavigationDetails());
-=======
           navigationAction: () => {
             if (customOnBuy) {
               customOnBuy();
             } else {
               goToBuy({ assetId: assetContext?.assetId });
->>>>>>> f4e8f8d0
             }
           },
         },
@@ -214,10 +196,6 @@
       getChainIdForAsset,
       isNetworkRampSupported,
       canSignTransactions,
-<<<<<<< HEAD
-      navigate,
-=======
->>>>>>> f4e8f8d0
       customOnBuy,
       assetContext,
       goToBuy,
