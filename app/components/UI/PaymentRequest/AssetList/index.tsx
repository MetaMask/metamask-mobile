--- conflicted
+++ resolved
@@ -6,14 +6,11 @@
 import Identicon from '../../Identicon';
 import NetworkMainAssetLogo from '../../NetworkMainAssetLogo';
 import { useSelector } from 'react-redux';
+import { toChecksumAddress } from 'ethereumjs-util';
 import { useTheme } from '../../../../util/theme';
 import { selectTokenList } from '../../../../selectors/tokenListController';
 import { ImportTokenViewSelectorsIDs } from '../../../../../e2e/selectors/wallet/ImportTokenView.selectors';
-<<<<<<< HEAD
-import { safeToChecksumAddress } from '../../../../util/address';
-=======
 import { FlashList } from '@shopify/flash-list';
->>>>>>> 961a5281
 
 // TODO: Replace "any" with type
 // eslint-disable-next-line @typescript-eslint/no-explicit-any
@@ -106,10 +103,9 @@
       if (isETH) {
         return <NetworkMainAssetLogo big style={styles.ethLogo} />;
       }
-      const checksumAddress = address ? safeToChecksumAddress(address) : undefined;
       const token =
-        (checksumAddress && tokenList?.[checksumAddress]) ||
-        (address && tokenList?.[address.toLowerCase()]);
+        tokenList?.[toChecksumAddress(address)] ||
+        tokenList?.[address.toLowerCase()];
       const iconUrl = token?.iconUrl;
       if (!iconUrl) {
         return <Identicon address={address} />;
