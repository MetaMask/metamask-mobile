--- conflicted
+++ resolved
@@ -10,7 +10,6 @@
 import { useTheme } from '../../../../util/theme';
 import { selectTokenList } from '../../../../selectors/tokenListController';
 import { ImportTokenViewSelectorsIDs } from '../../../../../e2e/selectors/wallet/ImportTokenView.selectors';
-import { FlashList } from '@shopify/flash-list';
 
 // TODO: Replace "any" with type
 // eslint-disable-next-line @typescript-eslint/no-explicit-any
@@ -115,31 +114,6 @@
     [tokenList, styles],
   );
 
-<<<<<<< HEAD
-  const renderItem = useCallback(
-    ({ item }: { item: { symbol: string; name: string } }) => {
-      const { symbol, name } = item || {};
-      return (
-        <StyledButton
-          type={'normal'}
-          containerStyle={styles.item}
-          onPress={() => handleSelectAsset(item)}
-        >
-          <View style={styles.assetListElement}>
-            <View style={styles.assetIcon}>{renderLogo(item)}</View>
-            <View style={styles.assetInfo}>
-              <Text style={styles.textSymbol}>{symbol}</Text>
-              {!!name && <Text style={styles.text}>{name}</Text>}
-            </View>
-          </View>
-        </StyledButton>
-      );
-    },
-    [styles, handleSelectAsset, renderLogo],
-  );
-
-=======
->>>>>>> 05d3e30f
   if (searchResults.length === 0) {
     return <Text style={styles.text}>{emptyMessage}</Text>;
   }
@@ -149,14 +123,6 @@
       testID={ImportTokenViewSelectorsIDs.ASSET_SEARCH_CONTAINER}
       style={styles.listContainer}
     >
-<<<<<<< HEAD
-      <FlashList
-        data={searchResults}
-        renderItem={renderItem}
-        estimatedItemSize={80}
-        keyExtractor={(_, index) => index.toString()}
-      />
-=======
       {/* Use simple rendering like token import for better performance */}
       {searchResults.slice(0, 6).map((item: { symbol?: string; name?: string; address?: string }, index: number) => {
         const { symbol, name } = item || {};
@@ -177,7 +143,6 @@
           </StyledButton>
         );
       })}
->>>>>>> 05d3e30f
     </View>
   );
 };
