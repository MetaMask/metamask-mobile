--- conflicted
+++ resolved
@@ -46,11 +46,8 @@
 import { getTokenListArray } from '../../../reducers/tokens';
 import { utils as ethersUtils } from 'ethers';
 import { ThemeContext, mockTheme } from '../../../util/theme';
-<<<<<<< HEAD
 import { isTestNet } from '../../../util/networks';
-=======
 import { isTokenDetectionSupportedForNetwork } from '@metamask/controllers/dist/util';
->>>>>>> 3e542b88
 
 const KEYBOARD_OFFSET = 120;
 const createStyles = (colors) =>
@@ -418,12 +415,6 @@
     const colors = this.context.colors || mockTheme.colors;
     const themeAppearance = this.context.themeAppearance || 'light';
     const styles = createStyles(colors);
-<<<<<<< HEAD
-    if (chainId === '1') {
-      results = this.state.searchInputValue
-        ? this.state.results
-        : defaultAssets;
-=======
     const isTDSupportedForNetwork =
       isTokenDetectionSupportedForNetwork(chainId);
 
@@ -433,7 +424,6 @@
           ? defaultAssets
           : [{ ...defaultEth, symbol: getTicker(ticker), name: '' }];
       results = this.state.searchInputValue ? this.state.results : defaults;
->>>>>>> 3e542b88
     } else if (
       //Check to see if it is not a test net ticker symbol
       Object.values(NetworksChainId).find((value) => value === chainId) &&
