--- conflicted
+++ resolved
@@ -261,15 +261,13 @@
 		 */
 		ticker: PropTypes.string,
 		/**
-<<<<<<< HEAD
 		 * List of tokens from TokenListController (Formatted into array)
 		 */
-		tokenList: PropTypes.array
-=======
+		tokenList: PropTypes.array,
+		/**
 		 * Object that represents the current route info like params passed to it
 		 */
 		route: PropTypes.object
->>>>>>> c63ce69f
 	};
 
 	amountInput = React.createRef();
@@ -292,13 +290,8 @@
 	 * Set chainId, internalPrimaryCurrency and receiveAssets, if there is an asset set to this payment request chose it automatically, to state
 	 */
 	componentDidMount = () => {
-<<<<<<< HEAD
-		const { primaryCurrency, navigation, tokenList } = this.props;
-		const receiveAsset = navigation && navigation.getParam('receiveAsset', undefined);
-=======
-		const { primaryCurrency, route } = this.props;
+		const { primaryCurrency, route, tokenList } = this.props;
 		const receiveAsset = route?.params?.receiveAsset;
->>>>>>> c63ce69f
 		this.setState({
 			internalPrimaryCurrency: primaryCurrency,
 			inputWidth: { width: '100%' }
