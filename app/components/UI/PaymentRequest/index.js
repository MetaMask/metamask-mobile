--- conflicted
+++ resolved
@@ -439,39 +439,13 @@
     this.updateAmount();
   };
 
-<<<<<<< HEAD
-  /**
-   * Handle search input result
-   *
-   * @param {string} searchInputValue - String containing assets query
-   */
-  handleSearch = (searchInputValue) => {
-    const { tokenList } = this.props;
-    if (typeof searchInputValue !== 'string') {
-      searchInputValue = this.state.searchInputValue;
-    }
-
-    const fuseSearchResult = fuse.search(searchInputValue);
-    const addressSearchResult = tokenList.filter((token) =>
-      toLowerCaseEquals(token.address, searchInputValue),
-    );
-    const results = [...addressSearchResult, ...fuseSearchResult];
-    this.setState({ searchInputValue, results });
-  };
-
-=======
->>>>>>> 80584155
   handleSearchTokenList = (searchInputValue) => {
     if (typeof searchInputValue !== 'string') {
       searchInputValue = this.state.searchInputValue;
     }
     this.setState({ searchInputValue });
 
-<<<<<<< HEAD
-    this.handleSearch(searchInputValue);
-=======
     this.debouncedTokenSearch(searchInputValue);
->>>>>>> 80584155
   };
 
   /** Clear search input and focus */
