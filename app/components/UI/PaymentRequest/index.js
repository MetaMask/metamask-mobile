import React, { PureComponent } from 'react';
import {
	SafeAreaView,
	TextInput,
	Text,
	StyleSheet,
	View,
	TouchableOpacity,
	KeyboardAvoidingView,
	InteractionManager,
} from 'react-native';
import { connect } from 'react-redux';
import { colors, fontStyles, baseStyles } from '../../../styles/common';
import { getPaymentRequestOptionsTitle } from '../../UI/Navbar';
import FeatherIcon from 'react-native-vector-icons/Feather';
import Fuse from 'fuse.js';
import AssetList from './AssetList';
import PropTypes from 'prop-types';
import {
	weiToFiat,
	toWei,
	balanceToFiat,
	renderFromWei,
	fiatNumberToWei,
	fromWei,
	isDecimal,
	fiatNumberToTokenMinimalUnit,
	renderFromTokenMinimalUnit,
	fromTokenMinimalUnit,
	toTokenMinimalUnit,
} from '../../../util/number';
import { strings } from '../../../../locales/i18n';
import FontAwesome from 'react-native-vector-icons/FontAwesome';
import StyledButton from '../StyledButton';
import { KeyboardAwareScrollView } from 'react-native-keyboard-aware-scroll-view';
import { generateETHLink, generateERC20Link, generateUniversalLinkRequest } from '../../../util/payment-link-generator';
import Device from '../../../util/device';
import currencySymbols from '../../../util/currency-symbols.json';
import { NetworksChainId } from '@metamask/controllers';
import { getTicker } from '../../../util/transactions';
import { toLowerCaseEquals } from '../../../util/general';
import { getTokenListArray } from '../../../reducers/tokens';
import { utils as ethersUtils } from 'ethers';

const KEYBOARD_OFFSET = 120;
const styles = StyleSheet.create({
	wrapper: {
		backgroundColor: colors.white,
		flex: 1,
	},
	contentWrapper: {
		paddingTop: 24,
		paddingHorizontal: 24,
	},
	title: {
		...fontStyles.normal,
		fontSize: 16,
	},
	searchWrapper: {
		marginVertical: 8,
	},
	searchInput: {
		marginHorizontal: 0,
		paddingTop: Device.isAndroid() ? 12 : 2,
		borderRadius: 8,
		paddingHorizontal: 38,
		fontSize: 16,
		backgroundColor: colors.white,
		height: 40,
		width: '100%',
		color: colors.grey400,
		borderColor: colors.grey100,
		borderWidth: 1,
		...fontStyles.normal,
	},
	searchIcon: {
		position: 'absolute',
		textAlignVertical: 'center',
		marginTop: Device.isAndroid() ? 9 : 10,
		marginLeft: 12,
	},
	input: {
		...fontStyles.normal,
		backgroundColor: colors.white,
		borderWidth: 0,
		fontSize: 24,
		paddingBottom: 0,
		paddingRight: 0,
		paddingLeft: 0,
		paddingTop: 0,
	},
	eth: {
		...fontStyles.normal,
		fontSize: 24,
		paddingTop: Device.isAndroid() ? 3 : 0,
		paddingLeft: 10,
		textTransform: 'uppercase',
	},
	fiatValue: {
		...fontStyles.normal,
		fontSize: 18,
	},
	split: {
		flex: 1,
		flexDirection: 'row',
	},
	ethContainer: {
		flex: 1,
		flexDirection: 'row',
		paddingLeft: 6,
		paddingRight: 10,
	},
	container: {
		flex: 1,
		flexDirection: 'row',
		paddingRight: 10,
		paddingVertical: 10,
		paddingLeft: 14,
		position: 'relative',
		backgroundColor: colors.white,
		borderColor: colors.grey100,
		borderRadius: 4,
		borderWidth: 1,
	},
	amounts: {
		maxWidth: '70%',
	},
	switchContainer: {
		flex: 1,
		flexDirection: 'column',
		alignSelf: 'center',
		right: 0,
	},
	switchTouchable: {
		flexDirection: 'row',
		alignSelf: 'flex-end',
		right: 0,
	},
	enterAmountWrapper: {
		flex: 1,
		flexDirection: 'column',
	},
	button: {
		marginBottom: 16,
	},
	buttonsWrapper: {
		flex: 1,
		flexDirection: 'row',
		alignSelf: 'center',
	},
	buttonsContainer: {
		flex: 1,
		flexDirection: 'column',
		alignSelf: 'flex-end',
	},
	scrollViewContainer: {
		flexGrow: 1,
	},
	errorWrapper: {
		backgroundColor: colors.red000,
		borderRadius: 4,
		marginTop: 8,
	},
	errorText: {
		color: colors.fontError,
		alignSelf: 'center',
	},
	assetsWrapper: {
		marginTop: 16,
	},
	assetsTitle: {
		...fontStyles.normal,
		fontSize: 16,
		marginBottom: 8,
	},
	secondaryAmount: {
		flexDirection: 'row',
	},
	currencySymbol: {
		...fontStyles.normal,
		fontSize: 24,
	},
	currencySymbolSmall: {
		...fontStyles.normal,
		fontSize: 18,
	},
});

<<<<<<< HEAD
const fuse = new Fuse([], {
=======
const contractList = Object.entries(contractMap)
	.map(([address, tokenData]) => {
		tokenData.address = address;
		return tokenData;
	})
	.filter((tokenData) => Boolean(tokenData.erc20));

const fuse = new Fuse(contractList, {
>>>>>>> 8f5da8fc
	shouldSort: true,
	threshold: 0.45,
	location: 0,
	distance: 100,
	maxPatternLength: 32,
	minMatchCharLength: 1,
	keys: [
		{ name: 'name', weight: 0.5 },
		{ name: 'symbol', weight: 0.5 },
	],
});

const defaultEth = {
	symbol: 'ETH',
	name: 'Ether',
	isETH: true,
};
const defaultAssets = [
	defaultEth,
	{
		address: '0x89d24A6b4CcB1B6fAA2625fE562bDD9a23260359',
		decimals: 18,
		erc20: true,
		logo: 'sai.svg',
		name: 'Sai Stablecoin v1.0',
		symbol: 'SAI',
	},
];

const MODE_SELECT = 'select';
const MODE_AMOUNT = 'amount';

/**
 * View to generate a payment request link
 */
class PaymentRequest extends PureComponent {
	static navigationOptions = ({ navigation, route }) =>
		getPaymentRequestOptionsTitle(strings('payment_request.title'), navigation, route);

	static propTypes = {
		/**
		 * Object that represents the navigator
		 */
		navigation: PropTypes.object,
		/**
		 * ETH-to-current currency conversion rate from CurrencyRateController
		 */
		conversionRate: PropTypes.number,
		/**
		 * Currency code for currently-selected currency from CurrencyRateController
		 */
		currentCurrency: PropTypes.string,
		/**
		 * Object containing token exchange rates in the format address => exchangeRate
		 */
		contractExchangeRates: PropTypes.object,
		/**
		 * Primary currency, either ETH or Fiat
		 */
		primaryCurrency: PropTypes.string,
		/**
		 * A string that represents the selected address
		 */
		selectedAddress: PropTypes.string,
		/**
		 * Array of ERC20 assets
		 */
		tokens: PropTypes.array,
		/**
		 * A string representing the chainId
		 */
		chainId: PropTypes.string,
		/**
		 * Current provider ticker
		 */
		ticker: PropTypes.string,
		/**
		 * List of tokens from TokenListController (Formatted into array)
		 */
		tokenList: PropTypes.array,
		/**
		 * Object that represents the current route info like params passed to it
		 */
		route: PropTypes.object,
	};

	amountInput = React.createRef();

	state = {
		searchInputValue: '',
		results: [],
		selectedAsset: undefined,
		mode: MODE_SELECT,
		internalPrimaryCurrency: '',
		cryptoAmount: undefined,
		amount: undefined,
		secondaryAmount: undefined,
		symbol: undefined,
		showError: false,
		inputWidth: { width: '99%' },
	};

	/**
	 * Set chainId, internalPrimaryCurrency and receiveAssets, if there is an asset set to this payment request chose it automatically, to state
	 */
	componentDidMount = () => {
		const { primaryCurrency, route, tokenList } = this.props;
		const receiveAsset = route?.params?.receiveAsset;
		this.setState({
			internalPrimaryCurrency: primaryCurrency,
			inputWidth: { width: '100%' },
		});
		if (receiveAsset) {
			this.goToAmountInput(receiveAsset);
		}
		// TODO: Fuse will only be updated once on mount. When we convert this component to hooks, we can utilize useEffect to update fuse.
		// Update fuse collection with token list
		fuse.setCollection(tokenList);
	};

	componentDidUpdate = () => {
		InteractionManager.runAfterInteractions(() => {
			this.amountInput.current && this.amountInput.current.focus();
		});
	};

	/**
	 * Go to asset selection view and modify navbar accordingly
	 */
	goToAssetSelection = () => {
		const { navigation } = this.props;
		navigation && navigation.setParams({ mode: MODE_SELECT, dispatch: undefined });
		this.setState({
			mode: MODE_SELECT,
			amount: undefined,
			cryptoAmount: undefined,
			secondaryAmount: undefined,
			symbol: undefined,
		});
	};

	/**
	 * Go to enter amount view, with selectedAsset and modify navbar accordingly
	 *
	 * @param {object} selectedAsset - Asset selected to build the payment request
	 */
	goToAmountInput = async (selectedAsset) => {
		const { navigation } = this.props;
		navigation && navigation.setParams({ mode: MODE_AMOUNT, dispatch: this.goToAssetSelection });
		await this.setState({ selectedAsset, mode: MODE_AMOUNT });
		this.updateAmount();
	};

	/**
	 * Handle search input result
	 *
	 * @param {string} searchInputValue - String containing assets query
	 */
<<<<<<< HEAD
	handleSearch = searchInputValue => {
		const { tokenList } = this.props;
=======
	handleSearch = (searchInputValue) => {
>>>>>>> 8f5da8fc
		if (typeof searchInputValue !== 'string') {
			searchInputValue = this.state.searchInputValue;
		}

		const fuseSearchResult = fuse.search(searchInputValue);
<<<<<<< HEAD
		const addressSearchResult = tokenList.filter(token => toLowerCaseEquals(token.address, searchInputValue));
=======
		const addressSearchResult = contractList.filter((token) => toLowerCaseEquals(token.address, searchInputValue));
>>>>>>> 8f5da8fc
		const results = [...addressSearchResult, ...fuseSearchResult];
		this.setState({ searchInputValue, results });
	};

	/**
	 * Renders a view that allows user to select assets to build the payment request
	 * Either top picks and user's assets are available to select
	 */
	renderSelectAssets = () => {
		const { tokens, chainId, ticker, tokenList } = this.props;
		const { inputWidth } = this.state;
		let results;

		if (chainId === '1') {
			results = this.state.searchInputValue ? this.state.results : defaultAssets;
		} else if (Object.values(NetworksChainId).find((value) => value === chainId)) {
			results = [defaultEth];
		} else {
			results = [{ ...defaultEth, symbol: getTicker(ticker), name: '' }];
		}

<<<<<<< HEAD
		const userTokens = tokens.map(token => {
			const contract = tokenList.find(contractToken => contractToken.address === token.address);
=======
		const userTokens = tokens.map((token) => {
			const contract = contractList.find((contractToken) => contractToken.address === token.address);
>>>>>>> 8f5da8fc
			if (contract) return contract;
			return token;
		});
		return (
			<View style={baseStyles.flexGrow} testID={'request-screen'}>
				<View>
					<Text style={styles.title}>{strings('payment_request.choose_asset')}</Text>
				</View>
				{chainId === '1' && (
					<View style={styles.searchWrapper}>
						<TextInput
							style={[styles.searchInput, inputWidth]}
							autoCapitalize="none"
							autoCorrect={false}
							clearButtonMode="while-editing"
							onChangeText={this.handleSearch}
							onSubmitEditing={this.handleSearch}
							placeholder={strings('payment_request.search_assets')}
							placeholderTextColor={colors.grey400}
							returnKeyType="go"
							value={this.state.searchInputValue}
							blurOnSubmit
							testID={'request-search-asset-input'}
						/>
						<FeatherIcon
							onPress={this.focusInput}
							name="search"
							size={18}
							color={colors.grey400}
							style={styles.searchIcon}
						/>
					</View>
				)}
				<View style={styles.assetsWrapper} testID={'searched-asset-results'}>
					<Text style={styles.assetsTitle}>
						{this.state.searchInputValue
							? strings('payment_request.search_results')
							: strings('payment_request.search_top_picks')}
					</Text>
					<AssetList
						searchResults={results}
						handleSelectAsset={this.goToAmountInput}
						selectedAsset={this.state.selectedAsset}
						searchQuery={this.state.searchInputValue}
						emptyMessage={strings('payment_request.search_no_tokens_found')}
					/>
				</View>
				{userTokens.length > 0 && (
					<View style={styles.assetsWrapper}>
						<Text style={styles.assetsTitle}>{strings('payment_request.your_tokens')}</Text>
						<AssetList
							searchResults={userTokens}
							handleSelectAsset={this.goToAmountInput}
							selectedAsset={this.state.selectedAsset}
							searchQuery={this.state.searchInputValue}
						/>
					</View>
				)}
			</View>
		);
	};

	/**
	 * Handles payment request parameters for ETH as primaryCurrency
	 *
	 * @param {string} amount - String containing amount number from input, as token value
	 * @returns {object} - Object containing respective symbol, secondaryAmount and cryptoAmount according to amount and selectedAsset
	 */
	handleETHPrimaryCurrency = (amount) => {
		const { conversionRate, currentCurrency, contractExchangeRates } = this.props;
		const { selectedAsset } = this.state;
		let secondaryAmount;
		const symbol = selectedAsset.symbol;
		const undefAmount = isDecimal(amount) && !ethersUtils.isHexString(amount) ? amount : 0;
		const cryptoAmount = amount;
		const exchangeRate = selectedAsset && selectedAsset.address && contractExchangeRates[selectedAsset.address];
		if (selectedAsset.symbol !== 'ETH') {
			secondaryAmount = exchangeRate
				? balanceToFiat(undefAmount, conversionRate, exchangeRate, currentCurrency)
				: undefined;
		} else {
			secondaryAmount = weiToFiat(toWei(undefAmount), conversionRate, currentCurrency);
		}
		return { symbol, secondaryAmount, cryptoAmount };
	};

	/**
	 * Handles payment request parameters for Fiat as primaryCurrency
	 *
	 * @param {string} amount - String containing amount number from input, as fiat value
	 * @returns {object} - Object containing respective symbol, secondaryAmount and cryptoAmount according to amount and selectedAsset
	 */
	handleFiatPrimaryCurrency = (amount) => {
		const { conversionRate, currentCurrency, contractExchangeRates } = this.props;
		const { selectedAsset } = this.state;
		const symbol = currentCurrency;
		const exchangeRate = selectedAsset && selectedAsset.address && contractExchangeRates[selectedAsset.address];
		const undefAmount = (isDecimal(amount) && amount) || 0;
		let secondaryAmount, cryptoAmount;
		if (selectedAsset.symbol !== 'ETH' && exchangeRate && exchangeRate !== 0) {
			const secondaryMinimalUnit = fiatNumberToTokenMinimalUnit(
				undefAmount,
				conversionRate,
				exchangeRate,
				selectedAsset.decimals
			);
			secondaryAmount =
				renderFromTokenMinimalUnit(secondaryMinimalUnit, selectedAsset.decimals) + ' ' + selectedAsset.symbol;
			cryptoAmount = fromTokenMinimalUnit(secondaryMinimalUnit, selectedAsset.decimals);
		} else {
			secondaryAmount = renderFromWei(fiatNumberToWei(undefAmount, conversionRate)) + ' ' + strings('unit.eth');
			cryptoAmount = fromWei(fiatNumberToWei(undefAmount, conversionRate));
		}
		return { symbol, secondaryAmount, cryptoAmount };
	};

	/**
	 * Handles amount update, setting amount related state parameters, it handles state according to internalPrimaryCurrency
	 *
	 * @param {string} amount - String containing amount number from input
	 */
	updateAmount = (amount) => {
		const { internalPrimaryCurrency, selectedAsset } = this.state;
		const { conversionRate, contractExchangeRates, currentCurrency } = this.props;
		const currencySymbol = currencySymbols[currentCurrency];
		const exchangeRate = selectedAsset && selectedAsset.address && contractExchangeRates[selectedAsset.address];
		let res;
		// If primary currency is not crypo we need to know if there are conversion and exchange rates to handle0,
		// fiat conversion for the payment request
		if (internalPrimaryCurrency !== 'ETH' && conversionRate && (exchangeRate || selectedAsset.isETH)) {
			res = this.handleFiatPrimaryCurrency(amount?.replace(',', '.'));
		} else {
			res = this.handleETHPrimaryCurrency(amount?.replace(',', '.'));
		}
		const { cryptoAmount, symbol } = res;
		if (amount && amount[0] === currencySymbol) amount = amount.substr(1);
		if (res.secondaryAmount && res.secondaryAmount[0] === currencySymbol)
			res.secondaryAmount = res.secondaryAmount.substr(1);
		if (amount && amount === '0') amount = undefined;
		this.setState({ amount, cryptoAmount, secondaryAmount: res.secondaryAmount, symbol, showError: false });
	};

	/**
	 * Updates internalPrimaryCurrency
	 */
	switchPrimaryCurrency = async () => {
		const { internalPrimaryCurrency, secondaryAmount } = this.state;
		const primarycurrencies = {
			ETH: 'Fiat',
			Fiat: 'ETH',
		};
		await this.setState({ internalPrimaryCurrency: primarycurrencies[internalPrimaryCurrency] });
		this.updateAmount(secondaryAmount.split(' ')[0]);
	};

	/**
	 * Resets amount on payment request
	 */
	onReset = () => {
		this.updateAmount();
	};

	/**
	 * Generates payment request link and redirects to PaymentRequestSuccess view with it
	 * If there is an error, an error message will be set to display on the view
	 */
	onNext = () => {
		const { selectedAddress, navigation, chainId } = this.props;
		const { cryptoAmount, selectedAsset } = this.state;

		try {
			if (cryptoAmount && cryptoAmount > '0') {
				let eth_link;
				if (selectedAsset.isETH) {
					const amount = toWei(cryptoAmount).toString();
					eth_link = generateETHLink(selectedAddress, amount, chainId);
				} else {
					const amount = toTokenMinimalUnit(cryptoAmount, selectedAsset.decimals).toString();
					eth_link = generateERC20Link(selectedAddress, selectedAsset.address, amount, chainId);
				}

				// Convert to universal link / app link
				const link = generateUniversalLinkRequest(eth_link);

				navigation &&
					navigation.replace('PaymentRequestSuccess', {
						link,
						qrLink: eth_link,
						amount: cryptoAmount,
						symbol: selectedAsset.symbol,
					});
			} else {
				this.setState({ showError: true });
			}
		} catch (e) {
			this.setState({ showError: true });
		}
	};

	/**
	 * Renders a view that allows user to set payment request amount
	 */
	renderEnterAmount = () => {
		const { conversionRate, contractExchangeRates, currentCurrency } = this.props;
		const { amount, secondaryAmount, symbol, cryptoAmount, showError, selectedAsset, internalPrimaryCurrency } =
			this.state;
		const currencySymbol = currencySymbols[currentCurrency];
		const exchangeRate = selectedAsset && selectedAsset.address && contractExchangeRates[selectedAsset.address];
		let switchable = true;
		if (!conversionRate) {
			switchable = false;
		} else if (selectedAsset.symbol !== 'ETH' && !exchangeRate) {
			switchable = false;
		}
		return (
			<View style={styles.enterAmountWrapper} testID={'request-amount-screen'}>
				<View>
					<Text style={styles.title}>{strings('payment_request.enter_amount')}</Text>
				</View>
				<View style={styles.searchWrapper}>
					<View style={styles.container}>
						<View style={styles.ethContainer}>
							<View style={styles.amounts}>
								<View style={styles.split}>
									{internalPrimaryCurrency !== 'ETH' && (
										<Text style={styles.currencySymbol}>{currencySymbol}</Text>
									)}
									<TextInput
										autoCapitalize="none"
										autoCorrect={false}
										keyboardType="numeric"
										numberOfLines={1}
										onChangeText={this.updateAmount}
										placeholder={strings('payment_request.amount_placeholder')}
										placeholderTextColor={colors.grey100}
										spellCheck={false}
										style={styles.input}
										value={amount}
										onSubmitEditing={this.onNext}
										ref={this.amountInput}
										testID={'request-amount-input'}
									/>
									<Text style={styles.eth} numberOfLines={1}>
										{symbol}
									</Text>
								</View>
								<View style={styles.secondaryAmount}>
									{secondaryAmount && internalPrimaryCurrency === 'ETH' && (
										<Text style={styles.currencySymbolSmall}>{currencySymbol}</Text>
									)}
									{secondaryAmount && (
										<Text style={styles.fiatValue} numberOfLines={1}>
											{secondaryAmount}
										</Text>
									)}
								</View>
							</View>
							{switchable && (
								<View style={styles.switchContainer}>
									<TouchableOpacity
										onPress={this.switchPrimaryCurrency}
										style={styles.switchTouchable}
									>
										<FontAwesome
											onPress={this.focusInput}
											name="exchange"
											size={18}
											color={colors.grey200}
											style={{ transform: [{ rotate: '270deg' }] }}
										/>
									</TouchableOpacity>
								</View>
							)}
						</View>
					</View>
					{showError && (
						<View style={styles.errorWrapper}>
							<Text style={styles.errorText}>{strings('payment_request.request_error')}</Text>
						</View>
					)}
				</View>
				<KeyboardAvoidingView
					style={styles.buttonsWrapper}
					behavior={'padding'}
					keyboardVerticalOffset={KEYBOARD_OFFSET}
					enabled={Device.isIos()}
				>
					<View style={styles.buttonsContainer}>
						<StyledButton type={'normal'} onPress={this.onReset} containerStyle={[styles.button]}>
							{strings('payment_request.reset')}
						</StyledButton>
						<StyledButton
							type={'blue'}
							onPress={this.onNext}
							containerStyle={[styles.button]}
							disabled={!cryptoAmount || cryptoAmount === '0'}
						>
							{strings('payment_request.next')}
						</StyledButton>
					</View>
				</KeyboardAvoidingView>
			</View>
		);
	};

	render() {
		const { mode } = this.state;
		return (
			<SafeAreaView style={styles.wrapper}>
				<KeyboardAwareScrollView
					style={styles.contentWrapper}
					contentContainerStyle={styles.scrollViewContainer}
				>
					{mode === MODE_SELECT ? this.renderSelectAssets() : this.renderEnterAmount()}
				</KeyboardAwareScrollView>
			</SafeAreaView>
		);
	}
}

const mapStateToProps = (state) => ({
	conversionRate: state.engine.backgroundState.CurrencyRateController.conversionRate,
	currentCurrency: state.engine.backgroundState.CurrencyRateController.currentCurrency,
	contractExchangeRates: state.engine.backgroundState.TokenRatesController.contractExchangeRates,
	searchEngine: state.settings.searchEngine,
	selectedAddress: state.engine.backgroundState.PreferencesController.selectedAddress,
	tokens: state.engine.backgroundState.TokensController.tokens,
	primaryCurrency: state.settings.primaryCurrency,
	ticker: state.engine.backgroundState.NetworkController.provider.ticker,
	chainId: state.engine.backgroundState.NetworkController.provider.chainId,
<<<<<<< HEAD
	tokenList: getTokenListArray(state)
=======
>>>>>>> 8f5da8fc
});

export default connect(mapStateToProps)(PaymentRequest);<|MERGE_RESOLUTION|>--- conflicted
+++ resolved
@@ -186,18 +186,7 @@
 	},
 });
 
-<<<<<<< HEAD
 const fuse = new Fuse([], {
-=======
-const contractList = Object.entries(contractMap)
-	.map(([address, tokenData]) => {
-		tokenData.address = address;
-		return tokenData;
-	})
-	.filter((tokenData) => Boolean(tokenData.erc20));
-
-const fuse = new Fuse(contractList, {
->>>>>>> 8f5da8fc
 	shouldSort: true,
 	threshold: 0.45,
 	location: 0,
@@ -356,22 +345,14 @@
 	 *
 	 * @param {string} searchInputValue - String containing assets query
 	 */
-<<<<<<< HEAD
-	handleSearch = searchInputValue => {
+	handleSearch = (searchInputValue) => {
 		const { tokenList } = this.props;
-=======
-	handleSearch = (searchInputValue) => {
->>>>>>> 8f5da8fc
 		if (typeof searchInputValue !== 'string') {
 			searchInputValue = this.state.searchInputValue;
 		}
 
 		const fuseSearchResult = fuse.search(searchInputValue);
-<<<<<<< HEAD
-		const addressSearchResult = tokenList.filter(token => toLowerCaseEquals(token.address, searchInputValue));
-=======
-		const addressSearchResult = contractList.filter((token) => toLowerCaseEquals(token.address, searchInputValue));
->>>>>>> 8f5da8fc
+		const addressSearchResult = tokenList.filter((token) => toLowerCaseEquals(token.address, searchInputValue));
 		const results = [...addressSearchResult, ...fuseSearchResult];
 		this.setState({ searchInputValue, results });
 	};
@@ -393,13 +374,8 @@
 			results = [{ ...defaultEth, symbol: getTicker(ticker), name: '' }];
 		}
 
-<<<<<<< HEAD
-		const userTokens = tokens.map(token => {
-			const contract = tokenList.find(contractToken => contractToken.address === token.address);
-=======
 		const userTokens = tokens.map((token) => {
-			const contract = contractList.find((contractToken) => contractToken.address === token.address);
->>>>>>> 8f5da8fc
+			const contract = tokenList.find((contractToken) => contractToken.address === token.address);
 			if (contract) return contract;
 			return token;
 		});
@@ -730,10 +706,7 @@
 	primaryCurrency: state.settings.primaryCurrency,
 	ticker: state.engine.backgroundState.NetworkController.provider.ticker,
 	chainId: state.engine.backgroundState.NetworkController.provider.chainId,
-<<<<<<< HEAD
-	tokenList: getTokenListArray(state)
-=======
->>>>>>> 8f5da8fc
+	tokenList: getTokenListArray(state),
 });
 
 export default connect(mapStateToProps)(PaymentRequest);