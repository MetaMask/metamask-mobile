--- conflicted
+++ resolved
@@ -39,11 +39,8 @@
 import { NetworksChainId } from '@metamask/controllers';
 import { getTicker } from '../../../util/transactions';
 import { toLowerCaseEquals } from '../../../util/general';
-<<<<<<< HEAD
 import { getTokenListArray } from '../../../reducers/tokens';
-=======
 import { utils as ethersUtils } from 'ethers';
->>>>>>> fad464c2
 
 const KEYBOARD_OFFSET = 120;
 const styles = StyleSheet.create({
