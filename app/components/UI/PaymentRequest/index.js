--- conflicted
+++ resolved
@@ -39,12 +39,7 @@
 import currencySymbols from '../../../util/currency-symbols.json';
 import { NetworksChainId } from '@metamask/controllers';
 import { getTicker } from '../../../util/transactions';
-<<<<<<< HEAD
-import { toLowerCaseCompare } from '../../../util/general';
-import { utils as ethersUtils } from 'ethers';
-=======
 import { toLowerCaseEquals } from '../../../util/general';
->>>>>>> c63ce69f
 
 const KEYBOARD_OFFSET = 120;
 const styles = StyleSheet.create({
