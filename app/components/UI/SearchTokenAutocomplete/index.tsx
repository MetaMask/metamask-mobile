import React, { useCallback, useMemo, useState } from 'react';
import {
  View,
  StyleSheet,
  InteractionManager,
  Text,
  LayoutAnimation,
} from 'react-native';
import { strings } from '../../../../locales/i18n';
import AssetSearch from '../AssetSearch';
import Engine from '../../../core/Engine';
import { MetaMetricsEvents } from '../../../core/Analytics';

import Alert, { AlertType } from '../../Base/Alert';
import FontAwesome from 'react-native-vector-icons/FontAwesome';
import { useSelector } from 'react-redux';
import { FORMATTED_NETWORK_NAMES } from '../../../constants/on-ramp';
import NotificationManager from '../../../core/NotificationManager';
import { useTheme } from '../../../util/theme';
import { selectEvmTicker } from '../../../selectors/networkController';
import { selectNetworkName } from '../../../selectors/networkInfos';
import { selectUseTokenDetection } from '../../../selectors/preferencesController';
import { getDecimalChainId } from '../../../util/networks';
import { useMetrics } from '../../../components/hooks/useMetrics';
import Routes from '../../../constants/navigation/Routes';
import MultiAssetListItems from '../MultiAssetListItems/MultiAssetListItems';
import Button, {
  ButtonSize,
  ButtonVariants,
  ButtonWidthTypes,
} from '../../../component-library/components/Buttons/Button';
import { ImportTokenViewSelectorsIDs } from '../../../../e2e/selectors/wallet/ImportTokenView.selectors';
import Logger from '../../../util/Logger';
import { Hex } from '@metamask/utils';
<<<<<<< HEAD
=======
import { SupportedCaipChainId } from '@metamask/multichain-network-controller';
import { BridgeToken } from '../Bridge/types';
import { isNonEvmChainId } from '../../../core/Multichain/utils';
import { selectSelectedInternalAccountByScope } from '../../../selectors/multichainAccounts/accounts';
import { selectTokensByChainIdAndAddress } from '../../../selectors/tokensController';
import { selectMultichainAssets } from '../../../selectors/multichain/multichain';
import { RootState } from '../../../reducers';
>>>>>>> f4e8f8d0

// TODO: Replace "any" with type
// eslint-disable-next-line @typescript-eslint/no-explicit-any
const createStyles = (colors: any) =>
  StyleSheet.create({
    container: {
      flex: 1,
    },
    content: {
      flex: 1,
    },
    base: {
      padding: 16,
    },
    tokenDetectionBanner: {
      marginHorizontal: 20,
      marginTop: 20,
      paddingRight: 0,
    },
    tokenDetectionDescription: { color: colors.text.default },
    tokenDetectionLink: { color: colors.primary.default },
    tokenDetectionIcon: {
      paddingTop: 4,
      paddingRight: 8,
    },
    alertBar: {
      width: '100%',
      marginBottom: 15,
    },
    button: {
      paddingVertical: 16,
    },
    searchInput: {
<<<<<<< HEAD
      paddingBottom: 16,
=======
      paddingTop: 16,
>>>>>>> f4e8f8d0
    },
  });

interface Props {
  /**
	/* navigation object required to push new views
	*/
  // TODO: Replace "any" with type
  // eslint-disable-next-line @typescript-eslint/no-explicit-any
  navigation: any;
  tabLabel: string;

  /**
   * The selected network chain ID
   */
<<<<<<< HEAD
  selectedChainId: Hex | null;
=======
  selectedChainId: SupportedCaipChainId | Hex | null;

  allTokens: BridgeToken[];
>>>>>>> f4e8f8d0
}

/**
 * Component that provides ability to add searched assets with metadata.
 */
<<<<<<< HEAD
const SearchTokenAutocomplete = ({ navigation, selectedChainId }: Props) => {
=======
const SearchTokenAutocomplete = ({
  navigation,
  selectedChainId,
  allTokens,
}: Props) => {
>>>>>>> f4e8f8d0
  const { trackEvent, createEventBuilder } = useMetrics();
  const [searchResults, setSearchResults] = useState<BridgeToken[]>([]);
  const [searchQuery, setSearchQuery] = useState('');

  // TODO: Replace "any" with type
  // eslint-disable-next-line @typescript-eslint/no-explicit-any
  const [selectedAssets, setSelectedAssets] = useState<any[]>([]);
  const [isSearchFocused, setIsSearchFocused] = useState(false);

  const { colors } = useTheme();
  const styles = createStyles(colors);

  const isTokenDetectionEnabled = useSelector(selectUseTokenDetection);
  const ticker = useSelector(selectEvmTicker);

  const selectInternalAccountByScope = useSelector(
    selectSelectedInternalAccountByScope,
  );

  // Get already added EVM tokens for the selected chain
  const addedEvmTokens = useSelector((state: RootState) =>
    selectedChainId && !isNonEvmChainId(selectedChainId)
      ? selectTokensByChainIdAndAddress(state, selectedChainId as Hex)
      : {},
  );

  // Get already added non-EVM tokens
  const multichainAssets = useSelector(selectMultichainAssets);

  // Create a Set of already added token addresses for quick lookup
  const alreadyAddedTokens = useMemo(() => {
    const addresses = new Set<string>();

    if (selectedChainId) {
      if (isNonEvmChainId(selectedChainId)) {
        // For non-EVM chains
        const selectedNonEvmAccount = selectInternalAccountByScope(
          selectedChainId as SupportedCaipChainId,
        );
        if (selectedNonEvmAccount?.id) {
          const accountAssets =
            multichainAssets?.[selectedNonEvmAccount.id] || [];
          // accountAssets is an array of CAIP asset address strings
          accountAssets.forEach((assetAddress: string) => {
            // Extract the token address from CAIP format (e.g., "bip122:..." or "solana:...")
            // The address is already the full identifier, just normalize it
            addresses.add(assetAddress.toLowerCase());
          });
        }
      } else {
        // For EVM chains
        Object.keys(addedEvmTokens).forEach((address) => {
          addresses.add(address.toLowerCase());
        });
      }
    }

    return addresses;
  }, [
    selectedChainId,
    addedEvmTokens,
    multichainAssets,
    selectInternalAccountByScope,
  ]);

  const setFocusState = useCallback(
    (isFocused: boolean) => {
      LayoutAnimation.configureNext(LayoutAnimation.Presets.easeInEaseOut);
      setIsSearchFocused(isFocused);
    },
    [setIsSearchFocused],
  );

  const getTokenAddedAnalyticsParams = useCallback(
    ({ address, symbol }: { address: Hex; symbol: string }) => {
      try {
        return {
          token_address: address,
          token_symbol: symbol,
          chain_id: selectedChainId
            ? getDecimalChainId(selectedChainId)
            : undefined,
          source: 'Add token dropdown',
        };
      } catch (error) {
        Logger.error(
          error as Error,
          'SearchTokenAutocomplete.getTokenAddedAnalyticsParams',
        );
        return undefined;
      }
    },
    [selectedChainId],
  );

  const handleSearch = useCallback(
    (opts: { results: BridgeToken[]; searchQuery: string }) => {
      if (opts.searchQuery.length === 0) {
        setSearchResults(allTokens);
      } else {
        setSearchResults(opts.results);
      }
      setSearchQuery(opts.searchQuery);
    },
    [setSearchResults, setSearchQuery, allTokens],
  );

  const handleSelectAsset = useCallback(
    (asset: { address: string }) => {
      const assetAddressLower = asset.address.toLowerCase();

      const newSelectedAsset = selectedAssets.reduce(
        (filteredAssets, currentAsset) => {
          const currentAssetAddressLower = currentAsset.address.toLowerCase();
          if (currentAssetAddressLower === assetAddressLower) {
            return filteredAssets;
          }

          return [...filteredAssets, currentAsset];
        },
        [],
      );

      if (newSelectedAsset.length === selectedAssets.length) {
        newSelectedAsset.push(asset);
      }

      setSelectedAssets(newSelectedAsset);
    },
    [selectedAssets, setSelectedAssets],
  );

  const addTokens = useCallback(async () => {
    if (!selectedChainId) {
      return;
    }

    const addresses = selectedAssets.map((asset) => asset.address);
    if (isNonEvmChainId(selectedChainId)) {
      const selectedNonEvmAccount = selectInternalAccountByScope(
        selectedChainId as SupportedCaipChainId,
      );

      if (!selectedNonEvmAccount) {
        Logger.log('SearchTokenAutoComplete: No account ID found');
        return;
      }

      const { MultichainAssetsController } = Engine.context;
      await MultichainAssetsController.addAssets(
        addresses,
        selectedNonEvmAccount.id,
      );
    } else {
      const networkConfig =
        Engine.context.NetworkController.state
          ?.networkConfigurationsByChainId?.[selectedChainId as Hex];

      if (!networkConfig) {
        return;
      }

      const networkClient =
        networkConfig?.rpcEndpoints?.[networkConfig?.defaultRpcEndpointIndex]
          ?.networkClientId;

      if (!networkClient) {
        return;
      }

      // TODO: Replace "any" with type
      // eslint-disable-next-line @typescript-eslint/no-explicit-any
      const { TokensController } = Engine.context;
      await TokensController.addTokens(selectedAssets, networkClient);
    }

    selectedAssets.forEach((asset) => {
      const analyticsParams = getTokenAddedAnalyticsParams({
        address: asset.address as Hex,
        symbol: asset.symbol,
      });

      if (analyticsParams) {
        trackEvent(
          createEventBuilder(MetaMetricsEvents.TOKEN_ADDED)
            .addProperties(analyticsParams)
            .build(),
        );
      }
    });
  }, [
    getTokenAddedAnalyticsParams,
    trackEvent,
    createEventBuilder,
    selectInternalAccountByScope,
    selectedAssets,
    selectedChainId,
  ]);

  /**
   * Go to wallet page
   */
  const goToWalletPage = useCallback(() => {
    navigation.navigate(Routes.WALLET.HOME, {
      screen: Routes.WALLET.TAB_STACK_FLOW,
      params: {
        screen: Routes.WALLET_VIEW,
      },
    });
  }, [navigation]);

  const addTokenList = useCallback(async () => {
    await addTokens();

    setSearchResults([]);
    setSelectedAssets([]);

    InteractionManager.runAfterInteractions(() => {
      goToWalletPage();
      NotificationManager.showSimpleNotification({
        status: `import_success`,
        duration: 5000,
        title: strings('wallet.token_toast.token_imported_title'),
        description:
          selectedAssets.length > 1
            ? strings('wallet.token_toast.tokens_import_success_multiple', {
                tokensNumber: selectedAssets.length,
              })
            : strings('wallet.token_toast.token_imported_desc_1'),
      });
    });
  }, [addTokens, selectedAssets, goToWalletPage]);

  const networkName = useSelector(selectNetworkName);

  const goToConfirmAddToken = () => {
    navigation.push('ConfirmAddAsset', {
      selectedAsset: selectedAssets,
      networkName,
      chainId: selectedChainId,
      ticker,
      addTokenList,
    });

    trackEvent(
      createEventBuilder(MetaMetricsEvents.TOKEN_IMPORT_CLICKED)
        .addProperties({
          source: 'manual',
          chain_id: selectedChainId
            ? getDecimalChainId(selectedChainId)
            : undefined,
        })
        .build(),
    );
  };

  const renderTokenDetectionBanner = useCallback(() => {
    if (isTokenDetectionEnabled || isSearchFocused) {
      return null;
    }
    return (
      <Alert
        type={AlertType.Info}
        style={styles.tokenDetectionBanner}
        renderIcon={() => (
          <FontAwesome
            style={styles.tokenDetectionIcon}
            name={'exclamation-circle'}
            color={colors.primary.default}
            size={18}
          />
        )}
      >
        <>
          <Text style={styles.tokenDetectionDescription}>
            {strings('add_asset.banners.search_desc', {
              network: selectedChainId
                ? FORMATTED_NETWORK_NAMES[selectedChainId]
                : '',
            })}
          </Text>
          <Text
            suppressHighlighting
            onPress={() => {
              navigation.navigate('SettingsView', {
                screen: 'AdvancedSettings',
                params: {
                  scrollToBottom: true,
                },
              });
            }}
            style={styles.tokenDetectionLink}
          >
            {strings('add_asset.banners.search_link')}
          </Text>
        </>
      </Alert>
    );
  }, [
    navigation,
    isSearchFocused,
    isTokenDetectionEnabled,
    colors,
    styles,
    selectedChainId,
  ]);

  return (
    <View style={styles.container}>
<<<<<<< HEAD
      <ScrollView>
        <View>
          {renderTokenDetectionBanner()}
          <View style={styles.searchInput}>
            <AssetSearch
              onSearch={handleSearch}
              onFocus={() => {
                setFocusState(true);
              }}
              onBlur={() => setFocusState(false)}
              selectedChainId={selectedChainId}
            />
          </View>
          <MultiAssetListItems
            searchResults={searchResults}
            handleSelectAsset={handleSelectAsset}
            selectedAsset={selectedAssets}
            searchQuery={searchQuery}
            chainId={selectedChainId ?? ''}
            networkName={networkName}
=======
      {renderTokenDetectionBanner()}

      <View style={styles.content}>
        <View style={styles.searchInput}>
          <AssetSearch
            onSearch={handleSearch}
            onFocus={() => {
              setFocusState(true);
            }}
            onBlur={() => setFocusState(false)}
            allTokens={allTokens}
>>>>>>> f4e8f8d0
          />
        </View>

        <MultiAssetListItems
          searchResults={searchResults}
          searchQuery={searchQuery}
          handleSelectAsset={handleSelectAsset}
          selectedAsset={selectedAssets}
          chainId={selectedChainId ?? ''}
          networkName={networkName}
          alreadyAddedTokens={alreadyAddedTokens}
        />
      </View>

      <View style={styles.button}>
        <Button
          variant={ButtonVariants.Primary}
          size={ButtonSize.Lg}
          width={ButtonWidthTypes.Full}
          label={strings('transaction.next')}
          onPress={goToConfirmAddToken}
          isDisabled={selectedAssets.length < 1}
          testID={ImportTokenViewSelectorsIDs.NEXT_BUTTON}
        />
      </View>
    </View>
  );
};

export default SearchTokenAutocomplete;<|MERGE_RESOLUTION|>--- conflicted
+++ resolved
@@ -32,8 +32,6 @@
 import { ImportTokenViewSelectorsIDs } from '../../../../e2e/selectors/wallet/ImportTokenView.selectors';
 import Logger from '../../../util/Logger';
 import { Hex } from '@metamask/utils';
-<<<<<<< HEAD
-=======
 import { SupportedCaipChainId } from '@metamask/multichain-network-controller';
 import { BridgeToken } from '../Bridge/types';
 import { isNonEvmChainId } from '../../../core/Multichain/utils';
@@ -41,7 +39,6 @@
 import { selectTokensByChainIdAndAddress } from '../../../selectors/tokensController';
 import { selectMultichainAssets } from '../../../selectors/multichain/multichain';
 import { RootState } from '../../../reducers';
->>>>>>> f4e8f8d0
 
 // TODO: Replace "any" with type
 // eslint-disable-next-line @typescript-eslint/no-explicit-any
@@ -75,11 +72,7 @@
       paddingVertical: 16,
     },
     searchInput: {
-<<<<<<< HEAD
-      paddingBottom: 16,
-=======
       paddingTop: 16,
->>>>>>> f4e8f8d0
     },
   });
 
@@ -95,27 +88,19 @@
   /**
    * The selected network chain ID
    */
-<<<<<<< HEAD
-  selectedChainId: Hex | null;
-=======
   selectedChainId: SupportedCaipChainId | Hex | null;
 
   allTokens: BridgeToken[];
->>>>>>> f4e8f8d0
 }
 
 /**
  * Component that provides ability to add searched assets with metadata.
  */
-<<<<<<< HEAD
-const SearchTokenAutocomplete = ({ navigation, selectedChainId }: Props) => {
-=======
 const SearchTokenAutocomplete = ({
   navigation,
   selectedChainId,
   allTokens,
 }: Props) => {
->>>>>>> f4e8f8d0
   const { trackEvent, createEventBuilder } = useMetrics();
   const [searchResults, setSearchResults] = useState<BridgeToken[]>([]);
   const [searchQuery, setSearchQuery] = useState('');
@@ -425,28 +410,6 @@
 
   return (
     <View style={styles.container}>
-<<<<<<< HEAD
-      <ScrollView>
-        <View>
-          {renderTokenDetectionBanner()}
-          <View style={styles.searchInput}>
-            <AssetSearch
-              onSearch={handleSearch}
-              onFocus={() => {
-                setFocusState(true);
-              }}
-              onBlur={() => setFocusState(false)}
-              selectedChainId={selectedChainId}
-            />
-          </View>
-          <MultiAssetListItems
-            searchResults={searchResults}
-            handleSelectAsset={handleSelectAsset}
-            selectedAsset={selectedAssets}
-            searchQuery={searchQuery}
-            chainId={selectedChainId ?? ''}
-            networkName={networkName}
-=======
       {renderTokenDetectionBanner()}
 
       <View style={styles.content}>
@@ -458,7 +421,6 @@
             }}
             onBlur={() => setFocusState(false)}
             allTokens={allTokens}
->>>>>>> f4e8f8d0
           />
         </View>
 
