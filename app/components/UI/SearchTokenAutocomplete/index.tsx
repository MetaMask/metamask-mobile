--- conflicted
+++ resolved
@@ -147,7 +147,10 @@
   const addToken = useCallback(
     async ({ address, symbol, decimals, iconUrl, name }) => {
       const { TokensController } = Engine.context as any;
-      await TokensController.addToken(address, symbol, decimals, {
+      await TokensController.addToken({
+        address,
+        symbol,
+        decimals,
         image: iconUrl,
         name,
       });
@@ -157,16 +160,6 @@
     [getAnalyticsParams, trackEvent],
   );
 
-<<<<<<< HEAD
-  const addToken = useCallback(async () => {
-    const { TokensController } = Engine.context as any;
-    await TokensController.addToken({
-      address,
-      symbol,
-      decimals,
-      image: iconUrl,
-      name,
-=======
   /**
    * Go to wallet page
    */
@@ -176,7 +169,6 @@
       params: {
         screen: Routes.WALLET_VIEW,
       },
->>>>>>> c56f861e
     });
   }, [navigation]);
 
