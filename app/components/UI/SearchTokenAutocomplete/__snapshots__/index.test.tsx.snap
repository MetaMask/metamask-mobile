// Jest Snapshot v1, https://goo.gl/fbAQLP

exports[`SearchTokenAutocomplete renders correctly with selected chain 1`] = `
<View
  style={
    {
      "flex": 1,
    }
  }
>
  <RNCSafeAreaProvider
    onInsetsChange={[Function]}
    style={
      [
        {
          "flex": 1,
        },
        undefined,
      ]
    }
  >
    <View
      collapsable={false}
      pointerEvents="box-none"
      style={
        {
          "zIndex": 1,
        }
      }
    >
      <View
        accessibilityElementsHidden={false}
        importantForAccessibility="auto"
        onLayout={[Function]}
        pointerEvents="box-none"
        style={null}
      >
        <View
          collapsable={false}
          pointerEvents="box-none"
          style={
            {
              "bottom": 0,
              "left": 0,
              "opacity": 1,
              "position": "absolute",
              "right": 0,
              "top": 0,
              "zIndex": 0,
            }
          }
        >
          <View
            collapsable={false}
            style={
              {
                "backgroundColor": "rgb(255, 255, 255)",
                "borderBottomColor": "rgb(216, 216, 216)",
                "flex": 1,
                "shadowColor": "rgb(216, 216, 216)",
                "shadowOffset": {
                  "height": 0.5,
                  "width": 0,
                },
                "shadowOpacity": 0.85,
                "shadowRadius": 0,
              }
            }
          />
        </View>
        <View
          collapsable={false}
          pointerEvents="box-none"
          style={
            {
              "height": 64,
              "maxHeight": undefined,
              "minHeight": undefined,
              "opacity": undefined,
              "transform": undefined,
            }
          }
        >
          <View
            pointerEvents="none"
            style={
              {
                "height": 20,
              }
            }
          />
          <View
            pointerEvents="box-none"
            style={
              {
                "alignItems": "center",
                "flex": 1,
                "flexDirection": "row",
                "justifyContent": "center",
              }
            }
          >
            <View
              collapsable={false}
              pointerEvents="box-none"
              style={
                {
                  "marginHorizontal": 16,
                  "opacity": 1,
                }
              }
            >
              <Text
                accessibilityRole="header"
                aria-level="1"
                collapsable={false}
                numberOfLines={1}
                onLayout={[Function]}
                style={
                  {
                    "color": "rgb(28, 28, 30)",
                    "fontSize": 17,
                    "fontWeight": "600",
                  }
                }
              >
                SearchTokenAutocomplete
              </Text>
            </View>
          </View>
        </View>
      </View>
    </View>
    <RNSScreenContainer
      onLayout={[Function]}
      style={
        {
          "flex": 1,
        }
      }
    >
      <RNSScreen
        activityState={2}
        collapsable={false}
        gestureResponseDistance={
          {
            "bottom": -1,
            "end": -1,
            "start": -1,
            "top": -1,
          }
        }
        onGestureCancel={[Function]}
        pointerEvents="box-none"
        sheetAllowedDetents="large"
        sheetCornerRadius={-1}
        sheetExpandsWhenScrolledToEdge={true}
        sheetGrabberVisible={false}
        sheetLargestUndimmedDetent="all"
        style={
          {
            "bottom": 0,
            "left": 0,
            "position": "absolute",
            "right": 0,
            "top": 0,
            "zIndex": undefined,
          }
        }
      >
        <View
          collapsable={false}
          style={
            {
              "opacity": 1,
            }
          }
        />
        <View
          accessibilityElementsHidden={false}
          closing={false}
          gestureVelocityImpact={0.3}
          importantForAccessibility="auto"
          onClose={[Function]}
          onGestureBegin={[Function]}
          onGestureCanceled={[Function]}
          onGestureEnd={[Function]}
          onOpen={[Function]}
          onTransition={[Function]}
          pointerEvents="box-none"
          style={
            [
              {
                "overflow": undefined,
              },
              {
                "bottom": 0,
                "left": 0,
                "position": "absolute",
                "right": 0,
                "top": 0,
              },
            ]
          }
          transitionSpec={
            {
              "close": {
                "animation": "spring",
                "config": {
                  "damping": 500,
                  "mass": 3,
                  "overshootClamping": true,
                  "restDisplacementThreshold": 10,
                  "restSpeedThreshold": 10,
                  "stiffness": 1000,
                },
              },
              "open": {
                "animation": "spring",
                "config": {
                  "damping": 500,
                  "mass": 3,
                  "overshootClamping": true,
                  "restDisplacementThreshold": 10,
                  "restSpeedThreshold": 10,
                  "stiffness": 1000,
                },
              },
            }
          }
        >
          <View
            collapsable={false}
            needsOffscreenAlphaCompositing={false}
            pointerEvents="box-none"
            style={
              {
                "flex": 1,
              }
            }
          >
            <View
              collapsable={false}
              enabled={false}
              handlerTag={-1}
              handlerType="PanGestureHandler"
              onGestureHandlerEvent={[Function]}
              onGestureHandlerStateChange={[Function]}
              style={
                {
                  "flex": 1,
                  "transform": [
                    {
                      "translateX": 0,
                    },
                    {
                      "translateX": 0,
                    },
                  ],
                }
              }
            >
              <View
                collapsable={false}
                pointerEvents="none"
                style={
                  {
                    "backgroundColor": "rgb(242, 242, 242)",
                    "bottom": 0,
                    "left": 0,
                    "position": "absolute",
                    "shadowColor": "#000",
                    "shadowOffset": {
                      "height": 1,
                      "width": -1,
                    },
                    "shadowOpacity": 0.3,
                    "shadowRadius": 5,
                    "top": 0,
                    "width": 3,
                  }
                }
              />
              <View
                style={
                  [
                    {
                      "flex": 1,
                      "overflow": "hidden",
                    },
                    [
                      {
                        "backgroundColor": "rgb(242, 242, 242)",
                      },
                      undefined,
                    ],
                  ]
                }
              >
                <View
                  style={
                    {
                      "flex": 1,
                      "flexDirection": "column-reverse",
                    }
                  }
                >
                  <View
                    style={
                      {
                        "flex": 1,
                      }
                    }
                  >
                    <View
                      style={
                        {
                          "flex": 1,
                        }
                      }
                    >
                      <RCTScrollView
                        collapsable={false}
                        handlerTag={1}
                        handlerType="NativeViewGestureHandler"
                        onGestureHandlerEvent={[Function]}
                        onGestureHandlerStateChange={[Function]}
                      >
                        <View>
                          <View>
<<<<<<< HEAD
                            <TouchableOpacity
                              style={
                                {
                                  "alignItems": "center",
                                  "borderColor": "#b7bbc8",
                                  "borderRadius": 8,
                                  "borderWidth": 1,
                                  "flexDirection": "row",
                                  "gap": 10,
                                  "justifyContent": "space-between",
                                  "marginTop": 16,
                                }
                              }
                              testID="filter-controls-button"
                            >
                              <TouchableOpacity
                                disabled={false}
                                style={
                                  {
                                    "padding": 16,
                                  }
                                }
                              >
                                <Text
                                  style={
                                    {
                                      "color": "#121314",
                                    }
                                  }
                                >
                                  Ethereum Main Network
                                </Text>
                              </TouchableOpacity>
                              <View
                                style={
                                  {
                                    "alignItems": "center",
                                    "flexDirection": "row",
                                    "paddingRight": 16,
                                  }
                                }
                              >
                                <View
                                  style={
                                    {
                                      "alignItems": "center",
                                      "backgroundColor": "#ffffff",
                                      "borderRadius": 8,
                                      "height": 24,
                                      "justifyContent": "center",
                                      "overflow": "hidden",
                                      "width": 24,
                                    }
                                  }
                                  testID="network-avatar-picker"
                                >
                                  <Image
                                    onError={[Function]}
                                    resizeMode="contain"
                                    source={1}
                                    style={
                                      {
                                        "height": 24,
                                        "width": 24,
                                      }
                                    }
                                    testID="network-avatar-image"
                                  />
                                </View>
                                <TouchableOpacity
                                  accessibilityRole="button"
                                  accessible={true}
                                  activeOpacity={1}
                                  disabled={false}
                                  onPressIn={[Function]}
                                  onPressOut={[Function]}
                                  style={
                                    {
                                      "alignItems": "center",
                                      "borderRadius": 8,
                                      "height": 28,
                                      "justifyContent": "center",
                                      "opacity": 1,
                                      "width": 28,
                                    }
                                  }
                                  testID="button-icon-test-id"
                                >
                                  <SvgMock
                                    color="#121314"
                                    fill="currentColor"
                                    height={20}
                                    name="ArrowDown"
                                    style={
                                      {
                                        "height": 20,
                                        "width": 20,
                                      }
                                    }
                                    width={20}
                                  />
                                </TouchableOpacity>
                              </View>
                            </TouchableOpacity>
=======
>>>>>>> 338177c4
                            <View
                              style={
                                {
                                  "paddingBottom": 16,
                                }
                              }
                            >
                              <View
                                style={
                                  [
                                    {
                                      "alignItems": "center",
                                      "borderColor": "#b7bbc8",
                                      "borderRadius": 8,
                                      "borderWidth": 1,
                                      "color": "#121314",
                                      "flex": 1,
                                      "flexDirection": "row",
                                      "justifyContent": "center",
                                      "marginTop": 16,
                                    },
                                  ]
                                }
                                testID="add-searched-token-screen"
                              >
                                <View
                                  style={
                                    {
                                      "color": "#686e7d",
                                      "paddingLeft": 20,
                                    }
                                  }
                                >
                                  <SvgMock
                                    color="#121314"
                                    fill="currentColor"
                                    height={16}
                                    name="Search"
                                    style={
                                      {
                                        "height": 16,
                                        "width": 16,
                                      }
                                    }
                                    width={16}
                                  />
                                </View>
                                <View
                                  style={
                                    {
                                      "borderColor": "#2c3dc5",
                                      "color": "#686e7d",
                                      "paddingHorizontal": 12,
                                      "paddingVertical": 12,
                                      "width": "80%",
                                    }
                                  }
                                >
                                  <TextInput
                                    keyboardAppearance="light"
                                    onBlur={[Function]}
                                    onChangeText={[Function]}
                                    onFocus={[Function]}
                                    placeholder="Search Tokens"
                                    placeholderTextColor="#b7bbc8"
                                    style={
<<<<<<< HEAD
                                      [
                                        {
                                          "color": "#121314",
                                          "fontFamily": "Geist Regular",
                                        },
                                        {
                                          "height": "85%",
                                          "width": "85%",
                                        },
                                      ]
=======
                                      {
                                        "color": "#121314",
                                        "flex": 1,
                                        "fontFamily": "Geist Regular",
                                      }
>>>>>>> 338177c4
                                    }
                                    testID="input-search-asset"
                                    value=""
                                  />
                                </View>
                                <View
                                  style={
                                    {
                                      "color": "#686e7d",
                                      "paddingRight": 20,
                                    }
                                  }
                                >
                                  <TouchableOpacity
                                    accessible={true}
                                    activeOpacity={1}
                                    disabled={false}
                                    onPress={[Function]}
                                    onPressIn={[Function]}
                                    onPressOut={[Function]}
                                    style={
                                      {
                                        "alignItems": "center",
                                        "borderRadius": 8,
                                        "height": 24,
                                        "justifyContent": "center",
                                        "opacity": 1,
                                        "width": 24,
                                      }
                                    }
                                    testID="clear-search-bar"
                                  >
                                    <SvgMock
                                      color="#121314"
                                      fill="currentColor"
                                      height={16}
                                      name="Close"
                                      style={
                                        {
                                          "height": 16,
                                          "width": 16,
                                        }
                                      }
                                      width={16}
                                    />
                                  </TouchableOpacity>
                                </View>
                              </View>
                            </View>
                            <View
                              style={
                                {
                                  "padding": 0,
                                }
                              }
                            />
                          </View>
                        </View>
                      </RCTScrollView>
                      <View
                        style={
                          {
                            "paddingVertical": 16,
                          }
                        }
                      >
                        <TouchableOpacity
                          accessibilityRole="button"
                          accessible={true}
                          activeOpacity={1}
                          disabled={true}
                          onPress={[Function]}
                          onPressIn={[Function]}
                          onPressOut={[Function]}
                          style={
                            {
                              "alignItems": "center",
                              "alignSelf": "stretch",
                              "backgroundColor": "#121314",
                              "borderRadius": 12,
                              "flexDirection": "row",
                              "height": 48,
                              "justifyContent": "center",
                              "opacity": 0.5,
                              "overflow": "hidden",
                              "paddingHorizontal": 16,
                            }
                          }
                          testID="token-import-next-button"
                        >
                          <Text
                            accessibilityRole="text"
                            style={
                              {
                                "color": "#ffffff",
                                "fontFamily": "Geist Medium",
                                "fontSize": 16,
                                "letterSpacing": 0,
                                "lineHeight": 24,
                              }
                            }
                          >
                            Next
                          </Text>
                        </TouchableOpacity>
                      </View>
                    </View>
                  </View>
                </View>
              </View>
            </View>
          </View>
        </View>
      </RNSScreen>
    </RNSScreenContainer>
  </RNCSafeAreaProvider>
</View>
`;<|MERGE_RESOLUTION|>--- conflicted
+++ resolved
@@ -328,113 +328,6 @@
                       >
                         <View>
                           <View>
-<<<<<<< HEAD
-                            <TouchableOpacity
-                              style={
-                                {
-                                  "alignItems": "center",
-                                  "borderColor": "#b7bbc8",
-                                  "borderRadius": 8,
-                                  "borderWidth": 1,
-                                  "flexDirection": "row",
-                                  "gap": 10,
-                                  "justifyContent": "space-between",
-                                  "marginTop": 16,
-                                }
-                              }
-                              testID="filter-controls-button"
-                            >
-                              <TouchableOpacity
-                                disabled={false}
-                                style={
-                                  {
-                                    "padding": 16,
-                                  }
-                                }
-                              >
-                                <Text
-                                  style={
-                                    {
-                                      "color": "#121314",
-                                    }
-                                  }
-                                >
-                                  Ethereum Main Network
-                                </Text>
-                              </TouchableOpacity>
-                              <View
-                                style={
-                                  {
-                                    "alignItems": "center",
-                                    "flexDirection": "row",
-                                    "paddingRight": 16,
-                                  }
-                                }
-                              >
-                                <View
-                                  style={
-                                    {
-                                      "alignItems": "center",
-                                      "backgroundColor": "#ffffff",
-                                      "borderRadius": 8,
-                                      "height": 24,
-                                      "justifyContent": "center",
-                                      "overflow": "hidden",
-                                      "width": 24,
-                                    }
-                                  }
-                                  testID="network-avatar-picker"
-                                >
-                                  <Image
-                                    onError={[Function]}
-                                    resizeMode="contain"
-                                    source={1}
-                                    style={
-                                      {
-                                        "height": 24,
-                                        "width": 24,
-                                      }
-                                    }
-                                    testID="network-avatar-image"
-                                  />
-                                </View>
-                                <TouchableOpacity
-                                  accessibilityRole="button"
-                                  accessible={true}
-                                  activeOpacity={1}
-                                  disabled={false}
-                                  onPressIn={[Function]}
-                                  onPressOut={[Function]}
-                                  style={
-                                    {
-                                      "alignItems": "center",
-                                      "borderRadius": 8,
-                                      "height": 28,
-                                      "justifyContent": "center",
-                                      "opacity": 1,
-                                      "width": 28,
-                                    }
-                                  }
-                                  testID="button-icon-test-id"
-                                >
-                                  <SvgMock
-                                    color="#121314"
-                                    fill="currentColor"
-                                    height={20}
-                                    name="ArrowDown"
-                                    style={
-                                      {
-                                        "height": 20,
-                                        "width": 20,
-                                      }
-                                    }
-                                    width={20}
-                                  />
-                                </TouchableOpacity>
-                              </View>
-                            </TouchableOpacity>
-=======
->>>>>>> 338177c4
                             <View
                               style={
                                 {
@@ -501,24 +394,11 @@
                                     placeholder="Search Tokens"
                                     placeholderTextColor="#b7bbc8"
                                     style={
-<<<<<<< HEAD
-                                      [
-                                        {
-                                          "color": "#121314",
-                                          "fontFamily": "Geist Regular",
-                                        },
-                                        {
-                                          "height": "85%",
-                                          "width": "85%",
-                                        },
-                                      ]
-=======
                                       {
                                         "color": "#121314",
                                         "flex": 1,
                                         "fontFamily": "Geist Regular",
                                       }
->>>>>>> 338177c4
                                     }
                                     testID="input-search-asset"
                                     value=""
