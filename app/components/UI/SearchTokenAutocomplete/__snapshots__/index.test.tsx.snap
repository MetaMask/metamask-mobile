--- conflicted
+++ resolved
@@ -413,10 +413,7 @@
                                 >
                                   <SvgMock
                                     color="#121314"
-<<<<<<< HEAD
-=======
                                     fill="currentColor"
->>>>>>> c3b2efdc
                                     height={16}
                                     name="ArrowDown"
                                     style={
