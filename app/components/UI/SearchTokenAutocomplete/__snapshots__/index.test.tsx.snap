--- conflicted
+++ resolved
@@ -326,14 +326,6 @@
                           }
                         }
                       >
-<<<<<<< HEAD
-                        <View>
-                          <View>
-                            <View
-                              style={
-                                {
-                                  "paddingBottom": 16,
-=======
                         <View
                           style={
                             {
@@ -491,7 +483,6 @@
                                     "height": 0,
                                     "width": undefined,
                                   }
->>>>>>> f4e8f8d0
                                 }
                               />
                               <View
@@ -535,39 +526,6 @@
                                         "padding": 16,
                                       }
                                     }
-<<<<<<< HEAD
-                                    width={16}
-                                  />
-                                </View>
-                                <View
-                                  style={
-                                    {
-                                      "borderColor": "#2c3dc5",
-                                      "color": "#686e7d",
-                                      "paddingHorizontal": 12,
-                                      "paddingVertical": 12,
-                                      "width": "80%",
-                                    }
-                                  }
-                                >
-                                  <TextInput
-                                    keyboardAppearance="light"
-                                    onBlur={[Function]}
-                                    onChangeText={[Function]}
-                                    onFocus={[Function]}
-                                    placeholder="Search Tokens"
-                                    placeholderTextColor="#b7bbc8"
-                                    style={
-                                      {
-                                        "color": "#121314",
-                                        "flex": 1,
-                                        "fontFamily": "Geist Regular",
-                                      }
-                                    }
-                                    testID="input-search-asset"
-                                    value=""
-                                  />
-=======
                                     testID="searched-token-result"
                                   >
                                     <View
@@ -779,7 +737,6 @@
                                       </View>
                                     </View>
                                   </TouchableOpacity>
->>>>>>> f4e8f8d0
                                 </View>
                                 <View
                                   index={1}
