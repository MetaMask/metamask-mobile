import React, { useEffect } from 'react';
import PropTypes from 'prop-types';
import { StyleSheet, View, Text, InteractionManager } from 'react-native';
import { fontStyles } from '../../../styles/common';
import { strings } from '../../../../locales/i18n';
import { connect } from 'react-redux';
import ActionView from '../ActionView';
import { renderFromTokenMinimalUnit } from '../../../util/number';
import TokenImage from '../../UI/TokenImage';
import Device from '../../../util/device';
import Engine from '../../../core/Engine';
import URL from 'url-parse';
import AnalyticsV2 from '../../../util/analyticsV2';
import useTokenBalance from '../../hooks/useTokenBalance';
<<<<<<< HEAD
import { useTheme } from '../../../util/theme';
=======
import { useAppThemeFromContext, mockTheme } from '../../../util/theme';
import NotificationManager from '../../../core/NotificationManager';
>>>>>>> 8bdafbe5

const createStyles = (colors) =>
  StyleSheet.create({
    root: {
      backgroundColor: colors.background.default,
      borderTopLeftRadius: 10,
      borderTopRightRadius: 10,
      paddingBottom: Device.isIphoneX() ? 20 : 0,
      minHeight: Device.isIos() ? '50%' : '60%',
    },
    title: {
      textAlign: 'center',
      fontSize: 18,
      marginVertical: 12,
      marginHorizontal: 20,
      color: colors.text.default,
      ...fontStyles.bold,
    },
    text: {
      ...fontStyles.normal,
      fontSize: 16,
      paddingTop: 25,
      paddingHorizontal: 10,
      color: colors.text.default,
    },
    tokenInformation: {
      flexDirection: 'row',
      marginHorizontal: 40,
      flex: 1,
      alignItems: 'flex-start',
      marginVertical: 30,
    },
    tokenInfo: {
      flex: 1,
      flexDirection: 'column',
    },
    infoTitleWrapper: {
      alignItems: 'center',
    },
    infoTitle: {
      ...fontStyles.bold,
      color: colors.text.default,
    },
    infoBalance: {
      alignItems: 'center',
    },
    infoToken: {
      alignItems: 'center',
    },
    token: {
      flexDirection: 'row',
    },
    identicon: {
      paddingVertical: 10,
    },
    signText: {
      ...fontStyles.normal,
      fontSize: 16,
      color: colors.text.default,
    },
    addMessage: {
      flexDirection: 'row',
      margin: 20,
    },
    children: {
      alignItems: 'center',
      borderTopColor: colors.border.muted,
      borderTopWidth: 1,
    },
  });

const WatchAssetRequest = ({
  suggestedAssetMeta,
  currentPageInformation,
  selectedAddress,
  onCancel,
  onConfirm,
}) => {
<<<<<<< HEAD
  const { colors } = useTheme();
=======
  const { asset } = suggestedAssetMeta;
  let [balance] = useTokenBalance(asset.address, selectedAddress);
  balance = renderFromTokenMinimalUnit(balance, asset.decimals);
  const { colors } = useAppThemeFromContext() || mockTheme;
>>>>>>> 8bdafbe5
  const styles = createStyles(colors);

  useEffect(
    () => async () => {
      const { TokensController } = Engine.context;
      typeof suggestedAssetMeta !== undefined &&
        (await TokensController.rejectWatchAsset(suggestedAssetMeta.id));
    },
    [suggestedAssetMeta],
  );

  const getAnalyticsParams = () => {
    try {
      const { NetworkController } = Engine.context;
      const { chainId, type } = NetworkController?.state?.provider || {};
      const url = new URL(currentPageInformation?.url);

      return {
        token_address: asset?.address,
        token_symbol: asset?.symbol,
        dapp_host_name: url?.host,
        dapp_url: currentPageInformation?.url,
        network_name: type,
        chain_id: chainId,
        source: 'Dapp suggested (watchAsset)',
      };
    } catch (error) {
      return {};
    }
  };

  const onConfirmPress = async () => {
    const { TokensController } = Engine.context;
    await TokensController.acceptWatchAsset(suggestedAssetMeta.id);
    onConfirm && onConfirm();
    InteractionManager.runAfterInteractions(() => {
      AnalyticsV2.trackEvent(
        AnalyticsV2.ANALYTICS_EVENTS.TOKEN_ADDED,
        getAnalyticsParams(),
      );
      NotificationManager.showSimpleNotification({
        status: `simple_notification`,
        duration: 5000,
        title: strings('wallet.token_toast.token_imported_title'),
        description: strings('wallet.token_toast.token_imported_desc', {
          tokenSymbol: asset?.symbol || '---',
        }),
      });
    });
  };

  return (
    <View style={styles.root}>
      <View style={styles.titleWrapper}>
        <Text style={styles.title} onPress={this.cancelSignature}>
          {strings('watch_asset_request.title')}
        </Text>
      </View>
      <ActionView
        cancelTestID={'request-signature-cancel-button'}
        confirmTestID={'request-signature-confirm-button'}
        cancelText={strings('watch_asset_request.cancel')}
        confirmText={strings('watch_asset_request.add')}
        onCancelPress={onCancel}
        onConfirmPress={onConfirmPress}
      >
        <View style={styles.children}>
          <View style={styles.addMessage}>
            <Text style={styles.signText}>
              {strings('watch_asset_request.message')}
            </Text>
          </View>

          <View style={styles.tokenInformation}>
            <View style={styles.tokenInfo}>
              <View style={styles.infoTitleWrapper}>
                <Text style={styles.infoTitle}>
                  {strings('watch_asset_request.token')}
                </Text>
              </View>

              <View style={styles.infoToken}>
                <View style={styles.token}>
                  <View style={styles.identicon}>
                    <TokenImage asset={asset} />
                  </View>
                  <Text style={styles.text}>{asset.symbol}</Text>
                </View>
              </View>
            </View>

            <View style={styles.tokenInfo}>
              <View style={styles.infoTitleWrapper}>
                <Text style={styles.infoTitle}>
                  {strings('watch_asset_request.balance')}
                </Text>
              </View>

              <View style={styles.infoBalance}>
                <Text style={styles.text}>
                  {balance} {asset.symbol}
                </Text>
              </View>
            </View>
          </View>
        </View>
      </ActionView>
    </View>
  );
};

WatchAssetRequest.propTypes = {
  /**
   * Callback triggered when this message signature is rejected
   */
  onCancel: PropTypes.func,
  /**
   * Callback triggered when this message signature is approved
   */
  onConfirm: PropTypes.func,
  /**
   * Token object
   */
  suggestedAssetMeta: PropTypes.object,
  /**
   * Current public address
   */
  selectedAddress: PropTypes.string,
  /**
   * Object containing current page title, url, and icon href
   */
  currentPageInformation: PropTypes.object,
};

const mapStateToProps = (state) => ({
  selectedAddress:
    state.engine.backgroundState.PreferencesController.selectedAddress,
});

export default connect(mapStateToProps)(WatchAssetRequest);<|MERGE_RESOLUTION|>--- conflicted
+++ resolved
@@ -12,12 +12,8 @@
 import URL from 'url-parse';
 import AnalyticsV2 from '../../../util/analyticsV2';
 import useTokenBalance from '../../hooks/useTokenBalance';
-<<<<<<< HEAD
 import { useTheme } from '../../../util/theme';
-=======
-import { useAppThemeFromContext, mockTheme } from '../../../util/theme';
 import NotificationManager from '../../../core/NotificationManager';
->>>>>>> 8bdafbe5
 
 const createStyles = (colors) =>
   StyleSheet.create({
@@ -96,14 +92,10 @@
   onCancel,
   onConfirm,
 }) => {
-<<<<<<< HEAD
-  const { colors } = useTheme();
-=======
   const { asset } = suggestedAssetMeta;
   let [balance] = useTokenBalance(asset.address, selectedAddress);
   balance = renderFromTokenMinimalUnit(balance, asset.decimals);
-  const { colors } = useAppThemeFromContext() || mockTheme;
->>>>>>> 8bdafbe5
+  const { colors } = useTheme();
   const styles = createStyles(colors);
 
   useEffect(
