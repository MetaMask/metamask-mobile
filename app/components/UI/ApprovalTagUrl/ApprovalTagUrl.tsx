--- conflicted
+++ resolved
@@ -1,7 +1,3 @@
-<<<<<<< HEAD
-
-=======
->>>>>>> 961a5281
 import React, { useEffect, useMemo, useState } from 'react';
 
 import { strings } from '../../../../locales/i18n';
@@ -12,7 +8,6 @@
 import useFavicon from '../../hooks/useFavicon/useFavicon';
 import stylesheet from './ApprovalTagUrl.styles';
 import { INTERNAL_ORIGINS } from '../../../constants/transaction';
-import { safeToChecksumAddress } from '../../../util/address';
 
 const { ORIGIN_DEEPLINK, ORIGIN_QR_CODE } = AppConstants.DEEPLINKS;
 export const APPROVAL_TAG_URL_ORIGIN_PILL = 'APPROVAL_TAG_URL_ORIGIN_PILL';
@@ -36,14 +31,6 @@
   const { styles } = useStyles(stylesheet, {});
   const [isOriginDeepLink, setIsOriginDeepLink] = useState(false);
 
-<<<<<<< HEAD
-  const accountsByChainId = useSelector(selectAccountsByChainId);
-
-  const internalAccounts = useSelector(selectInternalAccounts);
-  const activeAddress = safeToChecksumAddress(from);
-
-=======
->>>>>>> 961a5281
   useEffect(() => {
     const isOriginDeepLinkVal =
       origin === ORIGIN_DEEPLINK || origin === ORIGIN_QR_CODE;
