--- conflicted
+++ resolved
@@ -56,13 +56,9 @@
   if (type !== NameType.EthereumAddress) {
     throw new Error('Unsupported NameType: ' + type);
   }
-<<<<<<< HEAD
-  const { image, name, variant } = useDisplayName(
-=======
 
-  const displayName = useDisplayName({
+  const { image, name, variant } = useDisplayName({
     preferContractSymbol,
->>>>>>> c5cdca97
     type,
     value,
     variation,
@@ -78,19 +74,9 @@
 
   return (
     <View style={styles.base}>
-<<<<<<< HEAD
-      {image ? (
-        <Image source={{ uri: image }} style={styles.image} />
-      ) : (
-        <Identicon address={value} diameter={16} />
-      )}
+      <Identicon address={value} diameter={16} imageUri={image} />
       <NameLabel displayNameVariant={variant} ellipsizeMode="tail">
         {name}
-=======
-      <Identicon address={value} diameter={16} imageUri={displayName.image} />
-      <NameLabel displayNameVariant={displayName.variant} ellipsizeMode="tail">
-        {displayName.name}
->>>>>>> c5cdca97
       </NameLabel>
     </View>
   );
