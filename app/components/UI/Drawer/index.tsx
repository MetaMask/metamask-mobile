--- conflicted
+++ resolved
@@ -13,11 +13,8 @@
   StyleSheet,
   ViewStyle,
   StyleProp,
-<<<<<<< HEAD
   useWindowDimensions,
-=======
   InteractionManager,
->>>>>>> 4df193d5
 } from 'react-native';
 import {
   PanGestureHandler,
@@ -28,7 +25,10 @@
 import DrawerView from '../DrawerView';
 import styles from './styles';
 import { useTheme } from '../../../util/theme';
-<<<<<<< HEAD
+import { useDispatch, useSelector } from 'react-redux';
+import { toggleInfoNetworkModal } from '../../../actions/modals';
+import { selectChainId } from '../../../selectors/networkController';
+import { getIsNetworkOnboarded } from '../../../util/networks';
 import Animated, {
   interpolate,
   useAnimatedGestureHandler,
@@ -58,12 +58,6 @@
  * The animation duration of the drawer after tapping on an action.
  */
 export const TAP_TRIGGERED_ANIMATION_DURATION = 300;
-=======
-import { useDispatch, useSelector } from 'react-redux';
-import { toggleInfoNetworkModal } from '../../../actions/modals';
-import { selectChainId } from '../../../selectors/networkController';
-import { getIsNetworkOnboarded } from '../../../util/networks';
->>>>>>> 4df193d5
 
 interface DrawerRef {
   dismissDrawer: () => void;
@@ -79,9 +73,7 @@
   const { style, children } = props;
   const navigation = useNavigation();
   const { colors } = useTheme();
-<<<<<<< HEAD
   const { width: screenWidth } = useWindowDimensions();
-=======
   const dispatch = useDispatch();
 
   const prevNetwork = useRef<string>();
@@ -108,17 +100,6 @@
       prevNetwork.current = chainId;
     }
   }, [chainId]);
-
-  // Animation config
-  const animationConfig: Omit<Animated.SpringConfig, 'toValue'> = {
-    damping: 100,
-    overshootClamping: false,
-    restSpeedThreshold: 5,
-    restDisplacementThreshold: 5,
-    stiffness: 800,
-    mass: 6,
-  };
->>>>>>> 4df193d5
 
   // Set up gesture handler
   const currentXOffset = useSharedValue(-screenWidth);
