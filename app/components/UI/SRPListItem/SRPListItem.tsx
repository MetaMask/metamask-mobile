--- conflicted
+++ resolved
@@ -30,10 +30,7 @@
   name,
   keyring,
   onActionComplete,
-<<<<<<< HEAD
-=======
   testID,
->>>>>>> bb73b247
   showArrowName = '',
 }: SRPListItemProps) => {
   const { styles } = useStyles(styleSheet, {});
