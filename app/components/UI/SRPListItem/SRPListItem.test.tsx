import React from 'react';

import renderWithProvider from '../../../util/test/renderWithProvider';

import { SRPListItemSelectorsIDs } from '../../../../e2e/selectors/MultiSRP/SRPListItem.selectors';
import { backgroundState } from '../../../util/test/initial-root-state';
import {
  MOCK_ACCOUNTS_CONTROLLER_STATE,
  internalAccount1,
  internalAccount2,
} from '../../../util/test/accountsControllerTestUtils';

import SRPListItem from './SRPListItem';
import { fireEvent } from '@testing-library/react-native';
import ExtendedKeyringTypes from '../../../constants/keyringTypes';
import { MetaMetricsEvents } from '../../../core/Analytics/MetaMetrics.events';
import { MetricsEventBuilder } from '../../../core/Analytics/MetricsEventBuilder';
import useMetrics from '../../hooks/useMetrics/useMetrics';

const mockTrackEvent = jest.fn();
jest.mock('../../hooks/useMetrics/useMetrics', () => ({
  __esModule: true,
  default: jest.fn(),
}));

jest.mock('../../../core/Engine', () => {
  const { MOCK_ACCOUNTS_CONTROLLER_STATE: mockAccountsControllerState } =
    jest.requireActual('../../../util/test/accountsControllerTestUtils');
  return {
    context: {
      AccountsController: {
        ...mockAccountsControllerState,
        state: mockAccountsControllerState,
      },
    },
  };
});

const mockKeyringName1 = 'Secret Recovery Phrase 1';
const mockKeyring1 = {
  type: ExtendedKeyringTypes.hd,
  accounts: [internalAccount1.address],
  metadata: {
    id: '01JKZ55Y6KPCYH08M6B9VSZWKW',
    name: '',
  },
};
const mockKeyring2 = {
  type: ExtendedKeyringTypes.simple,
  accounts: [internalAccount2.address],
  metadata: {
    id: '01JKZ56KRVYEEHC601HSNW28T2',
    name: '',
  },
};

const initialState = {
  swaps: { '0x1': { isLive: true }, hasOnboarded: false, isLive: true },
  engine: {
    backgroundState: {
      ...backgroundState,
      AccountsController: MOCK_ACCOUNTS_CONTROLLER_STATE,
      KeyringController: {
        keyrings: [mockKeyring1, mockKeyring2],
      },
    },
  },
};

const mockOnKeyringSelect = jest.fn();

const getTestId = (selector: string, keyringId: string) =>
  `${selector}-${keyringId}`;

describe('SRPList', () => {
  beforeEach(() => {
    jest.clearAllMocks(); 
    (useMetrics as jest.Mock).mockReturnValue({
      trackEvent: mockTrackEvent,
      createEventBuilder: MetricsEventBuilder.createEventBuilder,
    });
  });

  it('renders', () => {
    const { getByTestId } = renderWithProvider(
      <SRPListItem
        name={mockKeyringName1}
        keyring={mockKeyring1}
        onActionComplete={mockOnKeyringSelect}
      />,
      {
        state: initialState,
      },
    );

    expect(
      getByTestId(
        getTestId(
          SRPListItemSelectorsIDs.SRP_LIST_ITEM,
          mockKeyring1.metadata.id,
        ),
      ),
    ).toBeDefined();
    expect(
      getByTestId(
        getTestId(
          SRPListItemSelectorsIDs.SRP_LIST_ITEM_TOGGLE_SHOW,
          mockKeyring1.metadata.id,
        ),
      ),
    ).toBeDefined();
  });

  it('calls onActionComplete when the item is clicked', () => {
    const { getByTestId } = renderWithProvider(
      <SRPListItem
        name={mockKeyringName1}
        keyring={mockKeyring1}
        onActionComplete={mockOnKeyringSelect}
      />,
      {
        state: initialState,
      },
    );

    const srpItem = getByTestId(
      getTestId(
        SRPListItemSelectorsIDs.SRP_LIST_ITEM,
        mockKeyring1.metadata.id,
      ),
    );

    fireEvent.press(srpItem);

    expect(mockOnKeyringSelect).toHaveBeenCalledWith(mockKeyring1.metadata.id);
<<<<<<< HEAD
=======
  });

  it('tracks SECRET_RECOVERY_PHRASE_PICKER_CLICKED event when toggle button is pressed', () => {
    const { getByTestId } = renderWithProvider(
      <SRPListItem
        name={mockKeyringName1}
        keyring={mockKeyring1}
        onActionComplete={mockOnKeyringSelect}
      />,
      {
        state: initialState,
      },
    );

    const toggle = getByTestId(
      getTestId(
        SRPListItemSelectorsIDs.SRP_LIST_ITEM_TOGGLE_SHOW,
        mockKeyring1.metadata.id,
      ),
    );

    fireEvent.press(toggle);

    expect(mockTrackEvent).toHaveBeenCalledWith(
      MetricsEventBuilder.createEventBuilder(
        MetaMetricsEvents.SECRET_RECOVERY_PHRASE_PICKER_CLICKED,
      )
        .addProperties({
          button_type: 'details',
        })
        .build(),
    );
>>>>>>> b6e9c40b
  });

  it('displays accounts when toggle is clicked', () => {
    const { getByTestId } = renderWithProvider(
      <SRPListItem
        name={mockKeyringName1}
        keyring={mockKeyring1}
        onActionComplete={mockOnKeyringSelect}
      />,
      {
        state: initialState,
      },
    );

    const toggle = getByTestId(
      getTestId(
        SRPListItemSelectorsIDs.SRP_LIST_ITEM_TOGGLE_SHOW,
        mockKeyring1.metadata.id,
      ),
    );

    fireEvent.press(toggle);

    expect(
      getTestId(
        SRPListItemSelectorsIDs.SRP_LIST_ITEM_ACCOUNTS_LIST,
        mockKeyring1.metadata.id,
      ),
    ).toBeDefined();
  });
});<|MERGE_RESOLUTION|>--- conflicted
+++ resolved
@@ -133,8 +133,6 @@
     fireEvent.press(srpItem);
 
     expect(mockOnKeyringSelect).toHaveBeenCalledWith(mockKeyring1.metadata.id);
-<<<<<<< HEAD
-=======
   });
 
   it('tracks SECRET_RECOVERY_PHRASE_PICKER_CLICKED event when toggle button is pressed', () => {
@@ -167,7 +165,6 @@
         })
         .build(),
     );
->>>>>>> b6e9c40b
   });
 
   it('displays accounts when toggle is clicked', () => {
