import React from 'react';
import TransactionElement from './';
import configureMockStore from 'redux-mock-store';
import { Provider } from 'react-redux';
import { backgroundState } from '../../../util/test/initial-root-state';
import { MOCK_ACCOUNTS_CONTROLLER_STATE } from '../../../util/test/accountsControllerTestUtils';
import renderWithProvider from '../../../util/test/renderWithProvider';

jest.mock('../../../core/Engine', () => ({
  context: {
    NetworkController: {
      getNetworkClientById: () => ({
        configuration: {
          chainId: '0x1',
          rpcUrl: 'https://mainnet.infura.io/v3',
          ticker: 'ETH',
          type: 'custom',
        },
      }),
      findNetworkClientIdByChainId: () => 'mainnet',
      setActiveNetwork: jest.fn(),
    },
    TokenListController: {
      state: {
<<<<<<< HEAD
        tokenList: [],
=======
        tokensChainsCache: {
          '0x1': {
            data: [],
          },
        },
>>>>>>> 733bad1a
      },
    },
  },
}));

jest.mock('@metamask/controller-utils', () => ({
  ...jest.requireActual('@metamask/controller-utils'),
  query: jest.fn(),
}));

const mockStore = configureMockStore();
const initialState = {
  engine: {
    backgroundState: {
      ...backgroundState,
      AccountsController: MOCK_ACCOUNTS_CONTROLLER_STATE,
    },
  },
  settings: {
    primaryCurrency: 'ETH',
  },
};
const store = mockStore(initialState);

describe('TransactionElement', () => {
  it('should render correctly 1', () => {
    const component = renderWithProvider(
      <Provider store={store}>
        <TransactionElement
          tx={{
            transaction: {
              to: '0x0',
              from: '0x1',
              nonce: 1,
            },
            chainId: '0x1',
            txParams: {
              to: '0x0',
              from: '0x1',
              status: 'CONFIRMED',
            },
          }}
        />
      </Provider>,
    );
    expect(component).toMatchSnapshot();
  });
});<|MERGE_RESOLUTION|>--- conflicted
+++ resolved
@@ -22,15 +22,11 @@
     },
     TokenListController: {
       state: {
-<<<<<<< HEAD
-        tokenList: [],
-=======
         tokensChainsCache: {
           '0x1': {
             data: [],
           },
         },
->>>>>>> 733bad1a
       },
     },
   },
