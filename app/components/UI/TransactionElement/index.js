import React, { PureComponent } from 'react';
import PropTypes from 'prop-types';
import { TouchableOpacity, TouchableHighlight, StyleSheet, Image, Text, View } from 'react-native';
import { fontStyles } from '../../../styles/common';
import FAIcon from 'react-native-vector-icons/FontAwesome';
import { strings } from '../../../../locales/i18n';
import { toDateFormat } from '../../../util/date';
import TransactionDetails from './TransactionDetails';
import { safeToChecksumAddress } from '../../../util/address';
import { connect } from 'react-redux';
import StyledButton from '../StyledButton';
import Modal from 'react-native-modal';
import decodeTransaction from './utils';
import { TRANSACTION_TYPES } from '../../../util/transactions';
import ListItem from '../../Base/ListItem';
import StatusText from '../../Base/StatusText';
import DetailsModal from '../../Base/DetailsModal';
import { isMainNet } from '../../../util/networks';
import { WalletDevice, util } from '@metamask/controllers/';
import { ThemeContext, mockTheme } from '../../../util/theme';
const { weiHexToGweiDec, isEIP1559Transaction } = util;

const createStyles = (colors) =>
	StyleSheet.create({
		row: {
			backgroundColor: colors.background.default,
			flex: 1,
			borderBottomWidth: StyleSheet.hairlineWidth,
			borderColor: colors.border.muted,
		},
		actionContainerStyle: {
			height: 25,
			padding: 0,
		},
		speedupActionContainerStyle: {
			marginRight: 10,
		},
		actionStyle: {
			fontSize: 10,
			padding: 0,
			paddingHorizontal: 10,
		},
		icon: {
			width: 28,
			height: 28,
		},
		summaryWrapper: {
			padding: 15,
		},
		fromDeviceText: {
			color: colors.text.alternative,
			fontSize: 14,
			marginBottom: 10,
			...fontStyles.normal,
		},
		importText: {
			color: colors.text.alternative,
			fontSize: 14,
			...fontStyles.bold,
			alignContent: 'center',
		},
		importRowBody: {
			alignItems: 'center',
			backgroundColor: colors.background.alternative,
			paddingTop: 10,
		},
	});

/* eslint-disable import/no-commonjs */
const transactionIconApprove = require('../../../images/transaction-icons/approve.png');
const transactionIconInteraction = require('../../../images/transaction-icons/interaction.png');
const transactionIconSent = require('../../../images/transaction-icons/send.png');
const transactionIconReceived = require('../../../images/transaction-icons/receive.png');

const transactionIconApproveFailed = require('../../../images/transaction-icons/approve-failed.png');
const transactionIconInteractionFailed = require('../../../images/transaction-icons/interaction-failed.png');
const transactionIconSentFailed = require('../../../images/transaction-icons/send-failed.png');
const transactionIconReceivedFailed = require('../../../images/transaction-icons/receive-failed.png');
/* eslint-enable import/no-commonjs */

/**
 * View that renders a transaction item part of transactions list
 */
class TransactionElement extends PureComponent {
	static propTypes = {
		assetSymbol: PropTypes.string,
		/**
		 * Asset object (in this case ERC721 token)
		 */
		tx: PropTypes.object,
		/**
		 * String of selected address
		 */
		selectedAddress: PropTypes.string,
		/**
		/* Identities object required to get import time name
		*/
		identities: PropTypes.object,
		/**
		 * Current element of the list index
		 */
		i: PropTypes.number,
		/**
		 * Callback to render transaction details view
		 */
		onPressItem: PropTypes.func,
		/**
		 * Callback to speed up tx
		 */
		onSpeedUpAction: PropTypes.func,
		/**
		 * Callback to cancel tx
		 */
		onCancelAction: PropTypes.func,
		swapsTransactions: PropTypes.object,
		swapsTokens: PropTypes.arrayOf(PropTypes.object),
		/**
		 * Chain Id
		 */
		chainId: PropTypes.string,
<<<<<<< HEAD
=======
		signQRTransaction: PropTypes.func,
		cancelUnsignedQRTransaction: PropTypes.func,
		isQRHardwareAccount: PropTypes.bool,
>>>>>>> 13e8ae65
	};

	state = {
		actionKey: undefined,
		cancelIsOpen: false,
		speedUpIsOpen: false,
		detailsModalVisible: false,
		importModalVisible: false,
		transactionGas: { gasBN: undefined, gasPriceBN: undefined, gasTotal: undefined },
		transactionElement: undefined,
		transactionDetails: undefined,
	};

	mounted = false;

	componentDidMount = async () => {
		const [transactionElement, transactionDetails] = await decodeTransaction({
			...this.props,
			swapsTransactions: this.props.swapsTransactions,
			swapsTokens: this.props.swapsTokens,
			assetSymbol: this.props.assetSymbol,
		});
		this.mounted = true;
		this.mounted && this.setState({ transactionElement, transactionDetails });
	};

	componentWillUnmount() {
		this.mounted = false;
	}

	onPressItem = () => {
		const { tx, i, onPressItem } = this.props;
		onPressItem(tx.id, i);
		this.setState({ detailsModalVisible: true });
	};

	onPressImportWalletTip = () => {
		this.setState({ importModalVisible: true });
	};

	onCloseImportWalletModal = () => {
		this.setState({ importModalVisible: false });
	};

	onCloseDetailsModal = () => {
		this.setState({ detailsModalVisible: false });
	};

	renderTxTime = () => {
		const { tx, selectedAddress } = this.props;
		const incoming = safeToChecksumAddress(tx.transaction.to) === selectedAddress;
		const selfSent = incoming && safeToChecksumAddress(tx.transaction.from) === selectedAddress;
		return `${
			(!incoming || selfSent) && tx.deviceConfirmedOn === WalletDevice.MM_MOBILE
				? `#${parseInt(tx.transaction.nonce, 16)} - ${toDateFormat(tx.time)} ${strings(
						'transactions.from_device_label'
						// eslint-disable-next-line no-mixed-spaces-and-tabs
				  )}`
				: `${toDateFormat(tx.time)}
			`
		}`;
	};

	/**
	 * Function that evaluates tx to see if the Added Wallet label should be rendered.
	 * @returns Account added to wallet view
	 */
	renderImportTime = () => {
		const { tx, identities, selectedAddress } = this.props;
		const colors = this.context.colors || mockTheme.colors;
		const styles = createStyles(colors);

		const accountImportTime = identities[selectedAddress]?.importTime;
		if (tx.insertImportTime && accountImportTime) {
			return (
				<>
					<TouchableOpacity onPress={this.onPressImportWalletTip} style={styles.importRowBody}>
						<Text style={styles.importText}>
							{`${strings('transactions.import_wallet_row')} `}
							<FAIcon name="info-circle" style={styles.infoIcon} />
						</Text>
						<ListItem.Date>{toDateFormat(accountImportTime)}</ListItem.Date>
					</TouchableOpacity>
				</>
			);
		}
		return null;
	};

	renderTxElementIcon = (transactionElement, status) => {
		const { transactionType } = transactionElement;
		const colors = this.context.colors || mockTheme.colors;
		const styles = createStyles(colors);

		const isFailedTransaction = status === 'cancelled' || status === 'failed';
		let icon;
		switch (transactionType) {
			case TRANSACTION_TYPES.SENT_TOKEN:
			case TRANSACTION_TYPES.SENT_COLLECTIBLE:
			case TRANSACTION_TYPES.SENT:
				icon = isFailedTransaction ? transactionIconSentFailed : transactionIconSent;
				break;
			case TRANSACTION_TYPES.RECEIVED_TOKEN:
			case TRANSACTION_TYPES.RECEIVED_COLLECTIBLE:
			case TRANSACTION_TYPES.RECEIVED:
				icon = isFailedTransaction ? transactionIconReceivedFailed : transactionIconReceived;
				break;
			case TRANSACTION_TYPES.SITE_INTERACTION:
				icon = isFailedTransaction ? transactionIconInteractionFailed : transactionIconInteraction;
				break;
			case TRANSACTION_TYPES.APPROVE:
				icon = isFailedTransaction ? transactionIconApproveFailed : transactionIconApprove;
				break;
		}
		return <Image source={icon} style={styles.icon} resizeMode="stretch" />;
	};

	/**
	 * Renders an horizontal bar with basic tx information
	 *
	 * @param {object} transactionElement - Transaction information to render, containing addressTo, actionKey, value, fiatValue, contractDeployment
	 */
	renderTxElement = (transactionElement) => {
		const {
			identities,
			chainId,
			selectedAddress,
			isQRHardwareAccount,
			tx: { time, status },
		} = this.props;
		const { value, fiatValue = false, actionKey } = transactionElement;
		const renderNormalActions = status === 'submitted' || (status === 'approved' && !isQRHardwareAccount);
		const renderUnsignedQRActions = status === 'approved' && isQRHardwareAccount;
		const accountImportTime = identities[selectedAddress]?.importTime;
		return (
			<>
				{accountImportTime > time && this.renderImportTime()}
				<ListItem>
					<ListItem.Date>{this.renderTxTime()}</ListItem.Date>
					<ListItem.Content>
						<ListItem.Icon>{this.renderTxElementIcon(transactionElement, status)}</ListItem.Icon>
						<ListItem.Body>
							<ListItem.Title numberOfLines={1}>{actionKey}</ListItem.Title>
							<StatusText status={status} />
						</ListItem.Body>
						{Boolean(value) && (
							<ListItem.Amounts>
								<ListItem.Amount>{value}</ListItem.Amount>
								{isMainNet(chainId) && <ListItem.FiatAmount>{fiatValue}</ListItem.FiatAmount>}
							</ListItem.Amounts>
						)}
					</ListItem.Content>
					{renderNormalActions && (
						<ListItem.Actions>
							{this.renderSpeedUpButton()}
							{this.renderCancelButton()}
						</ListItem.Actions>
					)}
					{renderUnsignedQRActions && (
						<ListItem.Actions>
							{this.renderQRSignButton()}
							{this.renderCancelUnsignedButton()}
						</ListItem.Actions>
					)}
				</ListItem>
				{accountImportTime <= time && this.renderImportTime()}
			</>
		);
	};

	renderCancelButton = () => {
		const colors = this.context.colors || mockTheme.colors;
		const styles = createStyles(colors);

		return (
			<StyledButton
				type={'cancel'}
				containerStyle={styles.actionContainerStyle}
				style={styles.actionStyle}
				onPress={this.showCancelModal}
			>
				{strings('transaction.cancel')}
			</StyledButton>
		);
	};

	parseGas = () => {
		const { tx } = this.props;

		let existingGas = {};
		const transaction = tx?.transaction;
		if (transaction) {
			if (isEIP1559Transaction(transaction)) {
				existingGas = {
					isEIP1559Transaction: true,
					maxFeePerGas: weiHexToGweiDec(transaction.maxFeePerGas),
					maxPriorityFeePerGas: weiHexToGweiDec(transaction.maxPriorityFeePerGas),
				};
			} else {
				const existingGasPrice = tx.transaction ? tx.transaction.gasPrice : '0x0';
				const existingGasPriceDecimal = parseInt(existingGasPrice === undefined ? '0x0' : existingGasPrice, 16);
				existingGas = { gasPrice: existingGasPriceDecimal };
			}
		}
		return existingGas;
	};

	showCancelModal = () => {
		const existingGas = this.parseGas();

		this.mounted && this.props.onCancelAction(true, existingGas, this.props.tx);
	};

	showSpeedUpModal = () => {
		const existingGas = this.parseGas();

		this.mounted && this.props.onSpeedUpAction(true, existingGas, this.props.tx);
	};

	hideSpeedUpModal = () => {
		this.mounted && this.props.onSpeedUpAction(false);
	};

	showQRSigningModal = () => {
		this.mounted && this.props.signQRTransaction(this.props.tx);
	};

	cancelUnsignedQRTransaction = () => {
		this.mounted && this.props.cancelUnsignedQRTransaction(this.props.tx);
	};

	renderSpeedUpButton = () => {
		const colors = this.context.colors || mockTheme.colors;
		const styles = createStyles(colors);

		return (
			<StyledButton
				type={'normal'}
				containerStyle={[styles.actionContainerStyle, styles.speedupActionContainerStyle]}
				style={styles.actionStyle}
				onPress={this.showSpeedUpModal}
			>
				{strings('transaction.speedup')}
			</StyledButton>
		);
	};

<<<<<<< HEAD
=======
	renderQRSignButton = () => {
		const colors = this.context.colors || mockTheme.colors;
		const styles = createStyles(colors);
		return (
			<StyledButton
				type={'normal'}
				containerStyle={[styles.actionContainerStyle, styles.speedupActionContainerStyle]}
				style={styles.actionStyle}
				onPress={this.showQRSigningModal}
			>
				{strings('transaction.sign_with_keystone')}
			</StyledButton>
		);
	};

	renderCancelUnsignedButton = () => {
		const colors = this.context.colors || mockTheme.colors;
		const styles = createStyles(colors);
		return (
			<StyledButton
				type={'cancel'}
				containerStyle={[styles.actionContainerStyle, styles.speedupActionContainerStyle]}
				style={styles.actionStyle}
				onPress={this.cancelUnsignedQRTransaction}
			>
				{strings('transaction.cancel')}
			</StyledButton>
		);
	};

>>>>>>> 13e8ae65
	render() {
		const { tx } = this.props;
		const { detailsModalVisible, importModalVisible, transactionElement, transactionDetails } = this.state;
		const colors = this.context.colors || mockTheme.colors;
		const styles = createStyles(colors);

		if (!transactionElement || !transactionDetails) return null;
		return (
			<>
				<TouchableHighlight
					style={styles.row}
					onPress={this.onPressItem}
					underlayColor={colors.background.alternative}
					activeOpacity={1}
				>
					{this.renderTxElement(transactionElement)}
				</TouchableHighlight>
				{detailsModalVisible && (
					<Modal
						isVisible={detailsModalVisible}
						onBackdropPress={this.onCloseDetailsModal}
						onBackButtonPress={this.onCloseDetailsModal}
						onSwipeComplete={this.onCloseDetailsModal}
						swipeDirection={'down'}
						backdropColor={colors.overlay.default}
						backdropOpacity={1}
					>
						<DetailsModal>
							<DetailsModal.Header>
								<DetailsModal.Title onPress={this.onCloseDetailsModal}>
									{transactionElement?.actionKey}
								</DetailsModal.Title>
								<DetailsModal.CloseIcon onPress={this.onCloseDetailsModal} />
							</DetailsModal.Header>
							<TransactionDetails
								transactionObject={tx}
								transactionDetails={transactionDetails}
								showSpeedUpModal={this.showSpeedUpModal}
								showCancelModal={this.showCancelModal}
								close={this.onCloseDetailsModal}
							/>
						</DetailsModal>
					</Modal>
				)}
				<Modal
					isVisible={importModalVisible}
					onBackdropPress={this.onCloseImportWalletModal}
					onBackButtonPress={this.onCloseImportWalletModal}
					onSwipeComplete={this.onCloseImportWalletModal}
					swipeDirection={'down'}
					backdropColor={colors.overlay.default}
					backdropOpacity={1}
				>
					<DetailsModal>
						<DetailsModal.Header>
							<DetailsModal.Title onPress={this.onCloseImportWalletModal}>
								{strings('transactions.import_wallet_label')}
							</DetailsModal.Title>
							<DetailsModal.CloseIcon onPress={this.onCloseImportWalletModal} />
						</DetailsModal.Header>
						<View style={styles.summaryWrapper}>
							<Text style={styles.fromDeviceText}>{strings('transactions.import_wallet_tip')}</Text>
						</View>
					</DetailsModal>
				</Modal>
			</>
		);
	}
}

const mapStateToProps = (state) => ({
	ticker: state.engine.backgroundState.NetworkController.provider.ticker,
	chainId: state.engine.backgroundState.NetworkController.provider.chainId,
	identities: state.engine.backgroundState.PreferencesController.identities,
	primaryCurrency: state.settings.primaryCurrency,
	selectedAddress: state.engine.backgroundState.PreferencesController.selectedAddress,
	swapsTransactions: state.engine.backgroundState.TransactionController.swapsTransactions || {},
	swapsTokens: state.engine.backgroundState.SwapsController.tokens,
});

TransactionElement.contextType = ThemeContext;

export default connect(mapStateToProps)(TransactionElement);<|MERGE_RESOLUTION|>--- conflicted
+++ resolved
@@ -118,12 +118,9 @@
 		 * Chain Id
 		 */
 		chainId: PropTypes.string,
-<<<<<<< HEAD
-=======
 		signQRTransaction: PropTypes.func,
 		cancelUnsignedQRTransaction: PropTypes.func,
 		isQRHardwareAccount: PropTypes.bool,
->>>>>>> 13e8ae65
 	};
 
 	state = {
@@ -371,8 +368,6 @@
 		);
 	};
 
-<<<<<<< HEAD
-=======
 	renderQRSignButton = () => {
 		const colors = this.context.colors || mockTheme.colors;
 		const styles = createStyles(colors);
@@ -403,7 +398,6 @@
 		);
 	};
 
->>>>>>> 13e8ae65
 	render() {
 		const { tx } = this.props;
 		const { detailsModalVisible, importModalVisible, transactionElement, transactionDetails } = this.state;
