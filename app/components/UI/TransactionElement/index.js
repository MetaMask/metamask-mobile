import React, { PureComponent } from 'react';
import PropTypes from 'prop-types';
import { Platform, TouchableHighlight, StyleSheet, Text, View, Image } from 'react-native';
import { colors, fontStyles } from '../../../styles/common';
import { strings } from '../../../../locales/i18n';
import { toLocaleDateTime } from '../../../util/date';
import { renderFromWei, weiToFiat, hexToBN, toBN, isBN, renderToGwei, balanceToFiat } from '../../../util/number';
<<<<<<< HEAD
import { toChecksumAddress, isValidAddress } from 'ethereumjs-util';
=======
>>>>>>> b9df17bb
import Identicon from '../Identicon';
import { getActionKey, decodeTransferData, getTicker } from '../../../util/transactions';
import TransactionDetails from './TransactionDetails';
import { renderFullAddress, safeToChecksumAddress } from '../../../util/address';
import FadeIn from 'react-native-fade-in-image';
import TokenImage from '../TokenImage';
import contractMap from 'eth-contract-metadata';
import TransferElement from './TransferElement';
import { connect } from 'react-redux';
import Ionicons from 'react-native-vector-icons/Ionicons';
import StyledButton from '../StyledButton';
import Networks from '../../../util/networks';

const styles = StyleSheet.create({
	row: {
		backgroundColor: colors.white,
		flex: 1,
		borderBottomWidth: StyleSheet.hairlineWidth,
		borderColor: colors.grey100
	},
	rowContent: {
		padding: 0
	},
	rowOnly: {
		padding: 15,
		minHeight: Platform.OS === 'ios' ? 95 : 100
	},
	date: {
		color: colors.fontSecondary,
		fontSize: 12,
		marginBottom: 10,
		...fontStyles.normal
	},
	info: {
		flex: 1,
		marginLeft: 15
	},
	address: {
		fontSize: 15,
		color: colors.fontPrimary,
		...fontStyles.normal
	},
	status: {
		marginTop: 5,
		paddingVertical: 3,
		paddingHorizontal: 5,
		textAlign: 'center',
		backgroundColor: colors.grey000,
		color: colors.grey400,
		fontSize: 9,
		letterSpacing: 0.5,
		width: 75,
		textTransform: 'uppercase',
		...fontStyles.bold
	},
	amount: {
		fontSize: 15,
		color: colors.fontPrimary,
		...fontStyles.normal
	},
	amountFiat: {
		fontSize: 12,
		color: colors.fontSecondary,
		textTransform: 'uppercase',
		...fontStyles.normal
	},
	amounts: {
		flex: 0.6,
		alignItems: 'flex-end'
	},
	subRow: {
		flexDirection: 'row'
	},
	statusConfirmed: {
		backgroundColor: colors.green100,
		color: colors.green500
	},
	statusSubmitted: {
		backgroundColor: colors.orange000,
		color: colors.orange300
	},
	statusFailed: {
		backgroundColor: colors.red000,
		color: colors.red
	},
	ethLogo: {
		width: 24,
		height: 24
	},
	tokenImageStyle: {
		width: 24,
		height: 24,
		borderRadius: 12
	},
	paymentChannelTransactionIconWrapper: {
		justifyContent: 'center',
		alignItems: 'center',
		borderWidth: 1,
		borderColor: colors.grey100,
		borderRadius: 12,
		width: 24,
		height: 24,
		backgroundColor: colors.white
	},
	paymentChannelTransactionDepositIcon: {
		marginTop: 2,
		marginLeft: 1
	},
	paymentChannelTransactionWithdrawIcon: {
		marginBottom: 2,
		marginRight: 1,
		transform: [{ rotate: '180deg' }]
	},
	actionContainerStyle: {
		height: 25,
		width: 70,
		padding: 0
	},
	speedupActionContainerStyle: {
		marginRight: 10
	},
	actionStyle: {
		fontSize: 10,
		padding: 0,
		paddingHorizontal: 10
	},
	transactionActionsContainer: {
		flexDirection: 'row',
		paddingTop: 10,
		paddingLeft: 40
	}
});

const ethLogo = require('../../../images/eth-logo.png'); // eslint-disable-line

/**
 * View that renders a transaction item part of transactions list
 */
class TransactionElement extends PureComponent {
	static propTypes = {
		/**
		/* navigation object required to push new views
		*/
		navigation: PropTypes.object,
		/**
		 * Asset object (in this case ERC721 token)
		 */
		tx: PropTypes.object,
		/**
		 * Object containing token exchange rates in the format address => exchangeRate
		 */
		contractExchangeRates: PropTypes.object,
		/**
		 * ETH to current currency conversion rate
		 */
		conversionRate: PropTypes.number,
		/**
		 * Currency code of the currently-active currency
		 */
		currentCurrency: PropTypes.string,
		/**
		 * Callback function that will adjust the scroll
		 * position once the transaction detail is visible
		 */
		selected: PropTypes.bool,
		/**
		 * String of selected address
		 */
		selectedAddress: PropTypes.string,
		/**
		 * Current element of the list index
		 */
		i: PropTypes.number,
		/**
		 * Callback to render transaction details view
		 */
		onPressItem: PropTypes.func,
		/**
		 * An array that represents the user tokens
		 */
		tokens: PropTypes.object,
		/**
		 * An array that represents the user collectible contracts
		 */
		collectibleContracts: PropTypes.array,
		/**
		 * Boolean to determine if this network supports a block explorer
		 */
		blockExplorer: PropTypes.bool,
		/**
		 * Action that shows the global alert
		 */
		showAlert: PropTypes.func,
		/**
		 * Current provider ticker
		 */
		ticker: PropTypes.string,
		/**
		 * Current exchange rate
		 */
		exchangeRate: PropTypes.number,
		/**
		 * Callback to speed up tx
		 */
		onSpeedUpAction: PropTypes.func,
		/**
		 * Callback to cancel tx
		 */
		onCancelAction: PropTypes.func,
		/**
		 * A string representing the network name
		 */
		providerType: PropTypes.string
	};

	state = {
		actionKey: undefined,
		cancelIsOpen: false,
		speedUpIsOpen: false
	};

	mounted = false;

	componentDidMount = async () => {
		this.mounted = true;
		const {
			tx,
			tx: { paymentChannelTransaction },
			selectedAddress,
			ticker
		} = this.props;
		const actionKey = tx.actionKey || (await getActionKey(tx, selectedAddress, ticker, paymentChannelTransaction));
		this.mounted && this.setState({ actionKey });
	};

	componentWillUnmount() {
		this.mounted = false;
	}

	getStatusStyle(status) {
		if (status === 'confirmed') {
			return styles.statusConfirmed;
		} else if (status === 'submitted' || status === 'approved') {
			return styles.statusSubmitted;
		} else if (status === 'failed') {
			return styles.statusFailed;
		}
		return null;
	}

	onPressItem = () => {
		const { tx, i, onPressItem } = this.props;
		onPressItem(tx.id, i);
	};

	renderTxTime = () => {
		const { tx, selectedAddress } = this.props;
		const incoming = safeToChecksumAddress(tx.transaction.to) === selectedAddress;
		const selfSent = incoming && safeToChecksumAddress(tx.transaction.from) === selectedAddress;
		return (
			<Text style={styles.date}>
				{(!incoming || selfSent) && tx.transaction.nonce && `#${parseInt(tx.transaction.nonce, 16)}  - `}
				{`${toLocaleDateTime(tx.time)}`}
			</Text>
		);
	};

	renderTxDetails = (selected, tx, transactionDetails) => {
		const { showAlert, blockExplorer } = this.props;
		return selected ? (
			<TransactionDetails
				transactionObject={tx}
				blockExplorer={blockExplorer}
				showAlert={showAlert}
				transactionDetails={transactionDetails}
				navigation={this.props.navigation}
			/>
		) : null;
	};

	renderTxElementImage = transactionElement => {
		const {
			renderTo,
			actionKey,
			contractDeployment = false,
			paymentChannelTransaction,
			isInstaPayDeposit,
			isInstaPayWithdrawal
		} = transactionElement;

		let logo;

		if (contractDeployment) {
			return (
				<FadeIn>
					<Image source={ethLogo} style={styles.ethLogo} />
				</FadeIn>
			);
		} else if (actionKey === strings('transactions.smart_contract_interaction')) {
			if (renderTo in contractMap) {
				logo = contractMap[renderTo].logo;
			}
			return (
				<TokenImage
					asset={{ address: renderTo, logo }}
					containerStyle={styles.tokenImageStyle}
					iconStyle={styles.tokenImageStyle}
					logoDefined
				/>
			);
		} else if (paymentChannelTransaction) {
			if (isInstaPayDeposit) {
				return (
					<FadeIn style={styles.paymentChannelTransactionIconWrapper}>
						<Ionicons
							style={styles.paymentChannelTransactionDepositIcon}
							name={'md-arrow-down'}
							size={16}
							color={colors.green500}
						/>
					</FadeIn>
				);
			}
			if (isInstaPayWithdrawal) {
				return (
					<FadeIn style={styles.paymentChannelTransactionIconWrapper}>
						<Ionicons
							style={styles.paymentChannelTransactionWithdrawIcon}
							name={'md-arrow-down'}
							size={16}
							color={colors.grey500}
						/>
					</FadeIn>
				);
			}
		}
		return <Identicon address={renderTo} diameter={24} />;
	};

	/**
	 * Renders an horizontal bar with basic tx information
	 *
	 * @param {object} transactionElement - Transaction information to render, containing addressTo, actionKey, value, fiatValue, contractDeployment
	 */
	renderTxElement = transactionElement => {
		const {
			tx: {
				status,
				transaction: { to }
			},
			providerType
		} = this.props;
		const { renderTo, actionKey, value, fiatValue = false } = transactionElement;
		let symbol;
		if (renderTo in contractMap) {
			symbol = contractMap[renderTo].symbol;
		}
		const networkId = Networks[providerType].networkId;
		const renderTxActions = status === 'submitted' || status === 'approved';
		const renderSpeedUpAction = safeToChecksumAddress(to) !== AppConstants.CONNEXT.CONTRACTS[networkId];
		return (
			<View style={styles.rowOnly}>
				{this.renderTxTime()}
				<View style={styles.subRow}>
					{this.renderTxElementImage(transactionElement)}
					<View style={styles.info} numberOfLines={1}>
						<Text numberOfLines={1} style={styles.address}>
							{symbol ? symbol + ' ' + actionKey : actionKey}
						</Text>
						<Text style={[styles.status, this.getStatusStyle(status)]}>{status}</Text>
					</View>
					<View style={styles.amounts}>
						<Text style={styles.amount}>{value}</Text>
						<Text style={styles.amountFiat}>{fiatValue}</Text>
					</View>
				</View>
				{!!renderTxActions && (
					<View style={styles.transactionActionsContainer}>
						{renderSpeedUpAction && this.renderSpeedUpButton()}
						{this.renderCancelButton()}
					</View>
				)}
			</View>
		);
	};

	decodeTransferFromTx = () => {
		const {
			tx: {
				transaction: { gas, gasPrice, data, to },
				transactionHash
			},
			collectibleContracts
		} = this.props;
		let { actionKey } = this.state;
		const [addressFrom, addressTo, tokenId] = decodeTransferData('transferFrom', data);
		const collectible = collectibleContracts.find(
			collectible => collectible.address.toLowerCase() === to.toLowerCase()
		);
		if (collectible) {
			actionKey = strings('transactions.sent') + ' ' + collectible.name;
		}

		const gasBN = hexToBN(gas);
		const gasPriceBN = hexToBN(gasPrice);
		const totalGas = isBN(gasBN) && isBN(gasPriceBN) ? gasBN.mul(gasPriceBN) : toBN('0x0');
		const renderCollectible = collectible
			? strings('unit.token_id') + tokenId + ' ' + collectible.symbol
			: strings('unit.token_id') + tokenId;

		const renderFrom = renderFullAddress(addressFrom);
		const renderTo = renderFullAddress(addressTo);

		const transactionDetails = {
			renderFrom,
			renderTo,
			transactionHash,
			renderValue: renderCollectible,
			renderGas: parseInt(gas, 16).toString(),
			renderGasPrice: renderToGwei(gasPrice),
			renderTotalValue:
				renderCollectible +
				' ' +
				strings('unit.divisor') +
				' ' +
				renderFromWei(totalGas) +
				' ' +
				strings('unit.eth'),
			renderTotalValueFiat: undefined
		};

		const transactionElement = {
			renderTo,
			renderFrom,
			actionKey,
			value: `${strings('unit.token_id')}${tokenId}`,
			fiatValue: collectible ? collectible.symbol : undefined
		};

		return [transactionElement, transactionDetails];
	};

	decodeConfirmTx = () => {
		const {
			tx: {
				transaction: { value, gas, gasPrice, from, to },
				transactionHash
			},
			conversionRate,
			currentCurrency
		} = this.props;
		const ticker = getTicker(this.props.ticker);
		const { actionKey } = this.state;
		const totalEth = hexToBN(value);
		const renderTotalEth = renderFromWei(totalEth) + ' ' + ticker;
		const renderTotalEthFiat = weiToFiat(totalEth, conversionRate, currentCurrency);

		const gasBN = hexToBN(gas);
		const gasPriceBN = hexToBN(gasPrice);
		const totalGas = isBN(gasBN) && isBN(gasPriceBN) ? gasBN.mul(gasPriceBN) : toBN('0x0');
		const totalValue = isBN(totalEth) ? totalEth.add(totalGas) : totalGas;

		const renderFrom = renderFullAddress(from);
		const renderTo = renderFullAddress(to);

		const transactionDetails = {
			renderFrom,
			renderTo,
			transactionHash,
			renderValue: renderFromWei(value) + ' ' + ticker,
			renderGas: parseInt(gas, 16).toString(),
			renderGasPrice: renderToGwei(gasPrice),
			renderTotalValue: renderFromWei(totalValue) + ' ' + ticker,
			renderTotalValueFiat: weiToFiat(totalValue, conversionRate, currentCurrency)
		};

		const transactionElement = {
			renderTo,
			renderFrom,
			actionKey,
			value: renderTotalEth,
			fiatValue: renderTotalEthFiat
		};

		return [transactionElement, transactionDetails];
	};

	decodeDeploymentTx = () => {
		const {
			tx: {
				transaction: { value, gas, gasPrice, from },
				transactionHash
			},
			conversionRate,
			currentCurrency
		} = this.props;
		const ticker = getTicker(this.props.ticker);
		const { actionKey } = this.state;
		const gasBN = hexToBN(gas);
		const gasPriceBN = hexToBN(gasPrice);
		const totalGas = isBN(gasBN) && isBN(gasPriceBN) ? gasBN.mul(gasPriceBN) : toBN('0x0');

		const renderTotalEth = renderFromWei(totalGas) + ' ' + ticker;
		const renderTotalEthFiat = weiToFiat(totalGas, conversionRate, currentCurrency);
		const totalEth = isBN(value) ? value.add(totalGas) : totalGas;

		const renderFrom = renderFullAddress(from);
		const renderTo = strings('transactions.to_contract');

		const transactionElement = {
			renderTo,
			renderFrom,
			actionKey,
			value: renderTotalEth,
			fiatValue: renderTotalEthFiat,
			contractDeployment: true
		};
		const transactionDetails = {
			renderFrom,
			renderTo,
			transactionHash,
			renderValue: renderFromWei(value) + ' ' + ticker,
			renderGas: parseInt(gas, 16).toString(),
			renderGasPrice: renderToGwei(gasPrice),
			renderTotalValue: renderFromWei(totalEth) + ' ' + ticker,
			renderTotalValueFiat: weiToFiat(totalEth, conversionRate, currentCurrency)
		};

		return [transactionElement, transactionDetails];
	};

	decodePaymentChannelTx = () => {
		const {
			tx: {
				transactionHash,
				transaction: { value, gas, gasPrice, from, to },
				isInstaPayDeposit,
				isInstaPayWithdrawal
			},
			conversionRate,
			currentCurrency,
			exchangeRate
		} = this.props;
		const { actionKey } = this.state;
		const totalEth = hexToBN(value);
		const totalEthFiat = weiToFiat(totalEth, conversionRate, currentCurrency);
		const readableTotalEth = renderFromWei(totalEth);
<<<<<<< HEAD
		const renderTotalEth = readableTotalEth + ' ' + (isInstaPayDeposit ? strings('unit.eth') : strings('unit.dai'));
		const renderTotalEthFiat = isInstaPayDeposit
=======
		const renderTotalEth = readableTotalEth + ' ' + (isDeposit ? strings('unit.eth') : strings('unit.sai'));
		const renderTotalEthFiat = isDeposit
>>>>>>> b9df17bb
			? totalEthFiat
			: balanceToFiat(parseFloat(readableTotalEth), conversionRate, exchangeRate, currentCurrency);

		const renderFrom = isValidAddress(from) ? renderFullAddress(from) : from;
		const renderTo = isValidAddress(to) ? renderFullAddress(to) : to;

		const transactionDetails = {
			renderFrom,
			renderTo,
			transactionHash,
			renderGas: gas ? parseInt(gas, 16).toString() : strings('transactions.tx_details_not_available'),
			renderGasPrice: gasPrice ? renderToGwei(gasPrice) : strings('transactions.tx_details_not_available'),
			renderValue: renderTotalEth,
			renderTotalValue: renderTotalEth,
			renderTotalValueFiat: isInstaPayDeposit && totalEthFiat
		};

		const transactionElement = {
			renderFrom,
			renderTo,
			actionKey,
			value: renderTotalEth,
			fiatValue: renderTotalEthFiat,
			paymentChannelTransaction: true,
			isInstaPayWithdrawal,
			isInstaPayDeposit
		};

		return [transactionElement, transactionDetails];
	};

	renderCancelButton = () => (
		<StyledButton
			type={'danger'}
			containerStyle={styles.actionContainerStyle}
			style={styles.actionStyle}
			onPress={this.showCancelModal}
		>
			{strings('transaction.cancel')}
		</StyledButton>
	);

	showCancelModal = () => {
		const { tx } = this.props;
		const existingGasPrice = tx.transaction ? tx.transaction.gasPrice : '0x0';
		const existingGasPriceDecimal = parseInt(existingGasPrice === undefined ? '0x0' : existingGasPrice, 16);
		this.mounted && this.props.onCancelAction(true, existingGasPriceDecimal, this.props.tx.id);
	};

	showSpeedUpModal = () => {
		const { tx } = this.props;
		const existingGasPrice = tx.transaction ? tx.transaction.gasPrice : '0x0';
		const existingGasPriceDecimal = parseInt(existingGasPrice === undefined ? '0x0' : existingGasPrice, 16);
		this.mounted && this.props.onSpeedUpAction(true, existingGasPriceDecimal, this.props.tx.id);
	};

	hideSpeedUpModal = () => {
		this.mounted && this.props.onSpeedUpAction(false);
	};

	renderSpeedUpButton = () => (
		<StyledButton
			type={'normal'}
			containerStyle={[styles.actionContainerStyle, styles.speedupActionContainerStyle]}
			style={styles.actionStyle}
			onPress={this.showSpeedUpModal}
		>
			{strings('transaction.speedup')}
		</StyledButton>
	);

	render() {
		const {
			tx: {
				paymentChannelTransaction,
				transaction: { gas, gasPrice }
			},
			selected,
			tx
		} = this.props;
		const { actionKey } = this.state;
		const gasBN = hexToBN(gas);
		const gasPriceBN = hexToBN(gasPrice);
		const totalGas = isBN(gasBN) && isBN(gasPriceBN) ? gasBN.mul(gasPriceBN) : toBN('0x0');
		let transactionElement, transactionDetails;
		if (actionKey === strings('transactions.sent_tokens')) {
			return (
				<TransferElement
					renderTxElement={this.renderTxElement}
					renderTxDetails={this.renderTxDetails}
					tx={this.props.tx}
					contractExchangeRates={this.props.contractExchangeRates}
					conversionRate={this.props.conversionRate}
					currentCurrency={this.props.currentCurrency}
					selected={this.props.selected}
					selectedAddress={this.props.selectedAddress}
					i={this.props.i}
					onPressItem={this.props.onPressItem}
					tokens={this.props.tokens}
					collectibleContracts={this.props.collectibleContracts}
				/>
			);
		}
		if (paymentChannelTransaction) {
			[transactionElement, transactionDetails] = this.decodePaymentChannelTx();
		} else {
			switch (actionKey) {
				case strings('transactions.sent_collectible'):
					[transactionElement, transactionDetails] = this.decodeTransferFromTx(totalGas);
					break;
				case strings('transactions.contract_deploy'):
					[transactionElement, transactionDetails] = this.decodeDeploymentTx(totalGas);
					break;
				default:
					[transactionElement, transactionDetails] = this.decodeConfirmTx(totalGas);
			}
		}
		return (
			<TouchableHighlight
				style={styles.row}
				onPress={this.onPressItem}
				underlayColor={colors.grey000}
				activeOpacity={1}
			>
				<View style={styles.rowContent}>
					{this.renderTxElement(transactionElement)}
					{this.renderTxDetails(selected, tx, transactionDetails)}
				</View>
			</TouchableHighlight>
		);
	}
}

const mapStateToProps = state => ({
	ticker: state.engine.backgroundState.NetworkController.provider.ticker,
	providerType: state.engine.backgroundState.NetworkController.provider.type
});
export default connect(mapStateToProps)(TransactionElement);<|MERGE_RESOLUTION|>--- conflicted
+++ resolved
@@ -5,10 +5,7 @@
 import { strings } from '../../../../locales/i18n';
 import { toLocaleDateTime } from '../../../util/date';
 import { renderFromWei, weiToFiat, hexToBN, toBN, isBN, renderToGwei, balanceToFiat } from '../../../util/number';
-<<<<<<< HEAD
-import { toChecksumAddress, isValidAddress } from 'ethereumjs-util';
-=======
->>>>>>> b9df17bb
+import { isValidAddress } from 'ethereumjs-util';
 import Identicon from '../Identicon';
 import { getActionKey, decodeTransferData, getTicker } from '../../../util/transactions';
 import TransactionDetails from './TransactionDetails';
@@ -21,6 +18,7 @@
 import Ionicons from 'react-native-vector-icons/Ionicons';
 import StyledButton from '../StyledButton';
 import Networks from '../../../util/networks';
+import AppConstants from '../../../core/AppConstants';
 
 const styles = StyleSheet.create({
 	row: {
@@ -556,13 +554,8 @@
 		const totalEth = hexToBN(value);
 		const totalEthFiat = weiToFiat(totalEth, conversionRate, currentCurrency);
 		const readableTotalEth = renderFromWei(totalEth);
-<<<<<<< HEAD
 		const renderTotalEth = readableTotalEth + ' ' + (isInstaPayDeposit ? strings('unit.eth') : strings('unit.dai'));
 		const renderTotalEthFiat = isInstaPayDeposit
-=======
-		const renderTotalEth = readableTotalEth + ' ' + (isDeposit ? strings('unit.eth') : strings('unit.sai'));
-		const renderTotalEthFiat = isDeposit
->>>>>>> b9df17bb
 			? totalEthFiat
 			: balanceToFiat(parseFloat(readableTotalEth), conversionRate, exchangeRate, currentCurrency);
 
