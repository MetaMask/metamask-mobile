import React, { PureComponent } from 'react';
import PropTypes from 'prop-types';
import { TouchableOpacity, TouchableHighlight, StyleSheet, Image, Text, View } from 'react-native';
import { colors, fontStyles } from '../../../styles/common';
import FAIcon from 'react-native-vector-icons/FontAwesome';
import { strings } from '../../../../locales/i18n';
import { toDateFormat } from '../../../util/date';
import TransactionDetails from './TransactionDetails';
import { safeToChecksumAddress } from '../../../util/address';
import { connect } from 'react-redux';
import StyledButton from '../StyledButton';
import Modal from 'react-native-modal';
import decodeTransaction from './utils';
import { TRANSACTION_TYPES } from '../../../util/transactions';
import ListItem from '../../Base/ListItem';
import StatusText from '../../Base/StatusText';
import DetailsModal from '../../Base/DetailsModal';
<<<<<<< HEAD
import { isMainNet } from '../../../util/networks';
=======
import { WalletDevice } from '@metamask/controllers/';
>>>>>>> 711c25f1

const styles = StyleSheet.create({
	row: {
		backgroundColor: colors.white,
		flex: 1,
		borderBottomWidth: StyleSheet.hairlineWidth,
		borderColor: colors.grey100
	},
	actionContainerStyle: {
		height: 25,
		width: 70,
		padding: 0
	},
	speedupActionContainerStyle: {
		marginRight: 10
	},
	actionStyle: {
		fontSize: 10,
		padding: 0,
		paddingHorizontal: 10
	},
	icon: {
		width: 28,
		height: 28
	},
	summaryWrapper: {
		padding: 15
	},
	fromDeviceText: {
		color: colors.fontSecondary,
		fontSize: 14,
		marginBottom: 10,
		...fontStyles.normal
	},
	importText: {
		color: colors.fontSecondary,
		fontSize: 14,
		...fontStyles.bold,
		alignContent: 'center'
	},
	importRowBody: {
		alignItems: 'center',
		backgroundColor: colors.grey000,
		paddingTop: 10
	}
});

/* eslint-disable import/no-commonjs */
const transactionIconApprove = require('../../../images/transaction-icons/approve.png');
const transactionIconInteraction = require('../../../images/transaction-icons/interaction.png');
const transactionIconSent = require('../../../images/transaction-icons/send.png');
const transactionIconReceived = require('../../../images/transaction-icons/receive.png');

const transactionIconApproveFailed = require('../../../images/transaction-icons/approve-failed.png');
const transactionIconInteractionFailed = require('../../../images/transaction-icons/interaction-failed.png');
const transactionIconSentFailed = require('../../../images/transaction-icons/send-failed.png');
const transactionIconReceivedFailed = require('../../../images/transaction-icons/receive-failed.png');
/* eslint-enable import/no-commonjs */

/**
 * View that renders a transaction item part of transactions list
 */
class TransactionElement extends PureComponent {
	static propTypes = {
		assetSymbol: PropTypes.string,
		/**
		/* navigation object required to push new views
		*/
		navigation: PropTypes.object,
		/**
		 * Asset object (in this case ERC721 token)
		 */
		tx: PropTypes.object,
		/**
		 * String of selected address
		 */
		selectedAddress: PropTypes.string,
		/**
		/* Identities object required to get import time name
		*/
		identities: PropTypes.object,
		/**
		 * Current element of the list index
		 */
		i: PropTypes.number,
		/**
		 * Callback to render transaction details view
		 */
		onPressItem: PropTypes.func,
		/**
		 * Callback to speed up tx
		 */
		onSpeedUpAction: PropTypes.func,
		/**
		 * Callback to cancel tx
		 */
		onCancelAction: PropTypes.func,
		swapsTransactions: PropTypes.object,
		swapsTokens: PropTypes.arrayOf(PropTypes.object),
		/**
		 * Chain Id
		 */
		chainId: PropTypes.string
	};

	state = {
		actionKey: undefined,
		cancelIsOpen: false,
		speedUpIsOpen: false,
		detailsModalVisible: false,
		importModalVisible: false,
		transactionGas: { gasBN: undefined, gasPriceBN: undefined, gasTotal: undefined },
		transactionElement: undefined,
		transactionDetails: undefined
	};

	mounted = false;

	componentDidMount = async () => {
		const [transactionElement, transactionDetails] = await decodeTransaction({
			...this.props,
			swapsTransactions: this.props.swapsTransactions,
			swapsTokens: this.props.swapsTokens,
			assetSymbol: this.props.assetSymbol
		});
		this.mounted = true;
		this.mounted && this.setState({ transactionElement, transactionDetails });
	};

	componentWillUnmount() {
		this.mounted = false;
	}

	onPressItem = () => {
		const { tx, i, onPressItem } = this.props;
		onPressItem(tx.id, i);
		this.setState({ detailsModalVisible: true });
	};

	onPressImportWalletTip = () => {
		this.setState({ importModalVisible: true });
	};

	onCloseImportWalletModal = () => {
		this.setState({ importModalVisible: false });
	};

	onCloseDetailsModal = () => {
		this.setState({ detailsModalVisible: false });
	};

	renderTxTime = () => {
		const { tx, selectedAddress } = this.props;
		const incoming = safeToChecksumAddress(tx.transaction.to) === selectedAddress;
		const selfSent = incoming && safeToChecksumAddress(tx.transaction.from) === selectedAddress;
		return `${
			(!incoming || selfSent) && tx.deviceConfirmedOn === WalletDevice.MM_MOBILE
				? `#${parseInt(tx.transaction.nonce, 16)} - ${toDateFormat(tx.time)} ${strings(
						'transactions.from_device_label'
						// eslint-disable-next-line no-mixed-spaces-and-tabs
				  )}`
				: `${toDateFormat(tx.time)} 
			`
		}`;
	};

	/**
	 * Function that evaluates tx to see if the Added Wallet label should be rendered.
	 * @returns Account added to wallet view
	 */
	renderImportTime = () => {
		const { tx, identities, selectedAddress } = this.props;
		if (tx.insertImportTime && identities[selectedAddress].importTime) {
			return (
				<>
					<TouchableOpacity onPress={this.onPressImportWalletTip} style={styles.importRowBody}>
						<Text style={styles.importText}>
							{`${strings('transactions.import_wallet_row')} `}
							<FAIcon name="info-circle" style={styles.infoIcon} />
						</Text>
						<ListItem.Date>{toDateFormat(identities[selectedAddress].importTime)}</ListItem.Date>
					</TouchableOpacity>
				</>
			);
		}
		return null;
	};

	renderTxElementIcon = (transactionElement, status) => {
		const { transactionType } = transactionElement;
		const isFailedTransaction = status === 'cancelled' || status === 'failed';
		let icon;
		switch (transactionType) {
			case TRANSACTION_TYPES.SENT_TOKEN:
			case TRANSACTION_TYPES.SENT_COLLECTIBLE:
			case TRANSACTION_TYPES.SENT:
				icon = isFailedTransaction ? transactionIconSentFailed : transactionIconSent;
				break;
			case TRANSACTION_TYPES.RECEIVED_TOKEN:
			case TRANSACTION_TYPES.RECEIVED_COLLECTIBLE:
			case TRANSACTION_TYPES.RECEIVED:
				icon = isFailedTransaction ? transactionIconReceivedFailed : transactionIconReceived;
				break;
			case TRANSACTION_TYPES.SITE_INTERACTION:
				icon = isFailedTransaction ? transactionIconInteractionFailed : transactionIconInteraction;
				break;
			case TRANSACTION_TYPES.APPROVE:
				icon = isFailedTransaction ? transactionIconApproveFailed : transactionIconApprove;
				break;
		}
		return <Image source={icon} style={styles.icon} resizeMode="stretch" />;
	};

	/**
	 * Renders an horizontal bar with basic tx information
	 *
	 * @param {object} transactionElement - Transaction information to render, containing addressTo, actionKey, value, fiatValue, contractDeployment
	 */
	renderTxElement = transactionElement => {
		const {
<<<<<<< HEAD
			tx: { status },
			chainId
=======
			identities,
			selectedAddress,
			tx: { time, status }
>>>>>>> 711c25f1
		} = this.props;
		const { value, fiatValue = false, actionKey } = transactionElement;
		const renderTxActions = status === 'submitted' || status === 'approved';
		const accountImportTime = identities[selectedAddress].importTime;
		return (
<<<<<<< HEAD
			<ListItem>
				<ListItem.Date>{this.renderTxTime()}</ListItem.Date>
				<ListItem.Content>
					<ListItem.Icon>{this.renderTxElementIcon(transactionElement, status)}</ListItem.Icon>
					<ListItem.Body>
						<ListItem.Title numberOfLines={1}>{actionKey}</ListItem.Title>
						<StatusText status={status} />
					</ListItem.Body>
					{Boolean(value) && (
						<ListItem.Amounts>
							<ListItem.Amount>{value}</ListItem.Amount>
							{isMainNet(chainId) && <ListItem.FiatAmount>{fiatValue}</ListItem.FiatAmount>}
						</ListItem.Amounts>
=======
			<>
				{accountImportTime > time && this.renderImportTime()}
				<ListItem>
					<ListItem.Date>{this.renderTxTime()}</ListItem.Date>
					<ListItem.Content>
						<ListItem.Icon>{this.renderTxElementIcon(transactionElement, status)}</ListItem.Icon>
						<ListItem.Body>
							<ListItem.Title numberOfLines={1}>{actionKey}</ListItem.Title>
							<StatusText status={status} />
						</ListItem.Body>
						{Boolean(value) && (
							<ListItem.Amounts>
								<ListItem.Amount>{value}</ListItem.Amount>
								<ListItem.FiatAmount>{fiatValue}</ListItem.FiatAmount>
							</ListItem.Amounts>
						)}
					</ListItem.Content>
					{!!renderTxActions && (
						<ListItem.Actions>
							{this.renderSpeedUpButton()}
							{this.renderCancelButton()}
						</ListItem.Actions>
>>>>>>> 711c25f1
					)}
				</ListItem>
				{accountImportTime <= time && this.renderImportTime()}
			</>
		);
	};

	renderCancelButton = () => (
		<StyledButton
			type={'cancel'}
			containerStyle={styles.actionContainerStyle}
			style={styles.actionStyle}
			onPress={this.showCancelModal}
		>
			{strings('transaction.cancel')}
		</StyledButton>
	);

	showCancelModal = () => {
		const { tx } = this.props;
		const existingGasPrice = tx.transaction ? tx.transaction.gasPrice : '0x0';
		const existingGasPriceDecimal = parseInt(existingGasPrice === undefined ? '0x0' : existingGasPrice, 16);
		this.mounted && this.props.onCancelAction(true, existingGasPriceDecimal, this.props.tx);
	};

	showSpeedUpModal = () => {
		const { tx } = this.props;
		const existingGasPrice = tx.transaction ? tx.transaction.gasPrice : '0x0';
		const existingGasPriceDecimal = parseInt(existingGasPrice === undefined ? '0x0' : existingGasPrice, 16);
		this.mounted && this.props.onSpeedUpAction(true, existingGasPriceDecimal, tx);
	};

	hideSpeedUpModal = () => {
		this.mounted && this.props.onSpeedUpAction(false);
	};

	renderSpeedUpButton = () => (
		<StyledButton
			type={'normal'}
			containerStyle={[styles.actionContainerStyle, styles.speedupActionContainerStyle]}
			style={styles.actionStyle}
			onPress={this.showSpeedUpModal}
		>
			{strings('transaction.speedup')}
		</StyledButton>
	);

	render() {
		const { tx } = this.props;
		const { detailsModalVisible, importModalVisible, transactionElement, transactionDetails } = this.state;

		if (!transactionElement || !transactionDetails) return null;
		return (
			<>
				<TouchableHighlight
					style={styles.row}
					onPress={this.onPressItem}
					underlayColor={colors.grey000}
					activeOpacity={1}
				>
					{this.renderTxElement(transactionElement)}
				</TouchableHighlight>
				<Modal
					isVisible={detailsModalVisible}
					onBackdropPress={this.onCloseDetailsModal}
					onBackButtonPress={this.onCloseDetailsModal}
					onSwipeComplete={this.onCloseDetailsModal}
					swipeDirection={'down'}
				>
					<DetailsModal>
						<DetailsModal.Header>
							<DetailsModal.Title onPress={this.onCloseDetailsModal}>
								{transactionElement?.actionKey}
							</DetailsModal.Title>
							<DetailsModal.CloseIcon onPress={this.onCloseDetailsModal} />
						</DetailsModal.Header>
						<TransactionDetails
							transactionObject={tx}
							transactionDetails={transactionDetails}
							navigation={this.props.navigation}
							close={this.onCloseDetailsModal}
						/>
					</DetailsModal>
				</Modal>
				<Modal
					isVisible={importModalVisible}
					onBackdropPress={this.onCloseImportWalletModal}
					onBackButtonPress={this.onCloseImportWalletModal}
					onSwipeComplete={this.onCloseImportWalletModal}
					swipeDirection={'down'}
				>
					<DetailsModal>
						<DetailsModal.Header>
							<DetailsModal.Title onPress={this.onCloseImportWalletModal}>
								{strings('transactions.import_wallet_label')}
							</DetailsModal.Title>
							<DetailsModal.CloseIcon onPress={this.onCloseImportWalletModal} />
						</DetailsModal.Header>
						<View style={styles.summaryWrapper}>
							<Text style={styles.fromDeviceText}>{strings('transactions.import_wallet_tip')}</Text>
						</View>
					</DetailsModal>
				</Modal>
			</>
		);
	}
}

const mapStateToProps = state => ({
<<<<<<< HEAD
	ticker: state.engine.backgroundState.NetworkController.provider.ticker,
	chainId: state.engine.backgroundState.NetworkController.provider.chainId,
=======
	identities: state.engine.backgroundState.PreferencesController.identities,
>>>>>>> 711c25f1
	primaryCurrency: state.settings.primaryCurrency,
	selectedAddress: state.engine.backgroundState.PreferencesController.selectedAddress,
	swapsTransactions: state.engine.backgroundState.TransactionController.swapsTransactions || {},
	swapsTokens: state.engine.backgroundState.SwapsController.tokens,
	ticker: state.engine.backgroundState.NetworkController.provider.ticker
});
export default connect(mapStateToProps)(TransactionElement);<|MERGE_RESOLUTION|>--- conflicted
+++ resolved
@@ -15,11 +15,8 @@
 import ListItem from '../../Base/ListItem';
 import StatusText from '../../Base/StatusText';
 import DetailsModal from '../../Base/DetailsModal';
-<<<<<<< HEAD
 import { isMainNet } from '../../../util/networks';
-=======
 import { WalletDevice } from '@metamask/controllers/';
->>>>>>> 711c25f1
 
 const styles = StyleSheet.create({
 	row: {
@@ -181,7 +178,7 @@
 						'transactions.from_device_label'
 						// eslint-disable-next-line no-mixed-spaces-and-tabs
 				  )}`
-				: `${toDateFormat(tx.time)} 
+				: `${toDateFormat(tx.time)}
 			`
 		}`;
 	};
@@ -240,34 +237,15 @@
 	 */
 	renderTxElement = transactionElement => {
 		const {
-<<<<<<< HEAD
-			tx: { status },
-			chainId
-=======
 			identities,
+			chainId,
 			selectedAddress,
 			tx: { time, status }
->>>>>>> 711c25f1
 		} = this.props;
 		const { value, fiatValue = false, actionKey } = transactionElement;
 		const renderTxActions = status === 'submitted' || status === 'approved';
 		const accountImportTime = identities[selectedAddress].importTime;
 		return (
-<<<<<<< HEAD
-			<ListItem>
-				<ListItem.Date>{this.renderTxTime()}</ListItem.Date>
-				<ListItem.Content>
-					<ListItem.Icon>{this.renderTxElementIcon(transactionElement, status)}</ListItem.Icon>
-					<ListItem.Body>
-						<ListItem.Title numberOfLines={1}>{actionKey}</ListItem.Title>
-						<StatusText status={status} />
-					</ListItem.Body>
-					{Boolean(value) && (
-						<ListItem.Amounts>
-							<ListItem.Amount>{value}</ListItem.Amount>
-							{isMainNet(chainId) && <ListItem.FiatAmount>{fiatValue}</ListItem.FiatAmount>}
-						</ListItem.Amounts>
-=======
 			<>
 				{accountImportTime > time && this.renderImportTime()}
 				<ListItem>
@@ -281,7 +259,7 @@
 						{Boolean(value) && (
 							<ListItem.Amounts>
 								<ListItem.Amount>{value}</ListItem.Amount>
-								<ListItem.FiatAmount>{fiatValue}</ListItem.FiatAmount>
+								{isMainNet(chainId) && <ListItem.FiatAmount>{fiatValue}</ListItem.FiatAmount>}
 							</ListItem.Amounts>
 						)}
 					</ListItem.Content>
@@ -290,7 +268,6 @@
 							{this.renderSpeedUpButton()}
 							{this.renderCancelButton()}
 						</ListItem.Actions>
->>>>>>> 711c25f1
 					)}
 				</ListItem>
 				{accountImportTime <= time && this.renderImportTime()}
@@ -400,16 +377,12 @@
 }
 
 const mapStateToProps = state => ({
-<<<<<<< HEAD
 	ticker: state.engine.backgroundState.NetworkController.provider.ticker,
 	chainId: state.engine.backgroundState.NetworkController.provider.chainId,
-=======
 	identities: state.engine.backgroundState.PreferencesController.identities,
->>>>>>> 711c25f1
 	primaryCurrency: state.settings.primaryCurrency,
 	selectedAddress: state.engine.backgroundState.PreferencesController.selectedAddress,
 	swapsTransactions: state.engine.backgroundState.TransactionController.swapsTransactions || {},
-	swapsTokens: state.engine.backgroundState.SwapsController.tokens,
-	ticker: state.engine.backgroundState.NetworkController.provider.ticker
+	swapsTokens: state.engine.backgroundState.SwapsController.tokens
 });
 export default connect(mapStateToProps)(TransactionElement);