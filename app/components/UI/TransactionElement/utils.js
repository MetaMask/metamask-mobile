--- conflicted
+++ resolved
@@ -727,14 +727,7 @@
   }
   const cryptoSummaryTotalAmount =
     sourceToken.symbol === 'ETH'
-<<<<<<< HEAD
-      ? `${
-          Number(!isNaN(totalEthGas) ? totalEthGas : 0) +
-          Number(decimalSourceAmount)
-        } ${ticker}`
-=======
       ? totalAmountForEthSourceTokenFormatted
->>>>>>> db9007ba
       : decimalSourceAmount
       ? `${decimalSourceAmount} ${sourceToken.symbol} + ${totalEthGas} ${ticker}`
       : `${totalEthGas} ${ticker}`;
