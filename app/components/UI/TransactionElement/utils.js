import {
  hexToBN,
  weiToFiat,
  renderFromWei,
  balanceToFiat,
  renderToGwei,
  isBN,
  renderFromTokenMinimalUnit,
  fromTokenMinimalUnit,
  balanceToFiatNumber,
  weiToFiatNumber,
  addCurrencySymbol,
  BNToHex,
  limitToMaximumDecimalPlaces,
} from '../../../util/number';
import { strings } from '../../../../locales/i18n';
import {
  renderFullAddress,
  areAddressesEqual,
  toFormattedAddress,
<<<<<<< HEAD
  safeToChecksumAddress,
=======
>>>>>>> 961a5281
} from '../../../util/address';
import { sumHexWEIs } from '../../../util/conversions';
import {
  decodeTransferData,
  isCollectibleAddress,
  getActionKey,
  TRANSACTION_TYPES,
  calculateEIP1559GasFeeHexes,
} from '../../../util/transactions';
import { swapsUtils } from '@metamask/swaps-controller';
import { isSwapsNativeAsset } from '../Swaps/utils';
import Engine from '../../../core/Engine';
import {
  isEIP1559Transaction,
  TransactionType,
} from '@metamask/transaction-controller';

const { getSwapsContractAddress } = swapsUtils;

function calculateTotalGas(transaction) {
  const {
    gas,
    gasPrice,
    gasUsed,
    estimatedBaseFee,
    maxPriorityFeePerGas,
    maxFeePerGas,
    multiLayerL1FeeTotal,
  } = transaction;
  if (isEIP1559Transaction(transaction)) {
    const eip1559GasHex = calculateEIP1559GasFeeHexes({
      gasLimitHex: gasUsed || gas,
      estimatedBaseFeeHex: estimatedBaseFee || '0x0',
      suggestedMaxPriorityFeePerGasHex: maxPriorityFeePerGas,
      suggestedMaxFeePerGasHex: maxFeePerGas,
    });
    return hexToBN(eip1559GasHex.gasFeeMinHex);
  }
  const gasBN = hexToBN(gas);
  const gasPriceBN = hexToBN(gasPrice);
  const gasUsedBN = gasUsed ? hexToBN(gasUsed) : null;
  let totalGas = hexToBN('0x0');
  if (gasUsedBN && isBN(gasUsedBN) && isBN(gasPriceBN)) {
    totalGas = gasUsedBN.mul(gasPriceBN);
  }
  if (isBN(gasBN) && isBN(gasPriceBN)) {
    totalGas = gasBN.mul(gasPriceBN);
  }
  if (multiLayerL1FeeTotal) {
    totalGas = hexToBN(sumHexWEIs([BNToHex(totalGas), multiLayerL1FeeTotal]));
  }
  return totalGas;
}

function renderGwei(transaction) {
  const {
    gasPrice,
    estimatedBaseFee,
    maxFeePerGas,
    maxPriorityFeePerGas,
    gas,
  } = transaction;

  if (isEIP1559Transaction(transaction)) {
    const eip1559GasHex = calculateEIP1559GasFeeHexes({
      gasLimitHex: gas,
      estimatedBaseFeeHex: estimatedBaseFee || '0x0',
      suggestedMaxPriorityFeePerGasHex: maxPriorityFeePerGas,
      suggestedMaxFeePerGasHex: maxFeePerGas,
    });

    return renderToGwei(
      eip1559GasHex.estimatedBaseFee_PLUS_suggestedMaxPriorityFeePerGasHex,
    );
  }
  return renderToGwei(gasPrice);
}

function getTokenTransfer(args) {
  const {
    tx: {
      txParams: { from, to, data, nonce },
    },
    txChainId,
    networkConfigurationsByChainId,
    conversionRate,
    currentCurrency,
    tokens,
    contractExchangeRates,
    totalGas,
    actionKey,
    primaryCurrency,
    selectedAddress,
  } = args;

  const [, , encodedAmount] = decodeTransferData('transfer', data);
  const amount = hexToBN(encodedAmount);
  const userHasToken = toFormattedAddress(to) in tokens;
  const token = userHasToken ? tokens[toFormattedAddress(to)] : null;
  const renderActionKey = token
    ? `${strings('transactions.sent')} ${token.symbol}`
    : actionKey;
  const renderTokenAmount = token
    ? `${renderFromTokenMinimalUnit(amount, token.decimals)} ${token.symbol}`
    : undefined;
  const exchangeRate =
    token && contractExchangeRates
      ? contractExchangeRates[token.address]?.price
      : undefined;
  let renderTokenFiatAmount, renderTokenFiatNumber;
  if (exchangeRate) {
    renderTokenFiatAmount = balanceToFiat(
      fromTokenMinimalUnit(amount, token.decimals) || 0,
      conversionRate,
      exchangeRate,
      currentCurrency,
    );
    renderTokenFiatNumber = balanceToFiatNumber(
      fromTokenMinimalUnit(amount, token.decimals) || 0,
      conversionRate,
      exchangeRate,
    );
  }

  const renderToken = token
    ? `${renderFromTokenMinimalUnit(amount, token.decimals)} ${token.symbol}`
    : strings('transaction.value_not_available');
  const totalFiatNumber = renderTokenFiatNumber
    ? weiToFiatNumber(totalGas, conversionRate) + renderTokenFiatNumber
    : weiToFiatNumber(totalGas, conversionRate);

  const ticker = networkConfigurationsByChainId?.[txChainId]?.nativeCurrency;

  let transactionDetails = {
    renderTotalGas: `${renderFromWei(totalGas)} ${ticker}`,
    renderValue: renderToken,
  };
  if (primaryCurrency === 'ETH') {
    transactionDetails = {
      ...transactionDetails,
      summaryAmount: renderToken,
      summaryFee: `${renderFromWei(totalGas)} ${ticker}`,
      summaryTotalAmount: `${renderToken} ${strings(
        'unit.divisor',
      )} ${renderFromWei(totalGas)} ${ticker}`,
      summarySecondaryTotalAmount: totalFiatNumber
        ? `${addCurrencySymbol(totalFiatNumber, currentCurrency)}`
        : undefined,
    };
  } else {
    transactionDetails = {
      ...transactionDetails,
      summaryAmount: renderTokenFiatAmount
        ? `${renderTokenFiatAmount}`
        : `${addCurrencySymbol(0, currentCurrency)}`,
      summaryFee: weiToFiat(totalGas, conversionRate, currentCurrency),
      summaryTotalAmount: totalFiatNumber
        ? `${addCurrencySymbol(totalFiatNumber, currentCurrency)}`
        : undefined,
      summarySecondaryTotalAmount: `${renderToken} ${strings(
        'unit.divisor',
      )} ${renderFromWei(totalGas)} ${ticker}`,
      txChainId,
    };
  }

  const { SENT_TOKEN, RECEIVED_TOKEN } = TRANSACTION_TYPES;
  const transactionType =
    renderFullAddress(from) === selectedAddress ? SENT_TOKEN : RECEIVED_TOKEN;
  const transactionElement = {
    actionKey: renderActionKey,
    value: !renderTokenAmount
      ? strings('transaction.value_not_available')
      : renderTokenAmount,
    fiatValue: !!renderTokenFiatAmount && `- ${renderTokenFiatAmount}`,
    transactionType,
    nonce,
  };

  return [transactionElement, transactionDetails];
}

function getCollectibleTransfer(args) {
  const {
    tx: {
      txParams: { from, to, data },
    },
    txChainId,
    networkConfigurationsByChainId,
    collectibleContracts,
    totalGas,
    conversionRate,
    currentCurrency,
    primaryCurrency,
    selectedAddress,
  } = args;
  let actionKey;
  const [, tokenId] = decodeTransferData('transfer', data);
  const ticker = networkConfigurationsByChainId?.[txChainId]?.nativeCurrency;
  const collectible = collectibleContracts.find((collectible) =>
    areAddressesEqual(collectible.address, to),
  );
  if (collectible) {
    actionKey = `${strings('transactions.sent')} ${collectible.name}`;
  } else {
    actionKey = strings('transactions.sent_collectible');
  }

  const renderCollectible = collectible
    ? `${strings('unit.token_id')} ${tokenId} ${collectible.symbol}`
    : `${strings('unit.token_id')} ${tokenId}`;

  let transactionDetails = { renderValue: renderCollectible };

  if (primaryCurrency === 'ETH') {
    transactionDetails = {
      ...transactionDetails,
      summaryAmount: renderCollectible,
      summaryFee: `${renderFromWei(totalGas)} ${ticker}`,
      summaryTotalAmount: `${renderCollectible} ${strings(
        'unit.divisor',
      )} ${renderFromWei(totalGas)} ${strings('unit.eth')}`,
      summarySecondaryTotalAmount: weiToFiat(
        totalGas,
        conversionRate,
        currentCurrency,
      ),
      txChainId,
    };
  } else {
    transactionDetails = {
      ...transactionDetails,
      summaryAmount: renderCollectible,
      summaryFee: weiToFiat(totalGas, conversionRate, currentCurrency),
      summaryTotalAmount: weiToFiat(totalGas, conversionRate, currentCurrency),
      summarySecondaryTotalAmount: `${renderCollectible} ${strings(
        'unit.divisor',
      )} ${renderFromWei(totalGas)} ${strings('unit.eth')}`,
      txChainId,
    };
  }

  let transactionType;
  if (renderFullAddress(from) === selectedAddress)
    transactionType = TRANSACTION_TYPES.SENT_COLLECTIBLE;
  else transactionType = TRANSACTION_TYPES.RECEIVED_COLLECTIBLE;

  const transactionElement = {
    actionKey,
    value: `${strings('unit.token_id')}${tokenId}`,
    fiatValue: collectible ? collectible.symbol : undefined,
    transactionType,
  };

  return [transactionElement, transactionDetails];
}

export function decodeIncomingTransfer(args) {
  const {
    tx: {
      txParams: { to, from, value },
      transferInformation: { symbol, decimals, contractAddress },
      hash,
    },
    txChainId,
    networkConfigurationsByChainId,
    conversionRate,
    currentCurrency,
    contractExchangeRates,
    totalGas,
    actionKey,
    primaryCurrency,
    selectedAddress,
  } = args;

  const amount = hexToBN(value);
  const token = { symbol, decimals, address: contractAddress };

  const renderTokenAmount = token
    ? `${renderFromTokenMinimalUnit(amount, token.decimals)} ${token.symbol}`
    : undefined;
  const exchangeRate =
    token && contractExchangeRates
      ? contractExchangeRates[safeToChecksumAddress(token.address)]?.price
      : undefined;

  let renderTokenFiatAmount, renderTokenFiatNumber;
  if (exchangeRate) {
    renderTokenFiatAmount = balanceToFiat(
      fromTokenMinimalUnit(amount, token.decimals) || 0,
      conversionRate,
      exchangeRate,
      currentCurrency,
    );

    renderTokenFiatNumber = balanceToFiatNumber(
      fromTokenMinimalUnit(amount, token.decimals) || 0,
      conversionRate,
      exchangeRate,
    );
  }

  const renderToken = token
    ? `${renderFromTokenMinimalUnit(amount, token.decimals)} ${token.symbol}`
    : strings('transaction.value_not_available');
  const totalFiatNumber = renderTokenFiatNumber
    ? weiToFiatNumber(totalGas, conversionRate) + renderTokenFiatNumber
    : weiToFiatNumber(totalGas, conversionRate);

  const ticker = networkConfigurationsByChainId?.[txChainId]?.nativeCurrency;

  const { SENT_TOKEN, RECEIVED_TOKEN } = TRANSACTION_TYPES;
  const transactionType =
    renderFullAddress(from) === selectedAddress ? SENT_TOKEN : RECEIVED_TOKEN;

  let transactionDetails = {
    renderTotalGas: `${renderFromWei(totalGas)} ${ticker}`,
    renderValue: renderToken,
    renderFrom: renderFullAddress(from),
    renderTo: renderFullAddress(to),
    hash,
    transactionType,
    txChainId,
  };
  if (primaryCurrency === 'ETH') {
    transactionDetails = {
      ...transactionDetails,
      summaryAmount: renderToken,
      summaryFee: `${renderFromWei(totalGas)} ${ticker}`,
      summaryTotalAmount: `${renderToken} ${strings(
        'unit.divisor',
      )} ${renderFromWei(totalGas)} ${ticker}`,
      summarySecondaryTotalAmount: totalFiatNumber
        ? `${addCurrencySymbol(totalFiatNumber, currentCurrency)}`
        : undefined,
    };
  } else {
    transactionDetails = {
      ...transactionDetails,
      summaryAmount: renderTokenFiatAmount
        ? `${renderTokenFiatAmount}`
        : `${addCurrencySymbol(0, currentCurrency)}`,
      summaryFee: weiToFiat(totalGas, conversionRate, currentCurrency),
      summaryTotalAmount: totalFiatNumber
        ? `${addCurrencySymbol(totalFiatNumber, currentCurrency)}`
        : undefined,
      summarySecondaryTotalAmount: `${renderToken} ${strings(
        'unit.divisor',
      )} ${renderFromWei(totalGas)} ${ticker}`,
    };
  }

  const transactionElement = {
    actionKey,
    renderFrom: renderFullAddress(from),
    renderTo: renderFullAddress(to),
    value: !renderTokenAmount
      ? strings('transaction.value_not_available')
      : renderTokenAmount,
    fiatValue: renderTokenFiatAmount
      ? `${renderTokenFiatAmount}`
      : renderTokenFiatAmount,
    isIncomingTransfer: true,
    transactionType,
  };

  return [transactionElement, transactionDetails];
}

async function decodeTransferTx(args) {
  const {
    tx: {
      txParams,
      txParams: { from, gas, data, to },
      hash,
    },
    txChainId,
  } = args;

  const decodedData = decodeTransferData('transfer', data);
  const addressTo = decodedData[0];
  let isCollectible = false;
  try {
    isCollectible = await isCollectibleAddress(to, decodedData[1]);
  } catch (e) {
    //
  }

  const totalGas = calculateTotalGas(txParams);
  const renderGas = parseInt(gas, 16).toString();
  const renderGasPrice = renderGwei(txParams);
  let [transactionElement, transactionDetails] = isCollectible
    ? getCollectibleTransfer({ ...args, totalGas })
    : getTokenTransfer({ ...args, totalGas });
  transactionElement = { ...transactionElement, renderTo: addressTo };
  transactionDetails = {
    ...transactionDetails,
    ...{
      renderFrom: renderFullAddress(from),
      renderTo: renderFullAddress(addressTo),
      hash,
      renderGas,
      renderGasPrice,
      txChainId,
    },
  };
  return [transactionElement, transactionDetails];
}

function decodeTransferFromTx(args) {
  const {
    tx: {
      txParams,
      txParams: { gas, data, to },
      hash,
    },
    txChainId,
    networkConfigurationsByChainId,
    collectibleContracts,
    conversionRate,
    currentCurrency,
    primaryCurrency,
    selectedAddress,
  } = args;
  const [addressFrom, addressTo, tokenId] = decodeTransferData(
    'transferFrom',
    data,
  );
  const collectible = collectibleContracts.find((collectible) =>
    areAddressesEqual(collectible.address, to),
  );
  let actionKey = args.actionKey;
  if (collectible) {
    actionKey = `${strings('transactions.sent')} ${collectible.name}`;
  }

  const totalGas = calculateTotalGas(txParams);
  const renderCollectible = collectible?.symbol
    ? `${strings('unit.token_id')}${tokenId} ${collectible?.symbol}`
    : `${strings('unit.token_id')}${tokenId}`;

  const renderFrom = renderFullAddress(addressFrom);
  const renderTo = renderFullAddress(addressTo);
  const ticker = networkConfigurationsByChainId?.[txChainId]?.nativeCurrency;

  const { SENT_COLLECTIBLE, RECEIVED_COLLECTIBLE } = TRANSACTION_TYPES;
  const transactionType =
    renderFrom === selectedAddress ? SENT_COLLECTIBLE : RECEIVED_COLLECTIBLE;

  let transactionDetails = {
    renderFrom,
    renderTo,
    hash,
    renderValue: renderCollectible,
    renderGas: parseInt(gas, 16).toString(),
    renderGasPrice: renderGwei(txParams),
    renderTotalGas: `${renderFromWei(totalGas)} ${ticker}`,
    txChainId,
  };

  if (primaryCurrency === 'ETH') {
    transactionDetails = {
      ...transactionDetails,
      summaryAmount: renderCollectible,
      summaryFee: `${renderFromWei(totalGas)} ${ticker}`,
      summarySecondaryTotalAmount: weiToFiat(
        totalGas,
        conversionRate,
        currentCurrency,
      ),
      summaryTotalAmount: `${renderCollectible} ${strings(
        'unit.divisor',
      )} ${renderFromWei(totalGas)} ${ticker}`,
      transactionType,
    };
  } else {
    transactionDetails = {
      ...transactionDetails,
      summaryAmount: renderCollectible,
      summaryFee: weiToFiat(totalGas, conversionRate, currentCurrency),
      summarySecondaryTotalAmount: `${renderCollectible} ${strings(
        'unit.divisor',
      )} ${renderFromWei(totalGas)} ${ticker}`,
      summaryTotalAmount: weiToFiat(totalGas, conversionRate, currentCurrency),
      transactionType,
    };
  }

  const transactionElement = {
    renderTo,
    renderFrom,
    actionKey,
    value: `${strings('unit.token_id')}${tokenId}`,
    fiatValue: collectible ? collectible.symbol : undefined,
    transactionType,
  };

  return [transactionElement, transactionDetails];
}

function decodeDeploymentTx(args) {
  const {
    tx: {
      txParams,
      txParams: { value, gas, from },
      hash,
    },
    txChainId,
    networkConfigurationsByChainId,
    conversionRate,
    currentCurrency,
    actionKey,
    primaryCurrency,
  } = args;
  const ticker = networkConfigurationsByChainId?.[txChainId]?.nativeCurrency;

  const totalGas = calculateTotalGas(txParams);
  const renderTotalEth = `${renderFromWei(totalGas)} ${ticker}`;
  const renderTotalEthFiat = weiToFiat(
    totalGas,
    conversionRate,
    currentCurrency,
  );
  const totalEth = isBN(value) ? value.add(totalGas) : totalGas;

  const renderFrom = renderFullAddress(from);
  const renderTo = strings('transactions.to_contract');

  const transactionElement = {
    renderTo,
    renderFrom,
    actionKey,
    value: renderTotalEth,
    fiatValue: renderTotalEthFiat,
    contractDeployment: true,
    transactionType: TRANSACTION_TYPES.SITE_INTERACTION,
  };
  let transactionDetails = {
    renderFrom,
    renderTo,
    hash,
    renderValue: `${renderFromWei(value)} ${ticker}`,
    renderGas: parseInt(gas, 16).toString(),
    renderGasPrice: renderGwei(txParams),
    renderTotalGas: `${renderFromWei(totalGas)} ${ticker}`,
    txChainId,
  };

  if (primaryCurrency === 'ETH') {
    transactionDetails = {
      ...transactionDetails,
      summaryAmount: `${renderFromWei(value)} ${ticker}`,
      summaryFee: `${renderFromWei(totalGas)} ${ticker}`,
      summarySecondaryTotalAmount: weiToFiat(
        totalEth,
        conversionRate,
        currentCurrency,
      ),
      summaryTotalAmount: `${renderFromWei(totalEth)} ${ticker}`,
    };
  } else {
    transactionDetails = {
      ...transactionDetails,
      summaryAmount: weiToFiat(value, conversionRate, currentCurrency),
      summaryFee: weiToFiat(totalGas, conversionRate, currentCurrency),
      summarySecondaryTotalAmount: `${renderFromWei(totalEth)} ${ticker}`,
      summaryTotalAmount: weiToFiat(totalEth, conversionRate, currentCurrency),
    };
  }

  return [transactionElement, transactionDetails];
}

function decodeConfirmTx(args) {
  const {
    tx: {
      txParams,
      txParams: { value, gas, from, to },
      hash,
    },
    txChainId,
    conversionRate,
    currentCurrency,
    actionKey,
    primaryCurrency,
    selectedAddress,
    ticker,
  } = args;
  const totalEth = hexToBN(value);
  const renderTotalEth = `${renderFromWei(totalEth)} ${ticker}`;
  const renderTotalEthFiat = weiToFiat(
    totalEth,
    conversionRate,
    currentCurrency,
  );

  const totalGas = calculateTotalGas(txParams);
  const totalValue = isBN(totalEth) ? totalEth.add(totalGas) : totalGas;

  const renderFrom = renderFullAddress(from);
  const renderTo = renderFullAddress(to);
  const chainId = txChainId;

  const tokenList =
    Engine.context.TokenListController.state.tokensChainsCache?.[chainId]
      ?.data || [];
  let symbol;
  if (renderTo in tokenList) {
    symbol = tokenList[renderTo].symbol;
  }
  let transactionType;
  if (actionKey === strings('transactions.approve'))
    transactionType = TRANSACTION_TYPES.APPROVE;
  else if (actionKey === strings('transactions.increase_allowance'))
    transactionType = TRANSACTION_TYPES.INCREASE_ALLOWANCE;
  else if (actionKey === strings('transactions.set_approval_for_all'))
    transactionType = TRANSACTION_TYPES.SET_APPROVAL_FOR_ALL;
  else if (actionKey === strings('transactions.swaps_transaction'))
    transactionType = TRANSACTION_TYPES.SWAPS_TRANSACTION;
  else if (actionKey === strings('transactions.bridge_transaction'))
    transactionType = TRANSACTION_TYPES.BRIDGE_TRANSACTION;
  else if (
    actionKey === strings('transactions.smart_contract_interaction') ||
    (!actionKey.includes(strings('transactions.sent')) &&
      !actionKey.includes(strings('transactions.received')))
  )
    transactionType = TRANSACTION_TYPES.SITE_INTERACTION;
  else if (renderFrom === selectedAddress)
    transactionType = TRANSACTION_TYPES.SENT;
  else if (renderTo === selectedAddress)
    transactionType = TRANSACTION_TYPES.RECEIVED;
  const transactionElement = {
    renderTo,
    renderFrom,
    actionKey: symbol ? `${symbol} ${actionKey}` : actionKey,
    value: renderTotalEth,
    fiatValue: renderTotalEthFiat,
    transactionType,
  };
  let transactionDetails = {
    renderFrom,
    renderTo,
    hash,
    renderValue: `${renderFromWei(value)} ${ticker}`,
    renderGas: parseInt(gas, 16).toString(),
    renderGasPrice: renderGwei(txParams),
    renderTotalGas: `${renderFromWei(totalGas)} ${ticker}`,
    transactionType,
    txChainId,
  };

  if (primaryCurrency === 'ETH') {
    transactionDetails = {
      ...transactionDetails,
      summaryAmount: renderTotalEth,
      summaryFee: `${renderFromWei(totalGas)} ${ticker}`,
      summarySecondaryTotalAmount: weiToFiat(
        totalValue,
        conversionRate,
        currentCurrency,
      ),
      summaryTotalAmount: `${renderFromWei(totalValue)} ${ticker}`,
    };
  } else {
    transactionDetails = {
      ...transactionDetails,
      summaryAmount: weiToFiat(totalEth, conversionRate, currentCurrency),
      summaryFee: weiToFiat(totalGas, conversionRate, currentCurrency),
      summarySecondaryTotalAmount: `${renderFromWei(totalValue)} ${ticker}`,
      summaryTotalAmount: weiToFiat(
        totalValue,
        conversionRate,
        currentCurrency,
      ),
    };
  }
  return [transactionElement, transactionDetails];
}

function decodeSwapsTx(args) {
  const {
    swapsTransactions,
    swapsTokens,
    conversionRate,
    currentCurrency,
    primaryCurrency,
    networkConfigurationsByChainId,
    txChainId,
    tx: {
      id,
      txParams,
      txParams: { gas, from, to },
      hash,
    },
    tx,
    contractExchangeRates,
    assetSymbol,
    chainId,
  } = args;
  // If the tx was a swaps smart transaction, the swapsTransactions id is the stx.uuid, rather than tx.id
  // We need use the tx.hash and look up the stx with the same hash
  const smartTransaction =
    Engine.context.SmartTransactionsController.state.smartTransactionsState.smartTransactions[
      chainId
    ]?.find((stx) => stx.txHash === hash);

  const swapTransaction =
    swapsTransactions?.[id] ||
    swapsTransactions?.[smartTransaction?.uuid] ||
    {};

  const totalGas = calculateTotalGas({
    ...txParams,
    gas: swapTransaction.gasUsed || gas,
  });
  const sourceToken = swapsTokens?.find(
    ({ address }) => address === swapTransaction?.sourceToken?.address,
  );
  const destinationToken =
    swapTransaction?.destinationToken?.swaps ||
    swapsTokens?.find(
      ({ address }) => address === swapTransaction?.destinationToken?.address,
    );
  if (!sourceToken || !destinationToken) return [undefined, undefined];

  const renderFrom = renderFullAddress(from);
  const renderTo = renderFullAddress(to);
  const ticker = networkConfigurationsByChainId?.[txChainId]?.nativeCurrency;
  const totalEthGas = renderFromWei(totalGas);
  const decimalSourceAmount =
    swapTransaction.sourceAmount &&
    renderFromTokenMinimalUnit(
      swapTransaction.sourceAmount,
      swapTransaction.sourceToken.decimals,
    );
  const decimalDestinationAmount =
    swapTransaction.destinationToken.decimals &&
    renderFromTokenMinimalUnit(
      !!swapTransaction?.receivedDestinationAmount &&
        swapTransaction?.receivedDestinationAmount > 0
        ? swapTransaction.receivedDestinationAmount
        : swapTransaction.destinationAmount,
      swapTransaction.destinationToken.decimals,
    );
  let totalAmountForEthSourceTokenFormatted;
  if (sourceToken.symbol === 'ETH') {
    const totalAmountForEthSourceToken =
      Number(!isNaN(totalEthGas) ? totalEthGas : 0) +
      Number(decimalSourceAmount);
    totalAmountForEthSourceTokenFormatted = `${limitToMaximumDecimalPlaces(
      totalAmountForEthSourceToken,
    )} ${ticker}`;
  }
  const cryptoSummaryTotalAmount =
    sourceToken.symbol === 'ETH'
      ? totalAmountForEthSourceTokenFormatted
      : decimalSourceAmount
      ? `${decimalSourceAmount} ${sourceToken.symbol} + ${totalEthGas} ${ticker}`
      : `${totalEthGas} ${ticker}`;

  const isSwap = swapTransaction.action === 'swap';
  let notificationKey, actionKey, value, fiatValue;
  if (isSwap) {
    actionKey = strings('swaps.transaction_label.swap', {
      sourceToken: sourceToken.symbol,
      destinationToken: destinationToken.symbol,
    });
    notificationKey = strings(
      `swaps.notification_label.${
        tx.status === 'submitted' ? 'swap_pending' : 'swap_confirmed'
      }`,
      {
        sourceToken: sourceToken.symbol,
        destinationToken: destinationToken.symbol,
      },
    );
  } else {
    actionKey = strings('swaps.transaction_label.approve', {
      sourceToken: sourceToken.symbol,
      upTo: renderFromTokenMinimalUnit(
        swapTransaction.upTo,
        sourceToken.decimals,
      ),
    });
    notificationKey = strings(
      `swaps.notification_label.${
        tx.status === 'submitted' ? 'approve_pending' : 'approve_confirmed'
      }`,
      { sourceToken: sourceToken.symbol },
    );
  }

  const sourceExchangeRate = isSwapsNativeAsset(sourceToken)
    ? 1
    : contractExchangeRates?.[toFormattedAddress(sourceToken.address)]?.price;
  const renderSourceTokenFiatNumber = balanceToFiatNumber(
    decimalSourceAmount,
    conversionRate,
    sourceExchangeRate,
  );

  const destinationExchangeRate = isSwapsNativeAsset(destinationToken)
    ? 1
    : contractExchangeRates?.[toFormattedAddress(destinationToken.address)]
        ?.price;
  const renderDestinationTokenFiatNumber = balanceToFiatNumber(
    decimalDestinationAmount,
    conversionRate,
    destinationExchangeRate,
  );

  if (isSwap) {
    if (!assetSymbol || sourceToken.symbol === assetSymbol) {
      value = `-${decimalSourceAmount} ${sourceToken.symbol}`;
      fiatValue = addCurrencySymbol(
        renderSourceTokenFiatNumber,
        currentCurrency,
      );
    } else {
      value = `+${decimalDestinationAmount} ${destinationToken.symbol}`;
      fiatValue = addCurrencySymbol(
        renderDestinationTokenFiatNumber,
        currentCurrency,
      );
    }
  }
  const transactionElement = {
    renderTo,
    renderFrom,
    actionKey,
    notificationKey,
    value,
    fiatValue,
    transactionType: isSwap
      ? TRANSACTION_TYPES.SITE_INTERACTION
      : TRANSACTION_TYPES.APPROVE,
  };

  let transactionDetails = {
    renderFrom,
    renderTo,
    hash,
    renderValue: decimalSourceAmount
      ? `${decimalSourceAmount} ${sourceToken.symbol}`
      : `0 ${ticker}`,
    renderGas: parseInt(gas, 16),
    renderGasPrice: renderGwei(txParams),
    renderTotalGas: `${totalEthGas} ${ticker}`,
    txChainId,
  };

  if (primaryCurrency === 'ETH') {
    transactionDetails = {
      ...transactionDetails,
      summaryAmount: isSwap
        ? `${decimalSourceAmount} ${sourceToken.symbol}`
        : `0 ${ticker}`,
      summaryFee: `${totalEthGas} ${ticker}`,
      summaryTotalAmount: cryptoSummaryTotalAmount,
      summarySecondaryTotalAmount: addCurrencySymbol(
        renderSourceTokenFiatNumber + weiToFiatNumber(totalGas, conversionRate),
        currentCurrency,
      ),
    };
  } else {
    transactionDetails = {
      ...transactionDetails,
      summaryAmount: addCurrencySymbol(
        renderSourceTokenFiatNumber,
        currentCurrency,
      ),
      summaryFee: weiToFiat(totalGas, conversionRate, currentCurrency),
      summaryTotalAmount: addCurrencySymbol(
        renderSourceTokenFiatNumber + weiToFiatNumber(totalGas, conversionRate),
        currentCurrency,
      ),
      summarySecondaryTotalAmount: cryptoSummaryTotalAmount,
    };
  }
  return [transactionElement, transactionDetails];
}

/**
 * Parse transaction with wallet information to render
 *
 * @param {*} args - Should contain tx, selectedAddress, ticker, conversionRate,
 * currentCurrency, exchangeRate, contractExchangeRates, collectibleContracts, tokens
 */
export default async function decodeTransaction(args) {
  const { tx, selectedAddress, chainId, swapsTransactions = {}, ticker } = args;
  const chainIdToUse = tx.chainId || chainId;
  const { isTransfer } = tx || {};

  const actionKey = await getActionKey(
    tx,
    selectedAddress,
    ticker,
    chainIdToUse,
  );
  let transactionElement, transactionDetails;

  if (
    tx.txParams.to?.toLowerCase() === getSwapsContractAddress(chainIdToUse) ||
    swapsTransactions[tx.id]
  ) {
    const [transactionElement, transactionDetails] = decodeSwapsTx({
      ...args,
      actionKey,
    });

    if (transactionElement && transactionDetails)
      return [transactionElement, transactionDetails];
  }
  if (isTransfer) {
    [transactionElement, transactionDetails] = decodeIncomingTransfer({
      ...args,
      actionKey,
    });
  } else {
    switch (actionKey) {
      case strings('transactions.sent_tokens'):
        [transactionElement, transactionDetails] = await decodeTransferTx({
          ...args,
          actionKey,
        });
        break;
      case strings('transactions.sent_collectible'):
        [transactionElement, transactionDetails] = decodeTransferFromTx({
          ...args,
          actionKey,
        });
        break;
      case strings('transactions.contract_deploy'):
        [transactionElement, transactionDetails] = decodeDeploymentTx({
          ...args,
          actionKey,
        });
        break;
      default:
        [transactionElement, transactionDetails] = decodeConfirmTx({
          ...args,
          actionKey,
        });
    }
  }
  return [transactionElement, transactionDetails];
}

export const TOKEN_CATEGORY_HASH = {
  [TransactionType.tokenMethodApprove]: true,
  [TransactionType.tokenMethodSetApprovalForAll]: true,
  [TransactionType.tokenMethodTransfer]: true,
  [TransactionType.tokenMethodTransferFrom]: true,
  [TransactionType.tokenMethodIncreaseAllowance]: true,
};<|MERGE_RESOLUTION|>--- conflicted
+++ resolved
@@ -18,19 +18,17 @@
   renderFullAddress,
   areAddressesEqual,
   toFormattedAddress,
-<<<<<<< HEAD
-  safeToChecksumAddress,
-=======
->>>>>>> 961a5281
 } from '../../../util/address';
 import { sumHexWEIs } from '../../../util/conversions';
 import {
   decodeTransferData,
   isCollectibleAddress,
+  getTicker,
   getActionKey,
   TRANSACTION_TYPES,
   calculateEIP1559GasFeeHexes,
 } from '../../../util/transactions';
+import { toChecksumAddress } from 'ethereumjs-util';
 import { swapsUtils } from '@metamask/swaps-controller';
 import { isSwapsNativeAsset } from '../Swaps/utils';
 import Engine from '../../../core/Engine';
@@ -305,7 +303,7 @@
     : undefined;
   const exchangeRate =
     token && contractExchangeRates
-      ? contractExchangeRates[safeToChecksumAddress(token.address)]?.price
+      ? contractExchangeRates[toChecksumAddress(token.address)]?.price
       : undefined;
 
   let renderTokenFiatAmount, renderTokenFiatNumber;
