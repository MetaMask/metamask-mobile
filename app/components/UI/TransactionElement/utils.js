import {
	hexToBN,
	weiToFiat,
	renderFromWei,
	balanceToFiat,
	renderToGwei,
	isBN,
	renderFromTokenMinimalUnit,
	fromTokenMinimalUnit,
	balanceToFiatNumber,
	weiToFiatNumber,
	addCurrencySymbol,
	toBN
} from '../../../util/number';
import { strings } from '../../../../locales/i18n';
import { renderFullAddress, safeToChecksumAddress } from '../../../util/address';
import {
	decodeTransferData,
	isCollectibleAddress,
	getTicker,
	getActionKey,
	TRANSACTION_TYPES,
	calculateEIP1559GasFeeHexes
} from '../../../util/transactions';
import contractMap from '@metamask/contract-metadata';
import { toChecksumAddress } from 'ethereumjs-util';
import { swapsUtils } from '@metamask/swaps-controller';
import { isSwapsNativeAsset } from '../Swaps/utils';
import { toLowerCaseEquals } from '../../../util/general';
<<<<<<< HEAD
=======
import { util } from '@metamask/controllers';
const { isEIP1559Transaction } = util;
>>>>>>> 456d8536

const { getSwapsContractAddress } = swapsUtils;

function calculateTotalGas(transaction) {
	const { gas, gasPrice, estimatedBaseFee, maxPriorityFeePerGas, maxFeePerGas } = transaction;

	if (isEIP1559Transaction(transaction)) {
		const eip1559GasHex = calculateEIP1559GasFeeHexes({
			gasLimitHex: gas,
			estimatedBaseFeeHex: estimatedBaseFee || '0x0',
			suggestedMaxPriorityFeePerGasHex: maxPriorityFeePerGas,
			suggestedMaxFeePerGasHex: maxFeePerGas
		});
		return hexToBN(eip1559GasHex.gasFeeMinHex);
	}
	const gasBN = hexToBN(gas);
	const gasPriceBN = hexToBN(gasPrice);

	return isBN(gasBN) && isBN(gasPriceBN) ? gasBN.mul(gasPriceBN) : toBN('0x0');
}

function renderGwei(transaction) {
	const { gasPrice, estimatedBaseFee, maxFeePerGas, maxPriorityFeePerGas, gas } = transaction;

	if (isEIP1559Transaction(transaction)) {
		const eip1559GasHex = calculateEIP1559GasFeeHexes({
			gasLimitHex: gas,
			estimatedBaseFeeHex: estimatedBaseFee || '0x0',
			suggestedMaxPriorityFeePerGasHex: maxPriorityFeePerGas,
			suggestedMaxFeePerGasHex: maxFeePerGas
		});

		return renderToGwei(eip1559GasHex.estimatedBaseFee_PLUS_suggestedMaxPriorityFeePerGasHex);
	}
	return renderToGwei(gasPrice);
}

function getTokenTransfer(args) {
	const {
		tx: {
			transaction: { from, to, data, nonce }
		},
		conversionRate,
		currentCurrency,
		tokens,
		contractExchangeRates,
		totalGas,
		actionKey,
		primaryCurrency,
		selectedAddress
	} = args;

	const [, , encodedAmount] = decodeTransferData('transfer', data);
	const amount = hexToBN(encodedAmount);
	const userHasToken = safeToChecksumAddress(to) in tokens;
	const token = userHasToken ? tokens[safeToChecksumAddress(to)] : null;
	const renderActionKey = token ? `${strings('transactions.sent')} ${token.symbol}` : actionKey;
	const renderTokenAmount = token
		? `${renderFromTokenMinimalUnit(amount, token.decimals)} ${token.symbol}`
		: undefined;
	const exchangeRate = token ? contractExchangeRates[token.address] : undefined;
	let renderTokenFiatAmount, renderTokenFiatNumber;
	if (exchangeRate) {
		renderTokenFiatAmount = balanceToFiat(
			fromTokenMinimalUnit(amount, token.decimals) || 0,
			conversionRate,
			exchangeRate,
			currentCurrency
		);
		renderTokenFiatNumber = balanceToFiatNumber(
			fromTokenMinimalUnit(amount, token.decimals) || 0,
			conversionRate,
			exchangeRate
		);
	}

	const renderToken = token
		? `${renderFromTokenMinimalUnit(amount, token.decimals)} ${token.symbol}`
		: strings('transaction.value_not_available');
	const totalFiatNumber = renderTokenFiatNumber
		? weiToFiatNumber(totalGas, conversionRate) + renderTokenFiatNumber
		: weiToFiatNumber(totalGas, conversionRate);

	const ticker = getTicker(args.ticker);

	let transactionDetails = {
		renderTotalGas: `${renderFromWei(totalGas)} ${ticker}`,
		renderValue: renderToken
	};
	if (primaryCurrency === 'ETH') {
		transactionDetails = {
			...transactionDetails,
			summaryAmount: renderToken,
			summaryFee: `${renderFromWei(totalGas)} ${ticker}`,
			summaryTotalAmount: `${renderToken} ${strings('unit.divisor')} ${renderFromWei(totalGas)} ${ticker}`,
			summarySecondaryTotalAmount: totalFiatNumber
				? `${addCurrencySymbol(totalFiatNumber, currentCurrency)}`
				: undefined
		};
	} else {
		transactionDetails = {
			...transactionDetails,
			summaryAmount: renderTokenFiatAmount
				? `${renderTokenFiatAmount}`
				: `${addCurrencySymbol(0, currentCurrency)}`,
			summaryFee: weiToFiat(totalGas, conversionRate, currentCurrency),
			summaryTotalAmount: totalFiatNumber ? `${addCurrencySymbol(totalFiatNumber, currentCurrency)}` : undefined,
			summarySecondaryTotalAmount: `${renderToken} ${strings('unit.divisor')} ${renderFromWei(
				totalGas
			)} ${ticker}`
		};
	}

	const { SENT_TOKEN, RECEIVED_TOKEN } = TRANSACTION_TYPES;
	const transactionType = renderFullAddress(from) === selectedAddress ? SENT_TOKEN : RECEIVED_TOKEN;
	const transactionElement = {
		actionKey: renderActionKey,
		value: !renderTokenAmount ? strings('transaction.value_not_available') : renderTokenAmount,
		fiatValue: !!renderTokenFiatAmount && `- ${renderTokenFiatAmount}`,
		transactionType,
		nonce
	};

	return [transactionElement, transactionDetails];
}

function getCollectibleTransfer(args) {
	const {
		tx: {
			transaction: { from, to, data }
		},
		collectibleContracts,
		totalGas,
		conversionRate,
		currentCurrency,
		primaryCurrency,
		selectedAddress
	} = args;
	let actionKey;
	const [, tokenId] = decodeTransferData('transfer', data);
	const ticker = getTicker(args.ticker);
	const collectible = collectibleContracts.find(collectible => toLowerCaseEquals(collectible.address, to));
	if (collectible) {
		actionKey = `${strings('transactions.sent')} ${collectible.name}`;
	} else {
		actionKey = strings('transactions.sent_collectible');
	}

	const renderCollectible = collectible
		? `${strings('unit.token_id')} ${tokenId} ${collectible.symbol}`
		: `${strings('unit.token_id')} ${tokenId}`;

	let transactionDetails = { renderValue: renderCollectible };

	if (primaryCurrency === 'ETH') {
		transactionDetails = {
			...transactionDetails,
			summaryAmount: renderCollectible,
			summaryFee: `${renderFromWei(totalGas)} ${ticker}`,
			summaryTotalAmount: `${renderCollectible} ${strings('unit.divisor')} ${renderFromWei(totalGas)} ${strings(
				'unit.eth'
			)}`,
			summarySecondaryTotalAmount: weiToFiat(totalGas, conversionRate, currentCurrency)
		};
	} else {
		transactionDetails = {
			...transactionDetails,
			summaryAmount: renderCollectible,
			summaryFee: weiToFiat(totalGas, conversionRate, currentCurrency),
			summaryTotalAmount: weiToFiat(totalGas, conversionRate, currentCurrency),
			summarySecondaryTotalAmount: `${renderCollectible} ${strings('unit.divisor')} ${renderFromWei(
				totalGas
			)} ${strings('unit.eth')}`
		};
	}

	let transactionType;
	if (renderFullAddress(from) === selectedAddress) transactionType = TRANSACTION_TYPES.SENT_COLLECTIBLE;
	else transactionType = TRANSACTION_TYPES.RECEIVED_COLLECTIBLE;

	const transactionElement = {
		actionKey,
		value: `${strings('unit.token_id')}${tokenId}`,
		fiatValue: collectible ? collectible.symbol : undefined,
		transactionType
	};

	return [transactionElement, transactionDetails];
}

function decodeIncomingTransfer(args) {
	const {
		tx: {
			transaction: { to, from, value },
			transferInformation: { symbol, decimals, contractAddress },
			transactionHash
		},
		conversionRate,
		currentCurrency,
		contractExchangeRates,
		totalGas,
		actionKey,
		primaryCurrency,
		selectedAddress
	} = args;

	const amount = toBN(value);
	const token = { symbol, decimals, address: contractAddress };

	const renderTokenAmount = token
		? `${renderFromTokenMinimalUnit(amount, token.decimals)} ${token.symbol}`
		: undefined;
	const exchangeRate = token ? contractExchangeRates[toChecksumAddress(token.address)] : undefined;

	let renderTokenFiatAmount, renderTokenFiatNumber;
	if (exchangeRate) {
		renderTokenFiatAmount = balanceToFiat(
			fromTokenMinimalUnit(amount, token.decimals) || 0,
			conversionRate,
			exchangeRate,
			currentCurrency
		);
		renderTokenFiatNumber = balanceToFiatNumber(
			fromTokenMinimalUnit(amount, token.decimals) || 0,
			conversionRate,
			exchangeRate
		);
	}

	const renderToken = token
		? `${renderFromTokenMinimalUnit(amount, token.decimals)} ${token.symbol}`
		: strings('transaction.value_not_available');
	const totalFiatNumber = renderTokenFiatNumber
		? weiToFiatNumber(totalGas, conversionRate) + renderTokenFiatNumber
		: weiToFiatNumber(totalGas, conversionRate);

	const ticker = getTicker(args.ticker);

	const { SENT_TOKEN, RECEIVED_TOKEN } = TRANSACTION_TYPES;
	const transactionType = renderFullAddress(from) === selectedAddress ? SENT_TOKEN : RECEIVED_TOKEN;

	let transactionDetails = {
		renderTotalGas: `${renderFromWei(totalGas)} ${ticker}`,
		renderValue: renderToken,
		renderFrom: renderFullAddress(from),
		renderTo: renderFullAddress(to),
		transactionHash,
		transactionType
	};
	if (primaryCurrency === 'ETH') {
		transactionDetails = {
			...transactionDetails,
			summaryAmount: renderToken,
			summaryFee: `${renderFromWei(totalGas)} ${ticker}`,
			summaryTotalAmount: `${renderToken} ${strings('unit.divisor')} ${renderFromWei(totalGas)} ${ticker}`,
			summarySecondaryTotalAmount: totalFiatNumber
				? `${addCurrencySymbol(totalFiatNumber, currentCurrency)}`
				: undefined
		};
	} else {
		transactionDetails = {
			...transactionDetails,
			summaryAmount: renderTokenFiatAmount
				? `${renderTokenFiatAmount}`
				: `${addCurrencySymbol(0, currentCurrency)}`,
			summaryFee: weiToFiat(totalGas, conversionRate, currentCurrency),
			summaryTotalAmount: totalFiatNumber ? `${addCurrencySymbol(totalFiatNumber, currentCurrency)}` : undefined,
			summarySecondaryTotalAmount: `${renderToken} ${strings('unit.divisor')} ${renderFromWei(
				totalGas
			)} ${ticker}`
		};
	}

	const transactionElement = {
		actionKey,
		renderFrom: renderFullAddress(from),
		renderTo: renderFullAddress(to),
		value: !renderTokenAmount ? strings('transaction.value_not_available') : renderTokenAmount,
		fiatValue: renderTokenFiatAmount ? `${renderTokenFiatAmount}` : renderTokenFiatAmount,
		isIncomingTransfer: true,
		transactionType
	};

	return [transactionElement, transactionDetails];
}

async function decodeTransferTx(args) {
	const {
		tx: {
			transaction,
			transaction: { from, gas, data, to },
			transactionHash
		}
	} = args;

	const decodedData = decodeTransferData('transfer', data);
	const addressTo = decodedData[0];
	let isCollectible = false;
	try {
		isCollectible = await isCollectibleAddress(to, decodedData[1]);
	} catch (e) {
		//
	}

	const totalGas = calculateTotalGas(transaction);
	const renderGas = parseInt(gas, 16).toString();
	const renderGasPrice = renderGwei(transaction);
	let [transactionElement, transactionDetails] = isCollectible
		? getCollectibleTransfer({ ...args, totalGas })
		: getTokenTransfer({ ...args, totalGas });
	transactionElement = { ...transactionElement, renderTo: addressTo };
	transactionDetails = {
		...transactionDetails,
		...{
			renderFrom: renderFullAddress(from),
			renderTo: renderFullAddress(addressTo),
			transactionHash,
			renderGas,
			renderGasPrice
		}
	};
	return [transactionElement, transactionDetails];
}

function decodeTransferFromTx(args) {
	const {
		tx: {
			transaction,
			transaction: { gas, data, to },
			transactionHash
		},
		collectibleContracts,
		conversionRate,
		currentCurrency,
		primaryCurrency,
		selectedAddress
	} = args;
	const [addressFrom, addressTo, tokenId] = decodeTransferData('transferFrom', data);
	const collectible = collectibleContracts.find(collectible => toLowerCaseEquals(collectible.address, to));
	let actionKey = args.actionKey;
	if (collectible) {
		actionKey = `${strings('transactions.sent')} ${collectible.name}`;
	}

	const totalGas = calculateTotalGas(transaction);
	const renderCollectible = collectible?.symbol
		? `${strings('unit.token_id')}${tokenId} ${collectible?.symbol}`
		: `${strings('unit.token_id')}${tokenId}`;

	const renderFrom = renderFullAddress(addressFrom);
	const renderTo = renderFullAddress(addressTo);
	const ticker = getTicker(args.ticker);

	const { SENT_COLLECTIBLE, RECEIVED_COLLECTIBLE } = TRANSACTION_TYPES;
	const transactionType = renderFrom === selectedAddress ? SENT_COLLECTIBLE : RECEIVED_COLLECTIBLE;

	let transactionDetails = {
		renderFrom,
		renderTo,
		transactionHash,
		renderValue: renderCollectible,
		renderGas: parseInt(gas, 16).toString(),
		renderGasPrice: renderGwei(transaction),
		renderTotalGas: `${renderFromWei(totalGas)} ${ticker}`
	};

	if (primaryCurrency === 'ETH') {
		transactionDetails = {
			...transactionDetails,
			summaryAmount: renderCollectible,
			summaryFee: `${renderFromWei(totalGas)} ${ticker}`,
			summarySecondaryTotalAmount: weiToFiat(totalGas, conversionRate, currentCurrency),
			summaryTotalAmount: `${renderCollectible} ${strings('unit.divisor')} ${renderFromWei(totalGas)} ${ticker}`
		};
	} else {
		transactionDetails = {
			...transactionDetails,
			summaryAmount: renderCollectible,
			summaryFee: weiToFiat(totalGas, conversionRate, currentCurrency),
			summarySecondaryTotalAmount: `${renderCollectible} ${strings('unit.divisor')} ${renderFromWei(
				totalGas
			)} ${ticker}`,
			summaryTotalAmount: weiToFiat(totalGas, conversionRate, currentCurrency)
		};
	}

	const transactionElement = {
		renderTo,
		renderFrom,
		actionKey,
		value: `${strings('unit.token_id')}${tokenId}`,
		fiatValue: collectible ? collectible.symbol : undefined,
		transactionType
	};

	return [transactionElement, transactionDetails];
}

function decodeDeploymentTx(args) {
	const {
		tx: {
			transaction,
			transaction: { value, gas, from },
			transactionHash
		},
		conversionRate,
		currentCurrency,
		actionKey,
		primaryCurrency
	} = args;
	const ticker = getTicker(args.ticker);

	const totalGas = calculateTotalGas(transaction);
	const renderTotalEth = `${renderFromWei(totalGas)} ${ticker}`;
	const renderTotalEthFiat = weiToFiat(totalGas, conversionRate, currentCurrency);
	const totalEth = isBN(value) ? value.add(totalGas) : totalGas;

	const renderFrom = renderFullAddress(from);
	const renderTo = strings('transactions.to_contract');

	const transactionElement = {
		renderTo,
		renderFrom,
		actionKey,
		value: renderTotalEth,
		fiatValue: renderTotalEthFiat,
		contractDeployment: true,
		transactionType: TRANSACTION_TYPES.SITE_INTERACTION
	};
	let transactionDetails = {
		renderFrom,
		renderTo,
		transactionHash,
		renderValue: `${renderFromWei(value)} ${ticker}`,
		renderGas: parseInt(gas, 16).toString(),
		renderGasPrice: renderGwei(transaction),
		renderTotalGas: `${renderFromWei(totalGas)} ${ticker}`
	};

	if (primaryCurrency === 'ETH') {
		transactionDetails = {
			...transactionDetails,
			summaryAmount: `${renderFromWei(value)} ${ticker}`,
			summaryFee: `${renderFromWei(totalGas)} ${ticker}`,
			summarySecondaryTotalAmount: weiToFiat(totalEth, conversionRate, currentCurrency),
			summaryTotalAmount: `${renderFromWei(totalEth)} ${ticker}`
		};
	} else {
		transactionDetails = {
			...transactionDetails,
			summaryAmount: weiToFiat(value, conversionRate, currentCurrency),
			summaryFee: weiToFiat(totalGas, conversionRate, currentCurrency),
			summarySecondaryTotalAmount: `${renderFromWei(totalEth)} ${ticker}`,
			summaryTotalAmount: weiToFiat(totalEth, conversionRate, currentCurrency)
		};
	}

	return [transactionElement, transactionDetails];
}

function decodeConfirmTx(args) {
	const {
		tx: {
			transaction,
			transaction: { value, gas, from, to },
			transactionHash
		},
		conversionRate,
		currentCurrency,
		actionKey,
		primaryCurrency,
		selectedAddress
	} = args;

	const ticker = getTicker(args.ticker);
	const totalEth = hexToBN(value);
	const renderTotalEth = `${renderFromWei(totalEth)} ${ticker}`;
	const renderTotalEthFiat = weiToFiat(totalEth, conversionRate, currentCurrency);

	const totalGas = calculateTotalGas(transaction);
	const totalValue = isBN(totalEth) ? totalEth.add(totalGas) : totalGas;

	const renderFrom = renderFullAddress(from);
	const renderTo = renderFullAddress(to);

	let symbol;
	if (renderTo in contractMap) {
		symbol = contractMap[renderTo].symbol;
	}
	let transactionType;
	if (actionKey === strings('transactions.approve')) transactionType = TRANSACTION_TYPES.APPROVE;
	else if (actionKey === strings('transactions.swaps_transaction'))
		transactionType = TRANSACTION_TYPES.SITE_INTERACTION;
	else if (
		actionKey === strings('transactions.smart_contract_interaction') ||
		(!actionKey.includes(strings('transactions.sent')) && !actionKey.includes(strings('transactions.received')))
	)
		transactionType = TRANSACTION_TYPES.SITE_INTERACTION;
	else if (renderFrom === selectedAddress) transactionType = TRANSACTION_TYPES.SENT;
	else if (renderTo === selectedAddress) transactionType = TRANSACTION_TYPES.RECEIVED;
	const transactionElement = {
		renderTo,
		renderFrom,
		actionKey: symbol ? `${symbol} ${actionKey}` : actionKey,
		value: renderTotalEth,
		fiatValue: renderTotalEthFiat,
		transactionType
	};
	let transactionDetails = {
		renderFrom,
		renderTo,
		transactionHash,
		renderValue: `${renderFromWei(value)} ${ticker}`,
		renderGas: parseInt(gas, 16).toString(),
		renderGasPrice: renderGwei(transaction),
		renderTotalGas: `${renderFromWei(totalGas)} ${ticker}`,
		transactionType
	};

	if (primaryCurrency === 'ETH') {
		transactionDetails = {
			...transactionDetails,
			summaryAmount: renderTotalEth,
			summaryFee: `${renderFromWei(totalGas)} ${ticker}`,
			summarySecondaryTotalAmount: weiToFiat(totalValue, conversionRate, currentCurrency),
			summaryTotalAmount: `${renderFromWei(totalValue)} ${ticker}`
		};
	} else {
		transactionDetails = {
			...transactionDetails,
			summaryAmount: weiToFiat(totalEth, conversionRate, currentCurrency),
			summaryFee: weiToFiat(totalGas, conversionRate, currentCurrency),
			summarySecondaryTotalAmount: `${renderFromWei(totalValue)} ${ticker}`,
			summaryTotalAmount: weiToFiat(totalValue, conversionRate, currentCurrency)
		};
	}
	return [transactionElement, transactionDetails];
}

function decodeSwapsTx(args) {
	const {
		swapsTransactions,
		swapsTokens,
		conversionRate,
		currentCurrency,
		primaryCurrency,
		tx: {
			id,
			transaction,
			transaction: { gas, from, to },
			transactionHash
		},
		tx,
		contractExchangeRates,
		assetSymbol
	} = args;
	const swapTransaction = (swapsTransactions && swapsTransactions[id]) || {};
	const totalGas = calculateTotalGas({
		...transaction,
		gas: swapTransaction.gasUsed || gas
	});
	const sourceToken = swapsTokens?.find(({ address }) => address === swapTransaction?.sourceToken?.address);
	const destinationToken =
		swapTransaction?.destinationToken?.swaps ||
		swapsTokens?.find(({ address }) => address === swapTransaction?.destinationToken?.address);
	if (!sourceToken || !destinationToken) return [undefined, undefined];

	const renderFrom = renderFullAddress(from);
	const renderTo = renderFullAddress(to);
	const ticker = getTicker(args.ticker);
	const totalEthGas = renderFromWei(totalGas);
	const decimalSourceAmount =
		swapTransaction.sourceAmount &&
		renderFromTokenMinimalUnit(swapTransaction.sourceAmount, swapTransaction.sourceToken.decimals);
	const decimalDestinationAmount =
		swapTransaction.destinationToken.decimals &&
		renderFromTokenMinimalUnit(
			!!swapTransaction?.receivedDestinationAmount && swapTransaction?.receivedDestinationAmount > 0
				? swapTransaction.receivedDestinationAmount
				: swapTransaction.destinationAmount,
			swapTransaction.destinationToken.decimals
		);
	const cryptoSummaryTotalAmount =
		sourceToken.symbol === 'ETH'
			? `${Number(totalEthGas) + Number(decimalSourceAmount)} ${ticker}`
			: decimalSourceAmount
			? `${decimalSourceAmount} ${sourceToken.symbol} + ${totalEthGas} ${ticker}`
			: `${totalEthGas} ${ticker}`;

	const isSwap = swapTransaction.action === 'swap';
	let notificationKey, actionKey, value, fiatValue;
	if (isSwap) {
		actionKey = strings('swaps.transaction_label.swap', {
			sourceToken: sourceToken.symbol,
			destinationToken: destinationToken.symbol
		});
		notificationKey = strings(
			`swaps.notification_label.${tx.status === 'submitted' ? 'swap_pending' : 'swap_confirmed'}`,
			{ sourceToken: sourceToken.symbol, destinationToken: destinationToken.symbol }
		);
	} else {
		actionKey = strings('swaps.transaction_label.approve', {
			sourceToken: sourceToken.symbol,
			upTo: renderFromTokenMinimalUnit(swapTransaction.upTo, sourceToken.decimals)
		});
		notificationKey = strings(
			`swaps.notification_label.${tx.status === 'submitted' ? 'approve_pending' : 'approve_confirmed'}`,
			{ sourceToken: sourceToken.symbol }
		);
	}

	const sourceExchangeRate = isSwapsNativeAsset(sourceToken)
		? 1
		: contractExchangeRates[safeToChecksumAddress(sourceToken.address)];
	const renderSourceTokenFiatNumber = balanceToFiatNumber(decimalSourceAmount, conversionRate, sourceExchangeRate);

	const destinationExchangeRate = isSwapsNativeAsset(destinationToken)
		? 1
		: contractExchangeRates[safeToChecksumAddress(destinationToken.address)];
	const renderDestinationTokenFiatNumber = balanceToFiatNumber(
		decimalDestinationAmount,
		conversionRate,
		destinationExchangeRate
	);

	if (isSwap) {
		if (!assetSymbol || sourceToken.symbol === assetSymbol) {
			value = `-${decimalSourceAmount} ${sourceToken.symbol}`;
			fiatValue = addCurrencySymbol(renderSourceTokenFiatNumber, currentCurrency);
		} else {
			value = `+${decimalDestinationAmount} ${destinationToken.symbol}`;
			fiatValue = addCurrencySymbol(renderDestinationTokenFiatNumber, currentCurrency);
		}
	}
	const transactionElement = {
		renderTo,
		renderFrom,
		actionKey,
		notificationKey,
		value,
		fiatValue,
		transactionType: isSwap ? TRANSACTION_TYPES.SITE_INTERACTION : TRANSACTION_TYPES.APPROVE
	};

	let transactionDetails = {
		renderFrom,
		renderTo,
		transactionHash,
		renderValue: decimalSourceAmount ? `${decimalSourceAmount} ${sourceToken.symbol}` : `0 ${ticker}`,
		renderGas: parseInt(gas, 16),
		renderGasPrice: renderGwei(transaction),
		renderTotalGas: `${totalEthGas} ${ticker}`
	};

	if (primaryCurrency === 'ETH') {
		transactionDetails = {
			...transactionDetails,
			summaryAmount: isSwap ? `${decimalSourceAmount} ${sourceToken.symbol}` : `0 ${ticker}`,
			summaryFee: `${totalEthGas} ${ticker}`,
			summaryTotalAmount: cryptoSummaryTotalAmount,
			summarySecondaryTotalAmount: addCurrencySymbol(
				renderSourceTokenFiatNumber + weiToFiatNumber(totalGas, conversionRate),
				currentCurrency
			)
		};
	} else {
		transactionDetails = {
			...transactionDetails,
			summaryAmount: addCurrencySymbol(renderSourceTokenFiatNumber, currentCurrency),
			summaryFee: weiToFiat(totalGas, conversionRate, currentCurrency),
			summaryTotalAmount: addCurrencySymbol(
				renderSourceTokenFiatNumber + weiToFiatNumber(totalGas, conversionRate),
				currentCurrency
			),
			summarySecondaryTotalAmount: cryptoSummaryTotalAmount
		};
	}
	return [transactionElement, transactionDetails];
}

/**
 * Parse transaction with wallet information to render
 *
 * @param {*} args - Should contain tx, selectedAddress, ticker, conversionRate,
 * currentCurrency, exchangeRate, contractExchangeRates, collectibleContracts, tokens
 */
export default async function decodeTransaction(args) {
	const { tx, selectedAddress, ticker, chainId, swapsTransactions = {} } = args;
	const { isTransfer } = tx || {};

	const actionKey = await getActionKey(tx, selectedAddress, ticker, chainId);
	let transactionElement, transactionDetails;

	if (tx.transaction.to?.toLowerCase() === getSwapsContractAddress(chainId) || swapsTransactions[tx.id]) {
		const [transactionElement, transactionDetails] = decodeSwapsTx({ ...args, actionKey });
		if (transactionElement && transactionDetails) return [transactionElement, transactionDetails];
	}
	if (isTransfer) {
		[transactionElement, transactionDetails] = decodeIncomingTransfer({ ...args, actionKey });
	} else {
		switch (actionKey) {
			case strings('transactions.sent_tokens'):
				[transactionElement, transactionDetails] = await decodeTransferTx({ ...args, actionKey });
				break;
			case strings('transactions.sent_collectible'):
				[transactionElement, transactionDetails] = decodeTransferFromTx({ ...args, actionKey });
				break;
			case strings('transactions.contract_deploy'):
				[transactionElement, transactionDetails] = decodeDeploymentTx({ ...args, actionKey });
				break;
			default:
				[transactionElement, transactionDetails] = decodeConfirmTx({ ...args, actionKey });
		}
	}
	return [transactionElement, transactionDetails];
}<|MERGE_RESOLUTION|>--- conflicted
+++ resolved
@@ -27,11 +27,8 @@
 import { swapsUtils } from '@metamask/swaps-controller';
 import { isSwapsNativeAsset } from '../Swaps/utils';
 import { toLowerCaseEquals } from '../../../util/general';
-<<<<<<< HEAD
-=======
 import { util } from '@metamask/controllers';
 const { isEIP1559Transaction } = util;
->>>>>>> 456d8536
 
 const { getSwapsContractAddress } = swapsUtils;
 
