--- conflicted
+++ resolved
@@ -150,9 +150,6 @@
             "top": -1,
           }
         }
-<<<<<<< HEAD
-        pointerEvents="box-none"
-=======
         onGestureCancel={[Function]}
         pointerEvents="box-none"
         sheetAllowedDetents="large"
@@ -160,7 +157,6 @@
         sheetExpandsWhenScrolledToEdge={true}
         sheetGrabberVisible={false}
         sheetLargestUndimmedDetent="all"
->>>>>>> 733bad1a
         style={
           {
             "bottom": 0,
@@ -168,10 +164,7 @@
             "position": "absolute",
             "right": 0,
             "top": 0,
-<<<<<<< HEAD
-=======
             "zIndex": undefined,
->>>>>>> 733bad1a
           }
         }
       >
@@ -1694,9 +1687,6 @@
             "top": -1,
           }
         }
-<<<<<<< HEAD
-        pointerEvents="box-none"
-=======
         onGestureCancel={[Function]}
         pointerEvents="box-none"
         sheetAllowedDetents="large"
@@ -1704,7 +1694,6 @@
         sheetExpandsWhenScrolledToEdge={true}
         sheetGrabberVisible={false}
         sheetLargestUndimmedDetent="all"
->>>>>>> 733bad1a
         style={
           {
             "bottom": 0,
@@ -1712,10 +1701,7 @@
             "position": "absolute",
             "right": 0,
             "top": 0,
-<<<<<<< HEAD
-=======
             "zIndex": undefined,
->>>>>>> 733bad1a
           }
         }
       >
@@ -2021,9 +2007,6 @@
             "top": -1,
           }
         }
-<<<<<<< HEAD
-        pointerEvents="box-none"
-=======
         onGestureCancel={[Function]}
         pointerEvents="box-none"
         sheetAllowedDetents="large"
@@ -2031,7 +2014,6 @@
         sheetExpandsWhenScrolledToEdge={true}
         sheetGrabberVisible={false}
         sheetLargestUndimmedDetent="all"
->>>>>>> 733bad1a
         style={
           {
             "bottom": 0,
@@ -2039,10 +2021,7 @@
             "position": "absolute",
             "right": 0,
             "top": 0,
-<<<<<<< HEAD
-=======
             "zIndex": undefined,
->>>>>>> 733bad1a
           }
         }
       >
