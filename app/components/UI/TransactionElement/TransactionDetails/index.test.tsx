import React from 'react';
import { query } from '@metamask/controller-utils';
import { fireEvent, waitFor } from '@testing-library/react-native';
import TransactionDetails from './';
import { backgroundState } from '../../../../util/test/initial-root-state';
import { MOCK_ACCOUNTS_CONTROLLER_STATE } from '../../../../util/test/accountsControllerTestUtils';
import renderWithProvider from '../../../../util/test/renderWithProvider';
import { createStackNavigator } from '@react-navigation/stack';
import { mockNetworkState } from '../../../../util/test/network';
<<<<<<< HEAD
=======
import type { NetworkState } from '@metamask/network-controller';
>>>>>>> 733bad1a

const Stack = createStackNavigator();
const mockEthQuery = {
  getBalance: jest.fn(),
};
const initialState = {
  settings: {
    showFiatOnTestnets: true,
  },
  swaps: {
    featureFlags: {
      smart_transactions: {
        mobile_active: false,
        extension_active: true,
      },
      smartTransactions: {
        mobileActive: false,
        extensionActive: true,
        mobileActiveIOS: false,
        mobileActiveAndroid: false,
      },
    },
    '0x1': {
      isLive: true,
      featureFlags: {
        smartTransactions: {
          expectedDeadline: 45,
          maxDeadline: 160,
          mobileReturnTxHashAsap: false,
        },
      },
    },
    '0xe708': {
      isLive: true,
      featureFlags: {
        smartTransactions: {
          expectedDeadline: 45,
          maxDeadline: 160,
          mobileReturnTxHashAsap: false,
        },
      },
    },
  },
  engine: {
    backgroundState: {
      ...backgroundState,
      AccountsController: MOCK_ACCOUNTS_CONTROLLER_STATE,
    },
<<<<<<< HEAD
    // NetworkController: {
    //   ...mockNetworkState({
    //     chainId: '0x89',
    //     id: 'Polygon',
    //     nickname: 'Polygon',
    //   }),
    // },
=======
>>>>>>> 733bad1a
    SmartTransactionsController: {
      smartTransactionsState: {
        liveness: 'live',
      },
    },
    PreferencesController: {
      smartTransactionsOptInStatus: true,
    },
  },
};

jest.mock('../../../../util/networks/global-network', () => ({
  getGlobalEthQuery: jest.fn(() => mockEthQuery),
}));

jest.mock('@metamask/controller-utils', () => ({
  ...jest.requireActual('@metamask/controller-utils'),
  query: jest.fn(),
}));

const navigationMock = {
  navigate: jest.fn(),
  push: jest.fn(),
};

const renderComponent = ({
  state = {},
  hash,
  txParams,
  status = 'confirmed',
  networkId = '0x1',
}: {
  // eslint-disable-next-line @typescript-eslint/no-explicit-any
  state?: any;
  hash?: string;
  // eslint-disable-next-line @typescript-eslint/no-explicit-any
  txParams?: any;
  status?: string;
  shouldUseSmartTransaction?: boolean;
  networkId?: string;
}) =>
  renderWithProvider(
    <Stack.Navigator>
      <Stack.Screen name="Amount" options={{}}>
        {() => (
          <TransactionDetails
<<<<<<< HEAD
            // @ts-expect-error - TransactionDetails needs to be converted to typescript
=======
>>>>>>> 733bad1a
            transactionObject={{
              networkID: '1',
              status,
              transaction: {
                nonce: '',
              },
              chainId: networkId,
              ...(txParams ? { txParams } : {}),
            }}
<<<<<<< HEAD
            //@ts-expect-error - TransactionDetails needs to be converted to typescript
=======
>>>>>>> 733bad1a
            transactionDetails={{
              renderFrom: '0x0',
              renderTo: networkId,
              transactionHash: '0x2',
              renderValue: '2 TKN',
              renderGas: '21000',
              renderGasPrice: '2',
              renderTotalValue: '2 TKN / 0.001 ETH',
              renderTotalValueFiat: '',
              txChainId: networkId,
              hash: '0x3',
              ...(hash ? { hash } : {}),
            }}
<<<<<<< HEAD
            //@ts-expect-error - navigation is not typed
            navigation={navigationMock}
            // @ts-expect-error - chainId is not typed
=======
            navigation={navigationMock}
>>>>>>> 733bad1a
            chainId={networkId}
          />
        )}
      </Stack.Screen>
    </Stack.Navigator>,
    { state },
  );

describe('TransactionDetails', () => {
  it('should render correctly', () => {
    const { toJSON, getByText } = renderComponent({ state: initialState });
    expect(toJSON()).toMatchSnapshot();
    const nonceText = getByText('Nonce');
    expect(nonceText).toBeDefined();
    const totalAmountText = getByText('Total amount');
    expect(totalAmountText).toBeDefined();
    const dateText = getByText('Date');
    expect(dateText).toBeDefined();
  });

  it('should render correctly for multi-layer fee network', () => {
    jest.mocked(query).mockResolvedValueOnce(123).mockResolvedValueOnce({
      timestamp: 1234,
      l1Fee: '0x1',
    });

    const { toJSON } = renderComponent({
      state: {
        ...initialState,
        engine: {
          ...initialState.engine,
          backgroundState: {
            ...initialState.engine.backgroundState,
            NetworkController: {
              ...mockNetworkState({
                chainId: '0xa',
                id: 'optimism',
                nickname: 'OP Mainnet',
                ticker: 'ETH',
                blockExplorerUrl: 'https://optimistic.etherscan.io/',
              }),
            },
          },
        },
      },
      hash: '0x3',
      txParams: {
        multiLayerL1FeeTotal: '0x1',
      },
    });
    expect(toJSON()).toMatchSnapshot();
  });
  it('should render correctly for multi-layer fee network with no l1 fee', () => {
    jest.mocked(query).mockResolvedValueOnce(123).mockResolvedValueOnce({
      timestamp: 1234,
      l1Fee: '0x0',
    });
    const { toJSON } = renderComponent({
      state: {
        ...initialState,
        engine: {
          ...initialState.engine,
          backgroundState: {
            ...initialState.engine.backgroundState,
            NetworkController: {
              ...mockNetworkState({
                chainId: '0xa',
                id: 'optimism',
                nickname: 'OP Mainnet',
                ticker: 'ETH',
                blockExplorerUrl: 'https://optimistic.etherscan.io/',
              }),
<<<<<<< HEAD
            },
          },
        },
      },
      hash: '0x3',
      txParams: {
        multiLayerL1FeeTotal: '0x1',
      },
    });
    expect(toJSON()).toMatchSnapshot();
  });

  it('should view transaction details on etherscan', () => {
    jest.mocked(query).mockResolvedValueOnce(123).mockResolvedValueOnce({
      timestamp: 1234,
      l1Fee: '0x1',
    });

    const { getByText } = renderComponent({
      state: {
        ...initialState,
        engine: {
          ...initialState.engine,
          backgroundState: {
            ...initialState.engine.backgroundState,
            NetworkController: {
              '0x1': {
                chainId: '0x1',
                blockExplorerUrls: [],
                rpcEndpoints: [
                  {
                    rpcUrl: 'https://mainnet.infura.io/v3/123',
                    chainId: '0x1',
                    nickname: 'Mainnet',
                    ticker: 'ETH',
                  },
                ],
                defaultRpcEndpointIndex: 0,
                name: 'Mainnet',
                nativeCurrency: 'ETH',
              },
            },
          },
        },
      },
      hash: '0x3',
      txParams: {
        multiLayerL1FeeTotal: '0x1',
      },
    });
    const etherscanButton = getByText('VIEW ON Etherscan');
    expect(etherscanButton).toBeDefined();
    fireEvent.press(etherscanButton);
    expect(navigationMock.push).toHaveBeenCalled();
  });

  it('should display explorer link for linea mainnet', () => {
    jest.mocked(query).mockResolvedValueOnce(123).mockResolvedValueOnce({
      timestamp: 1234,
      l1Fee: '0x1',
    });

    const { getByText } = renderComponent({
      state: {
        ...initialState,
        engine: {
          ...initialState.engine,
          backgroundState: {
            ...initialState.engine.backgroundState,
            NetworkController: {
              ...mockNetworkState({
                chainId: '0xe708',
                id: 'linea',
                nickname: 'Linea Mainnet',
                ticker: 'ETH',
              }),
            },
          },
        },
      },
      networkId: '0xe708',
    });
    const etherscanButton = getByText('VIEW ON Lineascan');
    expect(etherscanButton).toBeDefined();
    fireEvent.press(etherscanButton);
    expect(navigationMock.push).toHaveBeenCalled();
  });

  it('should display explorer link for sepolia mainnet', () => {
=======
            },
          },
        },
      },
      hash: '0x3',
      txParams: {
        multiLayerL1FeeTotal: '0x1',
      },
    });
    expect(toJSON()).toMatchSnapshot();
  });

  const arrangeBlockExplorerTest = () => {
>>>>>>> 733bad1a
    jest.mocked(query).mockResolvedValueOnce(123).mockResolvedValueOnce({
      timestamp: 1234,
      l1Fee: '0x1',
    });

<<<<<<< HEAD
    const { getByText } = renderComponent({
      state: {
        ...initialState,
        engine: {
          ...initialState.engine,
          backgroundState: {
            ...initialState.engine.backgroundState,
            NetworkController: {
              ...mockNetworkState({
                chainId: '0xaa36a7',
                id: 'sepolia',
                nickname: 'Sepolia Mainnet',
                ticker: 'ETH',
              }),
            },
          },
        },
      },
      networkId: '0xaa36a7',
    });
    const etherscanButton = getByText('VIEW ON Sepolia');
    expect(etherscanButton).toBeDefined();
    fireEvent.press(etherscanButton);
    expect(navigationMock.push).toHaveBeenCalled();
=======
    const mockState = {
      ...initialState,
      engine: {
        ...initialState.engine,
        backgroundState: {
          ...initialState.engine.backgroundState,
          NetworkController: {
            '0x1': {
              chainId: '0x1',
              blockExplorerUrls: [],
              rpcEndpoints: [
                {
                  rpcUrl: 'https://mainnet.infura.io/v3/123',
                  chainId: '0x1',
                  nickname: 'Mainnet',
                  ticker: 'ETH',
                },
              ],
              defaultRpcEndpointIndex: 0,
              name: 'Mainnet',
              nativeCurrency: 'ETH',
            },
          } as unknown as NetworkState,
        },
      },
    };

    const mockProps = {
      networkId: '0x1',
    };

    return {
      mockState,
      mockProps,
    };
  };

  const arrangeActAssertBlockExplorerTest = (props: {
    buttonText: string;
    expectedUrl: string;
    overrideMocks?: (
      mocks: ReturnType<typeof arrangeBlockExplorerTest>,
    ) => void;
  }) => {
    // Arrange
    const mocks = arrangeBlockExplorerTest();
    props.overrideMocks?.(mocks);

    const { getByText } = renderComponent({
      state: mocks.mockState,
      networkId: mocks.mockProps.networkId,
    });

    fireEvent.press(getByText(props.buttonText));

    expect(navigationMock.push).toHaveBeenCalledWith('Webview', {
      params: expect.objectContaining({ url: props.expectedUrl }),
      screen: 'SimpleWebview',
    });
  };

  it('should view transaction details on etherscan', () => {
    arrangeActAssertBlockExplorerTest({
      overrideMocks: (mocks) => {
        mocks.mockState.engine.backgroundState.NetworkController =
          mockNetworkState({
            chainId: '0x1',
            id: 'mainnet',
            nickname: 'Ethereum Mainnet',
            ticker: 'ETH',
          });
        mocks.mockProps.networkId = '0x1';
      },
      buttonText: 'VIEW ON Etherscan',
      expectedUrl: 'https://etherscan.io/tx/0x3',
    });
  });

  it('should display explorer link for linea mainnet', () => {
    arrangeActAssertBlockExplorerTest({
      overrideMocks: (mocks) => {
        mocks.mockState.engine.backgroundState.NetworkController =
          mockNetworkState({
            chainId: '0xe708',
            id: 'linea',
            nickname: 'Linea Mainnet',
            ticker: 'ETH',
          });
        mocks.mockProps.networkId = '0xe708';
      },
      buttonText: 'VIEW ON Lineascan',
      expectedUrl: 'https://lineascan.build/tx/0x3',
    });
  });

  it('should display explorer link for sepolia mainnet', () => {
    arrangeActAssertBlockExplorerTest({
      overrideMocks: (mocks) => {
        mocks.mockState.engine.backgroundState.NetworkController =
          mockNetworkState({
            chainId: '0xaa36a7',
            id: 'sepolia',
            nickname: 'Sepolia Mainnet',
            ticker: 'ETH',
          });
        mocks.mockProps.networkId = '0xaa36a7';
      },
      buttonText: 'VIEW ON Sepolia',
      expectedUrl: 'https://sepolia.etherscan.io/tx/0x3',
    });
  });

  it('should display explorer link for custom network', () => {
    arrangeActAssertBlockExplorerTest({
      overrideMocks: (mocks) => {
        mocks.mockState.engine.backgroundState.NetworkController =
          mockNetworkState({
            chainId: '0x1337',
            id: '123-123-123',
            nickname: 'My Custom Network',
            ticker: 'FOO',
            blockExplorerUrl: 'https://custom-block-explorer.net',
          });
        mocks.mockProps.networkId = '0x1337';
      },
      buttonText: 'VIEW ON Custom-block-explorer',
      expectedUrl: 'https://custom-block-explorer.net/tx/0x3',
    });
>>>>>>> 733bad1a
  });

  it('should render speed up and cancel buttons', async () => {
    const { getByText } = renderComponent({
      state: {
        ...initialState,
        engine: {
          ...initialState.engine,
          backgroundState: {
            ...initialState.engine.backgroundState,
            PreferencesController: {
              smartTransactionsOptInStatus: false,
            },
          },
        },
      },
      hash: '0x3',
      txParams: {
        multiLayerL1FeeTotal: '0x1',
      },
      status: 'submitted',
    });

    await waitFor(() => {
      const speedUpButton = getByText('Speed up');
      expect(speedUpButton).toBeDefined();
      const cancelButton = getByText('Cancel');
      expect(cancelButton).toBeDefined();
      fireEvent.press(speedUpButton);
      fireEvent.press(cancelButton);
    });
  });
});<|MERGE_RESOLUTION|>--- conflicted
+++ resolved
@@ -7,10 +7,7 @@
 import renderWithProvider from '../../../../util/test/renderWithProvider';
 import { createStackNavigator } from '@react-navigation/stack';
 import { mockNetworkState } from '../../../../util/test/network';
-<<<<<<< HEAD
-=======
 import type { NetworkState } from '@metamask/network-controller';
->>>>>>> 733bad1a
 
 const Stack = createStackNavigator();
 const mockEthQuery = {
@@ -59,16 +56,6 @@
       ...backgroundState,
       AccountsController: MOCK_ACCOUNTS_CONTROLLER_STATE,
     },
-<<<<<<< HEAD
-    // NetworkController: {
-    //   ...mockNetworkState({
-    //     chainId: '0x89',
-    //     id: 'Polygon',
-    //     nickname: 'Polygon',
-    //   }),
-    // },
-=======
->>>>>>> 733bad1a
     SmartTransactionsController: {
       smartTransactionsState: {
         liveness: 'live',
@@ -115,10 +102,6 @@
       <Stack.Screen name="Amount" options={{}}>
         {() => (
           <TransactionDetails
-<<<<<<< HEAD
-            // @ts-expect-error - TransactionDetails needs to be converted to typescript
-=======
->>>>>>> 733bad1a
             transactionObject={{
               networkID: '1',
               status,
@@ -128,10 +111,6 @@
               chainId: networkId,
               ...(txParams ? { txParams } : {}),
             }}
-<<<<<<< HEAD
-            //@ts-expect-error - TransactionDetails needs to be converted to typescript
-=======
->>>>>>> 733bad1a
             transactionDetails={{
               renderFrom: '0x0',
               renderTo: networkId,
@@ -145,13 +124,7 @@
               hash: '0x3',
               ...(hash ? { hash } : {}),
             }}
-<<<<<<< HEAD
-            //@ts-expect-error - navigation is not typed
             navigation={navigationMock}
-            // @ts-expect-error - chainId is not typed
-=======
-            navigation={navigationMock}
->>>>>>> 733bad1a
             chainId={networkId}
           />
         )}
@@ -224,7 +197,6 @@
                 ticker: 'ETH',
                 blockExplorerUrl: 'https://optimistic.etherscan.io/',
               }),
-<<<<<<< HEAD
             },
           },
         },
@@ -237,129 +209,12 @@
     expect(toJSON()).toMatchSnapshot();
   });
 
-  it('should view transaction details on etherscan', () => {
+  const arrangeBlockExplorerTest = () => {
     jest.mocked(query).mockResolvedValueOnce(123).mockResolvedValueOnce({
       timestamp: 1234,
       l1Fee: '0x1',
     });
 
-    const { getByText } = renderComponent({
-      state: {
-        ...initialState,
-        engine: {
-          ...initialState.engine,
-          backgroundState: {
-            ...initialState.engine.backgroundState,
-            NetworkController: {
-              '0x1': {
-                chainId: '0x1',
-                blockExplorerUrls: [],
-                rpcEndpoints: [
-                  {
-                    rpcUrl: 'https://mainnet.infura.io/v3/123',
-                    chainId: '0x1',
-                    nickname: 'Mainnet',
-                    ticker: 'ETH',
-                  },
-                ],
-                defaultRpcEndpointIndex: 0,
-                name: 'Mainnet',
-                nativeCurrency: 'ETH',
-              },
-            },
-          },
-        },
-      },
-      hash: '0x3',
-      txParams: {
-        multiLayerL1FeeTotal: '0x1',
-      },
-    });
-    const etherscanButton = getByText('VIEW ON Etherscan');
-    expect(etherscanButton).toBeDefined();
-    fireEvent.press(etherscanButton);
-    expect(navigationMock.push).toHaveBeenCalled();
-  });
-
-  it('should display explorer link for linea mainnet', () => {
-    jest.mocked(query).mockResolvedValueOnce(123).mockResolvedValueOnce({
-      timestamp: 1234,
-      l1Fee: '0x1',
-    });
-
-    const { getByText } = renderComponent({
-      state: {
-        ...initialState,
-        engine: {
-          ...initialState.engine,
-          backgroundState: {
-            ...initialState.engine.backgroundState,
-            NetworkController: {
-              ...mockNetworkState({
-                chainId: '0xe708',
-                id: 'linea',
-                nickname: 'Linea Mainnet',
-                ticker: 'ETH',
-              }),
-            },
-          },
-        },
-      },
-      networkId: '0xe708',
-    });
-    const etherscanButton = getByText('VIEW ON Lineascan');
-    expect(etherscanButton).toBeDefined();
-    fireEvent.press(etherscanButton);
-    expect(navigationMock.push).toHaveBeenCalled();
-  });
-
-  it('should display explorer link for sepolia mainnet', () => {
-=======
-            },
-          },
-        },
-      },
-      hash: '0x3',
-      txParams: {
-        multiLayerL1FeeTotal: '0x1',
-      },
-    });
-    expect(toJSON()).toMatchSnapshot();
-  });
-
-  const arrangeBlockExplorerTest = () => {
->>>>>>> 733bad1a
-    jest.mocked(query).mockResolvedValueOnce(123).mockResolvedValueOnce({
-      timestamp: 1234,
-      l1Fee: '0x1',
-    });
-
-<<<<<<< HEAD
-    const { getByText } = renderComponent({
-      state: {
-        ...initialState,
-        engine: {
-          ...initialState.engine,
-          backgroundState: {
-            ...initialState.engine.backgroundState,
-            NetworkController: {
-              ...mockNetworkState({
-                chainId: '0xaa36a7',
-                id: 'sepolia',
-                nickname: 'Sepolia Mainnet',
-                ticker: 'ETH',
-              }),
-            },
-          },
-        },
-      },
-      networkId: '0xaa36a7',
-    });
-    const etherscanButton = getByText('VIEW ON Sepolia');
-    expect(etherscanButton).toBeDefined();
-    fireEvent.press(etherscanButton);
-    expect(navigationMock.push).toHaveBeenCalled();
-=======
     const mockState = {
       ...initialState,
       engine: {
@@ -488,7 +343,6 @@
       buttonText: 'VIEW ON Custom-block-explorer',
       expectedUrl: 'https://custom-block-explorer.net/tx/0x3',
     });
->>>>>>> 733bad1a
   });
 
   it('should render speed up and cancel buttons', async () => {
