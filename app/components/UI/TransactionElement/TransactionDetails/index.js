--- conflicted
+++ resolved
@@ -509,11 +509,7 @@
   };
 }
 
-<<<<<<< HEAD
-const mapStateToProps = (state) => ({
-=======
 const mapStateToProps = (state, ownProps) => ({
->>>>>>> 733bad1a
   chainId: selectChainId(state),
   networkConfigurations: selectNetworkConfigurations(state),
   selectedAddress: selectSelectedInternalAccountFormattedAddress(state),
