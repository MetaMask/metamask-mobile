--- conflicted
+++ resolved
@@ -32,13 +32,8 @@
 import decodeTransaction from '../../TransactionElement/utils';
 import {
   selectNetworkConfigurations,
-<<<<<<< HEAD
-  selectProviderConfig,
-  selectTicker,
-=======
   selectEvmTicker,
   selectProviderConfig,
->>>>>>> a5771014
   selectTickerByChainId,
 } from '../../../../selectors/networkController';
 import {
@@ -134,13 +129,10 @@
     */
     navigation: PropTypes.object,
     /**
-<<<<<<< HEAD
-=======
      * Chain ID string
      */
     chainId: PropTypes.string,
     /**
->>>>>>> a5771014
      * Object corresponding to a transaction, containing transaction object, networkId and transaction hash string
      */
     transactionObject: PropTypes.object,
@@ -240,14 +232,10 @@
       swapsTokens,
       transactions,
     } = this.props;
-<<<<<<< HEAD
-    const { chainId } = transactionObject;
-=======
 
     const chainId = isPerDappSelectedNetworkEnabled()
       ? transactionObject.chainId
       : this.props.chainId;
->>>>>>> a5771014
     const multiLayerFeeNetwork = isMultiLayerFeeNetwork(chainId);
     const transactionHash = transactionDetails?.hash;
     if (
@@ -383,12 +371,8 @@
 
   render = () => {
     const {
-<<<<<<< HEAD
-      transactionObject: { status, time, txParams, chainId },
-=======
       transactionObject,
       transactionObject: { status, time, txParams, chainId: txChainId },
->>>>>>> a5771014
       shouldUseSmartTransaction,
     } = this.props;
     const chainId = isPerDappSelectedNetworkEnabled()
@@ -556,13 +540,6 @@
 }
 
 const mapStateToProps = (state, ownProps) => ({
-<<<<<<< HEAD
-  providerConfig: selectProviderConfig(state),
-  networkConfigurations: selectNetworkConfigurations(state),
-  selectedAddress: selectSelectedInternalAccountFormattedAddress(state),
-  transactions: selectTransactions(state),
-  ticker: selectTickerByChainId(state, ownProps.transactionObject.chainId),
-=======
   chainId: selectChainId(state),
   providerConfig: isPerDappSelectedNetworkEnabled()
     ? selectProviderConfig(state)
@@ -573,7 +550,6 @@
   ticker: isPerDappSelectedNetworkEnabled()
     ? selectTickerByChainId(state, ownProps.transactionObject.chainId)
     : selectEvmTicker(state),
->>>>>>> a5771014
   tokens: selectTokensByAddress(state),
   contractExchangeRates: selectContractExchangeRates(state),
   conversionRate: selectConversionRate(state),
