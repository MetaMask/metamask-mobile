--- conflicted
+++ resolved
@@ -372,13 +372,6 @@
 
   render = () => {
     const {
-<<<<<<< HEAD
-      chainId,
-      transactionObject,
-      transactionObject: { status, time, txParams },
-      shouldUseSmartTransaction,
-    } = this.props;
-=======
       transactionObject,
       transactionObject: { status, time, txParams, chainId: txChainId },
       shouldUseSmartTransaction,
@@ -386,7 +379,6 @@
     const chainId = isPerDappSelectedNetworkEnabled()
       ? txChainId
       : this.props.chainId;
->>>>>>> 308972aa
     const hasNestedTransactions = Boolean(
       transactionObject?.nestedTransactions?.length,
     );
