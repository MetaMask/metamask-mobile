import React, { PureComponent } from 'react';
import PropTypes from 'prop-types';
import { Clipboard, TouchableOpacity, StyleSheet, Text, View } from 'react-native';
import { colors, fontStyles } from '../../../../styles/common';
import { strings } from '../../../../../locales/i18n';
import Icon from 'react-native-vector-icons/FontAwesome';
import Button from '../../Button';
import ActionModal from '../../../UI/ActionModal';
import Engine from '../../../../core/Engine';
import { renderFromWei } from '../../../../util/number';
import { CANCEL_RATE } from 'gaba/TransactionController';

const styles = StyleSheet.create({
	detailRowWrapper: {
		flex: 1,
		backgroundColor: colors.grey000,
		paddingVertical: 10,
		paddingHorizontal: 15,
		marginTop: 10
	},
	detailRowTitle: {
		flex: 1,
		paddingVertical: 10,
		fontSize: 15,
		color: colors.fontPrimary,
		...fontStyles.normal
	},
	detailRowInfo: {
		borderRadius: 5,
		shadowColor: colors.grey400,
		shadowOffset: { width: 0, height: 2 },
		shadowOpacity: 0.5,
		shadowRadius: 3,
		backgroundColor: colors.white,
		padding: 10,
		marginBottom: 5
	},
	detailRowInfoItem: {
		flex: 1,
		flexDirection: 'row',
		borderBottomWidth: StyleSheet.hairlineWidth,
		borderColor: colors.grey100,
		marginBottom: 10,
		paddingBottom: 5
	},
	noBorderBottom: {
		borderBottomWidth: 0
	},
	detailRowText: {
		flex: 1,
		fontSize: 12,
		color: colors.fontSecondary,
		...fontStyles.normal
	},
	alignLeft: {
		textAlign: 'left',
		width: '40%'
	},
	alignRight: {
		textAlign: 'right',
		width: '60%'
	},
	viewOnEtherscan: {
		fontSize: 14,
		color: colors.blue,
		...fontStyles.normal,
		textAlign: 'center',
		marginTop: 15,
		marginBottom: 10
	},
	hash: {
		fontSize: 12
	},
	singleRow: {
		flexDirection: 'row'
	},
	copyIcon: {
		paddingRight: 5
	},
	cancelButton: {
		backgroundColor: colors.red,
		height: 22,
		paddingHorizontal: 0,
		paddingVertical: 0,
		position: 'absolute',
		right: 15,
		top: 15,
		width: 54,
		zIndex: 1337
	},
	cancelText: {
		color: colors.white,
		fontSize: 10,
		textTransform: 'uppercase'
	},
	modalView: {
		alignItems: 'stretch',
		flex: 1,
		flexDirection: 'column',
		justifyContent: 'space-between',
		padding: 20
	},
	modalText: {
		...fontStyles.normal,
		fontSize: 14,
		textAlign: 'center'
	},
	modalTitle: {
		...fontStyles.bold,
		fontSize: 22,
		textAlign: 'center'
	},
	gasTitle: {
		...fontStyles.bold,
		fontSize: 16,
		textAlign: 'center'
	},
	cancelFeeWrapper: {
		backgroundColor: colors.grey000,
		textAlign: 'center',
		padding: 15
	},
	cancelFee: {
		...fontStyles.bold,
		fontSize: 24,
		textAlign: 'center'
	}
});

/**
 * View that renders a transaction details as part of transactions list
 */
export default class TransactionDetails extends PureComponent {
	static propTypes = {
		/**
		 * Object corresponding to a transaction, containing transaction object, networkId and transaction hash string
		 */
		transactionObject: PropTypes.object,
		/**
		 * Boolean to determine if this network supports a block explorer
		 */
		blockExplorer: PropTypes.bool,
		/**
		 * Action that shows the global alert
		 */
		showAlert: PropTypes.func,
		/**
		 * Action that shows the global alert
		 */
		viewOnEtherscan: PropTypes.func,
		/**
		 * Object with information to render
		 */
		transactionDetails: PropTypes.object
	};

	state = {
		cancelIsOpen: false
	};

	renderTxHash = transactionHash => {
		if (!transactionHash) return null;
		return (
			<View>
				<Text style={styles.detailRowTitle}>{strings('transactions.hash')}</Text>
				<View style={[styles.detailRowInfo, styles.singleRow]}>
					<Text style={[styles.detailRowText, styles.hash]}>{`${transactionHash.substr(
						0,
						20
					)} ... ${transactionHash.substr(-20)}`}</Text>
					{this.renderCopyIcon()}
				</View>
			</View>
		);
	};

	copy = async () => {
		await Clipboard.setString(this.props.transactionDetails.transactionHash);
		this.props.showAlert({
			isVisible: true,
			autodismiss: 1500,
			content: 'clipboard-alert',
			data: { msg: strings('transactions.hash_copied_to_clipboard') }
		});
	};

	copyFrom = async () => {
		await Clipboard.setString(this.props.transactionDetails.renderFrom);
		this.props.showAlert({
			isVisible: true,
			autodismiss: 1500,
			content: 'clipboard-alert',
			data: { msg: strings('transactions.address_copied_to_clipboard') }
		});
	};

	copyTo = async () => {
		await Clipboard.setString(this.props.transactionDetails.renderTo);
		this.props.showAlert({
			isVisible: true,
			autodismiss: 1500,
			content: 'clipboard-alert',
			data: { msg: strings('transactions.address_copied_to_clipboard') }
		});
	};

	renderCopyIcon = () => (
		<TouchableOpacity style={styles.copyIcon} onPress={this.copy}>
			<Icon name={'copy'} size={15} color={colors.blue} />
		</TouchableOpacity>
	);

	renderCopyToIcon = () => (
		<TouchableOpacity style={styles.copyIcon} onPress={this.copyTo}>
			<Icon name={'copy'} size={15} color={colors.blue} />
		</TouchableOpacity>
	);

	renderCopyFromIcon = () => (
		<TouchableOpacity style={styles.copyIcon} onPress={this.copyFrom}>
			<Icon name={'copy'} size={15} color={colors.blue} />
		</TouchableOpacity>
	);

	viewOnEtherscan = () => {
		const {
			transactionObject: { networkID }
		} = this.props;
		this.props.viewOnEtherscan(networkID, this.props.transactionDetails.transactionHash);
	};

	showCancelModal = () => {
		this.setState({ cancelIsOpen: true });
	};

	hideCancelModal = () => {
		this.setState({ cancelIsOpen: false });
	};

	cancelTransaction = () => {
		Engine.context.TransactionController.stopTransaction(this.props.transactionObject.id);
		this.hideCancelModal();
	};

	renderCancelButton = () => {
		const { transactionObject } = this.props;
		if (transactionObject.status === 'submitted' || transactionObject.status === 'approved') {
			return (
				<Button style={styles.cancelButton} onPress={this.showCancelModal}>
					<Text style={styles.cancelText}>{strings('transaction.cancel')}</Text>
				</Button>
			);
		}
	};

	render = () => {
		const { blockExplorer, transactionObject } = this.props;
		const existingGasPrice = transactionObject.transaction ? transactionObject.transaction.gasPrice : '0x0';
		const existingGasPriceDecimal = parseInt(existingGasPrice === undefined ? '0x0' : existingGasPrice, 16);

		return (
			<View style={styles.detailRowWrapper}>
				{this.renderCancelButton()}
				<ActionModal
					modalVisible={this.state.cancelIsOpen}
					confirmText={strings('transaction.lets_try')}
					cancelText={strings('transaction.nevermind')}
					onCancelPress={this.hideCancelModal}
					onRequestClose={this.hideCancelModal}
					onConfirmPress={this.cancelTransaction}
				>
					<View style={styles.modalView}>
						<Text style={styles.modalTitle}>{strings('transaction.cancel_tx_title')}</Text>
						<Text style={styles.gasTitle}>{strings('transaction.gasCancelFee')}</Text>
						<View style={styles.cancelFeeWrapper}>
							<Text style={styles.cancelFee}>
								{renderFromWei(existingGasPriceDecimal * CANCEL_RATE)} {strings('unit.eth')}
							</Text>
						</View>
						<Text style={styles.modalText}>{strings('transaction.cancel_tx_message')}</Text>
					</View>
				</ActionModal>
				{this.renderTxHash(this.props.transactionDetails.transactionHash)}
				<Text style={styles.detailRowTitle}>{strings('transactions.from')}</Text>
				<View style={[styles.detailRowInfo, styles.singleRow]}>
					<Text style={styles.detailRowText}>{this.props.transactionDetails.renderFrom}</Text>
					{this.renderCopyFromIcon()}
				</View>
				<Text style={styles.detailRowTitle}>{strings('transactions.to')}</Text>
				<View style={[styles.detailRowInfo, styles.singleRow]}>
					<Text style={styles.detailRowText}>{this.props.transactionDetails.renderTo}</Text>
					{this.renderCopyToIcon()}
				</View>
				<Text style={styles.detailRowTitle}>{strings('transactions.details')}</Text>
				<View style={styles.detailRowInfo}>
					<View style={styles.detailRowInfoItem}>
						<Text style={[styles.detailRowText, styles.alignLeft]}>
							{this.props.transactionDetails.valueLabel || strings('transactions.amount')}
						</Text>
						<Text style={[styles.detailRowText, styles.alignRight]}>
							{this.props.transactionDetails.renderValue}
						</Text>
					</View>
					<View style={styles.detailRowInfoItem}>
						<Text style={[styles.detailRowText, styles.alignLeft]}>
							{strings('transactions.gas_limit')}
						</Text>
						<Text style={[styles.detailRowText, styles.alignRight]}>
							{this.props.transactionDetails.renderGas}
						</Text>
					</View>
					<View style={styles.detailRowInfoItem}>
						<Text style={[styles.detailRowText, styles.alignLeft]}>
							{strings('transactions.gas_price')}
						</Text>
						<Text style={[styles.detailRowText, styles.alignRight]}>
							{this.props.transactionDetails.renderGasPrice}
						</Text>
					</View>
					<View style={styles.detailRowInfoItem}>
						<Text style={[styles.detailRowText, styles.alignLeft]}>{strings('transactions.total')}</Text>
						<Text style={[styles.detailRowText, styles.alignRight]}>
							{this.props.transactionDetails.renderTotalValue}
						</Text>
					</View>
					{this.props.transactionDetails.renderTotalValueFiat && (
						<View style={[styles.detailRowInfoItem, styles.noBorderBottom]}>
							<Text style={[styles.detailRowText, styles.alignRight]}>
								{this.props.transactionDetails.renderTotalValueFiat}
							</Text>
						</View>
					)}
				</View>
<<<<<<< HEAD
				{this.props.transactionDetails.transactionHash && blockExplorer && (
					<TouchableOpacity
						onPress={this.viewOnEtherscan} // eslint-disable-line react/jsx-no-bind
					>
						<Text style={styles.viewOnEtherscan}>{strings('transactions.view_on_etherscan')}</Text>
					</TouchableOpacity>
				)}
=======
				{this.props.transactionDetails.transactionHash &&
					transactionObject.status !== 'cancelled' &&
					blockExplorer && (
						<TouchableOpacity
							onPress={this.viewOnEtherscan} // eslint-disable-line react/jsx-no-bind
						>
							<Text style={styles.viewOnEtherscan}>{strings('transactions.view_on_etherscan')}</Text>
						</TouchableOpacity>
					)}
>>>>>>> f6fc4ed6
			</View>
		);
	};
}<|MERGE_RESOLUTION|>--- conflicted
+++ resolved
@@ -331,15 +331,6 @@
 						</View>
 					)}
 				</View>
-<<<<<<< HEAD
-				{this.props.transactionDetails.transactionHash && blockExplorer && (
-					<TouchableOpacity
-						onPress={this.viewOnEtherscan} // eslint-disable-line react/jsx-no-bind
-					>
-						<Text style={styles.viewOnEtherscan}>{strings('transactions.view_on_etherscan')}</Text>
-					</TouchableOpacity>
-				)}
-=======
 				{this.props.transactionDetails.transactionHash &&
 					transactionObject.status !== 'cancelled' &&
 					blockExplorer && (
@@ -349,7 +340,6 @@
 							<Text style={styles.viewOnEtherscan}>{strings('transactions.view_on_etherscan')}</Text>
 						</TouchableOpacity>
 					)}
->>>>>>> f6fc4ed6
 			</View>
 		);
 	};
