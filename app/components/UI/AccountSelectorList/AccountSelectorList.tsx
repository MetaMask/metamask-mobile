// Third party dependencies.
import React, { useCallback, useRef } from 'react';
import { Alert, ListRenderItem, View, ViewStyle } from 'react-native';
import { FlatList } from 'react-native-gesture-handler';
import { useSelector } from 'react-redux';
import { useNavigation } from '@react-navigation/native';
import { KeyringTypes } from '@metamask/keyring-controller';
import type { Hex } from '@metamask/utils';

// External dependencies.
import { selectInternalAccounts } from '../../../selectors/accountsController';
import Cell, {
  CellVariant,
} from '../../../component-library/components/Cells/Cell';
import { InternalAccount } from '@metamask/keyring-api';
import { useStyles } from '../../../component-library/hooks';
import { selectPrivacyMode } from '../../../selectors/preferencesController';
import { TextColor } from '../../../component-library/components/Texts/Text';
import SensitiveText, {
  SensitiveTextLength,
} from '../../../component-library/components/Texts/SensitiveText';
import AvatarGroup from '../../../component-library/components/Avatars/AvatarGroup';
import {
  formatAddress,
  safeToChecksumAddress,
  getLabelTextByAddress,
} from '../../../util/address';
import { AvatarAccountType } from '../../../component-library/components/Avatars/Avatar/variants/AvatarAccount';
import { isDefaultAccountName } from '../../../util/ENSUtils';
import { strings } from '../../../../locales/i18n';
import { AvatarVariant } from '../../../component-library/components/Avatars/Avatar/Avatar.types';
import { Account, Assets } from '../../hooks/useAccounts';
import UntypedEngine from '../../../core/Engine';
import { removeAccountsFromPermissions } from '../../../core/Permissions';
import Routes from '../../../constants/navigation/Routes';

// Internal dependencies.
import { AccountSelectorListProps } from './AccountSelectorList.types';
import styleSheet from './AccountSelectorList.styles';
import { AccountListViewSelectorsIDs } from '../../../../e2e/selectors/AccountListView.selectors';

const AccountSelectorList = ({
  onSelectAccount,
  onRemoveImportedAccount,
  accounts,
  ensByAccountAddress,
  isLoading = false,
  selectedAddresses,
  isMultiSelect = false,
  renderRightAccessory,
  isSelectionDisabled,
  isRemoveAccountEnabled = false,
  isAutoScrollEnabled = true,
  ...props
}: AccountSelectorListProps) => {
  const { navigate } = useNavigation();
  // TODO: Replace "any" with type
  // eslint-disable-next-line @typescript-eslint/no-explicit-any
  const Engine = UntypedEngine as any;
  // TODO: Replace "any" with type
  // eslint-disable-next-line @typescript-eslint/no-explicit-any
  const accountListRef = useRef<any>(null);
  const accountsLengthRef = useRef<number>(0);
  const { styles } = useStyles(styleSheet, {});
  // TODO: Replace "any" with type
  // eslint-disable-next-line @typescript-eslint/no-explicit-any
  const accountAvatarType = useSelector((state: any) =>
    state.settings.useBlockieIcon
      ? AvatarAccountType.Blockies
      : AvatarAccountType.JazzIcon,
  );
<<<<<<< HEAD

  const internalAccounts = useSelector(selectInternalAccounts);

=======
  const privacyMode = useSelector(selectPrivacyMode);
>>>>>>> a8037569
  const getKeyExtractor = ({ address }: Account) => address;

  const renderAccountBalances = useCallback(
    ({ fiatBalance, tokens }: Assets, address: string) => {
      const fiatBalanceStrSplit = fiatBalance.split('\n');
      const fiatBalanceAmount = fiatBalanceStrSplit[0] || '';
      const tokenTicker = fiatBalanceStrSplit[1] || '';
      return (
        <View
          style={styles.balancesContainer}
          testID={`${AccountListViewSelectorsIDs.ACCOUNT_BALANCE_BY_ADDRESS_TEST_ID}-${address}`}
        >
          <SensitiveText
            length={SensitiveTextLength.Long}
            style={styles.balanceLabel}
            isHidden={privacyMode}
          >
            {fiatBalanceAmount}
          </SensitiveText>
          <SensitiveText
            length={SensitiveTextLength.Short}
            style={styles.balanceLabel}
            isHidden={privacyMode}
            color={privacyMode ? TextColor.Alternative : TextColor.Default}
          >
            {tokenTicker}
          </SensitiveText>
          {tokens && (
            <AvatarGroup
              avatarPropsList={tokens.map((tokenObj) => ({
                ...tokenObj,
                variant: AvatarVariant.Token,
              }))}
            />
          )}
        </View>
      );
    },
    [styles.balancesContainer, styles.balanceLabel, privacyMode],
  );

  const onLongPress = useCallback(
    ({
      address,
      imported,
      isSelected,
      index,
    }: {
      address: Hex;
      imported: boolean;
      isSelected: boolean;
      index: number;
    }) => {
      if (!imported || !isRemoveAccountEnabled) return;
      Alert.alert(
        strings('accounts.remove_account_title'),
        strings('accounts.remove_account_message'),
        [
          {
            text: strings('accounts.no'),
            onPress: () => false,
            style: 'cancel',
          },
          {
            text: strings('accounts.yes_remove_it'),
            onPress: async () => {
              // TODO: Refactor account deletion logic to make more robust.
              const selectedAddressOverride = selectedAddresses?.[0];
              const account = accounts.find(
                ({ isSelected: isAccountSelected, address: accountAddress }) =>
                  selectedAddressOverride
                    ? safeToChecksumAddress(selectedAddressOverride) ===
                      safeToChecksumAddress(accountAddress)
                    : isAccountSelected,
              ) as Account;
              let nextActiveAddress = account?.address;
              if (isSelected) {
                const nextActiveIndex = index === 0 ? 1 : index - 1;
                nextActiveAddress = accounts[nextActiveIndex]?.address;
              }
              // Switching accounts on the PreferencesController must happen before account is removed from the KeyringController, otherwise UI will break.
              // If needed, place Engine.setSelectedAddress in onRemoveImportedAccount callback.
              onRemoveImportedAccount?.({
                removedAddress: address,
                nextActiveAddress,
              });
              await Engine.context.KeyringController.removeAccount(address);
              // Revocation of accounts from PermissionController is needed whenever accounts are removed.
              // If there is an instance where this is not the case, this logic will need to be updated.
              removeAccountsFromPermissions([address]);
            },
          },
        ],
        { cancelable: false },
      );
    },
    /* eslint-disable-next-line */
    [
      accounts,
      onRemoveImportedAccount,
      isRemoveAccountEnabled,
      selectedAddresses,
    ],
  );

  const onNavigateToAccountActions = useCallback(
    (selectedAccount: string) => {
      const account = internalAccounts.find(
        (accountData: InternalAccount) =>
          accountData.address.toLowerCase() === selectedAccount.toLowerCase(),
      );

      if (!account) return;

      navigate(Routes.MODAL.ROOT_MODAL_FLOW, {
        screen: Routes.SHEET.ACCOUNT_ACTIONS,
        params: { selectedAccount: account },
      });
    },
    [navigate, internalAccounts],
  );

  const renderAccountItem: ListRenderItem<Account> = useCallback(
    ({
      item: { name, address, assets, type, isSelected, balanceError },
      index,
    }) => {
      const shortAddress = formatAddress(address, 'short');
      const tagLabel = getLabelTextByAddress(address);
      const ensName = ensByAccountAddress[address];
      const accountName =
        isDefaultAccountName(name) && ensName ? ensName : name;
      const isDisabled = !!balanceError || isLoading || isSelectionDisabled;
      const cellVariant = isMultiSelect
        ? CellVariant.MultiSelect
        : CellVariant.SelectWithMenu;
      let isSelectedAccount = isSelected;
      if (selectedAddresses) {
        const lowercasedSelectedAddresses = selectedAddresses.map(
          (selectedAddress: string) => selectedAddress.toLowerCase(),
        );
        isSelectedAccount = lowercasedSelectedAddresses.includes(
          address.toLowerCase(),
        );
      }

      const cellStyle: ViewStyle = {
        opacity: isLoading ? 0.5 : 1,
      };
      if (!isMultiSelect) {
        cellStyle.alignItems = 'center';
      }

      return (
        <Cell
          key={address}
          onLongPress={() => {
            onLongPress({
              address,
              imported: type === KeyringTypes.simple,
              isSelected: isSelectedAccount,
              index,
            });
          }}
          variant={cellVariant}
          isSelected={isSelectedAccount}
          title={accountName}
          secondaryText={shortAddress}
          tertiaryText={balanceError}
          onPress={() => onSelectAccount?.(address, isSelectedAccount)}
          avatarProps={{
            variant: AvatarVariant.Account,
            type: accountAvatarType,
            accountAddress: address,
          }}
          tagLabel={tagLabel ? strings(tagLabel) : tagLabel}
          disabled={isDisabled}
          style={cellStyle}
          buttonProps={{
            onButtonClick: () => onNavigateToAccountActions(address),
          }}
        >
          {renderRightAccessory?.(address, accountName) ||
            (assets && renderAccountBalances(assets, address))}
        </Cell>
      );
    },
    [
      onNavigateToAccountActions,
      accountAvatarType,
      onSelectAccount,
      renderAccountBalances,
      ensByAccountAddress,
      isLoading,
      selectedAddresses,
      isMultiSelect,
      renderRightAccessory,
      isSelectionDisabled,
      onLongPress,
    ],
  );

  const onContentSizeChanged = useCallback(() => {
    // Handle auto scroll to account
    if (!accounts.length || !isAutoScrollEnabled) return;
    if (accountsLengthRef.current !== accounts.length) {
      const selectedAddressOverride = selectedAddresses?.[0];
      const account = accounts.find(({ isSelected, address }) =>
        selectedAddressOverride
          ? safeToChecksumAddress(selectedAddressOverride) ===
            safeToChecksumAddress(address)
          : isSelected,
      );
      accountListRef?.current?.scrollToOffset({
        offset: account?.yOffset,
        animated: false,
      });
      accountsLengthRef.current = accounts.length;
    }
  }, [accounts, selectedAddresses, isAutoScrollEnabled]);

  return (
    <FlatList
      ref={accountListRef}
      onContentSizeChange={onContentSizeChanged}
      data={accounts}
      keyExtractor={getKeyExtractor}
      renderItem={renderAccountItem}
      // Increasing number of items at initial render fixes scroll issue.
      initialNumToRender={999}
      {...props}
    />
  );
};

export default AccountSelectorList;<|MERGE_RESOLUTION|>--- conflicted
+++ resolved
@@ -69,13 +69,9 @@
       ? AvatarAccountType.Blockies
       : AvatarAccountType.JazzIcon,
   );
-<<<<<<< HEAD
 
   const internalAccounts = useSelector(selectInternalAccounts);
-
-=======
   const privacyMode = useSelector(selectPrivacyMode);
->>>>>>> a8037569
   const getKeyExtractor = ({ address }: Account) => address;
 
   const renderAccountBalances = useCallback(
