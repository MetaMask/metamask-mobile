// Third party dependencies.
import React, { useCallback, useRef } from 'react';
<<<<<<< HEAD
import { Alert, ListRenderItem, Platform, View, ViewStyle } from 'react-native';
=======
import { Alert, ListRenderItem, View } from 'react-native';
>>>>>>> 17aee213
import { FlatList } from 'react-native-gesture-handler';
import { useSelector } from 'react-redux';
import { useNavigation } from '@react-navigation/native';
import { KeyringTypes } from '@metamask/keyring-controller';
import type { Hex } from '@metamask/utils';

// External dependencies.
import { selectInternalAccounts } from '../../../selectors/accountsController';
import Cell, {
  CellVariant,
} from '../../../component-library/components/Cells/Cell';
import { InternalAccount } from '@metamask/keyring-api';
import { useStyles } from '../../../component-library/hooks';
import Text from '../../../component-library/components/Texts/Text';
import AvatarGroup from '../../../component-library/components/Avatars/AvatarGroup';
import {
  formatAddress,
  safeToChecksumAddress,
  getLabelTextByAddress,
} from '../../../util/address';
import { AvatarAccountType } from '../../../component-library/components/Avatars/Avatar/variants/AvatarAccount';
import { isDefaultAccountName } from '../../../util/ENSUtils';
import { strings } from '../../../../locales/i18n';
import { AvatarVariant } from '../../../component-library/components/Avatars/Avatar/Avatar.types';
import { Account, Assets } from '../../hooks/useAccounts';
import UntypedEngine from '../../../core/Engine';
import { removeAccountsFromPermissions } from '../../../core/Permissions';
import Routes from '../../../constants/navigation/Routes';

// Internal dependencies.
import { AccountSelectorListProps } from './AccountSelectorList.types';
import styleSheet from './AccountSelectorList.styles';
import { AccountListViewSelectorsIDs } from '../../../../e2e/selectors/AccountListView.selectors';

const AccountSelectorList = ({
  onSelectAccount,
  onRemoveImportedAccount,
  accounts,
  ensByAccountAddress,
  isLoading = false,
  selectedAddresses,
  isMultiSelect = false,
  renderRightAccessory,
  isSelectionDisabled,
  isRemoveAccountEnabled = false,
  isAutoScrollEnabled = true,
  ...props
}: AccountSelectorListProps) => {
  const { navigate } = useNavigation();
  // TODO: Replace "any" with type
  // eslint-disable-next-line @typescript-eslint/no-explicit-any
  const Engine = UntypedEngine as any;
  // TODO: Replace "any" with type
  // eslint-disable-next-line @typescript-eslint/no-explicit-any
  const accountListRef = useRef<any>(null);
  const accountsLengthRef = useRef<number>(0);
  const { styles } = useStyles(styleSheet, {});
  // TODO: Replace "any" with type
  // eslint-disable-next-line @typescript-eslint/no-explicit-any
  const accountAvatarType = useSelector((state: any) =>
    state.settings.useBlockieIcon
      ? AvatarAccountType.Blockies
      : AvatarAccountType.JazzIcon,
  );

  const internalAccounts = useSelector(selectInternalAccounts);

  const getKeyExtractor = ({ address }: Account) => address;

  const renderAccountBalances = useCallback(
    ({ fiatBalance, tokens }: Assets, address: string) => (
      <View
        style={styles.balancesContainer}
        testID={`${AccountListViewSelectorsIDs.ACCOUNT_BALANCE_BY_ADDRESS_TEST_ID}-${address}`}
      >
        <Text style={styles.balanceLabel}>{fiatBalance}</Text>
        {tokens && (
          <AvatarGroup
            avatarPropsList={tokens.map((tokenObj) => ({
              ...tokenObj,
              variant: AvatarVariant.Token,
            }))}
          />
        )}
      </View>
    ),
    [styles.balancesContainer, styles.balanceLabel],
  );

  const onLongPress = useCallback(
    ({
      address,
      imported,
      isSelected,
      index,
    }: {
      address: Hex;
      imported: boolean;
      isSelected: boolean;
      index: number;
    }) => {
      if (!imported || !isRemoveAccountEnabled) return;
      Alert.alert(
        strings('accounts.remove_account_title'),
        strings('accounts.remove_account_message'),
        [
          {
            text: strings('accounts.no'),
            onPress: () => false,
            style: 'cancel',
          },
          {
            text: strings('accounts.yes_remove_it'),
            onPress: async () => {
              // TODO: Refactor account deletion logic to make more robust.
              const selectedAddressOverride = selectedAddresses?.[0];
              const account = accounts.find(
                ({ isSelected: isAccountSelected, address: accountAddress }) =>
                  selectedAddressOverride
                    ? safeToChecksumAddress(selectedAddressOverride) ===
                      safeToChecksumAddress(accountAddress)
                    : isAccountSelected,
              ) as Account;
              let nextActiveAddress = account?.address;
              if (isSelected) {
                const nextActiveIndex = index === 0 ? 1 : index - 1;
                nextActiveAddress = accounts[nextActiveIndex]?.address;
              }
              // Switching accounts on the PreferencesController must happen before account is removed from the KeyringController, otherwise UI will break.
              // If needed, place Engine.setSelectedAddress in onRemoveImportedAccount callback.
              onRemoveImportedAccount?.({
                removedAddress: address,
                nextActiveAddress,
              });
              await Engine.context.KeyringController.removeAccount(address);
              // Revocation of accounts from PermissionController is needed whenever accounts are removed.
              // If there is an instance where this is not the case, this logic will need to be updated.
              removeAccountsFromPermissions([address]);
            },
          },
        ],
        { cancelable: false },
      );
    },
    /* eslint-disable-next-line */
    [
      accounts,
      onRemoveImportedAccount,
      isRemoveAccountEnabled,
      selectedAddresses,
    ],
  );

  const onNavigateToAccountActions = useCallback(
    (selectedAccount: string) => {
      const account = internalAccounts.find(
        (accountData: InternalAccount) =>
          accountData.address.toLowerCase() === selectedAccount.toLowerCase(),
      );

      if (!account) return;

      navigate(Routes.MODAL.ROOT_MODAL_FLOW, {
        screen: Routes.SHEET.ACCOUNT_ACTIONS,
        params: { selectedAccount: account },
      });
    },
    [navigate, internalAccounts],
  );

  const renderAccountItem: ListRenderItem<Account> = useCallback(
    ({
      item: { name, address, assets, type, isSelected, balanceError },
      index,
    }) => {
      const shortAddress = formatAddress(address, 'short');
      const tagLabel = getLabelTextByAddress(address);
      const ensName = ensByAccountAddress[address];
      const accountName =
        isDefaultAccountName(name) && ensName ? ensName : name;
      const isDisabled = !!balanceError || isLoading || isSelectionDisabled;
      const cellVariant = isMultiSelect
        ? CellVariant.MultiSelect
        : CellVariant.SelectWithMenu;
      let isSelectedAccount = isSelected;
      if (selectedAddresses) {
        const lowercasedSelectedAddresses = selectedAddresses.map(
          (selectedAddress: string) => selectedAddress.toLowerCase(),
        );
        isSelectedAccount = lowercasedSelectedAddresses.includes(
          address.toLowerCase(),
        );
      }

      const cellStyle: ViewStyle = {
        opacity: isLoading ? 0.5 : 1,
      };
      if (!isMultiSelect) {
        cellStyle.alignItems = 'center';
      }

      return (
        <Cell
          key={address}
          onLongPress={() => {
            onLongPress({
              address,
              imported: type === KeyringTypes.simple,
              isSelected: isSelectedAccount,
              index,
            });
          }}
          variant={cellVariant}
          isSelected={isSelectedAccount}
          title={accountName}
          secondaryText={shortAddress}
          tertiaryText={balanceError}
          onPress={() => onSelectAccount?.(address, isSelectedAccount)}
          avatarProps={{
            variant: AvatarVariant.Account,
            type: accountAvatarType,
            accountAddress: address,
          }}
          tagLabel={tagLabel ? strings(tagLabel) : tagLabel}
          disabled={isDisabled}
          style={cellStyle}
          buttonProps={{
            onButtonClick: () => onNavigateToAccountActions(address),
          }}
        >
          {renderRightAccessory?.(address, accountName) ||
            (assets && renderAccountBalances(assets, address))}
        </Cell>
      );
    },
    [
      onNavigateToAccountActions,
      accountAvatarType,
      onSelectAccount,
      renderAccountBalances,
      ensByAccountAddress,
      isLoading,
      selectedAddresses,
      isMultiSelect,
      renderRightAccessory,
      isSelectionDisabled,
      onLongPress,
    ],
  );

  const onContentSizeChanged = useCallback(() => {
    // Handle auto scroll to account
    if (!accounts.length || !isAutoScrollEnabled) return;
    if (accountsLengthRef.current !== accounts.length) {
      const selectedAddressOverride = selectedAddresses?.[0];
      const account = accounts.find(({ isSelected, address }) =>
        selectedAddressOverride
          ? safeToChecksumAddress(selectedAddressOverride) ===
            safeToChecksumAddress(address)
          : isSelected,
      );
      accountListRef?.current?.scrollToOffset({
        offset: account?.yOffset,
        animated: false,
      });
      accountsLengthRef.current = accounts.length;
    }
  }, [accounts, selectedAddresses, isAutoScrollEnabled]);

  return (
    <FlatList
      ref={accountListRef}
      onContentSizeChange={onContentSizeChanged}
      data={accounts}
      keyExtractor={getKeyExtractor}
      renderItem={renderAccountItem}
      // Increasing number of items at initial render fixes scroll issue.
      initialNumToRender={999}
      {...props}
    />
  );
};

export default AccountSelectorList;<|MERGE_RESOLUTION|>--- conflicted
+++ resolved
@@ -1,10 +1,6 @@
 // Third party dependencies.
 import React, { useCallback, useRef } from 'react';
-<<<<<<< HEAD
-import { Alert, ListRenderItem, Platform, View, ViewStyle } from 'react-native';
-=======
 import { Alert, ListRenderItem, View } from 'react-native';
->>>>>>> 17aee213
 import { FlatList } from 'react-native-gesture-handler';
 import { useSelector } from 'react-redux';
 import { useNavigation } from '@react-navigation/native';
