// Third party dependencies.
import React, { useCallback, useRef } from 'react';
import { Alert, ListRenderItem, View, ViewStyle } from 'react-native';
import { FlatList } from 'react-native-gesture-handler';
import { useSelector } from 'react-redux';
import { useNavigation } from '@react-navigation/native';
import { KeyringTypes } from '@metamask/keyring-controller';
import type { Hex } from '@metamask/utils';

// External dependencies.
import { selectInternalAccounts } from '../../../selectors/accountsController';
import Cell, {
  CellVariant,
} from '../../../component-library/components/Cells/Cell';
import { InternalAccount } from '@metamask/keyring-api';
import { useStyles } from '../../../component-library/hooks';
import { TextColor } from '../../../component-library/components/Texts/Text';
import SensitiveText, {
  SensitiveTextLength,
} from '../../../component-library/components/Texts/SensitiveText';
import AvatarGroup from '../../../component-library/components/Avatars/AvatarGroup';
import {
  formatAddress,
  getLabelTextByAddress,
  safeToChecksumAddress,
} from '../../../util/address';
import { AvatarAccountType } from '../../../component-library/components/Avatars/Avatar/variants/AvatarAccount';
import { isDefaultAccountName } from '../../../util/ENSUtils';
import { strings } from '../../../../locales/i18n';
import { AvatarVariant } from '../../../component-library/components/Avatars/Avatar/Avatar.types';
import { Account, Assets } from '../../hooks/useAccounts';
import UntypedEngine from '../../../core/Engine';
import { removeAccountsFromPermissions } from '../../../core/Permissions';
import Routes from '../../../constants/navigation/Routes';

// Internal dependencies.
import { AccountSelectorListProps } from './AccountSelectorList.types';
import styleSheet from './AccountSelectorList.styles';
import { AccountListViewSelectorsIDs } from '../../../../e2e/selectors/AccountListView.selectors';
import { WalletViewSelectorsIDs } from '../../../../e2e/selectors/wallet/WalletView.selectors';

const AccountSelectorList = ({
  onSelectAccount,
  onRemoveImportedAccount,
  accounts,
  ensByAccountAddress,
  isLoading = false,
  selectedAddresses,
  isMultiSelect = false,
  renderRightAccessory,
  isSelectionDisabled,
  isRemoveAccountEnabled = false,
  isAutoScrollEnabled = true,
  privacyMode = false,
  ...props
}: AccountSelectorListProps) => {
  const { navigate } = useNavigation();
  // TODO: Replace "any" with type
  // eslint-disable-next-line @typescript-eslint/no-explicit-any
  const Engine = UntypedEngine as any;
  // TODO: Replace "any" with type
  // eslint-disable-next-line @typescript-eslint/no-explicit-any
  const accountListRef = useRef<any>(null);
  const accountsLengthRef = useRef<number>(0);
  const { styles } = useStyles(styleSheet, {});
  // TODO: Replace "any" with type
  // eslint-disable-next-line @typescript-eslint/no-explicit-any
  const accountAvatarType = useSelector((state: any) =>
    state.settings.useBlockieIcon
      ? AvatarAccountType.Blockies
      : AvatarAccountType.JazzIcon,
  );
<<<<<<< HEAD
=======

  const internalAccounts = useSelector(selectInternalAccounts);
  const privacyMode = useSelector(selectPrivacyMode);
>>>>>>> 1b48bbc6
  const getKeyExtractor = ({ address }: Account) => address;

  const renderAccountBalances = useCallback(
    ({ fiatBalance, tokens }: Assets, address: string) => {
      const fiatBalanceStrSplit = fiatBalance.split('\n');
      const fiatBalanceAmount = fiatBalanceStrSplit[0] || '';
      const tokenTicker = fiatBalanceStrSplit[1] || '';
      return (
        <View
          style={styles.balancesContainer}
          testID={`${AccountListViewSelectorsIDs.ACCOUNT_BALANCE_BY_ADDRESS_TEST_ID}-${address}`}
        >
          <SensitiveText
            length={SensitiveTextLength.Long}
            style={styles.balanceLabel}
            isHidden={privacyMode}
          >
            {fiatBalanceAmount}
          </SensitiveText>
          <SensitiveText
            length={SensitiveTextLength.Short}
            style={styles.balanceLabel}
            isHidden={privacyMode}
            color={privacyMode ? TextColor.Alternative : TextColor.Default}
          >
            {tokenTicker}
          </SensitiveText>
          {tokens && (
            <AvatarGroup
              avatarPropsList={tokens.map((tokenObj) => ({
                ...tokenObj,
                variant: AvatarVariant.Token,
              }))}
            />
          )}
        </View>
      );
    },
    [styles.balancesContainer, styles.balanceLabel, privacyMode],
  );

  const onLongPress = useCallback(
    ({
      address,
      imported,
      isSelected,
      index,
    }: {
      address: Hex;
      imported: boolean;
      isSelected: boolean;
      index: number;
    }) => {
      if (!imported || !isRemoveAccountEnabled) return;
      Alert.alert(
        strings('accounts.remove_account_title'),
        strings('accounts.remove_account_message'),
        [
          {
            text: strings('accounts.no'),
            onPress: () => false,
            style: 'cancel',
          },
          {
            text: strings('accounts.yes_remove_it'),
            onPress: async () => {
              // TODO: Refactor account deletion logic to make more robust.
              const selectedAddressOverride = selectedAddresses?.[0];
              const account = accounts.find(
                ({ isSelected: isAccountSelected, address: accountAddress }) =>
                  selectedAddressOverride
                    ? safeToChecksumAddress(selectedAddressOverride) ===
                      safeToChecksumAddress(accountAddress)
                    : isAccountSelected,
              ) as Account;
              let nextActiveAddress = account?.address;
              if (isSelected) {
                const nextActiveIndex = index === 0 ? 1 : index - 1;
                nextActiveAddress = accounts[nextActiveIndex]?.address;
              }
              // Switching accounts on the PreferencesController must happen before account is removed from the KeyringController, otherwise UI will break.
              // If needed, place Engine.setSelectedAddress in onRemoveImportedAccount callback.
              onRemoveImportedAccount?.({
                removedAddress: address,
                nextActiveAddress,
              });
              await Engine.context.KeyringController.removeAccount(address);
              // Revocation of accounts from PermissionController is needed whenever accounts are removed.
              // If there is an instance where this is not the case, this logic will need to be updated.
              removeAccountsFromPermissions([address]);
            },
          },
        ],
        { cancelable: false },
      );
    },
    /* eslint-disable-next-line */
    [
      accounts,
      onRemoveImportedAccount,
      isRemoveAccountEnabled,
      selectedAddresses,
    ],
  );

  const onNavigateToAccountActions = useCallback(
    (selectedAccount: string) => {
      const account = internalAccounts.find(
        (accountData: InternalAccount) =>
          accountData.address.toLowerCase() === selectedAccount.toLowerCase(),
      );

      if (!account) return;

      navigate(Routes.MODAL.ROOT_MODAL_FLOW, {
        screen: Routes.SHEET.ACCOUNT_ACTIONS,
        params: { selectedAccount: account },
      });
    },
    [navigate, internalAccounts],
  );

  const renderAccountItem: ListRenderItem<Account> = useCallback(
    ({
      item: { name, address, assets, type, isSelected, balanceError },
      index,
    }) => {
      const shortAddress = formatAddress(address, 'short');
      const tagLabel = getLabelTextByAddress(address);
      const ensName = ensByAccountAddress[address];
      const accountName =
        isDefaultAccountName(name) && ensName ? ensName : name;
      const isDisabled = !!balanceError || isLoading || isSelectionDisabled;
      const cellVariant = isMultiSelect
        ? CellVariant.MultiSelect
        : CellVariant.SelectWithMenu;
      let isSelectedAccount = isSelected;
      if (selectedAddresses) {
        const lowercasedSelectedAddresses = selectedAddresses.map(
          (selectedAddress: string) => selectedAddress.toLowerCase(),
        );
        isSelectedAccount = lowercasedSelectedAddresses.includes(
          address.toLowerCase(),
        );
      }

      const cellStyle: ViewStyle = {
        opacity: isLoading ? 0.5 : 1,
      };
      if (!isMultiSelect) {
        cellStyle.alignItems = 'center';
      }

      return (
        <Cell
          key={address}
          onLongPress={() => {
            onLongPress({
              address,
              imported: type === KeyringTypes.simple,
              isSelected: isSelectedAccount,
              index,
            });
          }}
          variant={cellVariant}
          isSelected={isSelectedAccount}
          title={accountName}
          secondaryText={shortAddress}
          showSecondaryTextIcon={false}
          tertiaryText={balanceError}
          onPress={() => onSelectAccount?.(address, isSelectedAccount)}
          avatarProps={{
            variant: AvatarVariant.Account,
            type: accountAvatarType,
            accountAddress: address,
          }}
          tagLabel={tagLabel}
          disabled={isDisabled}
          style={cellStyle}
          buttonProps={{
            onButtonClick: () => onNavigateToAccountActions(address),
            buttonTestId: `${WalletViewSelectorsIDs.ACCOUNT_ACTIONS}-${index}`,
          }}
        >
          {renderRightAccessory?.(address, accountName) ||
            (assets && renderAccountBalances(assets, address))}
        </Cell>
      );
    },
    [
      onNavigateToAccountActions,
      accountAvatarType,
      onSelectAccount,
      renderAccountBalances,
      ensByAccountAddress,
      isLoading,
      selectedAddresses,
      isMultiSelect,
      renderRightAccessory,
      isSelectionDisabled,
      onLongPress,
    ],
  );

  const onContentSizeChanged = useCallback(() => {
    // Handle auto scroll to account
    if (!accounts.length || !isAutoScrollEnabled) return;
    if (accountsLengthRef.current !== accounts.length) {
      const selectedAddressOverride = selectedAddresses?.[0];
      const account = accounts.find(({ isSelected, address }) =>
        selectedAddressOverride
          ? safeToChecksumAddress(selectedAddressOverride) ===
            safeToChecksumAddress(address)
          : isSelected,
      );
      accountListRef?.current?.scrollToOffset({
        offset: account?.yOffset,
        animated: false,
      });
      accountsLengthRef.current = accounts.length;
    }
  }, [accounts, selectedAddresses, isAutoScrollEnabled]);

  return (
    <FlatList
      ref={accountListRef}
      onContentSizeChange={onContentSizeChanged}
      data={accounts}
      keyExtractor={getKeyExtractor}
      renderItem={renderAccountItem}
      // Increasing number of items at initial render fixes scroll issue.
      initialNumToRender={999}
      {...props}
    />
  );
};

export default AccountSelectorList;<|MERGE_RESOLUTION|>--- conflicted
+++ resolved
@@ -70,12 +70,8 @@
       ? AvatarAccountType.Blockies
       : AvatarAccountType.JazzIcon,
   );
-<<<<<<< HEAD
-=======
 
   const internalAccounts = useSelector(selectInternalAccounts);
-  const privacyMode = useSelector(selectPrivacyMode);
->>>>>>> 1b48bbc6
   const getKeyExtractor = ({ address }: Account) => address;
 
   const renderAccountBalances = useCallback(
