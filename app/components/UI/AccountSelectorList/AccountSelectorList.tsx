--- conflicted
+++ resolved
@@ -68,19 +68,14 @@
   const getKeyExtractor = ({ address }: Account) => address;
 
   const renderAccountBalances = useCallback(
-<<<<<<< HEAD
     ({ fiatBalance, tokens }: Assets, address: string) => {
       const fiatBalanceStrSplit = fiatBalance.split('\n');
       const fiatBalanceAmount = fiatBalanceStrSplit[0] || '';
       const tokenTicker = fiatBalanceStrSplit[1] || '';
-
       return (
         <View
           style={styles.balancesContainer}
-          {...generateTestId(
-            Platform,
-            `${ACCOUNT_BALANCE_BY_ADDRESS_TEST_ID}-${address}`,
-          )}
+          testID={`${AccountListViewSelectorsIDs.ACCOUNT_BALANCE_BY_ADDRESS_TEST_ID}-${address}`}
         >
           <SensitiveText
             length={SensitiveTextLength.Long}
@@ -108,26 +103,7 @@
         </View>
       );
     },
-    [styles.balancesContainer, styles.balanceLabel, privacyMode],
-=======
-    ({ fiatBalance, tokens }: Assets, address: string) => (
-      <View
-        style={styles.balancesContainer}
-        testID={`${AccountListViewSelectorsIDs.ACCOUNT_BALANCE_BY_ADDRESS_TEST_ID}-${address}`}
-      >
-        <Text style={styles.balanceLabel}>{fiatBalance}</Text>
-        {tokens && (
-          <AvatarGroup
-            avatarPropsList={tokens.map((tokenObj) => ({
-              ...tokenObj,
-              variant: AvatarVariant.Token,
-            }))}
-          />
-        )}
-      </View>
-    ),
     [styles.balancesContainer, styles.balanceLabel],
->>>>>>> 17aee213
   );
 
   const onLongPress = useCallback(
