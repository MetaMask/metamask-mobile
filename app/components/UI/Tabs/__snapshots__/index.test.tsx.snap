// Jest Snapshot v1, https://goo.gl/fbAQLP

exports[`Tabs should render correctly 1`] = `
<View
  style={
    {
      "backgroundColor": "#FFFFFF",
      "bottom": 0,
      "flex": 1,
      "left": 0,
      "position": "absolute",
      "right": 0,
      "top": 0,
    }
  }
>
  <RCTScrollView
    contentContainerStyle={
      {
        "backgroundColor": "transparent",
        "padding": 15,
      }
    }
    style={
      {
        "backgroundColor": "#F2F4F6",
        "flex": 1,
      }
    }
  >
    <View>
      <View
        style={
          [
            {
              "shadowOffset": {
                "height": 4.8,
              },
              "shadowOpacity": 0.192,
              "shadowRadius": 4.32,
            },
            {
              "backgroundColor": "transparent",
              "overflow": "hidden",
            },
          ]
        }
      >
        <TouchableOpacity
          accessibilityLabel="Switch tab"
          accessible={true}
          onPress={[Function]}
          style={
            [
              {
                "borderColor": "#BBC0C5",
                "borderRadius": 10,
                "borderWidth": 1,
                "elevation": 8,
                "height": 266.8,
                "justifyContent": "space-evenly",
                "marginBottom": 15,
                "overflow": "hidden",
                "width": 720,
              },
              false,
            ]
          }
        >
          <View
            style={
<<<<<<< HEAD
              Object {
                "alignItems": "center",
=======
              {
                "alignItems": "flex-start",
>>>>>>> c01c6558
                "backgroundColor": "#FFFFFF",
                "flexDirection": "row",
                "justifyContent": "flex-start",
                "paddingHorizontal": 8,
                "paddingVertical": 8,
              }
            }
          >
            <View
              style={
                {
                  "backgroundColor": "transparent",
                  "flex": 1,
                  "flexDirection": "row",
                  "marginRight": 40,
                }
              }
            >
              <View>
                <View
                  style={
                    [
                      {
                        "alignContent": "center",
                        "backgroundColor": "#FFFFFF",
                        "borderRadius": 27,
                        "height": 54,
                        "justifyContent": "center",
                        "width": 54,
                      },
                      {
                        "alignSelf": "flex-start",
                        "height": 22,
                        "marginLeft": 2,
                        "marginRight": 5,
                        "marginTop": 1,
                        "width": 22,
                      },
                    ]
                  }
                >
                  <Text
                    style={
                      [
                        {
                          "color": "#24272A",
                          "fontFamily": "EuclidCircularB-Regular",
                          "fontSize": 24,
                          "fontWeight": "400",
                          "textAlign": "center",
                          "textTransform": "uppercase",
                        },
                        undefined,
                      ]
                    }
                  >
                    a
                  </Text>
                </View>
              </View>
              <Text
                accessibilityRole="text"
                numberOfLines={1}
                style={
                  {
                    "color": "#24272A",
                    "fontFamily": "EuclidCircularB-Bold",
                    "fontSize": 18,
                    "fontWeight": "600",
                    "letterSpacing": 0,
                    "lineHeight": 22,
                    "marginLeft": 5,
                    "marginRight": 40,
                    "marginTop": 0,
                  }
                }
              >
                about:blank
              </Text>
            </View>
            <TouchableOpacity
<<<<<<< HEAD
              accessibilityLabel="Close tab"
              accessible={true}
              hitSlop={
                Object {
                  "bottom": 10,
                  "left": 10,
                  "right": 10,
                  "top": 10,
=======
              onPress={[Function]}
              style={
                {
                  "backgroundColor": "transparent",
                  "height": 24,
                  "marginRight": -5,
                  "width": 30,
>>>>>>> c01c6558
                }
              }
              onPress={[Function]}
            >
              <SvgMock
                color="#24272A"
                height={20}
                name="Close"
                style={
<<<<<<< HEAD
                  Object {
                    "height": 20,
                    "width": 20,
                  }
=======
                  [
                    {
                      "color": undefined,
                      "fontSize": 12,
                    },
                    {
                      "color": "#24272A",
                      "fontSize": 32,
                      "marginTop": -7,
                      "paddingHorizontal": 10,
                      "paddingTop": 3,
                      "position": "absolute",
                      "right": 0,
                    },
                    {
                      "fontFamily": "Ionicons",
                      "fontStyle": "normal",
                      "fontWeight": "normal",
                    },
                    {},
                  ]
>>>>>>> c01c6558
                }
                width={20}
              />
            </TouchableOpacity>
          </View>
          <View
            style={
              {
                "alignItems": "flex-start",
                "backgroundColor": "#FFFFFF",
                "flex": 1,
                "justifyContent": "flex-start",
              }
            }
          >
            <Image
              source={
                {
                  "uri": "",
                }
              }
              style={
                {
                  "bottom": 0,
                  "left": 0,
                  "paddingTop": 1079,
                  "position": "absolute",
                  "resizeMode": "cover",
                  "right": 0,
                  "top": 0,
                }
              }
            />
          </View>
          <View
            style={
              Object {
                "alignItems": "center",
                "backgroundColor": "#FFFFFF",
                "borderTopColor": "#BBC0C5",
                "borderTopWidth": 1,
                "flexDirection": "row",
                "height": 36,
                "justifyContent": "flex-start",
                "padding": 8,
              }
            }
          >
            <Text
              accessibilityRole="text"
              ellipsizeMode="tail"
              numberOfLines={1}
              style={
                Object {
                  "color": "#24272A",
                  "flex": 1,
                  "fontFamily": "Euclid Circular B",
                  "fontSize": 12,
                  "fontWeight": "400",
                  "letterSpacing": 0,
                  "lineHeight": 20,
                }
              }
            >
              Undefined account - Ethereum Main Network
            </Text>
          </View>
        </TouchableOpacity>
      </View>
    </View>
  </RCTScrollView>
  <View
    style={
      {
        "backgroundColor": "#FFFFFF",
        "flexDirection": "row",
        "height": 50,
        "paddingHorizontal": 20,
        "paddingTop": 17,
        "shadowColor": "#0000001A",
        "shadowOffset": {
          "height": 2,
          "width": 0,
        },
        "shadowOpacity": 1,
        "shadowRadius": 16,
      }
    }
  >
    <TouchableOpacity
      style={
        [
          {
            "alignContent": "center",
            "alignSelf": "flex-start",
            "flex": 1,
            "justifyContent": "center",
          },
          {
            "justifyContent": "center",
          },
        ]
      }
      testID="tabs_close_all"
    >
      <Text
        style={
          [
            {
              "color": "#0376C9",
              "fontFamily": "EuclidCircularB-Regular",
              "fontSize": 16,
              "fontWeight": "400",
            },
            null,
          ]
        }
      >
        Close All
      </Text>
    </TouchableOpacity>
    <View
      style={
        {
          "alignContent": "center",
          "alignSelf": "flex-start",
          "flex": 1,
          "justifyContent": "center",
        }
      }
    >
      <TouchableOpacity
        onPress={[Function]}
        style={
          {
            "alignContent": "flex-start",
            "alignSelf": "center",
            "backgroundColor": "#0376C9",
            "borderRadius": 100,
            "height": 30,
            "justifyContent": "flex-start",
            "marginTop": -7,
            "width": 30,
          }
        }
        testID="tabs_add"
      >
        <Text
          allowFontScaling={false}
          style={
            [
              {
                "color": undefined,
                "fontSize": 15,
              },
              {
                "alignContent": "center",
                "color": "#FFFFFF",
                "fontSize": 24,
                "justifyContent": "center",
                "marginTop": 3,
                "textAlign": "center",
              },
              {
                "fontFamily": "Material Design Icons",
                "fontStyle": "normal",
                "fontWeight": "normal",
              },
              {},
            ]
          }
        >
          
        </Text>
      </TouchableOpacity>
    </View>
    <TouchableOpacity
      style={
        [
          {
            "alignContent": "center",
            "alignSelf": "flex-start",
            "flex": 1,
            "justifyContent": "center",
          },
          {
            "alignItems": "flex-end",
            "justifyContent": "center",
          },
        ]
      }
      testID="tabs_done"
    >
      <Text
        style={
          [
            {
              "color": "#0376C9",
              "fontFamily": "EuclidCircularB-Regular",
              "fontSize": 16,
              "fontWeight": "400",
            },
            {
              "fontFamily": "EuclidCircularB-Bold",
              "fontWeight": "600",
            },
            null,
          ]
        }
      >
        Done
      </Text>
    </TouchableOpacity>
  </View>
</View>
`;<|MERGE_RESOLUTION|>--- conflicted
+++ resolved
@@ -69,13 +69,8 @@
         >
           <View
             style={
-<<<<<<< HEAD
-              Object {
-                "alignItems": "center",
-=======
               {
                 "alignItems": "flex-start",
->>>>>>> c01c6558
                 "backgroundColor": "#FFFFFF",
                 "flexDirection": "row",
                 "justifyContent": "flex-start",
@@ -157,16 +152,6 @@
               </Text>
             </View>
             <TouchableOpacity
-<<<<<<< HEAD
-              accessibilityLabel="Close tab"
-              accessible={true}
-              hitSlop={
-                Object {
-                  "bottom": 10,
-                  "left": 10,
-                  "right": 10,
-                  "top": 10,
-=======
               onPress={[Function]}
               style={
                 {
@@ -174,7 +159,6 @@
                   "height": 24,
                   "marginRight": -5,
                   "width": 30,
->>>>>>> c01c6558
                 }
               }
               onPress={[Function]}
@@ -184,12 +168,6 @@
                 height={20}
                 name="Close"
                 style={
-<<<<<<< HEAD
-                  Object {
-                    "height": 20,
-                    "width": 20,
-                  }
-=======
                   [
                     {
                       "color": undefined,
@@ -211,7 +189,6 @@
                     },
                     {},
                   ]
->>>>>>> c01c6558
                 }
                 width={20}
               />
