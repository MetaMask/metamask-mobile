--- conflicted
+++ resolved
@@ -29,10 +29,7 @@
 import { selectPermissionControllerState } from '../../../../selectors/snaps/permissionController';
 import { getPermittedEvmAddressesByHostname } from '../../../../core/Permissions';
 import { useFavicon } from '../../../hooks/useFavicon';
-<<<<<<< HEAD
-=======
 import { selectInternalAccounts } from '../../../../selectors/accountsController';
->>>>>>> b6e9c40b
 import { areAddressesEqual } from '../../../../util/address';
 
 /**
@@ -60,13 +57,8 @@
 
   // This only works for EVM currently
   const activeAddress = permittedAccountsByHostname[0];
-<<<<<<< HEAD
-  const { evmAccounts: accounts } = useAccounts({});
-  const selectedAccount = accounts.find((account) =>
-=======
   const internalAccounts = useSelector(selectInternalAccounts);
   const selectedAccount = internalAccounts.find((account) =>
->>>>>>> b6e9c40b
     areAddressesEqual(account.address, activeAddress),
   );
   const { networkName, networkImageSource } = useNetworkInfo(tabTitle);
