import React from 'react';
import renderWithProvider from '../../../util/test/renderWithProvider';
import AssetSearch from './';
import { backgroundState } from '../../../util/test/initial-root-state';
import Engine from '../../../core/Engine';
import { ImportTokenViewSelectorsIDs } from '../../../../e2e/selectors/wallet/ImportTokenView.selectors';
import { fireEvent } from '@testing-library/react-native';
import { act } from '@testing-library/react-hooks';
const mockedEngine = Engine;

// Mock timers for debounce testing
jest.useFakeTimers();

jest.mock('../../../core/Engine', () => ({
  init: () => mockedEngine.init({}),
  context: {
    KeyringController: {
      getQRKeyringState: async () => ({ subscribe: () => ({}) }),
    },
    TokenListController: {
      tokensChainsCache: {
        '0x1': {
          data: [
            {
              '0xc011a73ee8576fb46f5e1c5751ca3b9fe0af2a6f': {
                address: '0xc011a73ee8576fb46f5e1c5751ca3b9fe0af2a6f',
                symbol: 'SNX',
                decimals: 18,
                name: 'Synthetix Network Token',
                iconUrl:
                  'https://static.cx.metamask.io/api/v1/tokenIcons/1/0xc011a73ee8576fb46f5e1c5751ca3b9fe0af2a6f.png',
                type: 'erc20',
                aggregators: [
                  'Aave',
                  'Bancor',
                  'CMC',
                  'Crypto.com',
                  'CoinGecko',
                  '1inch',
                  'PMM',
                  'Synthetix',
                  'Zerion',
                  'Lifi',
                ],
                occurrences: 10,
                fees: {
                  '0x5fd79d46eba7f351fe49bff9e87cdea6c821ef9f': 0,
                  '0xda4ef8520b1a57d7d63f1e249606d1a459698876': 0,
                },
              },
            },
          ],
        },
      },
      preventPollingOnNetworkRestart: false,
    },
  },
}));

const initialState = {
  engine: {
    backgroundState,
  },
};

describe('AssetSearch', () => {
<<<<<<< HEAD
  it('renders correctly with selected chain', () => {
=======
  beforeEach(() => {
    jest.clearAllTimers();
  });

  afterEach(() => {
    jest.clearAllTimers();
  });

  const mockAllTokens = [
    {
      address: '0xc011a73ee8576fb46f5e1c5751ca3b9fe0af2a6f',
      symbol: 'SNX',
      decimals: 18,
      chainId: '0x1' as const,
    },
  ];

  it('renders correctly with allTokens', () => {
>>>>>>> f4e8f8d0
    const { toJSON } = renderWithProvider(
      <AssetSearch
        onSearch={jest.fn}
        onFocus={jest.fn}
        onBlur={jest.fn}
<<<<<<< HEAD
        selectedChainId={'0x1'}
=======
        allTokens={mockAllTokens}
>>>>>>> f4e8f8d0
      />,
      { state: initialState },
    );
    expect(toJSON()).toMatchSnapshot();
  });

<<<<<<< HEAD
  it('calls onSearch when clear button is pressed', () => {
=======
  it('calls onSearch on mount with initial empty results and search query', () => {
    const onSearch = jest.fn();

    renderWithProvider(
      <AssetSearch
        onSearch={onSearch}
        onFocus={jest.fn}
        onBlur={jest.fn}
        allTokens={mockAllTokens}
      />,
      { state: initialState },
    );

    expect(onSearch).toHaveBeenCalledWith({
      results: [],
      searchQuery: '',
    });
  });

  it('calls onSearch when clear button is pressed with empty results and search query', () => {
>>>>>>> f4e8f8d0
    const onSearch = jest.fn();

    const { getByTestId } = renderWithProvider(
      <AssetSearch
        onSearch={onSearch}
        onFocus={jest.fn}
        onBlur={jest.fn}
<<<<<<< HEAD
        selectedChainId={'0x1'}
=======
        allTokens={mockAllTokens}
>>>>>>> f4e8f8d0
      />,
      { state: initialState },
    );

<<<<<<< HEAD
=======
    // Clear initial mount call
    onSearch.mockClear();

    // First, set a search value
    const searchBar = getByTestId(ImportTokenViewSelectorsIDs.SEARCH_BAR);
    fireEvent.changeText(searchBar, 'SNX');

    // Advance timers to trigger the debounce (300ms default)
    act(() => {
      jest.advanceTimersByTime(500);
    });

    // Wait for the search to complete and clear previous calls
    expect(onSearch).toHaveBeenCalled();
    onSearch.mockClear();

    // Now clear the search
>>>>>>> f4e8f8d0
    const clearSearchBar = getByTestId(
      ImportTokenViewSelectorsIDs.CLEAR_SEARCH_BAR,
    );
    fireEvent.press(clearSearchBar);

    // Advance timers to trigger the debounce and useEffect
    act(() => {
      jest.advanceTimersByTime(500);
    });

    expect(onSearch).toHaveBeenCalledWith(
      expect.objectContaining({
        results: [],
        searchQuery: '',
      }),
    );
  });

  it('renders with empty allTokens array', () => {
    const { toJSON } = renderWithProvider(
      <AssetSearch
        onSearch={jest.fn}
        onFocus={jest.fn}
        onBlur={jest.fn}
        allTokens={[]}
      />,
      { state: initialState },
    );
    expect(toJSON()).toBeDefined();
  });

  it('calls onSearch with searchResults and debouncedSearchString when search text changes', () => {
    const onSearch = jest.fn();

    const { getByTestId } = renderWithProvider(
      <AssetSearch
        onSearch={onSearch}
        onFocus={jest.fn}
        onBlur={jest.fn}
        allTokens={mockAllTokens}
      />,
      { state: initialState },
    );

    onSearch.mockClear();

    const searchBar = getByTestId(ImportTokenViewSelectorsIDs.SEARCH_BAR);
    fireEvent.changeText(searchBar, 'SNX');

    act(() => {
      jest.advanceTimersByTime(500);
    });

    expect(onSearch).toHaveBeenCalledWith(
      expect.objectContaining({
        results: expect.any(Array),
        searchQuery: 'SNX',
      }),
    );
  });

  it('renders with null selectedChainId', () => {
    const { toJSON } = renderWithProvider(
      <AssetSearch
        onSearch={jest.fn}
        onFocus={jest.fn}
        onBlur={jest.fn}
        selectedChainId={null}
      />,
      { state: initialState },
    );
    expect(toJSON()).toBeDefined();
  });
});<|MERGE_RESOLUTION|>--- conflicted
+++ resolved
@@ -64,9 +64,6 @@
 };
 
 describe('AssetSearch', () => {
-<<<<<<< HEAD
-  it('renders correctly with selected chain', () => {
-=======
   beforeEach(() => {
     jest.clearAllTimers();
   });
@@ -85,26 +82,18 @@
   ];
 
   it('renders correctly with allTokens', () => {
->>>>>>> f4e8f8d0
     const { toJSON } = renderWithProvider(
       <AssetSearch
         onSearch={jest.fn}
         onFocus={jest.fn}
         onBlur={jest.fn}
-<<<<<<< HEAD
-        selectedChainId={'0x1'}
-=======
-        allTokens={mockAllTokens}
->>>>>>> f4e8f8d0
+        allTokens={mockAllTokens}
       />,
       { state: initialState },
     );
     expect(toJSON()).toMatchSnapshot();
   });
 
-<<<<<<< HEAD
-  it('calls onSearch when clear button is pressed', () => {
-=======
   it('calls onSearch on mount with initial empty results and search query', () => {
     const onSearch = jest.fn();
 
@@ -125,7 +114,6 @@
   });
 
   it('calls onSearch when clear button is pressed with empty results and search query', () => {
->>>>>>> f4e8f8d0
     const onSearch = jest.fn();
 
     const { getByTestId } = renderWithProvider(
@@ -133,17 +121,11 @@
         onSearch={onSearch}
         onFocus={jest.fn}
         onBlur={jest.fn}
-<<<<<<< HEAD
-        selectedChainId={'0x1'}
-=======
-        allTokens={mockAllTokens}
->>>>>>> f4e8f8d0
-      />,
-      { state: initialState },
-    );
-
-<<<<<<< HEAD
-=======
+        allTokens={mockAllTokens}
+      />,
+      { state: initialState },
+    );
+
     // Clear initial mount call
     onSearch.mockClear();
 
@@ -161,7 +143,6 @@
     onSearch.mockClear();
 
     // Now clear the search
->>>>>>> f4e8f8d0
     const clearSearchBar = getByTestId(
       ImportTokenViewSelectorsIDs.CLEAR_SEARCH_BAR,
     );
@@ -222,17 +203,4 @@
       }),
     );
   });
-
-  it('renders with null selectedChainId', () => {
-    const { toJSON } = renderWithProvider(
-      <AssetSearch
-        onSearch={jest.fn}
-        onFocus={jest.fn}
-        onBlur={jest.fn}
-        selectedChainId={null}
-      />,
-      { state: initialState },
-    );
-    expect(toJSON()).toBeDefined();
-  });
 });