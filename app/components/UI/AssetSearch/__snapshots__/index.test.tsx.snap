// Jest Snapshot v1, https://goo.gl/fbAQLP

exports[`AssetSearch renders correctly with selected chain 1`] = `
<View
  style={
    [
      {
        "alignItems": "center",
        "borderColor": "#b7bbc8",
        "borderRadius": 8,
        "borderWidth": 1,
        "color": "#121314",
        "flex": 1,
        "flexDirection": "row",
        "justifyContent": "center",
        "marginTop": 16,
      },
    ]
  }
  testID="add-searched-token-screen"
>
  <View
    style={
      {
        "color": "#686e7d",
        "paddingLeft": 20,
      }
    }
  >
    <SvgMock
      color="#121314"
      fill="currentColor"
      height={16}
      name="Search"
      style={
        {
          "height": 16,
          "width": 16,
        }
      }
      width={16}
    />
  </View>
  <View
    style={
      {
        "borderColor": "#2c3dc5",
        "color": "#686e7d",
        "paddingHorizontal": 12,
        "paddingVertical": 12,
        "width": "80%",
      }
    }
  >
    <TextInput
      keyboardAppearance="light"
      onBlur={[Function]}
      onChangeText={[Function]}
      onFocus={[Function]}
      placeholder="Search Tokens"
      placeholderTextColor="#b7bbc8"
      style={
<<<<<<< HEAD
        [
          {
            "color": "#121314",
            "fontFamily": "Geist Regular",
          },
          {
            "height": "85%",
            "width": "85%",
          },
        ]
=======
        {
          "color": "#121314",
          "flex": 1,
          "fontFamily": "Geist Regular",
        }
>>>>>>> 338177c4
      }
      testID="input-search-asset"
      value=""
    />
  </View>
  <View
    style={
      {
        "color": "#686e7d",
        "paddingRight": 20,
      }
    }
  >
    <TouchableOpacity
      accessible={true}
      activeOpacity={1}
      disabled={false}
      onPress={[Function]}
      onPressIn={[Function]}
      onPressOut={[Function]}
      style={
        {
          "alignItems": "center",
          "borderRadius": 8,
          "height": 24,
          "justifyContent": "center",
          "opacity": 1,
          "width": 24,
        }
      }
      testID="clear-search-bar"
    >
      <SvgMock
        color="#121314"
        fill="currentColor"
        height={16}
        name="Close"
        style={
          {
            "height": 16,
            "width": 16,
          }
        }
        width={16}
      />
    </TouchableOpacity>
  </View>
</View>
`;<|MERGE_RESOLUTION|>--- conflicted
+++ resolved
@@ -60,24 +60,11 @@
       placeholder="Search Tokens"
       placeholderTextColor="#b7bbc8"
       style={
-<<<<<<< HEAD
-        [
-          {
-            "color": "#121314",
-            "fontFamily": "Geist Regular",
-          },
-          {
-            "height": "85%",
-            "width": "85%",
-          },
-        ]
-=======
         {
           "color": "#121314",
           "flex": 1,
           "fontFamily": "Geist Regular",
         }
->>>>>>> 338177c4
       }
       testID="input-search-asset"
       value=""
