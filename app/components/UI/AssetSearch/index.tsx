<<<<<<< HEAD
import React, { useEffect, useState, useCallback, useMemo } from 'react';
import { TextInput, View, StyleSheet, TextStyle } from 'react-native';
import { Hex } from '@metamask/utils';
=======
import React, { useEffect, useState } from 'react';
import { TextInput, View, StyleSheet, TextStyle } from 'react-native';
>>>>>>> f4e8f8d0
import { fontStyles } from '../../../styles/common';
import { strings } from '../../../../locales/i18n';
import { useTheme } from '../../../util/theme';
import { ImportTokenViewSelectorsIDs } from '../../../../e2e/selectors/wallet/ImportTokenView.selectors';
import Icon, {
  IconName,
  IconSize,
} from '../../../component-library/components/Icons/Icon';
import ButtonIcon, {
  ButtonIconSizes,
} from '../../../component-library/components/Buttons/ButtonIcon';
<<<<<<< HEAD
=======
import { BridgeToken } from '../Bridge/types';
import { useTokenSearch } from '../Bridge/hooks/useTokenSearch';
>>>>>>> f4e8f8d0

// TODO: Replace "any" with type
// eslint-disable-next-line @typescript-eslint/no-explicit-any
const createStyles = (colors: any) =>
  StyleSheet.create({
    searchSection: {
      flexDirection: 'row',
      justifyContent: 'center',
      alignItems: 'center',
      borderWidth: 1,
      borderRadius: 8,
      borderColor: colors.border.default,
      color: colors.text.default,
    },
    searchSectionFocused: {
      marginBottom: 0,
      flexDirection: 'row',
      justifyContent: 'center',
      alignItems: 'center',
      borderRadius: 8,
      color: colors.text.default,
      borderColor: colors.primary.default,
      borderWidth: 2,
    },
    textInput: {
      ...fontStyles.normal,
      color: colors.text.default,
      flex: 1,
    } as TextStyle,
    icon: {
      paddingLeft: 20,
      color: colors.icon.alternative,
    },
    iconClose: {
      paddingRight: 20,
      color: colors.icon.alternative,
    },
    input: {
      width: '80%',
      paddingHorizontal: 12,
      paddingVertical: 12,
      color: colors.icon.alternative,
      borderColor: colors.primary.alternative,
    },
  });

interface Props {
  onSearch: ({
    results,
    searchQuery,
  }: {
    results: BridgeToken[];
    searchQuery: string;
  }) => void;
  /**
   * Callback that is called when the text input is focused
   */
  onFocus: () => void;
  /**
   * Callback that is called when the text input is blurred
   */
  onBlur: () => void;

  /**
   * The selected network chain ID
   */
<<<<<<< HEAD
  selectedChainId: Hex | null;
}

// eslint-disable-next-line react/display-name
const AssetSearch = ({ onSearch, onFocus, onBlur, selectedChainId }: Props) => {
  const [searchQuery, setSearchQuery] = useState('');
  const [isFocus, setIsFocus] = useState(false);
  const tokenListForAllChains = useSelector(selectERC20TokensByChain);
  const { colors, themeAppearance } = useTheme();
  const styles = createStyles(colors);

  const tokenList = useMemo(() => {
    // If no network is selected, return empty list
    if (!selectedChainId) {
      return [];
    }

    // Use the selected network's tokens
    return Object.values(
      tokenListForAllChains?.[selectedChainId]?.data ?? [],
    ).map((item) => ({
      ...item,
      chainId: selectedChainId,
    }));
  }, [selectedChainId, tokenListForAllChains]);

  // Update fuse list
  useEffect(() => {
    if (Array.isArray(tokenList)) {
      fuse.setCollection(tokenList);
    }
  }, [tokenList]);

  const handleSearch = useCallback(
    (searchText: string) => {
      setSearchQuery(searchText);
      const fuseSearchResult = fuse.search(searchText);
      const addressSearchResult = tokenList?.filter((token: TokenListToken) =>
        toLowerCaseEquals(token.address, searchText),
      );
      const results = [...addressSearchResult, ...fuseSearchResult];
      onSearch({ searchQuery: searchText, results });
    },
    [setSearchQuery, onSearch, tokenList],
  );

  useEffect(() => {
    setSearchQuery('');
    handleSearch('');
    // eslint-disable-next-line react-hooks/exhaustive-deps
  }, [selectedChainId]);
=======
  allTokens: BridgeToken[];
}

// eslint-disable-next-line react/display-name
const AssetSearch = ({ onSearch, onFocus, onBlur, allTokens }: Props) => {
  const [isFocus, setIsFocus] = useState(false);
  const { colors, themeAppearance } = useTheme();
  const styles = createStyles(colors);

  const {
    searchString,
    setSearchString,
    searchResults,
    debouncedSearchString,
  } = useTokenSearch({
    tokens: allTokens || [],
  });

  useEffect(() => {
    onSearch({ results: searchResults, searchQuery: debouncedSearchString });
  }, [searchResults, debouncedSearchString, onSearch]);
>>>>>>> f4e8f8d0

  return (
    <View
      style={[isFocus ? styles.searchSectionFocused : styles.searchSection]}
      testID={ImportTokenViewSelectorsIDs.ASSET_SEARCH_CONTAINER}
    >
      <View style={styles.icon}>
        <Icon name={IconName.Search} size={IconSize.Sm} />
      </View>

      <View style={styles.input}>
        <TextInput
          style={styles.textInput}
<<<<<<< HEAD
          value={searchQuery}
=======
          value={searchString}
>>>>>>> f4e8f8d0
          onFocus={() => {
            onFocus();
            setIsFocus(true);
          }}
          onBlur={() => {
            onBlur();
            setIsFocus(false);
          }}
          placeholder={strings('token.search_tokens_placeholder')}
          placeholderTextColor={colors.text.muted}
          onChangeText={(searchText) => setSearchString(searchText)}
          testID={ImportTokenViewSelectorsIDs.SEARCH_BAR}
          keyboardAppearance={themeAppearance}
        />
      </View>

      <View style={styles.iconClose}>
        <ButtonIcon
          size={ButtonIconSizes.Sm}
          iconName={IconName.Close}
          onPress={() => {
            setSearchString('');
          }}
          testID={ImportTokenViewSelectorsIDs.CLEAR_SEARCH_BAR}
        />
      </View>
    </View>
  );
};

export default AssetSearch;<|MERGE_RESOLUTION|>--- conflicted
+++ resolved
@@ -1,11 +1,5 @@
-<<<<<<< HEAD
-import React, { useEffect, useState, useCallback, useMemo } from 'react';
-import { TextInput, View, StyleSheet, TextStyle } from 'react-native';
-import { Hex } from '@metamask/utils';
-=======
 import React, { useEffect, useState } from 'react';
 import { TextInput, View, StyleSheet, TextStyle } from 'react-native';
->>>>>>> f4e8f8d0
 import { fontStyles } from '../../../styles/common';
 import { strings } from '../../../../locales/i18n';
 import { useTheme } from '../../../util/theme';
@@ -17,11 +11,8 @@
 import ButtonIcon, {
   ButtonIconSizes,
 } from '../../../component-library/components/Buttons/ButtonIcon';
-<<<<<<< HEAD
-=======
 import { BridgeToken } from '../Bridge/types';
 import { useTokenSearch } from '../Bridge/hooks/useTokenSearch';
->>>>>>> f4e8f8d0
 
 // TODO: Replace "any" with type
 // eslint-disable-next-line @typescript-eslint/no-explicit-any
@@ -49,7 +40,6 @@
     textInput: {
       ...fontStyles.normal,
       color: colors.text.default,
-      flex: 1,
     } as TextStyle,
     icon: {
       paddingLeft: 20,
@@ -88,59 +78,6 @@
   /**
    * The selected network chain ID
    */
-<<<<<<< HEAD
-  selectedChainId: Hex | null;
-}
-
-// eslint-disable-next-line react/display-name
-const AssetSearch = ({ onSearch, onFocus, onBlur, selectedChainId }: Props) => {
-  const [searchQuery, setSearchQuery] = useState('');
-  const [isFocus, setIsFocus] = useState(false);
-  const tokenListForAllChains = useSelector(selectERC20TokensByChain);
-  const { colors, themeAppearance } = useTheme();
-  const styles = createStyles(colors);
-
-  const tokenList = useMemo(() => {
-    // If no network is selected, return empty list
-    if (!selectedChainId) {
-      return [];
-    }
-
-    // Use the selected network's tokens
-    return Object.values(
-      tokenListForAllChains?.[selectedChainId]?.data ?? [],
-    ).map((item) => ({
-      ...item,
-      chainId: selectedChainId,
-    }));
-  }, [selectedChainId, tokenListForAllChains]);
-
-  // Update fuse list
-  useEffect(() => {
-    if (Array.isArray(tokenList)) {
-      fuse.setCollection(tokenList);
-    }
-  }, [tokenList]);
-
-  const handleSearch = useCallback(
-    (searchText: string) => {
-      setSearchQuery(searchText);
-      const fuseSearchResult = fuse.search(searchText);
-      const addressSearchResult = tokenList?.filter((token: TokenListToken) =>
-        toLowerCaseEquals(token.address, searchText),
-      );
-      const results = [...addressSearchResult, ...fuseSearchResult];
-      onSearch({ searchQuery: searchText, results });
-    },
-    [setSearchQuery, onSearch, tokenList],
-  );
-
-  useEffect(() => {
-    setSearchQuery('');
-    handleSearch('');
-    // eslint-disable-next-line react-hooks/exhaustive-deps
-  }, [selectedChainId]);
-=======
   allTokens: BridgeToken[];
 }
 
@@ -162,7 +99,6 @@
   useEffect(() => {
     onSearch({ results: searchResults, searchQuery: debouncedSearchString });
   }, [searchResults, debouncedSearchString, onSearch]);
->>>>>>> f4e8f8d0
 
   return (
     <View
@@ -176,11 +112,7 @@
       <View style={styles.input}>
         <TextInput
           style={styles.textInput}
-<<<<<<< HEAD
-          value={searchQuery}
-=======
           value={searchString}
->>>>>>> f4e8f8d0
           onFocus={() => {
             onFocus();
             setIsFocus(true);
