--- conflicted
+++ resolved
@@ -19,13 +19,7 @@
 } from '../../../util/networks';
 import { connect } from 'react-redux';
 import Ionicons from 'react-native-vector-icons/Ionicons';
-<<<<<<< HEAD
 import { trackEvent } from '../../../util/analyticsV2';
-=======
-import { MetaMetricsEvents } from '../../../core/Analytics';
-import AnalyticsV2 from '../../../util/analyticsV2';
-
->>>>>>> db9007ba
 import StyledButton from '../StyledButton';
 import { ThemeContext, mockTheme } from '../../../util/theme';
 import { MAINNET, RPC, PRIVATENETWORK } from '../../../constants/network';
@@ -206,11 +200,7 @@
         Engine.refreshTransactionHistory();
       }, 1000);
 
-<<<<<<< HEAD
     trackEvent(MetaMetricsEvents.NETWORK_SWITCHED, {
-=======
-    AnalyticsV2.trackEvent(MetaMetricsEvents.NETWORK_SWITCHED, {
->>>>>>> db9007ba
       chain_id: String(Networks[type].chainId),
       source: 'Settings',
     });
@@ -240,11 +230,7 @@
     CurrencyRateController.setNativeCurrency(ticker);
     NetworkController.setRpcTarget(rpcUrl, chainId, ticker, nickname);
 
-<<<<<<< HEAD
     trackEvent(MetaMetricsEvents.NETWORK_SWITCHED, {
-=======
-    AnalyticsV2.trackEvent(MetaMetricsEvents.NETWORK_SWITCHED, {
->>>>>>> db9007ba
       chain_id: chainId,
       source: 'Settings',
       symbol: ticker,
