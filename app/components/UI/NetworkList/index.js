--- conflicted
+++ resolved
@@ -203,7 +203,7 @@
     } else {
       onClose(false);
     }
-    AnalyticsV2.trackEvent(MetaMetricsEvents.NETWORK_SWITCHED, {
+    trackEvent(MetaMetricsEvents.NETWORK_SWITCHED, {
       chain_id: type,
       source: this.props.currentBottomNavRoute,
       symbol: ticker,
@@ -221,14 +221,6 @@
       setTimeout(() => {
         Engine.refreshTransactionHistory();
       }, 1000);
-<<<<<<< HEAD
-
-    trackEvent(MetaMetricsEvents.NETWORK_SWITCHED, {
-      chain_id: String(Networks[type].chainId),
-      source: 'Settings',
-    });
-=======
->>>>>>> 264a509a
   };
 
   closeModal = () => {
