import React, { PureComponent } from 'react';
import Engine from '../../../core/Engine';
import PropTypes from 'prop-types';
import Icon from 'react-native-vector-icons/FontAwesome';
import {
  ScrollView,
  TouchableOpacity,
  StyleSheet,
  Text,
  View,
  SafeAreaView,
} from 'react-native';
import { colors as importedColors, fontStyles } from '../../../styles/common';
import { strings } from '../../../../locales/i18n';
import Networks, {
  getAllNetworks,
  isSafeChainId,
} from '../../../util/networks';
import { connect } from 'react-redux';
import AnalyticsV2 from '../../../util/analyticsV2';
import { ThemeContext, mockTheme } from '../../../util/theme';
import {
  NETWORK_LIST_MODAL_CONTAINER_ID,
  OTHER_NETWORK_LIST_ID,
  NETWORK_SCROLL_ID,
} from '../../../constants/test-ids';
import { MAINNET, RPC, PRIVATENETWORK } from '../../../constants/network';
import { ETH } from '../../../util/custom-gas';
import sanitizeUrl from '../../../util/sanitizeUrl';

const createStyles = (colors) =>
  StyleSheet.create({
    wrapper: {
      backgroundColor: colors.background.default,
      borderRadius: 10,
      minHeight: 450,
    },
    titleWrapper: {
      borderBottomWidth: StyleSheet.hairlineWidth,
      borderColor: colors.border.muted,
    },
    title: {
      textAlign: 'center',
      fontSize: 18,
      marginVertical: 12,
      marginHorizontal: 20,
      color: colors.text.default,
      ...fontStyles.bold,
    },
    otherNetworksHeader: {
      marginTop: 0,
      borderBottomWidth: StyleSheet.hairlineWidth,
      borderColor: colors.border.muted,
    },
    otherNetworksText: {
      textAlign: 'left',
      fontSize: 13,
      marginVertical: 12,
      marginHorizontal: 20,
      color: colors.text.default,
      ...fontStyles.bold,
    },
    networksWrapper: {
      flex: 1,
    },
    network: {
      borderBottomWidth: StyleSheet.hairlineWidth,
      borderColor: colors.border.muted,
      flexDirection: 'row',
      paddingHorizontal: 20,
      paddingVertical: 20,
      paddingLeft: 45,
    },
    mainnet: {
      borderBottomWidth: 0,
      flexDirection: 'column',
    },
    networkInfo: {
      marginLeft: 15,
      flex: 1,
    },
    networkLabel: {
      fontSize: 16,
      color: colors.text.default,
      ...fontStyles.normal,
    },
    footer: {
      borderTopWidth: StyleSheet.hairlineWidth,
      borderColor: colors.border.muted,
      height: 60,
      justifyContent: 'center',
      flexDirection: 'row',
      alignItems: 'center',
    },
    footerButton: {
      flex: 1,
      alignContent: 'center',
      alignItems: 'center',
      justifyContent: 'center',
      height: 60,
    },
    closeButton: {
      fontSize: 16,
      color: colors.primary.default,
      ...fontStyles.normal,
    },
    networkIcon: {
      width: 15,
      height: 15,
      borderRadius: 100,
      marginTop: 3,
    },
    networkWrapper: {
      flex: 0,
      flexDirection: 'row',
    },
    selected: {
      position: 'absolute',
      marginLeft: 20,
      marginTop: 20,
    },
    mainnetSelected: {
      marginLeft: -30,
      marginTop: 3,
    },
    otherNetworkIcon: {
      backgroundColor: importedColors.transparent,
      borderColor: colors.border.muted,
      borderWidth: 2,
    },
  });

/**
 * View that contains the list of all the available networks
 */
export class NetworkList extends PureComponent {
  static propTypes = {
    /**
     * An function to handle the close event
     */
    onClose: PropTypes.func,
    /**
     * A list of custom RPCs to provide the user
     */
    frequentRpcList: PropTypes.array,
    /**
     * NetworkController povider object
     */
    provider: PropTypes.object,
    /**
     * Indicates whether third party API mode is enabled
     */
    thirdPartyApiMode: PropTypes.bool,
    /**
     * Show invalid custom network alert for networks without a chain ID
     */
    showInvalidCustomNetworkAlert: PropTypes.func,
    /**
     * A function that handles the network selection
     */
    onNetworkSelected: PropTypes.func,
    /**
<<<<<<< HEAD
     * 	A function that handles switching to info modal
     */
    switchModalContent: PropTypes.func,
    /**
     * 	returns the network onboarding state
=======
     *   A function that handles switching to info modal
     */
    switchModalContent: PropTypes.func,
    /**
     *   returns the network onboarding state
>>>>>>> 161c5a35
     */
    networkOnboardedState: PropTypes.array,
  };

  getOtherNetworks = () => getAllNetworks().slice(1);

  handleNetworkSelected = (type, ticker, url) => {
    const {
      networkOnboardedState,
      switchModalContent,
      onClose,
      onNetworkSelected,
    } = this.props;
    const networkOnboarded = networkOnboardedState.filter(
      (item) => item.network === sanitizeUrl(url),
    );
    if (networkOnboarded.length === 0) {
      switchModalContent();
    } else {
      onClose(false);
    }
    return onNetworkSelected(type, ticker, url, networkOnboardedState);
  };

  onNetworkChange = (type) => {
    this.handleNetworkSelected(type, ETH, type);
    const { NetworkController, CurrencyRateController } = Engine.context;
    CurrencyRateController.setNativeCurrency('ETH');
    NetworkController.setProviderType(type);
    this.props.thirdPartyApiMode &&
      setTimeout(() => {
        Engine.refreshTransactionHistory();
      }, 1000);

    AnalyticsV2.trackEvent(AnalyticsV2.ANALYTICS_EVENTS.NETWORK_SWITCHED, {
      network_name: type,
      chain_id: String(Networks[type].chainId),
      source: 'Settings',
    });
  };

  closeModal = () => {
    this.props.onClose(true);
  };

  onSetRpcTarget = async (rpcTarget) => {
    const { frequentRpcList } = this.props;
    const { NetworkController, CurrencyRateController } = Engine.context;
    const rpc = frequentRpcList.find(({ rpcUrl }) => rpcUrl === rpcTarget);
    const {
      rpcUrl,
      chainId,
      ticker,
      nickname,
      rpcPrefs: { blockExplorerUrl },
    } = rpc;
    const useRpcName = nickname || sanitizeUrl(rpcUrl);
    const useTicker = ticker || PRIVATENETWORK;
    this.handleNetworkSelected(useRpcName, useTicker, sanitizeUrl(rpcUrl));

    // If the network does not have chainId then show invalid custom network alert
    const chainIdNumber = parseInt(chainId, 10);
    if (!isSafeChainId(chainIdNumber)) {
      this.props.onClose(false);
      this.props.showInvalidCustomNetworkAlert(rpcTarget);
      return;
    }

    CurrencyRateController.setNativeCurrency(ticker);
    NetworkController.setRpcTarget(rpcUrl, chainId, ticker, nickname);

    AnalyticsV2.trackEvent(AnalyticsV2.ANALYTICS_EVENTS.NETWORK_SWITCHED, {
      rpc_url: rpcUrl,
      chain_id: chainId,
      source: 'Settings',
      symbol: ticker,
      block_explorer_url: blockExplorerUrl,
      network_name: 'rpc',
    });
  };

  getStyles = () => {
    const colors = this.context.colors || mockTheme.colors;
    return createStyles(colors);
  };

  networkElement = (selected, onPress, name, color, i, network) => {
    const styles = this.getStyles();

    return (
      <TouchableOpacity
        style={styles.network}
        key={`network-${i}`}
        onPress={() => onPress(network)} // eslint-disable-line
      >
        <View style={styles.selected}>{selected}</View>
        <View
          style={[
            styles.networkIcon,
            color ? { backgroundColor: color } : styles.otherNetworkIcon,
          ]}
        />
        <View style={styles.networkInfo}>
          <Text numberOfLines={1} style={styles.networkLabel}>
            {name}
          </Text>
        </View>
      </TouchableOpacity>
    );
  };

  renderOtherNetworks = () => {
    const { provider } = this.props;
    const colors = this.context.colors || mockTheme.colors;

    return this.getOtherNetworks().map((network, i) => {
      const { color, name } = Networks[network];
      const selected =
        provider.type === network ? (
          <Icon name="check" size={20} color={colors.icon.default} />
        ) : null;
      return this.networkElement(
        selected,
        this.onNetworkChange,
        name,
        color,
        i,
        network,
      );
    });
  };

  renderRpcNetworks = () => {
    const { frequentRpcList, provider } = this.props;
    const colors = this.context.colors || mockTheme.colors;

    return frequentRpcList.map(({ nickname, rpcUrl }, i) => {
      const { color, name } = { name: nickname || rpcUrl, color: null };
      const selected =
        provider.rpcTarget === rpcUrl && provider.type === RPC ? (
          <Icon name="check" size={20} color={colors.icon.default} />
        ) : null;
      return this.networkElement(
        selected,
        this.onSetRpcTarget,
        name,
        color,
        i,
        rpcUrl,
      );
    });
  };

  renderMainnet() {
    const { provider } = this.props;
    const colors = this.context.colors || mockTheme.colors;
    const styles = this.getStyles();
    const isMainnet =
      provider.type === MAINNET ? (
        <Icon name="check" size={15} color={colors.icon.default} />
      ) : null;
    const { color: mainnetColor, name: mainnetName } = Networks.mainnet;

    return (
      <View style={styles.mainnetHeader}>
        <TouchableOpacity
          style={[styles.network, styles.mainnet]}
          key={`network-mainnet`}
          onPress={() => this.onNetworkChange(MAINNET)} // eslint-disable-line
          testID={'network-name'}
        >
          <View style={styles.networkWrapper}>
            <View style={[styles.selected, styles.mainnetSelected]}>
              {isMainnet}
            </View>
            <View
              style={[styles.networkIcon, { backgroundColor: mainnetColor }]}
            />
            <View style={styles.networkInfo}>
              <Text style={styles.networkLabel}>{mainnetName}</Text>
            </View>
          </View>
        </TouchableOpacity>
      </View>
    );
  }

  render = () => {
    const styles = this.getStyles();

    return (
      <SafeAreaView
        style={styles.wrapper}
        testID={NETWORK_LIST_MODAL_CONTAINER_ID}
      >
        <View style={styles.titleWrapper}>
          <Text
            testID={'networks-list-title'}
            style={styles.title}
            onPress={this.closeSideBar}
          >
            {strings('networks.title')}
          </Text>
        </View>
        <ScrollView style={styles.networksWrapper} testID={NETWORK_SCROLL_ID}>
          {this.renderMainnet()}
          <View style={styles.otherNetworksHeader}>
            <Text
              style={styles.otherNetworksText}
              testID={OTHER_NETWORK_LIST_ID}
            >
              {strings('networks.other_networks')}
            </Text>
          </View>
          {this.renderOtherNetworks()}
          {this.renderRpcNetworks()}
        </ScrollView>
        <View style={styles.footer}>
          <TouchableOpacity
            style={styles.footerButton}
            onPress={this.closeModal}
          >
            <Text style={styles.closeButton}>{strings('networks.close')}</Text>
          </TouchableOpacity>
        </View>
      </SafeAreaView>
    );
  };
}

const mapStateToProps = (state) => ({
  provider: state.engine.backgroundState.NetworkController.provider,
  frequentRpcList:
    state.engine.backgroundState.PreferencesController.frequentRpcList,
  thirdPartyApiMode: state.privacy.thirdPartyApiMode,
  networkOnboardedState: state.networkOnboarded.networkOnboardedState,
});

NetworkList.contextType = ThemeContext;

export default connect(mapStateToProps)(NetworkList);<|MERGE_RESOLUTION|>--- conflicted
+++ resolved
@@ -160,19 +160,11 @@
      */
     onNetworkSelected: PropTypes.func,
     /**
-<<<<<<< HEAD
-     * 	A function that handles switching to info modal
+     *   A function that handles switching to info modal
      */
     switchModalContent: PropTypes.func,
     /**
-     * 	returns the network onboarding state
-=======
-     *   A function that handles switching to info modal
-     */
-    switchModalContent: PropTypes.func,
-    /**
      *   returns the network onboarding state
->>>>>>> 161c5a35
      */
     networkOnboardedState: PropTypes.array,
   };
