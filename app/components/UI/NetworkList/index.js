--- conflicted
+++ resolved
@@ -260,11 +260,8 @@
     i,
     network,
     isCustomRpc,
-<<<<<<< HEAD
     color,
-=======
     testId,
->>>>>>> 2df1e469
   ) => {
     const styles = this.getStyles();
 
@@ -312,11 +309,7 @@
     const colors = this.context.colors || mockTheme.colors;
 
     return this.getOtherNetworks().map((network, i) => {
-<<<<<<< HEAD
-      const { name, imageSource, color } = Networks[network];
-=======
-      const { color, name, testId } = Networks[network];
->>>>>>> 2df1e469
+      const { name, imageSource, color, testId } = Networks[network];
       const isCustomRpc = false;
       const selected =
         provider.type === network ? (
@@ -330,11 +323,8 @@
         i,
         network,
         isCustomRpc,
-<<<<<<< HEAD
         color,
-=======
         testId,
->>>>>>> 2df1e469
       );
     });
   };
