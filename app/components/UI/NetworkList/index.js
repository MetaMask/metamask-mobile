--- conflicted
+++ resolved
@@ -181,13 +181,10 @@
      * Boolean indicating if switching network action should result in popping back to the wallet.
      */
     shouldNetworkSwitchPopToWallet: PropTypes.bool,
-<<<<<<< HEAD
-=======
     /**
      * Current Bottom nav bar route.
      */
     currentBottomNavRoute: PropTypes.string,
->>>>>>> d0eb4d7c
   };
 
   getOtherNetworks = () => getAllNetworks().slice(1);
@@ -291,7 +288,6 @@
         </View>
         {isCustomRpc &&
           // TODO - Refactor to use only AvatarNetwork with getNetworkImageSource
-<<<<<<< HEAD
           (image ? (
             <Avatar
               variant={AvatarVariants.Network}
@@ -303,19 +299,6 @@
           ) : null)}
         {!isCustomRpc &&
           (image ? (
-=======
-          (image ? (
-            <Avatar
-              variant={AvatarVariants.Network}
-              name={name}
-              imageSource={image}
-              style={styles.networkIcon}
-              size={AvatarSize.Xs}
-            />
-          ) : null)}
-        {!isCustomRpc &&
-          (image ? (
->>>>>>> d0eb4d7c
             <ImageIcon
               image={network.toUpperCase()}
               style={styles.networkIcon}
