import React, { useCallback, useState } from 'react';
import { useDispatch, useSelector } from 'react-redux';
import { useNavigation } from '@react-navigation/native';
import { Order, QuoteResponse } from '@consensys/on-ramp-sdk';
import { protectWalletModalNotVisible } from '../../../../actions/user';
import { addFiatOrder } from '../../../../reducers/fiatOrders';
import ApplePayButtonComponent from '../components/ApplePayButton';
import useApplePay, { ABORTED } from '../hooks/applePay';
import useAnalytics from '../hooks/useAnalytics';
import Logger from '../../../../util/Logger';
import { strings } from '../../../../../locales/i18n';
import { setLockTime } from '../../../../actions/settings';
import { aggregatorOrderToFiatOrder } from '../orderProcessor/aggregator';
import { FiatOrder, getNotificationDetails } from '../../FiatOrders';
import NotificationManager from '../../../../core/NotificationManager';
import { hexToBN } from '../../../../util/number';
import WebView, { WebViewNavigation } from 'react-native-webview';
import { useFiatOnRampSDK } from '../sdk';

function buildAuthenticationUrl(
  url: string,
  successUrl: string,
  failureUrl: string,
) {
  const urlObject = new URL(url);
  const searchParams = urlObject.searchParams;
  searchParams.set('autoRedirect', 'true');
  searchParams.set('redirectUrl', successUrl);
  searchParams.set('failureRedirectUrl', failureUrl);
  return urlObject.toString();
}

const ApplePayButton = ({
  quote,
  label,
}: {
  quote: QuoteResponse;
  label: string;
}) => {
  const navigation = useNavigation();
  const dispatch = useDispatch();
  const trackEvent = useAnalytics();
  const { selectedAddress, selectedChainId, callbackBaseUrl } =
    useFiatOnRampSDK();
  const accounts = useSelector(
    (state: any) =>
      state.engine.backgroundState.AccountTrackerController.accounts,
  );

  const [pay] = useApplePay(quote);
  const lockTime = useSelector((state: any) => state.settings.lockTime);

  const [hasRedirected, setHasRedirected] = useState(false);
  const [authorizationResult, setAuthorizationResult] =
    useState<
      Extract<
        Awaited<ReturnType<typeof pay>>,
        Partial<{ authenticationUrl: string }>
      >
    >();

  const successUrl = callbackBaseUrl + '?success';
  const failureUrl = callbackBaseUrl + '?failure';

  const addOrder = useCallback(
    (order) => dispatch(addFiatOrder(order)),
    [dispatch],
  );
  const protectWalletModalVisible = useCallback(
    () => dispatch(protectWalletModalNotVisible()),
    [dispatch],
  );

  const handleSuccessfulOrder = useCallback(
    (order) => {
      const fiatOrder: FiatOrder = {
        ...aggregatorOrderToFiatOrder(order),
        network: selectedChainId,
        account: selectedAddress,
      };
      addOrder(fiatOrder);
      // @ts-expect-error pop is not defined
      navigation.dangerouslyGetParent()?.pop();
      protectWalletModalVisible();
      NotificationManager.showSimpleNotification(
        getNotificationDetails(fiatOrder),
      );
      trackEvent('ONRAMP_PURCHASE_SUBMITTED', {
        provider_onramp: (fiatOrder?.data as Order)?.provider?.name,
        payment_method_id: (fiatOrder?.data as Order)?.paymentMethod?.id,
        currency_source: (fiatOrder?.data as Order)?.fiatCurrency.symbol,
        currency_destination: (fiatOrder?.data as Order)?.cryptoCurrency.symbol,
        chain_id_destination: selectedChainId,
        is_apple_pay: true,
        has_zero_native_balance: accounts[selectedAddress]?.balance
          ? (hexToBN(accounts[selectedAddress].balance) as any)?.isZero?.()
          : undefined,
      });
    },
    [
      accounts,
      addOrder,
      selectedChainId,
      navigation,
      protectWalletModalVisible,
      selectedAddress,
      trackEvent,
    ],
  );

  const handleNavigationStateChange = useCallback(
    async (navState: WebViewNavigation) => {
      if (
        navState.url.startsWith(callbackBaseUrl) &&
        navState.loading === false
      ) {
        if (!hasRedirected) {
          setHasRedirected(true);
          if (navState.url.includes(successUrl)) {
            authorizationResult?.onPaymentSuccess?.();
          } else if (navState.url.includes(failureUrl)) {
            authorizationResult?.onPaymentFailure?.();
          }
          if (authorizationResult?.order) {
            handleSuccessfulOrder(authorizationResult.order);
          }
        }
      }
    },
    [
      authorizationResult,
      callbackBaseUrl,
      failureUrl,
      handleSuccessfulOrder,
      hasRedirected,
      successUrl,
    ],
  );

  const handlePress = useCallback(async () => {
    const prevLockTime = lockTime;
    dispatch(setLockTime(-1));
    try {
      const paymentResult = await pay();
      if (paymentResult !== ABORTED) {
        if (paymentResult.authenticationUrl) {
          const authenticationUrl = buildAuthenticationUrl(
            paymentResult.authenticationUrl,
            successUrl,
            failureUrl,
          );
<<<<<<< HEAD
          setAuthorizationResult({
            authenticationUrl,
            order: paymentResult.order,
            onPaymentSuccess: paymentResult.onPaymentSuccess,
            onPaymentFailure: paymentResult.onPaymentFailure,
=======
          trackEvent('ONRAMP_PURCHASE_SUBMITTED', {
            provider_onramp: (fiatOrder?.data as Order)?.provider?.name,
            payment_method_id: (fiatOrder?.data as Order)?.paymentMethod?.id,
            currency_source: (fiatOrder?.data as Order)?.fiatCurrency.symbol,
            currency_destination: (fiatOrder?.data as Order)?.cryptoCurrency
              .symbol,
            chain_id_destination: chainId,
            is_apple_pay: true,
            order_type: fiatOrder.orderType,
            has_zero_native_balance: accounts[selectedAddress]?.balance
              ? (hexToBN(accounts[selectedAddress].balance) as any)?.isZero?.()
              : undefined,
>>>>>>> d647adc5
          });
        } else if (paymentResult.order) {
          handleSuccessfulOrder(paymentResult.order);
        }
      }
    } catch (error: any) {
      NotificationManager.showSimpleNotification({
        duration: 5000,
        title: strings('fiat_on_ramp.notifications.purchase_failed_title', {
          currency: quote.crypto?.symbol,
        }),
        description: error.message,
        status: 'error',
      });
      Logger.error(error, 'FiatOrders::WyreApplePayProcessor Error');
    } finally {
      dispatch(setLockTime(prevLockTime));
    }
  }, [
    lockTime,
    dispatch,
    pay,
    successUrl,
    failureUrl,
    handleSuccessfulOrder,
    quote.crypto?.symbol,
  ]);

  return (
    <>
      {authorizationResult?.authenticationUrl ? (
        <WebView
          source={{ uri: authorizationResult.authenticationUrl }}
          onNavigationStateChange={handleNavigationStateChange}
        />
      ) : null}
      <ApplePayButtonComponent label={label} onPress={handlePress} />
    </>
  );
};

export default ApplePayButton;<|MERGE_RESOLUTION|>--- conflicted
+++ resolved
@@ -92,6 +92,7 @@
         currency_destination: (fiatOrder?.data as Order)?.cryptoCurrency.symbol,
         chain_id_destination: selectedChainId,
         is_apple_pay: true,
+        order_type: fiatOrder.orderType,
         has_zero_native_balance: accounts[selectedAddress]?.balance
           ? (hexToBN(accounts[selectedAddress].balance) as any)?.isZero?.()
           : undefined,
@@ -149,26 +150,11 @@
             successUrl,
             failureUrl,
           );
-<<<<<<< HEAD
           setAuthorizationResult({
             authenticationUrl,
             order: paymentResult.order,
             onPaymentSuccess: paymentResult.onPaymentSuccess,
             onPaymentFailure: paymentResult.onPaymentFailure,
-=======
-          trackEvent('ONRAMP_PURCHASE_SUBMITTED', {
-            provider_onramp: (fiatOrder?.data as Order)?.provider?.name,
-            payment_method_id: (fiatOrder?.data as Order)?.paymentMethod?.id,
-            currency_source: (fiatOrder?.data as Order)?.fiatCurrency.symbol,
-            currency_destination: (fiatOrder?.data as Order)?.cryptoCurrency
-              .symbol,
-            chain_id_destination: chainId,
-            is_apple_pay: true,
-            order_type: fiatOrder.orderType,
-            has_zero_native_balance: accounts[selectedAddress]?.balance
-              ? (hexToBN(accounts[selectedAddress].balance) as any)?.isZero?.()
-              : undefined,
->>>>>>> d647adc5
           });
         } else if (paymentResult.order) {
           handleSuccessfulOrder(paymentResult.order);
