--- conflicted
+++ resolved
@@ -24,25 +24,9 @@
 }) => {
   const navigation = useNavigation();
   const dispatch = useDispatch();
-<<<<<<< HEAD
-  const trackEvent = useAnalytics();
-  const accounts = useSelector(
-    (state: any) =>
-      state.engine.backgroundState.AccountTrackerController.accounts,
-  );
-
-  const selectedAddress = useSelector(
-    (state: any) =>
-      state.engine.backgroundState.PreferencesController.selectedAddress,
-  );
-
-  const network = useSelector(
-    (state: any) => state.engine.backgroundState.NetworkController.network,
-=======
   const chainId = useSelector(
     (state: any) =>
       state.engine.backgroundState.NetworkController.provider.chainId,
->>>>>>> 8a226525
   );
   const [pay] = useApplePay(quote) as [() => Promise<Order | typeof ABORTED>];
   const lockTime = useSelector((state: any) => state.settings.lockTime);
