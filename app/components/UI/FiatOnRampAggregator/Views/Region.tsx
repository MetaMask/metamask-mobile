--- conflicted
+++ resolved
@@ -20,12 +20,9 @@
 import Routes from '../../../../constants/navigation/Routes';
 import useAnalytics from '../hooks/useAnalytics';
 import useRegions from '../hooks/useRegions';
-<<<<<<< HEAD
-=======
 import { createNavigationDetails } from '../../../../util/navigation/navUtils';
 import { createPaymentMethodsNavDetails } from './PaymentMethods';
 import { Region } from '../types';
->>>>>>> db9007ba
 
 // TODO: Convert into typescript and correctly type
 const ListItem = BaseListItem as any;
