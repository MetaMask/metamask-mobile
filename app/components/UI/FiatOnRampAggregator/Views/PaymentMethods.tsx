import React, { useCallback, useEffect } from 'react';
import { View, StyleSheet, ScrollView } from 'react-native';
import { useNavigation } from '@react-navigation/native';
import Text from '../../../Base/Text';
import ScreenLayout from '../components/ScreenLayout';
import PaymentMethod from '../components/PaymentMethod';
import { useFiatOnRampSDK } from '../sdk';
import { strings } from '../../../../../locales/i18n';
import StyledButton from '../../StyledButton';
import { useTheme } from '../../../../util/theme';
import { getFiatOnRampAggNavbar } from '../../Navbar';
import SkeletonBox from '../components/SkeletonBox';
import SkeletonText from '../components/SkeletonText';
import BaseListItem from '../../../Base/ListItem';
import Box from '../components/Box';
import ErrorView from '../components/ErrorView';
import ErrorViewWithReporting from '../components/ErrorViewWithReporting';
import Routes from '../../../../constants/navigation/Routes';
import useAnalytics from '../hooks/useAnalytics';
import usePaymentMethods from '../hooks/usePaymentMethods';
import useRegions from '../hooks/useRegions';
<<<<<<< HEAD
=======
import {
  createNavigationDetails,
  useParams,
} from '../../../../util/navigation/navUtils';
import { createAmountToBuyNavDetails } from './AmountToBuy';
>>>>>>> db9007ba
// TODO: Convert into typescript and correctly type
const ListItem = BaseListItem as any;

interface PaymenthMehodsParams {
  showBack?: boolean;
}

export const createPaymentMethodsNavDetails =
  createNavigationDetails<PaymenthMehodsParams>(
    Routes.FIAT_ON_RAMP_AGGREGATOR.PAYMENT_METHOD,
  );

const styles = StyleSheet.create({
  row: {
    marginVertical: 8,
  },
  boxMargin: {
    marginVertical: 10,
  },
});

const SkeletonPaymentOption = () => (
  <Box style={styles.boxMargin}>
    <ListItem>
      <ListItem.Content>
        <ListItem.Icon>
          <SkeletonBox />
        </ListItem.Icon>
        <ListItem.Body>
          <ListItem.Title>
            <SkeletonText thin title />
          </ListItem.Title>
        </ListItem.Body>
      </ListItem.Content>
    </ListItem>
  </Box>
);

const PaymentMethods = () => {
  const navigation = useNavigation();
  const { colors } = useTheme();
  const trackEvent = useAnalytics();
  const params = useParams<PaymenthMehodsParams>();

  const {
    setSelectedRegion,
    selectedPaymentMethodId,
    setSelectedPaymentMethodId,
    selectedChainId,
    sdkError,
  } = useFiatOnRampSDK();

  const { selectedRegion } = useRegions();

  const {
    data: paymentMethods,
    isFetching,
    error,
    query: queryGetPaymentMethods,
    currentPaymentMethod,
  } = usePaymentMethods();

  const handleCancelPress = useCallback(() => {
    trackEvent('ONRAMP_CANCELED', {
      location: 'Payment Method Screen',
      chain_id_destination: selectedChainId,
    });
  }, [selectedChainId, trackEvent]);

  const handlePaymentMethodPress = useCallback(
    (id) => {
      setSelectedPaymentMethodId(id);
      trackEvent('ONRAMP_PAYMENT_METHOD_SELECTED', {
        payment_method_id: id,
        location: 'Payment Method Screen',
      });
    },
    [setSelectedPaymentMethodId, trackEvent],
  );

  const handleResetState = useCallback(() => {
    setSelectedRegion(null);
    setSelectedPaymentMethodId(null);
    const needsReset = params.showBack === false;
    if (needsReset) {
      navigation.reset({
        routes: [{ name: Routes.FIAT_ON_RAMP_AGGREGATOR.REGION }],
      });
    } else {
      navigation.goBack();
    }
  }, [
    params.showBack,
    setSelectedPaymentMethodId,
    setSelectedRegion,
    navigation,
  ]);

  const handleContinueToAmount = useCallback(() => {
    navigation.navigate(...createAmountToBuyNavDetails());
  }, [navigation]);

  useEffect(() => {
    navigation.setOptions(
      getFiatOnRampAggNavbar(
        navigation,
        {
          title: strings(
            'fiat_on_ramp_aggregator.payment_method.payment_method',
          ),
          showBack: params.showBack,
        },
        colors,
        handleCancelPress,
      ),
    );
  }, [navigation, colors, handleCancelPress, params.showBack]);

  if (sdkError) {
    return (
      <ScreenLayout>
        <ScreenLayout.Body>
          <ErrorViewWithReporting
            error={sdkError}
            location={'Payment Method Screen'}
          />
        </ScreenLayout.Body>
      </ScreenLayout>
    );
  }

  if (error) {
    return (
      <ScreenLayout>
        <ScreenLayout.Body>
          <ErrorView
            description={error}
            ctaOnPress={queryGetPaymentMethods}
            location={'Payment Method Screen'}
          />
        </ScreenLayout.Body>
      </ScreenLayout>
    );
  }

  if (!paymentMethods || isFetching) {
    return (
      <ScreenLayout>
        <ScreenLayout.Body>
          <ScreenLayout.Content>
            <SkeletonPaymentOption />
            <SkeletonPaymentOption />
            <SkeletonPaymentOption />
          </ScreenLayout.Content>
        </ScreenLayout.Body>
      </ScreenLayout>
    );
  }

  if (paymentMethods.length === 0) {
    return (
      <ScreenLayout>
        <ScreenLayout.Body>
          <ErrorView
            title={strings(
              'fiat_on_ramp_aggregator.payment_method.no_payment_methods_title',
              { regionName: selectedRegion?.name },
            )}
            description={strings(
              'fiat_on_ramp_aggregator.payment_method.no_payment_methods_description',
              { regionName: selectedRegion?.name },
            )}
            ctaOnPress={handleResetState}
            ctaLabel={strings(
              'fiat_on_ramp_aggregator.payment_method.reset_region',
            )}
            location={'Payment Method Screen'}
            icon="info"
          />
        </ScreenLayout.Body>
      </ScreenLayout>
    );
  }

  return (
    <ScreenLayout>
      <ScreenLayout.Body>
        <ScrollView>
          <ScreenLayout.Content>
            {paymentMethods.map((payment) => (
              <View key={payment.id} style={styles.row}>
                <PaymentMethod
                  payment={payment}
                  highlighted={payment.id === selectedPaymentMethodId}
                  onPress={
                    payment.id === selectedPaymentMethodId
                      ? undefined
                      : () => handlePaymentMethodPress(payment.id)
                  }
                />
              </View>
            ))}
          </ScreenLayout.Content>
        </ScrollView>
      </ScreenLayout.Body>
      <ScreenLayout.Footer>
        <ScreenLayout.Content>
          {currentPaymentMethod?.disclaimer ? (
            <View style={styles.row}>
              <Text small grey centered>
                {currentPaymentMethod.disclaimer}
              </Text>
            </View>
          ) : null}
          <View style={styles.row}>
            <StyledButton
              type={'confirm'}
              onPress={handleContinueToAmount}
              disabled={!selectedPaymentMethodId}
            >
              {strings(
                'fiat_on_ramp_aggregator.payment_method.continue_to_amount',
              )}
            </StyledButton>
          </View>
        </ScreenLayout.Content>
      </ScreenLayout.Footer>
    </ScreenLayout>
  );
};

export default PaymentMethods;<|MERGE_RESOLUTION|>--- conflicted
+++ resolved
@@ -19,14 +19,11 @@
 import useAnalytics from '../hooks/useAnalytics';
 import usePaymentMethods from '../hooks/usePaymentMethods';
 import useRegions from '../hooks/useRegions';
-<<<<<<< HEAD
-=======
 import {
   createNavigationDetails,
   useParams,
 } from '../../../../util/navigation/navUtils';
 import { createAmountToBuyNavDetails } from './AmountToBuy';
->>>>>>> db9007ba
 // TODO: Convert into typescript and correctly type
 const ListItem = BaseListItem as any;
 
