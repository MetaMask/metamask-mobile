import React, {
  useCallback,
  useEffect,
  useMemo,
  useRef,
  useState,
} from 'react';
import { StyleSheet, Pressable, View, BackHandler } from 'react-native';
import Animated, {
  useAnimatedStyle,
  useSharedValue,
  withTiming,
} from 'react-native-reanimated';
import { useNavigation } from '@react-navigation/native';
import { useFiatOnRampSDK, useSDKMethod } from '../sdk';

import useModalHandler from '../../../Base/hooks/useModalHandler';
import Text from '../../../Base/Text';
import SelectorButton from '../../../Base/SelectorButton';
import StyledButton from '../../StyledButton';

import ScreenLayout from '../components/ScreenLayout';
import AssetSelectorButton from '../components/AssetSelectorButton';
import PaymentMethodSelector from '../components/PaymentMethodSelector';
import AmountInput from '../components/AmountInput';
import Keypad from '../components/Keypad';
import QuickAmounts from '../components/QuickAmounts';
import AccountSelector from '../components/AccountSelector';
import TokenIcon from '../../Swaps/components/TokenIcon';

import TokenSelectModal from '../components/TokenSelectModal';
import PaymentMethodModal from '../components/PaymentMethodModal';
import PaymentIcon from '../components/PaymentIcon';
import FiatSelectModal from '../components/modals/FiatSelectModal';
import RegionModal from '../components/RegionModal';
import WebviewError from '../../WebviewError';
<<<<<<< HEAD
import { PAYMENT_METHOD_ICON } from '../constants';
=======
import { NATIVE_ADDRESS } from '../constants';
import { getPaymentMethodIcon } from '../utils';

>>>>>>> 6cc93580
import { getFiatOnRampAggNavbar } from '../../Navbar';
import { useTheme } from '../../../../util/theme';
import { strings } from '../../../../../locales/i18n';
import Device from '../../../../util/device';
import SkeletonText from '../components/SkeletonText';
import ListItem from '../../../Base/ListItem';
import Box from '../components/Box';
const createStyles = (colors) =>
<<<<<<< HEAD
	StyleSheet.create({
		viewContainer: {
			flex: 1,
		},
		selectors: {
			flexDirection: 'row',
			justifyContent: 'space-between',
			alignItems: 'center',
		},
		spacer: {
			minWidth: 8,
		},
		row: {
			marginVertical: 5,
		},
		keypadContainer: {
			position: 'absolute',
			bottom: 0,
			left: 0,
			right: 0,
			paddingBottom: 25,
			backgroundColor: colors.background.alternative,
		},
		cta: {
			paddingTop: 12,
		},
		flexRow: {
			flexDirection: 'row',
		},
	});

const AmountToBuy = () => {
	const navigation = useNavigation();
	const { colors } = useTheme();
	const styles = createStyles(colors);
	const [amountFocused, setAmountFocused] = useState(false);
	const [amount, setAmount] = useState('0');
	const [amountNumber, setAmountNumber] = useState(0);

	const [tokens, setTokens] = useState([]);
	const [, setShowAlert] = useState(false);
	const keyboardHeight = useRef(1000);
	const keypadOffset = useSharedValue(1000);
	const [isTokenSelectorModalVisible, toggleTokenSelectorModal, , hideTokenSelectorModal] = useModalHandler(false);
	const [isFiatSelectorModalVisible, toggleFiatSelectorModal, , hideFiatSelectorModal] = useModalHandler(false);
	const [isPaymentMethodModalVisible, togglePaymentMethodModal] = useModalHandler(false);
	const [isRegionModalVisible, toggleRegionModal, , hideRegionModal] = useModalHandler(false);

	useEffect(() => {
		navigation.setOptions(getFiatOnRampAggNavbar(navigation, { title: 'Amount to Buy' }, colors));
	}, [navigation, colors]);

	const {
		selectedPaymentMethod,
		selectedCountry,
		setSelectedCountry,
		selectedRegion,
		setSelectedRegion,
		selectedAsset,
		setSelectedAsset,
		selectedFiatCurrencyId,
		setSelectedFiatCurrencyId,
		selectedChainId: chainId,
	} = useFiatOnRampSDK();

	const [{ data: countries, isFetching: isFetchingCountries, error: errorCountries }, queryGetCountries] =
		useSDKMethod({
			method: 'getCountries',
			onMount: false,
		});

	const [{ data: dataTokens, error: errorDataTokens, isFetching: isFetchingDataTokens }] = useSDKMethod(
		'getCryptoCurrencies',
		{ countryId: selectedCountry?.id, regionId: selectedRegion?.id },
		selectedPaymentMethod,
		selectedFiatCurrencyId
	);

	const [{ data: defaultCurrnecy, error: errorDefaultCurrnecy, isFetching: isFetchingDefaultCurrency }] =
		useSDKMethod('getDefaultFiatCurrency', { countryId: selectedCountry?.id, regionId: selectedRegion?.id });

	const [{ data: currencies, error: errorCurrencies, isFetching: isFetchingCurrencies }] = useSDKMethod(
		'getFiatCurrencies',
		{ countryId: selectedCountry?.id, regionId: selectedRegion?.id },
		selectedPaymentMethod
	);

	const currentCurrency = useMemo(() => {
		// whenever user will switch fiat currnecy, we lookup the new selected currency in the fiat currencies list
		if (currencies && selectedFiatCurrencyId && selectedFiatCurrencyId !== formatId(selectedCountry?.currency)) {
			setAmount('0');
			setAmountNumber(0);
			return currencies.find((currency) => currency.id === selectedFiatCurrencyId);
		}

		return defaultCurrnecy;
	}, [currencies, defaultCurrnecy, selectedFiatCurrencyId, selectedCountry?.currency]);

	const [{ data: currentPaymentMethod, error: errorGetPaymentMethod, isFetching: isFetchingGetPaymentMethod }] =
		useSDKMethod(
			'getPaymentMethod',
			{ countryId: selectedCountry?.id, regionId: selectedRegion?.id },
			selectedPaymentMethod
		);

	const keypadContainerStyle = useAnimatedStyle(() => ({
		transform: [
			{
				translateY: withTiming(keypadOffset.value),
			},
		],
	}));

	const handleKeypadDone = useCallback(() => {
		setAmountFocused(false);
	}, []);

	const onAmountInputPress = useCallback(() => {
		setAmountFocused(true);
	}, []);

	const handleKeypadChange = useCallback(({ value, valueAsNumber }) => {
		setAmount(`${value}`);
		setAmountNumber(valueAsNumber);
	}, []);
	const handleQuickAmountPress = useCallback((value) => {
		setAmount(`${value}`);
		setAmountNumber(value);
	}, []);

	const onKeypadLayout = useCallback((event) => {
		const { height } = event.nativeEvent.layout;
		keyboardHeight.current = height;
	}, []);

	/****************** COUNTRY/REGION HANDLERS ****************************/
	const handleChangeCountry = useCallback(() => {
		queryGetCountries();
		setAmountFocused(false);
		toggleRegionModal();
	}, [queryGetCountries, toggleRegionModal]);

	const handleCountryPress = useCallback(
		(country) => {
			setSelectedCountry(country);
			hideRegionModal();
			setSelectedFiatCurrencyId('');
			setAmount('0');
			setAmountNumber(0);
		},
		[hideRegionModal, setSelectedCountry, setSelectedFiatCurrencyId]
	);

	const handleRegionPress = useCallback(
		(region, country) => {
			if (region.unsupported) {
				setShowAlert(true);
			} else {
				setSelectedRegion(region);
				setSelectedCountry(country);
				setSelectedFiatCurrencyId('');
				hideRegionModal();
				setAmount('0');
				setAmountNumber(0);
			}
		},
		[hideRegionModal, setSelectedCountry, setSelectedRegion, setSelectedFiatCurrencyId]
	);

	const handleUnsetRegion = useCallback(() => {
		setSelectedRegion(undefined);
	}, [setSelectedRegion]);

	/****************** TOKENS HANDLERS *********************************/
	const handleAssetSelectorPress = useCallback(() => {
		setAmountFocused(false);
		toggleTokenSelectorModal();
	}, [toggleTokenSelectorModal]);

	const handleAssetPress = useCallback(
		(newAsset) => {
			setSelectedAsset(newAsset);
			hideTokenSelectorModal();
		},
		[hideTokenSelectorModal, setSelectedAsset]
	);

	/****************** FIAT CURRENCIES HANDLERS *********************************/
	const handleFiatSelectorPress = useCallback(() => {
		setAmountFocused(false);
		toggleFiatSelectorModal();
	}, [toggleFiatSelectorModal]);

	const handleCurrencyPress = useCallback(
		(newCurrency) => {
			setSelectedFiatCurrencyId(newCurrency?.id);
			hideFiatSelectorModal();
		},
		[hideFiatSelectorModal, setSelectedFiatCurrencyId]
	);

	/****************** PAYMENT METHODS HANDLERS *********************************/
	const handlePaymentMethodSelectorPress = useCallback(() => {
		togglePaymentMethodModal();
	}, [togglePaymentMethodModal]);

	const handleChangePaymentMethod = useCallback(() => {
		setAmount('0');
		setAmountNumber(0);
	}, []);

	const handleGetQuotePress = useCallback(() => {
		navigation.navigate('GetQuotes', { amount: amountNumber });
	}, [amountNumber, navigation]);

	useEffect(() => {
		keypadOffset.value = amountFocused ? 0 : keyboardHeight.current + 20;
	}, [amountFocused, keyboardHeight, keypadOffset]);

	const displayAmount = useMemo(() => {
		if (Device.isIos() && Intl && Intl?.NumberFormat) {
			return amountFocused ? amount : new Intl.NumberFormat().format(amountNumber);
		}
		return amount;
	}, [amount, amountFocused, amountNumber]);

	// side effect to load available crypto assets to purchase using SDK method: getCryptoCurrencies
	useEffect(() => {
		if (!isFetchingDataTokens && !errorDataTokens && dataTokens) {
			setTokens(dataTokens);
			setSelectedAsset(
				dataTokens.some((a) => a.symbol === 'ETH') ? dataTokens.find((a) => a.symbol === 'ETH') : dataTokens[0]
			);
		}
	}, [errorDataTokens, isFetchingDataTokens, dataTokens, setSelectedAsset]);

	// side effect to set selected fiat currenct to default
	useEffect(() => {
		if (!selectedFiatCurrencyId) {
			setSelectedFiatCurrencyId(formatId(selectedCountry?.currency));
		}
	}, [selectedCountry?.currency, selectedFiatCurrencyId, setSelectedFiatCurrencyId]);
	useEffect(() => {
		const backHandler = BackHandler.addEventListener('hardwareBackPress', () => {
			if (amountFocused) {
				setAmountFocused(false);
				return true;
			}
		});

		return () => backHandler.remove();
	}, [amountFocused]);

	if (
		isFetchingDataTokens ||
		isFetchingGetPaymentMethod ||
		isFetchingCurrencies ||
		isFetchingDefaultCurrency ||
		isFetchingCountries
	) {
		return (
			<ScreenLayout>
				<ScreenLayout.Body>
					<ScreenLayout.Content>
						<View style={styles.flexRow}>
							<SkeletonText large thick />
							<SkeletonText thick smaller spacingHorizontal />
						</View>
						<SkeletonText thin small spacingTop spacingVertical />
						<Box>
							<ListItem.Content>
								<ListItem.Body>
									<ListItem.Icon>
										<SkeletonText />
									</ListItem.Icon>
								</ListItem.Body>
								<SkeletonText smaller thin />
							</ListItem.Content>
						</Box>
						<SkeletonText spacingTopSmall spacingVertical thin medium />
						<SkeletonText thin smaller spacingVertical />
						<Box>
							<ListItem.Content>
								<ListItem.Body>
									<SkeletonText small />
								</ListItem.Body>
								<SkeletonText smaller thin />
							</ListItem.Content>
						</Box>
						<SkeletonText spacingTopSmall spacingVertical thin medium />
					</ScreenLayout.Content>
				</ScreenLayout.Body>
			</ScreenLayout>
		);
	}

	if (errorDataTokens || errorGetPaymentMethod || errorCurrencies || errorDefaultCurrnecy || errorCountries) {
		return (
			<WebviewError
				error={{ description: errorDataTokens || errorGetPaymentMethod }}
				onReload={() => navigation.navigate('AmountToBuy')}
			/>
		);
	}

	return (
		<ScreenLayout>
			<ScreenLayout.Body>
				<Pressable onPress={handleKeypadDone} style={styles.viewContainer}>
					<ScreenLayout.Content>
						<View style={[styles.selectors, styles.row]}>
							<AccountSelector />
							<View style={styles.spacer} />
							<SelectorButton onPress={handleChangeCountry}>
								<Text reset>{selectedCountry?.emoji}</Text>
							</SelectorButton>
						</View>
						<View style={styles.row}>
							<AssetSelectorButton
								label={'You want to buy'}
								icon={<TokenIcon medium icon={selectedAsset?.logo} symbol={selectedAsset?.symbol} />}
								assetSymbol={selectedAsset?.symbol}
								assetName={selectedAsset?.name}
								onPress={handleAssetSelectorPress}
							/>
						</View>
						<View style={styles.row}>
							<AmountInput
								highlighted={amountFocused}
								label={'Amount'}
								currencySymbol={currentCurrency?.denomSymbol}
								amount={displayAmount}
								currencyCode={currentCurrency?.symbol}
								onPress={onAmountInputPress}
								onCurrencyPress={handleFiatSelectorPress}
							/>
						</View>
					</ScreenLayout.Content>
				</Pressable>
			</ScreenLayout.Body>
			<ScreenLayout.Footer>
				<ScreenLayout.Content>
					<PaymentMethodSelector
						label={strings('fiat_on_ramp_aggregator.selected_payment_method')}
						id={'/payments/debit-credit-card'}
						icon={
							<PaymentIcon
								iconType={PAYMENT_METHOD_ICON[selectedPaymentMethod]}
								size={20}
								color={colors.icon.default}
							/>
						}
						name={currentPaymentMethod?.name}
						onPress={handlePaymentMethodSelectorPress}
					/>
					<View style={[styles.row, styles.cta]}>
						<StyledButton type="confirm" onPress={handleGetQuotePress} disabled={amountNumber <= 0}>
							Get Quotes
						</StyledButton>
					</View>
				</ScreenLayout.Content>
			</ScreenLayout.Footer>

			<Animated.View style={[styles.keypadContainer, keypadContainerStyle]} onLayout={onKeypadLayout}>
				<QuickAmounts
					onAmountPress={handleQuickAmountPress}
					amounts={
						currentCurrency?.id === '/currencies/fiat/usd'
							? [
									{ value: 100, label: '$100' },
									{ value: 200, label: '$200' },
									{ value: 300, label: '$300' },
									{ value: 400, label: '$400' },
									// eslint-disable-next-line no-mixed-spaces-and-tabs
							  ]
							: []
					}
				/>
				<Keypad value={amount} onChange={handleKeypadChange} currency={currentCurrency?.symbol} />
				<ScreenLayout.Content>
					<StyledButton type="confirm" onPress={handleKeypadDone}>
						Done
					</StyledButton>
				</ScreenLayout.Content>
			</Animated.View>
			<TokenSelectModal
				isVisible={isTokenSelectorModalVisible}
				dismiss={toggleTokenSelectorModal}
				title={strings('fiat_on_ramp_aggregator.select_a_cryptocurrency')}
				description={strings('fiat_on_ramp_aggregator.select_a_cryptocurrency_description')}
				tokens={tokens}
				chainId={chainId}
				onItemPress={handleAssetPress}
			/>
			<FiatSelectModal
				isVisible={isFiatSelectorModalVisible}
				dismiss={toggleFiatSelectorModal}
				title={strings('fiat_on_ramp_aggregator.select_region_currency')}
				currencies={currencies}
				onItemPress={handleCurrencyPress}
			/>
			<PaymentMethodModal
				isVisible={isPaymentMethodModalVisible}
				dismiss={togglePaymentMethodModal}
				title={strings('fiat_on_ramp_aggregator.select_payment_method')}
				onItemPress={handleChangePaymentMethod}
			/>
			<RegionModal
				isVisible={isRegionModalVisible}
				title={strings('fiat_on_ramp_aggregator.region.title')}
				description={strings('fiat_on_ramp_aggregator.region.description')}
				data={countries}
				dismiss={hideRegionModal}
				onCountryPress={handleCountryPress}
				onRegionPress={handleRegionPress}
				unsetRegion={handleUnsetRegion}
			/>
		</ScreenLayout>
	);
=======
  StyleSheet.create({
    viewContainer: {
      flex: 1,
    },
    selectors: {
      flexDirection: 'row',
      justifyContent: 'space-between',
      alignItems: 'center',
    },
    spacer: {
      minWidth: 8,
    },
    row: {
      marginVertical: 5,
    },
    keypadContainer: {
      position: 'absolute',
      bottom: 0,
      left: 0,
      right: 0,
      paddingBottom: 25,
      backgroundColor: colors.background.alternative,
    },
    cta: {
      paddingTop: 12,
    },
  });

const AmountToBuy = () => {
  const navigation = useNavigation();
  const { colors } = useTheme();
  const styles = createStyles(colors);
  const [amountFocused, setAmountFocused] = useState(false);
  const [amount, setAmount] = useState('0');
  const [amountNumber, setAmountNumber] = useState(0);
  const [tokens, setTokens] = useState([]);
  const keyboardHeight = useRef(1000);
  const keypadOffset = useSharedValue(1000);
  const [
    isTokenSelectorModalVisible,
    toggleTokenSelectorModal,
    ,
    hideTokenSelectorModal,
  ] = useModalHandler(false);
  const [
    isFiatSelectorModalVisible,
    toggleFiatSelectorModal,
    ,
    hideFiatSelectorModal,
  ] = useModalHandler(false);
  const [
    isPaymentMethodModalVisible,
    ,
    showPaymentMethodsModal,
    hidePaymentMethodModal,
  ] = useModalHandler(false);
  const [isRegionModalVisible, toggleRegionModal, , hideRegionModal] =
    useModalHandler(false);

  useEffect(() => {
    navigation.setOptions(
      getFiatOnRampAggNavbar(navigation, { title: 'Amount to Buy' }, colors),
    );
  }, [navigation, colors]);

  /**
   * Grab the current state of the SDK via the context.
   */
  const {
    selectedPaymentMethodId,
    setSelectedPaymentMethodId,
    selectedRegion,
    setSelectedRegion,
    selectedAsset,
    setSelectedAsset,
    selectedFiatCurrencyId,
    setSelectedFiatCurrencyId,
    selectedChainId,
  } = useFiatOnRampSDK();

  /**
   * SDK methods are called as the parameters change.
   * We get
   * - getCountries -> countries
   * - getCryptoCurrencies -> sdkCryptoCurrencies
   * - getFiatCurrencies -> currencies
   * - defaultFiatCurrency -> getDefaultFiatCurrency
   * - paymentMethods -> getPaymentMethods
   * - currentPaymentMethod -> getCurrentPaymentMethod
   */

  const [
    { data: countries, isFetching: isFetchingCountries, error: errorCountries },
  ] = useSDKMethod('getCountries');

  const [
    {
      data: sdkCryptoCurrencies,
      error: errorSdkCryptoCurrencies,
      isFetching: isFetchingSdkCryptoCurrencies,
    },
  ] = useSDKMethod(
    'getCryptoCurrencies',
    selectedRegion?.id,
    selectedPaymentMethodId,
    selectedFiatCurrencyId || '',
  );

  const [
    {
      data: fiatCurrencies,
      error: errorFiatCurrencies,
      isFetching: isFetchingFiatCurrencies,
    },
  ] = useSDKMethod(
    'getFiatCurrencies',
    selectedRegion?.id,
    selectedPaymentMethodId,
  );

  const [
    {
      data: defaultFiatCurrency,
      error: errorDefaultFiatCurrency,
      isFetching: isFetchingDefaultFiatCurrency,
    },
  ] = useSDKMethod('getDefaultFiatCurrency', selectedRegion?.id);

  const [
    {
      data: paymentMethods,
      error: errorPaymentMethods,
      isFetching: isFetchingPaymentMethods,
    },
  ] = useSDKMethod('getPaymentMethods', selectedRegion?.id);

  const [
    {
      data: currentPaymentMethod,
      error: errorCurrentPaymentMethod,
      isFetching: isFetchingCurrentPaymentMethod,
    },
  ] = useSDKMethod(
    'getPaymentMethod',
    selectedRegion?.id,
    selectedPaymentMethodId,
  );

  /**
   * * Defaults and validation of selected values
   */

  /**
   * Temporarily filter crypto currencies to match current chain id
   * TODO: Remove this filter when we go multi chain. Replace `tokens` with `sdkCryptoCurrencies`
   */
  useEffect(() => {
    if (
      !isFetchingSdkCryptoCurrencies &&
      !errorSdkCryptoCurrencies &&
      sdkCryptoCurrencies
    ) {
      const filteredTokens = sdkCryptoCurrencies.filter(
        (token) => Number(token.network?.chainId) === Number(selectedChainId),
      );
      setTokens(filteredTokens);
    }
  }, [
    sdkCryptoCurrencies,
    errorSdkCryptoCurrencies,
    isFetchingSdkCryptoCurrencies,
    selectedChainId,
  ]);

  /**
   * Select the default fiat currency as selected if none is selected.
   */
  useEffect(() => {
    if (
      !isFetchingDefaultFiatCurrency &&
      defaultFiatCurrency &&
      !selectedFiatCurrencyId
    ) {
      setSelectedFiatCurrencyId(defaultFiatCurrency.id);
    }
  }, [
    defaultFiatCurrency,
    isFetchingDefaultFiatCurrency,
    selectedFiatCurrencyId,
    setSelectedFiatCurrencyId,
  ]);

  /**
   * Select the default fiat currency if current selection is not available.
   */
  useEffect(() => {
    if (
      fiatCurrencies &&
      defaultFiatCurrency &&
      !fiatCurrencies.some((currency) => currency.id === selectedFiatCurrencyId)
    ) {
      setSelectedFiatCurrencyId(defaultFiatCurrency.id);
    }
  }, [
    defaultFiatCurrency,
    fiatCurrencies,
    selectedFiatCurrencyId,
    setSelectedFiatCurrencyId,
  ]);

  /**
   * Select the native crytpo currency of first of the list
   * if current selection is not available.
   * This is using the already filtered list of tokens.
   */
  useEffect(() => {
    if (tokens) {
      if (
        !selectedAsset ||
        !tokens.find((token) => token.address === selectedAsset.address)
      ) {
        setSelectedAsset(
          tokens.find((a) => a.address === NATIVE_ADDRESS) || tokens?.[0],
        );
      }
    }
  }, [sdkCryptoCurrencies, selectedAsset, setSelectedAsset, tokens]);

  /**
   * Select the default payment method if current selection is not available.
   */
  useEffect(() => {
    if (!isFetchingPaymentMethods && !errorPaymentMethods && paymentMethods) {
      if (!paymentMethods.some((pm) => pm.id === selectedPaymentMethodId)) {
        setSelectedPaymentMethodId(paymentMethods?.[0]?.id);
      }
    }
  }, [
    errorPaymentMethods,
    isFetchingPaymentMethods,
    paymentMethods,
    selectedPaymentMethodId,
    setSelectedPaymentMethodId,
  ]);

  /**
   * * Keypad style, handlers and effects
   */
  const keypadContainerStyle = useAnimatedStyle(() => ({
    transform: [
      {
        translateY: withTiming(keypadOffset.value),
      },
    ],
  }));

  useEffect(() => {
    keypadOffset.value = amountFocused ? 0 : keyboardHeight.current + 20;
  }, [amountFocused, keyboardHeight, keypadOffset]);

  /**
   * Back handler to dismiss keypad
   */
  useEffect(() => {
    const backHandler = BackHandler.addEventListener(
      'hardwareBackPress',
      () => {
        if (amountFocused) {
          setAmountFocused(false);
          return true;
        }
      },
    );

    return () => backHandler.remove();
  }, [amountFocused]);

  const handleKeypadDone = useCallback(() => setAmountFocused(false), []);
  const onAmountInputPress = useCallback(() => setAmountFocused(true), []);

  const handleKeypadChange = useCallback(({ value, valueAsNumber }) => {
    setAmount(`${value}`);
    setAmountNumber(valueAsNumber);
  }, []);

  const handleQuickAmountPress = useCallback((value) => {
    setAmount(`${value}`);
    setAmountNumber(value);
  }, []);

  const onKeypadLayout = useCallback((event) => {
    const { height } = event.nativeEvent.layout;
    keyboardHeight.current = height;
  }, []);

  /**
   * * Region handlers
   */

  const handleChangeRegion = useCallback(() => {
    setAmountFocused(false);
    toggleRegionModal();
  }, [toggleRegionModal]);

  const handleRegionPress = useCallback(
    (region) => {
      hideRegionModal();
      setAmount('0');
      setAmountNumber(0);
      setSelectedFiatCurrencyId(region.currency);
      setSelectedRegion(region);
    },
    [hideRegionModal, setSelectedFiatCurrencyId, setSelectedRegion],
  );

  /**
   * * CryptoCurrency handlers
   */

  const handleAssetSelectorPress = useCallback(() => {
    setAmountFocused(false);
    toggleTokenSelectorModal();
  }, [toggleTokenSelectorModal]);

  const handleAssetPress = useCallback(
    (newAsset) => {
      setSelectedAsset(newAsset);
      hideTokenSelectorModal();
    },
    [hideTokenSelectorModal, setSelectedAsset],
  );

  /**
   * * FiatCurrency handlers
   */

  const handleFiatSelectorPress = useCallback(() => {
    setAmountFocused(false);
    toggleFiatSelectorModal();
  }, [toggleFiatSelectorModal]);

  const handleCurrencyPress = useCallback(
    (fiatCurrency) => {
      setSelectedFiatCurrencyId(fiatCurrency?.id);
      setAmount('0');
      setAmountNumber(0);
      hideFiatSelectorModal();
    },
    [hideFiatSelectorModal, setSelectedFiatCurrencyId],
  );

  /**
   * * PaymentMethod handlers
   */

  const handleChangePaymentMethod = useCallback(
    (paymentMethodId) => {
      if (paymentMethodId) {
        setAmount('0');
        setAmountNumber(0);
        setSelectedPaymentMethodId(paymentMethodId);
      }
      hidePaymentMethodModal();
    },
    [hidePaymentMethodModal, setSelectedPaymentMethodId],
  );

  /**
   * * Get Quote handlers
   */
  const handleGetQuotePress = useCallback(() => {
    navigation.navigate('GetQuotes', { amount: amountNumber });
  }, [amountNumber, navigation]);

  /**
   * * Derived values
   */

  /**
   * Get the fiat currency object by id
   */
  const currentFiatCurrency = useMemo(() => {
    const currency =
      fiatCurrencies?.find?.(
        (currency) => currency.id === selectedFiatCurrencyId,
      ) || defaultFiatCurrency;
    return currency;
  }, [fiatCurrencies, defaultFiatCurrency, selectedFiatCurrencyId]);

  /**
   * Format the amount for display (iOS only)
   */
  const displayAmount = useMemo(() => {
    if (Device.isIos() && Intl && Intl?.NumberFormat) {
      return amountFocused
        ? amount
        : new Intl.NumberFormat().format(amountNumber);
    }
    return amount;
  }, [amount, amountFocused, amountNumber]);

  // TODO: replace this with loading screen
  if (
    isFetchingSdkCryptoCurrencies ||
    isFetchingCurrentPaymentMethod ||
    isFetchingPaymentMethods ||
    isFetchingFiatCurrencies ||
    isFetchingDefaultFiatCurrency ||
    isFetchingCountries
  ) {
    return (
      <ScreenLayout>
        <ScreenLayout.Body></ScreenLayout.Body>
      </ScreenLayout>
    );
  }

  if (
    errorSdkCryptoCurrencies ||
    errorCurrentPaymentMethod ||
    errorPaymentMethods ||
    errorFiatCurrencies ||
    errorDefaultFiatCurrency ||
    errorCountries
  ) {
    return (
      <WebviewError
        error={{
          description: errorSdkCryptoCurrencies || errorCurrentPaymentMethod,
        }}
        onReload={() => navigation.navigate('AmountToBuy')}
      />
    );
  }

  return (
    <ScreenLayout>
      <ScreenLayout.Body>
        <Pressable onPress={handleKeypadDone} style={styles.viewContainer}>
          <ScreenLayout.Content>
            <View style={[styles.selectors, styles.row]}>
              <AccountSelector />
              <View style={styles.spacer} />
              <SelectorButton onPress={handleChangeRegion}>
                <Text reset>{selectedRegion?.emoji}</Text>
              </SelectorButton>
            </View>
            <View style={styles.row}>
              <AssetSelectorButton
                label={'You want to buy'}
                icon={
                  <TokenIcon
                    medium
                    icon={selectedAsset?.logo}
                    symbol={selectedAsset?.symbol}
                  />
                }
                assetSymbol={selectedAsset?.symbol}
                assetName={selectedAsset?.name}
                onPress={handleAssetSelectorPress}
              />
            </View>
            <View style={styles.row}>
              <AmountInput
                highlighted={amountFocused}
                label={'Amount'}
                currencySymbol={currentFiatCurrency?.denomSymbol}
                amount={displayAmount}
                currencyCode={currentFiatCurrency?.symbol}
                onPress={onAmountInputPress}
                onCurrencyPress={handleFiatSelectorPress}
              />
            </View>
          </ScreenLayout.Content>
        </Pressable>
      </ScreenLayout.Body>
      <ScreenLayout.Footer>
        <ScreenLayout.Content>
          <PaymentMethodSelector
            label={strings('fiat_on_ramp_aggregator.selected_payment_method')}
            icon={
              <PaymentIcon
                iconType={getPaymentMethodIcon(selectedPaymentMethodId)}
                size={20}
                color={colors.icon.default}
              />
            }
            name={currentPaymentMethod?.name}
            onPress={showPaymentMethodsModal}
          />
          <View style={[styles.row, styles.cta]}>
            <StyledButton
              type="confirm"
              onPress={handleGetQuotePress}
              disabled={amountNumber <= 0}
            >
              Get Quotes
            </StyledButton>
          </View>
        </ScreenLayout.Content>
      </ScreenLayout.Footer>

      <Animated.View
        style={[styles.keypadContainer, keypadContainerStyle]}
        onLayout={onKeypadLayout}
      >
        <QuickAmounts
          onAmountPress={handleQuickAmountPress}
          amounts={
            currentFiatCurrency?.id === '/currencies/fiat/usd'
              ? [
                  { value: 100, label: '$100' },
                  { value: 200, label: '$200' },
                  { value: 300, label: '$300' },
                  { value: 400, label: '$400' },
                  // eslint-disable-next-line no-mixed-spaces-and-tabs
                ]
              : []
          }
        />
        <Keypad
          value={amount}
          onChange={handleKeypadChange}
          currency={currentFiatCurrency?.symbol}
        />
        <ScreenLayout.Content>
          <StyledButton type="confirm" onPress={handleKeypadDone}>
            Done
          </StyledButton>
        </ScreenLayout.Content>
      </Animated.View>
      <TokenSelectModal
        isVisible={isTokenSelectorModalVisible}
        dismiss={toggleTokenSelectorModal}
        title={strings('fiat_on_ramp_aggregator.select_a_cryptocurrency')}
        description={strings(
          'fiat_on_ramp_aggregator.select_a_cryptocurrency_description',
        )}
        tokens={tokens}
        onItemPress={handleAssetPress}
      />
      <FiatSelectModal
        isVisible={isFiatSelectorModalVisible}
        dismiss={toggleFiatSelectorModal}
        title={strings('fiat_on_ramp_aggregator.select_region_currency')}
        currencies={fiatCurrencies}
        onItemPress={handleCurrencyPress}
      />
      <PaymentMethodModal
        isVisible={isPaymentMethodModalVisible}
        dismiss={hidePaymentMethodModal}
        title={strings('fiat_on_ramp_aggregator.select_payment_method')}
        paymentMethods={paymentMethods}
        selectedPaymentMethod={selectedPaymentMethodId}
        onItemPress={handleChangePaymentMethod}
      />
      <RegionModal
        isVisible={isRegionModalVisible}
        title={strings('fiat_on_ramp_aggregator.region.title')}
        description={strings('fiat_on_ramp_aggregator.region.description')}
        data={countries}
        dismiss={hideRegionModal}
        onRegionPress={handleRegionPress}
      />
    </ScreenLayout>
  );
>>>>>>> 6cc93580
};

export default AmountToBuy;<|MERGE_RESOLUTION|>--- conflicted
+++ resolved
@@ -1,24 +1,12 @@
-import React, {
-  useCallback,
-  useEffect,
-  useMemo,
-  useRef,
-  useState,
-} from 'react';
+import React, { useCallback, useEffect, useMemo, useRef, useState } from 'react';
 import { StyleSheet, Pressable, View, BackHandler } from 'react-native';
-import Animated, {
-  useAnimatedStyle,
-  useSharedValue,
-  withTiming,
-} from 'react-native-reanimated';
+import Animated, { useAnimatedStyle, useSharedValue, withTiming } from 'react-native-reanimated';
 import { useNavigation } from '@react-navigation/native';
 import { useFiatOnRampSDK, useSDKMethod } from '../sdk';
-
 import useModalHandler from '../../../Base/hooks/useModalHandler';
 import Text from '../../../Base/Text';
 import SelectorButton from '../../../Base/SelectorButton';
 import StyledButton from '../../StyledButton';
-
 import ScreenLayout from '../components/ScreenLayout';
 import AssetSelectorButton from '../components/AssetSelectorButton';
 import PaymentMethodSelector from '../components/PaymentMethodSelector';
@@ -27,20 +15,14 @@
 import QuickAmounts from '../components/QuickAmounts';
 import AccountSelector from '../components/AccountSelector';
 import TokenIcon from '../../Swaps/components/TokenIcon';
-
 import TokenSelectModal from '../components/TokenSelectModal';
 import PaymentMethodModal from '../components/PaymentMethodModal';
 import PaymentIcon from '../components/PaymentIcon';
 import FiatSelectModal from '../components/modals/FiatSelectModal';
 import RegionModal from '../components/RegionModal';
 import WebviewError from '../../WebviewError';
-<<<<<<< HEAD
-import { PAYMENT_METHOD_ICON } from '../constants';
-=======
 import { NATIVE_ADDRESS } from '../constants';
 import { getPaymentMethodIcon } from '../utils';
-
->>>>>>> 6cc93580
 import { getFiatOnRampAggNavbar } from '../../Navbar';
 import { useTheme } from '../../../../util/theme';
 import { strings } from '../../../../../locales/i18n';
@@ -49,7 +31,6 @@
 import ListItem from '../../../Base/ListItem';
 import Box from '../components/Box';
 const createStyles = (colors) =>
-<<<<<<< HEAD
 	StyleSheet.create({
 		viewContainer: {
 			flex: 1,
@@ -88,73 +69,139 @@
 	const [amountFocused, setAmountFocused] = useState(false);
 	const [amount, setAmount] = useState('0');
 	const [amountNumber, setAmountNumber] = useState(0);
-
 	const [tokens, setTokens] = useState([]);
-	const [, setShowAlert] = useState(false);
 	const keyboardHeight = useRef(1000);
 	const keypadOffset = useSharedValue(1000);
 	const [isTokenSelectorModalVisible, toggleTokenSelectorModal, , hideTokenSelectorModal] = useModalHandler(false);
 	const [isFiatSelectorModalVisible, toggleFiatSelectorModal, , hideFiatSelectorModal] = useModalHandler(false);
-	const [isPaymentMethodModalVisible, togglePaymentMethodModal] = useModalHandler(false);
+	const [isPaymentMethodModalVisible, , showPaymentMethodsModal, hidePaymentMethodModal] = useModalHandler(false);
 	const [isRegionModalVisible, toggleRegionModal, , hideRegionModal] = useModalHandler(false);
 
 	useEffect(() => {
 		navigation.setOptions(getFiatOnRampAggNavbar(navigation, { title: 'Amount to Buy' }, colors));
 	}, [navigation, colors]);
 
+	/**
+	 * Grab the current state of the SDK via the context.
+	 */
 	const {
-		selectedPaymentMethod,
-		selectedCountry,
-		setSelectedCountry,
+		selectedPaymentMethodId,
+		setSelectedPaymentMethodId,
 		selectedRegion,
 		setSelectedRegion,
 		selectedAsset,
 		setSelectedAsset,
 		selectedFiatCurrencyId,
 		setSelectedFiatCurrencyId,
-		selectedChainId: chainId,
+		selectedChainId,
 	} = useFiatOnRampSDK();
 
-	const [{ data: countries, isFetching: isFetchingCountries, error: errorCountries }, queryGetCountries] =
-		useSDKMethod({
-			method: 'getCountries',
-			onMount: false,
-		});
-
-	const [{ data: dataTokens, error: errorDataTokens, isFetching: isFetchingDataTokens }] = useSDKMethod(
-		'getCryptoCurrencies',
-		{ countryId: selectedCountry?.id, regionId: selectedRegion?.id },
-		selectedPaymentMethod,
-		selectedFiatCurrencyId
-	);
-
-	const [{ data: defaultCurrnecy, error: errorDefaultCurrnecy, isFetching: isFetchingDefaultCurrency }] =
-		useSDKMethod('getDefaultFiatCurrency', { countryId: selectedCountry?.id, regionId: selectedRegion?.id });
-
-	const [{ data: currencies, error: errorCurrencies, isFetching: isFetchingCurrencies }] = useSDKMethod(
+	/**
+	 * SDK methods are called as the parameters change.
+	 * We get
+	 * - getCountries -> countries
+	 * - getCryptoCurrencies -> sdkCryptoCurrencies
+	 * - getFiatCurrencies -> currencies
+	 * - defaultFiatCurrency -> getDefaultFiatCurrency
+	 * - paymentMethods -> getPaymentMethods
+	 * - currentPaymentMethod -> getCurrentPaymentMethod
+	 */
+
+	const [{ data: countries, isFetching: isFetchingCountries, error: errorCountries }] = useSDKMethod('getCountries');
+
+	const [{ data: sdkCryptoCurrencies, error: errorSdkCryptoCurrencies, isFetching: isFetchingSdkCryptoCurrencies }] =
+		useSDKMethod('getCryptoCurrencies', selectedRegion?.id, selectedPaymentMethodId, selectedFiatCurrencyId || '');
+
+	const [{ data: fiatCurrencies, error: errorFiatCurrencies, isFetching: isFetchingFiatCurrencies }] = useSDKMethod(
 		'getFiatCurrencies',
-		{ countryId: selectedCountry?.id, regionId: selectedRegion?.id },
-		selectedPaymentMethod
-	);
-
-	const currentCurrency = useMemo(() => {
-		// whenever user will switch fiat currnecy, we lookup the new selected currency in the fiat currencies list
-		if (currencies && selectedFiatCurrencyId && selectedFiatCurrencyId !== formatId(selectedCountry?.currency)) {
-			setAmount('0');
-			setAmountNumber(0);
-			return currencies.find((currency) => currency.id === selectedFiatCurrencyId);
+		selectedRegion?.id,
+		selectedPaymentMethodId
+	);
+
+	const [{ data: defaultFiatCurrency, error: errorDefaultFiatCurrency, isFetching: isFetchingDefaultFiatCurrency }] =
+		useSDKMethod('getDefaultFiatCurrency', selectedRegion?.id);
+
+	const [{ data: paymentMethods, error: errorPaymentMethods, isFetching: isFetchingPaymentMethods }] = useSDKMethod(
+		'getPaymentMethods',
+		selectedRegion?.id
+	);
+
+	const [
+		{ data: currentPaymentMethod, error: errorCurrentPaymentMethod, isFetching: isFetchingCurrentPaymentMethod },
+	] = useSDKMethod('getPaymentMethod', selectedRegion?.id, selectedPaymentMethodId);
+
+	/**
+	 * * Defaults and validation of selected values
+	 */
+
+	/**
+	 * Temporarily filter crypto currencies to match current chain id
+	 * TODO: Remove this filter when we go multi chain. Replace `tokens` with `sdkCryptoCurrencies`
+	 */
+	useEffect(() => {
+		if (!isFetchingSdkCryptoCurrencies && !errorSdkCryptoCurrencies && sdkCryptoCurrencies) {
+			const filteredTokens = sdkCryptoCurrencies.filter(
+				(token) => Number(token.network?.chainId) === Number(selectedChainId)
+			);
+			setTokens(filteredTokens);
 		}
-
-		return defaultCurrnecy;
-	}, [currencies, defaultCurrnecy, selectedFiatCurrencyId, selectedCountry?.currency]);
-
-	const [{ data: currentPaymentMethod, error: errorGetPaymentMethod, isFetching: isFetchingGetPaymentMethod }] =
-		useSDKMethod(
-			'getPaymentMethod',
-			{ countryId: selectedCountry?.id, regionId: selectedRegion?.id },
-			selectedPaymentMethod
-		);
-
+	}, [sdkCryptoCurrencies, errorSdkCryptoCurrencies, isFetchingSdkCryptoCurrencies, selectedChainId]);
+
+	/**
+	 * Select the default fiat currency as selected if none is selected.
+	 */
+	useEffect(() => {
+		if (!isFetchingDefaultFiatCurrency && defaultFiatCurrency && !selectedFiatCurrencyId) {
+			setSelectedFiatCurrencyId(defaultFiatCurrency.id);
+		}
+	}, [defaultFiatCurrency, isFetchingDefaultFiatCurrency, selectedFiatCurrencyId, setSelectedFiatCurrencyId]);
+
+	/**
+	 * Select the default fiat currency if current selection is not available.
+	 */
+	useEffect(() => {
+		if (
+			fiatCurrencies &&
+			defaultFiatCurrency &&
+			!fiatCurrencies.some((currency) => currency.id === selectedFiatCurrencyId)
+		) {
+			setSelectedFiatCurrencyId(defaultFiatCurrency.id);
+		}
+	}, [defaultFiatCurrency, fiatCurrencies, selectedFiatCurrencyId, setSelectedFiatCurrencyId]);
+
+	/**
+	 * Select the native crytpo currency of first of the list
+	 * if current selection is not available.
+	 * This is using the already filtered list of tokens.
+	 */
+	useEffect(() => {
+		if (tokens) {
+			if (!selectedAsset || !tokens.find((token) => token.address === selectedAsset.address)) {
+				setSelectedAsset(tokens.find((a) => a.address === NATIVE_ADDRESS) || tokens?.[0]);
+			}
+		}
+	}, [sdkCryptoCurrencies, selectedAsset, setSelectedAsset, tokens]);
+
+	/**
+	 * Select the default payment method if current selection is not available.
+	 */
+	useEffect(() => {
+		if (!isFetchingPaymentMethods && !errorPaymentMethods && paymentMethods) {
+			if (!paymentMethods.some((pm) => pm.id === selectedPaymentMethodId)) {
+				setSelectedPaymentMethodId(paymentMethods?.[0]?.id);
+			}
+		}
+	}, [
+		errorPaymentMethods,
+		isFetchingPaymentMethods,
+		paymentMethods,
+		selectedPaymentMethodId,
+		setSelectedPaymentMethodId,
+	]);
+
+	/**
+	 * * Keypad style, handlers and effects
+	 */
 	const keypadContainerStyle = useAnimatedStyle(() => ({
 		transform: [
 			{
@@ -163,18 +210,32 @@
 		],
 	}));
 
-	const handleKeypadDone = useCallback(() => {
-		setAmountFocused(false);
-	}, []);
-
-	const onAmountInputPress = useCallback(() => {
-		setAmountFocused(true);
-	}, []);
+	useEffect(() => {
+		keypadOffset.value = amountFocused ? 0 : keyboardHeight.current + 20;
+	}, [amountFocused, keyboardHeight, keypadOffset]);
+
+	/**
+	 * Back handler to dismiss keypad
+	 */
+	useEffect(() => {
+		const backHandler = BackHandler.addEventListener('hardwareBackPress', () => {
+			if (amountFocused) {
+				setAmountFocused(false);
+				return true;
+			}
+		});
+
+		return () => backHandler.remove();
+	}, [amountFocused]);
+
+	const handleKeypadDone = useCallback(() => setAmountFocused(false), []);
+	const onAmountInputPress = useCallback(() => setAmountFocused(true), []);
 
 	const handleKeypadChange = useCallback(({ value, valueAsNumber }) => {
 		setAmount(`${value}`);
 		setAmountNumber(valueAsNumber);
 	}, []);
+
 	const handleQuickAmountPress = useCallback((value) => {
 		setAmount(`${value}`);
 		setAmountNumber(value);
@@ -185,45 +246,30 @@
 		keyboardHeight.current = height;
 	}, []);
 
-	/****************** COUNTRY/REGION HANDLERS ****************************/
-	const handleChangeCountry = useCallback(() => {
-		queryGetCountries();
+	/**
+	 * * Region handlers
+	 */
+
+	const handleChangeRegion = useCallback(() => {
 		setAmountFocused(false);
 		toggleRegionModal();
-	}, [queryGetCountries, toggleRegionModal]);
-
-	const handleCountryPress = useCallback(
-		(country) => {
-			setSelectedCountry(country);
+	}, [toggleRegionModal]);
+
+	const handleRegionPress = useCallback(
+		(region) => {
 			hideRegionModal();
-			setSelectedFiatCurrencyId('');
 			setAmount('0');
 			setAmountNumber(0);
-		},
-		[hideRegionModal, setSelectedCountry, setSelectedFiatCurrencyId]
-	);
-
-	const handleRegionPress = useCallback(
-		(region, country) => {
-			if (region.unsupported) {
-				setShowAlert(true);
-			} else {
-				setSelectedRegion(region);
-				setSelectedCountry(country);
-				setSelectedFiatCurrencyId('');
-				hideRegionModal();
-				setAmount('0');
-				setAmountNumber(0);
-			}
-		},
-		[hideRegionModal, setSelectedCountry, setSelectedRegion, setSelectedFiatCurrencyId]
-	);
-
-	const handleUnsetRegion = useCallback(() => {
-		setSelectedRegion(undefined);
-	}, [setSelectedRegion]);
-
-	/****************** TOKENS HANDLERS *********************************/
+			setSelectedFiatCurrencyId(region.currency);
+			setSelectedRegion(region);
+		},
+		[hideRegionModal, setSelectedFiatCurrencyId, setSelectedRegion]
+	);
+
+	/**
+	 * * CryptoCurrency handlers
+	 */
+
 	const handleAssetSelectorPress = useCallback(() => {
 		setAmountFocused(false);
 		toggleTokenSelectorModal();
@@ -237,38 +283,64 @@
 		[hideTokenSelectorModal, setSelectedAsset]
 	);
 
-	/****************** FIAT CURRENCIES HANDLERS *********************************/
+	/**
+	 * * FiatCurrency handlers
+	 */
+
 	const handleFiatSelectorPress = useCallback(() => {
 		setAmountFocused(false);
 		toggleFiatSelectorModal();
 	}, [toggleFiatSelectorModal]);
 
 	const handleCurrencyPress = useCallback(
-		(newCurrency) => {
-			setSelectedFiatCurrencyId(newCurrency?.id);
+		(fiatCurrency) => {
+			setSelectedFiatCurrencyId(fiatCurrency?.id);
+			setAmount('0');
+			setAmountNumber(0);
 			hideFiatSelectorModal();
 		},
 		[hideFiatSelectorModal, setSelectedFiatCurrencyId]
 	);
 
-	/****************** PAYMENT METHODS HANDLERS *********************************/
-	const handlePaymentMethodSelectorPress = useCallback(() => {
-		togglePaymentMethodModal();
-	}, [togglePaymentMethodModal]);
-
-	const handleChangePaymentMethod = useCallback(() => {
-		setAmount('0');
-		setAmountNumber(0);
-	}, []);
-
+	/**
+	 * * PaymentMethod handlers
+	 */
+
+	const handleChangePaymentMethod = useCallback(
+		(paymentMethodId) => {
+			if (paymentMethodId) {
+				setAmount('0');
+				setAmountNumber(0);
+				setSelectedPaymentMethodId(paymentMethodId);
+			}
+			hidePaymentMethodModal();
+		},
+		[hidePaymentMethodModal, setSelectedPaymentMethodId]
+	);
+
+	/**
+	 * * Get Quote handlers
+	 */
 	const handleGetQuotePress = useCallback(() => {
 		navigation.navigate('GetQuotes', { amount: amountNumber });
 	}, [amountNumber, navigation]);
 
-	useEffect(() => {
-		keypadOffset.value = amountFocused ? 0 : keyboardHeight.current + 20;
-	}, [amountFocused, keyboardHeight, keypadOffset]);
-
+	/**
+	 * * Derived values
+	 */
+
+	/**
+	 * Get the fiat currency object by id
+	 */
+	const currentFiatCurrency = useMemo(() => {
+		const currency =
+			fiatCurrencies?.find?.((currency) => currency.id === selectedFiatCurrencyId) || defaultFiatCurrency;
+		return currency;
+	}, [fiatCurrencies, defaultFiatCurrency, selectedFiatCurrencyId]);
+
+	/**
+	 * Format the amount for display (iOS only)
+	 */
 	const displayAmount = useMemo(() => {
 		if (Device.isIos() && Intl && Intl?.NumberFormat) {
 			return amountFocused ? amount : new Intl.NumberFormat().format(amountNumber);
@@ -276,38 +348,13 @@
 		return amount;
 	}, [amount, amountFocused, amountNumber]);
 
-	// side effect to load available crypto assets to purchase using SDK method: getCryptoCurrencies
-	useEffect(() => {
-		if (!isFetchingDataTokens && !errorDataTokens && dataTokens) {
-			setTokens(dataTokens);
-			setSelectedAsset(
-				dataTokens.some((a) => a.symbol === 'ETH') ? dataTokens.find((a) => a.symbol === 'ETH') : dataTokens[0]
-			);
-		}
-	}, [errorDataTokens, isFetchingDataTokens, dataTokens, setSelectedAsset]);
-
-	// side effect to set selected fiat currenct to default
-	useEffect(() => {
-		if (!selectedFiatCurrencyId) {
-			setSelectedFiatCurrencyId(formatId(selectedCountry?.currency));
-		}
-	}, [selectedCountry?.currency, selectedFiatCurrencyId, setSelectedFiatCurrencyId]);
-	useEffect(() => {
-		const backHandler = BackHandler.addEventListener('hardwareBackPress', () => {
-			if (amountFocused) {
-				setAmountFocused(false);
-				return true;
-			}
-		});
-
-		return () => backHandler.remove();
-	}, [amountFocused]);
-
+	// TODO: replace this with loading screen
 	if (
-		isFetchingDataTokens ||
-		isFetchingGetPaymentMethod ||
-		isFetchingCurrencies ||
-		isFetchingDefaultCurrency ||
+		isFetchingSdkCryptoCurrencies ||
+		isFetchingCurrentPaymentMethod ||
+		isFetchingPaymentMethods ||
+		isFetchingFiatCurrencies ||
+		isFetchingDefaultFiatCurrency ||
 		isFetchingCountries
 	) {
 		return (
@@ -346,10 +393,19 @@
 		);
 	}
 
-	if (errorDataTokens || errorGetPaymentMethod || errorCurrencies || errorDefaultCurrnecy || errorCountries) {
+	if (
+		errorSdkCryptoCurrencies ||
+		errorCurrentPaymentMethod ||
+		errorPaymentMethods ||
+		errorFiatCurrencies ||
+		errorDefaultFiatCurrency ||
+		errorCountries
+	) {
 		return (
 			<WebviewError
-				error={{ description: errorDataTokens || errorGetPaymentMethod }}
+				error={{
+					description: errorSdkCryptoCurrencies || errorCurrentPaymentMethod,
+				}}
 				onReload={() => navigation.navigate('AmountToBuy')}
 			/>
 		);
@@ -363,8 +419,8 @@
 						<View style={[styles.selectors, styles.row]}>
 							<AccountSelector />
 							<View style={styles.spacer} />
-							<SelectorButton onPress={handleChangeCountry}>
-								<Text reset>{selectedCountry?.emoji}</Text>
+							<SelectorButton onPress={handleChangeRegion}>
+								<Text reset>{selectedRegion?.emoji}</Text>
 							</SelectorButton>
 						</View>
 						<View style={styles.row}>
@@ -380,9 +436,9 @@
 							<AmountInput
 								highlighted={amountFocused}
 								label={'Amount'}
-								currencySymbol={currentCurrency?.denomSymbol}
+								currencySymbol={currentFiatCurrency?.denomSymbol}
 								amount={displayAmount}
-								currencyCode={currentCurrency?.symbol}
+								currencyCode={currentFiatCurrency?.symbol}
 								onPress={onAmountInputPress}
 								onCurrencyPress={handleFiatSelectorPress}
 							/>
@@ -394,16 +450,15 @@
 				<ScreenLayout.Content>
 					<PaymentMethodSelector
 						label={strings('fiat_on_ramp_aggregator.selected_payment_method')}
-						id={'/payments/debit-credit-card'}
 						icon={
 							<PaymentIcon
-								iconType={PAYMENT_METHOD_ICON[selectedPaymentMethod]}
+								iconType={getPaymentMethodIcon(selectedPaymentMethodId)}
 								size={20}
 								color={colors.icon.default}
 							/>
 						}
 						name={currentPaymentMethod?.name}
-						onPress={handlePaymentMethodSelectorPress}
+						onPress={showPaymentMethodsModal}
 					/>
 					<View style={[styles.row, styles.cta]}>
 						<StyledButton type="confirm" onPress={handleGetQuotePress} disabled={amountNumber <= 0}>
@@ -417,7 +472,7 @@
 				<QuickAmounts
 					onAmountPress={handleQuickAmountPress}
 					amounts={
-						currentCurrency?.id === '/currencies/fiat/usd'
+						currentFiatCurrency?.id === '/currencies/fiat/usd'
 							? [
 									{ value: 100, label: '$100' },
 									{ value: 200, label: '$200' },
@@ -428,7 +483,7 @@
 							: []
 					}
 				/>
-				<Keypad value={amount} onChange={handleKeypadChange} currency={currentCurrency?.symbol} />
+				<Keypad value={amount} onChange={handleKeypadChange} currency={currentFiatCurrency?.symbol} />
 				<ScreenLayout.Content>
 					<StyledButton type="confirm" onPress={handleKeypadDone}>
 						Done
@@ -441,20 +496,21 @@
 				title={strings('fiat_on_ramp_aggregator.select_a_cryptocurrency')}
 				description={strings('fiat_on_ramp_aggregator.select_a_cryptocurrency_description')}
 				tokens={tokens}
-				chainId={chainId}
 				onItemPress={handleAssetPress}
 			/>
 			<FiatSelectModal
 				isVisible={isFiatSelectorModalVisible}
 				dismiss={toggleFiatSelectorModal}
 				title={strings('fiat_on_ramp_aggregator.select_region_currency')}
-				currencies={currencies}
+				currencies={fiatCurrencies}
 				onItemPress={handleCurrencyPress}
 			/>
 			<PaymentMethodModal
 				isVisible={isPaymentMethodModalVisible}
-				dismiss={togglePaymentMethodModal}
+				dismiss={hidePaymentMethodModal}
 				title={strings('fiat_on_ramp_aggregator.select_payment_method')}
+				paymentMethods={paymentMethods}
+				selectedPaymentMethod={selectedPaymentMethodId}
 				onItemPress={handleChangePaymentMethod}
 			/>
 			<RegionModal
@@ -463,580 +519,10 @@
 				description={strings('fiat_on_ramp_aggregator.region.description')}
 				data={countries}
 				dismiss={hideRegionModal}
-				onCountryPress={handleCountryPress}
 				onRegionPress={handleRegionPress}
-				unsetRegion={handleUnsetRegion}
 			/>
 		</ScreenLayout>
 	);
-=======
-  StyleSheet.create({
-    viewContainer: {
-      flex: 1,
-    },
-    selectors: {
-      flexDirection: 'row',
-      justifyContent: 'space-between',
-      alignItems: 'center',
-    },
-    spacer: {
-      minWidth: 8,
-    },
-    row: {
-      marginVertical: 5,
-    },
-    keypadContainer: {
-      position: 'absolute',
-      bottom: 0,
-      left: 0,
-      right: 0,
-      paddingBottom: 25,
-      backgroundColor: colors.background.alternative,
-    },
-    cta: {
-      paddingTop: 12,
-    },
-  });
-
-const AmountToBuy = () => {
-  const navigation = useNavigation();
-  const { colors } = useTheme();
-  const styles = createStyles(colors);
-  const [amountFocused, setAmountFocused] = useState(false);
-  const [amount, setAmount] = useState('0');
-  const [amountNumber, setAmountNumber] = useState(0);
-  const [tokens, setTokens] = useState([]);
-  const keyboardHeight = useRef(1000);
-  const keypadOffset = useSharedValue(1000);
-  const [
-    isTokenSelectorModalVisible,
-    toggleTokenSelectorModal,
-    ,
-    hideTokenSelectorModal,
-  ] = useModalHandler(false);
-  const [
-    isFiatSelectorModalVisible,
-    toggleFiatSelectorModal,
-    ,
-    hideFiatSelectorModal,
-  ] = useModalHandler(false);
-  const [
-    isPaymentMethodModalVisible,
-    ,
-    showPaymentMethodsModal,
-    hidePaymentMethodModal,
-  ] = useModalHandler(false);
-  const [isRegionModalVisible, toggleRegionModal, , hideRegionModal] =
-    useModalHandler(false);
-
-  useEffect(() => {
-    navigation.setOptions(
-      getFiatOnRampAggNavbar(navigation, { title: 'Amount to Buy' }, colors),
-    );
-  }, [navigation, colors]);
-
-  /**
-   * Grab the current state of the SDK via the context.
-   */
-  const {
-    selectedPaymentMethodId,
-    setSelectedPaymentMethodId,
-    selectedRegion,
-    setSelectedRegion,
-    selectedAsset,
-    setSelectedAsset,
-    selectedFiatCurrencyId,
-    setSelectedFiatCurrencyId,
-    selectedChainId,
-  } = useFiatOnRampSDK();
-
-  /**
-   * SDK methods are called as the parameters change.
-   * We get
-   * - getCountries -> countries
-   * - getCryptoCurrencies -> sdkCryptoCurrencies
-   * - getFiatCurrencies -> currencies
-   * - defaultFiatCurrency -> getDefaultFiatCurrency
-   * - paymentMethods -> getPaymentMethods
-   * - currentPaymentMethod -> getCurrentPaymentMethod
-   */
-
-  const [
-    { data: countries, isFetching: isFetchingCountries, error: errorCountries },
-  ] = useSDKMethod('getCountries');
-
-  const [
-    {
-      data: sdkCryptoCurrencies,
-      error: errorSdkCryptoCurrencies,
-      isFetching: isFetchingSdkCryptoCurrencies,
-    },
-  ] = useSDKMethod(
-    'getCryptoCurrencies',
-    selectedRegion?.id,
-    selectedPaymentMethodId,
-    selectedFiatCurrencyId || '',
-  );
-
-  const [
-    {
-      data: fiatCurrencies,
-      error: errorFiatCurrencies,
-      isFetching: isFetchingFiatCurrencies,
-    },
-  ] = useSDKMethod(
-    'getFiatCurrencies',
-    selectedRegion?.id,
-    selectedPaymentMethodId,
-  );
-
-  const [
-    {
-      data: defaultFiatCurrency,
-      error: errorDefaultFiatCurrency,
-      isFetching: isFetchingDefaultFiatCurrency,
-    },
-  ] = useSDKMethod('getDefaultFiatCurrency', selectedRegion?.id);
-
-  const [
-    {
-      data: paymentMethods,
-      error: errorPaymentMethods,
-      isFetching: isFetchingPaymentMethods,
-    },
-  ] = useSDKMethod('getPaymentMethods', selectedRegion?.id);
-
-  const [
-    {
-      data: currentPaymentMethod,
-      error: errorCurrentPaymentMethod,
-      isFetching: isFetchingCurrentPaymentMethod,
-    },
-  ] = useSDKMethod(
-    'getPaymentMethod',
-    selectedRegion?.id,
-    selectedPaymentMethodId,
-  );
-
-  /**
-   * * Defaults and validation of selected values
-   */
-
-  /**
-   * Temporarily filter crypto currencies to match current chain id
-   * TODO: Remove this filter when we go multi chain. Replace `tokens` with `sdkCryptoCurrencies`
-   */
-  useEffect(() => {
-    if (
-      !isFetchingSdkCryptoCurrencies &&
-      !errorSdkCryptoCurrencies &&
-      sdkCryptoCurrencies
-    ) {
-      const filteredTokens = sdkCryptoCurrencies.filter(
-        (token) => Number(token.network?.chainId) === Number(selectedChainId),
-      );
-      setTokens(filteredTokens);
-    }
-  }, [
-    sdkCryptoCurrencies,
-    errorSdkCryptoCurrencies,
-    isFetchingSdkCryptoCurrencies,
-    selectedChainId,
-  ]);
-
-  /**
-   * Select the default fiat currency as selected if none is selected.
-   */
-  useEffect(() => {
-    if (
-      !isFetchingDefaultFiatCurrency &&
-      defaultFiatCurrency &&
-      !selectedFiatCurrencyId
-    ) {
-      setSelectedFiatCurrencyId(defaultFiatCurrency.id);
-    }
-  }, [
-    defaultFiatCurrency,
-    isFetchingDefaultFiatCurrency,
-    selectedFiatCurrencyId,
-    setSelectedFiatCurrencyId,
-  ]);
-
-  /**
-   * Select the default fiat currency if current selection is not available.
-   */
-  useEffect(() => {
-    if (
-      fiatCurrencies &&
-      defaultFiatCurrency &&
-      !fiatCurrencies.some((currency) => currency.id === selectedFiatCurrencyId)
-    ) {
-      setSelectedFiatCurrencyId(defaultFiatCurrency.id);
-    }
-  }, [
-    defaultFiatCurrency,
-    fiatCurrencies,
-    selectedFiatCurrencyId,
-    setSelectedFiatCurrencyId,
-  ]);
-
-  /**
-   * Select the native crytpo currency of first of the list
-   * if current selection is not available.
-   * This is using the already filtered list of tokens.
-   */
-  useEffect(() => {
-    if (tokens) {
-      if (
-        !selectedAsset ||
-        !tokens.find((token) => token.address === selectedAsset.address)
-      ) {
-        setSelectedAsset(
-          tokens.find((a) => a.address === NATIVE_ADDRESS) || tokens?.[0],
-        );
-      }
-    }
-  }, [sdkCryptoCurrencies, selectedAsset, setSelectedAsset, tokens]);
-
-  /**
-   * Select the default payment method if current selection is not available.
-   */
-  useEffect(() => {
-    if (!isFetchingPaymentMethods && !errorPaymentMethods && paymentMethods) {
-      if (!paymentMethods.some((pm) => pm.id === selectedPaymentMethodId)) {
-        setSelectedPaymentMethodId(paymentMethods?.[0]?.id);
-      }
-    }
-  }, [
-    errorPaymentMethods,
-    isFetchingPaymentMethods,
-    paymentMethods,
-    selectedPaymentMethodId,
-    setSelectedPaymentMethodId,
-  ]);
-
-  /**
-   * * Keypad style, handlers and effects
-   */
-  const keypadContainerStyle = useAnimatedStyle(() => ({
-    transform: [
-      {
-        translateY: withTiming(keypadOffset.value),
-      },
-    ],
-  }));
-
-  useEffect(() => {
-    keypadOffset.value = amountFocused ? 0 : keyboardHeight.current + 20;
-  }, [amountFocused, keyboardHeight, keypadOffset]);
-
-  /**
-   * Back handler to dismiss keypad
-   */
-  useEffect(() => {
-    const backHandler = BackHandler.addEventListener(
-      'hardwareBackPress',
-      () => {
-        if (amountFocused) {
-          setAmountFocused(false);
-          return true;
-        }
-      },
-    );
-
-    return () => backHandler.remove();
-  }, [amountFocused]);
-
-  const handleKeypadDone = useCallback(() => setAmountFocused(false), []);
-  const onAmountInputPress = useCallback(() => setAmountFocused(true), []);
-
-  const handleKeypadChange = useCallback(({ value, valueAsNumber }) => {
-    setAmount(`${value}`);
-    setAmountNumber(valueAsNumber);
-  }, []);
-
-  const handleQuickAmountPress = useCallback((value) => {
-    setAmount(`${value}`);
-    setAmountNumber(value);
-  }, []);
-
-  const onKeypadLayout = useCallback((event) => {
-    const { height } = event.nativeEvent.layout;
-    keyboardHeight.current = height;
-  }, []);
-
-  /**
-   * * Region handlers
-   */
-
-  const handleChangeRegion = useCallback(() => {
-    setAmountFocused(false);
-    toggleRegionModal();
-  }, [toggleRegionModal]);
-
-  const handleRegionPress = useCallback(
-    (region) => {
-      hideRegionModal();
-      setAmount('0');
-      setAmountNumber(0);
-      setSelectedFiatCurrencyId(region.currency);
-      setSelectedRegion(region);
-    },
-    [hideRegionModal, setSelectedFiatCurrencyId, setSelectedRegion],
-  );
-
-  /**
-   * * CryptoCurrency handlers
-   */
-
-  const handleAssetSelectorPress = useCallback(() => {
-    setAmountFocused(false);
-    toggleTokenSelectorModal();
-  }, [toggleTokenSelectorModal]);
-
-  const handleAssetPress = useCallback(
-    (newAsset) => {
-      setSelectedAsset(newAsset);
-      hideTokenSelectorModal();
-    },
-    [hideTokenSelectorModal, setSelectedAsset],
-  );
-
-  /**
-   * * FiatCurrency handlers
-   */
-
-  const handleFiatSelectorPress = useCallback(() => {
-    setAmountFocused(false);
-    toggleFiatSelectorModal();
-  }, [toggleFiatSelectorModal]);
-
-  const handleCurrencyPress = useCallback(
-    (fiatCurrency) => {
-      setSelectedFiatCurrencyId(fiatCurrency?.id);
-      setAmount('0');
-      setAmountNumber(0);
-      hideFiatSelectorModal();
-    },
-    [hideFiatSelectorModal, setSelectedFiatCurrencyId],
-  );
-
-  /**
-   * * PaymentMethod handlers
-   */
-
-  const handleChangePaymentMethod = useCallback(
-    (paymentMethodId) => {
-      if (paymentMethodId) {
-        setAmount('0');
-        setAmountNumber(0);
-        setSelectedPaymentMethodId(paymentMethodId);
-      }
-      hidePaymentMethodModal();
-    },
-    [hidePaymentMethodModal, setSelectedPaymentMethodId],
-  );
-
-  /**
-   * * Get Quote handlers
-   */
-  const handleGetQuotePress = useCallback(() => {
-    navigation.navigate('GetQuotes', { amount: amountNumber });
-  }, [amountNumber, navigation]);
-
-  /**
-   * * Derived values
-   */
-
-  /**
-   * Get the fiat currency object by id
-   */
-  const currentFiatCurrency = useMemo(() => {
-    const currency =
-      fiatCurrencies?.find?.(
-        (currency) => currency.id === selectedFiatCurrencyId,
-      ) || defaultFiatCurrency;
-    return currency;
-  }, [fiatCurrencies, defaultFiatCurrency, selectedFiatCurrencyId]);
-
-  /**
-   * Format the amount for display (iOS only)
-   */
-  const displayAmount = useMemo(() => {
-    if (Device.isIos() && Intl && Intl?.NumberFormat) {
-      return amountFocused
-        ? amount
-        : new Intl.NumberFormat().format(amountNumber);
-    }
-    return amount;
-  }, [amount, amountFocused, amountNumber]);
-
-  // TODO: replace this with loading screen
-  if (
-    isFetchingSdkCryptoCurrencies ||
-    isFetchingCurrentPaymentMethod ||
-    isFetchingPaymentMethods ||
-    isFetchingFiatCurrencies ||
-    isFetchingDefaultFiatCurrency ||
-    isFetchingCountries
-  ) {
-    return (
-      <ScreenLayout>
-        <ScreenLayout.Body></ScreenLayout.Body>
-      </ScreenLayout>
-    );
-  }
-
-  if (
-    errorSdkCryptoCurrencies ||
-    errorCurrentPaymentMethod ||
-    errorPaymentMethods ||
-    errorFiatCurrencies ||
-    errorDefaultFiatCurrency ||
-    errorCountries
-  ) {
-    return (
-      <WebviewError
-        error={{
-          description: errorSdkCryptoCurrencies || errorCurrentPaymentMethod,
-        }}
-        onReload={() => navigation.navigate('AmountToBuy')}
-      />
-    );
-  }
-
-  return (
-    <ScreenLayout>
-      <ScreenLayout.Body>
-        <Pressable onPress={handleKeypadDone} style={styles.viewContainer}>
-          <ScreenLayout.Content>
-            <View style={[styles.selectors, styles.row]}>
-              <AccountSelector />
-              <View style={styles.spacer} />
-              <SelectorButton onPress={handleChangeRegion}>
-                <Text reset>{selectedRegion?.emoji}</Text>
-              </SelectorButton>
-            </View>
-            <View style={styles.row}>
-              <AssetSelectorButton
-                label={'You want to buy'}
-                icon={
-                  <TokenIcon
-                    medium
-                    icon={selectedAsset?.logo}
-                    symbol={selectedAsset?.symbol}
-                  />
-                }
-                assetSymbol={selectedAsset?.symbol}
-                assetName={selectedAsset?.name}
-                onPress={handleAssetSelectorPress}
-              />
-            </View>
-            <View style={styles.row}>
-              <AmountInput
-                highlighted={amountFocused}
-                label={'Amount'}
-                currencySymbol={currentFiatCurrency?.denomSymbol}
-                amount={displayAmount}
-                currencyCode={currentFiatCurrency?.symbol}
-                onPress={onAmountInputPress}
-                onCurrencyPress={handleFiatSelectorPress}
-              />
-            </View>
-          </ScreenLayout.Content>
-        </Pressable>
-      </ScreenLayout.Body>
-      <ScreenLayout.Footer>
-        <ScreenLayout.Content>
-          <PaymentMethodSelector
-            label={strings('fiat_on_ramp_aggregator.selected_payment_method')}
-            icon={
-              <PaymentIcon
-                iconType={getPaymentMethodIcon(selectedPaymentMethodId)}
-                size={20}
-                color={colors.icon.default}
-              />
-            }
-            name={currentPaymentMethod?.name}
-            onPress={showPaymentMethodsModal}
-          />
-          <View style={[styles.row, styles.cta]}>
-            <StyledButton
-              type="confirm"
-              onPress={handleGetQuotePress}
-              disabled={amountNumber <= 0}
-            >
-              Get Quotes
-            </StyledButton>
-          </View>
-        </ScreenLayout.Content>
-      </ScreenLayout.Footer>
-
-      <Animated.View
-        style={[styles.keypadContainer, keypadContainerStyle]}
-        onLayout={onKeypadLayout}
-      >
-        <QuickAmounts
-          onAmountPress={handleQuickAmountPress}
-          amounts={
-            currentFiatCurrency?.id === '/currencies/fiat/usd'
-              ? [
-                  { value: 100, label: '$100' },
-                  { value: 200, label: '$200' },
-                  { value: 300, label: '$300' },
-                  { value: 400, label: '$400' },
-                  // eslint-disable-next-line no-mixed-spaces-and-tabs
-                ]
-              : []
-          }
-        />
-        <Keypad
-          value={amount}
-          onChange={handleKeypadChange}
-          currency={currentFiatCurrency?.symbol}
-        />
-        <ScreenLayout.Content>
-          <StyledButton type="confirm" onPress={handleKeypadDone}>
-            Done
-          </StyledButton>
-        </ScreenLayout.Content>
-      </Animated.View>
-      <TokenSelectModal
-        isVisible={isTokenSelectorModalVisible}
-        dismiss={toggleTokenSelectorModal}
-        title={strings('fiat_on_ramp_aggregator.select_a_cryptocurrency')}
-        description={strings(
-          'fiat_on_ramp_aggregator.select_a_cryptocurrency_description',
-        )}
-        tokens={tokens}
-        onItemPress={handleAssetPress}
-      />
-      <FiatSelectModal
-        isVisible={isFiatSelectorModalVisible}
-        dismiss={toggleFiatSelectorModal}
-        title={strings('fiat_on_ramp_aggregator.select_region_currency')}
-        currencies={fiatCurrencies}
-        onItemPress={handleCurrencyPress}
-      />
-      <PaymentMethodModal
-        isVisible={isPaymentMethodModalVisible}
-        dismiss={hidePaymentMethodModal}
-        title={strings('fiat_on_ramp_aggregator.select_payment_method')}
-        paymentMethods={paymentMethods}
-        selectedPaymentMethod={selectedPaymentMethodId}
-        onItemPress={handleChangePaymentMethod}
-      />
-      <RegionModal
-        isVisible={isRegionModalVisible}
-        title={strings('fiat_on_ramp_aggregator.region.title')}
-        description={strings('fiat_on_ramp_aggregator.region.description')}
-        data={countries}
-        dismiss={hideRegionModal}
-        onRegionPress={handleRegionPress}
-      />
-    </ScreenLayout>
-  );
->>>>>>> 6cc93580
 };
 
 export default AmountToBuy;