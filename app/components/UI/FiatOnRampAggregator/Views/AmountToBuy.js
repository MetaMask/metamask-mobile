import React, {
  useCallback,
  useEffect,
  useMemo,
  useRef,
  useState,
} from 'react';
import { StyleSheet, Pressable, View, BackHandler } from 'react-native';
import Animated, {
  useAnimatedStyle,
  useSharedValue,
  withTiming,
} from 'react-native-reanimated';
import { useNavigation } from '@react-navigation/native';
import { useFiatOnRampSDK, useSDKMethod } from '../sdk';

import useModalHandler from '../../../Base/hooks/useModalHandler';
import Text from '../../../Base/Text';
import SelectorButton from '../../../Base/SelectorButton';
import StyledButton from '../../StyledButton';

import ScreenLayout from '../components/ScreenLayout';
import AssetSelectorButton from '../components/AssetSelectorButton';
import PaymentMethodSelector from '../components/PaymentMethodSelector';
import AmountInput from '../components/AmountInput';
import Keypad from '../components/Keypad';
import QuickAmounts from '../components/QuickAmounts';
import AccountSelector from '../components/AccountSelector';
import TokenIcon from '../../Swaps/components/TokenIcon';

import TokenSelectModal from '../components/TokenSelectModal';
import PaymentMethodModal from '../components/PaymentMethodModal';
import PaymentIcon from '../components/PaymentIcon';
import FiatSelectModal from '../components/modals/FiatSelectModal';
import RegionModal from '../components/RegionModal';
import { NATIVE_ADDRESS } from '../constants';
import { getPaymentMethodIcon } from '../utils';

import { getFiatOnRampAggNavbar } from '../../Navbar';
import { useTheme } from '../../../../util/theme';
import { strings } from '../../../../../locales/i18n';
import Device from '../../../../util/device';
import SkeletonText from '../components/SkeletonText';
import ListItem from '../../../Base/ListItem';
import Box from '../components/Box';
import { NETWORKS_NAMES } from '../../../../constants/on-ramp';
import ErrorView from '../components/ErrorView';
import ErrorViewWithReporting from '../components/ErrorViewWithReporting';

const createStyles = (colors) =>
  StyleSheet.create({
    viewContainer: {
      flex: 1,
    },
    selectors: {
      flexDirection: 'row',
      justifyContent: 'space-between',
      alignItems: 'center',
    },
    spacer: {
      minWidth: 8,
    },
    row: {
      marginVertical: 5,
    },
    keypadContainer: {
      position: 'absolute',
      bottom: 0,
      left: 0,
      right: 0,
      paddingBottom: 50,
      backgroundColor: colors.background.alternative,
    },
    cta: {
      paddingTop: 12,
    },
    flexRow: {
      flexDirection: 'row',
    },
    flagText: {
      marginVertical: 3,
      marginHorizontal: 0,
    },
  });

const AmountToBuy = () => {
  const navigation = useNavigation();
  const { colors } = useTheme();
  const styles = createStyles(colors);
  const [amountFocused, setAmountFocused] = useState(false);
  const [amount, setAmount] = useState('0');
  const [amountNumber, setAmountNumber] = useState(0);
  const [tokens, setTokens] = useState([]);
  const [error, setError] = useState(null);
  const keyboardHeight = useRef(1000);
  const keypadOffset = useSharedValue(1000);
  const [
    isTokenSelectorModalVisible,
    toggleTokenSelectorModal,
    ,
    hideTokenSelectorModal,
  ] = useModalHandler(false);
  const [
    isFiatSelectorModalVisible,
    toggleFiatSelectorModal,
    ,
    hideFiatSelectorModal,
  ] = useModalHandler(false);
  const [
    isPaymentMethodModalVisible,
    ,
    showPaymentMethodsModal,
    hidePaymentMethodModal,
  ] = useModalHandler(false);
  const [isRegionModalVisible, toggleRegionModal, , hideRegionModal] =
    useModalHandler(false);

  useEffect(() => {
    navigation.setOptions(
      getFiatOnRampAggNavbar(
        navigation,
        { title: strings('fiat_on_ramp_aggregator.amount_to_buy') },
        colors,
      ),
    );
  }, [navigation, colors]);

  /**
   * Grab the current state of the SDK via the context.
   */
  const {
    selectedPaymentMethodId,
    setSelectedPaymentMethodId,
    selectedRegion,
    setSelectedRegion,
    selectedAsset,
    setSelectedAsset,
    selectedFiatCurrencyId,
    setSelectedFiatCurrencyId,
    selectedChainId,
    sdkError,
  } = useFiatOnRampSDK();

  /**
   * SDK methods are called as the parameters change.
   * We get
   * - getCountries -> countries
   * - defaultFiatCurrency -> getDefaultFiatCurrency
   * - getFiatCurrencies -> currencies
   * - getCryptoCurrencies -> sdkCryptoCurrencies
   * - paymentMethods -> getPaymentMethods
   * - currentPaymentMethod -> getCurrentPaymentMethod
   */

  const [
    { data: countries, isFetching: isFetchingCountries, error: errorCountries },
    queryGetCountries,
  ] = useSDKMethod('getCountries');

  const [
    {
      data: defaultFiatCurrency,
      error: errorDefaultFiatCurrency,
      isFetching: isFetchingDefaultFiatCurrency,
    },
    queryDefaultFiatCurrency,
  ] = useSDKMethod('getDefaultFiatCurrency', selectedRegion?.id);

  const [
    {
      data: fiatCurrencies,
      error: errorFiatCurrencies,
      isFetching: isFetchingFiatCurrencies,
    },
    queryGetFiatCurrencies,
  ] = useSDKMethod(
    'getFiatCurrencies',
    selectedRegion?.id,
    selectedPaymentMethodId,
  );

  const [
    {
      data: sdkCryptoCurrencies,
      error: errorSdkCryptoCurrencies,
      isFetching: isFetchingSdkCryptoCurrencies,
    },
    queryGetCryptoCurrencies,
  ] = useSDKMethod(
    'getCryptoCurrencies',
    selectedRegion?.id,
    selectedPaymentMethodId,
    selectedFiatCurrencyId || '',
  );

  const [
    {
      data: paymentMethods,
      error: errorPaymentMethods,
      isFetching: isFetchingPaymentMethods,
    },
    queryGetPaymentMethods,
  ] = useSDKMethod('getPaymentMethods', selectedRegion?.id);

  const [
    {
      data: currentPaymentMethod,
      error: errorCurrentPaymentMethod,
      isFetching: isFetchingCurrentPaymentMethod,
    },
    queryGetPaymentMethod,
  ] = useSDKMethod(
    'getPaymentMethod',
    selectedRegion?.id,
    selectedPaymentMethodId,
  );

  const [{ data: limits, error: errorLimits, isFetching: isFetchingLimits }] =
    useSDKMethod(
      'getLimits',
      selectedRegion?.id,
      selectedPaymentMethodId,
      selectedAsset?.id || '',
      selectedFiatCurrencyId || '',
    );

  /**
   * * Defaults and validation of selected values
   */

  const filteredPaymentMethods = useMemo(() => {
    if (paymentMethods) {
      return paymentMethods.filter((paymentMethod) =>
        Device.isAndroid() ? !paymentMethod.isApplePay : true,
      );
    }
    return null;
  }, [paymentMethods]);

  /**
   * Temporarily filter crypto currencies to match current chain id
   * TODO: Remove this filter when we go multi chain. Replace `tokens` with `sdkCryptoCurrencies`
   */
  useEffect(() => {
    if (
      !isFetchingSdkCryptoCurrencies &&
      !errorSdkCryptoCurrencies &&
      sdkCryptoCurrencies
    ) {
      const filteredTokens = sdkCryptoCurrencies.filter(
        (token) => Number(token.network?.chainId) === Number(selectedChainId),
      );
      setTokens(filteredTokens);
    }
  }, [
    sdkCryptoCurrencies,
    errorSdkCryptoCurrencies,
    isFetchingSdkCryptoCurrencies,
    selectedChainId,
  ]);

  /**
   * Select the default fiat currency as selected if none is selected.
   */
  useEffect(() => {
    if (
      !isFetchingDefaultFiatCurrency &&
      defaultFiatCurrency &&
      !selectedFiatCurrencyId
    ) {
      setSelectedFiatCurrencyId(defaultFiatCurrency.id);
    }
  }, [
    defaultFiatCurrency,
    isFetchingDefaultFiatCurrency,
    selectedFiatCurrencyId,
    setSelectedFiatCurrencyId,
  ]);

  /**
   * Select the default fiat currency if current selection is not available.
   */
  useEffect(() => {
    if (
      !isFetchingFiatCurrencies &&
      !isFetchingDefaultFiatCurrency &&
      selectedFiatCurrencyId &&
      fiatCurrencies &&
      defaultFiatCurrency &&
      !fiatCurrencies.some((currency) => currency.id === selectedFiatCurrencyId)
    ) {
      setSelectedFiatCurrencyId(defaultFiatCurrency.id);
    }
  }, [
    defaultFiatCurrency,
    fiatCurrencies,
    isFetchingDefaultFiatCurrency,
    isFetchingFiatCurrencies,
    selectedFiatCurrencyId,
    setSelectedFiatCurrencyId,
  ]);

  /**
   * Select the native crytpo currency of first of the list
   * if current selection is not available.
   * This is using the already filtered list of tokens.
   */
  useEffect(() => {
    if (tokens) {
      if (
        !selectedAsset ||
        !tokens.find((token) => token.address === selectedAsset.address)
      ) {
        setSelectedAsset(
          tokens.find((a) => a.address === NATIVE_ADDRESS) || tokens?.[0],
        );
      }
    }
  }, [sdkCryptoCurrencies, selectedAsset, setSelectedAsset, tokens]);

  /**
   * Select the default payment method if current selection is not available.
   */
  useEffect(() => {
    if (
      !isFetchingPaymentMethods &&
      !errorPaymentMethods &&
      filteredPaymentMethods
    ) {
      if (
        !filteredPaymentMethods.some((pm) => pm.id === selectedPaymentMethodId)
      ) {
        setSelectedPaymentMethodId(filteredPaymentMethods?.[0]?.id);
      }
    }
  }, [
    errorPaymentMethods,
    filteredPaymentMethods,
    isFetchingPaymentMethods,
    selectedPaymentMethodId,
    setSelectedPaymentMethodId,
  ]);

  /**
   * * Keypad style, handlers and effects
   */
  const keypadContainerStyle = useAnimatedStyle(() => ({
    transform: [
      {
        translateY: withTiming(keypadOffset.value),
      },
    ],
  }));

  useEffect(() => {
    keypadOffset.value = amountFocused ? 40 : keyboardHeight.current + 40;
  }, [amountFocused, keyboardHeight, keypadOffset]);

  /**
   * Back handler to dismiss keypad
   */
  useEffect(() => {
    const backHandler = BackHandler.addEventListener(
      'hardwareBackPress',
      () => {
        if (amountFocused) {
          setAmountFocused(false);
          return true;
        }
      },
    );

    return () => backHandler.remove();
  }, [amountFocused]);

  const handleKeypadDone = useCallback(() => setAmountFocused(false), []);
  const onAmountInputPress = useCallback(() => setAmountFocused(true), []);

  const handleKeypadChange = useCallback(({ value, valueAsNumber }) => {
    setAmount(`${value}`);
    setAmountNumber(valueAsNumber);
  }, []);

  const handleQuickAmountPress = useCallback((value) => {
    setAmount(`${value}`);
    setAmountNumber(value);
  }, []);

  const onKeypadLayout = useCallback((event) => {
    const { height } = event.nativeEvent.layout;
    keyboardHeight.current = height;
  }, []);

  /**
   * * Region handlers
   */

  const handleChangeRegion = useCallback(() => {
    setAmountFocused(false);
    toggleRegionModal();
  }, [toggleRegionModal]);

  const handleRegionPress = useCallback(
    async (region) => {
      hideRegionModal();
      setAmount('0');
      setAmountNumber(0);
      setSelectedRegion(region);
      if (selectedFiatCurrencyId === defaultFiatCurrency?.id) {
        /*
         * Selected fiat currency is default, we will fetch
         * and select new region default fiat currency
         */
        const newRegionCurrency = await queryDefaultFiatCurrency(region.id);
        setSelectedFiatCurrencyId(newRegionCurrency?.id);
      }
    },
    [
      defaultFiatCurrency?.id,
      hideRegionModal,
      queryDefaultFiatCurrency,
      selectedFiatCurrencyId,
      setSelectedFiatCurrencyId,
      setSelectedRegion,
    ],
  );

  /**
   * * CryptoCurrency handlers
   */

  const handleAssetSelectorPress = useCallback(() => {
    setAmountFocused(false);
    toggleTokenSelectorModal();
  }, [toggleTokenSelectorModal]);

  const handleAssetPress = useCallback(
    (newAsset) => {
      setSelectedAsset(newAsset);
      hideTokenSelectorModal();
    },
    [hideTokenSelectorModal, setSelectedAsset],
  );

  /**
   * * FiatCurrency handlers
   */

  const handleFiatSelectorPress = useCallback(() => {
    setAmountFocused(false);
    toggleFiatSelectorModal();
  }, [toggleFiatSelectorModal]);

  const handleCurrencyPress = useCallback(
    (fiatCurrency) => {
      setSelectedFiatCurrencyId(fiatCurrency?.id);
      setAmount('0');
      setAmountNumber(0);
      hideFiatSelectorModal();
    },
    [hideFiatSelectorModal, setSelectedFiatCurrencyId],
  );

  /**
   * * PaymentMethod handlers
   */

  const handleChangePaymentMethod = useCallback(
    (paymentMethodId) => {
      if (paymentMethodId) {
        setAmount('0');
        setAmountNumber(0);
        setSelectedPaymentMethodId(paymentMethodId);
      }
      hidePaymentMethodModal();
    },
    [hidePaymentMethodModal, setSelectedPaymentMethodId],
  );

  /**
   * * Get Quote handlers
   */
  const handleGetQuotePress = useCallback(() => {
    navigation.navigate('GetQuotes', {
      amount: amountNumber,
      asset: selectedAsset,
    });
  }, [amountNumber, navigation, selectedAsset]);

  /**
   * * Derived values
   */

  /**
   * Get the fiat currency object by id
   */
  const currentFiatCurrency = useMemo(() => {
    const currency =
      fiatCurrencies?.find?.(
        (currency) => currency.id === selectedFiatCurrencyId,
      ) || defaultFiatCurrency;
    return currency;
  }, [fiatCurrencies, defaultFiatCurrency, selectedFiatCurrencyId]);

  /**
   * Format the amount for display (iOS only)
   */
  const displayAmount = useMemo(() => {
    if (Device.isIos() && Intl && Intl?.NumberFormat) {
      return amountFocused
        ? amount
        : new Intl.NumberFormat().format(amountNumber);
    }
    return amount;
  }, [amount, amountFocused, amountNumber]);

  const retryMethod = useCallback(() => {
    if (!error) {
      return null;
    }

    if (errorSdkCryptoCurrencies) {
      return queryGetCryptoCurrencies();
    } else if (errorCurrentPaymentMethod) {
      return queryGetPaymentMethod();
    } else if (errorPaymentMethods) {
      return queryGetPaymentMethods();
    } else if (errorFiatCurrencies) {
      return queryGetFiatCurrencies();
    } else if (errorDefaultFiatCurrency) {
      return queryDefaultFiatCurrency();
    } else if (errorCountries) {
      return queryGetCountries();
    }
  }, [
    error,
    errorCountries,
    errorCurrentPaymentMethod,
    errorDefaultFiatCurrency,
    errorFiatCurrencies,
    errorPaymentMethods,
    errorSdkCryptoCurrencies,
    queryDefaultFiatCurrency,
    queryGetCountries,
    queryGetCryptoCurrencies,
    queryGetFiatCurrencies,
    queryGetPaymentMethod,
    queryGetPaymentMethods,
  ]);

  useEffect(() => {
    setError(
      (errorSdkCryptoCurrencies ||
        errorCurrentPaymentMethod ||
        errorPaymentMethods ||
        errorFiatCurrencies ||
        errorDefaultFiatCurrency ||
        errorCountries) ??
        null,
    );
  }, [
    errorCountries,
    errorCurrentPaymentMethod,
    errorDefaultFiatCurrency,
    errorFiatCurrencies,
    errorPaymentMethods,
    errorSdkCryptoCurrencies,
  ]);

  if (sdkError) {
    return (
      <ScreenLayout>
        <ScreenLayout.Body>
          <ErrorViewWithReporting error={sdkError} />
        </ScreenLayout.Body>
      </ScreenLayout>
    );
  }

  if (
    isFetchingSdkCryptoCurrencies ||
    isFetchingCurrentPaymentMethod ||
    isFetchingPaymentMethods ||
    isFetchingFiatCurrencies ||
    isFetchingDefaultFiatCurrency ||
    isFetchingCountries ||
    isFetchingLimits
  ) {
    return (
      <ScreenLayout>
        <ScreenLayout.Body>
          <ScreenLayout.Content>
            <View style={styles.flexRow}>
              <SkeletonText large thick />
              <SkeletonText thick smaller spacingHorizontal />
            </View>
            <SkeletonText thin small spacingTop spacingVertical />
            <Box>
              <ListItem.Content>
                <ListItem.Body>
                  <ListItem.Icon>
                    <SkeletonText />
                  </ListItem.Icon>
                </ListItem.Body>
                <SkeletonText smaller thin />
              </ListItem.Content>
            </Box>
            <SkeletonText spacingTopSmall spacingVertical thin medium />
            <SkeletonText thin smaller spacingVertical />
            <Box>
              <ListItem.Content>
                <ListItem.Body>
                  <SkeletonText small />
                </ListItem.Body>
                <SkeletonText smaller thin />
              </ListItem.Content>
            </Box>
            <SkeletonText spacingTopSmall spacingVertical thin medium />
          </ScreenLayout.Content>
        </ScreenLayout.Body>
      </ScreenLayout>
    );
  }

<<<<<<< HEAD
  if (error) {
=======
  if (
    errorSdkCryptoCurrencies ||
    errorCurrentPaymentMethod ||
    errorPaymentMethods ||
    errorFiatCurrencies ||
    errorDefaultFiatCurrency ||
    errorCountries ||
    errorLimits
  ) {
>>>>>>> 7561819e
    return (
      <ScreenLayout>
        <ScreenLayout.Body>
          <ErrorView description={error} ctaOnPress={retryMethod} />
        </ScreenLayout.Body>
      </ScreenLayout>
    );
  }

  return (
    <ScreenLayout>
      <ScreenLayout.Body>
        <Pressable onPress={handleKeypadDone} style={styles.viewContainer}>
          <ScreenLayout.Content>
            <View style={[styles.selectors, styles.row]}>
              <AccountSelector />
              <View style={styles.spacer} />
              <SelectorButton onPress={handleChangeRegion}>
                <Text reset style={styles.flagText}>
                  {selectedRegion?.emoji}
                </Text>
              </SelectorButton>
            </View>
            <View style={styles.row}>
              <AssetSelectorButton
                label={strings('fiat_on_ramp_aggregator.want_to_buy')}
                icon={
                  <TokenIcon
                    medium
                    icon={selectedAsset?.logo}
                    symbol={selectedAsset?.symbol}
                  />
                }
                assetSymbol={selectedAsset?.symbol}
                assetName={selectedAsset?.name}
                onPress={handleAssetSelectorPress}
              />
            </View>
            <View style={styles.row}>
              <AmountInput
                highlighted={amountFocused}
                label={strings('fiat_on_ramp_aggregator.amount')}
                currencySymbol={currentFiatCurrency?.denomSymbol}
                amount={displayAmount}
                currencyCode={currentFiatCurrency?.symbol}
                onPress={onAmountInputPress}
                onCurrencyPress={handleFiatSelectorPress}
              />
            </View>
          </ScreenLayout.Content>
        </Pressable>
      </ScreenLayout.Body>
      <ScreenLayout.Footer>
        <ScreenLayout.Content>
          <PaymentMethodSelector
            label={strings('fiat_on_ramp_aggregator.selected_payment_method')}
            icon={
              <PaymentIcon
                iconType={getPaymentMethodIcon(selectedPaymentMethodId)}
                size={20}
                color={colors.icon.default}
              />
            }
            name={currentPaymentMethod?.name}
            onPress={showPaymentMethodsModal}
          />
          <View style={[styles.row, styles.cta]}>
            <StyledButton
              type="confirm"
              onPress={handleGetQuotePress}
              disabled={amountNumber <= 0}
            >
              {strings('fiat_on_ramp_aggregator.get_quotes')}
            </StyledButton>
          </View>
        </ScreenLayout.Content>
      </ScreenLayout.Footer>

      <Animated.View
        style={[styles.keypadContainer, keypadContainerStyle]}
        onLayout={onKeypadLayout}
      >
        <QuickAmounts
          onAmountPress={handleQuickAmountPress}
          amounts={limits?.quickAmounts.map((limit) => ({
            value: limit,
            label: currentFiatCurrency?.denomSymbol + limit.toString(),
          }))}
        />
        <Keypad
          value={amount}
          onChange={handleKeypadChange}
          currency={currentFiatCurrency?.symbol}
        />
        <ScreenLayout.Content>
          <StyledButton type="confirm" onPress={handleKeypadDone}>
            {strings('fiat_on_ramp_aggregator.done')}
          </StyledButton>
        </ScreenLayout.Content>
      </Animated.View>
      <TokenSelectModal
        isVisible={isTokenSelectorModalVisible}
        dismiss={toggleTokenSelectorModal}
        title={strings('fiat_on_ramp_aggregator.select_a_cryptocurrency')}
        description={strings(
          'fiat_on_ramp_aggregator.select_a_cryptocurrency_description',
          { network: NETWORKS_NAMES[selectedChainId] },
        )}
        tokens={tokens}
        onItemPress={handleAssetPress}
      />
      <FiatSelectModal
        isVisible={isFiatSelectorModalVisible}
        dismiss={toggleFiatSelectorModal}
        title={strings('fiat_on_ramp_aggregator.select_region_currency')}
        currencies={fiatCurrencies}
        onItemPress={handleCurrencyPress}
      />
      <PaymentMethodModal
        isVisible={isPaymentMethodModalVisible}
        dismiss={hidePaymentMethodModal}
        title={strings('fiat_on_ramp_aggregator.select_payment_method')}
        paymentMethods={filteredPaymentMethods}
        selectedPaymentMethod={selectedPaymentMethodId}
        onItemPress={handleChangePaymentMethod}
      />
      <RegionModal
        isVisible={isRegionModalVisible}
        title={strings('fiat_on_ramp_aggregator.region.title')}
        description={strings('fiat_on_ramp_aggregator.region.description')}
        data={countries}
        dismiss={hideRegionModal}
        onRegionPress={handleRegionPress}
      />
    </ScreenLayout>
  );
};

export default AmountToBuy;<|MERGE_RESOLUTION|>--- conflicted
+++ resolved
@@ -215,14 +215,13 @@
     selectedPaymentMethodId,
   );
 
-  const [{ data: limits, error: errorLimits, isFetching: isFetchingLimits }] =
-    useSDKMethod(
-      'getLimits',
-      selectedRegion?.id,
-      selectedPaymentMethodId,
-      selectedAsset?.id || '',
-      selectedFiatCurrencyId || '',
-    );
+  const [{ data: limits, isFetching: isFetchingLimits }] = useSDKMethod(
+    'getLimits',
+    selectedRegion?.id,
+    selectedPaymentMethodId,
+    selectedAsset?.id || '',
+    selectedFiatCurrencyId || '',
+  );
 
   /**
    * * Defaults and validation of selected values
@@ -622,19 +621,7 @@
     );
   }
 
-<<<<<<< HEAD
   if (error) {
-=======
-  if (
-    errorSdkCryptoCurrencies ||
-    errorCurrentPaymentMethod ||
-    errorPaymentMethods ||
-    errorFiatCurrencies ||
-    errorDefaultFiatCurrency ||
-    errorCountries ||
-    errorLimits
-  ) {
->>>>>>> 7561819e
     return (
       <ScreenLayout>
         <ScreenLayout.Body>
