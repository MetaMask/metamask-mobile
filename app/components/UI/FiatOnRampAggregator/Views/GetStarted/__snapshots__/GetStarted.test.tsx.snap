// Jest Snapshot v1, https://goo.gl/fbAQLP

exports[`GetStarted renders correctly 1`] = `
<RCTSafeAreaView
  emulateUnlessSupported={true}
  style={
    Object {
      "flex": 1,
    }
  }
>
  <RCTScrollView
    style={
      Array [
        Object {
          "backgroundColor": "#FFFFFF",
          "flex": 1,
        },
        undefined,
      ]
    }
  >
    <View>
      <View
        style={
          Array [
            Object {
              "flex": 1,
            },
            undefined,
          ]
        }
      >
        <RCTScrollView
          contentContainerStyle={
            Object {
              "flexGrow": 1,
              "justifyContent": "center",
            }
          }
        >
          <View>
            <View
              style={
                Array [
                  Object {
                    "padding": 15,
                  },
                  undefined,
                  undefined,
                ]
              }
            >
              <View
                style={
                  Object {
                    "alignItems": "center",
                  }
                }
              >
                <Image
                  source={
                    Object {
                      "testUri": "../../../app/components/UI/FiatOnRampAggregator/components/images/WalletInfo.png",
                    }
                  }
                />
              </View>
            </View>
            <View
              style={
                Array [
                  Object {
                    "padding": 15,
                  },
                  undefined,
                  undefined,
                ]
              }
            >
              <Text
                style={
                  Array [
                    Object {
                      "color": "#24272A",
                      "fontFamily": "EuclidCircularB-Regular",
                      "fontSize": 30,
                      "fontWeight": "400",
                      "marginVertical": 2,
                    },
                    Object {
                      "textAlign": "center",
                    },
                    undefined,
                    Object {
                      "fontFamily": "EuclidCircularB-Bold",
                      "fontWeight": "600",
                    },
                    undefined,
                    undefined,
                    undefined,
                    undefined,
                    undefined,
                    undefined,
                    undefined,
                    undefined,
                    undefined,
                    undefined,
                    undefined,
                    undefined,
                    undefined,
                    undefined,
                    undefined,
                    undefined,
                    undefined,
                    undefined,
                    undefined,
                    undefined,
                    undefined,
                  ]
                }
              >
                Our buy crypto feature aggregates quotes from integrated vendors, providing you the best quote from those sources for you to get crypto directly into your wallet with no waiting period.
              </Text>
            </View>
            <View
              style={
                Array [
                  Object {
                    "padding": 15,
                  },
                  undefined,
                  undefined,
                ]
              }
            >
              <Text
                style={
                  Array [
                    Object {
                      "color": "#24272A",
                      "fontFamily": "EuclidCircularB-Regular",
                      "fontSize": 30,
                      "fontWeight": "400",
                      "marginVertical": 2,
                    },
                    Object {
                      "textAlign": "center",
                    },
                    undefined,
                    Object {
                      "fontFamily": "EuclidCircularB-Bold",
                      "fontWeight": "600",
                    },
                    undefined,
                    undefined,
                    undefined,
                    undefined,
                    undefined,
                    undefined,
                    undefined,
                    undefined,
                    undefined,
                    undefined,
                    undefined,
                    undefined,
                    undefined,
                    undefined,
                    undefined,
                    undefined,
                    undefined,
                    undefined,
                    undefined,
                    undefined,
                    undefined,
                  ]
                }
              >
                Less gas fees to pay, and numerous networks, tokens, and payment methods supported
              </Text>
            </View>
          </View>
<<<<<<< HEAD
        </RCTScrollView>
      </View>
      <View>
        <View
=======
        </View>
      </RCTScrollView>
    </View>
    <View>
      <View
        style={
          Array [
            Object {
              "padding": 15,
            },
            undefined,
            undefined,
          ]
        }
      >
        <TouchableOpacity
          accessibilityRole="button"
          activeOpacity={0.2}
          onPress={[Function]}
>>>>>>> df48d129
          style={
            Array [
              Object {
                "padding": 15,
              },
              undefined,
              undefined,
            ]
          }
        >
          <TouchableOpacity
            accessibilityComponentType="button"
            accessibilityTraits="button"
            activeOpacity={0.2}
            onPress={[Function]}
            style={
              Array [
                Array [
                  Object {
                    "borderRadius": 100,
                    "justifyContent": "center",
                    "padding": 15,
                  },
                  Object {
                    "backgroundColor": "#037DD6",
                    "minHeight": 50,
                  },
                  undefined,
                ],
                null,
              ]
            }
            testID="get-started-button"
          >
            <Text
              style={
                Array [
                  Object {
                    "color": "#007aff",
                    "fontSize": 17,
                    "fontWeight": "500",
                    "textAlign": "center",
                  },
                  null,
                  Array [
                    Object {
                      "fontFamily": "EuclidCircularB-Bold",
                      "fontSize": 14,
                      "fontWeight": "600",
                      "textAlign": "center",
                    },
                    Object {
                      "color": "#FCFCFC",
                    },
                    undefined,
                  ],
                  null,
                ]
              }
            >
              Get started
            </Text>
          </TouchableOpacity>
        </View>
      </View>
    </View>
  </RCTScrollView>
</RCTSafeAreaView>
`;

exports[`GetStarted renders correctly when getStarted is true 1`] = `
<RCTSafeAreaView
  emulateUnlessSupported={true}
  style={
    Object {
      "flex": 1,
    }
  }
>
  <View
    style={
      Array [
        Object {
          "backgroundColor": "#FFFFFF",
          "flex": 1,
        },
        undefined,
      ]
    }
  />
</RCTSafeAreaView>
`;

exports[`GetStarted renders correctly when sdkError is present 1`] = `
<RCTSafeAreaView
  emulateUnlessSupported={true}
  style={
    Object {
      "flex": 1,
    }
  }
>
  <View
    style={
      Array [
        Object {
          "backgroundColor": "#FFFFFF",
          "flex": 1,
        },
        undefined,
      ]
    }
  >
    <View
      style={
        Array [
          Object {
            "flex": 1,
          },
          undefined,
        ]
      }
    >
      <View
        style={
          Object {
            "alignItems": "center",
            "backgroundColor": "#FFFFFF",
            "flex": 1,
            "justifyContent": "center",
          }
        }
      >
        <View
          style={
            Object {
              "marginTop": -100,
              "paddingHorizontal": 60,
              "width": "100%",
            }
          }
        >
          <View
            style={
              Object {
                "marginVertical": 1,
              }
            }
          >
            <Text
              allowFontScaling={false}
              style={
                Array [
                  Object {
                    "color": undefined,
                    "fontSize": 12,
                  },
                  Array [
                    Object {
                      "fontSize": 38,
                      "marginVertical": 4,
                      "textAlign": "center",
                    },
                    Object {
                      "color": "#D73A49",
                    },
                  ],
                  Object {
                    "fontFamily": "Material Design Icons",
                    "fontStyle": "normal",
                    "fontWeight": "normal",
                  },
                  Object {},
                ]
              }
            >
              
            </Text>
          </View>
          <View
            style={
              Object {
                "marginVertical": 1,
              }
            }
          >
            <Text
              style={
                Array [
                  Object {
                    "color": "#24272A",
                    "fontFamily": "EuclidCircularB-Regular",
                    "fontSize": 30,
                    "fontWeight": "400",
                    "marginVertical": 2,
                  },
                  undefined,
                  undefined,
                  undefined,
                  undefined,
                  undefined,
                  undefined,
                  undefined,
                  undefined,
                  undefined,
                  undefined,
                  undefined,
                  undefined,
                  undefined,
                  undefined,
                  undefined,
                  undefined,
                  undefined,
                  undefined,
                  undefined,
                  undefined,
                  undefined,
                  undefined,
                  undefined,
                  Array [
                    Object {
                      "color": "#24272A",
                      "fontFamily": "EuclidCircularB-Bold",
                      "fontSize": 18,
                      "fontWeight": "600",
                      "marginVertical": 3,
                    },
                    Object {
                      "textAlign": "center",
                    },
                    undefined,
                    undefined,
                  ],
                ]
              }
            >
              Oops, something went wrong
            </Text>
          </View>
          <View
            style={
              Object {
                "marginVertical": 1,
              }
            }
          >
            <Text
              style={
                Array [
                  Object {
                    "color": "#24272A",
                    "fontFamily": "EuclidCircularB-Regular",
                    "fontSize": 30,
                    "fontWeight": "400",
                    "marginVertical": 2,
                  },
                  Object {
                    "textAlign": "center",
                  },
                  undefined,
                  undefined,
                  undefined,
                  undefined,
                  undefined,
                  Object {
                    "color": "#535A61",
                  },
                  undefined,
                  undefined,
                  undefined,
                  undefined,
                  undefined,
                  undefined,
                  undefined,
                  undefined,
                  undefined,
                  undefined,
                  undefined,
                  undefined,
                  undefined,
                  undefined,
                  undefined,
                  undefined,
                  undefined,
                ]
              }
            >
              sdkError
            </Text>
          </View>
          <View
            style={
              Object {
                "marginTop": 30,
              }
            }
          >
            <TouchableOpacity
              accessibilityRole="button"
              activeOpacity={0.2}
              onPress={[Function]}
              style={
                Array [
                  Array [
                    Object {
                      "borderRadius": 100,
                      "justifyContent": "center",
                      "padding": 15,
                    },
                    Object {
                      "backgroundColor": "#037DD6",
                      "minHeight": 50,
                    },
                    undefined,
                  ],
                  null,
                ]
              }
            >
              <Text
                style={
                  Array [
                    Object {
                      "color": "#007aff",
                      "fontSize": 17,
                      "fontWeight": "500",
                      "textAlign": "center",
                    },
                    null,
                    Array [
                      Object {
                        "fontFamily": "EuclidCircularB-Bold",
                        "fontSize": 14,
                        "fontWeight": "600",
                        "textAlign": "center",
                      },
                      Object {
                        "color": "#FCFCFC",
                      },
                      undefined,
                    ],
                    null,
                  ]
                }
              >
                Return to Home Screen
              </Text>
            </TouchableOpacity>
          </View>
        </View>
      </View>
    </View>
  </View>
</RCTSafeAreaView>
`;<|MERGE_RESOLUTION|>--- conflicted
+++ resolved
@@ -180,12 +180,6 @@
               </Text>
             </View>
           </View>
-<<<<<<< HEAD
-        </RCTScrollView>
-      </View>
-      <View>
-        <View
-=======
         </View>
       </RCTScrollView>
     </View>
@@ -205,7 +199,6 @@
           accessibilityRole="button"
           activeOpacity={0.2}
           onPress={[Function]}
->>>>>>> df48d129
           style={
             Array [
               Object {
