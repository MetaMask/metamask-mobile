--- conflicted
+++ resolved
@@ -10,7 +10,7 @@
 import WebviewError from '../../../UI/WebviewError';
 import { useTheme } from '../../../../util/theme';
 import { getFiatOnRampAggNavbar } from '../../Navbar';
-<<<<<<< HEAD
+import { getPaymentMethodIcon } from '../utils';
 import SkeletonBox from '../components/SkeletonBox';
 import SkeletonText from '../components/SkeletonText';
 import ListItem from '../../../Base/ListItem';
@@ -22,14 +22,6 @@
 	boxMargin: {
 		marginVertical: 10,
 	},
-=======
-import { getPaymentMethodIcon } from '../utils';
-
-const styles = StyleSheet.create({
-  row: {
-    marginVertical: 8,
-  },
->>>>>>> 6cc93580
 });
 
 const SkeletonPaymentOption = () => (
@@ -87,7 +79,10 @@
     setSelectedPaymentMethodId,
   ]);
 
-<<<<<<< HEAD
+  const handleContinueToAmount = useCallback(() => {
+    navigation.navigate('AmountToBuy');
+  }, [navigation]);
+
 	if (isFetching) {
 		return (
 			<ScreenLayout>
@@ -101,21 +96,7 @@
 			</ScreenLayout>
 		);
 	}
-=======
-  const handleContinueToAmount = useCallback(() => {
-    navigation.navigate('AmountToBuy');
-  }, [navigation]);
->>>>>>> 6cc93580
-
-  // TODO: replace this with loading screen
-  if (isFetching) {
-    return (
-      <ScreenLayout>
-        <ScreenLayout.Body></ScreenLayout.Body>
-      </ScreenLayout>
-    );
-  }
-
+  
   if (error) {
     return (
       <WebviewError
