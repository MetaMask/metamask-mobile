import React, { useCallback, useEffect, useMemo } from 'react';
import { View, StyleSheet, ScrollView } from 'react-native';
import { useNavigation, useRoute } from '@react-navigation/native';
import BaseText from '../../../Base/Text';
import ScreenLayout from '../components/ScreenLayout';
import PaymentOption from '../components/PaymentOption';
import { useFiatOnRampSDK, useSDKMethod } from '../sdk';
import { strings } from '../../../../../locales/i18n';
import StyledButton from '../../StyledButton';
import { useTheme } from '../../../../util/theme';
import { getFiatOnRampAggNavbar } from '../../Navbar';
import { getPaymentMethodIcon } from '../utils';
import Device from '../../../../util/device';
import SkeletonBox from '../components/SkeletonBox';
import SkeletonText from '../components/SkeletonText';
import BaseListItem from '../../../Base/ListItem';
import Box from '../components/Box';
import ErrorView from '../components/ErrorView';
import ErrorViewWithReporting from '../components/ErrorViewWithReporting';
import Routes from '../../../../constants/navigation/Routes';
import useAnalytics from '../hooks/useAnalytics';
// TODO: Convert into typescript and correctly type
const Text = BaseText as any;
const ListItem = BaseListItem as any;

const styles = StyleSheet.create({
  row: {
    marginVertical: 8,
  },
  boxMargin: {
    marginVertical: 10,
  },
});

const SkeletonPaymentOption = () => (
  <Box style={styles.boxMargin}>
    <ListItem>
      <ListItem.Content>
        <ListItem.Icon>
          <SkeletonBox />
        </ListItem.Icon>
        <ListItem.Body>
          <ListItem.Title>
            <SkeletonText thin title />
          </ListItem.Title>
        </ListItem.Body>
      </ListItem.Content>
    </ListItem>
  </Box>
);

const PaymentMethod = () => {
  const navigation = useNavigation();
  const { colors } = useTheme();
  const trackEvent = useAnalytics();
  const { params } = useRoute();

  const {
    selectedRegion,
    setSelectedRegion,
    selectedPaymentMethodId,
    setSelectedPaymentMethodId,
    selectedChainId,
    sdkError,
  } = useFiatOnRampSDK();

  const [{ data: paymentMethods, isFetching, error }, queryGetPaymentMethods] =
    useSDKMethod('getPaymentMethods', selectedRegion?.id);

  const filteredPaymentMethods = useMemo(() => {
    if (paymentMethods) {
      return paymentMethods.filter((paymentMethod) =>
        Device.isAndroid() ? !paymentMethod.isApplePay : true,
      );
    }
    return null;
  }, [paymentMethods]);

  const currentPaymentMethod = useMemo(
    () =>
      filteredPaymentMethods?.find(
        (method) => method.id === selectedPaymentMethodId,
      ),
    [filteredPaymentMethods, selectedPaymentMethodId],
  );

  useEffect(() => {
    if (!isFetching && !error && filteredPaymentMethods) {
      const paymentMethod = filteredPaymentMethods.find(
        (pm) => pm.id === selectedPaymentMethodId,
      );
      if (!paymentMethod) {
        setSelectedPaymentMethodId(filteredPaymentMethods?.[0]?.id);
      }
    }
  }, [
    error,
    filteredPaymentMethods,
    isFetching,
    selectedPaymentMethodId,
    setSelectedPaymentMethodId,
  ]);

  const handleCancelPress = useCallback(() => {
    trackEvent('ONRAMP_CANCELED', {
      location: 'Payment Method Screen',
      chain_id_destination: selectedChainId,
    });
  }, [selectedChainId, trackEvent]);

  const handlePaymentMethodPress = useCallback(
    (id) => {
      setSelectedPaymentMethodId(id);
      trackEvent('ONRAMP_PAYMENT_METHOD_SELECTED', {
        payment_method_id: id,
        location: 'Payment Method Screen',
      });
    },
    [setSelectedPaymentMethodId, trackEvent],
  );

  const handleResetState = useCallback(() => {
    setSelectedRegion(null);
    setSelectedPaymentMethodId(null);
    // @ts-expect-error navigation params error
    const needsReset = params?.showBack === false;
    if (needsReset) {
      navigation.reset({
        routes: [{ name: Routes.FIAT_ON_RAMP_AGGREGATOR.REGION }],
      });
    } else {
      navigation.goBack();
    }
  }, [
    // @ts-expect-error navigation params error
    params?.showBack,
    setSelectedPaymentMethodId,
    setSelectedRegion,
    navigation,
  ]);

  const handleContinueToAmount = useCallback(() => {
    navigation.navigate(Routes.FIAT_ON_RAMP_AGGREGATOR.AMOUNT_TO_BUY);
  }, [navigation]);

  useEffect(() => {
    navigation.setOptions(
      getFiatOnRampAggNavbar(
        navigation,
        {
          title: strings(
            'fiat_on_ramp_aggregator.payment_method.payment_method',
          ),
          // @ts-expect-error navigation params error
          showBack: params?.showBack,
        },
        colors,
        handleCancelPress,
      ),
    );
    // @ts-expect-error navigation params error
  }, [navigation, colors, handleCancelPress, params?.showBack]);

  if (sdkError) {
    return (
      <ScreenLayout>
        <ScreenLayout.Body>
          <ErrorViewWithReporting
            error={sdkError}
            location={'Payment Method Screen'}
          />
        </ScreenLayout.Body>
      </ScreenLayout>
    );
  }

  if (error) {
    return (
      <ScreenLayout>
        <ScreenLayout.Body>
          <ErrorView
            description={error}
            ctaOnPress={queryGetPaymentMethods}
            location={'Payment Method Screen'}
          />
        </ScreenLayout.Body>
      </ScreenLayout>
    );
  }

  if (!filteredPaymentMethods || isFetching) {
    return (
      <ScreenLayout>
        <ScreenLayout.Body>
          <ScreenLayout.Content>
            <SkeletonPaymentOption />
            <SkeletonPaymentOption />
            <SkeletonPaymentOption />
          </ScreenLayout.Content>
        </ScreenLayout.Body>
      </ScreenLayout>
    );
  }

  if (filteredPaymentMethods.length === 0) {
    return (
      <ScreenLayout>
        <ScreenLayout.Body>
          <ErrorView
            title={strings(
              'fiat_on_ramp_aggregator.payment_method.no_payment_methods_title',
              { regionName: selectedRegion?.name },
            )}
            description={strings(
              'fiat_on_ramp_aggregator.payment_method.no_payment_methods_description',
              { regionName: selectedRegion?.name },
            )}
            ctaOnPress={handleResetState}
            ctaLabel={strings(
              'fiat_on_ramp_aggregator.payment_method.reset_region',
            )}
            location={'Payment Method Screen'}
            icon="info"
          />
        </ScreenLayout.Body>
      </ScreenLayout>
    );
  }

  return (
    <ScreenLayout>
      <ScreenLayout.Body>
        <ScrollView>
          <ScreenLayout.Content>
<<<<<<< HEAD
            {filteredPaymentMethods.map(
              ({ id, name, delay, amountTier, paymentType, logo }) => (
=======
            {filteredPaymentMethods?.map(
              ({ id, name, delay, amountTier, paymentType, logo, detail }) => (
>>>>>>> b6a77b5f
                <View key={id} style={styles.row}>
                  <PaymentOption
                    highlighted={id === selectedPaymentMethodId}
                    detail={detail}
                    title={name}
                    time={delay}
                    id={id}
                    onPress={
                      id === selectedPaymentMethodId
                        ? undefined
                        : () => handlePaymentMethodPress(id)
                    }
                    amountTier={amountTier}
                    paymentTypeIcon={getPaymentMethodIcon(paymentType)}
                    logo={logo}
                  />
                </View>
              ),
            )}
          </ScreenLayout.Content>
        </ScrollView>
      </ScreenLayout.Body>
      <ScreenLayout.Footer>
        <ScreenLayout.Content>
          {currentPaymentMethod?.disclaimer ? (
            <View style={styles.row}>
              <Text small grey centered>
                {currentPaymentMethod.disclaimer}
              </Text>
            </View>
          ) : null}
          <View style={styles.row}>
            <StyledButton
              type={'confirm'}
              onPress={handleContinueToAmount}
              disabled={!selectedPaymentMethodId}
            >
              {strings(
                'fiat_on_ramp_aggregator.payment_method.continue_to_amount',
              )}
            </StyledButton>
          </View>
        </ScreenLayout.Content>
      </ScreenLayout.Footer>
    </ScreenLayout>
  );
};

export default PaymentMethod;<|MERGE_RESOLUTION|>--- conflicted
+++ resolved
@@ -232,13 +232,8 @@
       <ScreenLayout.Body>
         <ScrollView>
           <ScreenLayout.Content>
-<<<<<<< HEAD
             {filteredPaymentMethods.map(
-              ({ id, name, delay, amountTier, paymentType, logo }) => (
-=======
-            {filteredPaymentMethods?.map(
               ({ id, name, delay, amountTier, paymentType, logo, detail }) => (
->>>>>>> b6a77b5f
                 <View key={id} style={styles.row}>
                   <PaymentOption
                     highlighted={id === selectedPaymentMethodId}
