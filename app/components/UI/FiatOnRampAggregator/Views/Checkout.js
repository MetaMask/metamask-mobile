--- conflicted
+++ resolved
@@ -123,22 +123,6 @@
     );
   }
 
-<<<<<<< HEAD
-	if (uri) {
-		return (
-			<View style={baseStyles.flexGrow}>
-				<WebView
-					key={key}
-					source={{ uri }}
-					allowInlineMediaPlayback
-					enableApplePay
-					mediaPlaybackRequiresUserAction={false}
-					onNavigationStateChange={handleNavigationStateChange}
-				/>
-			</View>
-		);
-	}
-=======
   if (uri) {
     return (
       <View style={baseStyles.flexGrow}>
@@ -146,13 +130,13 @@
           key={key}
           source={{ uri }}
           allowInlineMediaPlayback
+          enableApplePay
           mediaPlaybackRequiresUserAction={false}
           onNavigationStateChange={handleNavigationStateChange}
         />
       </View>
     );
   }
->>>>>>> 5c9a8064
 };
 
 CheckoutWebView.navigationOptions = ({ route }) => ({
