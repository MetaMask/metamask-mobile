--- conflicted
+++ resolved
@@ -172,7 +172,6 @@
 		[navigation]
 	);
 
-<<<<<<< HEAD
 	const QuotesPolling = () => (
 		<TouchableOpacity style={[styles.timerWrapper]}>
 			{isFetchingQuotes ? (
@@ -230,9 +229,7 @@
 			</ScreenView>
 		);
 	}
-=======
 	const sortByAmountOut = (a, b) => b.amountOut - a.amountOut;
->>>>>>> f6903c07
 
 	if (isLoading) {
 		return (
@@ -265,7 +262,6 @@
 				providerSupport={selectedProviderInfo.support}
 			/>
 			<ScreenLayout.Body>
-<<<<<<< HEAD
 				<ScrollView>
 					<ScreenLayout.Content>
 						{quotes.length <= 0 ? (
@@ -277,6 +273,7 @@
 						) : (
 							quotes
 								.filter(({ error, errorCode }) => !error && !errorCode)
+								.sort(sortByAmountOut)
 								.map((quote) => (
 									<View key={quote.providerId} style={styles.row}>
 										<Quote
@@ -291,30 +288,6 @@
 						)}
 					</ScreenLayout.Content>
 				</ScrollView>
-=======
-				<ScreenLayout.Content>
-					{quotes.length <= 0 ? (
-						<Text black center>
-							No providers available!
-						</Text>
-					) : (
-						quotes
-							.filter(({ error }) => !error)
-							.sort(sortByAmountOut)
-							.map((quote) => (
-								<View key={quote.providerId} style={styles.row}>
-									<Quote
-										quote={quote}
-										onPress={() => handleOnPress(quote)}
-										onPressBuy={() => handleOnPressBuy(quote)}
-										highlighted={quote.providerId === providerId}
-										showInfo={() => setShowInfo(true)}
-									/>
-								</View>
-							))
-					)}
-				</ScreenLayout.Content>
->>>>>>> f6903c07
 			</ScreenLayout.Body>
 		</ScreenLayout>
 	);
