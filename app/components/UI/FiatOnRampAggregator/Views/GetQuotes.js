--- conflicted
+++ resolved
@@ -18,84 +18,22 @@
 import InfoAlert from '../components/InfoAlert';
 
 import Animated, {
-	Extrapolate,
-	interpolate,
-	useAnimatedScrollHandler,
-	useAnimatedStyle,
-	useSharedValue,
+  Extrapolate,
+  interpolate,
+  useAnimatedScrollHandler,
+  useAnimatedStyle,
+  useSharedValue,
 } from 'react-native-reanimated';
 
 const createStyles = (colors) =>
-<<<<<<< HEAD
-	StyleSheet.create({
-		row: {
-			marginVertical: 8,
-		},
-		topBorder: {
-			height: 1,
-			width: '100%',
-			backgroundColor: colors.border.default,
-		},
-		firstRow: {
-			marginTop: 0,
-			marginBottom: 8,
-		},
-		timerWrapper: {
-			backgroundColor: colors.background.alternative,
-			borderRadius: 20,
-			marginVertical: 12,
-			paddingVertical: 4,
-			paddingHorizontal: 15,
-			flexDirection: 'row',
-			alignItems: 'center',
-		},
-		timer: {
-			fontVariant: ['tabular-nums'],
-		},
-		timerHiglight: {
-			color: colors.error.default,
-		},
-		errorContent: {
-			paddingHorizontal: 20,
-			alignItems: 'center',
-		},
-		errorViewContent: {
-			flex: 1,
-			marginHorizontal: Device.isSmallDevice() ? 20 : 55,
-			justifyContent: 'center',
-		},
-		errorTitle: {
-			fontSize: 24,
-			marginVertical: 10,
-		},
-		errorText: {
-			fontSize: 14,
-		},
-		errorIcon: {
-			fontSize: 46,
-			marginVertical: 4,
-			color: colors.error.default,
-		},
-		expiredIcon: {
-			color: colors.primary.default,
-		},
-		screen: {
-			flexGrow: 1,
-			justifyContent: 'space-between',
-		},
-		bottomSection: {
-			marginBottom: 6,
-			alignItems: 'stretch',
-			paddingHorizontal: 20,
-		},
-		ctaButton: {
-			marginBottom: 30,
-		},
-	});
-=======
   StyleSheet.create({
     row: {
       marginVertical: 8,
+    },
+    topBorder: {
+      height: 1,
+      width: '100%',
+      backgroundColor: colors.border.default,
     },
     firstRow: {
       marginTop: 0,
@@ -153,12 +91,11 @@
       marginBottom: 30,
     },
   });
->>>>>>> 5c9a8064
 
 const LINK = {
-	HOMEPAGE: 'Homepage',
-	PRIVACY_POLICY: 'Privacy Policy',
-	SUPPORT: 'Support',
+  HOMEPAGE: 'Homepage',
+  PRIVACY_POLICY: 'Privacy Policy',
+  SUPPORT: 'Support',
 };
 
 const sortByAmountOut = (a, b) => b.amountOut - a.amountOut;
@@ -176,39 +113,6 @@
   const { colors } = useTheme();
   const styles = createStyles(colors);
 
-<<<<<<< HEAD
-	const { params } = useRoute();
-	const navigation = useNavigation();
-	const [isLoading, setIsLoading] = useState(true);
-	const [shouldFinishAnimation, setShouldFinishAnimation] = useState(false);
-	const [firstFetchCompleted, setFirstFetchCompleted] = useState(false);
-	const [isInPolling, setIsInPolling] = useState(false);
-	const [pollingCyclesLeft, setPollingCyclesLeft] = useState(appConfig.POLLING_CYCLES - 1);
-	const [remainingTime, setRemainingTime] = useState(appConfig.POLLING_INTERVAL);
-	const [showProviderInfo, setShowProviderInfo] = useState(false);
-	const [selectedProviderInfo, setSelectedProviderInfo] = useState(null);
-	const [providerId, setProviderId] = useState(null);
-
-	const scrollOffsetY = useSharedValue(0);
-	const scrollHandler = useAnimatedScrollHandler((event) => {
-		scrollOffsetY.value = event.contentOffset.y;
-	});
-	const animatedStyles = useAnimatedStyle(() => {
-		const value = interpolate(scrollOffsetY.value, [0, 50], [0, 1], Extrapolate.EXTEND);
-		return { opacity: value };
-	});
-
-	const [{ data: quotes, isFetching: isFetchingQuotes, error: ErrorFetchingQuotes }, fetchQuotes] = useSDKMethod(
-		'getQuotes',
-		selectedRegion?.id,
-		selectedPaymentMethodId,
-		selectedAsset?.id,
-		selectedFiatCurrencyId,
-		params.amount,
-		selectedAddress,
-		callbackBaseUrl
-	);
-=======
   const { params } = useRoute();
   const navigation = useNavigation();
   const [isLoading, setIsLoading] = useState(true);
@@ -221,9 +125,23 @@
   const [remainingTime, setRemainingTime] = useState(
     appConfig.POLLING_INTERVAL,
   );
-  const [showInfo, setShowInfo] = useState(false);
-  const [selectedProviderInfo] = useState({});
+  const [showProviderInfo, setShowProviderInfo] = useState(false);
+  const [selectedProviderInfo, setSelectedProviderInfo] = useState(null);
   const [providerId, setProviderId] = useState(null);
+
+  const scrollOffsetY = useSharedValue(0);
+  const scrollHandler = useAnimatedScrollHandler((event) => {
+    scrollOffsetY.value = event.contentOffset.y;
+  });
+  const animatedStyles = useAnimatedStyle(() => {
+    const value = interpolate(
+      scrollOffsetY.value,
+      [0, 50],
+      [0, 1],
+      Extrapolate.EXTEND,
+    );
+    return { opacity: value };
+  });
 
   const [
     { data: quotes, isFetching: isFetchingQuotes, error: ErrorFetchingQuotes },
@@ -238,7 +156,6 @@
     selectedAddress,
     callbackBaseUrl,
   );
->>>>>>> 5c9a8064
 
   const filteredQuotes = useMemo(
     () => (quotes || []).filter(({ error }) => !error),
@@ -251,20 +168,12 @@
       setRemainingTime((remainingTime) => {
         const newRemainingTime = Number(remainingTime - 1000);
 
-<<<<<<< HEAD
-				if (newRemainingTime <= 0) {
-					setPollingCyclesLeft((cycles) => cycles - 1);
-					// we never fetch data if we run out of remaining polling cycles
-					setShowProviderInfo(false);
-					pollingCyclesLeft > 0 && fetchQuotes();
-				}
-=======
         if (newRemainingTime <= 0) {
           setPollingCyclesLeft((cycles) => cycles - 1);
           // we never fetch data if we run out of remaining polling cycles
+          setShowProviderInfo(false);
           pollingCyclesLeft > 0 && fetchQuotes();
         }
->>>>>>> 5c9a8064
 
         return newRemainingTime > 0
           ? newRemainingTime
@@ -295,22 +204,13 @@
     isInPolling,
   ]);
 
-<<<<<<< HEAD
-	// The moment we have consumed all of our polling cycles, we need to stop fetching new quotes and clear the interval
-	useEffect(() => {
-		if (pollingCyclesLeft < 0 || ErrorFetchingQuotes) {
-			setIsInPolling(false);
-			setShowProviderInfo(false);
-		}
-	}, [ErrorFetchingQuotes, pollingCyclesLeft]);
-=======
   // The moment we have consumed all of our polling cycles, we need to stop fetching new quotes and clear the interval
   useEffect(() => {
     if (pollingCyclesLeft < 0 || ErrorFetchingQuotes) {
       setIsInPolling(false);
+      setShowProviderInfo(false);
     }
   }, [ErrorFetchingQuotes, pollingCyclesLeft]);
->>>>>>> 5c9a8064
 
   useEffect(() => {
     navigation.setOptions(
@@ -327,48 +227,13 @@
     setProviderId(quote.provider.id);
   }, []);
 
-<<<<<<< HEAD
-	const handleInfoPress = useCallback((quote) => {
-		if (quote?.provider) {
-			setSelectedProviderInfo(quote.provider);
-			setShowProviderInfo(true);
-		}
-	}, []);
-
-	const handleOnPressBuy = useCallback(
-		(quote) => {
-			quote?.provider?.id && navigation.navigate('Checkout', { ...quote });
-		},
-		[navigation]
-	);
-
-	const QuotesPolling = () => (
-		<View style={styles.timerWrapper}>
-			{isFetchingQuotes ? (
-				<>
-					<ActivityIndicator size="small" />
-					<Text> {strings('fiat_on_ramp_aggregator.fetching_new_quotes')}</Text>
-				</>
-			) : (
-				<Text primary centered>
-					{pollingCyclesLeft > 0
-						? strings('fiat_on_ramp_aggregator.new_quotes_in')
-						: strings('fiat_on_ramp_aggregator.quotes_expire_in')}{' '}
-					<Text
-						bold
-						primary
-						style={[
-							styles.timer,
-							remainingTime <= appConfig.POLLING_INTERVAL_HIGHLIGHT && styles.timerHiglight,
-						]}
-					>
-						{new Date(remainingTime).toISOString().substring(15, 19)}
-					</Text>
-				</Text>
-			)}
-		</View>
-	);
-=======
+  const handleInfoPress = useCallback((quote) => {
+    if (quote?.provider) {
+      setSelectedProviderInfo(quote.provider);
+      setShowProviderInfo(true);
+    }
+  }, []);
+
   const handleOnPressBuy = useCallback(
     (quote) => {
       quote?.provider?.id && navigation.navigate('Checkout', { ...quote });
@@ -393,17 +258,16 @@
             primary
             style={[
               styles.timer,
-              remainingTime < appConfig.POLLING_INTERVAL_HIGHLIGHT &&
+              remainingTime <= appConfig.POLLING_INTERVAL_HIGHLIGHT &&
                 styles.timerHiglight,
             ]}
           >
-            {new Date(remainingTime).toISOString().substr(15, 4)}
+            {new Date(remainingTime).toISOString().substring(15, 19)}
           </Text>
         </Text>
       )}
     </View>
   );
->>>>>>> 5c9a8064
 
   if (pollingCyclesLeft < 0) {
     return (
@@ -456,58 +320,6 @@
     );
   }
 
-<<<<<<< HEAD
-	return (
-		<ScreenLayout>
-			<ScreenLayout.Header>
-				{isInPolling && <QuotesPolling />}
-				<Text centered>
-					Buy ETH from one of our trusted providers. You’ll be securely taken to their portal without leaving
-					the MetaMask app.
-				</Text>
-			</ScreenLayout.Header>
-			<InfoAlert
-				isVisible={showProviderInfo}
-				dismiss={() => setShowProviderInfo(false)}
-				providerName={selectedProviderInfo?.name}
-				logos={selectedProviderInfo?.logos}
-				subtitle={selectedProviderInfo?.hqAddress}
-				body={selectedProviderInfo?.description}
-				providerWebsite={selectedProviderInfo?.links?.find((link) => link.name === LINK.HOMEPAGE)?.url}
-				providerPrivacyPolicy={
-					selectedProviderInfo?.links?.find((link) => link.name === LINK.PRIVACY_POLICY)?.url
-				}
-				providerSupport={selectedProviderInfo?.links?.find((link) => link.name === LINK.SUPPORT)?.url}
-			/>
-			<ScreenLayout.Body>
-				<Animated.View style={[styles.topBorder, animatedStyles]} />
-				<Animated.ScrollView onScroll={scrollHandler} scrollEventThrottle={16}>
-					<ScreenLayout.Content>
-						{filteredQuotes.length <= 0 ? (
-							<Text black center>
-								No providers available!
-							</Text>
-						) : isFetchingQuotes && isInPolling ? (
-							<Text>...</Text> //todo: to be replaced with the skelton screen
-						) : (
-							filteredQuotes.sort(sortByAmountOut).map((quote) => (
-								<View key={quote.provider.id} style={styles.row}>
-									<Quote
-										quote={quote}
-										onPress={() => handleOnPress(quote)}
-										onPressBuy={() => handleOnPressBuy(quote)}
-										highlighted={quote.provider.id === providerId}
-										showInfo={() => handleInfoPress(quote)}
-									/>
-								</View>
-							))
-						)}
-					</ScreenLayout.Content>
-				</Animated.ScrollView>
-			</ScreenLayout.Body>
-		</ScreenLayout>
-	);
-=======
   return (
     <ScreenLayout>
       <ScreenLayout.Header>
@@ -518,17 +330,31 @@
         </Text>
       </ScreenLayout.Header>
       <InfoAlert
-        isVisible={showInfo}
-        subtitle={selectedProviderInfo.subtitle}
-        dismiss={() => setShowInfo(false)}
-        providerName={selectedProviderInfo.name}
-        body={selectedProviderInfo.body}
-        providerWebsite={selectedProviderInfo.website}
-        providerPrivacyPolicy={selectedProviderInfo.privacyPolicy}
-        providerSupport={selectedProviderInfo.support}
+        isVisible={showProviderInfo}
+        dismiss={() => setShowProviderInfo(false)}
+        providerName={selectedProviderInfo?.name}
+        logos={selectedProviderInfo?.logos}
+        subtitle={selectedProviderInfo?.hqAddress}
+        body={selectedProviderInfo?.description}
+        providerWebsite={
+          selectedProviderInfo?.links?.find(
+            (link) => link.name === LINK.HOMEPAGE,
+          )?.url
+        }
+        providerPrivacyPolicy={
+          selectedProviderInfo?.links?.find(
+            (link) => link.name === LINK.PRIVACY_POLICY,
+          )?.url
+        }
+        providerSupport={
+          selectedProviderInfo?.links?.find(
+            (link) => link.name === LINK.SUPPORT,
+          )?.url
+        }
       />
       <ScreenLayout.Body>
-        <ScrollView>
+        <Animated.View style={[styles.topBorder, animatedStyles]} />
+        <Animated.ScrollView onScroll={scrollHandler} scrollEventThrottle={16}>
           <ScreenLayout.Content>
             {filteredQuotes.length <= 0 ? (
               <Text black center>
@@ -544,17 +370,16 @@
                     onPress={() => handleOnPress(quote)}
                     onPressBuy={() => handleOnPressBuy(quote)}
                     highlighted={quote.provider.id === providerId}
-                    showInfo={() => setShowInfo(true)}
+                    showInfo={() => handleInfoPress(quote)}
                   />
                 </View>
               ))
             )}
           </ScreenLayout.Content>
-        </ScrollView>
+        </Animated.ScrollView>
       </ScreenLayout.Body>
     </ScreenLayout>
   );
->>>>>>> 5c9a8064
 };
 
 GetQuotes.navigationOptions = () => ({
