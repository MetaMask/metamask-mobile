--- conflicted
+++ resolved
@@ -78,17 +78,6 @@
 });
 
 const GetQuotes = () => {
-<<<<<<< HEAD
-=======
-	const { params } = useRoute();
-	const navigation = useNavigation();
-	const { colors } = useTheme();
-	const [isLoading, setIsLoading] = useState(true);
-	const [shouldFinishAnimation, setShouldFinishAnimation] = useState(false);
-	const [providerId, setProviderId] = useState(null);
-	const [showInfo, setShowInfo] = useState(false);
-	const [selectedProviderInfo] = useState({});
->>>>>>> c4cbf687
 	const {
 		selectedPaymentMethod,
 		selectedCountry,
@@ -108,7 +97,8 @@
 	const [isInPolling, setIsInPolling] = useState(false);
 	const [pollingCyclesLeft, setPollingCyclesLeft] = useState(appConfig.POLLING_CYCLES - 1);
 	const [remainingTime, setRemainingTime] = useState(appConfig.POLLING_INTERVAL);
-
+	const [showInfo, setShowInfo] = useState(false);
+	const [selectedProviderInfo] = useState({});
 	const [providerId, setProviderId] = useState(null);
 
 	const [{ data: quotes, isFetching: isFetchingQuotes, error: ErrorFetchingQuotes }, fetchQuotes] = useSDKMethod(
@@ -256,44 +246,10 @@
 
 	return (
 		<ScreenLayout>
-<<<<<<< HEAD
 			<ScreenLayout.Header
 				title={() => (isInPolling ? <QuotesPolling /> : undefined)}
 				description="Buy ETH from one of our trusted providers. You’ll be securely taken to their portal without leaving the MetaMask app."
 			/>
-			<ScreenLayout.Body>
-				<ScrollView>
-					<ScreenLayout.Content>
-						{isFetchingQuotes ? (
-							<Text centered>{strings('fiat_on_ramp_aggregator.loading')}</Text>
-						) : !quotes.length ? (
-							<Text black center>
-								No providers available!
-							</Text>
-						) : (
-							quotes
-								.filter(({ error, errorCode }) => !error && !errorCode)
-								.map((quote, index) => (
-									<View key={quote.providerId} style={index === 0 ? styles.firstRow : styles.row}>
-										<Quote
-											providerName={quote.providerName}
-											amountOut={quote.amountOut}
-											crypto={quote.crypto}
-											fiat={quote.fiat}
-											networkFee={quote.netwrokFee}
-											processingFee={quote.providerFee}
-											amountIn={quote.amountIn}
-											onPress={() => handleOnPress(quote)}
-											onPressBuy={() => handleOnPressBuy(quote)}
-											highlighted={quote.providerId === providerId}
-										/>
-									</View>
-								))
-						)}
-					</ScreenLayout.Content>
-				</ScrollView>
-=======
-			<ScreenLayout.Header description="Buy ETH from one of our trusted providers. You’ll be securely taken to their portal without leaving the MetaMask app." />
 			<InfoAlert
 				isVisible={showInfo}
 				subtitle={selectedProviderInfo.subtitle}
@@ -305,28 +261,29 @@
 				providerSupport={selectedProviderInfo.support}
 			/>
 			<ScreenLayout.Body>
-				<ScreenLayout.Content>
-					{quotes.length <= 0 ? (
-						<Text black center>
-							No providers available!
-						</Text>
-					) : (
-						quotes
-							.filter(({ error }) => !error)
-							.map((quote) => (
-								<View key={quote.providerId} style={styles.row}>
-									<Quote
-										quote={quote}
-										onPress={() => handleOnPress(quote)}
-										onPressBuy={() => handleOnPressBuy(quote)}
-										highlighted={quote.providerId === providerId}
-										showInfo={() => setShowInfo(true)}
-									/>
-								</View>
-							))
-					)}
-				</ScreenLayout.Content>
->>>>>>> c4cbf687
+				<ScrollView>
+					<ScreenLayout.Content>
+						{quotes.length <= 0 ? (
+							<Text black center>
+								No providers available!
+							</Text>
+						) : (
+							quotes
+								.filter(({ error, errorCode }) => !error && !errorCode)
+								.map((quote) => (
+									<View key={quote.providerId} style={styles.row}>
+										<Quote
+											quote={quote}
+											onPress={() => handleOnPress(quote)}
+											onPressBuy={() => handleOnPressBuy(quote)}
+											highlighted={quote.providerId === providerId}
+											showInfo={() => setShowInfo(true)}
+										/>
+									</View>
+								))
+						)}
+					</ScreenLayout.Content>
+				</ScrollView>
 			</ScreenLayout.Body>
 		</ScreenLayout>
 	);
