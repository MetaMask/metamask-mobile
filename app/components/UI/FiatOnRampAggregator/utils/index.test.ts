<<<<<<< HEAD
=======
import { Order } from '@consensys/on-ramp-sdk';
>>>>>>> 9f97461e
import {
  timeToDescription,
  TimeDescriptions,
  formatAmount,
  formatId,
<<<<<<< HEAD
  isNetworkBuySupported,
  isNetworkBuyNativeTokenSupported,
} from '.';
=======
  getOrderAmount,
} from '.';
import { FiatOrder } from '../../../../reducers/fiatOrders/types';

>>>>>>> 9f97461e
describe('timeToDescription', () => {
  it('should return a function', () => {
    expect(timeToDescription).toBeInstanceOf(Function);
  });
  it.each`
    lower   | upper   | result
    ${0}    | ${0}    | ${[TimeDescriptions.instant]}
    ${0}    | ${3000} | ${[TimeDescriptions.less_than, '2', TimeDescriptions.business_days]}
    ${60}   | ${120}  | ${['1', TimeDescriptions.separator, '2', TimeDescriptions.hours]}
    ${0}    | ${1}    | ${[TimeDescriptions.less_than, '1', TimeDescriptions.minute]}
    ${0}    | ${1440} | ${[TimeDescriptions.less_than, '1', TimeDescriptions.business_day]}
    ${0}    | ${60}   | ${[TimeDescriptions.less_than, '1', TimeDescriptions.hour]}
    ${0}    | ${120}  | ${[TimeDescriptions.less_than, '2', TimeDescriptions.hours]}
    ${0}    | ${1}    | ${[TimeDescriptions.less_than, '1', TimeDescriptions.minute]}
    ${0}    | ${0.5}  | ${[TimeDescriptions.less_than, '0.5', TimeDescriptions.minutes]}
    ${30}   | ${120}  | ${['30', TimeDescriptions.separator, '120', TimeDescriptions.minutes]}
    ${120}  | ${240}  | ${['2', TimeDescriptions.separator, '4', TimeDescriptions.hours]}
    ${1500} | ${1600} | ${['1', TimeDescriptions.separator, '1', TimeDescriptions.business_days]}
  `(
    'should return correct time description for range',
    ({ lower, upper, result }) => {
      expect(timeToDescription([lower, upper])).toStrictEqual(result);
    },
  );
});

describe('formatAmount', () => {
  it('should format amount', () => {
    jest.spyOn(Intl, 'NumberFormat').mockImplementation(
      () =>
        ({
          format: jest.fn().mockImplementation(() => '123,123'),
        } as any),
    );
    expect(formatAmount(123123)).toBe('123,123');
    jest.spyOn(Intl, 'NumberFormat').mockClear();
  });

  it('should return input amount as string if Intl throws', () => {
    jest.spyOn(Intl, 'NumberFormat').mockImplementation(
      () =>
        ({
          format: jest.fn().mockImplementation(() => {
            throw Error();
          }),
        } as any),
    );
    expect(formatAmount(123123)).toBe('123123');
    jest.spyOn(Intl, 'NumberFormat').mockClear();
  });

  it('should return input amount as string if Intl is not defined', () => {
    const globalIntl = global.Intl;
    global.Intl = undefined as unknown as typeof Intl;
    expect(formatAmount(123123)).toBe('123123');
    global.Intl = globalIntl;
  });
});

describe('formatId', () => {
  it('should return id with leading slash', () => {
    expect(formatId('id')).toBe('/id');
    expect(formatId('/id')).toBe('/id');
  });
  it('should empty string if passed an empty string', () => {
    expect(formatId('')).toBe('');
  });
});

<<<<<<< HEAD
describe('isNetworkBuySupported', () => {
  it('should return true if network is supported', () => {
    expect(
      isNetworkBuySupported('1', [
        {
          active: true,
          chainId: 1,
          chainName: 'Ethereum Mainnet',
          nativeTokenSupported: true,
        },
      ]),
    ).toBe(true);
  });

  it('should return false if network is not supported', () => {
    expect(
      isNetworkBuySupported('1', [
        {
          active: false,
          chainId: 1,
          chainName: 'Ethereum Mainnet',
          nativeTokenSupported: true,
        },
      ]),
    ).toBe(false);
  });

  it('should return false if network is not found', () => {
    expect(
      isNetworkBuySupported('22', [
        {
          active: true,
          chainId: 1,
          chainName: 'Ethereum Mainnet',
          nativeTokenSupported: true,
        },
      ]),
    ).toBe(false);
  });
});

describe('isNetworkBuyNativeTokenSupported', () => {
  it('should return true if network is supported and native token is supported', () => {
    expect(
      isNetworkBuyNativeTokenSupported('1', [
        {
          active: true,
          chainId: 1,
          chainName: 'Ethereum Mainnet',
          nativeTokenSupported: true,
        },
      ]),
    ).toBe(true);
  });

  it('should return false if network is not supported', () => {
    expect(
      isNetworkBuyNativeTokenSupported('1', [
        {
          active: false,
          chainId: 1,
          chainName: 'Ethereum Mainnet',
          nativeTokenSupported: true,
        },
      ]),
    ).toBe(false);
  });

  it('should return false if network is not found', () => {
    expect(
      isNetworkBuyNativeTokenSupported('22', [
        {
          active: true,
          chainId: 1,
          chainName: 'Ethereum Mainnet',
          nativeTokenSupported: true,
        },
      ]),
    ).toBe(false);
  });

  it('should return false if network is supported but native token is not supported', () => {
    expect(
      isNetworkBuyNativeTokenSupported('1', [
        {
          active: true,
          chainId: 1,
          chainName: 'Ethereum Mainnet',
          nativeTokenSupported: false,
        },
      ]),
    ).toBe(false);
=======
describe('getOrderAmount', () => {
  const mockOrder = {
    id: 'test-id-1',
    provider: 'AGGREGATOR' as FiatOrder['provider'],
    createdAt: 1673886669608,
    amount: 123,
    fee: 9,
    cryptoAmount: 0,
    cryptoFee: 9,
    currency: 'USD',
    currencySymbol: '$',
    cryptocurrency: 'ETH',
    state: 'COMPLETED' as FiatOrder['state'],
    account: '0x1234',
    network: '1',
    txHash: '0x987654321',
    excludeFromPurchases: false,
    orderType: 'BUY',
    data: {
      id: 'test-id',
      isOnlyLink: false,
      provider: {
        id: 'test-provider',
        name: 'Test Provider',
      },
      createdAt: 1673886669608,
      fiatAmount: 123,
      totalFeesFiat: 9,
      cryptoAmount: 0.012361263,
      cryptoCurrency: {
        symbol: 'ETH',
        decimals: 18,
      },
      fiatCurrency: {
        symbol: 'USD',
        denomSymbol: '$',
      },
      network: '1',
      status: 'COMPLETED',
      orderType: 'BUY',
      walletAddress: '0x1234',
      txHash: '0x987654321',
      excludeFromPurchases: false,
    } as Order,
  };
  it('should render "..." when cryptoAmount is 0', () => {
    expect(getOrderAmount(mockOrder)).toBe('...');
  });

  it('should render correctly when data is provided. ', () => {
    expect(
      getOrderAmount({
        ...mockOrder,
        cryptoAmount: 0.012361263,
      }),
    ).toBe('0.01236');
  });

  it('should render correctly when decimals is not provided. ', () => {
    expect(
      getOrderAmount({
        ...mockOrder,
        cryptoAmount: 0.012361263,
        data: {
          ...mockOrder.data,
          cryptoCurrency: undefined as any,
        },
      }),
    ).toBe('0.01236');
>>>>>>> 9f97461e
  });
});<|MERGE_RESOLUTION|>--- conflicted
+++ resolved
@@ -1,22 +1,15 @@
-<<<<<<< HEAD
-=======
 import { Order } from '@consensys/on-ramp-sdk';
->>>>>>> 9f97461e
 import {
   timeToDescription,
   TimeDescriptions,
   formatAmount,
   formatId,
-<<<<<<< HEAD
   isNetworkBuySupported,
   isNetworkBuyNativeTokenSupported,
-} from '.';
-=======
   getOrderAmount,
 } from '.';
 import { FiatOrder } from '../../../../reducers/fiatOrders/types';
 
->>>>>>> 9f97461e
 describe('timeToDescription', () => {
   it('should return a function', () => {
     expect(timeToDescription).toBeInstanceOf(Function);
@@ -86,7 +79,6 @@
   });
 });
 
-<<<<<<< HEAD
 describe('isNetworkBuySupported', () => {
   it('should return true if network is supported', () => {
     expect(
@@ -179,7 +171,9 @@
         },
       ]),
     ).toBe(false);
-=======
+  });
+});
+
 describe('getOrderAmount', () => {
   const mockOrder = {
     id: 'test-id-1',
@@ -249,6 +243,5 @@
         },
       }),
     ).toBe('0.01236');
->>>>>>> 9f97461e
   });
 });