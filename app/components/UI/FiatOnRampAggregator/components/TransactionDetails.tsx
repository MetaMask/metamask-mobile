import React, { useCallback } from 'react';
import {
  StyleSheet,
  View,
  TouchableOpacity,
  Image,
  Linking,
} from 'react-native';
import Feather from 'react-native-vector-icons/Feather';
import { Order, OrderStatusEnum } from '@consensys/on-ramp-sdk';
import Box from './Box';
import CustomText from '../../../Base/Text';
import BaseListItem from '../../../Base/ListItem';
import { toDateFormat } from '../../../../util/date';
import { useTheme } from '../../../../util/theme';
import { strings } from '../../../../../locales/i18n';
import {
  renderFiat,
  renderFromTokenMinimalUnit,
  toTokenMinimalUnit,
} from '../../../../util/number';
import { getProviderName } from '../../../../reducers/fiatOrders';
import useBlockExplorer from '../../Swaps/utils/useBlockExplorer';
import Spinner from '../../AnimatedSpinner';
<<<<<<< HEAD
import useAnalytics from '../hooks/useAnalytics';
=======
import { FiatOrder } from '../../FiatOrders';
>>>>>>> e809f0ae
/* eslint-disable import/no-commonjs, @typescript-eslint/no-var-requires, @typescript-eslint/no-require-imports */
const failedIcon = require('./images/TransactionIcon_Failed.png');
// TODO: Convert into typescript and correctly type optionals
const Text = CustomText as any;
const ListItem = BaseListItem as any;

const createStyles = (colors: any) =>
  StyleSheet.create({
    stage: {
      alignItems: 'center',
    },
    provider: {
      alignSelf: 'flex-end',
      marginTop: 0,
    },
    listItems: {
      paddingVertical: 4,
    },
    seperationBottom: {
      paddingVertical: 4,
      paddingBottom: 18,
    },
    seperationTop: {
      paddingVertical: 4,
      paddingTop: 18,
    },
    transactionIdFlex: {
      flex: 1,
    },
    transactionTitle: {
      marginBottom: 8,
    },
    line: {
      backgroundColor: colors.border.muted,
      height: 1,
      marginVertical: 12,
    },
    link: {
      paddingTop: 10,
    },
    fiatColor: {
      paddingBottom: 12,
    },
    tokenAmount: {
      fontSize: 24,
    },
    stageDescription: {
      paddingBottom: 5,
      paddingTop: 10,
    },
    stageMessage: {
      paddingBottom: 4,
    },
    contactDesc: {
      flexDirection: 'row',
      alignSelf: 'center',
      paddingTop: 15,
    },
    flexZero: {
      flex: 0,
    },
  });

interface PropsStage {
  stage: string;
  paymentType?: string;
  cryptocurrency?: string;
  providerName?: string;
}

const Stage: React.FC<PropsStage> = ({
  stage,
  paymentType,
  cryptocurrency,
  providerName,
}: PropsStage) => {
  const { colors } = useTheme();
  const styles = createStyles(colors);
  switch (stage) {
    case OrderStatusEnum.Completed: {
      return (
        <>
          <Feather
            name="check-circle"
            size={32}
            color={colors.success.default}
          />
          <Text bold big primary centered style={styles.stageDescription}>
            {strings('fiat_on_ramp_aggregator.transaction.successful')}
          </Text>
          <Text small centered style={styles.stageMessage}>
            {strings('fiat_on_ramp_aggregator.transaction.your')}{' '}
            {cryptocurrency ||
              strings('fiat_on_ramp_aggregator.transaction.crypto')}{' '}
            {strings(
              'fiat_on_ramp_aggregator.transaction.available_in_account',
            )}
          </Text>
        </>
      );
    }
    case OrderStatusEnum.Cancelled:
    case OrderStatusEnum.Failed: {
      return (
        <>
          <Image source={failedIcon} />
          <Text bold big primary centered style={styles.stageDescription}>
            {stage === 'FAILED'
              ? strings('fiat_on_ramp_aggregator.transaction.failed')
              : 'fiat_on_ramp.cancelled'}
          </Text>
          <Text small centered style={styles.stageMessage}>
            {strings('fiat_on_ramp_aggregator.transaction.failed_description', {
              provider:
                providerName ||
                strings('fiat_on_ramp_aggregator.transaction.the_provider'),
            })}
          </Text>
        </>
      );
    }
    case OrderStatusEnum.Pending:
    case OrderStatusEnum.Unknown:
    default: {
      return (
        <>
          <Spinner />
          <Text bold big primary centered style={styles.stageDescription}>
            {stage === 'PENDING'
              ? strings('fiat_on_ramp_aggregator.transaction.processing')
              : strings('transaction.submitted')}
          </Text>
          {!paymentType?.includes('Credit') ? (
            <Text small centered style={styles.stageMessage}>
              {strings(
                'fiat_on_ramp_aggregator.transaction.processing_bank_description',
              )}
            </Text>
          ) : (
            <Text small centered style={styles.stageMessage}>
              {strings(
                'fiat_on_ramp_aggregator.transaction.processing_card_description',
              )}
            </Text>
          )}
        </>
      );
    }
  }
};

interface Props {
  /**
   * Object that represents the current route info like params passed to it
   */
  order: FiatOrder;
  /**
   * Current Network provider
   */
  provider: any;
  /**
   * Frequent RPC list from PreferencesController
   */
  frequentRpcList: any;
}

const TransactionDetails: React.FC<Props> = ({
  order,
  provider,
  frequentRpcList,
}: Props) => {
  const {
    data,
    state,
    createdAt,
    amount,
    cryptoFee,
    cryptoAmount,
    currencySymbol,
    currency,
    txHash,
    cryptocurrency,
  } = order;
  const { colors } = useTheme();
  const trackEvent = useAnalytics();
  const explorer = useBlockExplorer(provider, frequentRpcList);
  const styles = createStyles(colors);
  const date = toDateFormat(createdAt);
  const amountOut = Number(amount) - Number(cryptoFee);
  const exchangeRate = Number(amountOut) / Number(cryptoAmount);
  const providerName = getProviderName(order.provider, data);
  const handleLinkPress = useCallback(async (url: string) => {
    const supported = await Linking.canOpenURL(url);
    if (supported) {
      await Linking.openURL(url);
    }
  }, []);

<<<<<<< HEAD
  const handleExplorerLinkPress = useCallback(
    (url: string) => {
      handleLinkPress(url);
      trackEvent('ONRAMP_EXTERNAL_LINK_CLICKED', {
        location: 'Order Details Screen',
        text: 'Etherscan Transaction',
        url_domain: url,
      });
    },
    [handleLinkPress, trackEvent],
  );

  const handleProviderLinkPress = useCallback(
    (url: string) => {
      handleLinkPress(url);
      trackEvent('ONRAMP_EXTERNAL_LINK_CLICKED', {
        location: 'Order Details Screen',
        text: 'Provider Order Tracking',
        url_domain: url,
      });
    },
    [handleLinkPress, trackEvent],
  );
=======
  const orderData = data as Order;
>>>>>>> e809f0ae

  return (
    <View>
      <View style={styles.stage}>
        <Stage
          stage={state}
          paymentType={orderData?.paymentMethod?.name}
          cryptocurrency={cryptocurrency}
          providerName={providerName}
        />
      </View>
      <Text centered primary style={styles.tokenAmount}>
        {orderData?.cryptoCurrency?.decimals &&
        cryptoAmount &&
        cryptoAmount !== 0 &&
        cryptocurrency ? (
          renderFromTokenMinimalUnit(
            toTokenMinimalUnit(
              cryptoAmount,
              orderData?.cryptoCurrency?.decimals,
            ).toString(),
            orderData?.cryptoCurrency?.decimals,
          )
        ) : (
          <Text>...</Text>
        )}{' '}
        {cryptocurrency}
      </Text>
      {orderData?.fiatCurrency?.decimals && currencySymbol ? (
        <Text centered small style={styles.fiatColor}>
          {currencySymbol}
          {renderFiat(amountOut, currency, orderData?.fiatCurrency?.decimals)}
        </Text>
      ) : (
        <Text>...</Text>
      )}
      <Box>
        <Text bold primary style={styles.transactionTitle}>
          {strings('fiat_on_ramp_aggregator.transaction.details')}
        </Text>
        <View>
          <ListItem.Content style={styles.listItems}>
            <ListItem.Body style={styles.transactionIdFlex}>
              <Text black small>
                {strings('fiat_on_ramp_aggregator.transaction.id')}
              </Text>
            </ListItem.Body>
            <ListItem.Amounts style={styles.transactionIdFlex}>
              <Text small bold primary right selectable>
                {orderData?.providerOrderId}
              </Text>
            </ListItem.Amounts>
          </ListItem.Content>
          <ListItem.Content style={styles.listItems}>
            <ListItem.Body>
              <Text black small>
                {strings('fiat_on_ramp_aggregator.transaction.date_and_time')}
              </Text>
            </ListItem.Body>
            <ListItem.Amounts>
              <Text small bold primary>
                {date}
              </Text>
            </ListItem.Amounts>
          </ListItem.Content>
          {orderData?.paymentMethod?.name && (
            <ListItem.Content style={styles.listItems}>
              <ListItem.Body>
                <Text black small>
                  {strings(
                    'fiat_on_ramp_aggregator.transaction.payment_method',
                  )}
                </Text>
              </ListItem.Body>
              <ListItem.Amounts>
                <Text small bold primary>
                  {orderData?.paymentMethod?.name}
                </Text>
              </ListItem.Amounts>
            </ListItem.Content>
          )}
          {order.provider && orderData?.paymentMethod?.name && (
            <Text small style={styles.provider}>
              {strings('fiat_on_ramp_aggregator.transaction.via')}{' '}
              {providerName}
            </Text>
          )}
          <ListItem.Content style={styles.seperationTop}>
            <ListItem.Body>
              <Text black small>
                {strings('fiat_on_ramp_aggregator.transaction.token_amount')}
              </Text>
            </ListItem.Body>
            <ListItem.Amounts>
              {cryptoAmount && orderData?.cryptoCurrency?.decimals ? (
                <Text small bold primary>
                  {renderFromTokenMinimalUnit(
                    toTokenMinimalUnit(
                      cryptoAmount,
                      orderData?.cryptoCurrency?.decimals,
                    ).toString(),
                    orderData?.cryptoCurrency?.decimals,
                  )}{' '}
                  {cryptocurrency}
                </Text>
              ) : (
                <Text>...</Text>
              )}
            </ListItem.Amounts>
          </ListItem.Content>
          <ListItem.Content style={styles.seperationBottom}>
            <ListItem.Body>
              <Text black small>
                {strings('fiat_on_ramp_aggregator.transaction.exchange_rate')}
              </Text>
            </ListItem.Body>
            <ListItem.Amounts style={styles.flexZero}>
              {order.cryptocurrency &&
              isFinite(exchangeRate) &&
              currency &&
              orderData?.fiatCurrency?.decimals ? (
                <Text small bold primary>
                  1 {order.cryptocurrency} @{' '}
                  {renderFiat(
                    exchangeRate,
                    currency,
                    orderData?.fiatCurrency?.decimals,
                  )}
                </Text>
              ) : (
                <Text>...</Text>
              )}
            </ListItem.Amounts>
          </ListItem.Content>

          <ListItem.Content style={styles.listItems}>
            <ListItem.Body>
              <Text black small>
                {currency}{' '}
                {strings('fiat_on_ramp_aggregator.transaction.amount')}
              </Text>
            </ListItem.Body>
            <ListItem.Amounts>
              {orderData?.fiatCurrency?.decimals && amountOut && currency ? (
                <Text small bold primary>
                  {currencySymbol}
                  {renderFiat(
                    amountOut,
                    currency,
                    orderData?.fiatCurrency?.decimals,
                  )}
                </Text>
              ) : (
                <Text>...</Text>
              )}
            </ListItem.Amounts>
          </ListItem.Content>
          <ListItem.Content style={styles.listItems}>
            <ListItem.Body>
              <Text black small>
                {strings('fiat_on_ramp_aggregator.transaction.total_fees')}
              </Text>
            </ListItem.Body>
            <ListItem.Amounts>
              {cryptoFee && currency && orderData?.fiatCurrency?.decimals ? (
                <Text small bold primary>
                  {currencySymbol}
                  {renderFiat(
                    cryptoFee as number,
                    currency,
                    orderData?.fiatCurrency?.decimals,
                  )}
                </Text>
              ) : (
                <Text>...</Text>
              )}
            </ListItem.Amounts>
          </ListItem.Content>
        </View>

        <View style={styles.line} />

        <ListItem.Content style={styles.listItems}>
          <ListItem.Body>
            <Text black small>
              {strings('fiat_on_ramp_aggregator.transaction.purchase_amount')}
            </Text>
          </ListItem.Body>
          <ListItem.Amounts>
            {currencySymbol &&
            amount &&
            currency &&
            orderData?.fiatCurrency?.decimals ? (
              <Text small bold primary>
                {currencySymbol}
                {renderFiat(
                  amount as number,
                  currency,
                  orderData?.fiatCurrency?.decimals,
                )}
              </Text>
            ) : (
              <Text>...</Text>
            )}
          </ListItem.Amounts>
        </ListItem.Content>
        {order.state === OrderStatusEnum.Completed && txHash && (
          <TouchableOpacity
            onPress={() => handleExplorerLinkPress(explorer.tx(txHash))}
          >
            <Text blue small centered style={styles.link}>
              {strings('fiat_on_ramp_aggregator.transaction.etherscan')}{' '}
              {explorer.isValid
                ? explorer.name
                : strings(
                    'fiat_on_ramp_aggregator.transaction.a_block_explorer',
                  )}
            </Text>
          </TouchableOpacity>
        )}
      </Box>
      {orderData?.providerOrderLink && (
        <View style={styles.contactDesc}>
          <Text small>
            {strings('fiat_on_ramp_aggregator.transaction.questions')}{' '}
          </Text>
          <TouchableOpacity
<<<<<<< HEAD
            onPress={() => handleProviderLinkPress(data?.providerLink)}
=======
            onPress={() => handleLinkPress(orderData?.providerOrderLink)}
>>>>>>> e809f0ae
          >
            {order.provider && data && (
              <Text small underline>
                {strings('fiat_on_ramp_aggregator.transaction.contact')}{' '}
                {providerName}{' '}
                {strings('fiat_on_ramp_aggregator.transaction.support')}
              </Text>
            )}
          </TouchableOpacity>
        </View>
      )}
    </View>
  );
};

export default TransactionDetails;<|MERGE_RESOLUTION|>--- conflicted
+++ resolved
@@ -22,11 +22,9 @@
 import { getProviderName } from '../../../../reducers/fiatOrders';
 import useBlockExplorer from '../../Swaps/utils/useBlockExplorer';
 import Spinner from '../../AnimatedSpinner';
-<<<<<<< HEAD
 import useAnalytics from '../hooks/useAnalytics';
-=======
 import { FiatOrder } from '../../FiatOrders';
->>>>>>> e809f0ae
+import { PROVIDER_LINKS } from '../types';
 /* eslint-disable import/no-commonjs, @typescript-eslint/no-var-requires, @typescript-eslint/no-require-imports */
 const failedIcon = require('./images/TransactionIcon_Failed.png');
 // TODO: Convert into typescript and correctly type optionals
@@ -225,7 +223,6 @@
     }
   }, []);
 
-<<<<<<< HEAD
   const handleExplorerLinkPress = useCallback(
     (url: string) => {
       handleLinkPress(url);
@@ -249,9 +246,12 @@
     },
     [handleLinkPress, trackEvent],
   );
-=======
+
   const orderData = data as Order;
->>>>>>> e809f0ae
+
+  const supportLinkUrl = orderData?.provider?.links?.find(
+    (link) => link.name === PROVIDER_LINKS.SUPPORT,
+  )?.url;
 
   return (
     <View>
@@ -473,17 +473,13 @@
           </TouchableOpacity>
         )}
       </Box>
-      {orderData?.providerOrderLink && (
+      {Boolean(supportLinkUrl) && (
         <View style={styles.contactDesc}>
           <Text small>
             {strings('fiat_on_ramp_aggregator.transaction.questions')}{' '}
           </Text>
           <TouchableOpacity
-<<<<<<< HEAD
-            onPress={() => handleProviderLinkPress(data?.providerLink)}
-=======
-            onPress={() => handleLinkPress(orderData?.providerOrderLink)}
->>>>>>> e809f0ae
+            onPress={() => handleProviderLinkPress(supportLinkUrl as string)}
           >
             {order.provider && data && (
               <Text small underline>
