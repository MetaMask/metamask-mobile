import React, { useCallback } from 'react';
import {
  StyleSheet,
  View,
  TouchableOpacity,
  Image,
  Linking,
} from 'react-native';
import Feather from 'react-native-vector-icons/Feather';
import {
  Order,
  OrderStatusEnum,
  Payment,
  PaymentType,
} from '@consensys/on-ramp-sdk';
import Box from './Box';
import CustomText from '../../../Base/Text';
import BaseListItem from '../../../Base/ListItem';
import { toDateFormat } from '../../../../util/date';
import { useTheme } from '../../../../util/theme';
import { strings } from '../../../../../locales/i18n';
import {
  renderFiat,
  renderFromTokenMinimalUnit,
  toTokenMinimalUnit,
} from '../../../../util/number';
import { getProviderName } from '../../../../reducers/fiatOrders';
import useBlockExplorer from '../../Swaps/utils/useBlockExplorer';
import Spinner from '../../AnimatedSpinner';
import useAnalytics from '../hooks/useAnalytics';
import { FiatOrder } from '../../FiatOrders';
import { PROVIDER_LINKS } from '../types';
import Account from './Account';

/* eslint-disable-next-line import/no-commonjs, @typescript-eslint/no-var-requires, @typescript-eslint/no-require-imports */
const failedIcon = require('./images/TransactionIcon_Failed.png');

// TODO: Convert into typescript and correctly type optionals
const Text = CustomText as any;
const ListItem = BaseListItem as any;

const createStyles = (colors: any) =>
  StyleSheet.create({
    stage: {
      alignItems: 'center',
    },
    seperationBottom: {
      paddingVertical: 4,
      paddingBottom: 18,
    },
    transactionIdFlex: {
      flex: 1,
    },
    line: {
      backgroundColor: colors.border.muted,
      height: 1,
      marginVertical: 12,
    },
    tokenAmount: {
      fontSize: 24,
    },
    flexZero: {
      flex: 0,
    },
    row: {
      marginVertical: 4,
    },
    group: {
      marginVertical: 8,
    },
  });

interface PropsStage {
  stage: string;
  paymentMethod?: Payment;
  cryptocurrency?: string;
  providerName?: string;
}

const Row: React.FC = (props) => {
  const { colors } = useTheme();
  const styles = createStyles(colors);
  return <View style={styles.row} {...props} />;
};
const Group: React.FC = (props) => {
  const { colors } = useTheme();
  const styles = createStyles(colors);
  return <View style={styles.group} {...props} />;
};

const Stage: React.FC<PropsStage> = ({
  stage,
  paymentMethod,
  cryptocurrency,
  providerName,
}: PropsStage) => {
  const { colors } = useTheme();
  const styles = createStyles(colors);
  switch (stage) {
    case OrderStatusEnum.Completed: {
      return (
        <View style={styles.stage}>
          <Feather
            name="check-circle"
            size={32}
            color={colors.success.default}
          />
          <Group>
            <Text bold big primary centered>
              {strings('fiat_on_ramp_aggregator.order_details.successful')}
            </Text>
            <Text small centered grey>
              {strings('fiat_on_ramp_aggregator.order_details.your')}{' '}
              {cryptocurrency ||
                strings('fiat_on_ramp_aggregator.order_details.crypto')}{' '}
              {strings(
                'fiat_on_ramp_aggregator.order_details.available_in_account',
              )}
            </Text>
          </Group>
        </View>
      );
    }
    case OrderStatusEnum.Cancelled:
    case OrderStatusEnum.Failed: {
      return (
        <View style={styles.stage}>
          <Image source={failedIcon} />
          <Group>
            <Text bold big primary centered>
              {stage === 'FAILED'
                ? strings('fiat_on_ramp_aggregator.order_details.failed')
                : strings('fiat_on_ramp_aggregator.order_details.cancelled')}
            </Text>
            <Text small centered grey>
              {strings(
                'fiat_on_ramp_aggregator.order_details.failed_description',
                {
                  provider:
                    providerName ||
                    strings(
                      'fiat_on_ramp_aggregator.order_details.the_provider',
                    ),
                },
              )}
            </Text>
          </Group>
        </View>
      );
    }
    case OrderStatusEnum.Pending:
    case OrderStatusEnum.Unknown:
    default: {
      return (
        <View style={styles.stage}>
          <Spinner />
<<<<<<< HEAD
          <Text bold big primary centered style={styles.stageDescription}>
            {stage === 'PENDING'
              ? strings('fiat_on_ramp_aggregator.order_details.processing')
              : strings('transaction.submitted')}
          </Text>
          {paymentMethod?.paymentType === PaymentType.BankTransfer ? (
            <Text small centered style={styles.stageMessage}>
              {strings(
                'fiat_on_ramp_aggregator.order_details.processing_bank_description',
              )}
            </Text>
          ) : (
            <Text small centered style={styles.stageMessage}>
              {strings(
                'fiat_on_ramp_aggregator.order_details.processing_card_description',
              )}
=======
          <Group>
            <Text bold big primary centered>
              {stage === 'PENDING'
                ? strings('fiat_on_ramp_aggregator.order_details.processing')
                : strings('transaction.submitted')}
>>>>>>> 54160061
            </Text>
            {!paymentType?.includes('Credit') ? (
              <Text small centered grey>
                {strings(
                  'fiat_on_ramp_aggregator.order_details.processing_bank_description',
                )}
              </Text>
            ) : (
              <Text small centered grey>
                {strings(
                  'fiat_on_ramp_aggregator.order_details.processing_card_description',
                )}
              </Text>
            )}
          </Group>
        </View>
      );
    }
  }
};

interface Props {
  /**
   * Object that represents the current route info like params passed to it
   */
  order: FiatOrder;
  /**
   * Current Network provider
   */
  provider: any;
  /**
   * Frequent RPC list from PreferencesController
   */
  frequentRpcList: any;
}

const OrderDetails: React.FC<Props> = ({
  order,
  provider,
  frequentRpcList,
}: Props) => {
  const {
    data,
    state,
    createdAt,
    amount,
    cryptoFee,
    cryptoAmount,
    currencySymbol,
    currency,
    txHash,
    cryptocurrency,
  } = order;
  const { colors } = useTheme();
  const trackEvent = useAnalytics();
  const explorer = useBlockExplorer(provider, frequentRpcList);
  const styles = createStyles(colors);
  const date = createdAt && toDateFormat(createdAt);
  const amountOut = Number(amount) - Number(cryptoFee);
  const exchangeRate = Number(amountOut) / Number(cryptoAmount);
  const providerName = getProviderName(order.provider, data);

  const handleExplorerLinkPress = useCallback(
    (url: string) => {
      Linking.openURL(url);
      trackEvent('ONRAMP_EXTERNAL_LINK_CLICKED', {
        location: 'Order Details Screen',
        text: 'Etherscan Transaction',
        url_domain: url,
      });
    },
    [trackEvent],
  );

  const handleProviderLinkPress = useCallback(
    (url: string) => {
      Linking.openURL(url);
      trackEvent('ONRAMP_EXTERNAL_LINK_CLICKED', {
        location: 'Order Details Screen',
        text: 'Provider Order Tracking',
        url_domain: url,
      });
    },
    [trackEvent],
  );

  const orderData = data as Order;

  const supportLinkUrl = orderData?.provider?.links?.find(
    (link) => link.name === PROVIDER_LINKS.SUPPORT,
  )?.url;
  const orderLink = orderData?.providerOrderLink;

  return (
    <View>
      <Group>
        <Stage
          stage={state}
          paymentMethod={orderData?.paymentMethod}
          cryptocurrency={cryptocurrency}
          providerName={providerName}
        />
        <Group>
          <Text centered primary style={styles.tokenAmount}>
            {orderData?.cryptoCurrency?.decimals !== undefined &&
            cryptoAmount &&
            cryptocurrency ? (
              renderFromTokenMinimalUnit(
                toTokenMinimalUnit(
                  cryptoAmount,
                  orderData.cryptoCurrency.decimals,
                ).toString(),
                orderData.cryptoCurrency.decimals,
              )
            ) : (
              <Text>...</Text>
            )}{' '}
            {cryptocurrency}
          </Text>
          {orderData?.fiatCurrency?.decimals !== undefined && currencySymbol ? (
            <Text centered small grey>
              {currencySymbol}
              {renderFiat(amountOut, currency, orderData.fiatCurrency.decimals)}
            </Text>
          ) : (
            <Text centered small>
              ...
            </Text>
          )}
        </Group>

        {orderLink && (
          <Row>
            <TouchableOpacity
              onPress={() => handleProviderLinkPress(orderLink as string)}
            >
              <Text small centered link>
                {strings(
                  'fiat_on_ramp_aggregator.order_details.view_order_status',
                  { provider: providerName },
                )}
              </Text>
            </TouchableOpacity>
          </Row>
        )}
      </Group>
      <Group>
        <Box thin>
          <Row>
            <Account address={order.account} transparent />
          </Row>
          <Row>
            <ListItem.Content>
              <ListItem.Body style={styles.transactionIdFlex}>
                <Text black small>
                  {strings('fiat_on_ramp_aggregator.order_details.id')}
                </Text>
              </ListItem.Body>
              <ListItem.Amounts style={styles.transactionIdFlex}>
                <Text small bold primary right selectable>
                  {orderData?.providerOrderId}
                </Text>
              </ListItem.Amounts>
            </ListItem.Content>
          </Row>
          {Boolean(date) && (
            <Row>
              <ListItem.Content>
                <ListItem.Body>
                  <Text black small>
                    {strings(
                      'fiat_on_ramp_aggregator.order_details.date_and_time',
                    )}
                  </Text>
                </ListItem.Body>
                <ListItem.Amounts>
                  <Text small bold primary>
                    {date}
                  </Text>
                </ListItem.Amounts>
              </ListItem.Content>
            </Row>
          )}
          {Boolean(orderData?.paymentMethod?.name) && (
            <ListItem.Content>
              <ListItem.Body>
                <Text black small>
                  {strings(
                    'fiat_on_ramp_aggregator.order_details.payment_method',
                  )}
                </Text>
              </ListItem.Body>
              <ListItem.Amounts>
                <Text small bold primary>
                  {orderData.paymentMethod.name}
                </Text>
              </ListItem.Amounts>
            </ListItem.Content>
          )}
          {Boolean(order.provider) && (
            <Text small right grey>
              {providerName}
              {supportLinkUrl ? (
                <>
                  {' '}
                  •{' '}
                  <Text
                    small
                    right
                    underline
                    grey
                    onPress={() =>
                      handleExplorerLinkPress(supportLinkUrl as string)
                    }
                  >
                    {strings(
                      'fiat_on_ramp_aggregator.order_details.contact_support',
                    )}
                  </Text>
                </>
              ) : null}
            </Text>
          )}
          <Row>
            <ListItem.Content>
              <ListItem.Body>
                <Text black small>
                  {strings(
                    'fiat_on_ramp_aggregator.order_details.token_amount',
                  )}
                </Text>
              </ListItem.Body>
              <ListItem.Amounts>
                {cryptoAmount &&
                orderData?.cryptoCurrency?.decimals !== undefined ? (
                  <Text small bold primary>
                    {renderFromTokenMinimalUnit(
                      toTokenMinimalUnit(
                        cryptoAmount,
                        orderData.cryptoCurrency.decimals,
                      ).toString(),
                      orderData.cryptoCurrency.decimals,
                    )}{' '}
                    {cryptocurrency}
                  </Text>
                ) : (
                  <Text>...</Text>
                )}
              </ListItem.Amounts>
            </ListItem.Content>
          </Row>
          <Group>
            <Row>
              <ListItem.Content>
                <ListItem.Body>
                  <Text black small>
                    {strings(
                      'fiat_on_ramp_aggregator.order_details.exchange_rate',
                    )}
                  </Text>
                </ListItem.Body>
                <ListItem.Amounts style={styles.flexZero}>
                  {order.cryptocurrency &&
                  isFinite(exchangeRate) &&
                  currency &&
                  orderData?.fiatCurrency?.decimals !== undefined ? (
                    <Text small bold primary>
                      1 {order.cryptocurrency} @{' '}
                      {renderFiat(
                        exchangeRate,
                        currency,
                        orderData.fiatCurrency.decimals,
                      )}
                    </Text>
                  ) : (
                    <Text>...</Text>
                  )}
                </ListItem.Amounts>
              </ListItem.Content>
            </Row>
            <Row>
              <ListItem.Content>
                <ListItem.Body>
                  <Text black small>
                    {currency}{' '}
                    {strings('fiat_on_ramp_aggregator.order_details.amount')}
                  </Text>
                </ListItem.Body>
                <ListItem.Amounts>
                  {orderData?.fiatCurrency?.decimals !== undefined &&
                  amountOut &&
                  currency ? (
                    <Text small bold primary>
                      {currencySymbol}
                      {renderFiat(
                        amountOut,
                        currency,
                        orderData.fiatCurrency.decimals,
                      )}
                    </Text>
                  ) : (
                    <Text>...</Text>
                  )}
                </ListItem.Amounts>
              </ListItem.Content>
            </Row>
          </Group>
          <Row>
            <ListItem.Content>
              <ListItem.Body>
                <Text black small>
                  {strings('fiat_on_ramp_aggregator.order_details.total_fees')}
                </Text>
              </ListItem.Body>
              <ListItem.Amounts>
                {cryptoFee &&
                currency &&
                orderData?.fiatCurrency?.decimals !== undefined ? (
                  <Text small bold primary>
                    {currencySymbol}
                    {renderFiat(
                      cryptoFee as number,
                      currency,
                      orderData.fiatCurrency.decimals,
                    )}
                  </Text>
                ) : (
                  <Text>...</Text>
                )}
              </ListItem.Amounts>
            </ListItem.Content>
          </Row>

          <View style={styles.line} />
          <Row>
            <ListItem.Content>
              <ListItem.Body>
                <Text black small>
                  {strings(
                    'fiat_on_ramp_aggregator.order_details.purchase_amount',
                  )}
                </Text>
              </ListItem.Body>
              <ListItem.Amounts>
                {currencySymbol &&
                amount &&
                currency &&
                orderData?.fiatCurrency?.decimals !== undefined ? (
                  <Text small bold primary>
                    {currencySymbol}
                    {renderFiat(
                      amount as number,
                      currency,
                      orderData.fiatCurrency.decimals,
                    )}
                  </Text>
                ) : (
                  <Text>...</Text>
                )}
              </ListItem.Amounts>
            </ListItem.Content>
          </Row>
          {Boolean(order.state === OrderStatusEnum.Completed && txHash) && (
            <Group>
              <TouchableOpacity
                onPress={() => handleExplorerLinkPress(explorer.tx(txHash))}
              >
                <Text blue small centered>
                  {strings('fiat_on_ramp_aggregator.order_details.etherscan')}{' '}
                  {explorer.isValid
                    ? explorer.name
                    : strings(
                        'fiat_on_ramp_aggregator.order_details.a_block_explorer',
                      )}
                </Text>
              </TouchableOpacity>
            </Group>
          )}
        </Box>
      </Group>
    </View>
  );
};

export default OrderDetails;<|MERGE_RESOLUTION|>--- conflicted
+++ resolved
@@ -154,32 +154,13 @@
       return (
         <View style={styles.stage}>
           <Spinner />
-<<<<<<< HEAD
-          <Text bold big primary centered style={styles.stageDescription}>
-            {stage === 'PENDING'
-              ? strings('fiat_on_ramp_aggregator.order_details.processing')
-              : strings('transaction.submitted')}
-          </Text>
-          {paymentMethod?.paymentType === PaymentType.BankTransfer ? (
-            <Text small centered style={styles.stageMessage}>
-              {strings(
-                'fiat_on_ramp_aggregator.order_details.processing_bank_description',
-              )}
-            </Text>
-          ) : (
-            <Text small centered style={styles.stageMessage}>
-              {strings(
-                'fiat_on_ramp_aggregator.order_details.processing_card_description',
-              )}
-=======
           <Group>
             <Text bold big primary centered>
               {stage === 'PENDING'
                 ? strings('fiat_on_ramp_aggregator.order_details.processing')
                 : strings('transaction.submitted')}
->>>>>>> 54160061
-            </Text>
-            {!paymentType?.includes('Credit') ? (
+            </Text>
+            {paymentMethod?.paymentType === PaymentType.BankTransfer ? (
               <Text small centered grey>
                 {strings(
                   'fiat_on_ramp_aggregator.order_details.processing_bank_description',
