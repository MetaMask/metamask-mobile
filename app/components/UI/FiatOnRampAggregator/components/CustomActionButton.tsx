--- conflicted
+++ resolved
@@ -46,42 +46,12 @@
   }
 };
 
-<<<<<<< HEAD
-const CustomActionButton: React.FC<Props & React.ComponentProps<StyledButton>> =
-  ({ customActionButton, isLoading, ...props }: Props) => {
-    const { themeAppearance } = useTheme();
-    const { backgroundColor, textColor, value } =
-      customActionButton[themeAppearance];
-    return (
-      <StyledButton
-        type="confirm"
-        style={{ color: textColor }}
-        containerStyle={[
-          styles.container,
-          {
-            backgroundColor,
-          },
-        ]}
-        {...props}
-      >
-        {isLoading ? (
-          <ActivityIndicator size={'small'} />
-        ) : (
-          <>
-            {value.map((textOrImage) =>
-              renderButtonValue(textOrImage, textColor),
-            )}
-          </>
-        )}
-      </StyledButton>
-    );
-  };
-=======
 const CustomActionButton: React.FC<
   Props & React.ComponentProps<StyledButton>
 > = ({ customActionButton, isLoading, ...props }: Props) => {
-  const themeKey: 'light' | 'dark' = useAssetFromTheme('light', 'dark');
-  const { backgroundColor, textColor, value } = customActionButton[themeKey];
+  const { themeAppearance } = useTheme();
+  const { backgroundColor, textColor, value } =
+    customActionButton[themeAppearance];
   return (
     <StyledButton
       type="confirm"
@@ -106,6 +76,5 @@
     </StyledButton>
   );
 };
->>>>>>> a7bb6a7b
 
 export default CustomActionButton;