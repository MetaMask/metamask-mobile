--- conflicted
+++ resolved
@@ -105,7 +105,6 @@
             <ScrollView>
               <View style={styles.resultsView}>
                 <ScreenLayout.Content style={styles.content}>
-<<<<<<< HEAD
                   {paymentMethods?.map((payment) => (
                     <View key={payment.id} style={styles.row}>
                       <PaymentMethod
@@ -117,50 +116,11 @@
                     </View>
                   ))}
 
-                  <Text small grey centered>
-                    {selectedPaymentMethodType === PaymentType.ApplePay &&
-                      strings(
-                        'fiat_on_ramp_aggregator.payment_method.apple_cash_not_supported',
-                      )}
-                    {selectedPaymentMethodType ===
-                      PaymentType.DebitCreditCard &&
-                      strings(
-                        'fiat_on_ramp_aggregator.payment_method.card_fees',
-                      )}
-                  </Text>
-=======
-                  {paymentMethods?.map(
-                    ({
-                      id,
-                      name,
-                      delay,
-                      amountTier,
-                      paymentType,
-                      logo,
-                      detail,
-                    }) => (
-                      <View key={id} style={styles.row}>
-                        <PaymentOption
-                          highlighted={id === selectedPaymentMethodId}
-                          title={name}
-                          detail={detail}
-                          time={delay}
-                          id={id}
-                          onPress={() => handleOnPressItemCallback(id)}
-                          amountTier={amountTier}
-                          paymentTypeIcon={getPaymentMethodIcon(paymentType)}
-                          logo={logo}
-                          compact
-                        />
-                      </View>
-                    ),
-                  )}
                   {selectedPaymentMethod?.disclaimer ? (
                     <Text small grey centered>
                       {selectedPaymentMethod?.disclaimer}
                     </Text>
                   ) : null}
->>>>>>> b6a77b5f
                 </ScreenLayout.Content>
               </View>
             </ScrollView>
