import React from 'react';
import { StyleSheet, View, SafeAreaView, ScrollView, ViewStyle, TextStyle } from 'react-native';
import { useTheme } from '../../../../util/theme';
import TextJS from '../../../Base/Text';

const Text = TextJS as any;

interface Style {
	wrapper: ViewStyle;
	container: ViewStyle;
	content: ViewStyle;
	header: ViewStyle;
	body: ViewStyle;
	grow: ViewStyle;
}

const createStyles = (colors: any) =>
	StyleSheet.create<Style>({
		wrapper: {
			flex: 1,
		},
		container: {
			backgroundColor: colors.background.default,
			flex: 1,
		},
		content: {
			padding: 15,
		},
		grow: {
			flex: 1,
		},
		header: {
			marginVertical: 16,
			alignItems: 'center',
		},
		body: {
			flex: 1,
		},
	});

interface IPropsScreenLayout {
	scrollable?: boolean;
	style?: ViewStyle;
}

interface IStaticComponents {
	Header: React.FC<IPropsHeader>;
	Body: React.FC<IPropsHeader>;
	Footer: React.FC<IPropsHeader>;
	Content: React.FC<IPropsHeader>;
}

interface IPropsHeader {
	title?: string | (() => void);
	description?: string;
	titleStyle?: TextStyle;
	descriptionStyle?: TextStyle;
	bold?: boolean;
	children?: React.ReactNode;
	style?: ViewStyle;
}

interface IPropsBody {
	style?: ViewStyle;
}

interface IPropsFooter {
	style?: ViewStyle;
}

interface IPropsContent {
	grow?: boolean;
	style?: ViewStyle;
}

const ScreenLayout: React.FC<IPropsScreenLayout> & IStaticComponents = ({
	style,
	scrollable,
	...props
}: IPropsScreenLayout) => {
	const Component = scrollable ? ScrollView : View;
	const { colors } = useTheme();
	const styles = createStyles(colors);
	return (
		<SafeAreaView style={styles.wrapper}>
			<Component style={[styles.container, style]} {...props} />
		</SafeAreaView>
	);
};

const Header: React.FC<IPropsHeader> = ({
	title,
	description,
	bold,
	children,
	style,
	titleStyle,
	descriptionStyle,
	...props
<<<<<<< HEAD
}: IPropsHeader) => (
	<View style={[styles.header, style]} {...props}>
		{typeof title === 'string' ? (
			<Text style={titleStyle} big black centered bold={bold}>
				{title}
			</Text>
		) : (
			title?.()
		)}
		{description && (
			<Text style={descriptionStyle} centered>
				{description}
			</Text>
		)}
		{children}
	</View>
);
=======
}: IPropsHeader) => {
	const { colors } = useTheme();
	const styles = createStyles(colors);
	return (
		<View style={[styles.header, style]} {...props}>
			{title && (
				<Text style={titleStyle} big black centered bold={bold}>
					{title}
				</Text>
			)}
			{description && (
				<Text style={descriptionStyle} centered>
					{description}
				</Text>
			)}
			{children}
		</View>
	);
};
>>>>>>> 353c7f60

const Body: React.FC<IPropsBody> = ({ style, ...props }: IPropsBody) => {
	const { colors } = useTheme();
	const styles = createStyles(colors);
	return <View style={[styles.body, style]} {...props} />;
};

const Footer: React.FC<IPropsFooter> = ({ style, ...props }: IPropsFooter) => <View style={style} {...props} />;
const Content: React.FC<IPropsContent> = ({ style, grow, ...props }: IPropsContent) => {
	const { colors } = useTheme();
	const styles = createStyles(colors);
	return <View style={grow ? [styles.content, styles.grow, style] : [styles.content, style]} {...props} />;
};

ScreenLayout.Header = Header;
ScreenLayout.Body = Body;
ScreenLayout.Footer = Footer;
ScreenLayout.Content = Content;

export default ScreenLayout;<|MERGE_RESOLUTION|>--- conflicted
+++ resolved
@@ -97,25 +97,6 @@
 	titleStyle,
 	descriptionStyle,
 	...props
-<<<<<<< HEAD
-}: IPropsHeader) => (
-	<View style={[styles.header, style]} {...props}>
-		{typeof title === 'string' ? (
-			<Text style={titleStyle} big black centered bold={bold}>
-				{title}
-			</Text>
-		) : (
-			title?.()
-		)}
-		{description && (
-			<Text style={descriptionStyle} centered>
-				{description}
-			</Text>
-		)}
-		{children}
-	</View>
-);
-=======
 }: IPropsHeader) => {
 	const { colors } = useTheme();
 	const styles = createStyles(colors);
@@ -135,7 +116,6 @@
 		</View>
 	);
 };
->>>>>>> 353c7f60
 
 const Body: React.FC<IPropsBody> = ({ style, ...props }: IPropsBody) => {
 	const { colors } = useTheme();
