--- conflicted
+++ resolved
@@ -124,7 +124,6 @@
   });
 
   it('removes duplicate results when combining search and trending', async () => {
-<<<<<<< HEAD
     const duplicateResult = {
       assetId: mockTrendingResults[0].assetId as CaipChainId,
       symbol: mockTrendingResults[0].symbol,
@@ -135,9 +134,6 @@
       marketCap: mockTrendingResults[0].marketCap,
       pricePercentChange1d: '0',
     };
-=======
-    const duplicateResult = mockTrendingResults[0]; // ETH
->>>>>>> 6d2a2059
     mockUseSearchRequest.mockReturnValue({
       results: [duplicateResult, mockSearchResults[0]],
       isLoading: false,
