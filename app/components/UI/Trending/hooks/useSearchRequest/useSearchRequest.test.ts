import { useSearchRequest } from './useSearchRequest';
import { renderHookWithProvider } from '../../../../../util/test/renderWithProvider';
import { act, waitFor } from '@testing-library/react-native';
import { CaipChainId } from '@metamask/utils';
// eslint-disable-next-line import/no-namespace
import * as assetsControllers from '@metamask/assets-controllers';
import { usePopularNetworks } from '../usePopularNetworks/usePopularNetworks';

jest.mock('../usePopularNetworks/usePopularNetworks');

const mockUsePopularNetworks = usePopularNetworks as jest.MockedFunction<
  typeof usePopularNetworks
>;

const createMockSearchResult = (overrides = {}) => ({
  assetId: 'eip155:1/erc20:0x123' as CaipChainId,
  decimals: 18,
  name: 'Ethereum',
  symbol: 'ETH',
  marketCap: 1000000,
  aggregatedUsdVolume: 500000,
  price: '1.00',
  pricePercentChange1d: '5.0',
  ...overrides,
});

describe('useSearchRequest', () => {
  let spySearchTokens: jest.SpyInstance;

  beforeEach(() => {
    spySearchTokens = jest.spyOn(assetsControllers, 'searchTokens');
  });

  afterEach(() => {
    jest.clearAllMocks();
<<<<<<< HEAD
    jest.resetAllMocks();
=======
    mockUsePopularNetworks.mockReturnValue([
      {
        id: 'eip155:1',
        name: 'Ethereum Mainnet',
        caipChainId: 'eip155:1' as CaipChainId,
        isSelected: false,
        imageSource: { uri: 'ethereum' },
      },
    ]);
>>>>>>> 89367f9d
  });

  it('returns search results and sets loading to false when search succeeds', async () => {
    const mockResults = [createMockSearchResult()];
    spySearchTokens.mockResolvedValue({ data: mockResults } as never);

    const { result, unmount } = renderHookWithProvider(() =>
      useSearchRequest({
        chainIds: ['eip155:1'],
        query: 'ETH',
        limit: 10,
      }),
    );

    await waitFor(() => {
      expect(result.current.isLoading).toBe(false);
    });

    expect(result.current.results).toEqual(mockResults);
    expect(result.current.error).toBe(null);

    unmount();
  });

  it('sets error state and clears results when search fails', async () => {
    const mockError = new Error('Network error');
    spySearchTokens.mockRejectedValue(mockError);

    const { result, unmount } = renderHookWithProvider(() =>
      useSearchRequest({
        chainIds: ['eip155:1'],
        query: 'ETH',
        limit: 10,
      }),
    );

    await waitFor(() => {
      expect(result.current.error).toEqual(mockError);
    });

    expect(result.current.results).toEqual([]);
    expect(result.current.isLoading).toBe(false);

    unmount();
  });

  it('prevents stale results from overwriting current results', async () => {
    const mockResults1 = [createMockSearchResult({ symbol: 'ETH' })];
    const mockResults2 = [createMockSearchResult({ symbol: 'DAI' })];

    let resolveFirstRequest: ((value: unknown) => void) | undefined;
    const firstRequestPromise = new Promise<unknown>((resolve) => {
      resolveFirstRequest = resolve;
    });

    spySearchTokens
      .mockReturnValueOnce(firstRequestPromise as never)
      .mockResolvedValueOnce({ data: mockResults2 } as never);

    const { result, unmount } = renderHookWithProvider(() =>
      useSearchRequest({
        chainIds: ['eip155:1'],
        query: 'ETH',
        limit: 10,
      }),
    );

    await waitFor(() => {
      expect(result.current.isLoading).toBe(true);
    });

    await act(async () => {
      await result.current.search();
    });

    await waitFor(() => {
      expect(result.current.results).toEqual(mockResults2);
    });

    await act(async () => {
      if (resolveFirstRequest) {
        resolveFirstRequest({ data: mockResults1 });
      }
    });

    expect(result.current.results).toEqual(mockResults2);

    unmount();
  });

  it('skips API call and clears results when query is empty', async () => {
    const { result, unmount } = renderHookWithProvider(() =>
      useSearchRequest({
        chainIds: ['eip155:1'],
        query: '',
        limit: 10,
      }),
    );

    await waitFor(() => {
      expect(result.current.isLoading).toBe(false);
    });

    expect(spySearchTokens).not.toHaveBeenCalled();
    expect(result.current.results).toEqual([]);

    unmount();
  });

  it('retries search when search function is called manually', async () => {
    const mockError = new Error('Network error');
    const mockResults = [createMockSearchResult()];

    spySearchTokens.mockRejectedValueOnce(mockError);

    const { result, unmount } = renderHookWithProvider(() =>
      useSearchRequest({
        chainIds: ['eip155:1'],
        query: 'ETH',
        limit: 10,
      }),
    );

    await waitFor(() => {
      expect(result.current.error).toEqual(mockError);
    });

    spySearchTokens.mockResolvedValue({ data: mockResults } as never);

    await act(async () => {
      await result.current.search();
    });

    await waitFor(() => {
      expect(result.current.error).toBe(null);
    });

    expect(result.current.results).toEqual(mockResults);

    unmount();
  });

  it('triggers new search when parameters change', async () => {
    spySearchTokens.mockResolvedValue({ data: [] } as never);

    let chainIds: CaipChainId[] = ['eip155:1'];
    const { rerender, unmount } = renderHookWithProvider(() =>
      useSearchRequest({
        chainIds,
        query: 'ETH',
        limit: 10,
      }),
    );

    await waitFor(() => {
      expect(spySearchTokens).toHaveBeenCalledTimes(1);
    });

    chainIds = ['eip155:137'];
    rerender(undefined);

    await waitFor(() => {
      expect(spySearchTokens).toHaveBeenCalledTimes(2);
    });

    unmount();
  });

  it('does not trigger new search when chainIds array reference changes but values remain same', async () => {
    spySearchTokens.mockResolvedValue({ data: [] } as never);

    let chainIds: CaipChainId[] = ['eip155:1', 'eip155:10'];
    const { rerender, unmount } = renderHookWithProvider(() =>
      useSearchRequest({
        chainIds,
        query: 'ETH',
        limit: 10,
      }),
    );

    await waitFor(() => {
      expect(spySearchTokens).toHaveBeenCalledTimes(1);
    });

    chainIds = ['eip155:1', 'eip155:10'];
    rerender(undefined);

    await waitFor(() => {
      expect(spySearchTokens).toHaveBeenCalledTimes(1);
    });

    unmount();
  });
});<|MERGE_RESOLUTION|>--- conflicted
+++ resolved
@@ -29,13 +29,7 @@
 
   beforeEach(() => {
     spySearchTokens = jest.spyOn(assetsControllers, 'searchTokens');
-  });
-
-  afterEach(() => {
     jest.clearAllMocks();
-<<<<<<< HEAD
-    jest.resetAllMocks();
-=======
     mockUsePopularNetworks.mockReturnValue([
       {
         id: 'eip155:1',
@@ -45,7 +39,11 @@
         imageSource: { uri: 'ethereum' },
       },
     ]);
->>>>>>> 89367f9d
+  });
+
+  afterEach(() => {
+    jest.clearAllMocks();
+    jest.resetAllMocks();
   });
 
   it('returns search results and sets loading to false when search succeeds', async () => {
