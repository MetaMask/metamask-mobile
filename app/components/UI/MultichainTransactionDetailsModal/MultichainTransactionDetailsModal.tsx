--- conflicted
+++ resolved
@@ -101,13 +101,9 @@
             style={style.linkContainer}
             onPress={() => viewOnBlockExplorer(label)}
           >
-<<<<<<< HEAD
-            <Text style={style.linkText}>{formatAddress(value, 'short')}</Text>
-=======
             <Text style={style.linkText}>
               {formatAddress(value, 'short')}
             </Text>
->>>>>>> 92ae85bf
             <Icon
               name="external-link"
               size={16}
