import React, {
  useCallback,
  useEffect,
  useMemo,
  useRef,
  useState,
} from 'react';
import {
  StyleSheet,
  View,
  Easing,
  Animated,
  SafeAreaView,
  TouchableWithoutFeedback,
} from 'react-native';
import PropTypes from 'prop-types';
import { connect } from 'react-redux';
import { baseStyles } from '../../../styles/common';
import { strings } from '../../../../locales/i18n';
import Text from '../../Base/Text';
import RemoteImage from '../../Base/RemoteImage';
import StyledButton from '../../UI/StyledButton';
import EvilIcons from 'react-native-vector-icons/EvilIcons';
import AntIcons from 'react-native-vector-icons/AntDesign';
import Device from '../../../util/device';
import { renderShortText } from '../../../util/general';
import { toLocaleDate } from '../../../util/date';
import { renderFromWei } from '../../../util/number';
import { renderShortAddress } from '../../../util/address';
import { isMainNet } from '../../../util/networks';
import etherscanLink from '@metamask/etherscan-link';
<<<<<<< HEAD
=======
import {
  addFavoriteCollectible,
  removeFavoriteCollectible,
} from '../../../actions/collectibles';
import { isCollectibleInFavoritesSelector } from '../../../reducers/collectibles';
>>>>>>> b8f7402c
import Share from 'react-native-share';
import {
  PanGestureHandler,
  gestureHandlerRootHOC,
  ScrollView,
} from 'react-native-gesture-handler';
import AppConstants from '../../../core/AppConstants';
import Engine from '../../../core/Engine';
import { useAppThemeFromContext, mockTheme } from '../../../util/theme';

const ANIMATION_VELOCITY = 250;
const HAS_NOTCH = Device.hasNotch();
const ANIMATION_OFFSET = HAS_NOTCH ? 30 : 50;
const IS_SMALL_DEVICE = Device.isSmallDevice();
const VERTICAL_ALIGNMENT = IS_SMALL_DEVICE ? 12 : 16;

const createStyles = (colors) =>
  StyleSheet.create({
    wrapper: {
      flex: 0,
      backgroundColor: colors.background.default,
      borderTopEndRadius: 8,
      borderTopStartRadius: 8,
    },
    generalContainer: {
      paddingHorizontal: 16,
    },
    information: {
      paddingTop: HAS_NOTCH ? 24 : VERTICAL_ALIGNMENT,
    },
    row: {
      paddingVertical: 6,
    },
    name: {
      fontSize: Device.isSmallDevice() ? 16 : 24,
      marginBottom: 3,
    },
    userContainer: {
      flexDirection: 'row',
      paddingBottom: 16,
    },
    userImage: {
      width: 38,
      height: 38,
      borderRadius: 100,
      marginRight: 8,
    },
    buttonContainer: {
      flexDirection: 'row',
      marginTop: VERTICAL_ALIGNMENT,
    },
    button: {
      alignItems: 'center',
      justifyContent: 'center',
      borderWidth: 1.5,
    },
    iconButtons: {
      width: 54,
      height: 54,
    },
    leftButton: {
      marginRight: 16,
    },
    collectibleInfoContainer: {
      flexDirection: 'row',
      marginHorizontal: 16,
      marginBottom: 8,
    },
    collectibleInfoKey: {
      paddingRight: 10,
    },
    collectibleDescription: {
      lineHeight: 22,
    },
    userInfoContainer: {
      justifyContent: 'center',
    },
    titleWrapper: {
      width: '100%',
      alignItems: 'center',
      justifyContent: 'center',
      paddingVertical: VERTICAL_ALIGNMENT,
    },
    dragger: {
      width: 48,
      height: 5,
      borderRadius: 4,
      backgroundColor: colors.border.default,
    },
    scrollableDescription: {
      maxHeight: Device.getDeviceHeight() / 5,
    },
    description: {
      marginTop: 8,
    },
  });

/**
 * View that displays the information of a specific ERC-721 Token
 */
<<<<<<< HEAD
const CollectibleOverview = ({ chainId, collectible, tradable, onSend, openLink, onTranslation }) => {
	const [headerHeight, setHeaderHeight] = useState(0);
	const [wrapperHeight, setWrapperHeight] = useState(0);
	const [position, setPosition] = useState(0);
	const [favorite, setFavorite] = useState(collectible.favorite);
	const positionAnimated = useRef(new Animated.Value(0)).current;
	const scrollViewRef = useRef(null);
	const { colors } = useAppThemeFromContext() || mockTheme;
	const styles = createStyles(colors);
=======
const CollectibleOverview = ({
  chainId,
  collectible,
  selectedAddress,
  tradable,
  onSend,
  addFavoriteCollectible,
  removeFavoriteCollectible,
  isInFavorites,
  openLink,
  onTranslation,
}) => {
  const [headerHeight, setHeaderHeight] = useState(0);
  const [wrapperHeight, setWrapperHeight] = useState(0);
  const [position, setPosition] = useState(0);
  const positionAnimated = useRef(new Animated.Value(0)).current;
  const scrollViewRef = useRef(null);
  const { colors } = useAppThemeFromContext() || mockTheme;
  const styles = createStyles(colors);
>>>>>>> b8f7402c

  const translationHeight = useMemo(
    () => wrapperHeight - headerHeight - ANIMATION_OFFSET,
    [headerHeight, wrapperHeight],
  );
  const animating = useRef(false);

  const renderScrollableDescription = useMemo(() => {
    const maxLength = IS_SMALL_DEVICE ? 150 : 300;
    return collectible?.description?.length > maxLength;
  }, [collectible.description]);

  const renderCollectibleInfoRow = useCallback(
    (key, value, onPress) => {
      if (!value) return null;
      return (
        <View style={styles.collectibleInfoContainer} key={key}>
          <Text
            noMargin
            black
            bold
            big={!IS_SMALL_DEVICE}
            style={styles.collectibleInfoKey}
          >
            {key}
          </Text>
          <Text
            noMargin
            big={!IS_SMALL_DEVICE}
            link={!!onPress}
            black={!onPress}
            right
            style={baseStyles.flexGrow}
            numberOfLines={1}
            ellipsizeMode="middle"
            onPress={onPress}
          >
            {value}
          </Text>
        </View>
      );
    },
    [styles],
  );

  const renderCollectibleInfo = () => [
    renderCollectibleInfoRow(
      strings('collectible.collectible_token_standard'),
      collectible?.standard,
    ),
    renderCollectibleInfoRow(
      strings('collectible.collectible_last_sold'),
      collectible?.lastSale?.event_timestamp &&
        toLocaleDate(
          new Date(collectible?.lastSale?.event_timestamp),
        ).toString(),
    ),
    renderCollectibleInfoRow(
      strings('collectible.collectible_last_price_sold'),
      collectible?.lastSale?.total_price &&
        `${renderFromWei(collectible?.lastSale?.total_price)} ETH`,
    ),
    renderCollectibleInfoRow(
      strings('collectible.collectible_source'),
      collectible?.imageOriginal,
      () => openLink(collectible?.imageOriginal),
    ),
    renderCollectibleInfoRow(
      strings('collectible.collectible_link'),
      collectible?.externalLink,
      () => openLink(collectible?.externalLink),
    ),
    renderCollectibleInfoRow(
      strings('collectible.collectible_asset_contract'),
      renderShortAddress(collectible?.address),
      () => {
        if (isMainNet(chainId))
          openLink(
            etherscanLink.createTokenTrackerLink(collectible?.address, chainId),
          );
      },
    ),
  ];

<<<<<<< HEAD
	const collectibleToFavorites = useCallback(() => {
		const { CollectiblesController } = Engine.context;
		const { address, tokenId } = collectible;
		CollectiblesController.updateCollectibleFavoriteStatus(address, tokenId, !favorite);
		setFavorite(!favorite);
	}, [collectible, favorite]);
=======
  const collectibleToFavorites = useCallback(() => {
    const action = isInFavorites
      ? removeFavoriteCollectible
      : addFavoriteCollectible;
    action(selectedAddress, chainId, collectible);
  }, [
    selectedAddress,
    chainId,
    collectible,
    isInFavorites,
    addFavoriteCollectible,
    removeFavoriteCollectible,
  ]);
>>>>>>> b8f7402c

  const shareCollectible = useCallback(() => {
    if (!collectible?.externalLink) return;
    Share.open({
      message: `${strings('collectible.share_check_out_nft')} ${
        collectible.externalLink
      }\n${strings('collectible.share_via')} ${
        AppConstants.SHORT_HOMEPAGE_URL
      }`,
    });
  }, [collectible.externalLink]);

  const onHeaderLayout = useCallback(
    ({
      nativeEvent: {
        layout: { height },
      },
    }) => headerHeight === 0 && setHeaderHeight(height),
    [headerHeight],
  );

  const onWrapperLayout = useCallback(
    ({
      nativeEvent: {
        layout: { height },
      },
    }) => wrapperHeight === 0 && setWrapperHeight(height),
    [wrapperHeight],
  );

  const animateViewPosition = useCallback(
    (toValue, duration) => {
      animating.current = true;
      Animated.timing(positionAnimated, {
        toValue,
        duration,
        easing: Easing.ease,
        useNativeDriver: true,
      }).start(() => {
        setPosition(toValue);
        animating.current = false;
      });
    },
    [positionAnimated],
  );

  const handleGesture = useCallback(
    (evt) => {
      // we don't want to trigger the animation again when the view is being animated
      if (evt.nativeEvent.velocityY === 0 || animating.current) return;
      const toValue = evt.nativeEvent.velocityY > 0 ? translationHeight : 0;
      if (toValue !== position) {
        onTranslation(toValue !== 0);
        animateViewPosition(toValue, ANIMATION_VELOCITY);
      }
    },
    [translationHeight, position, onTranslation, animateViewPosition],
  );

  const gestureHandlerWrapper = useCallback(
    (child) => (
      <PanGestureHandler
        waitFor={scrollViewRef}
        activeOffsetY={[0, 0]}
        activeOffsetX={[0, 0]}
        onGestureEvent={handleGesture}
      >
        {child}
      </PanGestureHandler>
    ),
    [handleGesture, scrollViewRef],
  );

  useEffect(() => {
    if (headerHeight !== 0 && wrapperHeight !== 0) {
      animateViewPosition(translationHeight, 0);
    }
  }, [headerHeight, wrapperHeight, translationHeight, animateViewPosition]);

  return gestureHandlerWrapper(
    <Animated.View
      onLayout={onWrapperLayout}
      style={[
        styles.wrapper,
        { transform: [{ translateY: positionAnimated }] },
      ]}
    >
      <View style={styles.titleWrapper}>
        <View style={styles.dragger} />
      </View>

      <SafeAreaView>
        <View onLayout={onHeaderLayout}>
          <View style={styles.generalContainer}>
            {collectible?.creator && (
              <View style={styles.userContainer}>
                <RemoteImage
                  fadeIn
                  placeholderStyle={{
                    backgroundColor: colors.background.alternative,
                  }}
                  source={{ uri: collectible.creator.profile_img_url }}
                  style={styles.userImage}
                />
                <View numberOfLines={1} style={styles.userInfoContainer}>
                  {collectible.creator.user?.username && (
                    <Text black bold noMargin big={!IS_SMALL_DEVICE}>
                      {collectible.creator.user.username}
                    </Text>
                  )}
                  <Text numberOfLines={1} black noMargin small>
                    {collectible.contractName}
                  </Text>
                </View>
              </View>
            )}
            <Text numberOfLines={2} bold primary noMargin style={styles.name}>
              {collectible.name}
            </Text>
            <Text primary noMargin big>
              {strings('unit.token_id')}
              {renderShortText(collectible.tokenId, 8)}
            </Text>
          </View>

<<<<<<< HEAD
					<View style={[styles.generalContainer, styles.buttonContainer]}>
						{tradable && (
							<StyledButton
								onPressOut={onSend}
								type={'rounded-normal'}
								containerStyle={[baseStyles.flexGrow, styles.button, styles.leftButton]}
							>
								<Text link big={!IS_SMALL_DEVICE} bold noMargin>
									{strings('asset_overview.send_button')}
								</Text>
							</StyledButton>
						)}
						{collectible?.externalLink && (
							<StyledButton
								type={'rounded-normal'}
								containerStyle={[styles.button, styles.iconButtons, styles.leftButton]}
								onPressOut={shareCollectible}
							>
								<Text bold link noMargin>
									<EvilIcons name={Device.isIos() ? 'share-apple' : 'share-google'} size={32} />
								</Text>
							</StyledButton>
						)}
						<StyledButton
							type={'rounded-normal'}
							containerStyle={[styles.button, styles.iconButtons]}
							onPressOut={collectibleToFavorites}
						>
							<Text link noMargin>
								<AntIcons name={favorite ? 'star' : 'staro'} size={24} />
							</Text>
						</StyledButton>
					</View>
				</View>
				{collectible?.description ? (
					<View style={styles.information}>
						<View style={[styles.generalContainer, styles.row]}>
							<View>
								<Text noMargin black bold big={!IS_SMALL_DEVICE}>
									{strings('collectible.collectible_description')}
								</Text>
							</View>
=======
          <View style={[styles.generalContainer, styles.buttonContainer]}>
            {tradable && (
              <StyledButton
                onPressOut={onSend}
                type={'rounded-normal'}
                containerStyle={[
                  baseStyles.flexGrow,
                  styles.button,
                  styles.leftButton,
                ]}
              >
                <Text link big={!IS_SMALL_DEVICE} bold noMargin>
                  {strings('asset_overview.send_button')}
                </Text>
              </StyledButton>
            )}
            {collectible?.externalLink && (
              <StyledButton
                type={'rounded-normal'}
                containerStyle={[
                  styles.button,
                  styles.iconButtons,
                  styles.leftButton,
                ]}
                onPressOut={shareCollectible}
              >
                <Text bold link noMargin>
                  <EvilIcons
                    name={Device.isIos() ? 'share-apple' : 'share-google'}
                    size={32}
                  />
                </Text>
              </StyledButton>
            )}
            <StyledButton
              type={'rounded-normal'}
              containerStyle={[styles.button, styles.iconButtons]}
              onPressOut={collectibleToFavorites}
            >
              <Text link noMargin>
                <AntIcons name={isInFavorites ? 'star' : 'staro'} size={24} />
              </Text>
            </StyledButton>
          </View>
        </View>
        {collectible?.description ? (
          <View style={styles.information}>
            <View style={[styles.generalContainer, styles.row]}>
              <View>
                <Text noMargin black bold big={!IS_SMALL_DEVICE}>
                  {strings('collectible.collectible_description')}
                </Text>
              </View>
>>>>>>> b8f7402c

              {renderScrollableDescription ? (
                <ScrollView
                  ref={scrollViewRef}
                  bounces={false}
                  style={[styles.description, styles.scrollableDescription]}
                >
                  <TouchableWithoutFeedback>
                    <Text noMargin black style={styles.collectibleDescription}>
                      {collectible.description}
                    </Text>
                  </TouchableWithoutFeedback>
                </ScrollView>
              ) : (
                <View style={styles.description}>
                  <Text noMargin black style={styles.collectibleDescription}>
                    {collectible.description}
                  </Text>
                </View>
              )}
            </View>
          </View>
        ) : (
          <View />
        )}
        {<View style={styles.information}>{renderCollectibleInfo()}</View>}
      </SafeAreaView>
    </Animated.View>,
  );
};

CollectibleOverview.propTypes = {
<<<<<<< HEAD
	/**
	 * Chain id
	 */
	chainId: PropTypes.string,
	/**
	 * Object that represents the collectible to be displayed
	 */
	collectible: PropTypes.object,
	/**
	 * Represents if the collectible is tradable (can be sent)
	 */
	tradable: PropTypes.bool,
	/**
	 * Function called when user presses the Send button
	 */
	onSend: PropTypes.func,
	/**
	 * Selected address
	 */
	selectedAddress: PropTypes.string,
	/**
	 * Function to open a link on a webview
	 */
	openLink: PropTypes.func.isRequired,
	/**
	 * callback to trigger when modal is being animated
	 */
	onTranslation: PropTypes.func,
};

const mapStateToProps = (state) => ({
	chainId: state.engine.backgroundState.NetworkController.provider.chainId,
	selectedAddress: state.engine.backgroundState.PreferencesController.selectedAddress,
});

export default connect(mapStateToProps)(
	Device.isIos()
		? CollectibleOverview
		: gestureHandlerRootHOC(CollectibleOverview, { flex: 0, zIndex: 0, elevation: 0 })
=======
  /**
   * Chain id
   */
  chainId: PropTypes.string,
  /**
   * Object that represents the collectible to be displayed
   */
  collectible: PropTypes.object,
  /**
   * Represents if the collectible is tradable (can be sent)
   */
  tradable: PropTypes.bool,
  /**
   * Function called when user presses the Send button
   */
  onSend: PropTypes.func,
  /**
   * Selected address
   */
  selectedAddress: PropTypes.string,
  /**
   * Dispatch add collectible to favorites action
   */
  addFavoriteCollectible: PropTypes.func,
  /**
   * Dispatch remove collectible from favorites action
   */
  removeFavoriteCollectible: PropTypes.func,
  /**
   * Whether the current collectible is favorited
   */
  isInFavorites: PropTypes.bool,
  /**
   * Function to open a link on a webview
   */
  openLink: PropTypes.func.isRequired,
  /**
   * callback to trigger when modal is being animated
   */
  onTranslation: PropTypes.func,
};

const mapStateToProps = (state, props) => ({
  chainId: state.engine.backgroundState.NetworkController.provider.chainId,
  selectedAddress:
    state.engine.backgroundState.PreferencesController.selectedAddress,
  isInFavorites: isCollectibleInFavoritesSelector(state, props.collectible),
});

const mapDispatchToProps = (dispatch) => ({
  addFavoriteCollectible: (selectedAddress, chainId, collectible) =>
    dispatch(addFavoriteCollectible(selectedAddress, chainId, collectible)),
  removeFavoriteCollectible: (selectedAddress, chainId, collectible) =>
    dispatch(removeFavoriteCollectible(selectedAddress, chainId, collectible)),
});

export default connect(
  mapStateToProps,
  mapDispatchToProps,
)(
  Device.isIos()
    ? CollectibleOverview
    : gestureHandlerRootHOC(CollectibleOverview, {
        flex: 0,
        zIndex: 0,
        elevation: 0,
      }),
>>>>>>> b8f7402c
);<|MERGE_RESOLUTION|>--- conflicted
+++ resolved
@@ -29,14 +29,6 @@
 import { renderShortAddress } from '../../../util/address';
 import { isMainNet } from '../../../util/networks';
 import etherscanLink from '@metamask/etherscan-link';
-<<<<<<< HEAD
-=======
-import {
-  addFavoriteCollectible,
-  removeFavoriteCollectible,
-} from '../../../actions/collectibles';
-import { isCollectibleInFavoritesSelector } from '../../../reducers/collectibles';
->>>>>>> b8f7402c
 import Share from 'react-native-share';
 import {
   PanGestureHandler,
@@ -137,37 +129,22 @@
 /**
  * View that displays the information of a specific ERC-721 Token
  */
-<<<<<<< HEAD
-const CollectibleOverview = ({ chainId, collectible, tradable, onSend, openLink, onTranslation }) => {
-	const [headerHeight, setHeaderHeight] = useState(0);
-	const [wrapperHeight, setWrapperHeight] = useState(0);
-	const [position, setPosition] = useState(0);
-	const [favorite, setFavorite] = useState(collectible.favorite);
-	const positionAnimated = useRef(new Animated.Value(0)).current;
-	const scrollViewRef = useRef(null);
-	const { colors } = useAppThemeFromContext() || mockTheme;
-	const styles = createStyles(colors);
-=======
 const CollectibleOverview = ({
   chainId,
   collectible,
-  selectedAddress,
   tradable,
   onSend,
-  addFavoriteCollectible,
-  removeFavoriteCollectible,
-  isInFavorites,
   openLink,
   onTranslation,
 }) => {
   const [headerHeight, setHeaderHeight] = useState(0);
   const [wrapperHeight, setWrapperHeight] = useState(0);
   const [position, setPosition] = useState(0);
+  const [favorite, setFavorite] = useState(collectible.favorite);
   const positionAnimated = useRef(new Animated.Value(0)).current;
   const scrollViewRef = useRef(null);
   const { colors } = useAppThemeFromContext() || mockTheme;
   const styles = createStyles(colors);
->>>>>>> b8f7402c
 
   const translationHeight = useMemo(
     () => wrapperHeight - headerHeight - ANIMATION_OFFSET,
@@ -252,28 +229,16 @@
     ),
   ];
 
-<<<<<<< HEAD
-	const collectibleToFavorites = useCallback(() => {
-		const { CollectiblesController } = Engine.context;
-		const { address, tokenId } = collectible;
-		CollectiblesController.updateCollectibleFavoriteStatus(address, tokenId, !favorite);
-		setFavorite(!favorite);
-	}, [collectible, favorite]);
-=======
   const collectibleToFavorites = useCallback(() => {
-    const action = isInFavorites
-      ? removeFavoriteCollectible
-      : addFavoriteCollectible;
-    action(selectedAddress, chainId, collectible);
-  }, [
-    selectedAddress,
-    chainId,
-    collectible,
-    isInFavorites,
-    addFavoriteCollectible,
-    removeFavoriteCollectible,
-  ]);
->>>>>>> b8f7402c
+    const { CollectiblesController } = Engine.context;
+    const { address, tokenId } = collectible;
+    CollectiblesController.updateCollectibleFavoriteStatus(
+      address,
+      tokenId,
+      !favorite,
+    );
+    setFavorite(!favorite);
+  }, [collectible, favorite]);
 
   const shareCollectible = useCallback(() => {
     if (!collectible?.externalLink) return;
@@ -399,50 +364,6 @@
             </Text>
           </View>
 
-<<<<<<< HEAD
-					<View style={[styles.generalContainer, styles.buttonContainer]}>
-						{tradable && (
-							<StyledButton
-								onPressOut={onSend}
-								type={'rounded-normal'}
-								containerStyle={[baseStyles.flexGrow, styles.button, styles.leftButton]}
-							>
-								<Text link big={!IS_SMALL_DEVICE} bold noMargin>
-									{strings('asset_overview.send_button')}
-								</Text>
-							</StyledButton>
-						)}
-						{collectible?.externalLink && (
-							<StyledButton
-								type={'rounded-normal'}
-								containerStyle={[styles.button, styles.iconButtons, styles.leftButton]}
-								onPressOut={shareCollectible}
-							>
-								<Text bold link noMargin>
-									<EvilIcons name={Device.isIos() ? 'share-apple' : 'share-google'} size={32} />
-								</Text>
-							</StyledButton>
-						)}
-						<StyledButton
-							type={'rounded-normal'}
-							containerStyle={[styles.button, styles.iconButtons]}
-							onPressOut={collectibleToFavorites}
-						>
-							<Text link noMargin>
-								<AntIcons name={favorite ? 'star' : 'staro'} size={24} />
-							</Text>
-						</StyledButton>
-					</View>
-				</View>
-				{collectible?.description ? (
-					<View style={styles.information}>
-						<View style={[styles.generalContainer, styles.row]}>
-							<View>
-								<Text noMargin black bold big={!IS_SMALL_DEVICE}>
-									{strings('collectible.collectible_description')}
-								</Text>
-							</View>
-=======
           <View style={[styles.generalContainer, styles.buttonContainer]}>
             {tradable && (
               <StyledButton
@@ -483,7 +404,7 @@
               onPressOut={collectibleToFavorites}
             >
               <Text link noMargin>
-                <AntIcons name={isInFavorites ? 'star' : 'staro'} size={24} />
+                <AntIcons name={favorite ? 'star' : 'staro'} size={24} />
               </Text>
             </StyledButton>
           </View>
@@ -496,7 +417,6 @@
                   {strings('collectible.collectible_description')}
                 </Text>
               </View>
->>>>>>> b8f7402c
 
               {renderScrollableDescription ? (
                 <ScrollView
@@ -529,47 +449,6 @@
 };
 
 CollectibleOverview.propTypes = {
-<<<<<<< HEAD
-	/**
-	 * Chain id
-	 */
-	chainId: PropTypes.string,
-	/**
-	 * Object that represents the collectible to be displayed
-	 */
-	collectible: PropTypes.object,
-	/**
-	 * Represents if the collectible is tradable (can be sent)
-	 */
-	tradable: PropTypes.bool,
-	/**
-	 * Function called when user presses the Send button
-	 */
-	onSend: PropTypes.func,
-	/**
-	 * Selected address
-	 */
-	selectedAddress: PropTypes.string,
-	/**
-	 * Function to open a link on a webview
-	 */
-	openLink: PropTypes.func.isRequired,
-	/**
-	 * callback to trigger when modal is being animated
-	 */
-	onTranslation: PropTypes.func,
-};
-
-const mapStateToProps = (state) => ({
-	chainId: state.engine.backgroundState.NetworkController.provider.chainId,
-	selectedAddress: state.engine.backgroundState.PreferencesController.selectedAddress,
-});
-
-export default connect(mapStateToProps)(
-	Device.isIos()
-		? CollectibleOverview
-		: gestureHandlerRootHOC(CollectibleOverview, { flex: 0, zIndex: 0, elevation: 0 })
-=======
   /**
    * Chain id
    */
@@ -590,18 +469,6 @@
    * Selected address
    */
   selectedAddress: PropTypes.string,
-  /**
-   * Dispatch add collectible to favorites action
-   */
-  addFavoriteCollectible: PropTypes.func,
-  /**
-   * Dispatch remove collectible from favorites action
-   */
-  removeFavoriteCollectible: PropTypes.func,
-  /**
-   * Whether the current collectible is favorited
-   */
-  isInFavorites: PropTypes.bool,
   /**
    * Function to open a link on a webview
    */
@@ -612,24 +479,13 @@
   onTranslation: PropTypes.func,
 };
 
-const mapStateToProps = (state, props) => ({
+const mapStateToProps = (state) => ({
   chainId: state.engine.backgroundState.NetworkController.provider.chainId,
   selectedAddress:
     state.engine.backgroundState.PreferencesController.selectedAddress,
-  isInFavorites: isCollectibleInFavoritesSelector(state, props.collectible),
 });
 
-const mapDispatchToProps = (dispatch) => ({
-  addFavoriteCollectible: (selectedAddress, chainId, collectible) =>
-    dispatch(addFavoriteCollectible(selectedAddress, chainId, collectible)),
-  removeFavoriteCollectible: (selectedAddress, chainId, collectible) =>
-    dispatch(removeFavoriteCollectible(selectedAddress, chainId, collectible)),
-});
-
-export default connect(
-  mapStateToProps,
-  mapDispatchToProps,
-)(
+export default connect(mapStateToProps)(
   Device.isIos()
     ? CollectibleOverview
     : gestureHandlerRootHOC(CollectibleOverview, {
@@ -637,5 +493,4 @@
         zIndex: 0,
         elevation: 0,
       }),
->>>>>>> b8f7402c
 );