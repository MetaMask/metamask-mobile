<<<<<<< HEAD
import React, { PureComponent } from 'react';
import { StyleSheet, View, ScrollView, TouchableWithoutFeedback } from 'react-native';
=======
import React from 'react';
import { StyleSheet, View } from 'react-native';
>>>>>>> 69f1df0d
import PropTypes from 'prop-types';
import { connect } from 'react-redux';
import { colors } from '../../../styles/common';
import { strings } from '../../../../locales/i18n';
import CollectibleMedia from '../CollectibleMedia';
import Text from '../../Base/Text';
import RemoteImage from '../../Base/RemoteImage';
import StyledButton from '../../UI/StyledButton';
import EvilIcons from 'react-native-vector-icons/EvilIcons';
import AntIcons from 'react-native-vector-icons/AntDesign';
import Device from '../../../util/Device';
import { toLocaleDate } from '../../../util/date';
import { renderFromWei } from '../../../util/number';
import { renderShortAddress } from '../../../util/address';
import etherscanLink from '@metamask/etherscan-link';
import { addFavoriteCollectible, removeFavoriteCollectible } from '../../../actions/collectibles';
import { favoritesCollectiblesObjectSelector, isCollectibleInFavorites } from '../../../reducers/collectibles';

const styles = StyleSheet.create({
	wrapper: {
		flex: 1
	},
	basicsWrapper: {
		marginBottom: 16
	},
	informationWrapper: {
		flex: 1,
		paddingHorizontal: 16
	},
	information: {
		marginTop: 24
	},
	content: {
		paddingTop: 8,
		lineHeight: 22
	},
	row: {
		marginVertical: 10
	},
	name: {
		fontSize: 24,
		marginBottom: 3
	},
	tokenId: {
		fontSize: 16,
		marginTop: 3
	},
	userContainer: {
		marginBottom: 16,
		flexDirection: 'row'
	},
	userImage: {
		width: 38,
		height: 38,
		borderRadius: 100,
		marginRight: 8,
		marginTop: 2
	},
	buttonContainer: {
		flexDirection: 'row',
		marginTop: 16
	},
	sendButton: {
		height: 54,
		flex: 1,
		alignItems: 'center',
		justifyContent: 'center',
		borderWidth: 2,
		marginRight: 9
	},
	iconButtons: {
		width: 54,
		height: 54,
		alignItems: 'center',
		justifyContent: 'center',
		borderWidth: 2,
		marginRight: 9
	},
	collectibleInfoContainer: {
		flexDirection: 'row',
		marginBottom: 12
	},
	collectibleInfoKey: {
		paddingRight: 10
	},
	collectibleInfoValue: {
		flex: 1
	},
	username: {
		marginBottom: 2
	},
	userInfoContainer: {
		justifyContent: 'center'
	},
	titleWrapper: {
		width: '100%',
		alignItems: 'center',
		justifyContent: 'center',
		position: 'absolute',
		zIndex: 100,
		height: 20
	},
	dragger: {
		width: 48,
		height: 5,
		borderRadius: 4,
		backgroundColor: colors.white,
		opacity: 0.7
	},
	noRound: {
		borderRadius: 0
	}
});

/**
 * View that displays the information of a specific ERC-721 Token
 */
<<<<<<< HEAD
export default class CollectibleOverview extends PureComponent {
	static propTypes = {
		/**
		 * Object that represents the collectible to be displayed
		 */
		collectible: PropTypes.object,
		/**
		 * Represents if the collectible is tradable (can be sent)
		 */
		tradable: PropTypes.bool,
		/**
		 * Function called when user presses the Send button
		 */
		onSend: PropTypes.func,
		/**
		 * Object that represents the navigator
		 */
		navigation: PropTypes.object
	};

	renderImage = () => {
		const { collectible } = this.props;
		return <CollectibleMedia cover renderAnimation collectible={collectible} style={styles.noRound} />;
	};

	openLink = url => {
		this.props.navigation.navigate('BrowserView', {
			newTabUrl: url
		});
	};
=======
const CollectibleOverview = ({
	chainId,
	collectible,
	selectedAddress,
	tradable,
	onSend,
	navigation,
	addFavoriteCollectible,
	removeFavoriteCollectible,
	isInFavorites
}) => {
	const openLink = url => navigation.navigate('SimpleWebview', { url });
>>>>>>> 69f1df0d

	const renderCollectibleInfoRow = (key, value, onPress) => {
		if (!value) return null;
		return (
			<View style={styles.collectibleInfoContainer} key={key}>
				<Text noMargin black bold big style={styles.collectibleInfoKey}>
					{key}
				</Text>
				<Text
					noMargin
					big
					link={!!onPress}
					black={!onPress}
					right
					style={styles.collectibleInfoValue}
					numberOfLines={1}
					ellipsizeMode="middle"
					onPress={onPress}
				>
					{value}
				</Text>
			</View>
		);
	};

	const renderCollectibleInfo = () => [
		renderCollectibleInfoRow(
			strings('collectible.collectible_last_sold'),
			collectible?.lastSale?.event_timestamp &&
				toLocaleDate(new Date(collectible?.lastSale?.event_timestamp)).toString()
		),
		renderCollectibleInfoRow(
			strings('collectible.collectible_last_price_sold'),
			collectible?.lastSale?.total_price && `${renderFromWei(collectible?.lastSale?.total_price)} ETH`
		),
		renderCollectibleInfoRow(strings('collectible.collectible_source'), collectible?.imageOriginal, () =>
			openLink(collectible?.imageOriginal)
		),
		renderCollectibleInfoRow(strings('collectible.collectible_link'), collectible?.externalLink, () =>
			openLink(collectible?.externalLink)
		),
		renderCollectibleInfoRow(
			strings('collectible.collectible_asset_contract'),
			renderShortAddress(collectible?.address),
			() => openLink(etherscanLink.createTokenTrackerLink(collectible?.address, chainId))
		)
	];

	const collectibleToFavorites = () => {
		if (!isInFavorites) {
			addFavoriteCollectible(selectedAddress, chainId, collectible);
		} else {
			removeFavoriteCollectible(selectedAddress, chainId, collectible);
		}
	};

	const shareCollectible = () => {
		//
	};

	// TODO: Get favorited status here or directly from props

<<<<<<< HEAD
		return (
			<View style={styles.wrapper}>
				<View style={styles.basicsWrapper}>
					<View style={styles.titleWrapper}>
						<View style={styles.dragger} testID={'account-list-dragger'} />
					</View>
					<View>{this.renderImage()}</View>
				</View>
				<ScrollView style={styles.wrapper}>
					<TouchableWithoutFeedback>
						<View style={styles.informationWrapper}>
							{collectible?.creator && (
								<View style={styles.userContainer}>
									<RemoteImage
										fadeIn
										placeholderStyle={{ backgroundColor: colors.white }}
										source={{ uri: collectible.creator.profile_img_url }}
										style={styles.userImage}
									/>
									<View style={styles.userInfoContainer}>
										{collectible.creator.user?.username && (
											<Text black bold noMargin big style={styles.username}>
												{collectible.creator.user.username}
											</Text>
										)}
										<Text black noMargin small>
											{collectible.contractName}
										</Text>
									</View>
								</View>
							)}
							<Text bold primary noMargin style={styles.name}>
								{name}
							</Text>
							<Text primary noMargin style={styles.tokenId}>
								{strings('unit.token_id')}
								{tokenId}
							</Text>

							<View style={styles.buttonContainer}>
								{tradable && (
									<StyledButton
										onPress={onSend}
										type={'rounded-normal'}
										containerStyle={styles.sendButton}
									>
										<Text link big bold noMargin>
											{strings('asset_overview.send_button')}
										</Text>
									</StyledButton>
								)}
								<StyledButton
									type={'rounded-normal'}
									containerStyle={styles.iconButtons}
									onPress={this.shareCollectible}
								>
									<Text bold link noMargin>
										<EvilIcons name={Device.isIos() ? 'share-apple' : 'share-google'} size={32} />
									</Text>
								</StyledButton>
								<StyledButton
									type={'rounded-normal'}
									containerStyle={styles.iconButtons}
									onPress={this.addCollectibleToFavorites}
								>
									<Text link noMargin>
										<AntIcons name={favorited ? 'star' : 'staro'} size={24} />
									</Text>
								</StyledButton>
							</View>

							{collectible?.description && (
								<View style={styles.information}>
									<View style={styles.row}>
										<Text noMargin black bold big>
											{strings('collectible.collectible_description')}
										</Text>
										<Text noMargin black style={styles.content}>
											{collectible.description}
										</Text>
									</View>
								</View>
							)}
							<View style={styles.information}>{this.renderCollectibleInfo()}</View>
						</View>
					</TouchableWithoutFeedback>
				</ScrollView>
=======
	return (
		<View style={styles.wrapper}>
			<View style={styles.basicsWrapper}>
				<CollectibleMedia big renderAnimation collectible={collectible} />
			</View>

			<View style={styles.informationWrapper}>
				{collectible?.creator && (
					<View style={styles.userContainer}>
						<RemoteImage
							fadeIn
							placeholderStyle={{ backgroundColor: colors.white }}
							source={{ uri: collectible.creator.profile_img_url }}
							style={styles.userImage}
						/>
						<View style={styles.userInfoContainer}>
							{collectible.creator.user?.username && (
								<Text black bold noMargin big style={styles.username}>
									{collectible.creator.user.username}
								</Text>
							)}
							<Text black noMargin small>
								{collectible.contractName}
							</Text>
						</View>
					</View>
				)}
				<Text bold primary noMargin style={styles.name}>
					{collectible.name}
				</Text>
				<Text primary noMargin style={styles.tokenId}>
					{strings('unit.token_id')}
					{collectible.tokenId}
				</Text>

				<View style={styles.buttonContainer}>
					{tradable && (
						<StyledButton onPress={onSend} type={'rounded-normal'} containerStyle={styles.sendButton}>
							<Text link big bold noMargin>
								{strings('asset_overview.send_button')}
							</Text>
						</StyledButton>
					)}
					<StyledButton
						type={'rounded-normal'}
						containerStyle={styles.iconButtons}
						onPress={shareCollectible}
					>
						<Text bold link noMargin>
							<EvilIcons name={Device.isIos() ? 'share-apple' : 'share-google'} size={32} />
						</Text>
					</StyledButton>
					<StyledButton
						type={'rounded-normal'}
						containerStyle={styles.iconButtons}
						onPress={collectibleToFavorites}
					>
						<Text link noMargin>
							<AntIcons name={isInFavorites ? 'star' : 'staro'} size={24} />
						</Text>
					</StyledButton>
				</View>

				{collectible?.description && (
					<View style={styles.information}>
						<View style={styles.row}>
							<Text noMargin black bold big>
								{strings('collectible.collectible_description')}
							</Text>
							<Text noMargin black style={styles.content}>
								{collectible.description}
							</Text>
						</View>
					</View>
				)}
				<View style={styles.information}>{renderCollectibleInfo()}</View>
>>>>>>> 69f1df0d
			</View>
		</View>
	);
};

CollectibleOverview.propTypes = {
	/**
	 * Chain id
	 */
	chainId: PropTypes.string,
	/**
	 * Object that represents the collectible to be displayed
	 */
	collectible: PropTypes.object,
	/**
	 * Represents if the collectible is tradable (can be sent)
	 */
	tradable: PropTypes.bool,
	/**
	 * Function called when user presses the Send button
	 */
	onSend: PropTypes.func,
	/**
	 * Object that represents the navigator
	 */
	navigation: PropTypes.object,
	/**
	 * Selected address
	 */
	selectedAddress: PropTypes.string,
	/**
	 * Dispatch add collectible to favorites action
	 */
	addFavoriteCollectible: PropTypes.func,
	/**
	 * Dispatch remove collectible from favorites action
	 */
	removeFavoriteCollectible: PropTypes.func,
	/**
	 * Whether the current collectible is favorited
	 */
	isInFavorites: PropTypes.bool
};

const mapStateToProps = (state, props) => {
	const favoriteCollectibles = favoritesCollectiblesObjectSelector(state);
	return {
		chainId: state.engine.backgroundState.NetworkController.provider.chainId,
		selectedAddress: state.engine.backgroundState.PreferencesController.selectedAddress,
		isInFavorites: isCollectibleInFavorites(favoriteCollectibles, props.collectible)
	};
};
const mapDispatchToProps = dispatch => ({
	addFavoriteCollectible: (selectedAddress, chainId, collectible) =>
		dispatch(addFavoriteCollectible(selectedAddress, chainId, collectible)),
	removeFavoriteCollectible: (selectedAddress, chainId, collectible) =>
		dispatch(removeFavoriteCollectible(selectedAddress, chainId, collectible))
});

export default connect(
	mapStateToProps,
	mapDispatchToProps
)(CollectibleOverview);<|MERGE_RESOLUTION|>--- conflicted
+++ resolved
@@ -1,10 +1,5 @@
-<<<<<<< HEAD
-import React, { PureComponent } from 'react';
+import React from 'react';
 import { StyleSheet, View, ScrollView, TouchableWithoutFeedback } from 'react-native';
-=======
-import React from 'react';
-import { StyleSheet, View } from 'react-native';
->>>>>>> 69f1df0d
 import PropTypes from 'prop-types';
 import { connect } from 'react-redux';
 import { colors } from '../../../styles/common';
@@ -122,38 +117,6 @@
 /**
  * View that displays the information of a specific ERC-721 Token
  */
-<<<<<<< HEAD
-export default class CollectibleOverview extends PureComponent {
-	static propTypes = {
-		/**
-		 * Object that represents the collectible to be displayed
-		 */
-		collectible: PropTypes.object,
-		/**
-		 * Represents if the collectible is tradable (can be sent)
-		 */
-		tradable: PropTypes.bool,
-		/**
-		 * Function called when user presses the Send button
-		 */
-		onSend: PropTypes.func,
-		/**
-		 * Object that represents the navigator
-		 */
-		navigation: PropTypes.object
-	};
-
-	renderImage = () => {
-		const { collectible } = this.props;
-		return <CollectibleMedia cover renderAnimation collectible={collectible} style={styles.noRound} />;
-	};
-
-	openLink = url => {
-		this.props.navigation.navigate('BrowserView', {
-			newTabUrl: url
-		});
-	};
-=======
 const CollectibleOverview = ({
 	chainId,
 	collectible,
@@ -166,7 +129,6 @@
 	isInFavorites
 }) => {
 	const openLink = url => navigation.navigate('SimpleWebview', { url });
->>>>>>> 69f1df0d
 
 	const renderCollectibleInfoRow = (key, value, onPress) => {
 		if (!value) return null;
@@ -229,173 +191,93 @@
 
 	// TODO: Get favorited status here or directly from props
 
-<<<<<<< HEAD
-		return (
-			<View style={styles.wrapper}>
-				<View style={styles.basicsWrapper}>
-					<View style={styles.titleWrapper}>
-						<View style={styles.dragger} testID={'account-list-dragger'} />
-					</View>
-					<View>{this.renderImage()}</View>
-				</View>
-				<ScrollView style={styles.wrapper}>
-					<TouchableWithoutFeedback>
-						<View style={styles.informationWrapper}>
-							{collectible?.creator && (
-								<View style={styles.userContainer}>
-									<RemoteImage
-										fadeIn
-										placeholderStyle={{ backgroundColor: colors.white }}
-										source={{ uri: collectible.creator.profile_img_url }}
-										style={styles.userImage}
-									/>
-									<View style={styles.userInfoContainer}>
-										{collectible.creator.user?.username && (
-											<Text black bold noMargin big style={styles.username}>
-												{collectible.creator.user.username}
-											</Text>
-										)}
-										<Text black noMargin small>
-											{collectible.contractName}
-										</Text>
-									</View>
-								</View>
-							)}
-							<Text bold primary noMargin style={styles.name}>
-								{name}
-							</Text>
-							<Text primary noMargin style={styles.tokenId}>
-								{strings('unit.token_id')}
-								{tokenId}
-							</Text>
-
-							<View style={styles.buttonContainer}>
-								{tradable && (
-									<StyledButton
-										onPress={onSend}
-										type={'rounded-normal'}
-										containerStyle={styles.sendButton}
-									>
-										<Text link big bold noMargin>
-											{strings('asset_overview.send_button')}
-										</Text>
-									</StyledButton>
-								)}
-								<StyledButton
-									type={'rounded-normal'}
-									containerStyle={styles.iconButtons}
-									onPress={this.shareCollectible}
-								>
-									<Text bold link noMargin>
-										<EvilIcons name={Device.isIos() ? 'share-apple' : 'share-google'} size={32} />
-									</Text>
-								</StyledButton>
-								<StyledButton
-									type={'rounded-normal'}
-									containerStyle={styles.iconButtons}
-									onPress={this.addCollectibleToFavorites}
-								>
-									<Text link noMargin>
-										<AntIcons name={favorited ? 'star' : 'staro'} size={24} />
-									</Text>
-								</StyledButton>
-							</View>
-
-							{collectible?.description && (
-								<View style={styles.information}>
-									<View style={styles.row}>
-										<Text noMargin black bold big>
-											{strings('collectible.collectible_description')}
-										</Text>
-										<Text noMargin black style={styles.content}>
-											{collectible.description}
-										</Text>
-									</View>
-								</View>
-							)}
-							<View style={styles.information}>{this.renderCollectibleInfo()}</View>
-						</View>
-					</TouchableWithoutFeedback>
-				</ScrollView>
-=======
 	return (
 		<View style={styles.wrapper}>
 			<View style={styles.basicsWrapper}>
-				<CollectibleMedia big renderAnimation collectible={collectible} />
+				<View style={styles.titleWrapper}>
+					<View style={styles.dragger} testID={'account-list-dragger'} />
+				</View>
+				<CollectibleMedia cover renderAnimation collectible={collectible} style={styles.noRound} />
 			</View>
-
-			<View style={styles.informationWrapper}>
-				{collectible?.creator && (
-					<View style={styles.userContainer}>
-						<RemoteImage
-							fadeIn
-							placeholderStyle={{ backgroundColor: colors.white }}
-							source={{ uri: collectible.creator.profile_img_url }}
-							style={styles.userImage}
-						/>
-						<View style={styles.userInfoContainer}>
-							{collectible.creator.user?.username && (
-								<Text black bold noMargin big style={styles.username}>
-									{collectible.creator.user.username}
+			<ScrollView style={styles.wrapper}>
+				<TouchableWithoutFeedback>
+					<View style={styles.informationWrapper}>
+						{collectible?.creator && (
+							<View style={styles.userContainer}>
+								<RemoteImage
+									fadeIn
+									placeholderStyle={{ backgroundColor: colors.white }}
+									source={{ uri: collectible.creator.profile_img_url }}
+									style={styles.userImage}
+								/>
+								<View style={styles.userInfoContainer}>
+									{collectible.creator.user?.username && (
+										<Text black bold noMargin big style={styles.username}>
+											{collectible.creator.user.username}
+										</Text>
+									)}
+									<Text black noMargin small>
+										{collectible.contractName}
+									</Text>
+								</View>
+							</View>
+						)}
+						<Text bold primary noMargin style={styles.name}>
+							{collectible.name}
+						</Text>
+						<Text primary noMargin style={styles.tokenId}>
+							{strings('unit.token_id')}
+							{collectible.tokenId}
+						</Text>
+
+						<View style={styles.buttonContainer}>
+							{tradable && (
+								<StyledButton
+									onPress={onSend}
+									type={'rounded-normal'}
+									containerStyle={styles.sendButton}
+								>
+									<Text link big bold noMargin>
+										{strings('asset_overview.send_button')}
+									</Text>
+								</StyledButton>
+							)}
+							<StyledButton
+								type={'rounded-normal'}
+								containerStyle={styles.iconButtons}
+								onPress={shareCollectible}
+							>
+								<Text bold link noMargin>
+									<EvilIcons name={Device.isIos() ? 'share-apple' : 'share-google'} size={32} />
 								</Text>
-							)}
-							<Text black noMargin small>
-								{collectible.contractName}
-							</Text>
+							</StyledButton>
+							<StyledButton
+								type={'rounded-normal'}
+								containerStyle={styles.iconButtons}
+								onPress={collectibleToFavorites}
+							>
+								<Text link noMargin>
+									<AntIcons name={isInFavorites ? 'star' : 'staro'} size={24} />
+								</Text>
+							</StyledButton>
 						</View>
+
+						{collectible?.description && (
+							<View style={styles.information}>
+								<View style={styles.row}>
+									<Text noMargin black bold big>
+										{strings('collectible.collectible_description')}
+									</Text>
+									<Text noMargin black style={styles.content}>
+										{collectible.description}
+									</Text>
+								</View>
+							</View>
+						)}
+						<View style={styles.information}>{renderCollectibleInfo()}</View>
 					</View>
-				)}
-				<Text bold primary noMargin style={styles.name}>
-					{collectible.name}
-				</Text>
-				<Text primary noMargin style={styles.tokenId}>
-					{strings('unit.token_id')}
-					{collectible.tokenId}
-				</Text>
-
-				<View style={styles.buttonContainer}>
-					{tradable && (
-						<StyledButton onPress={onSend} type={'rounded-normal'} containerStyle={styles.sendButton}>
-							<Text link big bold noMargin>
-								{strings('asset_overview.send_button')}
-							</Text>
-						</StyledButton>
-					)}
-					<StyledButton
-						type={'rounded-normal'}
-						containerStyle={styles.iconButtons}
-						onPress={shareCollectible}
-					>
-						<Text bold link noMargin>
-							<EvilIcons name={Device.isIos() ? 'share-apple' : 'share-google'} size={32} />
-						</Text>
-					</StyledButton>
-					<StyledButton
-						type={'rounded-normal'}
-						containerStyle={styles.iconButtons}
-						onPress={collectibleToFavorites}
-					>
-						<Text link noMargin>
-							<AntIcons name={isInFavorites ? 'star' : 'staro'} size={24} />
-						</Text>
-					</StyledButton>
-				</View>
-
-				{collectible?.description && (
-					<View style={styles.information}>
-						<View style={styles.row}>
-							<Text noMargin black bold big>
-								{strings('collectible.collectible_description')}
-							</Text>
-							<Text noMargin black style={styles.content}>
-								{collectible.description}
-							</Text>
-						</View>
-					</View>
-				)}
-				<View style={styles.information}>{renderCollectibleInfo()}</View>
->>>>>>> 69f1df0d
-			</View>
+				</TouchableWithoutFeedback>
+			</ScrollView>
 		</View>
 	);
 };
