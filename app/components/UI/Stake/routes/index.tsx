import React from 'react';
import { createStackNavigator } from '@react-navigation/stack';
import StakeInputView from '../Views/StakeInputView/StakeInputView';
import LearnMoreModal from '../components/LearnMoreModal';
import Routes from '../../../../constants/navigation/Routes';
<<<<<<< HEAD
import StakeConfirmationView from '../Views/StakeConfirmationView/StakeConfirmationView';
=======
import UnstakeInputView from '../Views/UnstakeInputView/UnstakeInputView';
>>>>>>> 740c6272
const Stack = createStackNavigator();
const ModalStack = createStackNavigator();

const clearStackNavigatorOptions = {
  headerShown: false,
  cardStyle: {
    backgroundColor: 'transparent',
  },
  animationEnabled: false,
};

// Regular Stack for Screens
const StakeScreenStack = () => (
  <Stack.Navigator>
    <Stack.Screen name={Routes.STAKING.STAKE} component={StakeInputView} />
<<<<<<< HEAD
    <Stack.Screen
      name={Routes.STAKING.STAKE_CONFIRMATION}
      component={StakeConfirmationView}
    />
=======
    <Stack.Screen name={Routes.STAKING.UNSTAKE} component={UnstakeInputView} />
>>>>>>> 740c6272
  </Stack.Navigator>
);

// Modal Stack for Modals
const StakeModalStack = () => (
  <ModalStack.Navigator
    mode={'modal'}
    screenOptions={clearStackNavigatorOptions}
  >
    <ModalStack.Screen
      name={Routes.STAKING.MODALS.LEARN_MORE}
      component={LearnMoreModal}
      options={{ headerShown: false }}
    />
  </ModalStack.Navigator>
);

export { StakeScreenStack, StakeModalStack };<|MERGE_RESOLUTION|>--- conflicted
+++ resolved
@@ -3,11 +3,8 @@
 import StakeInputView from '../Views/StakeInputView/StakeInputView';
 import LearnMoreModal from '../components/LearnMoreModal';
 import Routes from '../../../../constants/navigation/Routes';
-<<<<<<< HEAD
 import StakeConfirmationView from '../Views/StakeConfirmationView/StakeConfirmationView';
-=======
 import UnstakeInputView from '../Views/UnstakeInputView/UnstakeInputView';
->>>>>>> 740c6272
 const Stack = createStackNavigator();
 const ModalStack = createStackNavigator();
 
@@ -23,14 +20,11 @@
 const StakeScreenStack = () => (
   <Stack.Navigator>
     <Stack.Screen name={Routes.STAKING.STAKE} component={StakeInputView} />
-<<<<<<< HEAD
+    <Stack.Screen name={Routes.STAKING.UNSTAKE} component={UnstakeInputView} />
     <Stack.Screen
       name={Routes.STAKING.STAKE_CONFIRMATION}
       component={StakeConfirmationView}
     />
-=======
-    <Stack.Screen name={Routes.STAKING.UNSTAKE} component={UnstakeInputView} />
->>>>>>> 740c6272
   </Stack.Navigator>
 );
 
