import {
  StakingType,
  StakeSdk,
  PooledStakingContract,
<<<<<<< HEAD
} from '@metamask/stake-sdk';
import React, { useState, createContext, useMemo } from 'react';
import { getProviderByChainId } from '../../../../util/notifications';
import { useSelector } from 'react-redux';
import { selectChainId } from '../../../../selectors/networkController';
import { hexToDecimal } from '../../../../util/conversions';
import { noop } from 'lodash';

export interface Stake {
  sdkService: PooledStakingContract; // to do : facade it for other services implementation
=======
  type StakingApiService,
} from '@metamask/stake-sdk';
import Logger from '../../../../util/Logger';
import React, {
  useState,
  useEffect,
  createContext,
  useMemo,
  PropsWithChildren,
} from 'react';

export const SDK = StakeSdk.create({ stakingType: StakingType.POOLED });

export interface Stake {
  sdkError?: Error;
  stakingContract?: PooledStakingContract;
  stakingApiService?: StakingApiService;
>>>>>>> ced542a5
  sdkType?: StakingType;
  setSdkType: (stakeType: StakingType) => void;
}

const initialSdkService = StakeSdk.create({ stakingType: StakingType.POOLED });

<<<<<<< HEAD
export const StakeContext = createContext<Stake>({
  sdkType: initialSdkService.sdkConfig.stakingType,
  sdkService: initialSdkService.pooledStakingContract,
  setSdkType: noop,
});

export const StakeSDKProvider: React.FC = ({ children }) => {
  const [sdkType, setSdkType] = useState(StakingType.POOLED);

  const chainId = useSelector(selectChainId);

  const sdkService = useMemo(() => {
    const provider = getProviderByChainId(chainId);

    const sdk = StakeSdk.create({
      chainId: parseInt(hexToDecimal(chainId).toString()),
      stakingType: sdkType,
    });

    sdk.pooledStakingContract.connectSignerOrProvider(provider);

    return sdk.pooledStakingContract;
  }, [chainId, sdkType]);

  const stakeContextValue = useMemo(
    (): Stake => ({
      sdkService,
=======
export interface StakeProviderProps {
  stakingType?: StakingType;
}
export const StakeSDKProvider: React.FC<
  PropsWithChildren<StakeProviderProps>
> = ({ children }) => {
  const [stakingContract, setStakingContract] =
    useState<PooledStakingContract>();
  const [stakingApiService, setStakingApiService] =
    useState<StakingApiService>();

  const [sdkError, setSdkError] = useState<Error>();
  const [sdkType, setSdkType] = useState(StakingType.POOLED);

  useEffect(() => {
    (async () => {
      try {
        setStakingApiService(SDK.stakingApiService);
        if (sdkType === StakingType?.POOLED) {
          setStakingContract(SDK.pooledStakingContract);
        } else {
          const notImplementedError = new Error(
            `StakeSDKProvider SDK.StakingType ${sdkType} not implemented yet`,
          );
          Logger.error(notImplementedError);
          setSdkError(notImplementedError);
        }
      } catch (error) {
        Logger.error(error as Error, `StakeSDKProvider SDK.service failed`);
        setSdkError(error as Error);
      }
    })();
  }, [sdkType]);

  const stakeContextValue = useMemo(
    (): Stake => ({
      sdkError,
      stakingContract,
>>>>>>> ced542a5
      sdkType,
      setSdkType,
      stakingApiService,
    }),
<<<<<<< HEAD
    [sdkService, sdkType, setSdkType],
=======
    [sdkError, stakingContract, sdkType, stakingApiService],
>>>>>>> ced542a5
  );

  return (
    <StakeContext.Provider value={stakeContextValue}>
      {children}
    </StakeContext.Provider>
  );
};<|MERGE_RESOLUTION|>--- conflicted
+++ resolved
@@ -2,18 +2,6 @@
   StakingType,
   StakeSdk,
   PooledStakingContract,
-<<<<<<< HEAD
-} from '@metamask/stake-sdk';
-import React, { useState, createContext, useMemo } from 'react';
-import { getProviderByChainId } from '../../../../util/notifications';
-import { useSelector } from 'react-redux';
-import { selectChainId } from '../../../../selectors/networkController';
-import { hexToDecimal } from '../../../../util/conversions';
-import { noop } from 'lodash';
-
-export interface Stake {
-  sdkService: PooledStakingContract; // to do : facade it for other services implementation
-=======
   type StakingApiService,
 } from '@metamask/stake-sdk';
 import Logger from '../../../../util/Logger';
@@ -31,42 +19,12 @@
   sdkError?: Error;
   stakingContract?: PooledStakingContract;
   stakingApiService?: StakingApiService;
->>>>>>> ced542a5
   sdkType?: StakingType;
   setSdkType: (stakeType: StakingType) => void;
 }
 
-const initialSdkService = StakeSdk.create({ stakingType: StakingType.POOLED });
+export const StakeContext = StakeSdk.create({ stakingType: StakingType.POOLED });
 
-<<<<<<< HEAD
-export const StakeContext = createContext<Stake>({
-  sdkType: initialSdkService.sdkConfig.stakingType,
-  sdkService: initialSdkService.pooledStakingContract,
-  setSdkType: noop,
-});
-
-export const StakeSDKProvider: React.FC = ({ children }) => {
-  const [sdkType, setSdkType] = useState(StakingType.POOLED);
-
-  const chainId = useSelector(selectChainId);
-
-  const sdkService = useMemo(() => {
-    const provider = getProviderByChainId(chainId);
-
-    const sdk = StakeSdk.create({
-      chainId: parseInt(hexToDecimal(chainId).toString()),
-      stakingType: sdkType,
-    });
-
-    sdk.pooledStakingContract.connectSignerOrProvider(provider);
-
-    return sdk.pooledStakingContract;
-  }, [chainId, sdkType]);
-
-  const stakeContextValue = useMemo(
-    (): Stake => ({
-      sdkService,
-=======
 export interface StakeProviderProps {
   stakingType?: StakingType;
 }
@@ -105,16 +63,11 @@
     (): Stake => ({
       sdkError,
       stakingContract,
->>>>>>> ced542a5
       sdkType,
       setSdkType,
       stakingApiService,
     }),
-<<<<<<< HEAD
-    [sdkService, sdkType, setSdkType],
-=======
     [sdkError, stakingContract, sdkType, stakingApiService],
->>>>>>> ced542a5
   );
 
   return (
