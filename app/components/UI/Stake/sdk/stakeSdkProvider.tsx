--- conflicted
+++ resolved
@@ -1,16 +1,4 @@
 import {
-<<<<<<< HEAD
-  StakingType,
-  EarnSdk,
-  PooledStakingContract,
-  LendingProvider,
-  EarnApiService,
-  LendingProtocol,
-} from '@metamask/stake-sdk';
-import React, {
-  useState,
-  useEffect,
-=======
   EarnApiService,
   EarnSdk,
   LendingProtocol,
@@ -19,7 +7,6 @@
   StakingType,
 } from '@metamask/stake-sdk';
 import React, {
->>>>>>> 7d6abe0d
   createContext,
   PropsWithChildren,
   useEffect,
@@ -63,7 +50,6 @@
       if (!chainId) {
         return;
       }
-<<<<<<< HEAD
 
       const provider = getProviderByChainId(chainId);
 
@@ -84,28 +70,6 @@
       }
     };
 
-=======
-
-      const provider = getProviderByChainId(chainId);
-
-      if (!provider) {
-        console.error(
-          'Failed to initialize Staking SDK Service: provider not found',
-        );
-        return;
-      }
-
-      try {
-        const sdk = await EarnSdk.create(provider, {
-          chainId: getDecimalChainId(chainId),
-        });
-        setSdkService(sdk);
-      } catch (error) {
-        console.error('Failed to initialize Earm SDK Service:', error);
-      }
-    };
-
->>>>>>> 7d6abe0d
     initializeSdk();
   }, [chainId]);
 
