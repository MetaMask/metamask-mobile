import {
  StakingType,
  StakeSdk,
  PooledStakingContract,
<<<<<<< HEAD
} from '@metamask/stake-sdk';
import Logger from '../../../../util/Logger';
=======
  type StakingApiService,
} from '@metamask/stake-sdk';
>>>>>>> 6facd6d4
import React, {
  useState,
  createContext,
  useMemo,
  PropsWithChildren,
} from 'react';
import { getProviderByChainId } from '../../../../util/notifications';
import { useSelector } from 'react-redux';
import { selectChainId } from '../../../../selectors/networkController';
import { hexToDecimal } from '../../../../util/conversions';

export const SDK = StakeSdk.create({ stakingType: StakingType.POOLED });

export interface Stake {
<<<<<<< HEAD
  sdkError?: Error;
  sdkService?: PooledStakingContract; // to do : facade it for other services implementation

=======
  stakingContract?: PooledStakingContract;
  stakingApiService?: StakingApiService;
>>>>>>> 6facd6d4
  sdkType?: StakingType;
  setSdkType: (stakeType: StakingType) => void;
}

export const StakeContext = createContext<Stake | undefined>(undefined);

export interface StakeProviderProps {
  stakingType?: StakingType;
}
export const StakeSDKProvider: React.FC<
  PropsWithChildren<StakeProviderProps>
> = ({ children }) => {
<<<<<<< HEAD
  const [sdkService, setSdkService] = useState<PooledStakingContract>();
  const [sdkError, setSdkError] = useState<Error>();
=======
>>>>>>> 6facd6d4
  const [sdkType, setSdkType] = useState(StakingType.POOLED);

  const chainId = useSelector(selectChainId);

  const sdkService = useMemo(() => {
    const provider = getProviderByChainId(chainId);

    const sdk = StakeSdk.create({
      chainId: parseInt(hexToDecimal(chainId).toString()),
      stakingType: sdkType,
    });

    sdk.pooledStakingContract.connectSignerOrProvider(provider);

    return sdk;
  }, [chainId, sdkType]);

  const stakeContextValue = useMemo(
    (): Stake => ({
      stakingContract: sdkService.pooledStakingContract,
      stakingApiService: sdkService.stakingApiService,
      sdkType,
      setSdkType,
    }),
<<<<<<< HEAD
    [sdkError, sdkService, sdkType, setSdkType],
=======
    [sdkService.pooledStakingContract, sdkService.stakingApiService, sdkType],
>>>>>>> 6facd6d4
  );
  return (
    <StakeContext.Provider value={stakeContextValue}>
      {children}
    </StakeContext.Provider>
  );
};<|MERGE_RESOLUTION|>--- conflicted
+++ resolved
@@ -2,13 +2,8 @@
   StakingType,
   StakeSdk,
   PooledStakingContract,
-<<<<<<< HEAD
-} from '@metamask/stake-sdk';
-import Logger from '../../../../util/Logger';
-=======
   type StakingApiService,
 } from '@metamask/stake-sdk';
->>>>>>> 6facd6d4
 import React, {
   useState,
   createContext,
@@ -23,14 +18,8 @@
 export const SDK = StakeSdk.create({ stakingType: StakingType.POOLED });
 
 export interface Stake {
-<<<<<<< HEAD
-  sdkError?: Error;
-  sdkService?: PooledStakingContract; // to do : facade it for other services implementation
-
-=======
   stakingContract?: PooledStakingContract;
   stakingApiService?: StakingApiService;
->>>>>>> 6facd6d4
   sdkType?: StakingType;
   setSdkType: (stakeType: StakingType) => void;
 }
@@ -43,11 +32,6 @@
 export const StakeSDKProvider: React.FC<
   PropsWithChildren<StakeProviderProps>
 > = ({ children }) => {
-<<<<<<< HEAD
-  const [sdkService, setSdkService] = useState<PooledStakingContract>();
-  const [sdkError, setSdkError] = useState<Error>();
-=======
->>>>>>> 6facd6d4
   const [sdkType, setSdkType] = useState(StakingType.POOLED);
 
   const chainId = useSelector(selectChainId);
@@ -72,11 +56,7 @@
       sdkType,
       setSdkType,
     }),
-<<<<<<< HEAD
-    [sdkError, sdkService, sdkType, setSdkType],
-=======
     [sdkService.pooledStakingContract, sdkService.stakingApiService, sdkType],
->>>>>>> 6facd6d4
   );
   return (
     <StakeContext.Provider value={stakeContextValue}>
