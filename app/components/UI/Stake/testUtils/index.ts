import {
  EarnControllerState,
  LendingMarketWithPosition,
} from '@metamask/earn-controller';
import { CHAIN_IDS } from '@metamask/transaction-controller';
import {
  MOCK_EXCHANGE_RATE,
  MOCK_LENDING_MARKETS,
  MOCK_LENDING_POSITIONS,
  MOCK_POOLED_STAKES_DATA,
  MOCK_VAULT_DATA,
} from '../__mocks__/earnControllerMockData';
import {
  MOCK_VAULT_APY_AVERAGES,
  MOCK_VAULT_DAILY_APYS,
} from '../components/PoolStakingLearnMoreModal/mockVaultRewards';
import {
  CreateMockTokenOptions,
  TOKENS_WITH_DEFAULT_OPTIONS,
} from './testUtils.types';
import { EarnTokenDetails } from '../../Earn/types/lending.types';
import { EARN_EXPERIENCES } from '../../Earn/constants/experiences';
import { VaultData } from '@metamask/stake-sdk';

export const HOODI_CHAIN_ID = '0x88BB0'; // Chain id 560048

export const createMockToken = (options: CreateMockTokenOptions) => {
  const {
    chainId,
    name,
    symbol,
    address = '0xaBc',
    decimals = 0,
    isStaked = false,
    ticker = '',
<<<<<<< HEAD
=======
    balance = '',
>>>>>>> 961a5281
    balanceFiat = '',
  } = options;

  const isETH = symbol === 'ETH' || symbol === 'Ethereum';

  const nativeChainIds = [CHAIN_IDS.MAINNET, CHAIN_IDS.SEPOLIA, HOODI_CHAIN_ID];
  const isNative = nativeChainIds.includes(chainId) && isETH;

  return {
    address,
    aggregators: [],
<<<<<<< HEAD
    balance: '',
=======
    balance,
>>>>>>> 961a5281
    balanceFiat,
    chainId,
    decimals: decimals ?? 0,
    image: '',
    isETH,
    isNative,
    isStaked,
    logo: '',
    name,
    symbol,
    ticker: ticker ?? symbol,
  };
};

export const getCreateMockTokenOptions = (
  chainId: (typeof CHAIN_IDS)[keyof typeof CHAIN_IDS],
  token: TOKENS_WITH_DEFAULT_OPTIONS,
) => {
  const tokenOptions: Record<
    TOKENS_WITH_DEFAULT_OPTIONS,
    Omit<CreateMockTokenOptions, 'chainId'>
  > = {
    ETH: {
      name: 'Ethereum',
      symbol: 'Ethereum',
      ticker: 'ETH',
      isStaked: false,
      decimals: 18,
    },
    STAKED_ETH: {
      name: 'Staked Ethereum',
      symbol: 'Ethereum',
      ticker: 'ETH',
      isStaked: true,
      decimals: 18,
    },
    USDC: {
      name: 'USDC',
      symbol: 'USDC',
      ticker: 'USDC',
      isStaked: false,
      decimals: 6,
    },
    USDT: {
      name: 'Tether USD',
      symbol: 'USDT',
      ticker: 'USDT',
      isStaked: false,
      decimals: 6,
    },
    DAI: {
      name: 'Dai Stablecoin',
      symbol: 'DAI',
      ticker: 'DAI',
      isStaked: false,
      decimals: 18,
    },
    LINK: {
      name: 'Chainlink Token',
      symbol: 'LINK',
      ticker: 'LINK',
      isStaked: false,
      decimals: 18,
    },
    MATIC: {
      name: 'Matic Network Token',
      symbol: 'MATIC',
      ticker: 'MATIC',
      isStaked: false,
      decimals: 18,
    },
  };

  return {
    chainId,
    ...tokenOptions[token],
  };
};

export const mockEarnControllerRootState = ({
  chainId = 1,
  isEligible = true,
  pooledStakes = MOCK_POOLED_STAKES_DATA,
  vaultMetadata = MOCK_VAULT_DATA,
  exchangeRate = MOCK_EXCHANGE_RATE,
  vaultApyAverages = MOCK_VAULT_APY_AVERAGES,
  vaultDailyApys = MOCK_VAULT_DAILY_APYS,
  markets = MOCK_LENDING_MARKETS,
  positions = MOCK_LENDING_POSITIONS,
}: {
  chainId?: number;
  isEligible?: boolean;
  pooledStakes?: EarnControllerState['pooled_staking'][0]['pooledStakes'];
  vaultMetadata?: EarnControllerState['pooled_staking'][0]['vaultMetadata'];
  exchangeRate?: EarnControllerState['pooled_staking'][0]['exchangeRate'];
  vaultApyAverages?: EarnControllerState['pooled_staking'][0]['vaultApyAverages'];
  vaultDailyApys?: EarnControllerState['pooled_staking'][0]['vaultDailyApys'];
  markets?: EarnControllerState['lending']['markets'];
  positions?: EarnControllerState['lending']['positions'];
} = {}) => ({
  engine: {
    backgroundState: {
      EarnController: {
        lastUpdated: 0,
        pooled_staking: {
          isEligible,
          [chainId]: {
            pooledStakes,
            vaultMetadata,
            exchangeRate,
            vaultApyAverages,
            vaultDailyApys,
          },
        },
        lending: {
          isEligible,
          markets,
          positions,
        },
      },
    },
  },
});

type CreateMockEarnTokenOptions = CreateMockTokenOptions &
  Partial<
    Pick<
      EarnTokenDetails,
      | 'balanceFormatted'
      | 'balanceMinimalUnit'
      | 'balanceFiat'
      | 'balanceFiatNumber'
      | 'tokenUsdExchangeRate'
      | 'experiences'
      | 'experience'
    >
  >;

/**
 * Creates a mock EarnTokenDetails object for testing.
 */
export const createMockEarnToken = (
  options: CreateMockEarnTokenOptions,
): EarnTokenDetails => {
  const {
    balanceFormatted = '0.0',
    balanceMinimalUnit = '0',
    balanceFiat = '0',
    balanceFiatNumber = 0,
    tokenUsdExchangeRate = 1,
    experiences,
    experience,
    ...tokenOptions
  } = options;

  const baseToken = createMockToken(tokenOptions);

  // Provide a default experience if not supplied
  const defaultExperience = {
    type:
      tokenOptions.name === 'Ethereum' ||
      tokenOptions.name === 'Staked Ethereum'
        ? EARN_EXPERIENCES.POOLED_STAKING
        : EARN_EXPERIENCES.STABLECOIN_LENDING,
    apr: '5.00',
    estimatedAnnualRewardsFormatted: '0.00',
    estimatedAnnualRewardsFiatNumber: 0,
    estimatedAnnualRewardsTokenMinimalUnit: '0',
    estimatedAnnualRewardsTokenFormatted: '0.00',
    market: undefined as LendingMarketWithPosition | undefined,
    vault: undefined as VaultData | undefined,
  };

  const experiencesArr = experiences ?? [defaultExperience];

  return {
    ...baseToken,
    balanceFormatted,
    balanceMinimalUnit,
    balanceFiat,
    balanceFiatNumber,
    tokenUsdExchangeRate,
    experiences: experiencesArr,
    experience: experience ?? experiencesArr[0],
  };
};<|MERGE_RESOLUTION|>--- conflicted
+++ resolved
@@ -33,10 +33,7 @@
     decimals = 0,
     isStaked = false,
     ticker = '',
-<<<<<<< HEAD
-=======
     balance = '',
->>>>>>> 961a5281
     balanceFiat = '',
   } = options;
 
@@ -48,11 +45,7 @@
   return {
     address,
     aggregators: [],
-<<<<<<< HEAD
-    balance: '',
-=======
     balance,
->>>>>>> 961a5281
     balanceFiat,
     chainId,
     decimals: decimals ?? 0,
