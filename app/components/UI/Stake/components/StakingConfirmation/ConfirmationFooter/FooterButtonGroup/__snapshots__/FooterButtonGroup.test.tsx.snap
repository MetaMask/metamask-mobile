--- conflicted
+++ resolved
@@ -23,13 +23,8 @@
       {
         "alignItems": "center",
         "alignSelf": "stretch",
-<<<<<<< HEAD
-        "backgroundColor": "transparent",
-        "borderColor": "#4459ff",
-=======
         "backgroundColor": "#3c4d9d1a",
         "borderColor": "transparent",
->>>>>>> 05d3e30f
         "borderRadius": 12,
         "borderWidth": 1,
         "flexBasis": 0,
@@ -72,11 +67,7 @@
       {
         "alignItems": "center",
         "alignSelf": "stretch",
-<<<<<<< HEAD
-        "backgroundColor": "#4459ff",
-=======
         "backgroundColor": "#121314",
->>>>>>> 05d3e30f
         "borderRadius": 12,
         "flexBasis": 0,
         "flexDirection": "row",
@@ -121,13 +112,8 @@
       {
         "alignItems": "center",
         "alignSelf": "stretch",
-<<<<<<< HEAD
-        "backgroundColor": "transparent",
-        "borderColor": "#4459ff",
-=======
         "backgroundColor": "#3c4d9d1a",
         "borderColor": "transparent",
->>>>>>> 05d3e30f
         "borderRadius": 12,
         "borderWidth": 1,
         "flexBasis": 0,
@@ -170,11 +156,7 @@
       {
         "alignItems": "center",
         "alignSelf": "stretch",
-<<<<<<< HEAD
-        "backgroundColor": "#4459ff",
-=======
         "backgroundColor": "#121314",
->>>>>>> 05d3e30f
         "borderRadius": 12,
         "flexBasis": 0,
         "flexDirection": "row",
@@ -219,13 +201,8 @@
       {
         "alignItems": "center",
         "alignSelf": "stretch",
-<<<<<<< HEAD
-        "backgroundColor": "transparent",
-        "borderColor": "#4459ff",
-=======
         "backgroundColor": "#3c4d9d1a",
         "borderColor": "transparent",
->>>>>>> 05d3e30f
         "borderRadius": 12,
         "borderWidth": 1,
         "flexBasis": 0,
@@ -268,11 +245,7 @@
       {
         "alignItems": "center",
         "alignSelf": "stretch",
-<<<<<<< HEAD
-        "backgroundColor": "#4459ff",
-=======
         "backgroundColor": "#121314",
->>>>>>> 05d3e30f
         "borderRadius": 12,
         "flexBasis": 0,
         "flexDirection": "row",
@@ -327,13 +300,8 @@
       {
         "alignItems": "center",
         "alignSelf": "stretch",
-<<<<<<< HEAD
-        "backgroundColor": "transparent",
-        "borderColor": "#4459ff",
-=======
         "backgroundColor": "#3c4d9d1a",
         "borderColor": "transparent",
->>>>>>> 05d3e30f
         "borderRadius": 12,
         "borderWidth": 1,
         "flexBasis": 0,
@@ -376,11 +344,7 @@
       {
         "alignItems": "center",
         "alignSelf": "stretch",
-<<<<<<< HEAD
-        "backgroundColor": "#4459ff",
-=======
         "backgroundColor": "#121314",
->>>>>>> 05d3e30f
         "borderRadius": 12,
         "flexBasis": 0,
         "flexDirection": "row",
