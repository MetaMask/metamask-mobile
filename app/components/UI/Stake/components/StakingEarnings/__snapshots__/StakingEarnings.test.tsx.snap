--- conflicted
+++ resolved
@@ -165,10 +165,7 @@
         }
       >
         2.6%
-<<<<<<< HEAD
-=======
          APR
->>>>>>> 961a5281
       </Text>
     </View>
     <View
@@ -329,11 +326,7 @@
             "alignSelf": "stretch",
             "backgroundColor": "transparent",
             "borderColor": "#4459ff",
-<<<<<<< HEAD
-            "borderRadius": 20,
-=======
             "borderRadius": 12,
->>>>>>> 961a5281
             "borderWidth": 1,
             "flexDirection": "row",
             "height": 40,
@@ -341,11 +334,7 @@
             "paddingHorizontal": 16,
           }
         }
-<<<<<<< HEAD
-        testID="stake-earnings-history-button"
-=======
         testID="earn-earnings-history-button"
->>>>>>> 961a5281
       >
         <Text
           accessibilityRole="text"
