--- conflicted
+++ resolved
@@ -15,11 +15,8 @@
 import { MetaMetricsEvents, useMetrics } from '../../../../../hooks/useMetrics';
 import { EVENT_LOCATIONS, EVENT_PROVIDERS } from '../../../constants/events';
 import { Hex } from 'viem/_types/types/misc';
-<<<<<<< HEAD
-=======
 import { trace, TraceName } from '../../../../../../util/trace';
 import { EARN_EXPERIENCES } from '../../../../Earn/constants/experiences';
->>>>>>> 05d3e30f
 
 interface StakingCtaProps extends Pick<ViewProps, 'style'> {
   estimatedRewardRate: string;
