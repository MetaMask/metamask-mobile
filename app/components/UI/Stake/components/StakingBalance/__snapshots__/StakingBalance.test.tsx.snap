--- conflicted
+++ resolved
@@ -447,13 +447,8 @@
           accessibilityRole="text"
           style={
             {
-<<<<<<< HEAD
-              "color": "#121314",
-              "fontFamily": "CentraNo1-Medium",
-=======
               "color": "#4459ff",
               "fontFamily": "Geist Medium",
->>>>>>> af0c0b1d
               "fontSize": 16,
               "letterSpacing": 0,
               "lineHeight": 24,
@@ -492,13 +487,8 @@
           accessibilityRole="text"
           style={
             {
-<<<<<<< HEAD
-              "color": "#121314",
-              "fontFamily": "CentraNo1-Medium",
-=======
               "color": "#4459ff",
               "fontFamily": "Geist Medium",
->>>>>>> af0c0b1d
               "fontSize": 16,
               "letterSpacing": 0,
               "lineHeight": 24,
@@ -789,13 +779,8 @@
               accessibilityRole="text"
               style={
                 {
-<<<<<<< HEAD
-                  "color": "#121314",
-                  "fontFamily": "CentraNo1-Medium",
-=======
                   "color": "#4459ff",
                   "fontFamily": "Geist Medium",
->>>>>>> af0c0b1d
                   "fontSize": 16,
                   "letterSpacing": 0,
                   "lineHeight": 24,
@@ -1259,13 +1244,8 @@
           accessibilityRole="text"
           style={
             {
-<<<<<<< HEAD
-              "color": "#121314",
-              "fontFamily": "CentraNo1-Medium",
-=======
               "color": "#4459ff",
               "fontFamily": "Geist Medium",
->>>>>>> af0c0b1d
               "fontSize": 16,
               "letterSpacing": 0,
               "lineHeight": 24,
@@ -1304,13 +1284,8 @@
           accessibilityRole="text"
           style={
             {
-<<<<<<< HEAD
-              "color": "#121314",
-              "fontFamily": "CentraNo1-Medium",
-=======
               "color": "#4459ff",
               "fontFamily": "Geist Medium",
->>>>>>> af0c0b1d
               "fontSize": 16,
               "letterSpacing": 0,
               "lineHeight": 24,
@@ -1601,13 +1576,8 @@
               accessibilityRole="text"
               style={
                 {
-<<<<<<< HEAD
-                  "color": "#121314",
-                  "fontFamily": "CentraNo1-Medium",
-=======
                   "color": "#4459ff",
                   "fontFamily": "Geist Medium",
->>>>>>> af0c0b1d
                   "fontSize": 16,
                   "letterSpacing": 0,
                   "lineHeight": 24,
