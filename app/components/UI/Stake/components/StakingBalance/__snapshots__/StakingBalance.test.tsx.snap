--- conflicted
+++ resolved
@@ -13,13 +13,8 @@
         "alignItems": "center",
         "flex": 1,
         "flexDirection": "row",
-<<<<<<< HEAD
-        "paddingHorizontal": 15,
-        "paddingVertical": 14,
-=======
         "height": 64,
         "paddingHorizontal": 16,
->>>>>>> 05d3e30f
       }
     }
     testID="asset-Ethereum"
@@ -184,11 +179,7 @@
           "alignSelf": "center",
           "flex": 1,
           "justifyContent": "center",
-<<<<<<< HEAD
-          "marginLeft": 20,
-=======
           "marginLeft": 16,
->>>>>>> 05d3e30f
         }
       }
     >
@@ -197,14 +188,8 @@
         style={
           {
             "color": "#121314",
-<<<<<<< HEAD
-            "fontFamily": "CentraNo1-Book",
-            "fontSize": 16,
-            "fontWeight": "400",
-=======
             "fontFamily": "Geist Regular",
             "fontSize": 16,
->>>>>>> 05d3e30f
             "letterSpacing": 0,
             "lineHeight": 24,
           }
@@ -218,14 +203,8 @@
         style={
           {
             "color": "#121314",
-<<<<<<< HEAD
-            "fontFamily": "CentraNo1-Book",
-            "fontSize": 16,
-            "fontWeight": "400",
-=======
             "fontFamily": "Geist Regular",
             "fontSize": 16,
->>>>>>> 05d3e30f
             "letterSpacing": 0,
             "lineHeight": 24,
           }
@@ -237,14 +216,8 @@
             style={
               {
                 "color": "#ca3542",
-<<<<<<< HEAD
-                "fontFamily": "CentraNo1-Medium",
-                "fontSize": 14,
-                "fontWeight": "500",
-=======
                 "fontFamily": "Geist Medium",
                 "fontSize": 14,
->>>>>>> 05d3e30f
                 "letterSpacing": 0,
                 "lineHeight": 22,
               }
@@ -455,13 +428,8 @@
           {
             "alignItems": "center",
             "alignSelf": "flex-start",
-<<<<<<< HEAD
-            "backgroundColor": "transparent",
-            "borderColor": "#4459ff",
-=======
             "backgroundColor": "#3c4d9d1a",
             "borderColor": "transparent",
->>>>>>> 05d3e30f
             "borderRadius": 12,
             "borderWidth": 1,
             "flex": 1,
@@ -500,13 +468,8 @@
           {
             "alignItems": "center",
             "alignSelf": "flex-start",
-<<<<<<< HEAD
-            "backgroundColor": "transparent",
-            "borderColor": "#4459ff",
-=======
             "backgroundColor": "#3c4d9d1a",
             "borderColor": "transparent",
->>>>>>> 05d3e30f
             "borderRadius": 12,
             "borderWidth": 1,
             "flex": 1,
@@ -556,14 +519,8 @@
         style={
           {
             "color": "#121314",
-<<<<<<< HEAD
-            "fontFamily": "CentraNo1-Bold",
-            "fontSize": 18,
-            "fontWeight": "700",
-=======
             "fontFamily": "Geist Bold",
             "fontSize": 18,
->>>>>>> 05d3e30f
             "letterSpacing": 0,
             "lineHeight": 24,
             "paddingBottom": 8,
@@ -594,14 +551,8 @@
               style={
                 {
                   "color": "#686e7d",
-<<<<<<< HEAD
-                  "fontFamily": "CentraNo1-Medium",
-                  "fontSize": 16,
-                  "fontWeight": "500",
-=======
                   "fontFamily": "Geist Medium",
                   "fontSize": 16,
->>>>>>> 05d3e30f
                   "letterSpacing": 0,
                   "lineHeight": 24,
                 }
@@ -649,14 +600,8 @@
             style={
               {
                 "color": "#1c7e33",
-<<<<<<< HEAD
-                "fontFamily": "CentraNo1-Book",
-                "fontSize": 16,
-                "fontWeight": "400",
-=======
                 "fontFamily": "Geist Regular",
                 "fontSize": 16,
->>>>>>> 05d3e30f
                 "letterSpacing": 0,
                 "lineHeight": 24,
               }
@@ -688,14 +633,8 @@
               style={
                 {
                   "color": "#686e7d",
-<<<<<<< HEAD
-                  "fontFamily": "CentraNo1-Medium",
-                  "fontSize": 16,
-                  "fontWeight": "500",
-=======
                   "fontFamily": "Geist Medium",
                   "fontSize": 16,
->>>>>>> 05d3e30f
                   "letterSpacing": 0,
                   "lineHeight": 24,
                 }
@@ -716,14 +655,8 @@
               style={
                 {
                   "color": "#121314",
-<<<<<<< HEAD
-                  "fontFamily": "CentraNo1-Book",
-                  "fontSize": 16,
-                  "fontWeight": "400",
-=======
                   "fontFamily": "Geist Regular",
                   "fontSize": 16,
->>>>>>> 05d3e30f
                   "letterSpacing": 0,
                   "lineHeight": 24,
                 }
@@ -736,14 +669,8 @@
               style={
                 {
                   "color": "#686e7d",
-<<<<<<< HEAD
-                  "fontFamily": "CentraNo1-Medium",
-                  "fontSize": 14,
-                  "fontWeight": "500",
-=======
                   "fontFamily": "Geist Medium",
                   "fontSize": 14,
->>>>>>> 05d3e30f
                   "letterSpacing": 0,
                   "lineHeight": 22,
                 }
@@ -775,14 +702,8 @@
               style={
                 {
                   "color": "#686e7d",
-<<<<<<< HEAD
-                  "fontFamily": "CentraNo1-Medium",
-                  "fontSize": 16,
-                  "fontWeight": "500",
-=======
                   "fontFamily": "Geist Medium",
                   "fontSize": 16,
->>>>>>> 05d3e30f
                   "letterSpacing": 0,
                   "lineHeight": 24,
                 }
@@ -803,14 +724,8 @@
               style={
                 {
                   "color": "#121314",
-<<<<<<< HEAD
-                  "fontFamily": "CentraNo1-Book",
-                  "fontSize": 16,
-                  "fontWeight": "400",
-=======
                   "fontFamily": "Geist Regular",
                   "fontSize": 16,
->>>>>>> 05d3e30f
                   "letterSpacing": 0,
                   "lineHeight": 24,
                 }
@@ -823,14 +738,8 @@
               style={
                 {
                   "color": "#686e7d",
-<<<<<<< HEAD
-                  "fontFamily": "CentraNo1-Medium",
-                  "fontSize": 14,
-                  "fontWeight": "500",
-=======
                   "fontFamily": "Geist Medium",
                   "fontSize": 14,
->>>>>>> 05d3e30f
                   "letterSpacing": 0,
                   "lineHeight": 22,
                 }
@@ -852,22 +761,14 @@
               {
                 "alignItems": "center",
                 "alignSelf": "stretch",
-<<<<<<< HEAD
-                "backgroundColor": "transparent",
-                "borderColor": "#4459ff",
-=======
                 "backgroundColor": "#3c4d9d1a",
                 "borderColor": "transparent",
->>>>>>> 05d3e30f
                 "borderRadius": 12,
                 "borderWidth": 1,
                 "flexDirection": "row",
                 "height": 40,
                 "justifyContent": "center",
-<<<<<<< HEAD
-=======
                 "overflow": "hidden",
->>>>>>> 05d3e30f
                 "paddingHorizontal": 16,
               }
             }
@@ -877,16 +778,9 @@
               accessibilityRole="text"
               style={
                 {
-<<<<<<< HEAD
-                  "color": "#4459ff",
-                  "fontFamily": "CentraNo1-Medium",
-                  "fontSize": 16,
-                  "fontWeight": "500",
-=======
                   "color": "#121314",
                   "fontFamily": "Geist Medium",
                   "fontSize": 16,
->>>>>>> 05d3e30f
                   "letterSpacing": 0,
                   "lineHeight": 24,
                 }
@@ -915,13 +809,8 @@
         "alignItems": "center",
         "flex": 1,
         "flexDirection": "row",
-<<<<<<< HEAD
-        "paddingHorizontal": 15,
-        "paddingVertical": 14,
-=======
         "height": 64,
         "paddingHorizontal": 16,
->>>>>>> 05d3e30f
       }
     }
     testID="asset-Ethereum"
@@ -1086,11 +975,7 @@
           "alignSelf": "center",
           "flex": 1,
           "justifyContent": "center",
-<<<<<<< HEAD
-          "marginLeft": 20,
-=======
           "marginLeft": 16,
->>>>>>> 05d3e30f
         }
       }
     >
@@ -1099,14 +984,8 @@
         style={
           {
             "color": "#121314",
-<<<<<<< HEAD
-            "fontFamily": "CentraNo1-Book",
-            "fontSize": 16,
-            "fontWeight": "400",
-=======
             "fontFamily": "Geist Regular",
             "fontSize": 16,
->>>>>>> 05d3e30f
             "letterSpacing": 0,
             "lineHeight": 24,
           }
@@ -1120,14 +999,8 @@
         style={
           {
             "color": "#121314",
-<<<<<<< HEAD
-            "fontFamily": "CentraNo1-Book",
-            "fontSize": 16,
-            "fontWeight": "400",
-=======
             "fontFamily": "Geist Regular",
             "fontSize": 16,
->>>>>>> 05d3e30f
             "letterSpacing": 0,
             "lineHeight": 24,
           }
@@ -1139,14 +1012,8 @@
             style={
               {
                 "color": "#ca3542",
-<<<<<<< HEAD
-                "fontFamily": "CentraNo1-Medium",
-                "fontSize": 14,
-                "fontWeight": "500",
-=======
                 "fontFamily": "Geist Medium",
                 "fontSize": 14,
->>>>>>> 05d3e30f
                 "letterSpacing": 0,
                 "lineHeight": 22,
               }
@@ -1357,13 +1224,8 @@
           {
             "alignItems": "center",
             "alignSelf": "flex-start",
-<<<<<<< HEAD
-            "backgroundColor": "transparent",
-            "borderColor": "#4459ff",
-=======
             "backgroundColor": "#3c4d9d1a",
             "borderColor": "transparent",
->>>>>>> 05d3e30f
             "borderRadius": 12,
             "borderWidth": 1,
             "flex": 1,
@@ -1402,13 +1264,8 @@
           {
             "alignItems": "center",
             "alignSelf": "flex-start",
-<<<<<<< HEAD
-            "backgroundColor": "transparent",
-            "borderColor": "#4459ff",
-=======
             "backgroundColor": "#3c4d9d1a",
             "borderColor": "transparent",
->>>>>>> 05d3e30f
             "borderRadius": 12,
             "borderWidth": 1,
             "flex": 1,
@@ -1458,14 +1315,8 @@
         style={
           {
             "color": "#121314",
-<<<<<<< HEAD
-            "fontFamily": "CentraNo1-Bold",
-            "fontSize": 18,
-            "fontWeight": "700",
-=======
             "fontFamily": "Geist Bold",
             "fontSize": 18,
->>>>>>> 05d3e30f
             "letterSpacing": 0,
             "lineHeight": 24,
             "paddingBottom": 8,
@@ -1496,14 +1347,8 @@
               style={
                 {
                   "color": "#686e7d",
-<<<<<<< HEAD
-                  "fontFamily": "CentraNo1-Medium",
-                  "fontSize": 16,
-                  "fontWeight": "500",
-=======
                   "fontFamily": "Geist Medium",
                   "fontSize": 16,
->>>>>>> 05d3e30f
                   "letterSpacing": 0,
                   "lineHeight": 24,
                 }
@@ -1551,14 +1396,8 @@
             style={
               {
                 "color": "#1c7e33",
-<<<<<<< HEAD
-                "fontFamily": "CentraNo1-Book",
-                "fontSize": 16,
-                "fontWeight": "400",
-=======
                 "fontFamily": "Geist Regular",
                 "fontSize": 16,
->>>>>>> 05d3e30f
                 "letterSpacing": 0,
                 "lineHeight": 24,
               }
@@ -1590,14 +1429,8 @@
               style={
                 {
                   "color": "#686e7d",
-<<<<<<< HEAD
-                  "fontFamily": "CentraNo1-Medium",
-                  "fontSize": 16,
-                  "fontWeight": "500",
-=======
                   "fontFamily": "Geist Medium",
                   "fontSize": 16,
->>>>>>> 05d3e30f
                   "letterSpacing": 0,
                   "lineHeight": 24,
                 }
@@ -1618,14 +1451,8 @@
               style={
                 {
                   "color": "#121314",
-<<<<<<< HEAD
-                  "fontFamily": "CentraNo1-Book",
-                  "fontSize": 16,
-                  "fontWeight": "400",
-=======
                   "fontFamily": "Geist Regular",
                   "fontSize": 16,
->>>>>>> 05d3e30f
                   "letterSpacing": 0,
                   "lineHeight": 24,
                 }
@@ -1638,14 +1465,8 @@
               style={
                 {
                   "color": "#686e7d",
-<<<<<<< HEAD
-                  "fontFamily": "CentraNo1-Medium",
-                  "fontSize": 14,
-                  "fontWeight": "500",
-=======
                   "fontFamily": "Geist Medium",
                   "fontSize": 14,
->>>>>>> 05d3e30f
                   "letterSpacing": 0,
                   "lineHeight": 22,
                 }
@@ -1677,14 +1498,8 @@
               style={
                 {
                   "color": "#686e7d",
-<<<<<<< HEAD
-                  "fontFamily": "CentraNo1-Medium",
-                  "fontSize": 16,
-                  "fontWeight": "500",
-=======
                   "fontFamily": "Geist Medium",
                   "fontSize": 16,
->>>>>>> 05d3e30f
                   "letterSpacing": 0,
                   "lineHeight": 24,
                 }
@@ -1705,14 +1520,8 @@
               style={
                 {
                   "color": "#121314",
-<<<<<<< HEAD
-                  "fontFamily": "CentraNo1-Book",
-                  "fontSize": 16,
-                  "fontWeight": "400",
-=======
                   "fontFamily": "Geist Regular",
                   "fontSize": 16,
->>>>>>> 05d3e30f
                   "letterSpacing": 0,
                   "lineHeight": 24,
                 }
@@ -1725,14 +1534,8 @@
               style={
                 {
                   "color": "#686e7d",
-<<<<<<< HEAD
-                  "fontFamily": "CentraNo1-Medium",
-                  "fontSize": 14,
-                  "fontWeight": "500",
-=======
                   "fontFamily": "Geist Medium",
                   "fontSize": 14,
->>>>>>> 05d3e30f
                   "letterSpacing": 0,
                   "lineHeight": 22,
                 }
@@ -1754,22 +1557,14 @@
               {
                 "alignItems": "center",
                 "alignSelf": "stretch",
-<<<<<<< HEAD
-                "backgroundColor": "transparent",
-                "borderColor": "#4459ff",
-=======
                 "backgroundColor": "#3c4d9d1a",
                 "borderColor": "transparent",
->>>>>>> 05d3e30f
                 "borderRadius": 12,
                 "borderWidth": 1,
                 "flexDirection": "row",
                 "height": 40,
                 "justifyContent": "center",
-<<<<<<< HEAD
-=======
                 "overflow": "hidden",
->>>>>>> 05d3e30f
                 "paddingHorizontal": 16,
               }
             }
@@ -1779,16 +1574,9 @@
               accessibilityRole="text"
               style={
                 {
-<<<<<<< HEAD
-                  "color": "#4459ff",
-                  "fontFamily": "CentraNo1-Medium",
-                  "fontSize": 16,
-                  "fontWeight": "500",
-=======
                   "color": "#121314",
                   "fontFamily": "Geist Medium",
                   "fontSize": 16,
->>>>>>> 05d3e30f
                   "letterSpacing": 0,
                   "lineHeight": 24,
                 }
