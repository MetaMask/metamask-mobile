// Jest Snapshot v1, https://goo.gl/fbAQLP

exports[`PoolStakingLearnMoreModal render matches snapshot 1`] = `
<RNCSafeAreaProvider
  onInsetsChange={[Function]}
  style={
    [
      {
        "flex": 1,
      },
      undefined,
    ]
  }
>
  <View
    onLayout={[Function]}
    style={
      [
        {
          "bottom": 0,
          "justifyContent": "flex-end",
          "left": 0,
          "position": "absolute",
          "right": 0,
          "top": 0,
        },
        {
          "paddingBottom": 0,
        },
      ]
    }
  >
    <View
      style={
        [
          {
            "backgroundColor": "#3f434a66",
            "bottom": 0,
            "left": 0,
            "position": "absolute",
            "right": 0,
            "top": 0,
          },
          {
            "opacity": 0,
          },
        ]
      }
    >
      <TouchableOpacity
        onPress={[Function]}
        style={
          {
            "flex": 1,
          }
        }
      />
    </View>
    <View
      onLayout={[Function]}
      style={
        [
          {
            "bottom": 0,
            "left": 0,
            "position": "absolute",
            "right": 0,
          },
          {
            "paddingBottom": 0,
          },
        ]
      }
    >
      <View
        collapsable={false}
        enabled={false}
        handlerTag={-1}
        handlerType="PanGestureHandler"
        onGestureHandlerEvent={[Function]}
        onGestureHandlerStateChange={[Function]}
        onLayout={[Function]}
        style={
          [
            {
              "backgroundColor": "#ffffff",
              "borderColor": "#b7bbc866",
              "borderTopLeftRadius": 24,
              "borderTopRightRadius": 24,
              "borderWidth": 1,
              "maxHeight": 640,
              "overflow": "hidden",
              "paddingBottom": 0,
              "shadowColor": "#0000001a",
              "shadowOffset": {
                "height": 2,
                "width": 0,
              },
              "shadowOpacity": 1,
              "shadowRadius": 40,
            },
            {
              "transform": [
                {
                  "translateY": 640,
                },
              ],
            },
          ]
        }
      >
        <RCTScrollView
          bounces={false}
        >
          <View>
            <View
              style={
                [
                  {
                    "backgroundColor": "#ffffff",
                    "flexDirection": "row",
                    "gap": 16,
                    "padding": 16,
                  },
                  false,
                ]
              }
              testID="header"
            >
              <View
                style={
                  {
                    "width": undefined,
                  }
                }
              >
                <View
                  onLayout={[Function]}
                />
              </View>
              <View
                style={
                  {
                    "alignItems": "center",
                    "flex": 1,
                  }
                }
              >
                <Text
                  accessibilityRole="text"
                  style={
                    {
                      "color": "#121314",
                      "fontFamily": "Geist Bold",
                      "fontSize": 16,
                      "letterSpacing": 0,
                      "lineHeight": 24,
                    }
                  }
                >
                  Stake ETH and earn
                </Text>
              </View>
              <View
                style={
                  {
                    "width": undefined,
                  }
                }
              >
                <View
                  onLayout={[Function]}
                >
                  <TouchableOpacity
                    accessible={true}
                    activeOpacity={1}
                    disabled={false}
                    onPress={[Function]}
                    onPressIn={[Function]}
                    onPressOut={[Function]}
                    style={
                      {
                        "alignItems": "center",
                        "borderRadius": 8,
<<<<<<< HEAD
                        "height": 24,
                        "justifyContent": "center",
                        "opacity": 1,
                        "width": 24,
=======
                        "height": 28,
                        "justifyContent": "center",
                        "opacity": 1,
                        "width": 28,
>>>>>>> c0d92e35
                      }
                    }
                  >
                    <SvgMock
                      color="#121314"
                      fill="currentColor"
<<<<<<< HEAD
                      height={16}
                      name="Close"
                      style={
                        {
                          "height": 16,
                          "width": 16,
                        }
                      }
                      width={16}
=======
                      height={20}
                      name="Close"
                      style={
                        {
                          "height": 20,
                          "width": 20,
                        }
                      }
                      width={20}
>>>>>>> c0d92e35
                    />
                  </TouchableOpacity>
                </View>
              </View>
            </View>
            <View
              testID="InteractiveTimespanChart"
            >
              <View
                style={
                  {
                    "flexDirection": "row",
                    "flexWrap": "wrap",
                    "gap": 12,
                    "justifyContent": "center",
                    "marginTop": 24,
                    "paddingBottom": 16,
                  }
                }
              >
                <TouchableOpacity
                  onPress={[Function]}
                  style={
                    {
                      "alignItems": "center",
                      "backgroundColor": "#3c4d9d0f",
                      "borderRadius": 32,
                      "height": 36,
                      "justifyContent": "center",
                      "paddingHorizontal": 16,
                      "paddingVertical": 7,
                    }
                  }
                >
                  <Text
                    accessibilityRole="text"
                    style={
                      {
                        "color": "#686e7d",
                        "fontFamily": "Geist Medium",
                        "fontSize": 16,
                        "letterSpacing": 0,
                        "lineHeight": 24,
                      }
                    }
                  >
                    7D
                  </Text>
                </TouchableOpacity>
                <TouchableOpacity
                  onPress={[Function]}
                  style={
                    {
                      "alignItems": "center",
                      "backgroundColor": "#ffffff",
                      "borderRadius": 32,
                      "height": 36,
                      "justifyContent": "center",
                      "paddingHorizontal": 16,
                      "paddingVertical": 7,
                    }
                  }
                >
                  <Text
                    accessibilityRole="text"
                    style={
                      {
                        "color": "#686e7d",
                        "fontFamily": "Geist Medium",
                        "fontSize": 16,
                        "letterSpacing": 0,
                        "lineHeight": 24,
                      }
                    }
                  >
                    1M
                  </Text>
                </TouchableOpacity>
                <TouchableOpacity
                  onPress={[Function]}
                  style={
                    {
                      "alignItems": "center",
                      "backgroundColor": "#ffffff",
                      "borderRadius": 32,
                      "height": 36,
                      "justifyContent": "center",
                      "paddingHorizontal": 16,
                      "paddingVertical": 7,
                    }
                  }
                >
                  <Text
                    accessibilityRole="text"
                    style={
                      {
                        "color": "#686e7d",
                        "fontFamily": "Geist Medium",
                        "fontSize": 16,
                        "letterSpacing": 0,
                        "lineHeight": 24,
                      }
                    }
                  >
                    3M
                  </Text>
                </TouchableOpacity>
                <TouchableOpacity
                  onPress={[Function]}
                  style={
                    {
                      "alignItems": "center",
                      "backgroundColor": "#ffffff",
                      "borderRadius": 32,
                      "height": 36,
                      "justifyContent": "center",
                      "paddingHorizontal": 16,
                      "paddingVertical": 7,
                    }
                  }
                >
                  <Text
                    accessibilityRole="text"
                    style={
                      {
                        "color": "#686e7d",
                        "fontFamily": "Geist Medium",
                        "fontSize": 16,
                        "letterSpacing": 0,
                        "lineHeight": 24,
                      }
                    }
                  >
                    6M
                  </Text>
                </TouchableOpacity>
              </View>
              <View
                style={
                  {
                    "alignItems": "center",
                    "gap": 4,
                    "paddingVertical": 16,
                  }
                }
              >
                <Text
                  accessibilityRole="text"
                  style={
                    {
                      "color": "#457a39",
                      "fontFamily": "Geist Bold",
                      "fontSize": 24,
                      "letterSpacing": 0,
                      "lineHeight": 32,
                    }
                  }
                >
                  3.3% APR
                </Text>
                <Text
                  accessibilityRole="text"
                  style={
                    {
                      "color": "#686e7d",
                      "fontFamily": "Geist Medium",
                      "fontSize": 16,
                      "letterSpacing": 0,
                      "lineHeight": 24,
                    }
                  }
                >
                  1 week average
                </Text>
              </View>
              <View
                onMoveShouldSetResponder={[Function]}
                onMoveShouldSetResponderCapture={[Function]}
                onResponderEnd={[Function]}
                onResponderGrant={[Function]}
                onResponderMove={[Function]}
                onResponderReject={[Function]}
                onResponderRelease={[Function]}
                onResponderStart={[Function]}
                onResponderTerminate={[Function]}
                onResponderTerminationRequest={[Function]}
                onStartShouldSetResponder={[Function]}
                onStartShouldSetResponderCapture={[Function]}
                style={
                  {
                    "paddingVertical": 16,
                  }
                }
              >
                <View
                  style={
                    {
                      "height": 112,
                    }
                  }
                >
                  <View
                    onLayout={[Function]}
                    style={
                      {
                        "flex": 1,
                      }
                    }
                  >
                    <RNSVGSvgView
                      bbHeight={100}
                      bbWidth={300}
                      focusable={false}
                      style={
                        [
                          {
                            "backgroundColor": "transparent",
                            "borderWidth": 0,
                          },
                          {
                            "height": 100,
                            "width": 300,
                          },
                          {
                            "flex": 0,
                            "height": 100,
                            "width": 300,
                          },
                        ]
                      }
                    >
                      <RNSVGGroup
                        fill={
                          {
                            "payload": 4278190080,
                            "type": 0,
                          }
                        }
                      >
                        <RNSVGPath
                          d="M0,80L50,80L100,80L150,80L200,80L250,80L300,80L300,80L250,80L200,80L150,80L100,80L50,80L0,80Z"
                          fill={
                            {
                              "brushRef": "dataGradient",
                              "type": 1,
                            }
                          }
                          propList={
                            [
                              "fill",
                            ]
                          }
                        />
                        <RNSVGPath
                          d="M0,80L50,80L100,80L150,80L200,80L250,80L300,80"
                          fill={null}
                          opacity={1}
                          propList={
                            [
                              "fill",
                              "stroke",
                              "strokeWidth",
                            ]
                          }
                          stroke={
                            {
                              "payload": 4282743353,
                              "type": 0,
                            }
                          }
                          strokeWidth={1.75}
                          testID="InteractiveChartPlotLine"
                        />
                        <RNSVGDefs>
                          <RNSVGLinearGradient
                            gradient={
                              [
                                0,
                                860191289,
                                1,
                                872415231,
                              ]
                            }
                            gradientTransform={null}
                            gradientUnits={0}
                            name="dataGradient"
                            x1={0}
                            x2={0}
                            y1={0}
                            y2="100%"
                          />
                        </RNSVGDefs>
                      </RNSVGGroup>
                    </RNSVGSvgView>
                  </View>
                </View>
              </View>
            </View>
            <View
              style={
                {
                  "gap": 16,
                  "padding": 16,
                }
              }
            >
              <Text
                accessibilityRole="text"
                style={
                  {
                    "color": "#121314",
                    "fontFamily": "Geist Medium",
                    "fontSize": 16,
                    "letterSpacing": 0,
                    "lineHeight": 24,
                  }
                }
              >
                Stake any amount of ETH.
                 
                <Text
                  accessibilityRole="text"
                  style={
                    {
                      "color": "#686e7d",
                      "fontFamily": "Geist Regular",
                      "fontSize": 16,
                      "letterSpacing": 0,
                      "lineHeight": 24,
                    }
                  }
                >
                  No minimum required.
                </Text>
              </Text>
              <Text
                accessibilityRole="text"
                style={
                  {
                    "color": "#121314",
                    "fontFamily": "Geist Medium",
                    "fontSize": 16,
                    "letterSpacing": 0,
                    "lineHeight": 24,
                  }
                }
              >
                Earn ETH rewards.
                 
                <Text
                  accessibilityRole="text"
                  style={
                    {
                      "color": "#686e7d",
                      "fontFamily": "Geist Regular",
                      "fontSize": 16,
                      "letterSpacing": 0,
                      "lineHeight": 24,
                    }
                  }
                >
                  Start earning as soon as you stake. Rewards compound automatically.
                </Text>
              </Text>
              <Text
                accessibilityRole="text"
                style={
                  {
                    "color": "#121314",
                    "fontFamily": "Geist Medium",
                    "fontSize": 16,
                    "letterSpacing": 0,
                    "lineHeight": 24,
                  }
                }
              >
                Flexible unstaking.
                 
                <Text
                  accessibilityRole="text"
                  style={
                    {
                      "color": "#686e7d",
                      "fontFamily": "Geist Regular",
                      "fontSize": 16,
                      "letterSpacing": 0,
                      "lineHeight": 24,
                    }
                  }
                >
                  Unstake anytime. Typically takes less than 3 days, but can take up to 44 days to process.
                </Text>
              </Text>
              <Text
                accessibilityRole="text"
                style={
                  {
                    "color": "#686e7d",
                    "fontFamily": "Geist Regular Italic",
                    "fontSize": 14,
                    "fontStyle": "italic",
                    "letterSpacing": 0,
                    "lineHeight": 22,
                  }
                }
              >
                Staking does not guarantee rewards, and involves risks including a loss of funds.
              </Text>
            </View>
          </View>
        </RCTScrollView>
        <View
          style={
            {
              "backgroundColor": "#ffffff",
              "flexDirection": "row",
              "paddingHorizontal": 16,
              "paddingVertical": 16,
            }
          }
          testID="bottomsheetfooter"
        >
          <TouchableOpacity
            accessibilityRole="button"
            accessible={true}
            activeOpacity={1}
            onPress={[Function]}
            onPressIn={[Function]}
            onPressOut={[Function]}
            style={
              {
                "alignItems": "center",
                "alignSelf": "flex-start",
                "backgroundColor": "#3c4d9d0f",
                "borderColor": "transparent",
                "borderRadius": 12,
                "borderWidth": 1,
                "flex": 1,
                "flexDirection": "row",
                "height": 48,
                "justifyContent": "center",
                "overflow": "hidden",
                "paddingHorizontal": 16,
              }
            }
            testID="bottomsheetfooter-button"
          >
            <Text
              accessibilityRole="text"
              style={
                {
                  "color": "#121314",
                  "fontFamily": "Geist Medium",
                  "fontSize": 16,
                  "letterSpacing": 0,
                  "lineHeight": 24,
                }
              }
            >
              Learn more
            </Text>
          </TouchableOpacity>
          <TouchableOpacity
            accessibilityRole="button"
            accessible={true}
            activeOpacity={1}
            onPress={[Function]}
            onPressIn={[Function]}
            onPressOut={[Function]}
            style={
              {
                "alignItems": "center",
                "alignSelf": "flex-start",
                "backgroundColor": "#121314",
                "borderRadius": 12,
                "flex": 1,
                "flexDirection": "row",
                "height": 48,
                "justifyContent": "center",
                "marginLeft": 16,
                "marginTop": 0,
                "overflow": "hidden",
                "paddingHorizontal": 16,
              }
            }
            testID="bottomsheetfooter-button-subsequent"
          >
            <Text
              accessibilityRole="text"
              style={
                {
                  "color": "#ffffff",
                  "fontFamily": "Geist Medium",
                  "fontSize": 16,
                  "letterSpacing": 0,
                  "lineHeight": 24,
                }
              }
            >
              Got it
            </Text>
          </TouchableOpacity>
        </View>
      </View>
    </View>
  </View>
</RNCSafeAreaProvider>
`;<|MERGE_RESOLUTION|>--- conflicted
+++ resolved
@@ -182,34 +182,16 @@
                       {
                         "alignItems": "center",
                         "borderRadius": 8,
-<<<<<<< HEAD
-                        "height": 24,
-                        "justifyContent": "center",
-                        "opacity": 1,
-                        "width": 24,
-=======
                         "height": 28,
                         "justifyContent": "center",
                         "opacity": 1,
                         "width": 28,
->>>>>>> c0d92e35
                       }
                     }
                   >
                     <SvgMock
                       color="#121314"
                       fill="currentColor"
-<<<<<<< HEAD
-                      height={16}
-                      name="Close"
-                      style={
-                        {
-                          "height": 16,
-                          "width": 16,
-                        }
-                      }
-                      width={16}
-=======
                       height={20}
                       name="Close"
                       style={
@@ -219,7 +201,6 @@
                         }
                       }
                       width={20}
->>>>>>> c0d92e35
                     />
                   </TouchableOpacity>
                 </View>
