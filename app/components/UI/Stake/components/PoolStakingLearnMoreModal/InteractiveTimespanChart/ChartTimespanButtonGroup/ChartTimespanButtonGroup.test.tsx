--- conflicted
+++ resolved
@@ -36,13 +36,10 @@
       // Component hierarchy: ChartTimespanButton < Text < Text < RCTText
     )?.parent?.parent?.parent;
 
-<<<<<<< HEAD
-=======
     if (!oneMonthButton) {
       throw new Error('Could not find one month button');
     }
 
->>>>>>> 733bad1a
     const INACTIVE_COLOR = lightTheme.colors.background.default;
     const ACTIVE_COLOR = lightTheme.colors.background.muted;
 
