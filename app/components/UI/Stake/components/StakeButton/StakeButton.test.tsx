import React from 'react';
import { fireEvent, waitFor } from '@testing-library/react-native';
import { WalletViewSelectorsIDs } from '../../../../../../e2e/selectors/wallet/WalletView.selectors';
import StakeButton from './index';
import Routes from '../../../../../constants/navigation/Routes';
import renderWithProvider from '../../../../../util/test/renderWithProvider';
import { MOCK_ETH_MAINNET_ASSET } from '../../__mocks__/mockData';
import { useMetrics } from '../../../../hooks/useMetrics';
import { MetricsEventBuilder } from '../../../../../core/Analytics/MetricsEventBuilder';
import { mockNetworkState } from '../../../../../util/test/network';
import AppConstants from '../../../../../core/AppConstants';
<<<<<<< HEAD
=======
import useStakingEligibility from '../../hooks/useStakingEligibility';
import Engine from '../../../../../core/Engine';
import { STAKE_INPUT_VIEW_ACTIONS } from '../../Views/StakeInputView/StakeInputView.types';
>>>>>>> 1243314d

const mockNavigate = jest.fn();

jest.mock('@react-navigation/native', () => {
  const actualReactNavigation = jest.requireActual('@react-navigation/native');
  return {
    ...actualReactNavigation,
    useNavigation: () => ({
      navigate: mockNavigate,
    }),
  };
});

jest.mock('../../../../hooks/useMetrics');

(useMetrics as jest.MockedFn<typeof useMetrics>).mockReturnValue({
  trackEvent: jest.fn(),
  createEventBuilder: MetricsEventBuilder.createEventBuilder,
  enable: jest.fn(),
  addTraitsToUser: jest.fn(),
  createDataDeletionTask: jest.fn(),
  checkDataDeleteStatus: jest.fn(),
  getDeleteRegulationCreationDate: jest.fn(),
  getDeleteRegulationId: jest.fn(),
  isDataRecorded: jest.fn(),
  isEnabled: jest.fn(),
  getMetaMetricsId: jest.fn(),
});

jest.mock('../../../../../core/Engine', () => ({
  context: {
    NetworkController: {
      setActiveNetwork: jest.fn(() => Promise.resolve()),
      getNetworkClientById: () => ({
        configuration: {
          chainId: '0x1',
          rpcUrl: 'https://mainnet.infura.io/v3',
          ticker: 'ETH',
          type: 'custom',
        },
      }),
      findNetworkClientIdByChainId: () => 'mainnet',
    },
    MultichainNetworkController: {
      setActiveNetwork: jest.fn(),
    },
  },
}));

<<<<<<< HEAD
=======
jest.mock('../../hooks/useStakingEligibility', () => ({
  __esModule: true,
  default: jest.fn(() => ({
    isEligible: true,
    isLoadingEligibility: false,
    refreshPooledStakingEligibility: jest.fn().mockResolvedValue({
      isEligible: true,
    }),
    error: false,
  })),
}));

// Update the top-level mock to use a mockImplementation that we can change
>>>>>>> 1243314d
jest.mock('../../hooks/useStakingChain', () => ({
  __esModule: true,
  default: jest.fn(() => ({
    isStakingSupportedChain: true,
  })),
}));

// Import the mock function to control it in tests
const useStakingChain = jest.requireMock('../../hooks/useStakingChain').default;

const STATE_MOCK = {
  engine: {
    backgroundState: {
      NetworkController: {
        ...mockNetworkState({
          chainId: '0x1',
        }),
      },
      EarnController: {
        pooled_staking: {
          isEligible: true,
        },
      },
    },
  },
};

const renderComponent = (state = STATE_MOCK) =>
  renderWithProvider(<StakeButton asset={MOCK_ETH_MAINNET_ASSET} />, {
    state,
  });

describe('StakeButton', () => {
  beforeEach(() => {
    jest.clearAllMocks();
  });

  it('renders correctly', () => {
    const { getByTestId } = renderComponent();
    expect(getByTestId(WalletViewSelectorsIDs.STAKE_BUTTON)).toBeDefined();
  });

  it('navigates to Web view when stake button is pressed and user is not eligible', async () => {
    const POOLED_STAKING_INELIGIBLE_STATE = {
      engine: {
        backgroundState: {
          NetworkController: {
            ...mockNetworkState({
              chainId: '0x1',
            }),
          },
          EarnController: {
            pooled_staking: {
              isEligible: false,
            },
          },
        },
      },
    };

    const { getByTestId } = renderComponent(POOLED_STAKING_INELIGIBLE_STATE);

    fireEvent.press(getByTestId(WalletViewSelectorsIDs.STAKE_BUTTON));
    await waitFor(() => {
      expect(mockNavigate).toHaveBeenCalledWith(Routes.BROWSER.HOME, {
        params: {
          newTabUrl: `${AppConstants.STAKE.URL}?metamaskEntry=mobile`,
          timestamp: expect.any(Number),
        },
        screen: Routes.BROWSER.VIEW,
      });
    });
  });

  it('navigates to Stake Input screen when stake button is pressed and user is eligible', async () => {
    const { getByTestId } = renderComponent();

    fireEvent.press(getByTestId(WalletViewSelectorsIDs.STAKE_BUTTON));
    await waitFor(() => {
      expect(mockNavigate).toHaveBeenCalledWith('StakeScreens', {
        screen: Routes.STAKING.STAKE,
        params: {
          token: MOCK_ETH_MAINNET_ASSET,
          action: STAKE_INPUT_VIEW_ACTIONS.STAKE,
        },
      });
    });
  });

  it('navigates to Stake Input screen when on unsupported network', async () => {
    // Update the mock for this specific test
    useStakingChain.mockImplementation(() => ({
      isStakingSupportedChain: false,
    }));

    const UNSUPPORTED_NETWORK_STATE = {
      engine: {
        backgroundState: {
          NetworkController: {
            ...mockNetworkState({
              chainId: '0x89', // Polygon
            }),
          },
          EarnController: {
            pooled_staking: {
              isEligible: true,
            },
          },
        },
      },
    };
    const spySetActiveNetwork = jest.spyOn(
      Engine.context.MultichainNetworkController,
      'setActiveNetwork',
    );
    const { getByTestId } = renderComponent(UNSUPPORTED_NETWORK_STATE);
    fireEvent.press(getByTestId(WalletViewSelectorsIDs.STAKE_BUTTON));
    await waitFor(() => {
      expect(spySetActiveNetwork).toHaveBeenCalled();
      expect(mockNavigate).toHaveBeenCalledWith('StakeScreens', {
        screen: Routes.STAKING.STAKE,
        params: {
          token: MOCK_ETH_MAINNET_ASSET,
          action: STAKE_INPUT_VIEW_ACTIONS.STAKE,
        },
      });
    });
  });
});<|MERGE_RESOLUTION|>--- conflicted
+++ resolved
@@ -9,12 +9,9 @@
 import { MetricsEventBuilder } from '../../../../../core/Analytics/MetricsEventBuilder';
 import { mockNetworkState } from '../../../../../util/test/network';
 import AppConstants from '../../../../../core/AppConstants';
-<<<<<<< HEAD
-=======
 import useStakingEligibility from '../../hooks/useStakingEligibility';
 import Engine from '../../../../../core/Engine';
 import { STAKE_INPUT_VIEW_ACTIONS } from '../../Views/StakeInputView/StakeInputView.types';
->>>>>>> 1243314d
 
 const mockNavigate = jest.fn();
 
@@ -64,8 +61,6 @@
   },
 }));
 
-<<<<<<< HEAD
-=======
 jest.mock('../../hooks/useStakingEligibility', () => ({
   __esModule: true,
   default: jest.fn(() => ({
@@ -79,7 +74,6 @@
 }));
 
 // Update the top-level mock to use a mockImplementation that we can change
->>>>>>> 1243314d
 jest.mock('../../hooks/useStakingChain', () => ({
   __esModule: true,
   default: jest.fn(() => ({
