--- conflicted
+++ resolved
@@ -16,17 +16,12 @@
 import { RootState } from '../../../../../reducers';
 import { SolScope } from '@metamask/keyring-api';
 import Engine from '../../../../../core/Engine';
-<<<<<<< HEAD
 import {
   selectIsMusdConversionFlowEnabledFlag,
   selectMusdConversionPaymentTokensAllowlist,
-  selectPooledStakingEnabledFlag,
   selectStablecoinLendingEnabledFlag,
 } from '../../../Earn/selectors/featureFlags';
-=======
-import { selectStablecoinLendingEnabledFlag } from '../../../Earn/selectors/featureFlags';
 import { useFeatureFlag } from '../../../../../components/hooks/useFeatureFlag';
->>>>>>> e420b1e4
 import { TokenI } from '../../../Tokens/types';
 import { EARN_EXPERIENCES } from '../../../Earn/constants/experiences';
 import { useEvmTokenConversion } from '../../../Earn/hooks/useEvmTokenConversion';
@@ -100,7 +95,6 @@
   selectMusdConversionPaymentTokensAllowlist: jest.fn().mockReturnValue({}),
 }));
 
-<<<<<<< HEAD
 jest.mock('../../../Earn/hooks/useEvmTokenConversion', () => ({
   useEvmTokenConversion: jest.fn(() => ({
     initiateConversion: jest.fn(),
@@ -115,7 +109,7 @@
     ),
   },
 }));
-=======
+
 jest.mock('../../../../../components/hooks/useFeatureFlag', () => {
   const actual = jest.requireActual(
     '../../../../../components/hooks/useFeatureFlag',
@@ -125,22 +119,6 @@
     FeatureFlagNames: actual.FeatureFlagNames,
   };
 });
-
-jest.mock('../../../../../selectors/earnController/earn', () => {
-  const { EARN_EXPERIENCES } = jest.requireActual(
-    '../../../Earn/constants/experiences',
-  );
-  return {
-    earnSelectors: {
-      selectPrimaryEarnExperienceTypeForAsset: jest.fn((_state, asset) =>
-        asset.symbol === 'USDC'
-          ? EARN_EXPERIENCES.STABLECOIN_LENDING
-          : EARN_EXPERIENCES.POOLED_STAKING,
-      ),
-    },
-  };
-});
->>>>>>> e420b1e4
 
 (useMetrics as jest.MockedFn<typeof useMetrics>).mockReturnValue({
   trackEvent: jest.fn(),
