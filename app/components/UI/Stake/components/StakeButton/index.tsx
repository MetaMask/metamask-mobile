import { toHex } from '@metamask/controller-utils';
import { useNavigation } from '@react-navigation/native';
import React from 'react';
import { Pressable } from 'react-native';
import { useSelector } from 'react-redux';
import { WalletViewSelectorsIDs } from '../../../../../../e2e/selectors/wallet/WalletView.selectors';
import { strings } from '../../../../../../locales/i18n';
import Text, {
  TextColor,
  TextVariant,
} from '../../../../../component-library/components/Texts/Text';
import Routes from '../../../../../constants/navigation/Routes';
import AppConstants from '../../../../../core/AppConstants';
import Engine from '../../../../../core/Engine';
import { RootState } from '../../../../../reducers';
import { selectEvmChainId } from '../../../../../selectors/networkController';
import { getDecimalChainId } from '../../../../../util/networks';
import { useTheme } from '../../../../../util/theme';
import { MetaMetricsEvents, useMetrics } from '../../../../hooks/useMetrics';
import { EARN_EXPERIENCES } from '../../../Earn/constants/experiences';
import useEarnTokens from '../../../Earn/hooks/useEarnTokens';
import {
  selectPooledStakingEnabledFlag,
  selectStablecoinLendingEnabledFlag,
} from '../../../Earn/selectors/featureFlags';
import createStyles from '../../../Tokens/styles';
import { BrowserTab, TokenI } from '../../../Tokens/types';
import { EVENT_LOCATIONS } from '../../constants/events';
import useStakingChain from '../../hooks/useStakingChain';
import useStakingEligibility from '../../hooks/useStakingEligibility';
import { StakeSDKProvider } from '../../sdk/stakeSdkProvider';

interface StakeButtonProps {
  asset: TokenI;
}

const StakeButtonContent = ({ asset }: StakeButtonProps) => {
  const { colors } = useTheme();
  const styles = createStyles(colors);
  const navigation = useNavigation();
  const { trackEvent, createEventBuilder } = useMetrics();

  const browserTabs = useSelector((state: RootState) => state.browser.tabs);
  const chainId = useSelector(selectEvmChainId);
  const { isEligible } = useStakingEligibility();
  const { isStakingSupportedChain } = useStakingChain();

  const isPooledStakingEnabled = useSelector(selectPooledStakingEnabledFlag);
  const isStablecoinLendingEnabled = useSelector(
    selectStablecoinLendingEnabledFlag,
  );

  const { getEarnToken } = useEarnTokens();
  const earnToken = getEarnToken(asset);

  const areEarnExperiencesDisabled =
    !isPooledStakingEnabled && !isStablecoinLendingEnabled;

  const handleStakeRedirect = async () => {
    if (!isStakingSupportedChain) {
      await Engine.context.MultichainNetworkController.setActiveNetwork(
        'mainnet',
      );
    }
    if (isEligible) {
      navigation.navigate('StakeScreens', {
        screen: Routes.STAKING.STAKE,
        params: {
          token: asset,
        },
      });
    } else {
      const existingStakeTab = browserTabs.find((tab: BrowserTab) =>
        tab.url.includes(AppConstants.STAKE.URL),
      );
      let existingTabId;
      let newTabUrl;
      if (existingStakeTab) {
        existingTabId = existingStakeTab.id;
      } else {
        newTabUrl = `${AppConstants.STAKE.URL}?metamaskEntry=mobile`;
      }
      const params = {
        ...(newTabUrl && { newTabUrl }),
        ...(existingTabId && { existingTabId, newTabUrl: undefined }),
        timestamp: Date.now(),
      };
      navigation.navigate(Routes.BROWSER.HOME, {
        screen: Routes.BROWSER.VIEW,
        params,
      });
    }
    trackEvent(
      createEventBuilder(MetaMetricsEvents.STAKE_BUTTON_CLICKED)
        .addProperties({
          chain_id: getDecimalChainId(chainId),
          location: EVENT_LOCATIONS.HOME_SCREEN,
          text: 'Stake',
          token_symbol: asset.symbol,
          url: AppConstants.STAKE.URL,
        })
        .build(),
    );
  };

  const handleLendingRedirect = async () => {
    if (!asset?.chainId) return;

    const networkClientId =
      Engine.context.NetworkController.findNetworkClientIdByChainId(
        toHex(asset.chainId),
      );

    if (!networkClientId) {
      console.error(
        `EarnTokenListItem redirect failed: could not retrieve networkClientId for chainId: ${asset.chainId}`,
      );
      return;
    }

    await Engine.context.NetworkController.setActiveNetwork(networkClientId);

    navigation.navigate('StakeScreens', {
      screen: Routes.STAKING.STAKE,
      params: {
        token: asset,
      },
    });
  };

  const onEarnButtonPress = async () => {
    if (earnToken?.experience?.type === EARN_EXPERIENCES.POOLED_STAKING) {
      return handleStakeRedirect();
    }

    if (earnToken?.experience?.type === EARN_EXPERIENCES.STABLECOIN_LENDING) {
      return handleLendingRedirect();
    }
  };

<<<<<<< HEAD
  console.log(
    'areEarnExperiencesDisabled',
    areEarnExperiencesDisabled,
    earnToken?.balanceMinimalUnit,
  );
=======
>>>>>>> 7d6abe0d
  if (
    areEarnExperiencesDisabled ||
    (!earnToken?.isETH && earnToken?.balanceMinimalUnit === '0')
  )
    return <></>;

  return (
    <Pressable
      onPress={onEarnButtonPress}
      testID={WalletViewSelectorsIDs.STAKE_BUTTON}
      style={styles.stakeButton}
    >
      <Text variant={TextVariant.BodySMMedium} style={styles.dot}>
        {' • '}
      </Text>
      <Text color={TextColor.Primary} variant={TextVariant.BodySMMedium}>
        {`${strings('stake.earn')}`}{' '}
        {parseFloat(earnToken?.experience?.apr || '').toFixed(1)}%
      </Text>
    </Pressable>
  );
};

// TODO: Rename to EarnButton and make component more generic to support lending.
export const StakeButton = (props: StakeButtonProps) => (
  <StakeSDKProvider>
    <StakeButtonContent {...props} />
  </StakeSDKProvider>
);

export default StakeButton;<|MERGE_RESOLUTION|>--- conflicted
+++ resolved
@@ -138,14 +138,6 @@
     }
   };
 
-<<<<<<< HEAD
-  console.log(
-    'areEarnExperiencesDisabled',
-    areEarnExperiencesDisabled,
-    earnToken?.balanceMinimalUnit,
-  );
-=======
->>>>>>> 7d6abe0d
   if (
     areEarnExperiencesDisabled ||
     (!earnToken?.isETH && earnToken?.balanceMinimalUnit === '0')
