import React from 'react';
import { TokenI, BrowserTab } from '../../../Tokens/types';
import { useNavigation } from '@react-navigation/native';
import Routes from '../../../../../constants/navigation/Routes';
import { useSelector } from 'react-redux';
import AppConstants from '../../../../../core/AppConstants';
import { MetaMetricsEvents, useMetrics } from '../../../../hooks/useMetrics';
import { getDecimalChainId } from '../../../../../util/networks';
import { selectChainId } from '../../../../../selectors/networkController';
import { Pressable } from 'react-native';
import Text, {
  TextColor,
  TextVariant,
} from '../../../../../component-library/components/Texts/Text';
import { WalletViewSelectorsIDs } from '../../../../../../e2e/selectors/wallet/WalletView.selectors';
import { useTheme } from '../../../../../util/theme';
import createStyles from '../../../Tokens/styles';
import Icon, {
  IconColor,
  IconName,
  IconSize,
} from '../../../../../component-library/components/Icons/Icon';
import { strings } from '../../../../../../locales/i18n';
import { RootState } from '../../../../../reducers';
import { StakeSDKProvider } from '../../sdk/stakeSdkProvider';
import { EVENT_LOCATIONS } from '../../constants/events';
import useStakingChain from '../../hooks/useStakingChain';
import Engine from '../../../../../core/Engine';
<<<<<<< HEAD
import useStakingEligibility from '../../hooks/useStakingEligibility';
=======
import { STAKE_INPUT_VIEW_ACTIONS } from '../../Views/StakeInputView/StakeInputView.types';
>>>>>>> 1243314d

interface StakeButtonProps {
  asset: TokenI;
}

const StakeButtonContent = ({ asset }: StakeButtonProps) => {
  const { colors } = useTheme();
  const styles = createStyles(colors);
  const navigation = useNavigation();
  const { trackEvent, createEventBuilder } = useMetrics();

  const browserTabs = useSelector((state: RootState) => state.browser.tabs);
  const chainId = useSelector(selectChainId);
  const { isStakingSupportedChain } = useStakingChain();

  const { isEligible: isEligibleForPooledStaking } = useStakingEligibility();

  const onStakeButtonPress = async () => {
    if (!isStakingSupportedChain) {
      const { MultichainNetworkController } = Engine.context;
      await MultichainNetworkController.setActiveNetwork('mainnet');
    }
<<<<<<< HEAD
    if (isEligibleForPooledStaking) {
      navigation.navigate('StakeScreens', { screen: Routes.STAKING.STAKE });
=======
    if (isEligible) {
      navigation.navigate('StakeScreens', {
        screen: Routes.STAKING.STAKE,
        params: {
          token: asset,
          action: STAKE_INPUT_VIEW_ACTIONS.STAKE,
        },
      });
>>>>>>> 1243314d
    } else {
      const existingStakeTab = browserTabs.find((tab: BrowserTab) =>
        tab.url.includes(AppConstants.STAKE.URL),
      );
      let existingTabId;
      let newTabUrl;
      if (existingStakeTab) {
        existingTabId = existingStakeTab.id;
      } else {
        newTabUrl = `${AppConstants.STAKE.URL}?metamaskEntry=mobile`;
      }
      const params = {
        ...(newTabUrl && { newTabUrl }),
        ...(existingTabId && { existingTabId, newTabUrl: undefined }),
        timestamp: Date.now(),
      };
      navigation.navigate(Routes.BROWSER.HOME, {
        screen: Routes.BROWSER.VIEW,
        params,
      });
    }
    trackEvent(
      createEventBuilder(MetaMetricsEvents.STAKE_BUTTON_CLICKED)
        .addProperties({
          chain_id: getDecimalChainId(chainId),
          location: EVENT_LOCATIONS.HOME_SCREEN,
          text: 'Stake',
          token_symbol: asset.symbol,
          url: AppConstants.STAKE.URL,
        })
        .build(),
    );
  };

  return (
    <Pressable
      onPress={onStakeButtonPress}
      testID={WalletViewSelectorsIDs.STAKE_BUTTON}
      style={styles.stakeButton}
    >
      <Text variant={TextVariant.BodyLGMedium}>
        {' • '}
        <Text color={TextColor.Primary} variant={TextVariant.BodyLGMedium}>
          {`${strings('stake.earn')} `}
        </Text>
      </Text>
      <Icon
        name={IconName.Plant}
        size={IconSize.Sm}
        color={IconColor.Primary}
      />
    </Pressable>
  );
};

export const StakeButton = (props: StakeButtonProps) => (
  <StakeSDKProvider>
    <StakeButtonContent {...props} />
  </StakeSDKProvider>
);

export default StakeButton;<|MERGE_RESOLUTION|>--- conflicted
+++ resolved
@@ -26,11 +26,8 @@
 import { EVENT_LOCATIONS } from '../../constants/events';
 import useStakingChain from '../../hooks/useStakingChain';
 import Engine from '../../../../../core/Engine';
-<<<<<<< HEAD
 import useStakingEligibility from '../../hooks/useStakingEligibility';
-=======
 import { STAKE_INPUT_VIEW_ACTIONS } from '../../Views/StakeInputView/StakeInputView.types';
->>>>>>> 1243314d
 
 interface StakeButtonProps {
   asset: TokenI;
@@ -53,10 +50,6 @@
       const { MultichainNetworkController } = Engine.context;
       await MultichainNetworkController.setActiveNetwork('mainnet');
     }
-<<<<<<< HEAD
-    if (isEligibleForPooledStaking) {
-      navigation.navigate('StakeScreens', { screen: Routes.STAKING.STAKE });
-=======
     if (isEligible) {
       navigation.navigate('StakeScreens', {
         screen: Routes.STAKING.STAKE,
@@ -65,7 +58,6 @@
           action: STAKE_INPUT_VIEW_ACTIONS.STAKE,
         },
       });
->>>>>>> 1243314d
     } else {
       const existingStakeTab = browserTabs.find((tab: BrowserTab) =>
         tab.url.includes(AppConstants.STAKE.URL),
