import React from 'react';
import { TokenI, BrowserTab } from '../../../Tokens/types';
import { useNavigation } from '@react-navigation/native';
import Routes from '../../../../../constants/navigation/Routes';
import { useSelector } from 'react-redux';
import AppConstants from '../../../../../core/AppConstants';
import { MetaMetricsEvents, useMetrics } from '../../../../hooks/useMetrics';
import { getDecimalChainId } from '../../../../../util/networks';
import { selectChainId } from '../../../../../selectors/networkController';
import { Pressable } from 'react-native';
import Text, {
  TextColor,
  TextVariant,
} from '../../../../../component-library/components/Texts/Text';
import { WalletViewSelectorsIDs } from '../../../../../../e2e/selectors/wallet/WalletView.selectors';
import { useTheme } from '../../../../../util/theme';
import createStyles from '../../../Tokens/styles';
import Icon, {
  IconColor,
  IconName,
  IconSize,
} from '../../../../../component-library/components/Icons/Icon';
import { strings } from '../../../../../../locales/i18n';
import { RootState } from '../../../../../reducers';
import useStakingEligibility from '../../hooks/useStakingEligibility';
import { StakeSDKProvider } from '../../sdk/stakeSdkProvider';
import { EVENT_LOCATIONS } from '../../constants/events';
import useStakingChain from '../../hooks/useStakingChain';
import Engine from '../../../../../core/Engine';
import { STAKE_INPUT_VIEW_ACTIONS } from '../../Views/StakeInputView/StakeInputView.types';

interface StakeButtonProps {
  asset: TokenI;
}
const StakeButtonContent = ({ asset }: StakeButtonProps) => {
  const { colors } = useTheme();
  const styles = createStyles(colors);
  const navigation = useNavigation();
  const { trackEvent, createEventBuilder } = useMetrics();

  const browserTabs = useSelector((state: RootState) => state.browser.tabs);
  const chainId = useSelector(selectChainId);
  const { isEligible } = useStakingEligibility();
  const { isStakingSupportedChain } = useStakingChain();

  const onStakeButtonPress = async () => {
    if (!isStakingSupportedChain) {
      const { MultichainNetworkController } = Engine.context;
<<<<<<< HEAD

=======
>>>>>>> b93dff1b
      await MultichainNetworkController.setActiveNetwork('mainnet');
    }
    if (isEligible) {
      navigation.navigate('StakeScreens', {
        screen: Routes.STAKING.STAKE,
        params: {
          token: asset,
          action: STAKE_INPUT_VIEW_ACTIONS.STAKE,
        },
      });
    } else {
      const existingStakeTab = browserTabs.find((tab: BrowserTab) =>
        tab.url.includes(AppConstants.STAKE.URL),
      );
      let existingTabId;
      let newTabUrl;
      if (existingStakeTab) {
        existingTabId = existingStakeTab.id;
      } else {
        newTabUrl = `${AppConstants.STAKE.URL}?metamaskEntry=mobile`;
      }
      const params = {
        ...(newTabUrl && { newTabUrl }),
        ...(existingTabId && { existingTabId, newTabUrl: undefined }),
        timestamp: Date.now(),
      };
      navigation.navigate(Routes.BROWSER.HOME, {
        screen: Routes.BROWSER.VIEW,
        params,
      });
    }
    trackEvent(
      createEventBuilder(MetaMetricsEvents.STAKE_BUTTON_CLICKED)
        .addProperties({
          chain_id: getDecimalChainId(chainId),
          location: EVENT_LOCATIONS.HOME_SCREEN,
          text: 'Stake',
          token_symbol: asset.symbol,
          url: AppConstants.STAKE.URL,
        })
        .build(),
    );
  };

  return (
    <Pressable
      onPress={onStakeButtonPress}
      testID={WalletViewSelectorsIDs.STAKE_BUTTON}
      style={styles.stakeButton}
    >
      <Text variant={TextVariant.BodyLGMedium}>
        {' • '}
        <Text color={TextColor.Primary} variant={TextVariant.BodyLGMedium}>
          {`${strings('stake.earn')} `}
        </Text>
      </Text>
      <Icon
        name={IconName.Plant}
        size={IconSize.Sm}
        color={IconColor.Primary}
      />
    </Pressable>
  );
};

export const StakeButton = (props: StakeButtonProps) => (
  <StakeSDKProvider>
    <StakeButtonContent {...props} />
  </StakeSDKProvider>
);

export default StakeButton;<|MERGE_RESOLUTION|>--- conflicted
+++ resolved
@@ -46,10 +46,6 @@
   const onStakeButtonPress = async () => {
     if (!isStakingSupportedChain) {
       const { MultichainNetworkController } = Engine.context;
-<<<<<<< HEAD
-
-=======
->>>>>>> b93dff1b
       await MultichainNetworkController.setActiveNetwork('mainnet');
     }
     if (isEligible) {
