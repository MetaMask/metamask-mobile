--- conflicted
+++ resolved
@@ -135,7 +135,6 @@
         >
           <View
             style={
-<<<<<<< HEAD
               [
                 {
                   "backgroundColor": "#ffffff",
@@ -144,13 +143,6 @@
                 },
                 false,
               ]
-=======
-              {
-                "backgroundColor": "#ffffff",
-                "flexDirection": "row",
-                "padding": 16,
-              }
->>>>>>> b3f0ee77
             }
             testID="header"
           >
