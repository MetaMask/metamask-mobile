import React, { useCallback, useRef } from 'react';
import { formatEther } from 'ethers/lib/utils';
import { useSelector } from 'react-redux';
import { useNavigation } from '@react-navigation/native';
import { View } from 'react-native';

import { selectConfirmationRedesignFlags } from '../../../../../selectors/featureFlagController/confirmations';
import { selectSelectedInternalAccount } from '../../../../../selectors/accountsController';
import BottomSheet, {
  BottomSheetRef,
} from '../../../../../component-library/components/BottomSheets/BottomSheet';
import Text, {
  TextColor,
  TextVariant,
} from '../../../../../component-library/components/Texts/Text';
import BottomSheetHeader from '../../../../../component-library/components/BottomSheets/BottomSheetHeader';
import BottomSheetFooter, {
  ButtonsAlignment,
} from '../../../../../component-library/components/BottomSheets/BottomSheetFooter';
import {
  ButtonProps,
  ButtonSize,
  ButtonVariants,
} from '../../../../../component-library/components/Buttons/Button/Button.types';
import styleSheet from './GasImpactModal.styles';
import { useStyles } from '../../../../hooks/useStyles';
import Routes from '../../../../../constants/navigation/Routes';
import { GasImpactModalProps } from './GasImpactModal.types';
import { strings } from '../../../../../../locales/i18n';
import { MetaMetricsEvents, useMetrics } from '../../../../hooks/useMetrics';
import { EVENT_LOCATIONS, EVENT_PROVIDERS } from '../../constants/events';
import usePoolStakedDeposit from '../../hooks/usePoolStakedDeposit';

const GasImpactModal = ({ route }: GasImpactModalProps) => {
  const { styles } = useStyles(styleSheet, {});
  const confirmationRedesignFlags = useSelector(
    selectConfirmationRedesignFlags,
  );
  const isStakingDepositRedesignedEnabled =
    confirmationRedesignFlags?.staking_confirmations;
  const { attemptDepositTransaction } = usePoolStakedDeposit();
  const activeAccount = useSelector(selectSelectedInternalAccount);
  const { navigate } = useNavigation();

  const { trackEvent, createEventBuilder } = useMetrics();

  const sheetRef = useRef<BottomSheetRef>(null);

  const {
    amountWei,
    annualRewardRate,
    annualRewardsFiat,
    annualRewardsETH,
    amountFiat,
    estimatedGasFee,
    estimatedGasFeePercentage,
    chainId,
  } = route.params;

  const metricsEvent = useCallback(
    (
      eventName:
        | typeof MetaMetricsEvents.STAKE_GAS_COST_IMPACT_CANCEL_CLICKED
        | typeof MetaMetricsEvents.STAKE_GAS_COST_IMPACT_PROCEEDED_CLICKED,
    ) => {
      trackEvent(
        createEventBuilder(eventName)
          .addProperties({
            selected_provider: EVENT_PROVIDERS.CONSENSYS,
            location: EVENT_LOCATIONS.GAS_IMPACT_MODAL,
            tokens_to_stake_native_value: formatEther(amountWei),
            tokens_to_stake_usd_value: amountFiat,
            estimated_gas_fee: estimatedGasFee,
            estimated_gas_percentage_of_deposit: estimatedGasFeePercentage,
          })
          .build(),
      );
    },
    [
      amountFiat,
      amountWei,
      createEventBuilder,
      estimatedGasFee,
      estimatedGasFeePercentage,
      trackEvent,
    ],
  );

  const handleClose = () => {
    metricsEvent(MetaMetricsEvents.STAKE_GAS_COST_IMPACT_CANCEL_CLICKED);
    sheetRef.current?.onCloseBottomSheet();
  };

  const handleNavigateToStakeReviewScreen = useCallback(async () => {
    const amountWeiString = amountWei.toString();

    if (isStakingDepositRedesignedEnabled) {
<<<<<<< HEAD
      await attemptDepositTransaction(
        amountWeiString,
        activeAccount?.address as string,
      );
      navigate('StakeScreens', {
        screen: Routes.FULL_SCREEN_CONFIRMATIONS.REDESIGNED_CONFIRMATIONS,
      });
=======
      if (!attemptDepositTransaction) return;

      try {
        await attemptDepositTransaction(
          amountWeiString,
          activeAccount?.address as string,
        );
        navigate('StakeScreens', {
          screen: Routes.FULL_SCREEN_CONFIRMATIONS.REDESIGNED_CONFIRMATIONS,
        });
      } catch (error) {
        console.error(error);
      }
>>>>>>> 3c0cd1f7
    } else {
      navigate('StakeScreens', {
        screen: Routes.STAKING.STAKE_CONFIRMATION,
        params: {
          amountWei: amountWeiString,
          amountFiat,
          annualRewardsETH,
          annualRewardsFiat,
          annualRewardRate,
          chainId,
        },
      });
    }
    metricsEvent(MetaMetricsEvents.STAKE_GAS_COST_IMPACT_PROCEEDED_CLICKED);
  }, [
    amountWei,
    isStakingDepositRedesignedEnabled,
    metricsEvent,
    attemptDepositTransaction,
    activeAccount?.address,
    navigate,
    amountFiat,
    annualRewardsETH,
    annualRewardsFiat,
    annualRewardRate,
    chainId,
  ]);

  const footerButtons: ButtonProps[] = [
    {
      variant: ButtonVariants.Secondary,
      label: (
        <Text variant={TextVariant.BodyMDMedium} color={TextColor.Primary}>
          {strings('stake.cancel')}
        </Text>
      ),
      size: ButtonSize.Lg,
      onPress: handleClose,
    },
    {
      variant: ButtonVariants.Primary,
      label: (
        <Text variant={TextVariant.BodyMDMedium} color={TextColor.Inverse}>
          {strings('stake.proceed_anyway')}
        </Text>
      ),
      labelTextVariant: TextVariant.BodyMDMedium,
      size: ButtonSize.Lg,
      onPress: handleNavigateToStakeReviewScreen,
    },
  ];

  return (
    <BottomSheet ref={sheetRef}>
      <View style={styles.container}>
        <BottomSheetHeader onClose={handleClose}>
          <Text variant={TextVariant.HeadingMD}>
            {strings('stake.gas_cost_impact')}
          </Text>
        </BottomSheetHeader>
        <Text style={styles.content}>
          {strings('stake.gas_cost_impact_warning', { percentOverDeposit: 30 })}
        </Text>
        <BottomSheetFooter
          buttonsAlignment={ButtonsAlignment.Horizontal}
          buttonPropsArray={footerButtons}
          style={styles.footer}
        />
      </View>
    </BottomSheet>
  );
};

export default GasImpactModal;<|MERGE_RESOLUTION|>--- conflicted
+++ resolved
@@ -95,15 +95,6 @@
     const amountWeiString = amountWei.toString();
 
     if (isStakingDepositRedesignedEnabled) {
-<<<<<<< HEAD
-      await attemptDepositTransaction(
-        amountWeiString,
-        activeAccount?.address as string,
-      );
-      navigate('StakeScreens', {
-        screen: Routes.FULL_SCREEN_CONFIRMATIONS.REDESIGNED_CONFIRMATIONS,
-      });
-=======
       if (!attemptDepositTransaction) return;
 
       try {
@@ -117,7 +108,6 @@
       } catch (error) {
         console.error(error);
       }
->>>>>>> 3c0cd1f7
     } else {
       navigate('StakeScreens', {
         screen: Routes.STAKING.STAKE_CONFIRMATION,
