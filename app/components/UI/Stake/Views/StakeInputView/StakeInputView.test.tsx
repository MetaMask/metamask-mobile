import React from 'react';
import { fireEvent } from '@testing-library/react-native';
<<<<<<< HEAD
import StakeInputView from './StakeInputView';
import renderWithProvider, {
  DeepPartial,
} from '../../../../../util/test/renderWithProvider';
import Routes from '../../../../../constants/navigation/Routes';
import { Stake } from '../../sdk/stakeSdkProvider';
import { ChainId, PooledStakingContract } from '@metamask/stake-sdk';
import { Contract } from 'ethers';
import { MOCK_ETH_MAINNET_ASSET } from '../../__mocks__/mockData';
=======
import type { InternalAccount } from '@metamask/keyring-internal-api';
import { ChainId, PooledStakingContract } from '@metamask/stake-sdk';
import { Contract } from 'ethers';
import StakeInputView from './StakeInputView';
import {
  DeepPartial,
  renderScreen,
} from '../../../../../util/test/renderWithProvider';
import Routes from '../../../../../constants/navigation/Routes';
import { Stake } from '../../sdk/stakeSdkProvider';
import {
  MOCK_ETH_MAINNET_ASSET,
  MOCK_GET_VAULT_RESPONSE,
} from '../../__mocks__/mockData';
>>>>>>> f1910d80
import { toWei } from '../../../../../util/number';
import { strings } from '../../../../../../locales/i18n';
// eslint-disable-next-line import/no-namespace
import * as useStakingGasFee from '../../hooks/useStakingGasFee';
import {
  STAKE_INPUT_VIEW_ACTIONS,
  StakeInputViewProps,
} from './StakeInputView.types';
import { MOCK_ACCOUNTS_CONTROLLER_STATE } from '../../../../../util/test/accountsControllerTestUtils';
import { RootState } from '../../../../../reducers';
import { backgroundState } from '../../../../../util/test/initial-root-state';
import { MOCK_VAULT_APY_AVERAGES } from '../../components/PoolStakingLearnMoreModal/mockVaultRewards';
<<<<<<< HEAD
=======
import { selectSelectedInternalAccount } from '../../../../../selectors/accountsController';
import {
  selectConfirmationRedesignFlags,
  type ConfirmationRedesignRemoteFlags,
} from '../../../../../selectors/featureFlagController';
import { flushPromises } from '../../../../../util/test/utils';
import usePoolStakedDeposit from '../../hooks/usePoolStakedDeposit';
import { MetricsEventBuilder } from '../../../../../core/Analytics/MetricsEventBuilder';
import useMetrics from '../../../../hooks/useMetrics/useMetrics';
import { EVENT_PROVIDERS } from '../../constants/events';

const MOCK_SELECTED_INTERNAL_ACCOUNT = {
  address: '0x123',
} as InternalAccount;
>>>>>>> f1910d80

const mockSetOptions = jest.fn();
const mockNavigate = jest.fn();
const mockReset = jest.fn();
const mockPop = jest.fn();

jest.mock('../../../../hooks/useMetrics/useMetrics');

jest.mock('react-redux', () => ({
  ...jest.requireActual('react-redux'),
  useSelector: jest.fn().mockImplementation((selector) => selector()),
}));

jest.mock('@react-navigation/native', () => {
  const actualReactNavigation = jest.requireActual('@react-navigation/native');
  return {
    ...actualReactNavigation,
    useNavigation: () => ({
      navigate: mockNavigate,
      setOptions: mockSetOptions,
      reset: mockReset,
      dangerouslyGetParent: () => ({
        pop: mockPop,
      }),
    }),
  };
});

// Mock necessary modules and hooks
jest.mock('../../../../../selectors/currencyRateController.ts', () => ({
  selectConversionRate: jest.fn(() => 2000),
  selectCurrentCurrency: jest.fn(() => 'USD'),
}));

// Add mock for multichain selectors
jest.mock('../../../../../selectors/multichain', () => ({
  selectAccountTokensAcrossChains: jest.fn(() => ({
    '0x1': [
      {
        address: '0x0',
        symbol: 'ETH',
        decimals: 18,
        balance: '1.5',
        balanceFiat: '$3000',
        isNative: true,
        isETH: true,
      },
    ],
  })),
}));

jest.mock('../../../../../selectors/accountsController', () => ({
  ...jest.requireActual('../../../../../selectors/accountsController'),
  selectSelectedInternalAccount: jest.fn(),
}));

jest.mock('../../../../../selectors/featureFlagController', () => ({
  selectConfirmationRedesignFlags: jest.fn(),
}));

const mockBalanceBN = toWei('1.5'); // 1.5 ETH

const mockPooledStakingContractService: PooledStakingContract = {
  chainId: ChainId.ETHEREUM,
  connectSignerOrProvider: jest.fn(),
  contract: new Contract('0x0000000000000000000000000000000000000000', []),
  convertToShares: jest.fn(),
  encodeClaimExitedAssetsTransactionData: jest.fn(),
  encodeDepositTransactionData: jest.fn(),
  encodeEnterExitQueueTransactionData: jest.fn(),
  encodeMulticallTransactionData: jest.fn(),
  estimateClaimExitedAssetsGas: jest.fn(),
  estimateDepositGas: jest.fn(),
  estimateEnterExitQueueGas: jest.fn(),
  estimateMulticallGas: jest.fn(),
  getShares: jest.fn(),
};

jest.mock('../../hooks/useStakeContext.ts', () => ({
  useStakeContext: jest.fn(() => {
    const stakeContext: Stake = {
      setSdkType: jest.fn(),
      stakingContract: mockPooledStakingContractService,
    };
    return stakeContext;
  }),
}));

jest.mock('../../hooks/useBalance', () => ({
  __esModule: true,
  default: () => ({
    balanceETH: '1.5',
    balanceWei: mockBalanceBN,
    balanceFiatNumber: '3000',
  }),
}));

const mockGasFee = toWei('0.0001');

jest.mock('../../hooks/useStakingGasFee', () => ({
  __esModule: true,
  default: () => ({
    estimatedGasFeeWei: mockGasFee,
    isLoadingStakingGasFee: false,
    isStakingGasFeeError: false,
    refreshGasValues: jest.fn(),
  }),
}));

// Mock hooks
jest.mock('../../hooks/useStakingEligibility', () => ({
  __esModule: true,
  default: () => ({
    isEligible: true,
    loading: false,
    error: null,
    refreshPooledStakingEligibility: jest.fn(),
  }),
}));

jest.mock('../../hooks/useVaultApyAverages', () => ({
  __esModule: true,
  default: () => ({
    vaultApyAverages: MOCK_VAULT_APY_AVERAGES,
    isLoadingVaultApyAverages: false,
    refreshVaultApyAverages: jest.fn(),
<<<<<<< HEAD
  }),
}));

=======
  }),
}));

const mockVaultMetadata = MOCK_GET_VAULT_RESPONSE;

jest.mock('../../hooks/useVaultMetadata', () => ({
  __esModule: true,
  default: () => ({
    vaultMetadata: mockVaultMetadata,
    isLoadingVaultMetadata: false,
    error: null,
    annualRewardRate: '2.5%',
    annualRewardRateDecimal: 0.02522049624725908,
  }),
}));

jest.mock('../../hooks/usePoolStakedDeposit', () => ({
  __esModule: true,
  default: jest.fn(),
}));

>>>>>>> f1910d80
const mockInitialState: DeepPartial<RootState> = {
  settings: {},
  engine: {
    backgroundState: {
      ...backgroundState,
      AccountsController: MOCK_ACCOUNTS_CONTROLLER_STATE,
    },
  },
};

describe('StakeInputView', () => {
<<<<<<< HEAD
=======
  const usePoolStakedDepositMock = jest.mocked(usePoolStakedDeposit);
  const selectConfirmationRedesignFlagsMock = jest.mocked(
    selectConfirmationRedesignFlags,
  );
  const selectSelectedInternalAccountMock = jest.mocked(
    selectSelectedInternalAccount,
  );
>>>>>>> f1910d80
  const baseProps: StakeInputViewProps = {
    route: {
      params: {
        action: STAKE_INPUT_VIEW_ACTIONS.STAKE,
        token: MOCK_ETH_MAINNET_ASSET,
      },
      key: Routes.STAKING.STAKE,
      name: 'params',
    },
  };
<<<<<<< HEAD

  const renderComponent = () =>
    renderWithProvider(<StakeInputView {...baseProps} />, {
      state: mockInitialState,
    });
=======
  const mockTrackEvent = jest.fn();
  const useMetricsMock = jest.mocked(useMetrics);

  beforeEach(() => {
    jest.clearAllMocks();
    selectSelectedInternalAccountMock.mockImplementation(
      () => MOCK_SELECTED_INTERNAL_ACCOUNT,
    );
    selectConfirmationRedesignFlagsMock.mockImplementation(
      () =>
        ({
          staking_transactions: false,
        } as ConfirmationRedesignRemoteFlags),
    );
    usePoolStakedDepositMock.mockReturnValue({
      attemptDepositTransaction: jest.fn(),
    });
    useMetricsMock.mockReturnValue({
      trackEvent: mockTrackEvent,
      createEventBuilder: MetricsEventBuilder.createEventBuilder,
    } as unknown as ReturnType<typeof useMetrics>);
  });

  function render(Component: React.ComponentType<StakeInputViewProps>) {
    return renderScreen(
      Component as React.ComponentType,
      {
        name: Routes.STAKING.STAKE,
      },
      {
        state: mockInitialState,
      },
      baseProps.route.params
    );
  }

  const renderComponent = () => render(StakeInputView);
>>>>>>> f1910d80

  it('render matches snapshot', () => {
    const { toJSON } = renderComponent();
    expect(toJSON()).toMatchSnapshot();
  });

  describe('when values are entered in the keypad', () => {
    it('updates ETH and fiat values', () => {
      const { toJSON, getByText } = renderComponent();
<<<<<<< HEAD

      expect(toJSON()).toMatchSnapshot();

      fireEvent.press(getByText('2'));

=======

      expect(toJSON()).toMatchSnapshot();

      fireEvent.press(getByText('2'));

>>>>>>> f1910d80
      expect(getByText('4000 USD')).toBeTruthy();
    });
  });

  describe('currency toggle functionality', () => {
    it('switches between ETH and fiat correctly', () => {
      const { getByText } = renderComponent();

      expect(getByText('ETH')).toBeTruthy();
      fireEvent.press(getByText('0 USD'));

      expect(getByText('USD')).toBeTruthy();
    });
  });

  describe('when calculating rewards', () => {
    it('calculates estimated annual rewards based on input', () => {
      const { getByText } = renderComponent();

      fireEvent.press(getByText('2'));

<<<<<<< HEAD
      expect(getByText('0.06515 ETH')).toBeTruthy();
=======
      expect(getByText('0.05044 ETH')).toBeTruthy();
>>>>>>> f1910d80
    });
  });

  describe('quick amount buttons', () => {
    it('handles 25% quick amount button press correctly', () => {
      const { getByText } = renderComponent();

      fireEvent.press(getByText('25%'));

      expect(getByText('0.375')).toBeTruthy();
    });
  });

  describe('stake button states', () => {
    it('displays `Enter amount` if input is 0', () => {
      const { getByText } = renderComponent();

      expect(getByText('Enter amount')).toBeTruthy();
    });

    it('displays `Review` on stake button if input is valid', () => {
      const { getByText } = renderComponent();

      fireEvent.press(getByText('1'));
      expect(getByText('Review')).toBeTruthy();
    });

    it('displays `Not enough ETH` when input exceeds balance', () => {
      const { getByText, queryAllByText } = renderComponent();

      fireEvent.press(getByText('4'));
      expect(queryAllByText('Not enough ETH')).toHaveLength(2);
    });

    it('navigates to Learn more modal when learn icon is pressed', () => {
      const { getByLabelText } = renderComponent();
      fireEvent.press(getByLabelText('Learn More'));
      expect(mockNavigate).toHaveBeenCalledWith('StakeModals', {
        screen: Routes.STAKING.MODALS.LEARN_MORE,
      });
    });

<<<<<<< HEAD
    it('navigates to gas impact modal when gas cost is 30% or more of deposit amount', async () => {
      jest.spyOn(useStakingGasFee, 'default').mockReturnValue({
        estimatedGasFeeWei: toWei('0.25'),
        isLoadingStakingGasFee: false,
        isStakingGasFeeError: false,
        refreshGasValues: jest.fn(),
      });

      const { getByText } = renderComponent();

      fireEvent.press(getByText('25%'));

      fireEvent.press(getByText(strings('stake.review')));

      expect(mockNavigate).toHaveBeenLastCalledWith('StakeModals', {
        screen: Routes.STAKING.MODALS.GAS_IMPACT,
        params: {
          amountFiat: '750',
          amountWei: '375000000000000000',
          annualRewardRate: '3.3%',
          annualRewardsETH: '0.01222 ETH',
          annualRewardsFiat: '24.43 USD',
          estimatedGasFee: '0.25',
          estimatedGasFeePercentage: '66%',
        },
=======
    describe('navigates to ', () => {
      it('gas impact modal when gas cost is 30% or more of deposit amount', async () => {
        jest.spyOn(useStakingGasFee, 'default').mockReturnValue({
          estimatedGasFeeWei: toWei('0.25'),
          isLoadingStakingGasFee: false,
          isStakingGasFeeError: false,
          refreshGasValues: jest.fn(),
        });

        const { getByText } = renderComponent();

        fireEvent.press(getByText('25%'));

        fireEvent.press(getByText(strings('stake.review')));

        expect(mockNavigate).toHaveBeenCalledTimes(1);
        expect(mockNavigate).toHaveBeenLastCalledWith('StakeModals', {
          screen: Routes.STAKING.MODALS.GAS_IMPACT,
          params: {
            amountFiat: '750',
            amountWei: '375000000000000000',
            annualRewardRate: '2.5%',
            annualRewardsETH: '0.00946 ETH',
            annualRewardsFiat: '18.92 USD',
            estimatedGasFee: '0.25',
            estimatedGasFeePercentage: '66%',
          },
        });
      });

      it('redesigned stake deposit confirmation view', async () => {
        const attemptDepositTransactionMock = jest.fn().mockResolvedValue({});
        selectConfirmationRedesignFlagsMock.mockReturnValue({
          staking_transactions: true,
        } as ConfirmationRedesignRemoteFlags);

        usePoolStakedDepositMock.mockReturnValue({
          attemptDepositTransaction: attemptDepositTransactionMock,
        });

        const { getByText } = renderComponent();

        fireEvent.press(getByText('25%'));

        fireEvent.press(getByText(strings('stake.review')));

        // Wait for approval to be processed
        await flushPromises();

        expect(mockNavigate).toHaveBeenCalledTimes(1);
        expect(mockNavigate).toHaveBeenLastCalledWith('StakeScreens', {
          screen: Routes.STANDALONE_CONFIRMATIONS.STAKE_DEPOSIT,
        });

        expect(attemptDepositTransactionMock).toHaveBeenCalledTimes(1);
        expect(attemptDepositTransactionMock).toHaveBeenCalledWith(
          '375000000000000000',
          MOCK_SELECTED_INTERNAL_ACCOUNT.address,
          undefined,
          true,
        );

        expect(mockTrackEvent).toHaveBeenCalledTimes(1);
        expect(mockTrackEvent).toHaveBeenCalledWith(
          expect.objectContaining({
            properties: expect.objectContaining({
              is_redesigned: true,
              selected_provider: EVENT_PROVIDERS.CONSENSYS,
              tokens_to_stake_native_value: '0.375',
              tokens_to_stake_usd_value: '750',
            }),
          }),
        );
      });

      it('stake confirmation view', async () => {
        const { getByText } = renderComponent();

        fireEvent.press(getByText('25%'));

        fireEvent.press(getByText(strings('stake.review')));

        expect(mockNavigate).toHaveBeenCalledTimes(1);
        expect(mockNavigate).toHaveBeenLastCalledWith('StakeScreens', {
          screen: Routes.STAKING.STAKE_CONFIRMATION,
          params: {
            amountFiat: '750',
            amountWei: '375000000000000000',
            annualRewardRate: '2.5%',
            annualRewardsETH: '0.00946 ETH',
            annualRewardsFiat: '18.92 USD',
          },
        });
>>>>>>> f1910d80
      });
    });
  });
});<|MERGE_RESOLUTION|>--- conflicted
+++ resolved
@@ -1,16 +1,5 @@
 import React from 'react';
 import { fireEvent } from '@testing-library/react-native';
-<<<<<<< HEAD
-import StakeInputView from './StakeInputView';
-import renderWithProvider, {
-  DeepPartial,
-} from '../../../../../util/test/renderWithProvider';
-import Routes from '../../../../../constants/navigation/Routes';
-import { Stake } from '../../sdk/stakeSdkProvider';
-import { ChainId, PooledStakingContract } from '@metamask/stake-sdk';
-import { Contract } from 'ethers';
-import { MOCK_ETH_MAINNET_ASSET } from '../../__mocks__/mockData';
-=======
 import type { InternalAccount } from '@metamask/keyring-internal-api';
 import { ChainId, PooledStakingContract } from '@metamask/stake-sdk';
 import { Contract } from 'ethers';
@@ -25,7 +14,6 @@
   MOCK_ETH_MAINNET_ASSET,
   MOCK_GET_VAULT_RESPONSE,
 } from '../../__mocks__/mockData';
->>>>>>> f1910d80
 import { toWei } from '../../../../../util/number';
 import { strings } from '../../../../../../locales/i18n';
 // eslint-disable-next-line import/no-namespace
@@ -38,8 +26,6 @@
 import { RootState } from '../../../../../reducers';
 import { backgroundState } from '../../../../../util/test/initial-root-state';
 import { MOCK_VAULT_APY_AVERAGES } from '../../components/PoolStakingLearnMoreModal/mockVaultRewards';
-<<<<<<< HEAD
-=======
 import { selectSelectedInternalAccount } from '../../../../../selectors/accountsController';
 import {
   selectConfirmationRedesignFlags,
@@ -54,7 +40,6 @@
 const MOCK_SELECTED_INTERNAL_ACCOUNT = {
   address: '0x123',
 } as InternalAccount;
->>>>>>> f1910d80
 
 const mockSetOptions = jest.fn();
 const mockNavigate = jest.fn();
@@ -181,11 +166,6 @@
     vaultApyAverages: MOCK_VAULT_APY_AVERAGES,
     isLoadingVaultApyAverages: false,
     refreshVaultApyAverages: jest.fn(),
-<<<<<<< HEAD
-  }),
-}));
-
-=======
   }),
 }));
 
@@ -207,7 +187,6 @@
   default: jest.fn(),
 }));
 
->>>>>>> f1910d80
 const mockInitialState: DeepPartial<RootState> = {
   settings: {},
   engine: {
@@ -219,8 +198,6 @@
 };
 
 describe('StakeInputView', () => {
-<<<<<<< HEAD
-=======
   const usePoolStakedDepositMock = jest.mocked(usePoolStakedDeposit);
   const selectConfirmationRedesignFlagsMock = jest.mocked(
     selectConfirmationRedesignFlags,
@@ -228,7 +205,6 @@
   const selectSelectedInternalAccountMock = jest.mocked(
     selectSelectedInternalAccount,
   );
->>>>>>> f1910d80
   const baseProps: StakeInputViewProps = {
     route: {
       params: {
@@ -239,13 +215,6 @@
       name: 'params',
     },
   };
-<<<<<<< HEAD
-
-  const renderComponent = () =>
-    renderWithProvider(<StakeInputView {...baseProps} />, {
-      state: mockInitialState,
-    });
-=======
   const mockTrackEvent = jest.fn();
   const useMetricsMock = jest.mocked(useMetrics);
 
@@ -283,7 +252,6 @@
   }
 
   const renderComponent = () => render(StakeInputView);
->>>>>>> f1910d80
 
   it('render matches snapshot', () => {
     const { toJSON } = renderComponent();
@@ -293,19 +261,11 @@
   describe('when values are entered in the keypad', () => {
     it('updates ETH and fiat values', () => {
       const { toJSON, getByText } = renderComponent();
-<<<<<<< HEAD
 
       expect(toJSON()).toMatchSnapshot();
 
       fireEvent.press(getByText('2'));
 
-=======
-
-      expect(toJSON()).toMatchSnapshot();
-
-      fireEvent.press(getByText('2'));
-
->>>>>>> f1910d80
       expect(getByText('4000 USD')).toBeTruthy();
     });
   });
@@ -327,11 +287,7 @@
 
       fireEvent.press(getByText('2'));
 
-<<<<<<< HEAD
-      expect(getByText('0.06515 ETH')).toBeTruthy();
-=======
       expect(getByText('0.05044 ETH')).toBeTruthy();
->>>>>>> f1910d80
     });
   });
 
@@ -374,33 +330,6 @@
       });
     });
 
-<<<<<<< HEAD
-    it('navigates to gas impact modal when gas cost is 30% or more of deposit amount', async () => {
-      jest.spyOn(useStakingGasFee, 'default').mockReturnValue({
-        estimatedGasFeeWei: toWei('0.25'),
-        isLoadingStakingGasFee: false,
-        isStakingGasFeeError: false,
-        refreshGasValues: jest.fn(),
-      });
-
-      const { getByText } = renderComponent();
-
-      fireEvent.press(getByText('25%'));
-
-      fireEvent.press(getByText(strings('stake.review')));
-
-      expect(mockNavigate).toHaveBeenLastCalledWith('StakeModals', {
-        screen: Routes.STAKING.MODALS.GAS_IMPACT,
-        params: {
-          amountFiat: '750',
-          amountWei: '375000000000000000',
-          annualRewardRate: '3.3%',
-          annualRewardsETH: '0.01222 ETH',
-          annualRewardsFiat: '24.43 USD',
-          estimatedGasFee: '0.25',
-          estimatedGasFeePercentage: '66%',
-        },
-=======
     describe('navigates to ', () => {
       it('gas impact modal when gas cost is 30% or more of deposit amount', async () => {
         jest.spyOn(useStakingGasFee, 'default').mockReturnValue({
@@ -494,7 +423,6 @@
             annualRewardsFiat: '18.92 USD',
           },
         });
->>>>>>> f1910d80
       });
     });
   });
