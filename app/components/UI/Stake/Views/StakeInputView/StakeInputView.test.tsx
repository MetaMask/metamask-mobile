import React from 'react';
import { fireEvent, screen } from '@testing-library/react-native';
import StakeInputView from './StakeInputView';
import { renderScreen } from '../../../../../util/test/renderWithProvider';
import Routes from '../../../../../constants/navigation/Routes';
import { backgroundState } from '../../../../../util/test/initial-root-state';
import { BN } from 'ethereumjs-util';
import { Stake } from '../../sdk/stakeSdkProvider';
<<<<<<< HEAD
import { ChainId, PooledStakingContract } from '@metamask/stake-sdk';
import { Contract } from 'ethers';
=======
import { MOCK_GET_VAULT_RESPONSE } from '../../__mocks__/mockData';
>>>>>>> ced542a5

function render(Component: React.ComponentType) {
  return renderScreen(
    Component,
    {
      name: Routes.STAKING.STAKE,
    },
    {
      state: {
        engine: {
          backgroundState,
        },
      },
    },
  );
}

const mockSetOptions = jest.fn();
const mockNavigate = jest.fn();
const mockReset = jest.fn();
const mockPop = jest.fn();

jest.mock('@react-navigation/native', () => {
  const actualReactNavigation = jest.requireActual('@react-navigation/native');
  return {
    ...actualReactNavigation,
    useNavigation: () => ({
      navigate: mockNavigate,
      setOptions: mockSetOptions.mockImplementation(
        actualReactNavigation.useNavigation().setOptions,
      ),
      reset: mockReset,
      dangerouslyGetParent: () => ({
        pop: mockPop,
      }),
    }),
  };
});

// Mock necessary modules and hooks
jest.mock('../../../../../selectors/currencyRateController.ts', () => ({
  selectConversionRate: jest.fn(() => 2000),
  selectCurrentCurrency: jest.fn(() => 'USD'),
}));

const mockBalanceBN = new BN('1500000000000000000');

const mockPooledStakingContractService: PooledStakingContract = {
  chainId: ChainId.ETHEREUM,
  connectSignerOrProvider: jest.fn(),
  contract: new Contract('0x0000000000000000000000000000000000000000', []),
  convertToShares: jest.fn(),
  encodeClaimExitedAssetsTransactionData: jest.fn(),
  encodeDepositTransactionData: jest.fn(),
  encodeEnterExitQueueTransactionData: jest.fn(),
  encodeMulticallTransactionData: jest.fn(),
  estimateClaimExitedAssetsGas: jest.fn(),
  estimateDepositGas: jest.fn(),
  estimateEnterExitQueueGas: jest.fn(),
  estimateMulticallGas: jest.fn(),
};

jest.mock('../../hooks/useStakeContext.ts', () => ({
  useStakeContext: jest.fn(() => {
    const stakeContext: Stake = {
      setSdkType: jest.fn(),
<<<<<<< HEAD
      sdkService: mockPooledStakingContractService,
=======
      stakingContract: undefined,
>>>>>>> ced542a5
    };
    return stakeContext;
  }),
}));

jest.mock('../../hooks/useBalance', () => ({
  __esModule: true,
  default: () => ({
    balance: '1.5',
    balanceWei: mockBalanceBN,
    balanceFiatNumber: '3000',
  }),
}));

const mockVaultData = MOCK_GET_VAULT_RESPONSE;
// Mock hooks

jest.mock('../../hooks/useStakingEligibility', () => ({
  __esModule: true,
  default: () => ({
    isEligible: true,
    loading: false,
    error: null,
    refreshPooledStakingEligibility: jest.fn(),
  }),
}));

jest.mock('../../hooks/useVaultData', () => ({
  __esModule: true,
  default: () => ({
    vaultData: mockVaultData,
    loading: false,
    error: null,
    refreshVaultData: jest.fn(),
    annualRewardRate: '2.5%',
    annualRewardRateDecimal: 0.025,
  }),
}));

describe('StakeInputView', () => {
  it('render matches snapshot', () => {
    render(StakeInputView);
    expect(screen.toJSON()).toMatchSnapshot();
  });

  describe('when values are entered in the keypad', () => {
    it('updates ETH and fiat values', () => {
      render(StakeInputView);

      fireEvent.press(screen.getByText('2'));

      expect(screen.getByText('4000 USD')).toBeTruthy();
    });
  });

  describe('currency toggle functionality', () => {
    it('switches between ETH and fiat correctly', () => {
      render(StakeInputView);

      expect(screen.getByText('ETH')).toBeTruthy();
      fireEvent.press(screen.getByText('0 USD'));

      expect(screen.getByText('USD')).toBeTruthy();
    });
  });

  describe('when calculating rewards', () => {
    it('calculates estimated annual rewards based on input', () => {
      render(StakeInputView);

      fireEvent.press(screen.getByText('2'));

      expect(screen.getByText('0.05 ETH')).toBeTruthy();
    });
  });

  describe('quick amount buttons', () => {
    it('handles 25% quick amount button press correctly', () => {
      render(StakeInputView);

      fireEvent.press(screen.getByText('25%'));

      expect(screen.getByText('0.375')).toBeTruthy();
    });
  });

  describe('stake button states', () => {
    it('displays `Enter amount` if input is 0', () => {
      render(StakeInputView);

      expect(screen.getByText('Enter amount')).toBeTruthy();
    });

    it('displays `Review` on stake button if input is valid', () => {
      render(StakeInputView);

      fireEvent.press(screen.getByText('1'));
      expect(screen.getByText('Review')).toBeTruthy();
    });

    it('displays `Not enough ETH` when input exceeds balance', () => {
      render(StakeInputView);

      fireEvent.press(screen.getByText('4'));
      expect(screen.queryAllByText('Not enough ETH')).toHaveLength(2);
    });

    it('navigates to Learn more modal when learn icon is pressed', () => {
      render(StakeInputView);
      fireEvent.press(screen.getByLabelText('Learn More'));
      expect(mockNavigate).toHaveBeenCalledWith('StakeModals', {
        screen: Routes.STAKING.MODALS.LEARN_MORE,
      });
    });
  });
});<|MERGE_RESOLUTION|>--- conflicted
+++ resolved
@@ -6,12 +6,9 @@
 import { backgroundState } from '../../../../../util/test/initial-root-state';
 import { BN } from 'ethereumjs-util';
 import { Stake } from '../../sdk/stakeSdkProvider';
-<<<<<<< HEAD
 import { ChainId, PooledStakingContract } from '@metamask/stake-sdk';
 import { Contract } from 'ethers';
-=======
 import { MOCK_GET_VAULT_RESPONSE } from '../../__mocks__/mockData';
->>>>>>> ced542a5
 
 function render(Component: React.ComponentType) {
   return renderScreen(
@@ -78,11 +75,8 @@
   useStakeContext: jest.fn(() => {
     const stakeContext: Stake = {
       setSdkType: jest.fn(),
-<<<<<<< HEAD
-      sdkService: mockPooledStakingContractService,
-=======
-      stakingContract: undefined,
->>>>>>> ced542a5
+      stakingContract: mockPooledStakingContractService,
+      stakingApiService: undefined,
     };
     return stakeContext;
   }),
