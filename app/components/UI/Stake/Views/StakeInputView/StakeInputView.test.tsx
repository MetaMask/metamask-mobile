--- conflicted
+++ resolved
@@ -1,27 +1,18 @@
 import React from 'react';
 import { fireEvent } from '@testing-library/react-native';
-<<<<<<< HEAD
-=======
 import type { InternalAccount } from '@metamask/keyring-internal-api';
 import { ChainId, PooledStakingContract } from '@metamask/stake-sdk';
 import { Contract } from 'ethers';
->>>>>>> 29f19cb2
 import StakeInputView from './StakeInputView';
 import renderWithProvider, {
   DeepPartial,
 } from '../../../../../util/test/renderWithProvider';
 import Routes from '../../../../../constants/navigation/Routes';
 import { Stake } from '../../sdk/stakeSdkProvider';
-<<<<<<< HEAD
-import { ChainId, PooledStakingContract } from '@metamask/stake-sdk';
-import { Contract } from 'ethers';
-import { MOCK_ETH_MAINNET_ASSET } from '../../__mocks__/mockData';
-=======
 import {
   MOCK_ETH_MAINNET_ASSET,
   MOCK_GET_VAULT_RESPONSE,
 } from '../../__mocks__/mockData';
->>>>>>> 29f19cb2
 import { toWei } from '../../../../../util/number';
 import { strings } from '../../../../../../locales/i18n';
 // eslint-disable-next-line import/no-namespace
@@ -34,8 +25,6 @@
 import { RootState } from '../../../../../reducers';
 import { backgroundState } from '../../../../../util/test/initial-root-state';
 import { MOCK_VAULT_APY_AVERAGES } from '../../components/PoolStakingLearnMoreModal/mockVaultRewards';
-<<<<<<< HEAD
-=======
 import { selectSelectedInternalAccount } from '../../../../../selectors/accountsController';
 import {
   selectConfirmationRedesignFlags,
@@ -50,7 +39,6 @@
 const MOCK_SELECTED_INTERNAL_ACCOUNT = {
   address: '0x123',
 } as InternalAccount;
->>>>>>> 29f19cb2
 
 const mockSetOptions = jest.fn();
 const mockNavigate = jest.fn();
@@ -177,11 +165,6 @@
     vaultApyAverages: MOCK_VAULT_APY_AVERAGES,
     isLoadingVaultApyAverages: false,
     refreshVaultApyAverages: jest.fn(),
-<<<<<<< HEAD
-  }),
-}));
-
-=======
   }),
 }));
 
@@ -203,7 +186,6 @@
   default: jest.fn(),
 }));
 
->>>>>>> 29f19cb2
 const mockInitialState: DeepPartial<RootState> = {
   settings: {},
   engine: {
@@ -215,8 +197,6 @@
 };
 
 describe('StakeInputView', () => {
-<<<<<<< HEAD
-=======
   const usePoolStakedDepositMock = jest.mocked(usePoolStakedDeposit);
   const selectConfirmationRedesignFlagsMock = jest.mocked(
     selectConfirmationRedesignFlags,
@@ -224,7 +204,6 @@
   const selectSelectedInternalAccountMock = jest.mocked(
     selectSelectedInternalAccount,
   );
->>>>>>> 29f19cb2
   const baseProps: StakeInputViewProps = {
     route: {
       params: {
@@ -235,8 +214,6 @@
       name: 'params',
     },
   };
-<<<<<<< HEAD
-=======
   const mockTrackEvent = jest.fn();
   const useMetricsMock = jest.mocked(useMetrics);
 
@@ -259,7 +236,6 @@
       createEventBuilder: MetricsEventBuilder.createEventBuilder,
     } as unknown as ReturnType<typeof useMetrics>);
   });
->>>>>>> 29f19cb2
 
   const renderComponent = () =>
     renderWithProvider(<StakeInputView {...baseProps} />, {
@@ -300,11 +276,7 @@
 
       fireEvent.press(getByText('2'));
 
-<<<<<<< HEAD
-      expect(getByText('0.06515 ETH')).toBeTruthy();
-=======
       expect(getByText('0.05044 ETH')).toBeTruthy();
->>>>>>> 29f19cb2
     });
   });
 
@@ -347,33 +319,6 @@
       });
     });
 
-<<<<<<< HEAD
-    it('navigates to gas impact modal when gas cost is 30% or more of deposit amount', async () => {
-      jest.spyOn(useStakingGasFee, 'default').mockReturnValue({
-        estimatedGasFeeWei: toWei('0.25'),
-        isLoadingStakingGasFee: false,
-        isStakingGasFeeError: false,
-        refreshGasValues: jest.fn(),
-      });
-
-      const { getByText } = renderComponent();
-
-      fireEvent.press(getByText('25%'));
-
-      fireEvent.press(getByText(strings('stake.review')));
-
-      expect(mockNavigate).toHaveBeenLastCalledWith('StakeModals', {
-        screen: Routes.STAKING.MODALS.GAS_IMPACT,
-        params: {
-          amountFiat: '750',
-          amountWei: '375000000000000000',
-          annualRewardRate: '3.3%',
-          annualRewardsETH: '0.01222 ETH',
-          annualRewardsFiat: '24.43 USD',
-          estimatedGasFee: '0.25',
-          estimatedGasFeePercentage: '66%',
-        },
-=======
     describe('navigates to ', () => {
       it('gas impact modal when gas cost is 30% or more of deposit amount', async () => {
         jest.spyOn(useStakingGasFee, 'default').mockReturnValue({
@@ -467,7 +412,6 @@
             annualRewardsFiat: '18.92 USD',
           },
         });
->>>>>>> 29f19cb2
       });
     });
   });
