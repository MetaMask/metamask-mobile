--- conflicted
+++ resolved
@@ -115,17 +115,6 @@
 }));
 
 // Mock hooks
-<<<<<<< HEAD
-jest.mock('../../hooks/useVaultData', () => ({
-  __esModule: true,
-  default: () => ({
-    vaultData: MOCK_GET_VAULT_RESPONSE,
-    loading: false,
-    error: null,
-    refreshVaultData: jest.fn(),
-    annualRewardRate: '2.5%',
-    annualRewardRateDecimal: 0.025,
-=======
 jest.mock('../../hooks/useStakingEligibility', () => ({
   __esModule: true,
   default: () => ({
@@ -142,7 +131,6 @@
     vaultApyAverages: MOCK_VAULT_APY_AVERAGES,
     isLoadingVaultApyAverages: false,
     refreshVaultApyAverages: jest.fn(),
->>>>>>> 1243314d
   }),
 }));
 
