import React from 'react';
import { fireEvent } from '@testing-library/react-native';
import type { InternalAccount } from '@metamask/keyring-internal-api';
import { ChainId, PooledStakingContract } from '@metamask/stake-sdk';
import { Contract } from 'ethers';
import StakeInputView from './StakeInputView';
import renderWithProvider, {
  DeepPartial,
} from '../../../../../util/test/renderWithProvider';
import Routes from '../../../../../constants/navigation/Routes';
import { Stake } from '../../sdk/stakeSdkProvider';
<<<<<<< HEAD
import { ChainId, PooledStakingContract } from '@metamask/stake-sdk';
import { Contract } from 'ethers';
=======
import {
  MOCK_ETH_MAINNET_ASSET,
  MOCK_GET_VAULT_RESPONSE,
} from '../../__mocks__/mockData';
>>>>>>> 40610f96
import { toWei } from '../../../../../util/number';
import { strings } from '../../../../../../locales/i18n';
// eslint-disable-next-line import/no-namespace
import * as useStakingGasFee from '../../hooks/useStakingGasFee';
<<<<<<< HEAD
import { MOCK_VAULT_APY_AVERAGES } from '../../components/PoolStakingLearnMoreModal/mockVaultRewards';

function render(Component: React.ComponentType) {
  return renderScreen(
    Component,
    {
      name: Routes.STAKING.STAKE,
    },
    {
      state: {
        engine: {
          backgroundState,
        },
      },
    },
  );
}
=======
import {
  STAKE_INPUT_VIEW_ACTIONS,
  StakeInputViewProps,
} from './StakeInputView.types';
import { MOCK_ACCOUNTS_CONTROLLER_STATE } from '../../../../../util/test/accountsControllerTestUtils';
import { RootState } from '../../../../../reducers';
import { backgroundState } from '../../../../../util/test/initial-root-state';
import { MOCK_VAULT_APY_AVERAGES } from '../../components/PoolStakingLearnMoreModal/mockVaultRewards';
import { selectSelectedInternalAccount } from '../../../../../selectors/accountsController';
import {
  selectConfirmationRedesignFlags,
  type ConfirmationRedesignRemoteFlags,
} from '../../../../../selectors/featureFlagController';
import { flushPromises } from '../../../../../util/test/utils';
import usePoolStakedDeposit from '../../hooks/usePoolStakedDeposit';
import { MetricsEventBuilder } from '../../../../../core/Analytics/MetricsEventBuilder';
import useMetrics from '../../../../hooks/useMetrics/useMetrics';
import { EVENT_PROVIDERS } from '../../constants/events';

const MOCK_SELECTED_INTERNAL_ACCOUNT = {
  address: '0x123',
} as InternalAccount;
>>>>>>> 40610f96

const mockSetOptions = jest.fn();
const mockNavigate = jest.fn();
const mockReset = jest.fn();
const mockPop = jest.fn();

jest.mock('../../../../hooks/useMetrics/useMetrics');

jest.mock('react-redux', () => ({
  ...jest.requireActual('react-redux'),
  useSelector: jest.fn().mockImplementation((selector) => selector()),
}));

jest.mock('@react-navigation/native', () => {
  const actualReactNavigation = jest.requireActual('@react-navigation/native');
  return {
    ...actualReactNavigation,
    useNavigation: () => ({
      navigate: mockNavigate,
      setOptions: mockSetOptions,
      reset: mockReset,
      dangerouslyGetParent: () => ({
        pop: mockPop,
      }),
    }),
  };
});

// Mock necessary modules and hooks
jest.mock('../../../../../selectors/currencyRateController.ts', () => ({
  selectConversionRate: jest.fn(() => 2000),
  selectCurrentCurrency: jest.fn(() => 'USD'),
}));

// Add mock for multichain selectors
jest.mock('../../../../../selectors/multichain', () => ({
  selectAccountTokensAcrossChains: jest.fn(() => ({
    '0x1': [
      {
        address: '0x0',
        symbol: 'ETH',
        decimals: 18,
        balance: '1.5',
        balanceFiat: '$3000',
        isNative: true,
        isETH: true,
      },
    ],
  })),
}));

jest.mock('../../../../../selectors/accountsController', () => ({
  ...jest.requireActual('../../../../../selectors/accountsController'),
  selectSelectedInternalAccount: jest.fn(),
}));

jest.mock('../../../../../selectors/featureFlagController', () => ({
  selectConfirmationRedesignFlags: jest.fn(),
}));

const mockBalanceBN = toWei('1.5'); // 1.5 ETH

const mockPooledStakingContractService: PooledStakingContract = {
  chainId: ChainId.ETHEREUM,
  connectSignerOrProvider: jest.fn(),
  contract: new Contract('0x0000000000000000000000000000000000000000', []),
  convertToShares: jest.fn(),
  encodeClaimExitedAssetsTransactionData: jest.fn(),
  encodeDepositTransactionData: jest.fn(),
  encodeEnterExitQueueTransactionData: jest.fn(),
  encodeMulticallTransactionData: jest.fn(),
  estimateClaimExitedAssetsGas: jest.fn(),
  estimateDepositGas: jest.fn(),
  estimateEnterExitQueueGas: jest.fn(),
  estimateMulticallGas: jest.fn(),
  getShares: jest.fn(),
};

jest.mock('../../hooks/useStakeContext.ts', () => ({
  useStakeContext: jest.fn(() => {
    const stakeContext: Stake = {
      setSdkType: jest.fn(),
      stakingContract: mockPooledStakingContractService,
    };
    return stakeContext;
  }),
}));

jest.mock('../../hooks/useBalance', () => ({
  __esModule: true,
  default: () => ({
    balanceETH: '1.5',
    balanceWei: mockBalanceBN,
    balanceFiatNumber: '3000',
  }),
}));

const mockGasFee = toWei('0.0001');

jest.mock('../../hooks/useStakingGasFee', () => ({
  __esModule: true,
  default: () => ({
    estimatedGasFeeWei: mockGasFee,
    isLoadingStakingGasFee: false,
    isStakingGasFeeError: false,
    refreshGasValues: jest.fn(),
  }),
}));

// Mock hooks
jest.mock('../../hooks/useStakingEligibility', () => ({
  __esModule: true,
  default: () => ({
    isEligible: true,
    loading: false,
    error: null,
    refreshPooledStakingEligibility: jest.fn(),
  }),
}));

jest.mock('../../hooks/useVaultApyAverages', () => ({
  __esModule: true,
  default: () => ({
    vaultApyAverages: MOCK_VAULT_APY_AVERAGES,
    isLoadingVaultApyAverages: false,
    refreshVaultApyAverages: jest.fn(),
<<<<<<< HEAD
=======
  }),
}));

const mockVaultMetadata = MOCK_GET_VAULT_RESPONSE;

jest.mock('../../hooks/useVaultMetadata', () => ({
  __esModule: true,
  default: () => ({
    vaultMetadata: mockVaultMetadata,
    isLoadingVaultMetadata: false,
    error: null,
    annualRewardRate: '2.5%',
    annualRewardRateDecimal: 0.02522049624725908,
>>>>>>> 40610f96
  }),
}));

jest.mock('../../hooks/usePoolStakedDeposit', () => ({
  __esModule: true,
  default: jest.fn(),
}));

const mockInitialState: DeepPartial<RootState> = {
  settings: {},
  engine: {
    backgroundState: {
      ...backgroundState,
      AccountsController: MOCK_ACCOUNTS_CONTROLLER_STATE,
    },
  },
};

describe('StakeInputView', () => {
  const usePoolStakedDepositMock = jest.mocked(usePoolStakedDeposit);
  const selectConfirmationRedesignFlagsMock = jest.mocked(
    selectConfirmationRedesignFlags,
  );
  const selectSelectedInternalAccountMock = jest.mocked(
    selectSelectedInternalAccount,
  );
  const baseProps: StakeInputViewProps = {
    route: {
      params: {
        action: STAKE_INPUT_VIEW_ACTIONS.STAKE,
        token: MOCK_ETH_MAINNET_ASSET,
      },
      key: Routes.STAKING.STAKE,
      name: 'params',
    },
  };
  const mockTrackEvent = jest.fn();
  const useMetricsMock = jest.mocked(useMetrics);

  beforeEach(() => {
    jest.clearAllMocks();
    selectSelectedInternalAccountMock.mockImplementation(
      () => MOCK_SELECTED_INTERNAL_ACCOUNT,
    );
    selectConfirmationRedesignFlagsMock.mockImplementation(
      () =>
        ({
          staking_transactions: false,
        } as ConfirmationRedesignRemoteFlags),
    );
    usePoolStakedDepositMock.mockReturnValue({
      attemptDepositTransaction: jest.fn(),
    });
    useMetricsMock.mockReturnValue({
      trackEvent: mockTrackEvent,
      createEventBuilder: MetricsEventBuilder.createEventBuilder,
    } as unknown as ReturnType<typeof useMetrics>);
  });

  const renderComponent = () =>
    renderWithProvider(<StakeInputView {...baseProps} />, {
      state: mockInitialState,
    });

  it('render matches snapshot', () => {
    const { toJSON } = renderComponent();
    expect(toJSON()).toMatchSnapshot();
  });

  describe('when values are entered in the keypad', () => {
    it('updates ETH and fiat values', () => {
      const { toJSON, getByText } = renderComponent();

      expect(toJSON()).toMatchSnapshot();

      fireEvent.press(getByText('2'));

      expect(getByText('4000 USD')).toBeTruthy();
    });
  });

  describe('currency toggle functionality', () => {
    it('switches between ETH and fiat correctly', () => {
      const { getByText } = renderComponent();

      expect(getByText('ETH')).toBeTruthy();
      fireEvent.press(getByText('0 USD'));

      expect(getByText('USD')).toBeTruthy();
    });
  });

  describe('when calculating rewards', () => {
    it('calculates estimated annual rewards based on input', () => {
      const { getByText } = renderComponent();

      fireEvent.press(getByText('2'));

<<<<<<< HEAD
      expect(screen.getByText('0.06515 ETH')).toBeTruthy();
=======
      expect(getByText('0.05044 ETH')).toBeTruthy();
>>>>>>> 40610f96
    });
  });

  describe('quick amount buttons', () => {
    it('handles 25% quick amount button press correctly', () => {
      const { getByText } = renderComponent();

      fireEvent.press(getByText('25%'));

      expect(getByText('0.375')).toBeTruthy();
    });
  });

  describe('stake button states', () => {
    it('displays `Enter amount` if input is 0', () => {
      const { getByText } = renderComponent();

      expect(getByText('Enter amount')).toBeTruthy();
    });

    it('displays `Review` on stake button if input is valid', () => {
      const { getByText } = renderComponent();

      fireEvent.press(getByText('1'));
      expect(getByText('Review')).toBeTruthy();
    });

    it('displays `Not enough ETH` when input exceeds balance', () => {
      const { getByText, queryAllByText } = renderComponent();

      fireEvent.press(getByText('4'));
      expect(queryAllByText('Not enough ETH')).toHaveLength(2);
    });

    it('navigates to Learn more modal when learn icon is pressed', () => {
      const { getByLabelText } = renderComponent();
      fireEvent.press(getByLabelText('Learn More'));
      expect(mockNavigate).toHaveBeenCalledWith('StakeModals', {
        screen: Routes.STAKING.MODALS.LEARN_MORE,
      });
    });

<<<<<<< HEAD
    it('navigates to gas impact modal when gas cost is 30% or more of deposit amount', async () => {
      jest.spyOn(useStakingGasFee, 'default').mockReturnValue({
        estimatedGasFeeWei: toWei('0.25'),
        isLoadingStakingGasFee: false,
        isStakingGasFeeError: false,
        refreshGasValues: jest.fn(),
=======
    describe('navigates to ', () => {
      it('gas impact modal when gas cost is 30% or more of deposit amount', async () => {
        jest.spyOn(useStakingGasFee, 'default').mockReturnValue({
          estimatedGasFeeWei: toWei('0.25'),
          isLoadingStakingGasFee: false,
          isStakingGasFeeError: false,
          refreshGasValues: jest.fn(),
        });

        const { getByText } = renderComponent();

        fireEvent.press(getByText('25%'));

        fireEvent.press(getByText(strings('stake.review')));

        expect(mockNavigate).toHaveBeenCalledTimes(1);
        expect(mockNavigate).toHaveBeenLastCalledWith('StakeModals', {
          screen: Routes.STAKING.MODALS.GAS_IMPACT,
          params: {
            amountFiat: '750',
            amountWei: '375000000000000000',
            annualRewardRate: '2.5%',
            annualRewardsETH: '0.00946 ETH',
            annualRewardsFiat: '18.92 USD',
            estimatedGasFee: '0.25',
            estimatedGasFeePercentage: '66%',
          },
        });
      });

      it('redesigned stake deposit confirmation view', async () => {
        const attemptDepositTransactionMock = jest.fn().mockResolvedValue({});
        selectConfirmationRedesignFlagsMock.mockReturnValue({
          staking_transactions: true,
        } as ConfirmationRedesignRemoteFlags);

        usePoolStakedDepositMock.mockReturnValue({
          attemptDepositTransaction: attemptDepositTransactionMock,
        });

        const { getByText } = renderComponent();

        fireEvent.press(getByText('25%'));

        fireEvent.press(getByText(strings('stake.review')));

        // Wait for approval to be processed
        await flushPromises();

        expect(mockNavigate).toHaveBeenCalledTimes(1);
        expect(mockNavigate).toHaveBeenLastCalledWith('StakeScreens', {
          screen: Routes.STANDALONE_CONFIRMATIONS.STAKE_DEPOSIT,
        });

        expect(attemptDepositTransactionMock).toHaveBeenCalledTimes(1);
        expect(attemptDepositTransactionMock).toHaveBeenCalledWith(
          '375000000000000000',
          MOCK_SELECTED_INTERNAL_ACCOUNT.address,
          undefined,
          true,
        );

        expect(mockTrackEvent).toHaveBeenCalledTimes(1);
        expect(mockTrackEvent).toHaveBeenCalledWith(
          expect.objectContaining({
            properties: expect.objectContaining({
              is_redesigned: true,
              selected_provider: EVENT_PROVIDERS.CONSENSYS,
              tokens_to_stake_native_value: '0.375',
              tokens_to_stake_usd_value: '750',
            }),
          }),
        );
>>>>>>> 40610f96
      });

      it('stake confirmation view', async () => {
        const { getByText } = renderComponent();

        fireEvent.press(getByText('25%'));

        fireEvent.press(getByText(strings('stake.review')));

<<<<<<< HEAD
      expect(mockNavigate).toHaveBeenLastCalledWith('StakeModals', {
        screen: Routes.STAKING.MODALS.GAS_IMPACT,
        params: {
          amountFiat: '750',
          amountWei: '375000000000000000',
          annualRewardRate: '3.3%',
          annualRewardsETH: '0.01222 ETH',
          annualRewardsFiat: '24.43 USD',
          estimatedGasFee: '0.25',
          estimatedGasFeePercentage: '66%',
        },
=======
        expect(mockNavigate).toHaveBeenCalledTimes(1);
        expect(mockNavigate).toHaveBeenLastCalledWith('StakeScreens', {
          screen: Routes.STAKING.STAKE_CONFIRMATION,
          params: {
            amountFiat: '750',
            amountWei: '375000000000000000',
            annualRewardRate: '2.5%',
            annualRewardsETH: '0.00946 ETH',
            annualRewardsFiat: '18.92 USD',
          },
        });
>>>>>>> 40610f96
      });
    });
  });
});<|MERGE_RESOLUTION|>--- conflicted
+++ resolved
@@ -9,38 +9,14 @@
 } from '../../../../../util/test/renderWithProvider';
 import Routes from '../../../../../constants/navigation/Routes';
 import { Stake } from '../../sdk/stakeSdkProvider';
-<<<<<<< HEAD
-import { ChainId, PooledStakingContract } from '@metamask/stake-sdk';
-import { Contract } from 'ethers';
-=======
 import {
   MOCK_ETH_MAINNET_ASSET,
   MOCK_GET_VAULT_RESPONSE,
 } from '../../__mocks__/mockData';
->>>>>>> 40610f96
 import { toWei } from '../../../../../util/number';
 import { strings } from '../../../../../../locales/i18n';
 // eslint-disable-next-line import/no-namespace
 import * as useStakingGasFee from '../../hooks/useStakingGasFee';
-<<<<<<< HEAD
-import { MOCK_VAULT_APY_AVERAGES } from '../../components/PoolStakingLearnMoreModal/mockVaultRewards';
-
-function render(Component: React.ComponentType) {
-  return renderScreen(
-    Component,
-    {
-      name: Routes.STAKING.STAKE,
-    },
-    {
-      state: {
-        engine: {
-          backgroundState,
-        },
-      },
-    },
-  );
-}
-=======
 import {
   STAKE_INPUT_VIEW_ACTIONS,
   StakeInputViewProps,
@@ -63,7 +39,6 @@
 const MOCK_SELECTED_INTERNAL_ACCOUNT = {
   address: '0x123',
 } as InternalAccount;
->>>>>>> 40610f96
 
 const mockSetOptions = jest.fn();
 const mockNavigate = jest.fn();
@@ -190,8 +165,6 @@
     vaultApyAverages: MOCK_VAULT_APY_AVERAGES,
     isLoadingVaultApyAverages: false,
     refreshVaultApyAverages: jest.fn(),
-<<<<<<< HEAD
-=======
   }),
 }));
 
@@ -205,7 +178,6 @@
     error: null,
     annualRewardRate: '2.5%',
     annualRewardRateDecimal: 0.02522049624725908,
->>>>>>> 40610f96
   }),
 }));
 
@@ -304,11 +276,7 @@
 
       fireEvent.press(getByText('2'));
 
-<<<<<<< HEAD
-      expect(screen.getByText('0.06515 ETH')).toBeTruthy();
-=======
       expect(getByText('0.05044 ETH')).toBeTruthy();
->>>>>>> 40610f96
     });
   });
 
@@ -351,14 +319,6 @@
       });
     });
 
-<<<<<<< HEAD
-    it('navigates to gas impact modal when gas cost is 30% or more of deposit amount', async () => {
-      jest.spyOn(useStakingGasFee, 'default').mockReturnValue({
-        estimatedGasFeeWei: toWei('0.25'),
-        isLoadingStakingGasFee: false,
-        isStakingGasFeeError: false,
-        refreshGasValues: jest.fn(),
-=======
     describe('navigates to ', () => {
       it('gas impact modal when gas cost is 30% or more of deposit amount', async () => {
         jest.spyOn(useStakingGasFee, 'default').mockReturnValue({
@@ -432,7 +392,6 @@
             }),
           }),
         );
->>>>>>> 40610f96
       });
 
       it('stake confirmation view', async () => {
@@ -442,19 +401,6 @@
 
         fireEvent.press(getByText(strings('stake.review')));
 
-<<<<<<< HEAD
-      expect(mockNavigate).toHaveBeenLastCalledWith('StakeModals', {
-        screen: Routes.STAKING.MODALS.GAS_IMPACT,
-        params: {
-          amountFiat: '750',
-          amountWei: '375000000000000000',
-          annualRewardRate: '3.3%',
-          annualRewardsETH: '0.01222 ETH',
-          annualRewardsFiat: '24.43 USD',
-          estimatedGasFee: '0.25',
-          estimatedGasFeePercentage: '66%',
-        },
-=======
         expect(mockNavigate).toHaveBeenCalledTimes(1);
         expect(mockNavigate).toHaveBeenLastCalledWith('StakeScreens', {
           screen: Routes.STAKING.STAKE_CONFIRMATION,
@@ -466,7 +412,6 @@
             annualRewardsFiat: '18.92 USD',
           },
         });
->>>>>>> 40610f96
       });
     });
   });
