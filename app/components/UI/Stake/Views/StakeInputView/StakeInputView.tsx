--- conflicted
+++ resolved
@@ -56,18 +56,6 @@
     navigation.navigate('StakeModals', {
       screen: Routes.STAKING.MODALS.LEARN_MORE,
     });
-<<<<<<< HEAD
-=======
-    trackEvent(
-      createEventBuilder(MetaMetricsEvents.STAKE_LEARN_MORE_CLICKED)
-        .addProperties({
-          selected_provider: 'consensys',
-          text: 'Tooltip Question Mark Trigger',
-          location: 'Stake Input View',
-        })
-        .build(),
-    );
->>>>>>> 4fa0c15e
   };
 
   const handleStakePress = useCallback(() => {
@@ -114,10 +102,7 @@
     annualRewardRate,
     trackEvent,
     createEventBuilder,
-<<<<<<< HEAD
-=======
     amountEth,
->>>>>>> 4fa0c15e
   ]);
 
   const handleMaxButtonPress = () => {
