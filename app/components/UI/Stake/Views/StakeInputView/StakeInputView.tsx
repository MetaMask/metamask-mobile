--- conflicted
+++ resolved
@@ -19,10 +19,7 @@
 import useStakingInputHandlers from '../../hooks/useStakingInput';
 import InputDisplay from '../../components/InputDisplay';
 import { MetaMetricsEvents, useMetrics } from '../../../../hooks/useMetrics';
-<<<<<<< HEAD
-=======
 import { withMetaMetrics } from '../../utils/metaMetrics/withMetaMetrics';
->>>>>>> fec0c4ec
 
 const StakeInputView = () => {
   const title = strings('stake.stake_eth');
@@ -97,17 +94,6 @@
     });
     trackEvent(
       createEventBuilder(MetaMetricsEvents.REVIEW_STAKE_BUTTON_CLICKED)
-<<<<<<< HEAD
-      .addProperties({
-        selected_provider: 'consensys',
-        tokens_to_stake_native_value: amountEth,
-        tokens_to_stake_usd_value: fiatAmount,
-      })
-      .build(),
-    );
-  }, [
-    amountEth,
-=======
         .addProperties({
           selected_provider: 'consensys',
           tokens_to_stake_native_value: amountEth,
@@ -117,7 +103,6 @@
     );
   }, [
     isHighGasCostImpact,
->>>>>>> fec0c4ec
     navigation,
     amountWei,
     fiatAmount,
@@ -125,12 +110,8 @@
     annualRewardsFiat,
     annualRewardRate,
     trackEvent,
-<<<<<<< HEAD
-    createEventBuilder
-=======
     createEventBuilder,
     amountEth,
->>>>>>> fec0c4ec
   ]);
 
   const handleMaxButtonPress = () => {
