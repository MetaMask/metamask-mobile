import { useNavigation } from '@react-navigation/native';
import React, { useCallback, useEffect } from 'react';
import { View } from 'react-native';
import { useSelector } from 'react-redux';
import { strings } from '../../../../../../locales/i18n';
import Button, {
  ButtonSize,
  ButtonVariants,
  ButtonWidthTypes,
} from '../../../../../component-library/components/Buttons/Button';
import { TextVariant } from '../../../../../component-library/components/Texts/Text';
import Keypad from '../../../../Base/Keypad';
import { useStyles } from '../../../../hooks/useStyles';
import { getStakingNavbar } from '../../../Navbar';
import ScreenLayout from '../../../Ramp/components/ScreenLayout';
import QuickAmounts from '../../components/QuickAmounts';
import EstimatedAnnualRewardsCard from '../../components/EstimatedAnnualRewardsCard';
import Routes from '../../../../../constants/navigation/Routes';
import styleSheet from './StakeInputView.styles';
import useStakingInputHandlers from '../../hooks/useStakingInput';
import InputDisplay from '../../components/InputDisplay';
import { MetaMetricsEvents, useMetrics } from '../../../../hooks/useMetrics';
import { withMetaMetrics } from '../../utils/metaMetrics/withMetaMetrics';
import usePoolStakedDeposit from '../../hooks/usePoolStakedDeposit';
import { formatEther } from 'ethers/lib/utils';
import { EVENT_PROVIDERS, EVENT_LOCATIONS } from '../../constants/events';
import { selectConfirmationRedesignFlags } from '../../../../../selectors/featureFlagController';
import { selectSelectedInternalAccount } from '../../../../../selectors/accountsController';
import { StakeInputViewProps } from './StakeInputView.types';
import { getStakeInputViewTitle } from './utils';
import { isStablecoinLendingFeatureEnabled } from '../../constants';
import EarnTokenSelector from '../../components/EarnTokenSelector';

const StakeInputView = ({ route }: StakeInputViewProps) => {
  const navigation = useNavigation();
  const { styles, theme } = useStyles(styleSheet, {});
  const { trackEvent, createEventBuilder } = useMetrics();
  const { attemptDepositTransaction } = usePoolStakedDeposit();
  const confirmationRedesignFlags = useSelector(
    selectConfirmationRedesignFlags,
  );
  const isStakingDepositRedesignedEnabled =
    confirmationRedesignFlags?.staking_transactions;
  const activeAccount = useSelector(selectSelectedInternalAccount);

  const {
    isEth,
    currentCurrency,
    isNonZeroAmount,
    amountEth,
    amountWei,
    fiatAmount,
    isOverMaximum,
    handleCurrencySwitch,
    currencyToggleValue,
    percentageOptions,
    handleQuickAmountPress,
    handleKeypadChange,
    calculateEstimatedAnnualRewards,
    estimatedAnnualRewards,
    annualRewardsETH,
    annualRewardsFiat,
    annualRewardRate,
    isLoadingVaultApyAverages,
    handleMax,
    balanceValue,
    isHighGasCostImpact,
    getDepositTxGasPercentage,
    estimatedGasFeeWei,
    isLoadingStakingGasFee,
  } = useStakingInputHandlers();

  const navigateToLearnMoreModal = () => {
    navigation.navigate('StakeModals', {
      screen: Routes.STAKING.MODALS.LEARN_MORE,
    });
  };

  const handleStakePress = useCallback(async () => {
    if (isStakingDepositRedesignedEnabled) {
      await attemptDepositTransaction(
        amountWei.toString(),
        activeAccount?.address as string,
      );
      return;
    }

    if (isHighGasCostImpact()) {
      trackEvent(
        createEventBuilder(
          MetaMetricsEvents.STAKE_GAS_COST_IMPACT_WARNING_TRIGGERED,
        )
          .addProperties({
            selected_provider: EVENT_PROVIDERS.CONSENSYS,
            location: EVENT_LOCATIONS.STAKE_INPUT_VIEW,
            tokens_to_stake_native_value: amountEth,
            tokens_to_stake_usd_value: fiatAmount,
            estimated_gas_fee: formatEther(estimatedGasFeeWei.toString()),
            estimated_gas_percentage_of_deposit: `${getDepositTxGasPercentage()}%`,
          })
          .build(),
      );

      navigation.navigate('StakeModals', {
        screen: Routes.STAKING.MODALS.GAS_IMPACT,
        params: {
          amountWei: amountWei.toString(),
          amountFiat: fiatAmount,
          annualRewardsETH,
          annualRewardsFiat,
          annualRewardRate,
          estimatedGasFee: formatEther(estimatedGasFeeWei.toString()),
          estimatedGasFeePercentage: `${getDepositTxGasPercentage()}%`,
        },
      });
      return;
    }

    navigation.navigate('StakeScreens', {
      screen: Routes.STAKING.STAKE_CONFIRMATION,
      params: {
        amountWei: amountWei.toString(),
        amountFiat: fiatAmount,
        annualRewardsETH,
        annualRewardsFiat,
        annualRewardRate,
      },
    });
    trackEvent(
      createEventBuilder(MetaMetricsEvents.REVIEW_STAKE_BUTTON_CLICKED)
        .addProperties({
          selected_provider: EVENT_PROVIDERS.CONSENSYS,
          tokens_to_stake_native_value: amountEth,
          tokens_to_stake_usd_value: fiatAmount,
        })
        .build(),
    );
  }, [
    isHighGasCostImpact,
    navigation,
    amountWei,
    fiatAmount,
    annualRewardsETH,
    annualRewardsFiat,
    annualRewardRate,
    trackEvent,
    createEventBuilder,
    amountEth,
    estimatedGasFeeWei,
    getDepositTxGasPercentage,
    isStakingDepositRedesignedEnabled,
    activeAccount,
    attemptDepositTransaction,
  ]);

  const handleMaxButtonPress = () => {
    navigation.navigate('StakeModals', {
      screen: Routes.STAKING.MODALS.MAX_INPUT,
      params: {
        handleMaxPress: handleMax,
      },
    });
  };

  const balanceText = strings('stake.balance');

  const buttonLabel = !isNonZeroAmount
    ? strings('stake.enter_amount')
    : isOverMaximum
    ? strings('stake.not_enough_eth')
    : strings('stake.review');

  useEffect(() => {
    const title = isStablecoinLendingFeatureEnabled()
      ? getStakeInputViewTitle(
          route?.params?.action,
          route?.params?.token.symbol,
          route?.params?.token.isETH,
        )
      : strings('stake.stake_eth');

    navigation.setOptions(
      getStakingNavbar(
        title,
        navigation,
        theme.colors,
        {
          hasBackButton: false,
        },
        {
          cancelButtonEvent: {
            event: MetaMetricsEvents.STAKE_CANCEL_CLICKED,
            properties: {
              selected_provider: EVENT_PROVIDERS.CONSENSYS,
              location: EVENT_LOCATIONS.STAKE_INPUT_VIEW,
            },
          },
        },
      ),
    );
  }, [navigation, route.params, theme.colors]);

  useEffect(() => {
    calculateEstimatedAnnualRewards();
  }, [amountEth, amountWei, isEth, calculateEstimatedAnnualRewards]);

  return (
    <ScreenLayout style={styles.container}>
      <InputDisplay
        isOverMaximum={isOverMaximum}
        balanceText={balanceText}
        balanceValue={balanceValue}
        isNonZeroAmount={isNonZeroAmount}
        amountEth={amountEth}
        fiatAmount={fiatAmount}
        isEth={isEth}
        currentCurrency={currentCurrency}
        handleCurrencySwitch={withMetaMetrics(handleCurrencySwitch, {
          event: MetaMetricsEvents.STAKE_INPUT_CURRENCY_SWITCH_CLICKED,
          properties: {
            selected_provider: EVENT_PROVIDERS.CONSENSYS,
            text: 'Currency Switch Trigger',
            location: EVENT_LOCATIONS.STAKE_INPUT_VIEW,
            currency_type: isEth ? 'fiat' : 'native',
          },
        })}
        currencyToggleValue={currencyToggleValue}
      />
      <View style={styles.rewardsRateContainer}>
<<<<<<< HEAD
        {isStablecoinLendingFeatureEnabled() ? (
          <EarnTokenSelector token={route?.params?.token} />
        ) : (
          <EstimatedAnnualRewardsCard
            estimatedAnnualRewards={estimatedAnnualRewards}
            onIconPress={withMetaMetrics(navigateToLearnMoreModal, {
              event: MetaMetricsEvents.TOOLTIP_OPENED,
              properties: {
                selected_provider: EVENT_PROVIDERS.CONSENSYS,
                text: 'Tooltip Opened',
                location: EVENT_LOCATIONS.STAKE_INPUT_VIEW,
                tooltip_name: 'MetaMask Pool Estimated Rewards',
              },
            })}
            isLoading={isLoadingVaultData}
          />
        )}
=======
        <EstimatedAnnualRewardsCard
          estimatedAnnualRewards={estimatedAnnualRewards}
          onIconPress={withMetaMetrics(navigateToLearnMoreModal, {
            event: MetaMetricsEvents.TOOLTIP_OPENED,
            properties: {
              selected_provider: EVENT_PROVIDERS.CONSENSYS,
              text: 'Tooltip Opened',
              location: EVENT_LOCATIONS.STAKE_INPUT_VIEW,
              tooltip_name: 'MetaMask Pool Estimated Rewards',
            },
          })}
          isLoading={isLoadingVaultApyAverages}
        />
>>>>>>> e3c59ba2
      </View>
      <QuickAmounts
        amounts={percentageOptions}
        onAmountPress={({ value }: { value: number }) =>
          withMetaMetrics(handleQuickAmountPress, {
            event: MetaMetricsEvents.STAKE_INPUT_QUICK_AMOUNT_CLICKED,
            properties: {
              location: EVENT_LOCATIONS.STAKE_INPUT_VIEW,
              amount: value,
              is_max: false,
              mode: isEth ? 'native' : 'fiat',
            },
          })({ value })
        }
        onMaxPress={withMetaMetrics(handleMaxButtonPress, {
          event: MetaMetricsEvents.STAKE_INPUT_QUICK_AMOUNT_CLICKED,
          properties: {
            location: EVENT_LOCATIONS.STAKE_INPUT_VIEW,
            is_max: true,
            mode: isEth ? 'native' : 'fiat',
          },
        })}
      />
      <Keypad
        value={isEth ? amountEth : fiatAmount}
        onChange={handleKeypadChange}
        style={styles.keypad}
        currency={'ETH'}
        decimals={isEth ? 5 : 2}
      />
      <View style={styles.reviewButtonContainer}>
        <Button
          label={buttonLabel}
          size={ButtonSize.Lg}
          labelTextVariant={TextVariant.BodyMDMedium}
          variant={ButtonVariants.Primary}
          isDisabled={
            isOverMaximum || !isNonZeroAmount || isLoadingStakingGasFee
          }
          width={ButtonWidthTypes.Full}
          onPress={handleStakePress}
        />
      </View>
    </ScreenLayout>
  );
};

export default StakeInputView;<|MERGE_RESOLUTION|>--- conflicted
+++ resolved
@@ -227,7 +227,6 @@
         currencyToggleValue={currencyToggleValue}
       />
       <View style={styles.rewardsRateContainer}>
-<<<<<<< HEAD
         {isStablecoinLendingFeatureEnabled() ? (
           <EarnTokenSelector token={route?.params?.token} />
         ) : (
@@ -242,24 +241,9 @@
                 tooltip_name: 'MetaMask Pool Estimated Rewards',
               },
             })}
-            isLoading={isLoadingVaultData}
+            isLoading={isLoadingVaultApyAverages}
           />
         )}
-=======
-        <EstimatedAnnualRewardsCard
-          estimatedAnnualRewards={estimatedAnnualRewards}
-          onIconPress={withMetaMetrics(navigateToLearnMoreModal, {
-            event: MetaMetricsEvents.TOOLTIP_OPENED,
-            properties: {
-              selected_provider: EVENT_PROVIDERS.CONSENSYS,
-              text: 'Tooltip Opened',
-              location: EVENT_LOCATIONS.STAKE_INPUT_VIEW,
-              tooltip_name: 'MetaMask Pool Estimated Rewards',
-            },
-          })}
-          isLoading={isLoadingVaultApyAverages}
-        />
->>>>>>> e3c59ba2
       </View>
       <QuickAmounts
         amounts={percentageOptions}
