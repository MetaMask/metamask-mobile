import { useNavigation } from '@react-navigation/native';
import React, { useCallback, useEffect } from 'react';
import { View } from 'react-native';
import { strings } from '../../../../../../locales/i18n';
import Button, {
  ButtonSize,
  ButtonVariants,
  ButtonWidthTypes,
} from '../../../../../component-library/components/Buttons/Button';
import { TextVariant } from '../../../../../component-library/components/Texts/Text';
import Keypad from '../../../../Base/Keypad';
import { useStyles } from '../../../../hooks/useStyles';
import { getStakingNavbar } from '../../../Navbar';
import ScreenLayout from '../../../Ramp/components/ScreenLayout';
import QuickAmounts from '../../components/QuickAmounts';
import EstimatedAnnualRewardsCard from '../../components/EstimatedAnnualRewardsCard';
import Routes from '../../../../../constants/navigation/Routes';
import styleSheet from './StakeInputView.styles';
import useStakingInputHandlers from '../../hooks/useStakingInput';
import useBalance from '../../hooks/useBalance';
import InputDisplay from '../../components/InputDisplay';

const StakeInputView = () => {
  const title = strings('stake.stake_eth');
  const navigation = useNavigation();
  const { styles, theme } = useStyles(styleSheet, {});
  const { balance, balanceFiatNumber, balanceWei } = useBalance();

  const {
    isEth,
    currentCurrency,
    isNonZeroAmount,
    amountEth,
    amountWei,
    fiatAmount,
    isOverMaximum,
    handleCurrencySwitch,
    currencyToggleValue,
    percentageOptions,
    handleAmountPress,
    handleKeypadChange,
    calculateEstimatedAnnualRewards,
    estimatedAnnualRewards,
  } = useStakingInputHandlers(balanceWei);

<<<<<<< HEAD
  const { sdkService } = useStakeContext();

=======
>>>>>>> 6facd6d4
  const navigateToLearnMoreModal = () => {
    navigation.navigate('StakeModals', {
      screen: Routes.STAKING.MODALS.LEARN_MORE,
    });
  };

  const handleStakePress = useCallback(() => {
    navigation.navigate('StakeScreens', {
      screen: Routes.STAKING.STAKE_CONFIRMATION,
      params: {
        amountWei: amountWei.toString(),
        amountFiat: fiatAmount,
      },
    });
  }, [amountWei, fiatAmount, navigation]);

  const balanceText = strings('stake.balance');

  const buttonLabel = !isNonZeroAmount
    ? strings('stake.enter_amount')
    : isOverMaximum
    ? strings('stake.not_enough_eth')
    : strings('stake.review');

  const balanceValue = isEth
    ? `${balance} ETH`
    : `${balanceFiatNumber?.toString()} ${currentCurrency.toUpperCase()}`;

  useEffect(() => {
    navigation.setOptions(
      getStakingNavbar(title, navigation, theme.colors, {
        hasBackButton: false,
      }),
    );
  }, [navigation, theme.colors, title]);

  useEffect(() => {
    calculateEstimatedAnnualRewards();
  }, [amountEth, amountWei, isEth, calculateEstimatedAnnualRewards]);

  return (
    <ScreenLayout style={styles.container}>
      <InputDisplay
        isOverMaximum={isOverMaximum}
        balanceText={balanceText}
        balanceValue={balanceValue}
        isNonZeroAmount={isNonZeroAmount}
        amountEth={amountEth}
        fiatAmount={fiatAmount}
        isEth={isEth}
        currentCurrency={currentCurrency}
        handleCurrencySwitch={handleCurrencySwitch}
        currencyToggleValue={currencyToggleValue}
      />
      <View style={styles.rewardsRateContainer}>
        <EstimatedAnnualRewardsCard
          estimatedAnnualRewards={estimatedAnnualRewards}
          onIconPress={navigateToLearnMoreModal}
        />
      </View>
      <QuickAmounts
        amounts={percentageOptions}
        onAmountPress={handleAmountPress}
      />
      <Keypad
        value={isEth ? amountEth : fiatAmount}
        onChange={handleKeypadChange}
        style={styles.keypad}
        currency={'ETH'}
        decimals={isEth ? 5 : 2}
      />
      <View style={styles.reviewButtonContainer}>
        <Button
          label={buttonLabel}
          size={ButtonSize.Lg}
          labelTextVariant={TextVariant.BodyMDMedium}
          variant={ButtonVariants.Primary}
          isDisabled={isOverMaximum || !isNonZeroAmount}
          width={ButtonWidthTypes.Full}
          onPress={handleStakePress}
        />
      </View>
    </ScreenLayout>
  );
};

export default StakeInputView;<|MERGE_RESOLUTION|>--- conflicted
+++ resolved
@@ -43,11 +43,6 @@
     estimatedAnnualRewards,
   } = useStakingInputHandlers(balanceWei);
 
-<<<<<<< HEAD
-  const { sdkService } = useStakeContext();
-
-=======
->>>>>>> 6facd6d4
   const navigateToLearnMoreModal = () => {
     navigation.navigate('StakeModals', {
       screen: Routes.STAKING.MODALS.LEARN_MORE,
