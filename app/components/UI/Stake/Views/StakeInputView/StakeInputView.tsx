import { useNavigation } from '@react-navigation/native';
import React, { useCallback, useEffect } from 'react';
import { View } from 'react-native';
import { useSelector } from 'react-redux';
import { strings } from '../../../../../../locales/i18n';
import Button, {
  ButtonSize,
  ButtonVariants,
  ButtonWidthTypes,
} from '../../../../../component-library/components/Buttons/Button';
import { TextVariant } from '../../../../../component-library/components/Texts/Text';
import Keypad from '../../../../Base/Keypad';
import { useStyles } from '../../../../hooks/useStyles';
import { getStakingNavbar } from '../../../Navbar';
import ScreenLayout from '../../../Ramp/components/ScreenLayout';
import QuickAmounts from '../../components/QuickAmounts';
import EstimatedAnnualRewardsCard from '../../components/EstimatedAnnualRewardsCard';
import Routes from '../../../../../constants/navigation/Routes';
import styleSheet from './StakeInputView.styles';
import useStakingInputHandlers from '../../hooks/useStakingInput';
import InputDisplay from '../../components/InputDisplay';
import { MetaMetricsEvents, useMetrics } from '../../../../hooks/useMetrics';
import { withMetaMetrics } from '../../utils/metaMetrics/withMetaMetrics';
import usePoolStakedDeposit from '../../hooks/usePoolStakedDeposit';
import { formatEther } from 'ethers/lib/utils';
import { EVENT_PROVIDERS, EVENT_LOCATIONS } from '../../constants/events';
import { selectConfirmationRedesignFlags } from '../../../../../selectors/featureFlagController';
import { selectSelectedInternalAccount } from '../../../../../selectors/accountsController';
import { StakeInputViewProps } from './StakeInputView.types';
import { getStakeInputViewTitle } from './utils';
import { isStablecoinLendingFeatureEnabled } from '../../constants';
import EarnTokenSelector from '../../components/EarnTokenSelector';

const StakeInputView = ({ route }: StakeInputViewProps) => {
  const navigation = useNavigation();
  const { styles, theme } = useStyles(styleSheet, {});
  const { trackEvent, createEventBuilder } = useMetrics();
  const { attemptDepositTransaction } = usePoolStakedDeposit();
  const confirmationRedesignFlags = useSelector(
    selectConfirmationRedesignFlags,
  );
  const isStakingDepositRedesignedEnabled =
    confirmationRedesignFlags?.staking_transactions;
  const activeAccount = useSelector(selectSelectedInternalAccount);

  const {
    isEth,
    currentCurrency,
    isNonZeroAmount,
    amountEth,
    amountWei,
    fiatAmount,
    isOverMaximum,
    handleCurrencySwitch,
    currencyToggleValue,
    percentageOptions,
    handleQuickAmountPress,
    handleKeypadChange,
    calculateEstimatedAnnualRewards,
    estimatedAnnualRewards,
    annualRewardsETH,
    annualRewardsFiat,
    annualRewardRate,
<<<<<<< HEAD
    isLoadingVaultApyAverages,
=======
    isLoadingVaultMetadata,
>>>>>>> 40610f96
    handleMax,
    balanceValue,
    isHighGasCostImpact,
    getDepositTxGasPercentage,
    estimatedGasFeeWei,
    isLoadingStakingGasFee,
  } = useStakingInputHandlers();

  const navigateToLearnMoreModal = () => {
    navigation.navigate('StakeModals', {
      screen: Routes.STAKING.MODALS.LEARN_MORE,
    });
  };

  const handleStakePress = useCallback(async () => {
    if (isHighGasCostImpact()) {
      trackEvent(
        createEventBuilder(
          MetaMetricsEvents.STAKE_GAS_COST_IMPACT_WARNING_TRIGGERED,
        )
          .addProperties({
            selected_provider: EVENT_PROVIDERS.CONSENSYS,
            location: EVENT_LOCATIONS.STAKE_INPUT_VIEW,
            tokens_to_stake_native_value: amountEth,
            tokens_to_stake_usd_value: fiatAmount,
            estimated_gas_fee: formatEther(estimatedGasFeeWei.toString()),
            estimated_gas_percentage_of_deposit: `${getDepositTxGasPercentage()}%`,
          })
          .build(),
      );

      navigation.navigate('StakeModals', {
        screen: Routes.STAKING.MODALS.GAS_IMPACT,
        params: {
          amountWei: amountWei.toString(),
          amountFiat: fiatAmount,
          annualRewardsETH,
          annualRewardsFiat,
          annualRewardRate,
          estimatedGasFee: formatEther(estimatedGasFeeWei.toString()),
          estimatedGasFeePercentage: `${getDepositTxGasPercentage()}%`,
        },
      });
      return;
    }

    const amountWeiString = amountWei.toString();

    const stakeButtonClickEventProperties = {
      selected_provider: EVENT_PROVIDERS.CONSENSYS,
      tokens_to_stake_native_value: amountEth,
      tokens_to_stake_usd_value: fiatAmount,
    };

    if (isStakingDepositRedesignedEnabled) {
      // Here we add the transaction to the transaction controller. The
      // redesigned confirmations architecture relies on the transaction
      // metadata object being defined by the time the confirmation is displayed
      // to the user.
      await attemptDepositTransaction(
        amountWeiString,
        activeAccount?.address as string,
        undefined,
        true,
      );
      navigation.navigate('StakeScreens', {
        screen: Routes.STANDALONE_CONFIRMATIONS.STAKE_DEPOSIT,
      });

      const withRedesignedPropEventProperties = {
        ...stakeButtonClickEventProperties,
        is_redesigned: true,
      };

      trackEvent(
        createEventBuilder(MetaMetricsEvents.REVIEW_STAKE_BUTTON_CLICKED)
          .addProperties(withRedesignedPropEventProperties)
          .build(),
      );
      return;
    }

    navigation.navigate('StakeScreens', {
      screen: Routes.STAKING.STAKE_CONFIRMATION,
      params: {
        amountWei: amountWeiString,
        amountFiat: fiatAmount,
        annualRewardsETH,
        annualRewardsFiat,
        annualRewardRate,
      },
    });

    trackEvent(
      createEventBuilder(MetaMetricsEvents.REVIEW_STAKE_BUTTON_CLICKED)
        .addProperties(stakeButtonClickEventProperties)
        .build(),
    );
  }, [
    isHighGasCostImpact,
    navigation,
    amountWei,
    fiatAmount,
    annualRewardsETH,
    annualRewardsFiat,
    annualRewardRate,
    trackEvent,
    createEventBuilder,
    amountEth,
    estimatedGasFeeWei,
    getDepositTxGasPercentage,
    isStakingDepositRedesignedEnabled,
    activeAccount,
    attemptDepositTransaction,
  ]);

  const handleMaxButtonPress = () => {
    navigation.navigate('StakeModals', {
      screen: Routes.STAKING.MODALS.MAX_INPUT,
      params: {
        handleMaxPress: handleMax,
      },
    });
  };

  const balanceText = strings('stake.balance');

  const buttonLabel = !isNonZeroAmount
    ? strings('stake.enter_amount')
    : isOverMaximum
    ? strings('stake.not_enough_eth')
    : strings('stake.review');

  useEffect(() => {
    const title = isStablecoinLendingFeatureEnabled()
      ? getStakeInputViewTitle(
          route?.params?.action,
          route?.params?.token.symbol,
          route?.params?.token.isETH,
        )
      : strings('stake.stake_eth');

    navigation.setOptions(
      getStakingNavbar(
        title,
        navigation,
        theme.colors,
        {
          hasBackButton: false,
        },
        {
          cancelButtonEvent: {
            event: MetaMetricsEvents.STAKE_CANCEL_CLICKED,
            properties: {
              selected_provider: EVENT_PROVIDERS.CONSENSYS,
              location: EVENT_LOCATIONS.STAKE_INPUT_VIEW,
            },
          },
        },
      ),
    );
  }, [navigation, route.params, theme.colors]);

  useEffect(() => {
    calculateEstimatedAnnualRewards();
  }, [amountEth, amountWei, isEth, calculateEstimatedAnnualRewards]);

  return (
    <ScreenLayout style={styles.container}>
      <InputDisplay
        isOverMaximum={isOverMaximum}
        balanceText={balanceText}
        balanceValue={balanceValue}
        isNonZeroAmount={isNonZeroAmount}
        amountEth={amountEth}
        fiatAmount={fiatAmount}
        isEth={isEth}
        currentCurrency={currentCurrency}
        handleCurrencySwitch={withMetaMetrics(handleCurrencySwitch, {
          event: MetaMetricsEvents.STAKE_INPUT_CURRENCY_SWITCH_CLICKED,
          properties: {
            selected_provider: EVENT_PROVIDERS.CONSENSYS,
            text: 'Currency Switch Trigger',
            location: EVENT_LOCATIONS.STAKE_INPUT_VIEW,
            currency_type: isEth ? 'fiat' : 'native',
          },
        })}
        currencyToggleValue={currencyToggleValue}
      />
      <View style={styles.rewardsRateContainer}>
<<<<<<< HEAD
        <EstimatedAnnualRewardsCard
          estimatedAnnualRewards={estimatedAnnualRewards}
          onIconPress={withMetaMetrics(navigateToLearnMoreModal, {
            event: MetaMetricsEvents.TOOLTIP_OPENED,
            properties: {
              selected_provider: EVENT_PROVIDERS.CONSENSYS,
              text: 'Tooltip Opened',
              location: EVENT_LOCATIONS.STAKE_INPUT_VIEW,
              tooltip_name: 'MetaMask Pool Estimated Rewards',
            },
          })}
          isLoading={isLoadingVaultApyAverages}
        />
=======
        {isStablecoinLendingFeatureEnabled() ? (
          <EarnTokenSelector token={route?.params?.token} />
        ) : (
          <EstimatedAnnualRewardsCard
            estimatedAnnualRewards={estimatedAnnualRewards}
            onIconPress={withMetaMetrics(navigateToLearnMoreModal, {
              event: MetaMetricsEvents.TOOLTIP_OPENED,
              properties: {
                selected_provider: EVENT_PROVIDERS.CONSENSYS,
                text: 'Tooltip Opened',
                location: EVENT_LOCATIONS.STAKE_INPUT_VIEW,
                tooltip_name: 'MetaMask Pool Estimated Rewards',
              },
            })}
            isLoading={isLoadingVaultMetadata}
          />
        )}
>>>>>>> 40610f96
      </View>
      <QuickAmounts
        amounts={percentageOptions}
        onAmountPress={({ value }: { value: number }) =>
          withMetaMetrics(handleQuickAmountPress, {
            event: MetaMetricsEvents.STAKE_INPUT_QUICK_AMOUNT_CLICKED,
            properties: {
              location: EVENT_LOCATIONS.STAKE_INPUT_VIEW,
              amount: value,
              is_max: false,
              mode: isEth ? 'native' : 'fiat',
            },
          })({ value })
        }
        onMaxPress={withMetaMetrics(handleMaxButtonPress, {
          event: MetaMetricsEvents.STAKE_INPUT_QUICK_AMOUNT_CLICKED,
          properties: {
            location: EVENT_LOCATIONS.STAKE_INPUT_VIEW,
            is_max: true,
            mode: isEth ? 'native' : 'fiat',
          },
        })}
      />
      <Keypad
        value={isEth ? amountEth : fiatAmount}
        onChange={handleKeypadChange}
        style={styles.keypad}
        currency={'ETH'}
        decimals={isEth ? 5 : 2}
      />
      <View style={styles.reviewButtonContainer}>
        <Button
          label={buttonLabel}
          size={ButtonSize.Lg}
          labelTextVariant={TextVariant.BodyMDMedium}
          variant={ButtonVariants.Primary}
          isDisabled={
            isOverMaximum || !isNonZeroAmount || isLoadingStakingGasFee
          }
          width={ButtonWidthTypes.Full}
          onPress={handleStakePress}
        />
      </View>
    </ScreenLayout>
  );
};

export default StakeInputView;<|MERGE_RESOLUTION|>--- conflicted
+++ resolved
@@ -61,11 +61,7 @@
     annualRewardsETH,
     annualRewardsFiat,
     annualRewardRate,
-<<<<<<< HEAD
-    isLoadingVaultApyAverages,
-=======
     isLoadingVaultMetadata,
->>>>>>> 40610f96
     handleMax,
     balanceValue,
     isHighGasCostImpact,
@@ -256,21 +252,6 @@
         currencyToggleValue={currencyToggleValue}
       />
       <View style={styles.rewardsRateContainer}>
-<<<<<<< HEAD
-        <EstimatedAnnualRewardsCard
-          estimatedAnnualRewards={estimatedAnnualRewards}
-          onIconPress={withMetaMetrics(navigateToLearnMoreModal, {
-            event: MetaMetricsEvents.TOOLTIP_OPENED,
-            properties: {
-              selected_provider: EVENT_PROVIDERS.CONSENSYS,
-              text: 'Tooltip Opened',
-              location: EVENT_LOCATIONS.STAKE_INPUT_VIEW,
-              tooltip_name: 'MetaMask Pool Estimated Rewards',
-            },
-          })}
-          isLoading={isLoadingVaultApyAverages}
-        />
-=======
         {isStablecoinLendingFeatureEnabled() ? (
           <EarnTokenSelector token={route?.params?.token} />
         ) : (
@@ -288,7 +269,6 @@
             isLoading={isLoadingVaultMetadata}
           />
         )}
->>>>>>> 40610f96
       </View>
       <QuickAmounts
         amounts={percentageOptions}
