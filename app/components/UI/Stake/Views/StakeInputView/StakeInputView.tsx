import { useNavigation } from '@react-navigation/native';
import React, { useCallback, useEffect } from 'react';
import { View } from 'react-native';
import { useSelector } from 'react-redux';
import { strings } from '../../../../../../locales/i18n';
import Button, {
  ButtonSize,
  ButtonVariants,
  ButtonWidthTypes,
} from '../../../../../component-library/components/Buttons/Button';
import { TextVariant } from '../../../../../component-library/components/Texts/Text';
import Keypad from '../../../../Base/Keypad';
import { useStyles } from '../../../../hooks/useStyles';
import { getStakingNavbar } from '../../../Navbar';
import ScreenLayout from '../../../Ramp/components/ScreenLayout';
import QuickAmounts from '../../components/QuickAmounts';
import EstimatedAnnualRewardsCard from '../../components/EstimatedAnnualRewardsCard';
import Routes from '../../../../../constants/navigation/Routes';
import styleSheet from './StakeInputView.styles';
import useStakingInputHandlers from '../../hooks/useStakingInput';
import InputDisplay from '../../components/InputDisplay';
import { MetaMetricsEvents, useMetrics } from '../../../../hooks/useMetrics';
import { withMetaMetrics } from '../../utils/metaMetrics/withMetaMetrics';
import usePoolStakedDeposit from '../../hooks/usePoolStakedDeposit';
import { formatEther } from 'ethers/lib/utils';
import { EVENT_PROVIDERS, EVENT_LOCATIONS } from '../../constants/events';
import { selectConfirmationRedesignFlags } from '../../../../../selectors/featureFlagController';
import { selectSelectedInternalAccount } from '../../../../../selectors/accountsController';
import { StakeInputViewProps } from './StakeInputView.types';
import { getStakeInputViewTitle } from './utils';
import { isStablecoinLendingFeatureEnabled } from '../../constants';
import EarnTokenSelector from '../../components/EarnTokenSelector';

const StakeInputView = ({ route }: StakeInputViewProps) => {
  const navigation = useNavigation();
  const { styles, theme } = useStyles(styleSheet, {});
  const { trackEvent, createEventBuilder } = useMetrics();
  const { attemptDepositTransaction } = usePoolStakedDeposit();
  const confirmationRedesignFlags = useSelector(
    selectConfirmationRedesignFlags,
  );
  const isStakingDepositRedesignedEnabled =
    confirmationRedesignFlags?.staking_transactions;
  const activeAccount = useSelector(selectSelectedInternalAccount);

  const {
    isEth,
    currentCurrency,
    isNonZeroAmount,
    amountEth,
    amountWei,
    fiatAmount,
    isOverMaximum,
    handleCurrencySwitch,
    currencyToggleValue,
    percentageOptions,
    handleQuickAmountPress,
    handleKeypadChange,
    calculateEstimatedAnnualRewards,
    estimatedAnnualRewards,
    annualRewardsETH,
    annualRewardsFiat,
    annualRewardRate,
<<<<<<< HEAD
    isLoadingVaultApyAverages,
=======
    isLoadingVaultMetadata,
>>>>>>> 29f19cb2
    handleMax,
    balanceValue,
    isHighGasCostImpact,
    getDepositTxGasPercentage,
    estimatedGasFeeWei,
    isLoadingStakingGasFee,
  } = useStakingInputHandlers();

  const navigateToLearnMoreModal = () => {
    navigation.navigate('StakeModals', {
      screen: Routes.STAKING.MODALS.LEARN_MORE,
    });
  };

  const handleStakePress = useCallback(async () => {
<<<<<<< HEAD
    if (isStakingDepositRedesignedEnabled) {
      await attemptDepositTransaction(
        amountWei.toString(),
        activeAccount?.address as string,
      );
      navigation.navigate('StakeScreens', {
        screen: Routes.STANDALONE_CONFIRMATIONS.STAKE_DEPOSIT,
      });
      return;
    }

=======
>>>>>>> 29f19cb2
    if (isHighGasCostImpact()) {
      trackEvent(
        createEventBuilder(
          MetaMetricsEvents.STAKE_GAS_COST_IMPACT_WARNING_TRIGGERED,
        )
          .addProperties({
            selected_provider: EVENT_PROVIDERS.CONSENSYS,
            location: EVENT_LOCATIONS.STAKE_INPUT_VIEW,
            tokens_to_stake_native_value: amountEth,
            tokens_to_stake_usd_value: fiatAmount,
            estimated_gas_fee: formatEther(estimatedGasFeeWei.toString()),
            estimated_gas_percentage_of_deposit: `${getDepositTxGasPercentage()}%`,
          })
          .build(),
      );

      navigation.navigate('StakeModals', {
        screen: Routes.STAKING.MODALS.GAS_IMPACT,
        params: {
          amountWei: amountWei.toString(),
          amountFiat: fiatAmount,
          annualRewardsETH,
          annualRewardsFiat,
          annualRewardRate,
          estimatedGasFee: formatEther(estimatedGasFeeWei.toString()),
          estimatedGasFeePercentage: `${getDepositTxGasPercentage()}%`,
        },
      });
      return;
    }

    const amountWeiString = amountWei.toString();

    const stakeButtonClickEventProperties = {
      selected_provider: EVENT_PROVIDERS.CONSENSYS,
      tokens_to_stake_native_value: amountEth,
      tokens_to_stake_usd_value: fiatAmount,
    };

    if (isStakingDepositRedesignedEnabled) {
      // Here we add the transaction to the transaction controller. The
      // redesigned confirmations architecture relies on the transaction
      // metadata object being defined by the time the confirmation is displayed
      // to the user.
      await attemptDepositTransaction(
        amountWeiString,
        activeAccount?.address as string,
        undefined,
        true,
      );
      navigation.navigate('StakeScreens', {
        screen: Routes.STANDALONE_CONFIRMATIONS.STAKE_DEPOSIT,
      });

      const withRedesignedPropEventProperties = {
        ...stakeButtonClickEventProperties,
        is_redesigned: true,
      };

      trackEvent(
        createEventBuilder(MetaMetricsEvents.REVIEW_STAKE_BUTTON_CLICKED)
          .addProperties(withRedesignedPropEventProperties)
          .build(),
      );
      return;
    }

    navigation.navigate('StakeScreens', {
      screen: Routes.STAKING.STAKE_CONFIRMATION,
      params: {
        amountWei: amountWeiString,
        amountFiat: fiatAmount,
        annualRewardsETH,
        annualRewardsFiat,
        annualRewardRate,
      },
    });

    trackEvent(
      createEventBuilder(MetaMetricsEvents.REVIEW_STAKE_BUTTON_CLICKED)
        .addProperties(stakeButtonClickEventProperties)
        .build(),
    );
  }, [
    isHighGasCostImpact,
    navigation,
    amountWei,
    fiatAmount,
    annualRewardsETH,
    annualRewardsFiat,
    annualRewardRate,
    trackEvent,
    createEventBuilder,
    amountEth,
    estimatedGasFeeWei,
    getDepositTxGasPercentage,
    isStakingDepositRedesignedEnabled,
    activeAccount,
    attemptDepositTransaction,
  ]);

  const handleMaxButtonPress = () => {
    navigation.navigate('StakeModals', {
      screen: Routes.STAKING.MODALS.MAX_INPUT,
      params: {
        handleMaxPress: handleMax,
      },
    });
  };

  const balanceText = strings('stake.balance');

  const buttonLabel = !isNonZeroAmount
    ? strings('stake.enter_amount')
    : isOverMaximum
    ? strings('stake.not_enough_eth')
    : strings('stake.review');

  useEffect(() => {
    const title = isStablecoinLendingFeatureEnabled()
      ? getStakeInputViewTitle(
          route?.params?.action,
          route?.params?.token.symbol,
          route?.params?.token.isETH,
        )
      : strings('stake.stake_eth');

    navigation.setOptions(
      getStakingNavbar(
        title,
        navigation,
        theme.colors,
        {
          hasBackButton: false,
        },
        {
          cancelButtonEvent: {
            event: MetaMetricsEvents.STAKE_CANCEL_CLICKED,
            properties: {
              selected_provider: EVENT_PROVIDERS.CONSENSYS,
              location: EVENT_LOCATIONS.STAKE_INPUT_VIEW,
            },
          },
        },
      ),
    );
  }, [navigation, route.params, theme.colors]);

  useEffect(() => {
    calculateEstimatedAnnualRewards();
  }, [amountEth, amountWei, isEth, calculateEstimatedAnnualRewards]);

  return (
    <ScreenLayout style={styles.container}>
      <InputDisplay
        isOverMaximum={isOverMaximum}
        balanceText={balanceText}
        balanceValue={balanceValue}
        isNonZeroAmount={isNonZeroAmount}
        amountEth={amountEth}
        fiatAmount={fiatAmount}
        isEth={isEth}
        currentCurrency={currentCurrency}
        handleCurrencySwitch={withMetaMetrics(handleCurrencySwitch, {
          event: MetaMetricsEvents.STAKE_INPUT_CURRENCY_SWITCH_CLICKED,
          properties: {
            selected_provider: EVENT_PROVIDERS.CONSENSYS,
            text: 'Currency Switch Trigger',
            location: EVENT_LOCATIONS.STAKE_INPUT_VIEW,
            currency_type: isEth ? 'fiat' : 'native',
          },
        })}
        currencyToggleValue={currencyToggleValue}
      />
      <View style={styles.rewardsRateContainer}>
        {isStablecoinLendingFeatureEnabled() ? (
          <EarnTokenSelector token={route?.params?.token} />
        ) : (
          <EstimatedAnnualRewardsCard
            estimatedAnnualRewards={estimatedAnnualRewards}
            onIconPress={withMetaMetrics(navigateToLearnMoreModal, {
              event: MetaMetricsEvents.TOOLTIP_OPENED,
              properties: {
                selected_provider: EVENT_PROVIDERS.CONSENSYS,
                text: 'Tooltip Opened',
                location: EVENT_LOCATIONS.STAKE_INPUT_VIEW,
                tooltip_name: 'MetaMask Pool Estimated Rewards',
              },
            })}
<<<<<<< HEAD
            isLoading={isLoadingVaultApyAverages}
=======
            isLoading={isLoadingVaultMetadata}
>>>>>>> 29f19cb2
          />
        )}
      </View>
      <QuickAmounts
        amounts={percentageOptions}
        onAmountPress={({ value }: { value: number }) =>
          withMetaMetrics(handleQuickAmountPress, {
            event: MetaMetricsEvents.STAKE_INPUT_QUICK_AMOUNT_CLICKED,
            properties: {
              location: EVENT_LOCATIONS.STAKE_INPUT_VIEW,
              amount: value,
              is_max: false,
              mode: isEth ? 'native' : 'fiat',
            },
          })({ value })
        }
        onMaxPress={withMetaMetrics(handleMaxButtonPress, {
          event: MetaMetricsEvents.STAKE_INPUT_QUICK_AMOUNT_CLICKED,
          properties: {
            location: EVENT_LOCATIONS.STAKE_INPUT_VIEW,
            is_max: true,
            mode: isEth ? 'native' : 'fiat',
          },
        })}
      />
      <Keypad
        value={isEth ? amountEth : fiatAmount}
        onChange={handleKeypadChange}
        style={styles.keypad}
        currency={'ETH'}
        decimals={isEth ? 5 : 2}
      />
      <View style={styles.reviewButtonContainer}>
        <Button
          label={buttonLabel}
          size={ButtonSize.Lg}
          labelTextVariant={TextVariant.BodyMDMedium}
          variant={ButtonVariants.Primary}
          isDisabled={
            isOverMaximum || !isNonZeroAmount || isLoadingStakingGasFee
          }
          width={ButtonWidthTypes.Full}
          onPress={handleStakePress}
        />
      </View>
    </ScreenLayout>
  );
};

export default StakeInputView;<|MERGE_RESOLUTION|>--- conflicted
+++ resolved
@@ -61,11 +61,7 @@
     annualRewardsETH,
     annualRewardsFiat,
     annualRewardRate,
-<<<<<<< HEAD
-    isLoadingVaultApyAverages,
-=======
     isLoadingVaultMetadata,
->>>>>>> 29f19cb2
     handleMax,
     balanceValue,
     isHighGasCostImpact,
@@ -81,20 +77,6 @@
   };
 
   const handleStakePress = useCallback(async () => {
-<<<<<<< HEAD
-    if (isStakingDepositRedesignedEnabled) {
-      await attemptDepositTransaction(
-        amountWei.toString(),
-        activeAccount?.address as string,
-      );
-      navigation.navigate('StakeScreens', {
-        screen: Routes.STANDALONE_CONFIRMATIONS.STAKE_DEPOSIT,
-      });
-      return;
-    }
-
-=======
->>>>>>> 29f19cb2
     if (isHighGasCostImpact()) {
       trackEvent(
         createEventBuilder(
@@ -284,11 +266,7 @@
                 tooltip_name: 'MetaMask Pool Estimated Rewards',
               },
             })}
-<<<<<<< HEAD
-            isLoading={isLoadingVaultApyAverages}
-=======
             isLoading={isLoadingVaultMetadata}
->>>>>>> 29f19cb2
           />
         )}
       </View>
