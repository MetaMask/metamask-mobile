--- conflicted
+++ resolved
@@ -1,96 +1,55 @@
 // Jest Snapshot v1, https://goo.gl/fbAQLP
 
 exports[`StakeInputView render matches snapshot 1`] = `
-<RCTSafeAreaView
+<View
   style={
     {
       "flex": 1,
     }
   }
 >
-  <View
+  <RNCSafeAreaProvider
+    onInsetsChange={[Function]}
     style={
       [
         {
-          "backgroundColor": "#ffffff",
           "flex": 1,
         },
-        {
-          "backgroundColor": "#ffffff",
-          "flex": 1,
-          "flexDirection": "column",
-          "justifyContent": "center",
-        },
+        undefined,
       ]
     }
   >
     <View
+      collapsable={false}
+      pointerEvents="box-none"
       style={
         {
-          "alignItems": "center",
-          "backgroundColor": "#ffffff",
-          "flex": 1,
-          "gap": 16,
-          "justifyContent": "center",
+          "zIndex": 1,
         }
       }
     >
-      <View>
-        <Text
-          accessibilityRole="text"
+      <View
+        accessibilityElementsHidden={false}
+        importantForAccessibility="auto"
+        onLayout={[Function]}
+        pointerEvents="box-none"
+        style={null}
+      >
+        <View
+          collapsable={false}
+          pointerEvents="box-none"
           style={
             {
-              "color": "#141618",
-              "fontFamily": "EuclidCircularB-Regular",
-              "fontSize": 12,
-              "fontWeight": "400",
-              "letterSpacing": 0,
-              "lineHeight": 20,
+              "bottom": 0,
+              "left": 0,
+              "opacity": 1,
+              "position": "absolute",
+              "right": 0,
+              "top": 0,
+              "zIndex": 0,
             }
           }
         >
-          Balance
-          : 
-          1.5 ETH
-        </Text>
-      </View>
-      <View
-        style={
-          {
-            "alignItems": "center",
-            "flexDirection": "row",
-            "gap": 4,
-            "justifyContent": "center",
-          }
-        }
-      >
-        <Text
-          accessibilityRole="text"
-          style={
-            {
-              "color": "#141618",
-              "fontFamily": "EuclidCircularB-Bold",
-              "fontSize": 32,
-              "fontWeight": "700",
-              "letterSpacing": 0,
-              "lineHeight": 40,
-            }
-          }
-        >
-<<<<<<< HEAD
-          0
-        </Text>
-        <Text
-          accessibilityRole="text"
-          style={
-            {
-              "color": "#9fa6ae",
-              "fontFamily": "EuclidCircularB-Bold",
-              "fontSize": 32,
-              "fontWeight": "700",
-              "letterSpacing": 0,
-              "lineHeight": 40,
-=======
           <View
             collapsable={false}
             style={
@@ -106,179 +65,46 @@
                 "shadowOpacity": 0.85,
                 "shadowRadius": 0,
               }
->>>>>>> f1910d80
             }
-          }
-        >
-          ETH
-        </Text>
-      </View>
-      <View>
-        <TouchableOpacity
-          accessibilityRole="button"
-          accessible={true}
-          activeOpacity={1}
-          onPress={[Function]}
+          />
+        </View>
+        <View
+          collapsable={false}
+          pointerEvents="box-none"
           style={
             {
-              "alignItems": "center",
-              "alignSelf": "flex-start",
-              "backgroundColor": "#ffffff",
-              "borderColor": "#BBC0C566",
-              "borderRadius": 16,
-              "borderWidth": 1,
-              "flexDirection": "row",
-              "height": 32,
-              "justifyContent": "center",
-              "paddingHorizontal": 16,
-            }
-          }
-        >
-          <Text
-            accessibilityRole="none"
-            style={
-              {
-                "color": "#141618",
-                "fontFamily": "EuclidCircularB-Medium",
-                "fontSize": 14,
-                "fontWeight": "500",
-                "letterSpacing": 0,
-                "lineHeight": 22,
-              }
-            }
-          >
-            0 USD
-          </Text>
-          <SvgMock
-            color="#141618"
-            height={16}
-            name="SwapVertical"
-            style={
-              {
-                "height": 16,
-                "marginLeft": 8,
-                "width": 16,
-              }
-            }
-            width={16}
-          />
-        </TouchableOpacity>
-      </View>
-    </View>
-    <View
-      style={
-        {
-          "borderColor": "#BBC0C566",
-          "padding": 16,
-          "paddingBottom": 8,
-        }
-      }
-    >
-      <View
-        style={
-          {
-            "alignItems": "center",
-            "backgroundColor": "#ffffff",
-            "borderColor": "#848c96",
-            "borderRadius": 8,
-            "borderWidth": 1,
-            "justifyContent": "center",
-            "paddingHorizontal": 16,
-            "paddingVertical": 8,
-          }
-        }
-      >
-        <View
-          style={
-            {
-              "alignItems": "center",
-              "flexDirection": "row",
-              "justifyContent": "space-between",
-              "width": "100%",
+              "height": 64,
+              "maxHeight": undefined,
+              "minHeight": undefined,
+              "opacity": undefined,
+              "transform": undefined,
             }
           }
         >
           <View
+            pointerEvents="none"
+            style={
+              {
+                "height": 20,
+              }
+            }
+          />
+          <View
+            pointerEvents="box-none"
             style={
               {
                 "alignItems": "center",
+                "flex": 1,
                 "flexDirection": "row",
-                "gap": 4,
+                "justifyContent": "center",
               }
             }
           >
-            <Text
-              accessibilityRole="text"
+            <View
+              collapsable={false}
+              pointerEvents="box-none"
               style={
                 {
-<<<<<<< HEAD
-                  "color": "#141618",
-                  "fontFamily": "EuclidCircularB-Medium",
-                  "fontSize": 14,
-                  "fontWeight": "500",
-                  "letterSpacing": 0,
-                  "lineHeight": 22,
-                }
-              }
-            >
-              MetaMask Pool
-            </Text>
-            <TouchableOpacity
-              accessibilityLabel="Learn More"
-              onPress={[Function]}
-            >
-              <SvgMock
-                color="#9fa6ae"
-                height={16}
-                name="Question"
-                style={
-                  {
-                    "height": 16,
-                    "width": 16,
-                  }
-                }
-                width={16}
-              />
-            </TouchableOpacity>
-          </View>
-          <View
-            style={
-              {
-                "alignItems": "flex-end",
-              }
-            }
-          >
-            <Text
-              accessibilityRole="text"
-              style={
-                {
-                  "color": "#1c8234",
-                  "fontFamily": "EuclidCircularB-Medium",
-                  "fontSize": 14,
-                  "fontWeight": "500",
-                  "letterSpacing": 0,
-                  "lineHeight": 22,
-                }
-              }
-            >
-              3.3%
-            </Text>
-            <Text
-              accessibilityRole="text"
-              style={
-                {
-                  "color": "#6a737d",
-                  "fontFamily": "EuclidCircularB-Medium",
-                  "fontSize": 12,
-                  "fontWeight": "500",
-                  "letterSpacing": 0,
-                  "lineHeight": 20,
-                }
-              }
-            >
-              Estimated annual rewards
-            </Text>
-=======
                   "marginHorizontal": 16,
                   "opacity": 1,
                 }
@@ -1900,2322 +1726,134 @@
                 Stake
               </Text>
             </View>
->>>>>>> f1910d80
           </View>
         </View>
       </View>
     </View>
-    <View
+    <RNSScreenContainer
+      onLayout={[Function]}
       style={
         {
-          "alignItems": "center",
-          "backgroundColor": "#ffffff",
-          "flexDirection": "row",
-          "gap": 8,
-          "justifyContent": "center",
-          "padding": 16,
+          "flex": 1,
         }
       }
     >
-      <TouchableOpacity
-        accessibilityRole="button"
-        accessible={true}
-        activeOpacity={1}
-        onPress={[Function]}
+      <RNSScreen
+        activityState={2}
+        collapsable={false}
+        gestureResponseDistance={
+          {
+            "bottom": -1,
+            "end": -1,
+            "start": -1,
+            "top": -1,
+          }
+        }
+        pointerEvents="box-none"
         style={
           {
-            "alignItems": "center",
-            "alignSelf": "stretch",
-            "backgroundColor": "#ffffff",
-            "borderColor": "#848c96",
-            "borderRadius": 20,
-            "borderWidth": 1,
-            "flex": 1,
-            "flexDirection": "row",
-            "height": 40,
-            "justifyContent": "center",
-            "paddingHorizontal": 16,
-          }
-        }
-      >
-        <Text
-          accessibilityRole="none"
-          style={
-            {
-              "color": "#141618",
-              "fontFamily": "EuclidCircularB-Medium",
-              "fontSize": 14,
-              "fontWeight": "500",
-              "letterSpacing": 0,
-              "lineHeight": 22,
-            }
-          }
-        >
-          25%
-        </Text>
-      </TouchableOpacity>
-      <TouchableOpacity
-        accessibilityRole="button"
-        accessible={true}
-        activeOpacity={1}
-        onPress={[Function]}
-        style={
-          {
-            "alignItems": "center",
-            "alignSelf": "stretch",
-            "backgroundColor": "#ffffff",
-            "borderColor": "#848c96",
-            "borderRadius": 20,
-            "borderWidth": 1,
-            "flex": 1,
-            "flexDirection": "row",
-            "height": 40,
-            "justifyContent": "center",
-            "paddingHorizontal": 16,
-          }
-        }
-      >
-        <Text
-          accessibilityRole="none"
-          style={
-            {
-              "color": "#141618",
-              "fontFamily": "EuclidCircularB-Medium",
-              "fontSize": 14,
-              "fontWeight": "500",
-              "letterSpacing": 0,
-              "lineHeight": 22,
-            }
-          }
-        >
-          50%
-        </Text>
-      </TouchableOpacity>
-      <TouchableOpacity
-        accessibilityRole="button"
-        accessible={true}
-        activeOpacity={1}
-        onPress={[Function]}
-        style={
-          {
-            "alignItems": "center",
-            "alignSelf": "stretch",
-            "backgroundColor": "#ffffff",
-            "borderColor": "#848c96",
-            "borderRadius": 20,
-            "borderWidth": 1,
-            "flex": 1,
-            "flexDirection": "row",
-            "height": 40,
-            "justifyContent": "center",
-            "paddingHorizontal": 16,
-          }
-        }
-      >
-        <Text
-          accessibilityRole="none"
-          style={
-            {
-              "color": "#141618",
-              "fontFamily": "EuclidCircularB-Medium",
-              "fontSize": 14,
-              "fontWeight": "500",
-              "letterSpacing": 0,
-              "lineHeight": 22,
-            }
-          }
-        >
-          75%
-        </Text>
-      </TouchableOpacity>
-      <TouchableOpacity
-        accessibilityRole="button"
-        accessible={true}
-        activeOpacity={1}
-        onPress={[Function]}
-        style={
-          {
-            "alignItems": "center",
-            "alignSelf": "stretch",
-            "backgroundColor": "#ffffff",
-            "borderColor": "#848c96",
-            "borderRadius": 20,
-            "borderWidth": 1,
-            "flex": 1,
-            "flexDirection": "row",
-            "height": 40,
-            "justifyContent": "center",
-            "paddingHorizontal": 16,
-          }
-        }
-      >
-        <SvgMock
-          color="#141618"
-          height={16}
-          name="Sparkle"
-          style={
-            {
-              "height": 16,
-              "marginRight": 8,
-              "width": 16,
-            }
-          }
-          width={16}
-        />
-        <Text
-          accessibilityRole="none"
-          style={
-            {
-              "color": "#141618",
-              "fontFamily": "EuclidCircularB-Medium",
-              "fontSize": 14,
-              "fontWeight": "500",
-              "letterSpacing": 0,
-              "lineHeight": 22,
-            }
-          }
-        >
-          Max
-        </Text>
-      </TouchableOpacity>
-    </View>
-    <View
-      style={
-        [
-          {
-            "paddingHorizontal": 25,
-          },
-          {
-            "paddingHorizontal": 24,
-          },
-        ]
-      }
-    >
-      <View
-        style={
-          {
-            "flexDirection": "row",
-            "justifyContent": "space-around",
-          }
-        }
-      >
-        <TouchableOpacity
-          accessibilityRole="button"
-          accessible={true}
-          onPress={[Function]}
-          style={
-            [
-              {
-                "alignItems": "center",
-                "flex": 1,
-                "justifyContent": "center",
-                "paddingHorizontal": 20,
-                "paddingVertical": 12,
-              },
-              undefined,
-            ]
-          }
-        >
-          <Text
-            style={
-              [
-                {
-                  "color": "#141618",
-                  "fontFamily": "EuclidCircularB-Regular",
-                  "fontSize": 30,
-                  "fontWeight": "400",
-                  "marginVertical": 2,
-                },
-                undefined,
-                undefined,
-                undefined,
-                undefined,
-                undefined,
-                undefined,
-                undefined,
-                undefined,
-                undefined,
-                undefined,
-                undefined,
-                undefined,
-                undefined,
-                undefined,
-                undefined,
-                undefined,
-                undefined,
-                undefined,
-                undefined,
-                undefined,
-                undefined,
-                undefined,
-                undefined,
-                [
-                  {
-                    "color": "#141618",
-                    "fontSize": 30,
-                    "textAlign": "center",
-                  },
-                  undefined,
-                ],
-              ]
-            }
-          >
-            1
-          </Text>
-        </TouchableOpacity>
-        <TouchableOpacity
-          accessibilityRole="button"
-          accessible={true}
-          onPress={[Function]}
-          style={
-            [
-              {
-                "alignItems": "center",
-                "flex": 1,
-                "justifyContent": "center",
-                "paddingHorizontal": 20,
-                "paddingVertical": 12,
-              },
-              undefined,
-            ]
-          }
-        >
-          <Text
-            style={
-              [
-                {
-                  "color": "#141618",
-                  "fontFamily": "EuclidCircularB-Regular",
-                  "fontSize": 30,
-                  "fontWeight": "400",
-                  "marginVertical": 2,
-                },
-                undefined,
-                undefined,
-                undefined,
-                undefined,
-                undefined,
-                undefined,
-                undefined,
-                undefined,
-                undefined,
-                undefined,
-                undefined,
-                undefined,
-                undefined,
-                undefined,
-                undefined,
-                undefined,
-                undefined,
-                undefined,
-                undefined,
-                undefined,
-                undefined,
-                undefined,
-                undefined,
-                [
-                  {
-                    "color": "#141618",
-                    "fontSize": 30,
-                    "textAlign": "center",
-                  },
-                  undefined,
-                ],
-              ]
-            }
-          >
-            2
-          </Text>
-        </TouchableOpacity>
-        <TouchableOpacity
-          accessibilityRole="button"
-          accessible={true}
-          onPress={[Function]}
-          style={
-            [
-              {
-                "alignItems": "center",
-                "flex": 1,
-                "justifyContent": "center",
-                "paddingHorizontal": 20,
-                "paddingVertical": 12,
-              },
-              undefined,
-            ]
-          }
-        >
-          <Text
-            style={
-              [
-                {
-                  "color": "#141618",
-                  "fontFamily": "EuclidCircularB-Regular",
-                  "fontSize": 30,
-                  "fontWeight": "400",
-                  "marginVertical": 2,
-                },
-                undefined,
-                undefined,
-                undefined,
-                undefined,
-                undefined,
-                undefined,
-                undefined,
-                undefined,
-                undefined,
-                undefined,
-                undefined,
-                undefined,
-                undefined,
-                undefined,
-                undefined,
-                undefined,
-                undefined,
-                undefined,
-                undefined,
-                undefined,
-                undefined,
-                undefined,
-                undefined,
-                [
-                  {
-                    "color": "#141618",
-                    "fontSize": 30,
-                    "textAlign": "center",
-                  },
-                  undefined,
-                ],
-              ]
-            }
-          >
-            3
-          </Text>
-        </TouchableOpacity>
-      </View>
-      <View
-        style={
-          {
-            "flexDirection": "row",
-            "justifyContent": "space-around",
-          }
-        }
-      >
-        <TouchableOpacity
-          accessibilityRole="button"
-          accessible={true}
-          onPress={[Function]}
-          style={
-            [
-              {
-                "alignItems": "center",
-                "flex": 1,
-                "justifyContent": "center",
-                "paddingHorizontal": 20,
-                "paddingVertical": 12,
-              },
-              undefined,
-            ]
-          }
-        >
-          <Text
-            style={
-              [
-                {
-                  "color": "#141618",
-                  "fontFamily": "EuclidCircularB-Regular",
-                  "fontSize": 30,
-                  "fontWeight": "400",
-                  "marginVertical": 2,
-                },
-                undefined,
-                undefined,
-                undefined,
-                undefined,
-                undefined,
-                undefined,
-                undefined,
-                undefined,
-                undefined,
-                undefined,
-                undefined,
-                undefined,
-                undefined,
-                undefined,
-                undefined,
-                undefined,
-                undefined,
-                undefined,
-                undefined,
-                undefined,
-                undefined,
-                undefined,
-                undefined,
-                [
-                  {
-                    "color": "#141618",
-                    "fontSize": 30,
-                    "textAlign": "center",
-                  },
-                  undefined,
-                ],
-              ]
-            }
-          >
-            4
-          </Text>
-        </TouchableOpacity>
-        <TouchableOpacity
-          accessibilityRole="button"
-          accessible={true}
-          onPress={[Function]}
-          style={
-            [
-              {
-                "alignItems": "center",
-                "flex": 1,
-                "justifyContent": "center",
-                "paddingHorizontal": 20,
-                "paddingVertical": 12,
-              },
-              undefined,
-            ]
-          }
-        >
-          <Text
-            style={
-              [
-                {
-                  "color": "#141618",
-                  "fontFamily": "EuclidCircularB-Regular",
-                  "fontSize": 30,
-                  "fontWeight": "400",
-                  "marginVertical": 2,
-                },
-                undefined,
-                undefined,
-                undefined,
-                undefined,
-                undefined,
-                undefined,
-                undefined,
-                undefined,
-                undefined,
-                undefined,
-                undefined,
-                undefined,
-                undefined,
-                undefined,
-                undefined,
-                undefined,
-                undefined,
-                undefined,
-                undefined,
-                undefined,
-                undefined,
-                undefined,
-                undefined,
-                [
-                  {
-                    "color": "#141618",
-                    "fontSize": 30,
-                    "textAlign": "center",
-                  },
-                  undefined,
-                ],
-              ]
-            }
-          >
-            5
-          </Text>
-        </TouchableOpacity>
-        <TouchableOpacity
-          accessibilityRole="button"
-          accessible={true}
-          onPress={[Function]}
-          style={
-            [
-              {
-                "alignItems": "center",
-                "flex": 1,
-                "justifyContent": "center",
-                "paddingHorizontal": 20,
-                "paddingVertical": 12,
-              },
-              undefined,
-            ]
-          }
-        >
-          <Text
-            style={
-              [
-                {
-                  "color": "#141618",
-                  "fontFamily": "EuclidCircularB-Regular",
-                  "fontSize": 30,
-                  "fontWeight": "400",
-                  "marginVertical": 2,
-                },
-                undefined,
-                undefined,
-                undefined,
-                undefined,
-                undefined,
-                undefined,
-                undefined,
-                undefined,
-                undefined,
-                undefined,
-                undefined,
-                undefined,
-                undefined,
-                undefined,
-                undefined,
-                undefined,
-                undefined,
-                undefined,
-                undefined,
-                undefined,
-                undefined,
-                undefined,
-                undefined,
-                [
-                  {
-                    "color": "#141618",
-                    "fontSize": 30,
-                    "textAlign": "center",
-                  },
-                  undefined,
-                ],
-              ]
-            }
-          >
-            6
-          </Text>
-        </TouchableOpacity>
-      </View>
-      <View
-        style={
-          {
-            "flexDirection": "row",
-            "justifyContent": "space-around",
-          }
-        }
-      >
-        <TouchableOpacity
-          accessibilityRole="button"
-          accessible={true}
-          onPress={[Function]}
-          style={
-            [
-              {
-                "alignItems": "center",
-                "flex": 1,
-                "justifyContent": "center",
-                "paddingHorizontal": 20,
-                "paddingVertical": 12,
-              },
-              undefined,
-            ]
-          }
-        >
-          <Text
-            style={
-              [
-                {
-                  "color": "#141618",
-                  "fontFamily": "EuclidCircularB-Regular",
-                  "fontSize": 30,
-                  "fontWeight": "400",
-                  "marginVertical": 2,
-                },
-                undefined,
-                undefined,
-                undefined,
-                undefined,
-                undefined,
-                undefined,
-                undefined,
-                undefined,
-                undefined,
-                undefined,
-                undefined,
-                undefined,
-                undefined,
-                undefined,
-                undefined,
-                undefined,
-                undefined,
-                undefined,
-                undefined,
-                undefined,
-                undefined,
-                undefined,
-                undefined,
-                [
-                  {
-<<<<<<< HEAD
-                    "color": "#141618",
-                    "fontSize": 30,
-                    "textAlign": "center",
-                  },
-                  undefined,
-                ],
-              ]
-            }
-          >
-            7
-          </Text>
-        </TouchableOpacity>
-        <TouchableOpacity
-          accessibilityRole="button"
-          accessible={true}
-          onPress={[Function]}
-          style={
-            [
-              {
-                "alignItems": "center",
-                "flex": 1,
-                "justifyContent": "center",
-                "paddingHorizontal": 20,
-                "paddingVertical": 12,
-              },
-              undefined,
-            ]
-          }
-        >
-          <Text
-            style={
-              [
-                {
-                  "color": "#141618",
-                  "fontFamily": "EuclidCircularB-Regular",
-                  "fontSize": 30,
-                  "fontWeight": "400",
-                  "marginVertical": 2,
-                },
-                undefined,
-                undefined,
-                undefined,
-                undefined,
-                undefined,
-                undefined,
-                undefined,
-                undefined,
-                undefined,
-                undefined,
-                undefined,
-                undefined,
-                undefined,
-                undefined,
-                undefined,
-                undefined,
-                undefined,
-                undefined,
-                undefined,
-                undefined,
-                undefined,
-                undefined,
-                undefined,
-                [
-                  {
-                    "color": "#141618",
-                    "fontSize": 30,
-                    "textAlign": "center",
-                  },
-                  undefined,
-                ],
-              ]
-            }
-          >
-            8
-          </Text>
-        </TouchableOpacity>
-        <TouchableOpacity
-          accessibilityRole="button"
-          accessible={true}
-          onPress={[Function]}
-          style={
-            [
-              {
-                "alignItems": "center",
-                "flex": 1,
-                "justifyContent": "center",
-                "paddingHorizontal": 20,
-                "paddingVertical": 12,
-              },
-              undefined,
-            ]
-          }
-        >
-          <Text
-            style={
-              [
-                {
-                  "color": "#141618",
-                  "fontFamily": "EuclidCircularB-Regular",
-                  "fontSize": 30,
-                  "fontWeight": "400",
-                  "marginVertical": 2,
-                },
-                undefined,
-                undefined,
-                undefined,
-                undefined,
-                undefined,
-                undefined,
-                undefined,
-                undefined,
-                undefined,
-                undefined,
-                undefined,
-                undefined,
-                undefined,
-                undefined,
-                undefined,
-                undefined,
-                undefined,
-                undefined,
-                undefined,
-                undefined,
-                undefined,
-                undefined,
-                undefined,
-                [
-                  {
-                    "color": "#141618",
-                    "fontSize": 30,
-                    "textAlign": "center",
-                  },
-                  undefined,
-                ],
-              ]
-            }
-          >
-            9
-          </Text>
-        </TouchableOpacity>
-      </View>
-      <View
-        style={
-          {
-            "flexDirection": "row",
-            "justifyContent": "space-around",
-          }
-        }
-      >
-        <TouchableOpacity
-          onPress={[Function]}
-          style={
-            [
-              {
-                "alignItems": "center",
-                "flex": 1,
-                "justifyContent": "center",
-                "paddingHorizontal": 20,
-                "paddingVertical": 12,
-              },
-              undefined,
-            ]
-          }
-        >
-          <Text
-            style={
-              [
-                {
-                  "color": "#141618",
-                  "fontFamily": "EuclidCircularB-Regular",
-                  "fontSize": 30,
-                  "fontWeight": "400",
-                  "marginVertical": 2,
-                },
-                undefined,
-                undefined,
-                undefined,
-                undefined,
-                undefined,
-                undefined,
-                undefined,
-                undefined,
-                undefined,
-                undefined,
-                undefined,
-                undefined,
-                undefined,
-                undefined,
-                undefined,
-                undefined,
-                undefined,
-                undefined,
-                undefined,
-                undefined,
-                undefined,
-                undefined,
-                undefined,
-                [
-                  {
-                    "color": "#141618",
-                    "fontSize": 30,
-                    "textAlign": "center",
-                  },
-                  undefined,
-                ],
-              ]
-            }
-          >
-            .
-          </Text>
-        </TouchableOpacity>
-        <TouchableOpacity
-          accessibilityRole="button"
-          accessible={true}
-          onPress={[Function]}
-          style={
-            [
-              {
-                "alignItems": "center",
-                "flex": 1,
-                "justifyContent": "center",
-                "paddingHorizontal": 20,
-                "paddingVertical": 12,
-              },
-              undefined,
-            ]
-          }
-        >
-          <Text
-            style={
-              [
-                {
-                  "color": "#141618",
-                  "fontFamily": "EuclidCircularB-Regular",
-                  "fontSize": 30,
-                  "fontWeight": "400",
-                  "marginVertical": 2,
-                },
-                undefined,
-                undefined,
-                undefined,
-                undefined,
-                undefined,
-                undefined,
-                undefined,
-                undefined,
-                undefined,
-                undefined,
-                undefined,
-                undefined,
-                undefined,
-                undefined,
-                undefined,
-                undefined,
-                undefined,
-                undefined,
-                undefined,
-                undefined,
-                undefined,
-                undefined,
-                undefined,
-                [
-                  {
-                    "color": "#141618",
-                    "fontSize": 30,
-                    "textAlign": "center",
-                  },
-                  undefined,
-                ],
-              ]
-            }
-          >
-            0
-          </Text>
-        </TouchableOpacity>
-        <TouchableOpacity
-          delayLongPress={500}
-          onLongPress={[Function]}
-          onPress={[Function]}
-          style={
-            [
-              {
-                "alignItems": "center",
-                "flex": 1,
-                "justifyContent": "center",
-                "paddingHorizontal": 20,
-                "paddingVertical": 12,
-              },
-              undefined,
-            ]
-          }
-          testID="keypad-delete-button"
-        >
-          <Text
-            allowFontScaling={false}
-            style={
-              [
-                {
-                  "color": undefined,
-                  "fontSize": 12,
-                },
-                [
-                  {
-                    "color": "#141618",
-                    "fontSize": 30,
-                    "textAlign": "center",
-                  },
-                  {
-                    "fontSize": 25,
-                    "marginTop": 5,
-                  },
-                ],
-                {
-                  "fontFamily": "Ionicons",
-                  "fontStyle": "normal",
-                  "fontWeight": "normal",
-                },
-                {},
-              ]
-            }
-          >
-            
-          </Text>
-        </TouchableOpacity>
-      </View>
-    </View>
-    <View
-      style={
-        {
-          "padding": 16,
-        }
-      }
-    >
-      <TouchableOpacity
-        accessibilityRole="button"
-        accessible={true}
-        activeOpacity={1}
-        disabled={true}
-        onPress={[Function]}
-        onPressIn={[Function]}
-        onPressOut={[Function]}
-        style={
-          {
-            "alignItems": "center",
-            "alignSelf": "stretch",
-            "backgroundColor": "#0376c9",
-            "borderRadius": 24,
-            "flexDirection": "row",
-            "height": 48,
-            "justifyContent": "center",
-            "opacity": 0.5,
-            "paddingHorizontal": 16,
-          }
-        }
-      >
-        <Text
-          accessibilityRole="text"
-          style={
-            {
-              "color": "#ffffff",
-              "fontFamily": "EuclidCircularB-Medium",
-              "fontSize": 14,
-              "fontWeight": "500",
-              "letterSpacing": 0,
-              "lineHeight": 22,
-            }
-          }
-        >
-          Enter amount
-        </Text>
-      </TouchableOpacity>
-    </View>
-  </View>
-</RCTSafeAreaView>
-`;
-
-exports[`StakeInputView when values are entered in the keypad updates ETH and fiat values 1`] = `
-<RCTSafeAreaView
-  style={
-    {
-      "flex": 1,
-    }
-  }
->
-  <View
-    style={
-      [
-        {
-          "backgroundColor": "#ffffff",
-          "flex": 1,
-        },
-        {
-          "backgroundColor": "#ffffff",
-          "flex": 1,
-          "flexDirection": "column",
-          "justifyContent": "center",
-        },
-      ]
-    }
-  >
-    <View
-      style={
-        {
-          "alignItems": "center",
-          "backgroundColor": "#ffffff",
-          "flex": 1,
-          "gap": 16,
-          "justifyContent": "center",
-        }
-      }
-    >
-      <View>
-        <Text
-          accessibilityRole="text"
-          style={
-            {
-              "color": "#141618",
-              "fontFamily": "EuclidCircularB-Regular",
-              "fontSize": 12,
-              "fontWeight": "400",
-              "letterSpacing": 0,
-              "lineHeight": 20,
-            }
-          }
-        >
-          Balance
-          : 
-          1.5 ETH
-        </Text>
-      </View>
-      <View
-        style={
-          {
-            "alignItems": "center",
-            "flexDirection": "row",
-            "gap": 4,
-            "justifyContent": "center",
-          }
-        }
-      >
-        <Text
-          accessibilityRole="text"
-          style={
-            {
-              "color": "#141618",
-              "fontFamily": "EuclidCircularB-Bold",
-              "fontSize": 32,
-              "fontWeight": "700",
-              "letterSpacing": 0,
-              "lineHeight": 40,
-            }
-          }
-        >
-          0
-        </Text>
-        <Text
-          accessibilityRole="text"
-          style={
-            {
-              "color": "#9fa6ae",
-              "fontFamily": "EuclidCircularB-Bold",
-              "fontSize": 32,
-              "fontWeight": "700",
-              "letterSpacing": 0,
-              "lineHeight": 40,
-            }
-          }
-        >
-          ETH
-        </Text>
-      </View>
-      <View>
-        <TouchableOpacity
-          accessibilityRole="button"
-          accessible={true}
-          activeOpacity={1}
-          onPress={[Function]}
-          style={
-            {
-              "alignItems": "center",
-              "alignSelf": "flex-start",
-              "backgroundColor": "#ffffff",
-              "borderColor": "#BBC0C566",
-              "borderRadius": 16,
-              "borderWidth": 1,
-              "flexDirection": "row",
-              "height": 32,
-              "justifyContent": "center",
-              "paddingHorizontal": 16,
-            }
-          }
-        >
-          <Text
-            accessibilityRole="none"
-            style={
-              {
-                "color": "#141618",
-                "fontFamily": "EuclidCircularB-Medium",
-                "fontSize": 14,
-                "fontWeight": "500",
-                "letterSpacing": 0,
-                "lineHeight": 22,
-              }
-            }
-          >
-            0 USD
-          </Text>
-          <SvgMock
-            color="#141618"
-            height={16}
-            name="SwapVertical"
-            style={
-              {
-                "height": 16,
-                "marginLeft": 8,
-                "width": 16,
-              }
-            }
-            width={16}
-          />
-        </TouchableOpacity>
-      </View>
-    </View>
-    <View
-      style={
-        {
-          "borderColor": "#BBC0C566",
-          "padding": 16,
-          "paddingBottom": 8,
-        }
-      }
-    >
-      <View
-        style={
-          {
-            "alignItems": "center",
-            "backgroundColor": "#ffffff",
-            "borderColor": "#848c96",
-            "borderRadius": 8,
-            "borderWidth": 1,
-            "justifyContent": "center",
-            "paddingHorizontal": 16,
-            "paddingVertical": 8,
+            "bottom": 0,
+            "left": 0,
+            "position": "absolute",
+            "right": 0,
+            "top": 0,
           }
         }
       >
         <View
+          collapsable={false}
           style={
             {
-              "alignItems": "center",
-              "flexDirection": "row",
-              "justifyContent": "space-between",
-              "width": "100%",
+              "opacity": 1,
+            }
+          }
+        />
+        <View
+          accessibilityElementsHidden={false}
+          closing={false}
+          gestureVelocityImpact={0.3}
+          importantForAccessibility="auto"
+          onClose={[Function]}
+          onGestureBegin={[Function]}
+          onGestureCanceled={[Function]}
+          onGestureEnd={[Function]}
+          onOpen={[Function]}
+          onTransition={[Function]}
+          pointerEvents="box-none"
+          style={
+            [
+              {
+                "overflow": undefined,
+              },
+              {
+                "bottom": 0,
+                "left": 0,
+                "position": "absolute",
+                "right": 0,
+                "top": 0,
+              },
+            ]
+          }
+          transitionSpec={
+            {
+              "close": {
+                "animation": "spring",
+                "config": {
+                  "damping": 500,
+                  "mass": 3,
+                  "overshootClamping": true,
+                  "restDisplacementThreshold": 10,
+                  "restSpeedThreshold": 10,
+                  "stiffness": 1000,
+                },
+              },
+              "open": {
+                "animation": "spring",
+                "config": {
+                  "damping": 500,
+                  "mass": 3,
+                  "overshootClamping": true,
+                  "restDisplacementThreshold": 10,
+                  "restSpeedThreshold": 10,
+                  "stiffness": 1000,
+                },
+              },
             }
           }
         >
           <View
+            collapsable={false}
+            needsOffscreenAlphaCompositing={false}
+            pointerEvents="box-none"
             style={
               {
-                "alignItems": "center",
-                "flexDirection": "row",
-                "gap": 4,
+                "flex": 1,
               }
             }
           >
-            <Text
-              accessibilityRole="text"
+            <View
+              collapsable={false}
+              onGestureHandlerEvent={[Function]}
+              onGestureHandlerStateChange={[Function]}
               style={
                 {
-                  "color": "#141618",
-                  "fontFamily": "EuclidCircularB-Medium",
-                  "fontSize": 14,
-                  "fontWeight": "500",
-                  "letterSpacing": 0,
-                  "lineHeight": 22,
+                  "flex": 1,
+                  "transform": [
+                    {
+                      "translateX": 0,
+                    },
+                    {
+                      "translateX": 0,
+                    },
+                  ],
                 }
               }
             >
-              MetaMask Pool
-            </Text>
-            <TouchableOpacity
-              accessibilityLabel="Learn More"
-              onPress={[Function]}
-            >
-              <SvgMock
-                color="#9fa6ae"
-                height={16}
-                name="Question"
+              <View
+                collapsable={false}
+                pointerEvents="none"
                 style={
                   {
-                    "height": 16,
-                    "width": 16,
-                  }
-                }
-                width={16}
-              />
-            </TouchableOpacity>
-          </View>
-          <View
-            style={
-              {
-                "alignItems": "flex-end",
-              }
-            }
-          >
-            <Text
-              accessibilityRole="text"
-              style={
-                {
-                  "color": "#1c8234",
-                  "fontFamily": "EuclidCircularB-Medium",
-                  "fontSize": 14,
-                  "fontWeight": "500",
-                  "letterSpacing": 0,
-                  "lineHeight": 22,
-                }
-              }
-            >
-              3.3%
-            </Text>
-            <Text
-              accessibilityRole="text"
-              style={
-                {
-                  "color": "#6a737d",
-                  "fontFamily": "EuclidCircularB-Medium",
-                  "fontSize": 12,
-                  "fontWeight": "500",
-                  "letterSpacing": 0,
-                  "lineHeight": 20,
-                }
-              }
-            >
-              Estimated annual rewards
-            </Text>
-          </View>
-        </View>
-      </View>
-    </View>
-    <View
-      style={
-        {
-          "alignItems": "center",
-          "backgroundColor": "#ffffff",
-          "flexDirection": "row",
-          "gap": 8,
-          "justifyContent": "center",
-          "padding": 16,
-        }
-      }
-    >
-      <TouchableOpacity
-        accessibilityRole="button"
-        accessible={true}
-        activeOpacity={1}
-        onPress={[Function]}
-        style={
-          {
-            "alignItems": "center",
-            "alignSelf": "stretch",
-            "backgroundColor": "#ffffff",
-            "borderColor": "#848c96",
-            "borderRadius": 20,
-            "borderWidth": 1,
-            "flex": 1,
-            "flexDirection": "row",
-            "height": 40,
-            "justifyContent": "center",
-            "paddingHorizontal": 16,
-          }
-        }
-      >
-        <Text
-          accessibilityRole="none"
-          style={
-            {
-              "color": "#141618",
-              "fontFamily": "EuclidCircularB-Medium",
-              "fontSize": 14,
-              "fontWeight": "500",
-              "letterSpacing": 0,
-              "lineHeight": 22,
-            }
-          }
-        >
-          25%
-        </Text>
-      </TouchableOpacity>
-      <TouchableOpacity
-        accessibilityRole="button"
-        accessible={true}
-        activeOpacity={1}
-        onPress={[Function]}
-        style={
-          {
-            "alignItems": "center",
-            "alignSelf": "stretch",
-            "backgroundColor": "#ffffff",
-            "borderColor": "#848c96",
-            "borderRadius": 20,
-            "borderWidth": 1,
-            "flex": 1,
-            "flexDirection": "row",
-            "height": 40,
-            "justifyContent": "center",
-            "paddingHorizontal": 16,
-          }
-        }
-      >
-        <Text
-          accessibilityRole="none"
-          style={
-            {
-              "color": "#141618",
-              "fontFamily": "EuclidCircularB-Medium",
-              "fontSize": 14,
-              "fontWeight": "500",
-              "letterSpacing": 0,
-              "lineHeight": 22,
-            }
-          }
-        >
-          50%
-        </Text>
-      </TouchableOpacity>
-      <TouchableOpacity
-        accessibilityRole="button"
-        accessible={true}
-        activeOpacity={1}
-        onPress={[Function]}
-        style={
-          {
-            "alignItems": "center",
-            "alignSelf": "stretch",
-            "backgroundColor": "#ffffff",
-            "borderColor": "#848c96",
-            "borderRadius": 20,
-            "borderWidth": 1,
-            "flex": 1,
-            "flexDirection": "row",
-            "height": 40,
-            "justifyContent": "center",
-            "paddingHorizontal": 16,
-          }
-        }
-      >
-        <Text
-          accessibilityRole="none"
-          style={
-            {
-              "color": "#141618",
-              "fontFamily": "EuclidCircularB-Medium",
-              "fontSize": 14,
-              "fontWeight": "500",
-              "letterSpacing": 0,
-              "lineHeight": 22,
-            }
-          }
-        >
-          75%
-        </Text>
-      </TouchableOpacity>
-      <TouchableOpacity
-        accessibilityRole="button"
-        accessible={true}
-        activeOpacity={1}
-        onPress={[Function]}
-        style={
-          {
-            "alignItems": "center",
-            "alignSelf": "stretch",
-            "backgroundColor": "#ffffff",
-            "borderColor": "#848c96",
-            "borderRadius": 20,
-            "borderWidth": 1,
-            "flex": 1,
-            "flexDirection": "row",
-            "height": 40,
-            "justifyContent": "center",
-            "paddingHorizontal": 16,
-          }
-        }
-      >
-        <SvgMock
-          color="#141618"
-          height={16}
-          name="Sparkle"
-          style={
-            {
-              "height": 16,
-              "marginRight": 8,
-              "width": 16,
-            }
-          }
-          width={16}
-        />
-        <Text
-          accessibilityRole="none"
-          style={
-            {
-              "color": "#141618",
-              "fontFamily": "EuclidCircularB-Medium",
-              "fontSize": 14,
-              "fontWeight": "500",
-              "letterSpacing": 0,
-              "lineHeight": 22,
-            }
-          }
-        >
-          Max
-        </Text>
-      </TouchableOpacity>
-    </View>
-    <View
-      style={
-        [
-          {
-            "paddingHorizontal": 25,
-          },
-          {
-            "paddingHorizontal": 24,
-          },
-        ]
-      }
-    >
-      <View
-        style={
-          {
-            "flexDirection": "row",
-            "justifyContent": "space-around",
-          }
-        }
-      >
-        <TouchableOpacity
-          accessibilityRole="button"
-          accessible={true}
-          onPress={[Function]}
-          style={
-            [
-              {
-                "alignItems": "center",
-                "flex": 1,
-                "justifyContent": "center",
-                "paddingHorizontal": 20,
-                "paddingVertical": 12,
-              },
-              undefined,
-            ]
-          }
-        >
-          <Text
-            style={
-              [
-                {
-                  "color": "#141618",
-                  "fontFamily": "EuclidCircularB-Regular",
-                  "fontSize": 30,
-                  "fontWeight": "400",
-                  "marginVertical": 2,
-                },
-                undefined,
-                undefined,
-                undefined,
-                undefined,
-                undefined,
-                undefined,
-                undefined,
-                undefined,
-                undefined,
-                undefined,
-                undefined,
-                undefined,
-                undefined,
-                undefined,
-                undefined,
-                undefined,
-                undefined,
-                undefined,
-                undefined,
-                undefined,
-                undefined,
-                undefined,
-                undefined,
-                [
-                  {
-                    "color": "#141618",
-                    "fontSize": 30,
-                    "textAlign": "center",
-                  },
-                  undefined,
-                ],
-              ]
-            }
-          >
-            1
-          </Text>
-        </TouchableOpacity>
-        <TouchableOpacity
-          accessibilityRole="button"
-          accessible={true}
-          onPress={[Function]}
-          style={
-            [
-              {
-                "alignItems": "center",
-                "flex": 1,
-                "justifyContent": "center",
-                "paddingHorizontal": 20,
-                "paddingVertical": 12,
-              },
-              undefined,
-            ]
-          }
-        >
-          <Text
-            style={
-              [
-                {
-                  "color": "#141618",
-                  "fontFamily": "EuclidCircularB-Regular",
-                  "fontSize": 30,
-                  "fontWeight": "400",
-                  "marginVertical": 2,
-                },
-                undefined,
-                undefined,
-                undefined,
-                undefined,
-                undefined,
-                undefined,
-                undefined,
-                undefined,
-                undefined,
-                undefined,
-                undefined,
-                undefined,
-                undefined,
-                undefined,
-                undefined,
-                undefined,
-                undefined,
-                undefined,
-                undefined,
-                undefined,
-                undefined,
-                undefined,
-                undefined,
-                [
-                  {
-                    "color": "#141618",
-                    "fontSize": 30,
-                    "textAlign": "center",
-                  },
-                  undefined,
-                ],
-              ]
-            }
-          >
-            2
-          </Text>
-        </TouchableOpacity>
-        <TouchableOpacity
-          accessibilityRole="button"
-          accessible={true}
-          onPress={[Function]}
-          style={
-            [
-              {
-                "alignItems": "center",
-                "flex": 1,
-                "justifyContent": "center",
-                "paddingHorizontal": 20,
-                "paddingVertical": 12,
-              },
-              undefined,
-            ]
-          }
-        >
-          <Text
-            style={
-              [
-                {
-                  "color": "#141618",
-                  "fontFamily": "EuclidCircularB-Regular",
-                  "fontSize": 30,
-                  "fontWeight": "400",
-                  "marginVertical": 2,
-                },
-                undefined,
-                undefined,
-                undefined,
-                undefined,
-                undefined,
-                undefined,
-                undefined,
-                undefined,
-                undefined,
-                undefined,
-                undefined,
-                undefined,
-                undefined,
-                undefined,
-                undefined,
-                undefined,
-                undefined,
-                undefined,
-                undefined,
-                undefined,
-                undefined,
-                undefined,
-                undefined,
-                [
-                  {
-                    "color": "#141618",
-                    "fontSize": 30,
-                    "textAlign": "center",
-                  },
-                  undefined,
-                ],
-              ]
-            }
-          >
-            3
-          </Text>
-        </TouchableOpacity>
-      </View>
-      <View
-        style={
-          {
-            "flexDirection": "row",
-            "justifyContent": "space-around",
-          }
-        }
-      >
-        <TouchableOpacity
-          accessibilityRole="button"
-          accessible={true}
-          onPress={[Function]}
-          style={
-            [
-              {
-                "alignItems": "center",
-                "flex": 1,
-                "justifyContent": "center",
-                "paddingHorizontal": 20,
-                "paddingVertical": 12,
-              },
-              undefined,
-            ]
-          }
-        >
-          <Text
-            style={
-              [
-                {
-                  "color": "#141618",
-                  "fontFamily": "EuclidCircularB-Regular",
-                  "fontSize": 30,
-                  "fontWeight": "400",
-                  "marginVertical": 2,
-                },
-                undefined,
-                undefined,
-                undefined,
-                undefined,
-                undefined,
-                undefined,
-                undefined,
-                undefined,
-                undefined,
-                undefined,
-                undefined,
-                undefined,
-                undefined,
-                undefined,
-                undefined,
-                undefined,
-                undefined,
-                undefined,
-                undefined,
-                undefined,
-                undefined,
-                undefined,
-                undefined,
-                [
-                  {
-                    "color": "#141618",
-                    "fontSize": 30,
-                    "textAlign": "center",
-                  },
-                  undefined,
-                ],
-              ]
-            }
-          >
-            4
-          </Text>
-        </TouchableOpacity>
-        <TouchableOpacity
-          accessibilityRole="button"
-          accessible={true}
-          onPress={[Function]}
-          style={
-            [
-              {
-                "alignItems": "center",
-                "flex": 1,
-                "justifyContent": "center",
-                "paddingHorizontal": 20,
-                "paddingVertical": 12,
-              },
-              undefined,
-            ]
-          }
-        >
-          <Text
-            style={
-              [
-                {
-                  "color": "#141618",
-                  "fontFamily": "EuclidCircularB-Regular",
-                  "fontSize": 30,
-                  "fontWeight": "400",
-                  "marginVertical": 2,
-                },
-                undefined,
-                undefined,
-                undefined,
-                undefined,
-                undefined,
-                undefined,
-                undefined,
-                undefined,
-                undefined,
-                undefined,
-                undefined,
-                undefined,
-                undefined,
-                undefined,
-                undefined,
-                undefined,
-                undefined,
-                undefined,
-                undefined,
-                undefined,
-                undefined,
-                undefined,
-                undefined,
-                [
-                  {
-                    "color": "#141618",
-                    "fontSize": 30,
-                    "textAlign": "center",
-                  },
-                  undefined,
-                ],
-              ]
-            }
-          >
-            5
-          </Text>
-        </TouchableOpacity>
-        <TouchableOpacity
-          accessibilityRole="button"
-          accessible={true}
-          onPress={[Function]}
-          style={
-            [
-              {
-                "alignItems": "center",
-                "flex": 1,
-                "justifyContent": "center",
-                "paddingHorizontal": 20,
-                "paddingVertical": 12,
-              },
-              undefined,
-            ]
-          }
-        >
-          <Text
-            style={
-              [
-                {
-                  "color": "#141618",
-                  "fontFamily": "EuclidCircularB-Regular",
-                  "fontSize": 30,
-                  "fontWeight": "400",
-                  "marginVertical": 2,
-                },
-                undefined,
-                undefined,
-                undefined,
-                undefined,
-                undefined,
-                undefined,
-                undefined,
-                undefined,
-                undefined,
-                undefined,
-                undefined,
-                undefined,
-                undefined,
-                undefined,
-                undefined,
-                undefined,
-                undefined,
-                undefined,
-                undefined,
-                undefined,
-                undefined,
-                undefined,
-                undefined,
-                [
-                  {
-                    "color": "#141618",
-                    "fontSize": 30,
-                    "textAlign": "center",
-                  },
-                  undefined,
-                ],
-              ]
-            }
-          >
-            6
-          </Text>
-        </TouchableOpacity>
-      </View>
-      <View
-        style={
-          {
-            "flexDirection": "row",
-            "justifyContent": "space-around",
-          }
-        }
-      >
-        <TouchableOpacity
-          accessibilityRole="button"
-          accessible={true}
-          onPress={[Function]}
-          style={
-            [
-              {
-                "alignItems": "center",
-                "flex": 1,
-                "justifyContent": "center",
-                "paddingHorizontal": 20,
-                "paddingVertical": 12,
-              },
-              undefined,
-            ]
-          }
-        >
-          <Text
-            style={
-              [
-                {
-                  "color": "#141618",
-                  "fontFamily": "EuclidCircularB-Regular",
-                  "fontSize": 30,
-                  "fontWeight": "400",
-                  "marginVertical": 2,
-                },
-                undefined,
-                undefined,
-                undefined,
-                undefined,
-                undefined,
-                undefined,
-                undefined,
-                undefined,
-                undefined,
-                undefined,
-                undefined,
-                undefined,
-                undefined,
-                undefined,
-                undefined,
-                undefined,
-                undefined,
-                undefined,
-                undefined,
-                undefined,
-                undefined,
-                undefined,
-                undefined,
-                [
-                  {
-                    "color": "#141618",
-                    "fontSize": 30,
-                    "textAlign": "center",
-                  },
-                  undefined,
-                ],
-              ]
-            }
-          >
-            7
-          </Text>
-        </TouchableOpacity>
-        <TouchableOpacity
-          accessibilityRole="button"
-          accessible={true}
-          onPress={[Function]}
-          style={
-            [
-              {
-                "alignItems": "center",
-                "flex": 1,
-                "justifyContent": "center",
-                "paddingHorizontal": 20,
-                "paddingVertical": 12,
-              },
-              undefined,
-            ]
-          }
-        >
-          <Text
-            style={
-              [
-                {
-                  "color": "#141618",
-                  "fontFamily": "EuclidCircularB-Regular",
-                  "fontSize": 30,
-                  "fontWeight": "400",
-                  "marginVertical": 2,
-                },
-                undefined,
-                undefined,
-                undefined,
-                undefined,
-                undefined,
-                undefined,
-                undefined,
-                undefined,
-                undefined,
-                undefined,
-                undefined,
-                undefined,
-                undefined,
-                undefined,
-                undefined,
-                undefined,
-                undefined,
-                undefined,
-                undefined,
-                undefined,
-                undefined,
-                undefined,
-                undefined,
-                [
-                  {
-                    "color": "#141618",
-                    "fontSize": 30,
-                    "textAlign": "center",
-                  },
-                  undefined,
-                ],
-              ]
-            }
-          >
-            8
-          </Text>
-        </TouchableOpacity>
-        <TouchableOpacity
-          accessibilityRole="button"
-          accessible={true}
-          onPress={[Function]}
-          style={
-            [
-              {
-                "alignItems": "center",
-                "flex": 1,
-                "justifyContent": "center",
-                "paddingHorizontal": 20,
-                "paddingVertical": 12,
-              },
-              undefined,
-            ]
-          }
-        >
-          <Text
-            style={
-              [
-                {
-                  "color": "#141618",
-                  "fontFamily": "EuclidCircularB-Regular",
-                  "fontSize": 30,
-                  "fontWeight": "400",
-                  "marginVertical": 2,
-                },
-                undefined,
-                undefined,
-                undefined,
-                undefined,
-                undefined,
-                undefined,
-                undefined,
-                undefined,
-                undefined,
-                undefined,
-                undefined,
-                undefined,
-                undefined,
-                undefined,
-                undefined,
-                undefined,
-                undefined,
-                undefined,
-                undefined,
-                undefined,
-                undefined,
-                undefined,
-                undefined,
-                [
-                  {
-                    "color": "#141618",
-                    "fontSize": 30,
-                    "textAlign": "center",
-                  },
-                  undefined,
-                ],
-              ]
-            }
-          >
-            9
-          </Text>
-        </TouchableOpacity>
-      </View>
-      <View
-        style={
-          {
-            "flexDirection": "row",
-            "justifyContent": "space-around",
-          }
-        }
-      >
-        <TouchableOpacity
-          onPress={[Function]}
-          style={
-            [
-              {
-                "alignItems": "center",
-                "flex": 1,
-                "justifyContent": "center",
-                "paddingHorizontal": 20,
-                "paddingVertical": 12,
-              },
-              undefined,
-            ]
-          }
-        >
-          <Text
-            style={
-              [
-                {
-                  "color": "#141618",
-                  "fontFamily": "EuclidCircularB-Regular",
-                  "fontSize": 30,
-                  "fontWeight": "400",
-                  "marginVertical": 2,
-                },
-                undefined,
-                undefined,
-                undefined,
-                undefined,
-                undefined,
-                undefined,
-                undefined,
-                undefined,
-                undefined,
-                undefined,
-                undefined,
-                undefined,
-                undefined,
-                undefined,
-                undefined,
-                undefined,
-                undefined,
-                undefined,
-                undefined,
-                undefined,
-                undefined,
-                undefined,
-                undefined,
-                [
-                  {
-                    "color": "#141618",
-                    "fontSize": 30,
-                    "textAlign": "center",
-                  },
-                  undefined,
-                ],
-              ]
-            }
-          >
-            .
-          </Text>
-        </TouchableOpacity>
-        <TouchableOpacity
-          accessibilityRole="button"
-          accessible={true}
-          onPress={[Function]}
-          style={
-            [
-              {
-                "alignItems": "center",
-                "flex": 1,
-                "justifyContent": "center",
-                "paddingHorizontal": 20,
-                "paddingVertical": 12,
-              },
-              undefined,
-            ]
-          }
-        >
-          <Text
-            style={
-              [
-                {
-                  "color": "#141618",
-                  "fontFamily": "EuclidCircularB-Regular",
-                  "fontSize": 30,
-                  "fontWeight": "400",
-                  "marginVertical": 2,
-                },
-                undefined,
-                undefined,
-                undefined,
-                undefined,
-                undefined,
-                undefined,
-                undefined,
-                undefined,
-                undefined,
-                undefined,
-                undefined,
-                undefined,
-                undefined,
-                undefined,
-                undefined,
-                undefined,
-                undefined,
-                undefined,
-                undefined,
-                undefined,
-                undefined,
-                undefined,
-                undefined,
-                [
-                  {
-                    "color": "#141618",
-                    "fontSize": 30,
-                    "textAlign": "center",
-                  },
-                  undefined,
-                ],
-              ]
-            }
-          >
-            0
-          </Text>
-        </TouchableOpacity>
-        <TouchableOpacity
-          delayLongPress={500}
-          onLongPress={[Function]}
-          onPress={[Function]}
-          style={
-            [
-              {
-                "alignItems": "center",
-                "flex": 1,
-                "justifyContent": "center",
-                "paddingHorizontal": 20,
-                "paddingVertical": 12,
-              },
-              undefined,
-            ]
-          }
-          testID="keypad-delete-button"
-        >
-          <Text
-            allowFontScaling={false}
-            style={
-              [
-                {
-                  "color": undefined,
-                  "fontSize": 12,
-                },
-                [
-                  {
-                    "color": "#141618",
-                    "fontSize": 30,
-                    "textAlign": "center",
-                  },
-                  {
-                    "fontSize": 25,
-                    "marginTop": 5,
-                  },
-                ],
-                {
-                  "fontFamily": "Ionicons",
-                  "fontStyle": "normal",
-                  "fontWeight": "normal",
-                },
-                {},
-              ]
-            }
-          >
-            
-          </Text>
-        </TouchableOpacity>
-      </View>
-    </View>
-    <View
-      style={
-        {
-          "padding": 16,
-        }
-      }
-    >
-      <TouchableOpacity
-        accessibilityRole="button"
-        accessible={true}
-        activeOpacity={1}
-        disabled={true}
-        onPress={[Function]}
-        onPressIn={[Function]}
-        onPressOut={[Function]}
-        style={
-          {
-            "alignItems": "center",
-            "alignSelf": "stretch",
-            "backgroundColor": "#0376c9",
-            "borderRadius": 24,
-            "flexDirection": "row",
-            "height": 48,
-            "justifyContent": "center",
-            "opacity": 0.5,
-            "paddingHorizontal": 16,
-          }
-        }
-      >
-        <Text
-          accessibilityRole="text"
-          style={
-            {
-              "color": "#ffffff",
-              "fontFamily": "EuclidCircularB-Medium",
-              "fontSize": 14,
-              "fontWeight": "500",
-              "letterSpacing": 0,
-              "lineHeight": 22,
-            }
-          }
-        >
-          Enter amount
-        </Text>
-      </TouchableOpacity>
-    </View>
-  </View>
-</RCTSafeAreaView>
-=======
                     "backgroundColor": "rgb(242, 242, 242)",
                     "bottom": 0,
                     "left": 0,
@@ -5558,5 +3196,4 @@
     </RNSScreenContainer>
   </RNCSafeAreaProvider>
 </View>
->>>>>>> f1910d80
 `;