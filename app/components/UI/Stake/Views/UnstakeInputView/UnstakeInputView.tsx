--- conflicted
+++ resolved
@@ -17,24 +17,15 @@
 import styleSheet from './UnstakeInputView.styles';
 import InputDisplay from '../../components/InputDisplay';
 import Routes from '../../../../../constants/navigation/Routes';
-<<<<<<< HEAD
 import { MetaMetricsEvents, useMetrics } from '../../../../hooks/useMetrics';
-=======
 import useUnstakingInputHandlers from '../../hooks/useUnstakingInput';
->>>>>>> dceb5528
 
 const UnstakeInputView = () => {
   const title = strings('stake.unstake_eth');
   const navigation = useNavigation();
   const { styles, theme } = useStyles(styleSheet, {});
-
-<<<<<<< HEAD
   const { trackEvent, createEventBuilder } = useMetrics();
 
-  const { stakedBalanceWei } = useBalance();
-
-=======
->>>>>>> dceb5528
   const {
     isEth,
     currentCurrency,
