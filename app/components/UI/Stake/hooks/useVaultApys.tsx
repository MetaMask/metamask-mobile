<<<<<<< HEAD
import { useCallback, useEffect, useState } from 'react';
import { hexToNumber } from '@metamask/utils';
import { useDispatch, useSelector } from 'react-redux';
import { selectEvmChainId } from '../../../../selectors/networkController';
import {
  selectVaultApys,
  setVaultApys,
} from '../../../../core/redux/slices/staking';
import { stakingApiService } from '../sdk/stakeSdkProvider';
=======
import { useState } from 'react';
import { useSelector } from 'react-redux';
import Engine from '../../../../core/Engine';
import { pooledStakingSelectors } from '../../../../selectors/earnController';
>>>>>>> f1910d80

const useVaultApys = () => {
  const [isLoading, setIsLoading] = useState(false);
  const [error, setError] = useState<string | null>(null);

<<<<<<< HEAD
  const dispatch = useDispatch();

  const { vaultApys } = useSelector(selectVaultApys);

  const chainId = useSelector(selectEvmChainId);

  const fetchVaultApys = useCallback(async () => {
=======
  const vaultApys = useSelector(pooledStakingSelectors.selectVaultDailyApys);
  const fetchVaultApys = async () => {
>>>>>>> f1910d80
    setIsLoading(true);
    setError(null);

    try {
      await Engine.context.EarnController.refreshPooledStakingVaultDailyApys();
    } catch (err) {
      setError('Failed to fetch pooled staking vault APYs');
    } finally {
      setIsLoading(false);
    }
  };

  return {
    vaultApys,
    refreshVaultApys: fetchVaultApys,
    isLoadingVaultApys: isLoading,
    error,
  };
};

export default useVaultApys;<|MERGE_RESOLUTION|>--- conflicted
+++ resolved
@@ -1,36 +1,14 @@
-<<<<<<< HEAD
-import { useCallback, useEffect, useState } from 'react';
-import { hexToNumber } from '@metamask/utils';
-import { useDispatch, useSelector } from 'react-redux';
-import { selectEvmChainId } from '../../../../selectors/networkController';
-import {
-  selectVaultApys,
-  setVaultApys,
-} from '../../../../core/redux/slices/staking';
-import { stakingApiService } from '../sdk/stakeSdkProvider';
-=======
 import { useState } from 'react';
 import { useSelector } from 'react-redux';
 import Engine from '../../../../core/Engine';
 import { pooledStakingSelectors } from '../../../../selectors/earnController';
->>>>>>> f1910d80
 
 const useVaultApys = () => {
   const [isLoading, setIsLoading] = useState(false);
   const [error, setError] = useState<string | null>(null);
 
-<<<<<<< HEAD
-  const dispatch = useDispatch();
-
-  const { vaultApys } = useSelector(selectVaultApys);
-
-  const chainId = useSelector(selectEvmChainId);
-
-  const fetchVaultApys = useCallback(async () => {
-=======
   const vaultApys = useSelector(pooledStakingSelectors.selectVaultDailyApys);
   const fetchVaultApys = async () => {
->>>>>>> f1910d80
     setIsLoading(true);
     setError(null);
 
