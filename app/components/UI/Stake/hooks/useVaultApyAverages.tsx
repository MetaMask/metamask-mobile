<<<<<<< HEAD
import { useCallback, useEffect, useState } from 'react';
import { hexToNumber } from '@metamask/utils';
import { useDispatch, useSelector } from 'react-redux';
import { selectEvmChainId } from '../../../../selectors/networkController';
import {
  selectVaultApyAverages,
  setVaultApyAverages,
} from '../../../../core/redux/slices/staking';
import { stakingApiService } from '../sdk/stakeSdkProvider';
import { DEFAULT_VAULT_APY_AVERAGES } from '../constants';
=======
import { useState } from 'react';
import { useSelector } from 'react-redux';
import Engine from '../../../../core/Engine';
import { pooledStakingSelectors } from '../../../../selectors/earnController';
>>>>>>> f1910d80

const useVaultApyAverages = () => {
  const [isLoading, setIsLoading] = useState(false);
  const [error, setError] = useState<string | null>(null);

  const vaultApyAverages = useSelector(
    pooledStakingSelectors.selectVaultApyAverages,
  );

<<<<<<< HEAD
  const { vaultApyAverages } = useSelector(selectVaultApyAverages);
  const chainId = useSelector(selectEvmChainId);

  const fetchVaultAprs = useCallback(async () => {
=======
  const fetchVaultAprs = async () => {
>>>>>>> f1910d80
    setIsLoading(true);
    setError(null);

    try {
      await Engine.context.EarnController.refreshPooledStakingVaultApyAverages();
    } catch (err) {
      setError('Failed to fetch pooled staking vault APY averages');
    } finally {
      setIsLoading(false);
    }
  };

  return {
    vaultApyAverages:
      Object.keys(vaultApyAverages).length === 0
        ? DEFAULT_VAULT_APY_AVERAGES
        : vaultApyAverages,
    refreshVaultApyAverages: fetchVaultAprs,
    isLoadingVaultApyAverages: isLoading,
    error,
  };
};

export default useVaultApyAverages;<|MERGE_RESOLUTION|>--- conflicted
+++ resolved
@@ -1,20 +1,7 @@
-<<<<<<< HEAD
-import { useCallback, useEffect, useState } from 'react';
-import { hexToNumber } from '@metamask/utils';
-import { useDispatch, useSelector } from 'react-redux';
-import { selectEvmChainId } from '../../../../selectors/networkController';
-import {
-  selectVaultApyAverages,
-  setVaultApyAverages,
-} from '../../../../core/redux/slices/staking';
-import { stakingApiService } from '../sdk/stakeSdkProvider';
-import { DEFAULT_VAULT_APY_AVERAGES } from '../constants';
-=======
 import { useState } from 'react';
 import { useSelector } from 'react-redux';
 import Engine from '../../../../core/Engine';
 import { pooledStakingSelectors } from '../../../../selectors/earnController';
->>>>>>> f1910d80
 
 const useVaultApyAverages = () => {
   const [isLoading, setIsLoading] = useState(false);
@@ -24,14 +11,7 @@
     pooledStakingSelectors.selectVaultApyAverages,
   );
 
-<<<<<<< HEAD
-  const { vaultApyAverages } = useSelector(selectVaultApyAverages);
-  const chainId = useSelector(selectEvmChainId);
-
-  const fetchVaultAprs = useCallback(async () => {
-=======
   const fetchVaultAprs = async () => {
->>>>>>> f1910d80
     setIsLoading(true);
     setError(null);
 
@@ -45,10 +25,7 @@
   };
 
   return {
-    vaultApyAverages:
-      Object.keys(vaultApyAverages).length === 0
-        ? DEFAULT_VAULT_APY_AVERAGES
-        : vaultApyAverages,
+    vaultApyAverages,
     refreshVaultApyAverages: fetchVaultAprs,
     isLoadingVaultApyAverages: isLoading,
     error,
