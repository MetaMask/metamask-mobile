import { BN } from 'ethereumjs-util';
import { useState, useMemo, useCallback } from 'react';
import { useSelector } from 'react-redux';
import {
  selectCurrentCurrency,
  selectConversionRate,
} from '../../../../selectors/currencyRateController';
import {
  toWei,
  weiToFiatNumber,
  fiatNumberToWei,
  renderFromWei,
  fromWei,
} from '../../../../util/number';
import { strings } from '../../../../../locales/i18n';

interface InputHandlerParams {
  balance: BN;
}
const MAX_DIGITS = 12;
const useInputHandler = ({ balance }: InputHandlerParams) => {
  const [amountEth, setAmountEth] = useState('0');
  const [amountWei, setAmountWei] = useState<BN>(new BN(0));
  const [fiatAmount, setFiatAmount] = useState('0');
  const [isEth, setIsEth] = useState<boolean>(true);

  const currentCurrency = useSelector(selectCurrentCurrency);
  const conversionRate = useSelector(selectConversionRate) || 1;

  const isNonZeroAmount = useMemo(() => amountWei.gt(new BN(0)), [amountWei]);

  const isOverMaximum = useMemo(
    () => amountWei.gt(balance),
    [amountWei, balance],
  );

  const handleEthInput = useCallback(
    (value: string) => {
      setAmountEth(value);
      setAmountWei(toWei(value, 'ether'));
      const fiatValue = weiToFiatNumber(
        toWei(value, 'ether'),
        conversionRate,
        2,
      ).toString();
      setFiatAmount(fiatValue);
    },
    [conversionRate],
  );

  const handleFiatInput = useCallback(
    (value: string) => {
      setFiatAmount(value);
      try {
        const ethValue = renderFromWei(
          fiatNumberToWei(value, conversionRate).toString(),
          5,
        );
        setAmountEth(ethValue);
        setAmountWei(toWei(ethValue, 'ether'));
      } catch (error) {
        const ethValue = fromWei(
          fiatNumberToWei(value, conversionRate).toString(),
        );
        setAmountEth(ethValue);
        setAmountWei(toWei(ethValue, 'ether'));
      }
    },
    [conversionRate],
  );

  const handleKeypadChange = useCallback(
    ({ value }) => {
      const digitsOnly = value.replace(/[^0-9.]/g, '');
      const [whole = '', fraction = ''] = digitsOnly.split('.');
      const totalDigits = whole.length + fraction.length;

      if (totalDigits > MAX_DIGITS) {
        return;
      }
      isEth ? handleEthInput(value) : handleFiatInput(value);
    },
    [handleEthInput, handleFiatInput, isEth],
  );

  const handleCurrencySwitch = useCallback(() => {
    setIsEth(!isEth);
  }, [isEth]);

  const percentageOptions = [
    { value: 0.25, label: '25%' },
    { value: 0.5, label: '50%' },
    { value: 0.75, label: '75%' },
    { value: 1, label: strings('stake.max') },
  ];

  const handleQuickAmountPress = useCallback(
    ({ value }: { value: number }) => {
      const percentage = value * 100;
      const amountPercentage = balance.mul(new BN(percentage)).div(new BN(100));

      let newEthAmount;
      try {
        newEthAmount = renderFromWei(amountPercentage, 5);
      } catch (error) {
        newEthAmount = fromWei(amountPercentage);
      }
      setAmountEth(newEthAmount);
      setAmountWei(amountPercentage);

      const newFiatAmount = weiToFiatNumber(
        amountPercentage,
        conversionRate,
        2,
      ).toString();
      setFiatAmount(newFiatAmount);
<<<<<<< HEAD
=======
      trackEvent(
        createEventBuilder(MetaMetricsEvents.STAKE_INPUT_AMOUNT_CLICKED)
          .addProperties({
            location: 'Stake',
            amount: value,
            is_max: value === 1,
            mode: isEth ? 'native' : 'fiat',
          })
          .build(),
      );
>>>>>>> ad8ffb1a
    },
    [balance, conversionRate],
  );

  const handleMaxInput = useCallback(
    (maxStakeableWei: BN) => {
      setAmountWei(maxStakeableWei);

      let ethValue;

      try {
        ethValue = renderFromWei(maxStakeableWei, 5);
      } catch (error) {
        ethValue = fromWei(maxStakeableWei);
      }
      setAmountEth(ethValue);
      const fiatValue = weiToFiatNumber(
        maxStakeableWei,
        conversionRate,
        2,
      ).toString();
      setFiatAmount(fiatValue);
<<<<<<< HEAD
=======
      trackEvent(
        createEventBuilder(MetaMetricsEvents.STAKE_INPUT_AMOUNT_CLICKED)
          .addProperties({
            location: 'Stake',
            amount: ethValue,
            is_max: true,
            mode: isEth ? 'native' : 'fiat',
          })
          .build(),
      );
>>>>>>> ad8ffb1a
    },
    [conversionRate],
  );

  const currencyToggleValue = isEth
    ? `${fiatAmount} ${currentCurrency.toUpperCase()}`
    : `${amountEth} ETH`;

  return {
    amountEth,
    amountWei,
    fiatAmount,
    isEth,
    currencyToggleValue,
    isNonZeroAmount,
    isOverMaximum,
    handleEthInput,
    handleFiatInput,
    handleKeypadChange,
    handleCurrencySwitch,
    percentageOptions,
    handleQuickAmountPress,
    currentCurrency,
    conversionRate,
    handleMaxInput,
  };
};

export default useInputHandler;<|MERGE_RESOLUTION|>--- conflicted
+++ resolved
@@ -114,19 +114,6 @@
         2,
       ).toString();
       setFiatAmount(newFiatAmount);
-<<<<<<< HEAD
-=======
-      trackEvent(
-        createEventBuilder(MetaMetricsEvents.STAKE_INPUT_AMOUNT_CLICKED)
-          .addProperties({
-            location: 'Stake',
-            amount: value,
-            is_max: value === 1,
-            mode: isEth ? 'native' : 'fiat',
-          })
-          .build(),
-      );
->>>>>>> ad8ffb1a
     },
     [balance, conversionRate],
   );
@@ -149,19 +136,6 @@
         2,
       ).toString();
       setFiatAmount(fiatValue);
-<<<<<<< HEAD
-=======
-      trackEvent(
-        createEventBuilder(MetaMetricsEvents.STAKE_INPUT_AMOUNT_CLICKED)
-          .addProperties({
-            location: 'Stake',
-            amount: ethValue,
-            is_max: true,
-            mode: isEth ? 'native' : 'fiat',
-          })
-          .build(),
-      );
->>>>>>> ad8ffb1a
     },
     [conversionRate],
   );
