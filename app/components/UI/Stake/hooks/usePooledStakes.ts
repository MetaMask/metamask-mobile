<<<<<<< HEAD
import { useSelector, useDispatch } from 'react-redux';
import { useCallback, useEffect, useMemo, useState } from 'react';
import { selectSelectedInternalAccountFormattedAddress } from '../../../../selectors/accountsController';
import { selectEvmChainId } from '../../../../selectors/networkController';
import { hexToNumber } from '@metamask/utils';
=======
import { useMemo, useState } from 'react';
>>>>>>> f1910d80
import { PooledStake } from '@metamask/stake-sdk';
import Engine from '../../../../core/Engine';
import { useSelector } from 'react-redux';
import { pooledStakingSelectors } from '../../../../selectors/earnController';

export enum StakeAccountStatus {
  // These statuses are only used internally rather than displayed to a user
  ACTIVE = 'ACTIVE', // non-zero staked shares
  NEVER_STAKED = 'NEVER_STAKED',
  INACTIVE_WITH_EXIT_REQUESTS = 'INACTIVE_WITH_EXIT_REQUESTS', // zero staked shares, unstaking or claimable exit requests
  INACTIVE_WITH_REWARDS_ONLY = 'INACTIVE_WITH_REWARDS_ONLY', // zero staked shares, no exit requests, previous lifetime rewards
}

const usePooledStakes = () => {
<<<<<<< HEAD
  const dispatch = useDispatch();
  const chainId = useSelector(selectEvmChainId);
  const selectedAddress =
    useSelector(selectSelectedInternalAccountFormattedAddress) || '';
  const { pooledStakesData, exchangeRate } = useSelector(
    selectPooledStakesData,
  );

=======
>>>>>>> f1910d80
  const [isLoading, setIsLoading] = useState(false);
  const [error, setError] = useState<string | null>(null);

  const { selectPoolStakes, selectExchangeRate } = pooledStakingSelectors;

  const pooledStakesData = useSelector(selectPoolStakes);
  const exchangeRate = useSelector(selectExchangeRate);

  const fetchData = async () => {
    setIsLoading(true);
    setError(null);

    try {
      await Engine.context.EarnController.refreshPooledStakes(true);
    } catch (err) {
      setError('Failed to fetch pooled stakes');
    } finally {
      setIsLoading(false);
    }
  };

  const getStatus = (stake: PooledStake) => {
    if (stake.assets === '0' && stake.exitRequests.length > 0) {
      return StakeAccountStatus.INACTIVE_WITH_EXIT_REQUESTS;
    } else if (stake.assets === '0' && stake.lifetimeRewards !== '0') {
      return StakeAccountStatus.INACTIVE_WITH_REWARDS_ONLY;
    } else if (stake.assets === '0') {
      return StakeAccountStatus.NEVER_STAKED;
    }
    return StakeAccountStatus.ACTIVE;
  };

  const statusFlags = useMemo(() => {
    const currentStatus = pooledStakesData
      ? getStatus(pooledStakesData)
      : StakeAccountStatus.NEVER_STAKED;

    return {
      hasStakedPositions:
        currentStatus === StakeAccountStatus.ACTIVE ||
        currentStatus === StakeAccountStatus.INACTIVE_WITH_EXIT_REQUESTS,
      hasRewards:
        currentStatus === StakeAccountStatus.INACTIVE_WITH_REWARDS_ONLY ||
        currentStatus === StakeAccountStatus.ACTIVE,
      hasRewardsOnly:
        currentStatus === StakeAccountStatus.INACTIVE_WITH_REWARDS_ONLY,
      hasNeverStaked: currentStatus === StakeAccountStatus.NEVER_STAKED,
      hasEthToUnstake: currentStatus === StakeAccountStatus.ACTIVE,
    };
  }, [pooledStakesData]);

  return {
    pooledStakesData,
    exchangeRate,
    isLoadingPooledStakesData: isLoading,
    error,
    refreshPooledStakes: fetchData,
    ...statusFlags,
  };
};

export default usePooledStakes;<|MERGE_RESOLUTION|>--- conflicted
+++ resolved
@@ -1,12 +1,4 @@
-<<<<<<< HEAD
-import { useSelector, useDispatch } from 'react-redux';
-import { useCallback, useEffect, useMemo, useState } from 'react';
-import { selectSelectedInternalAccountFormattedAddress } from '../../../../selectors/accountsController';
-import { selectEvmChainId } from '../../../../selectors/networkController';
-import { hexToNumber } from '@metamask/utils';
-=======
 import { useMemo, useState } from 'react';
->>>>>>> f1910d80
 import { PooledStake } from '@metamask/stake-sdk';
 import Engine from '../../../../core/Engine';
 import { useSelector } from 'react-redux';
@@ -21,17 +13,6 @@
 }
 
 const usePooledStakes = () => {
-<<<<<<< HEAD
-  const dispatch = useDispatch();
-  const chainId = useSelector(selectEvmChainId);
-  const selectedAddress =
-    useSelector(selectSelectedInternalAccountFormattedAddress) || '';
-  const { pooledStakesData, exchangeRate } = useSelector(
-    selectPooledStakesData,
-  );
-
-=======
->>>>>>> f1910d80
   const [isLoading, setIsLoading] = useState(false);
   const [error, setError] = useState<string | null>(null);
 
