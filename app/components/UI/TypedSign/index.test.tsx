--- conflicted
+++ resolved
@@ -29,8 +29,35 @@
   origin: 'example.com',
   metamaskId: 'TestMessageId',
 };
+import SignatureRequest from '../SignatureRequest';
+import Engine from '../../../core/Engine';
+import NotificationManager from '../../../core/NotificationManager';
+import { WALLET_CONNECT_ORIGIN } from '../../../util/walletconnect';
+import { InteractionManager } from 'react-native';
+import { strings } from '../../../../locales/i18n';
+import AppConstants from '../../../core/AppConstants';
+
+jest.mock('../../../core/Engine', () => ({
+  context: {
+    SignatureController: {
+      signTypedMessage: jest.fn(),
+      cancelTypedMessage: jest.fn(),
+    },
+  },
+}));
+
+jest.mock('../../../core/NotificationManager', () => ({
+  showSimpleNotification: jest.fn(),
+}));
+
+const messageParamsMock = {
+  data: { type: 'string', name: 'Message', value: 'Hi, Alice!' },
+  origin: 'example.com',
+  metamaskId: 'TestMessageId',
+};
 
 const mockStore = configureMockStore();
+
 
 const initialState = {
   engine: {
@@ -41,6 +68,7 @@
     },
   },
 };
+
 
 const store = mockStore(initialState);
 
@@ -54,11 +82,20 @@
         onCancel={() => undefined}
       />
     </Provider>,
-<<<<<<< HEAD
+  ).find(TypedSign);
+}
+
+function createWrapper({ origin = messageParamsMock.origin } = {}) {
+  return shallow(
+    <Provider store={store}>
+      <TypedSign
+        currentPageInformation={{ title: 'title', url: 'url' }}
+        messageParams={{ ...messageParamsMock, origin }}
+        onConfirm={() => undefined}
+        onCancel={() => undefined}
+      />
+    </Provider>,
   );
-=======
-  ).find(TypedSign);
->>>>>>> efa3faa3
 }
 
 describe('TypedSign', () => {
@@ -180,4 +217,118 @@
       });
     });
   });
+
+  describe('onConfirm', () => {
+    it('signs message', async () => {
+      const wrapper = createWrapper().dive();
+      await (wrapper.find(SignatureRequest).props() as any).onConfirm();
+
+      expect(
+        Engine.context.SignatureController.signTypedMessage,
+      ).toHaveBeenCalledTimes(1);
+      expect(
+        Engine.context.SignatureController.signTypedMessage,
+      ).toHaveBeenCalledWith(messageParamsMock, { parseJsonData: false });
+    });
+
+    it.each([
+      ['wallet connect', WALLET_CONNECT_ORIGIN],
+      ['SDK remote', AppConstants.MM_SDK.SDK_REMOTE_ORIGIN],
+    ])(
+      'shows notification on success if origin is %s',
+      async (_title, origin) => {
+        jest
+          .spyOn(InteractionManager, 'runAfterInteractions')
+          .mockImplementation((callback: any) => callback());
+
+        (NotificationManager.showSimpleNotification as any).mockReset();
+
+        const wrapper = createWrapper({ origin }).dive();
+        await (wrapper.find(SignatureRequest).props() as any).onConfirm();
+
+        expect(
+          NotificationManager.showSimpleNotification,
+        ).toHaveBeenCalledTimes(1);
+        expect(NotificationManager.showSimpleNotification).toHaveBeenCalledWith(
+          {
+            status: `simple_notification`,
+            duration: 5000,
+            title: strings('notifications.wc_signed_title'),
+            description: strings('notifications.wc_description'),
+          },
+        );
+      },
+    );
+
+    it.each([
+      ['wallet connect', WALLET_CONNECT_ORIGIN],
+      ['SDK remote', AppConstants.MM_SDK.SDK_REMOTE_ORIGIN],
+    ])(
+      'shows notification on error if origin is %s',
+      async (_title, origin) => {
+        jest
+          .spyOn(InteractionManager, 'runAfterInteractions')
+          .mockImplementation((callback: any) => callback());
+
+        (NotificationManager.showSimpleNotification as any).mockReset();
+
+        (
+          Engine.context.SignatureController.signTypedMessage as any
+        ).mockRejectedValue(new Error('Test Error'));
+
+        const wrapper = createWrapper({ origin }).dive();
+        await (wrapper.find(SignatureRequest).props() as any).onConfirm();
+
+        expect(
+          NotificationManager.showSimpleNotification,
+        ).toHaveBeenCalledTimes(1);
+        expect(NotificationManager.showSimpleNotification).toHaveBeenCalledWith(
+          {
+            status: `simple_notification_rejected`,
+            duration: 5000,
+            title: strings('notifications.wc_signed_failed_title'),
+            description: strings('notifications.wc_description'),
+          },
+        );
+      },
+    );
+  });
+
+  describe('onCancel', () => {
+    it('cancels message', async () => {
+      const wrapper = createWrapper().dive();
+      await (wrapper.find(SignatureRequest).props() as any).onCancel();
+
+      expect(
+        Engine.context.SignatureController.cancelTypedMessage,
+      ).toHaveBeenCalledTimes(1);
+      expect(
+        Engine.context.SignatureController.cancelTypedMessage,
+      ).toHaveBeenCalledWith(messageParamsMock.metamaskId);
+    });
+
+    it.each([
+      ['wallet connect', WALLET_CONNECT_ORIGIN],
+      ['SDK remote', AppConstants.MM_SDK.SDK_REMOTE_ORIGIN],
+    ])('shows notification if origin is %s', async (_title, origin) => {
+      jest
+        .spyOn(InteractionManager, 'runAfterInteractions')
+        .mockImplementation((callback: any) => callback());
+
+      (NotificationManager.showSimpleNotification as any).mockReset();
+
+      const wrapper = createWrapper({ origin }).dive();
+      await (wrapper.find(SignatureRequest).props() as any).onCancel();
+
+      expect(NotificationManager.showSimpleNotification).toHaveBeenCalledTimes(
+        1,
+      );
+      expect(NotificationManager.showSimpleNotification).toHaveBeenCalledWith({
+        status: `simple_notification_rejected`,
+        duration: 5000,
+        title: strings('notifications.wc_signed_rejected_title'),
+        description: strings('notifications.wc_description'),
+      });
+    });
+  });
 });