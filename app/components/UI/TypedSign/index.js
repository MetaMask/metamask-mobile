import React, { PureComponent } from 'react';
import PropTypes from 'prop-types';
import { StyleSheet, View, Text } from 'react-native';
import { fontStyles } from '../../../styles/common';
import SignatureRequest from '../SignatureRequest';
import ExpandedMessage from '../SignatureRequest/ExpandedMessage';
import Device from '../../../util/device';
import { MetaMetricsEvents } from '../../../core/Analytics';
import AnalyticsV2 from '../../../util/analyticsV2';
import { KEYSTONE_TX_CANCELED } from '../../../constants/error';
import { ThemeContext, mockTheme } from '../../../util/theme';
import sanitizeString from '../../../util/string';

import {
  addSignatureErrorListener,
  getAnalyticsParams,
  handleSignatureAction,
  removeSignatureErrorListener,
  showWalletConnectNotification,
  typedSign,
} from '../../../util/confirmation/signatureUtils';
import { SigningModalSelectorsIDs } from '../../../../e2e/selectors/Modals/SigningModal.selectors';

const createStyles = (colors) =>
  StyleSheet.create({
    messageText: {
      color: colors.text.default,
      ...fontStyles.normal,
      fontFamily: Device.isIos() ? 'Courier' : 'Roboto',
    },
    message: {
      marginLeft: 10,
    },
    truncatedMessageWrapper: {
      marginBottom: 4,
      overflow: 'hidden',
    },
    iosHeight: {
      height: 70,
    },
    androidHeight: {
      height: 97,
    },
    msgKey: {
      ...fontStyles.bold,
    },
  });

/**
 * Component that supports eth_signTypedData and eth_signTypedData_v3
 */
class TypedSign extends PureComponent {
  static propTypes = {
    /**
     * react-navigation object used for switching between screens
     */
    navigation: PropTypes.object,
    /**
     * Callback triggered when this message signature is rejected
     */
    onReject: PropTypes.func,
    /**
     * Callback triggered when this message signature is approved
     */
    onConfirm: PropTypes.func,
    /**
     * Typed message to be displayed to the user
     */
    messageParams: PropTypes.object,
    /**
     * Object containing current page title and url
     */
    currentPageInformation: PropTypes.object,
    /**
     * Hides or shows the expanded signing message
     */
    toggleExpandedMessage: PropTypes.func,
    /**
     * Indicated whether or not the expanded message is shown
     */
    showExpandedMessage: PropTypes.bool,
  };

  state = {
    truncateMessage: false,
  };

  componentDidMount = () => {
    const {
      messageParams: { metamaskId },
      messageParams,
    } = this.props;

    AnalyticsV2.trackEvent(
      MetaMetricsEvents.SIGNATURE_REQUESTED,
      getAnalyticsParams(messageParams, 'typed_sign'),
    );
    addSignatureErrorListener(metamaskId, this.onSignatureError);
  };

  componentWillUnmount = () => {
    const {
      messageParams: { metamaskId },
    } = this.props;
    removeSignatureErrorListener(metamaskId, this.onSignatureError);
  };

  onSignatureError = ({ error }) => {
    if (error?.message.startsWith(KEYSTONE_TX_CANCELED)) {
      AnalyticsV2.trackEvent(
        MetaMetricsEvents.QR_HARDWARE_TRANSACTION_CANCELED,
        getAnalyticsParams(),
      );
    }
    showWalletConnectNotification(this.props.messageParams, false, true);
  };

  rejectSignature = async () => {
    const { messageParams, onReject } = this.props;
    await handleSignatureAction(
      onReject,
      messageParams,
      typedSign[messageParams.version],
      false,
    );
  };

  confirmSignature = async () => {
    const { messageParams, onConfirm } = this.props;
    await handleSignatureAction(
      onConfirm,
      messageParams,
      typedSign[messageParams.version],
      true,
    );
  };

  shouldTruncateMessage = (e) => {
    if (
      (Device.isIos() && e.nativeEvent.layout.height > 70) ||
      (Device.isAndroid() && e.nativeEvent.layout.height > 100)
    ) {
      this.setState({ truncateMessage: true });
      return;
    }
    this.setState({ truncateMessage: false });
  };

  getStyles = () => {
    const colors = this.context.colors || mockTheme.colors;
    return createStyles(colors);
  };

  renderTypedMessageV3 = (obj) => {
    const styles = this.getStyles();

    return Object.keys(obj).map((key) => (
      <View style={styles.message} key={key}>
        {obj[key] && typeof obj[key] === 'object' ? (
          <View>
            <Text style={[styles.messageText, styles.msgKey]}>
              {sanitizeString(key)}:
            </Text>
            <View>{this.renderTypedMessageV3(obj[key])}</View>
          </View>
        ) : (
          <Text style={styles.messageText}>
            <Text style={styles.msgKey}>{sanitizeString(key)}:</Text>{' '}
            {sanitizeString(`${obj[key]}`)}
          </Text>
        )}
      </View>
    ));
  };

  renderTypedMessage = () => {
    const { messageParams } = this.props;
    const styles = this.getStyles();

    if (messageParams.version === 'V1') {
      return (
        <View style={styles.message}>
          {messageParams.data.map((obj, i) => (
            <View key={`${obj.name}_${i}`}>
              <Text style={[styles.messageText, styles.msgKey]}>
                {sanitizeString(obj.name)}:
              </Text>
              <Text style={styles.messageText} key={obj.name}>
                {sanitizeString(` ${obj.value}`)}
              </Text>
            </View>
          ))}
        </View>
      );
    }
    if (messageParams.version === 'V3' || messageParams.version === 'V4') {
      const { message } = JSON.parse(messageParams.data);
      return this.renderTypedMessageV3(message);
    }
  };

  render() {
    const {
      messageParams,
      currentPageInformation,
      showExpandedMessage,
      toggleExpandedMessage,
      messageParams: { from },
    } = this.props;
    const { truncateMessage } = this.state;
    const messageWrapperStyles = [];
    let domain;
    const styles = this.getStyles();

    if (messageParams.version === 'V3') {
      domain = JSON.parse(messageParams.data).domain;
    }
    if (truncateMessage) {
      messageWrapperStyles.push(styles.truncatedMessageWrapper);
      if (Device.isIos()) {
        messageWrapperStyles.push(styles.iosHeight);
      } else {
        messageWrapperStyles.push(styles.androidHeight);
      }
    }

    const rootView = showExpandedMessage ? (
      <ExpandedMessage
        currentPageInformation={currentPageInformation}
        renderMessage={this.renderTypedMessage}
        toggleExpandedMessage={toggleExpandedMessage}
      />
    ) : (
      <SignatureRequest
        navigation={this.props.navigation}
        onReject={this.rejectSignature}
        onConfirm={this.confirmSignature}
        toggleExpandedMessage={toggleExpandedMessage}
        domain={domain}
        currentPageInformation={currentPageInformation}
        truncateMessage={truncateMessage}
        type={typedSign[messageParams.version]}
        fromAddress={from}
<<<<<<< HEAD
        testID={'typed-signature-request'}
=======
        securityAlertResponse={securityAlertResponse}
        testID={SigningModalSelectorsIDs.TYPED_REQUEST}
>>>>>>> 6f6b89ad
      >
        <View
          style={messageWrapperStyles}
          onLayout={truncateMessage ? null : this.shouldTruncateMessage}
        >
          {this.renderTypedMessage()}
        </View>
      </SignatureRequest>
    );
    return rootView;
  }
}

TypedSign.contextType = ThemeContext;

export default TypedSign;<|MERGE_RESOLUTION|>--- conflicted
+++ resolved
@@ -241,12 +241,7 @@
         truncateMessage={truncateMessage}
         type={typedSign[messageParams.version]}
         fromAddress={from}
-<<<<<<< HEAD
-        testID={'typed-signature-request'}
-=======
-        securityAlertResponse={securityAlertResponse}
         testID={SigningModalSelectorsIDs.TYPED_REQUEST}
->>>>>>> 6f6b89ad
       >
         <View
           style={messageWrapperStyles}
