--- conflicted
+++ resolved
@@ -19,11 +19,8 @@
 } from '../../../util/address';
 import { KEYSTONE_TX_CANCELED } from '../../../constants/error';
 import { ThemeContext, mockTheme } from '../../../util/theme';
-<<<<<<< HEAD
 import { createLedgerMessageSignModalNavDetails } from '../LedgerModals/LedgerMessageSignModal';
-=======
 import { MM_SDK_REMOTE_ORIGIN } from '../../../core/SDKConnect';
->>>>>>> e4d38208
 
 const createStyles = (colors) =>
   StyleSheet.create({
@@ -152,72 +149,63 @@
     const { KeyringController, TypedMessageManager } = Engine.context;
     const messageId = messageParams.metamaskId;
     const version = messageParams.version;
-<<<<<<< HEAD
-    const cleanMessageParams = await TypedMessageManager.approveMessage(
-      messageParams,
-    );
-
-    const finalizeConfirmation = async (confirmed, rawSignature) => {
-      if (!confirmed) {
-        AnalyticsV2.trackEvent(
-          AnalyticsV2.ANALYTICS_EVENTS.SIGN_REQUEST_CANCELLED,
-          this.getAnalyticsParams(),
-        );
-        return this.rejectMessage(messageId);
-      }
-
-      TypedMessageManager.setMessageStatusSigned(messageId, rawSignature);
-      this.showWalletConnectNotification(messageParams, true);
-
-      AnalyticsV2.trackEvent(
-        AnalyticsV2.ANALYTICS_EVENTS.SIGN_REQUEST_COMPLETED,
-        this.getAnalyticsParams(),
-      );
-    };
-
-    const isLedgerAccount = isHardwareAccount(selectedAddress, [
-      KeyringTypes.ledger,
-    ]);
-
-    if (isLedgerAccount) {
-      const ledgerKeyring = await KeyringController.getLedgerKeyring();
-
-      // Hand over process to Ledger Confirmation Modal
-      this.props.navigation.navigate(
-        ...createLedgerMessageSignModalNavDetails({
-          messageParams: cleanMessageParams,
-          deviceId: ledgerKeyring.deviceId,
-          onConfirmationComplete: finalizeConfirmation,
-          type: 'signTypedMessage',
-          version,
-        }),
-      );
-
-      this.props.onConfirm();
-    } else {
-      const rawSignature = await KeyringController.signTypedMessage(
-        cleanMessageParams,
-        version,
-      );
-      await finalizeConfirmation(true, rawSignature);
-      this.props.onConfirm();
-=======
-    let rawSig;
+
+    let rawSignature;
     let cleanMessageParams;
+
     try {
       cleanMessageParams = await TypedMessageManager.approveMessage(
         messageParams,
       );
-      rawSig = await KeyringController.signTypedMessage(
-        cleanMessageParams,
-        version,
-      );
-      TypedMessageManager.setMessageStatusSigned(messageId, rawSig);
-      this.showWalletConnectNotification(messageParams, true);
-    } catch (error) {
-      TypedMessageManager.setMessageStatusSigned(messageId, error.message);
+
+      const finalizeConfirmation = async (confirmed, rawSignature) => {
+        if (!confirmed) {
+          AnalyticsV2.trackEvent(
+            AnalyticsV2.ANALYTICS_EVENTS.SIGN_REQUEST_CANCELLED,
+            this.getAnalyticsParams(),
+          );
+          return this.rejectMessage(messageId);
+        }
+
+        TypedMessageManager.setMessageStatusSigned(messageId, rawSignature);
+        this.showWalletConnectNotification(messageParams, true);
+
+        AnalyticsV2.trackEvent(
+          AnalyticsV2.ANALYTICS_EVENTS.SIGN_REQUEST_COMPLETED,
+          this.getAnalyticsParams(),
+        );
+      };
+
+      const isLedgerAccount = isHardwareAccount(selectedAddress, [
+        KeyringTypes.ledger,
+      ]);
+
+      if (isLedgerAccount) {
+        const ledgerKeyring = await KeyringController.getLedgerKeyring();
+
+        // Hand over process to Ledger Confirmation Modal
+        this.props.navigation.navigate(
+          ...createLedgerMessageSignModalNavDetails({
+            messageParams: cleanMessageParams,
+            deviceId: ledgerKeyring.deviceId,
+            onConfirmationComplete: finalizeConfirmation,
+            type: 'signTypedMessage',
+            version,
+          }),
+        );
+
+        this.props.onConfirm();
+      } else {
+        rawSignature = await KeyringController.signTypedMessage(
+          cleanMessageParams,
+          version,
+        );
+        TypedMessageManager.setMessageStatusSigned(messageId, rawSignature);
+        this.showWalletConnectNotification(messageParams, true);
+      }
+    } catch (e) {
+      TypedMessageManager.setMessageStatusSigned(messageId, e.message);
       this.showWalletConnectNotification(messageParams, false, true);
->>>>>>> e4d38208
     }
   };
 
