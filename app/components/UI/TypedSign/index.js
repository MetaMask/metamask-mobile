--- conflicted
+++ resolved
@@ -11,9 +11,6 @@
 import NotificationManager from '../../../core/NotificationManager';
 import { strings } from '../../../../locales/i18n';
 import { WALLET_CONNECT_ORIGIN } from '../../../util/walletconnect';
-<<<<<<< HEAD
-import { MetaMetricsEvents } from '../../../core/Analytics';
-import AnalyticsV2 from '../../../util/analyticsV2';
 
 import URL from 'url-parse';
 import {
@@ -23,13 +20,8 @@
 import { KEYSTONE_TX_CANCELED } from '../../../constants/error';
 import { ThemeContext, mockTheme } from '../../../util/theme';
 import { createLedgerMessageSignModalNavDetails } from '../LedgerModals/LedgerMessageSignModal';
-=======
 import { trackEvent } from '../../../util/analyticsV2';
-import { getAddressAccountType } from '../../../util/address';
-import { KEYSTONE_TX_CANCELED } from '../../../constants/error';
-import { ThemeContext, mockTheme } from '../../../util/theme';
 import sanitizeString from '../../../util/string';
->>>>>>> 1474d44e
 import { MM_SDK_REMOTE_ORIGIN } from '../../../core/SDKConnect';
 
 const createStyles = (colors) =>
@@ -222,17 +214,12 @@
   };
 
   cancelSignature = () => {
-<<<<<<< HEAD
     const { messageParams } = this.props;
     const messageId = messageParams.metamaskId;
 
     this.rejectMessage(messageId);
 
-    AnalyticsV2.trackEvent(
-=======
-    this.rejectMessage();
     trackEvent(
->>>>>>> 1474d44e
       MetaMetricsEvents.SIGN_REQUEST_CANCELLED,
       this.getAnalyticsParams(),
     );
@@ -242,14 +229,11 @@
   confirmSignature = async () => {
     try {
       await this.signMessage();
-<<<<<<< HEAD
-=======
       trackEvent(
         MetaMetricsEvents.SIGN_REQUEST_COMPLETED,
         this.getAnalyticsParams(),
       );
       this.props.onConfirm();
->>>>>>> 1474d44e
     } catch (e) {
       if (e?.message.startsWith(KEYSTONE_TX_CANCELED)) {
         trackEvent(
