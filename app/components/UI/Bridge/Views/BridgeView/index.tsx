import React, { useEffect, useState, useRef } from 'react';
import { useSelector, useDispatch } from 'react-redux';
import ScreenView from '../../../../Base/ScreenView';
import Keypad from '../../../../Base/Keypad';
import {
  MAX_INPUT_LENGTH,
  TokenInputArea,
  TokenInputAreaType,
} from '../../components/TokenInputArea';
import Button, {
  ButtonVariants,
} from '../../../../../component-library/components/Buttons/Button';
import { useStyles } from '../../../../../component-library/hooks';
import { Box } from '../../../Box/Box';
import Text, {
  TextColor,
} from '../../../../../component-library/components/Texts/Text';
import Icon, {
  IconName,
  IconSize,
} from '../../../../../component-library/components/Icons/Icon';
import {
  getDecimalChainId,
  getNetworkImageSource,
} from '../../../../../util/networks';
import { useLatestBalance } from '../../hooks/useLatestBalance';
import {
  selectSourceAmount,
  selectSelectedDestChainId,
  setSourceAmount,
  resetBridgeState,
  selectDestToken,
  selectSourceToken,
  selectBridgeControllerState,
  selectIsEvmSolanaBridge,
  selectIsSolanaSwap,
  setSlippage,
  selectIsSubmittingTx,
  setIsSubmittingTx,
  selectIsSolanaToEvm,
  selectDestAddress,
  selectIsSolanaSourced,
} from '../../../../../core/redux/slices/bridge';
import {
  useNavigation,
  useRoute,
  type RouteProp,
} from '@react-navigation/native';
import { getBridgeNavbar } from '../../../Navbar';
import { useTheme } from '../../../../../util/theme';
import { strings } from '../../../../../../locales/i18n';
import useSubmitBridgeTx from '../../../../../util/bridge/hooks/useSubmitBridgeTx';
import Engine from '../../../../../core/Engine';
import Routes from '../../../../../constants/navigation/Routes';
import ButtonIcon from '../../../../../component-library/components/Buttons/ButtonIcon';
import QuoteDetailsCard from '../../components/QuoteDetailsCard';
import { useBridgeQuoteRequest } from '../../hooks/useBridgeQuoteRequest';
import { useBridgeQuoteData } from '../../hooks/useBridgeQuoteData';
import DestinationAccountSelector from '../../components/DestinationAccountSelector.tsx';
import BannerAlert from '../../../../../component-library/components/Banners/Banner/variants/BannerAlert';
import { BannerAlertSeverity } from '../../../../../component-library/components/Banners/Banner/variants/BannerAlert/BannerAlert.types';
import { createStyles } from './BridgeView.styles';
import { useInitialSourceToken } from '../../hooks/useInitialSourceToken';
import { useInitialDestToken } from '../../hooks/useInitialDestToken';
import type { BridgeSourceTokenSelectorRouteParams } from '../../components/BridgeSourceTokenSelector';
import type { BridgeDestTokenSelectorRouteParams } from '../../components/BridgeDestTokenSelector';
import { useGasFeeEstimates } from '../../../../Views/confirmations/hooks/gas/useGasFeeEstimates';
import { selectSelectedNetworkClientId } from '../../../../../selectors/networkController';
import { useMetrics, MetaMetricsEvents } from '../../../../hooks/useMetrics';
import { BridgeToken, BridgeViewMode } from '../../types';
import { useSwitchTokens } from '../../hooks/useSwitchTokens';
import { ScrollView } from 'react-native';
import useIsInsufficientBalance from '../../hooks/useInsufficientBalance';
import { selectSelectedInternalAccountFormattedAddress } from '../../../../../selectors/accountsController';
import { isHardwareAccount } from '../../../../../util/address';
import AppConstants from '../../../../../core/AppConstants';
<<<<<<< HEAD
=======
import useValidateBridgeTx from '../../../../../util/bridge/hooks/useValidateBridgeTx.ts';
import { endTrace, TraceName } from '../../../../../util/trace.ts';
>>>>>>> b6e9c40b

export interface BridgeRouteParams {
  token?: BridgeToken;
  sourcePage: string;
  bridgeViewMode: BridgeViewMode;
}

const BridgeView = () => {
  const [isInputFocused, setIsInputFocused] = useState(false);
  const [isErrorBannerVisible, setIsErrorBannerVisible] = useState(true);
  const isSubmittingTx = useSelector(selectIsSubmittingTx);

  const { styles } = useStyles(createStyles, {});
  const dispatch = useDispatch();
  const navigation = useNavigation();
  const route = useRoute<RouteProp<{ params: BridgeRouteParams }, 'params'>>();
  const { colors } = useTheme();
  const { submitBridgeTx } = useSubmitBridgeTx();
  const { validateBridgeTx } = useValidateBridgeTx();
  const { trackEvent, createEventBuilder } = useMetrics();

  // Needed to get gas fee estimates
  const selectedNetworkClientId = useSelector(selectSelectedNetworkClientId);
  useGasFeeEstimates(selectedNetworkClientId);

  const sourceAmount = useSelector(selectSourceAmount);
  const sourceToken = useSelector(selectSourceToken);
  const destToken = useSelector(selectDestToken);
  const destChainId = useSelector(selectSelectedDestChainId);
  const destAddress = useSelector(selectDestAddress);
  const {
    activeQuote,
    isLoading,
    destTokenAmount,
    quoteFetchError,
    isNoQuotesAvailable,
    isExpired,
    willRefresh,
  } = useBridgeQuoteData();
  const { quotesLastFetched } = useSelector(selectBridgeControllerState);
  const { handleSwitchTokens } = useSwitchTokens();
  const selectedAddress = useSelector(
    selectSelectedInternalAccountFormattedAddress,
  );
  const isHardwareAddress = selectedAddress
    ? !!isHardwareAccount(selectedAddress)
    : false;

  const isEvmSolanaBridge = useSelector(selectIsEvmSolanaBridge);
  const isSolanaSwap = useSelector(selectIsSolanaSwap);
  const isSolanaToEvm = useSelector(selectIsSolanaToEvm);
  const isSolanaSourced = useSelector(selectIsSolanaSourced);
  // inputRef is used to programmatically blur the input field after a delay
  // This gives users time to type before the keyboard disappears
  // The ref is typed to only expose the blur method we need
  const inputRef = useRef<{ blur: () => void }>(null);

  const updateQuoteParams = useBridgeQuoteRequest();

  const initialSourceToken = route.params?.token;
  useInitialSourceToken(initialSourceToken);
  useInitialDestToken(initialSourceToken);

  // End trace when component mounts
  useEffect(() => {
    endTrace({ name: TraceName.SwapViewLoaded, timestamp: Date.now() });
  }, []);

  // Set slippage to undefined for Solana swaps
  useEffect(() => {
    if (isSolanaSwap) {
      dispatch(setSlippage(undefined));
    }
  }, [isSolanaSwap, dispatch]);

  const hasDestinationPicker = isEvmSolanaBridge;

  const hasQuoteDetails = activeQuote && !isLoading;

  const latestSourceBalance = useLatestBalance({
    address: sourceToken?.address,
    decimals: sourceToken?.decimals,
    chainId: sourceToken?.chainId,
    balance: sourceToken?.balance,
  });

  const isValidSourceAmount =
    sourceAmount !== undefined && sourceAmount !== '.' && sourceToken?.decimals;

  const hasValidBridgeInputs =
    isValidSourceAmount &&
    !!sourceToken &&
    !!destToken &&
    // Prevent quote fetching when destination address is not set
    // Destinations address is only needed for EVM <> Solana bridges
    (!isEvmSolanaBridge || (isEvmSolanaBridge && !!destAddress));

  const hasInsufficientBalance = useIsInsufficientBalance({
    amount: sourceAmount,
    token: sourceToken,
  });

  const shouldDisplayQuoteDetails = hasQuoteDetails && !isInputFocused;

  // Compute error state directly from dependencies
  const isError = isNoQuotesAvailable || quoteFetchError;

  // Primary condition for keypad visibility - when input is focused or we don't have valid inputs
  const shouldDisplayKeypad =
    isInputFocused || !hasValidBridgeInputs || (!activeQuote && !isError);

  // Update quote parameters when relevant state changes
  useEffect(() => {
    if (hasValidBridgeInputs) {
      updateQuoteParams();
    }
    return () => {
      updateQuoteParams.cancel();
    };
  }, [hasValidBridgeInputs, updateQuoteParams]);

  // Blur input when quotes have loaded
  useEffect(() => {
    if (!isLoading) {
      setIsInputFocused(false);
      if (inputRef.current) {
        inputRef.current.blur();
      }
    }
  }, [isLoading]);

  // Reset bridge state when component unmounts
  useEffect(
    () => () => {
      dispatch(resetBridgeState());
      // Clear bridge controller state if available
      if (Engine.context.BridgeController?.resetState) {
        Engine.context.BridgeController.resetState();
      }
    },
    [dispatch],
  );

  useEffect(() => {
    navigation.setOptions(getBridgeNavbar(navigation, route, colors));
  }, [navigation, route, colors]);

  const hasTrackedPageView = useRef(false);
  useEffect(() => {
    const shouldTrackPageView = sourceToken && !hasTrackedPageView.current;

    if (shouldTrackPageView) {
      hasTrackedPageView.current = true;
      trackEvent(
        createEventBuilder(
          route.params.bridgeViewMode === BridgeViewMode.Bridge
            ? MetaMetricsEvents.BRIDGE_PAGE_VIEWED
            : MetaMetricsEvents.SWAP_PAGE_VIEWED,
        )
          .addProperties({
            chain_id_source: getDecimalChainId(sourceToken.chainId),
            chain_id_destination: getDecimalChainId(destToken?.chainId),
            token_symbol_source: sourceToken.symbol,
            token_symbol_destination: destToken?.symbol,
            token_address_source: sourceToken.address,
            token_address_destination: destToken?.address,
          })
          .build(),
      );
    }
  }, [
    sourceToken,
    destToken,
    trackEvent,
    createEventBuilder,
    route.params.bridgeViewMode,
  ]);

  // Update isErrorBannerVisible when input focus changes
  useEffect(() => {
    if (isInputFocused) {
      setIsErrorBannerVisible(false);
    }
  }, [isInputFocused]);

  // Reset isErrorBannerVisible when error state changes
  useEffect(() => {
    if (isError) {
      setIsErrorBannerVisible(true);
    }
  }, [isError]);

  const handleKeypadChange = ({
    value,
  }: {
    value: string;
    valueAsNumber: number;
    pressedKey: string;
  }) => {
    if (value.length >= MAX_INPUT_LENGTH) {
      return;
    }
    dispatch(setSourceAmount(value || undefined));
  };

  const handleContinue = async () => {
    try {
      if (activeQuote) {
        dispatch(setIsSubmittingTx(true));
<<<<<<< HEAD
        // TEMPORARY: If tx originates from Solana, navigate to transactions view BEFORE submitting the tx
        // Necessary because snaps prevents navigation after tx is submitted
        if (isSolanaSwap || isSolanaToEvm) {
          navigation.navigate(Routes.TRANSACTIONS_VIEW);
=======
        if (isSolanaSwap || isSolanaToEvm) {
          const validationResult = await validateBridgeTx({
            quoteResponse: activeQuote,
          });
          if (validationResult.error || validationResult.result.validation.reason) {
            const isValidationError = !!validationResult.result.validation.reason;
            navigation.navigate(Routes.BRIDGE.MODALS.ROOT, {
              screen: Routes.BRIDGE.MODALS.BLOCKAID_MODAL,
              params: {
                errorType: isValidationError ? 'validation' : 'simulation',
                errorMessage: isValidationError ? validationResult.result.validation.reason : validationResult.error,
              },
            });
            return;
          }
>>>>>>> b6e9c40b
        }
        await submitBridgeTx({
          quoteResponse: activeQuote,
        });
        navigation.navigate(Routes.TRANSACTIONS_VIEW);
      }
    } catch (error) {
      console.error('Error submitting bridge tx', error);
    } finally {
      dispatch(setIsSubmittingTx(false));
    }
  };

  const handleTermsPress = () => {
    navigation.navigate('Webview', {
      screen: 'SimpleWebview',
      params: {
        url: AppConstants.URLS.TERMS_AND_CONDITIONS,
        title: strings('bridge.terms_and_conditions'),
      },
    });
  };

  const handleSourceTokenPress = () =>
    navigation.navigate(Routes.BRIDGE.MODALS.ROOT, {
      screen: Routes.BRIDGE.MODALS.SOURCE_TOKEN_SELECTOR,
      params: {
        bridgeViewMode: route.params.bridgeViewMode,
      } as BridgeSourceTokenSelectorRouteParams,
    });

  const handleDestTokenPress = () =>
    navigation.navigate(Routes.BRIDGE.MODALS.ROOT, {
      screen: Routes.BRIDGE.MODALS.DEST_TOKEN_SELECTOR,
      params: {
        bridgeViewMode: route.params.bridgeViewMode,
      } as BridgeDestTokenSelectorRouteParams,
    });

  const getButtonLabel = () => {
    if (hasInsufficientBalance) return strings('bridge.insufficient_funds');
    if (isSubmittingTx) return strings('bridge.submitting_transaction');

<<<<<<< HEAD
    // Solana uses the continue button since they have a snap confirmation modal
    const isSolana = isSolanaToEvm || isSolanaSwap;
    if (isSolana) {
      return strings('bridge.continue');
    }

=======
>>>>>>> b6e9c40b
    const isSwap = route.params.bridgeViewMode === BridgeViewMode.Swap;
    return isSwap
      ? strings('bridge.confirm_swap')
      : strings('bridge.confirm_bridge');
  };

  useEffect(() => {
    if (isExpired && !willRefresh) {
      setIsInputFocused(false);
      // open the quote tooltip modal
      navigation.navigate(Routes.BRIDGE.MODALS.ROOT, {
        screen: Routes.BRIDGE.MODALS.QUOTE_EXPIRED_MODAL,
      });
    }
  }, [isExpired, willRefresh, navigation]);

  const renderBottomContent = () => {
    if (shouldDisplayKeypad && !isLoading) {
      return (
        <Box style={styles.buttonContainer}>
          <Text color={TextColor.Alternative}>
            {strings('bridge.select_amount')}
          </Text>
        </Box>
      );
    }

    if (isLoading) {
      return (
        <Box style={styles.buttonContainer}>
          <Text color={TextColor.Alternative}>
            {strings('bridge.fetching_quote')}
          </Text>
        </Box>
      );
    }

    if (isError && isErrorBannerVisible) {
      return (
        <Box style={styles.buttonContainer}>
          <BannerAlert
            severity={BannerAlertSeverity.Error}
            description={strings('bridge.error_banner_description')}
            onClose={() => {
              setIsErrorBannerVisible(false);
              setIsInputFocused(true);
            }}
          />
        </Box>
      );
    }

    return (
      activeQuote &&
      quotesLastFetched && (
        <Box style={styles.buttonContainer}>
          {isHardwareAddress && (
            <BannerAlert
              severity={BannerAlertSeverity.Error}
              description={
                isSolanaSourced
                  ? strings('bridge.hardware_wallet_not_supported_solana')
                  : strings('bridge.hardware_wallet_not_supported')
              }
            />
          )}
          <Button
            variant={ButtonVariants.Primary}
            label={getButtonLabel()}
            onPress={handleContinue}
            style={styles.button}
            isDisabled={
              hasInsufficientBalance ||
              isSubmittingTx ||
              isHardwareAddress
            }
          />
          <Button
            variant={ButtonVariants.Link}
            label={
              <Text color={TextColor.Primary}>
                {strings('bridge.terms_and_conditions')}
              </Text>
            }
            onPress={handleTermsPress}
          />
        </Box>
      )
    );
  };

  return (
    // Need this to be full height of screen
    // @ts-expect-error The type is incorrect, this will work
    <ScreenView contentContainerStyle={styles.screen}>
      <Box style={styles.content}>
        <Box style={styles.inputsContainer} gap={8}>
          <TokenInputArea
            ref={inputRef}
            amount={sourceAmount}
            token={sourceToken}
            tokenBalance={latestSourceBalance?.displayBalance}
            networkImageSource={
              sourceToken?.chainId
                ? getNetworkImageSource({
                    chainId: sourceToken?.chainId,
                  })
                : undefined
            }
            testID="source-token-area"
            tokenType={TokenInputAreaType.Source}
            onTokenPress={handleSourceTokenPress}
            onFocus={() => setIsInputFocused(true)}
            onBlur={() => setIsInputFocused(false)}
            onInputPress={() => setIsInputFocused(true)}
          />
          <Box style={styles.arrowContainer}>
            <Box style={styles.arrowCircle}>
              <ButtonIcon
                iconName={IconName.Arrow2Down}
                onPress={handleSwitchTokens}
                disabled={!destChainId || !destToken}
                testID="arrow-button"
              />
            </Box>
          </Box>
          <TokenInputArea
            amount={destTokenAmount}
            token={destToken}
            networkImageSource={
              destToken
                ? getNetworkImageSource({ chainId: destToken?.chainId })
                : undefined
            }
            testID="dest-token-area"
            tokenType={TokenInputAreaType.Destination}
            onTokenPress={handleDestTokenPress}
            isLoading={isLoading}
          />
        </Box>

        {/* Scrollable Dynamic Content */}
        <ScrollView
          testID="bridge-view-scroll"
          style={styles.scrollView}
          contentContainerStyle={styles.scrollViewContent}
          showsVerticalScrollIndicator={false}
        >
          <Box style={styles.dynamicContent}>
            <Box style={styles.destinationAccountSelectorContainer}>
              {hasDestinationPicker && <DestinationAccountSelector />}
            </Box>

            {shouldDisplayQuoteDetails ? (
              <Box style={styles.quoteContainer}>
                <QuoteDetailsCard />
              </Box>
            ) : shouldDisplayKeypad ? (
              <Box
                style={[
                  styles.keypadContainer,
                  hasDestinationPicker &&
                    styles.keypadContainerWithDestinationPicker,
                ]}
              >
                <Keypad
                  style={styles.keypad}
                  value={sourceAmount}
                  onChange={handleKeypadChange}
                  currency={sourceToken?.symbol || 'ETH'}
                  decimals={sourceToken?.decimals || 18}
                  deleteIcon={
                    <Icon name={IconName.Arrow2Left} size={IconSize.Lg} />
                  }
                />
              </Box>
            ) : null}
          </Box>
        </ScrollView>
        {renderBottomContent()}
      </Box>
    </ScreenView>
  );
};

export default BridgeView;
<|MERGE_RESOLUTION|>--- conflicted
+++ resolved
@@ -74,11 +74,8 @@
 import { selectSelectedInternalAccountFormattedAddress } from '../../../../../selectors/accountsController';
 import { isHardwareAccount } from '../../../../../util/address';
 import AppConstants from '../../../../../core/AppConstants';
-<<<<<<< HEAD
-=======
 import useValidateBridgeTx from '../../../../../util/bridge/hooks/useValidateBridgeTx.ts';
 import { endTrace, TraceName } from '../../../../../util/trace.ts';
->>>>>>> b6e9c40b
 
 export interface BridgeRouteParams {
   token?: BridgeToken;
@@ -288,12 +285,6 @@
     try {
       if (activeQuote) {
         dispatch(setIsSubmittingTx(true));
-<<<<<<< HEAD
-        // TEMPORARY: If tx originates from Solana, navigate to transactions view BEFORE submitting the tx
-        // Necessary because snaps prevents navigation after tx is submitted
-        if (isSolanaSwap || isSolanaToEvm) {
-          navigation.navigate(Routes.TRANSACTIONS_VIEW);
-=======
         if (isSolanaSwap || isSolanaToEvm) {
           const validationResult = await validateBridgeTx({
             quoteResponse: activeQuote,
@@ -309,7 +300,6 @@
             });
             return;
           }
->>>>>>> b6e9c40b
         }
         await submitBridgeTx({
           quoteResponse: activeQuote,
@@ -353,15 +343,6 @@
     if (hasInsufficientBalance) return strings('bridge.insufficient_funds');
     if (isSubmittingTx) return strings('bridge.submitting_transaction');
 
-<<<<<<< HEAD
-    // Solana uses the continue button since they have a snap confirmation modal
-    const isSolana = isSolanaToEvm || isSolanaSwap;
-    if (isSolana) {
-      return strings('bridge.continue');
-    }
-
-=======
->>>>>>> b6e9c40b
     const isSwap = route.params.bridgeViewMode === BridgeViewMode.Swap;
     return isSwap
       ? strings('bridge.confirm_swap')
@@ -547,4 +528,4 @@
   );
 };
 
-export default BridgeView;
+export default BridgeView;