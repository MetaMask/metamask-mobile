--- conflicted
+++ resolved
@@ -40,10 +40,7 @@
   selectIsSolanaToEvm,
   selectDestAddress,
   selectIsSolanaSourced,
-<<<<<<< HEAD
-=======
   selectBridgeViewMode,
->>>>>>> 05d3e30f
 } from '../../../../../core/redux/slices/bridge';
 import {
   useNavigation,
@@ -76,11 +73,8 @@
 import { selectSelectedInternalAccountFormattedAddress } from '../../../../../selectors/accountsController';
 import { isHardwareAccount } from '../../../../../util/address';
 import AppConstants from '../../../../../core/AppConstants';
-<<<<<<< HEAD
-=======
 import useValidateBridgeTx from '../../../../../util/bridge/hooks/useValidateBridgeTx.ts';
 import { endTrace, TraceName } from '../../../../../util/trace.ts';
->>>>>>> 05d3e30f
 
 export interface BridgeRouteParams {
   token?: BridgeToken;
@@ -110,10 +104,7 @@
   const destToken = useSelector(selectDestToken);
   const destChainId = useSelector(selectSelectedDestChainId);
   const destAddress = useSelector(selectDestAddress);
-<<<<<<< HEAD
-=======
   const bridgeViewMode = useSelector(selectBridgeViewMode);
->>>>>>> 05d3e30f
   const {
     activeQuote,
     isLoading,
@@ -289,12 +280,6 @@
     try {
       if (activeQuote) {
         dispatch(setIsSubmittingTx(true));
-<<<<<<< HEAD
-        // TEMPORARY: If tx originates from Solana, navigate to transactions view BEFORE submitting the tx
-        // Necessary because snaps prevents navigation after tx is submitted
-        if (isSolanaSwap || isSolanaToEvm) {
-          navigation.navigate(Routes.TRANSACTIONS_VIEW);
-=======
         if (isSolanaSwap || isSolanaToEvm) {
           const validationResult = await validateBridgeTx({
             quoteResponse: activeQuote,
@@ -310,7 +295,6 @@
             });
             return;
           }
->>>>>>> 05d3e30f
         }
         await submitBridgeTx({
           quoteResponse: activeQuote,
@@ -348,17 +332,7 @@
     if (hasInsufficientBalance) return strings('bridge.insufficient_funds');
     if (isSubmittingTx) return strings('bridge.submitting_transaction');
 
-<<<<<<< HEAD
-    // Solana uses the continue button since they have a snap confirmation modal
-    const isSolana = isSolanaToEvm || isSolanaSwap;
-    if (isSolana) {
-      return strings('bridge.continue');
-    }
-
-    const isSwap = route.params.bridgeViewMode === BridgeViewMode.Swap;
-=======
     const isSwap = sourceToken?.chainId === destToken?.chainId;
->>>>>>> 05d3e30f
     return isSwap
       ? strings('bridge.confirm_swap')
       : strings('bridge.confirm_bridge');
