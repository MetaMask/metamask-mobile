import React, { useEffect, useState, useRef } from 'react';
import { useSelector, useDispatch } from 'react-redux';
import ScreenView from '../../../../Base/ScreenView';
import Keypad from '../../../../Base/Keypad';
import {
  MAX_INPUT_LENGTH,
  TokenInputArea,
  TokenInputAreaType,
} from '../../components/TokenInputArea';
import Button, {
  ButtonVariants,
} from '../../../../../component-library/components/Buttons/Button';
import { useStyles } from '../../../../../component-library/hooks';
import { Box } from '../../../Box/Box';
import Text, {
  TextColor,
} from '../../../../../component-library/components/Texts/Text';
import { IconName } from '../../../../../component-library/components/Icons/Icon';
import {
  getDecimalChainId,
  getNetworkImageSource,
} from '../../../../../util/networks';
import { useLatestBalance } from '../../hooks/useLatestBalance';
import {
  selectSourceAmount,
  selectSelectedDestChainId,
  setSourceAmount,
  resetBridgeState,
  selectDestToken,
  selectSourceToken,
  selectBridgeControllerState,
  selectIsEvmSolanaBridge,
  selectIsSubmittingTx,
  setIsSubmittingTx,
  selectDestAddress,
  selectIsSolanaSourced,
  selectBridgeViewMode,
  setBridgeViewMode,
} from '../../../../../core/redux/slices/bridge';
import {
  useNavigation,
  useRoute,
  type RouteProp,
} from '@react-navigation/native';
import { getBridgeNavbar } from '../../../Navbar';
import { useTheme } from '../../../../../util/theme';
import { strings } from '../../../../../../locales/i18n';
import useSubmitBridgeTx from '../../../../../util/bridge/hooks/useSubmitBridgeTx';
import Engine from '../../../../../core/Engine';
import Routes from '../../../../../constants/navigation/Routes';
import ButtonIcon from '../../../../../component-library/components/Buttons/ButtonIcon';
import QuoteDetailsCard from '../../components/QuoteDetailsCard';
import { useBridgeQuoteRequest } from '../../hooks/useBridgeQuoteRequest';
import { useBridgeQuoteData } from '../../hooks/useBridgeQuoteData';
import DestinationAccountSelector from '../../components/DestinationAccountSelector.tsx';
import BannerAlert from '../../../../../component-library/components/Banners/Banner/variants/BannerAlert';
import { BannerAlertSeverity } from '../../../../../component-library/components/Banners/Banner/variants/BannerAlert/BannerAlert.types';
import { createStyles } from './BridgeView.styles';
import { useInitialSourceToken } from '../../hooks/useInitialSourceToken';
import { useInitialDestToken } from '../../hooks/useInitialDestToken';
import { useGasFeeEstimates } from '../../../../Views/confirmations/hooks/gas/useGasFeeEstimates';
import { selectSelectedNetworkClientId } from '../../../../../selectors/networkController';
import { useMetrics, MetaMetricsEvents } from '../../../../hooks/useMetrics';
import { BridgeToken, BridgeViewMode } from '../../types';
import { useSwitchTokens } from '../../hooks/useSwitchTokens';
import { ScrollView } from 'react-native';
import useIsInsufficientBalance from '../../hooks/useInsufficientBalance';
import { selectSelectedInternalAccountFormattedAddress } from '../../../../../selectors/accountsController';
import { isHardwareAccount } from '../../../../../util/address';
import AppConstants from '../../../../../core/AppConstants';
<<<<<<< HEAD
import useValidateBridgeTx from '../../../../../util/bridge/hooks/useValidateBridgeTx.ts';
import { endTrace, TraceName } from '../../../../../util/trace.ts';
=======
import { endTrace, TraceName } from '../../../../../util/trace.ts';
import { useInitialSlippage } from '../../hooks/useInitialSlippage/index.ts';
import { useHasSufficientGas } from '../../hooks/useHasSufficientGas/index.ts';
>>>>>>> 578bf728

export interface BridgeRouteParams {
  sourcePage: string;
  bridgeViewMode: BridgeViewMode;
  sourceToken?: BridgeToken;
  destToken?: BridgeToken;
  sourceAmount?: string;
}

const BridgeView = () => {
  const [isInputFocused, setIsInputFocused] = useState(false);
  const [isErrorBannerVisible, setIsErrorBannerVisible] = useState(true);
  const isSubmittingTx = useSelector(selectIsSubmittingTx);

  const { styles } = useStyles(createStyles, {});
  const dispatch = useDispatch();
  const navigation = useNavigation();
  const route = useRoute<RouteProp<{ params: BridgeRouteParams }, 'params'>>();
  const { colors } = useTheme();
  const { submitBridgeTx } = useSubmitBridgeTx();
  const { trackEvent, createEventBuilder } = useMetrics();

  // Needed to get gas fee estimates
  const selectedNetworkClientId = useSelector(selectSelectedNetworkClientId);
  useGasFeeEstimates(selectedNetworkClientId);

  const sourceAmount = useSelector(selectSourceAmount);
  const sourceToken = useSelector(selectSourceToken);
  const destToken = useSelector(selectDestToken);
  const destChainId = useSelector(selectSelectedDestChainId);
  const destAddress = useSelector(selectDestAddress);
  const bridgeViewMode = useSelector(selectBridgeViewMode);
  const { quotesLastFetched } = useSelector(selectBridgeControllerState);
  const { handleSwitchTokens } = useSwitchTokens();
  const selectedAddress = useSelector(
    selectSelectedInternalAccountFormattedAddress,
  );
  const isHardwareAddress = selectedAddress
    ? !!isHardwareAccount(selectedAddress)
    : false;

  const isEvmSolanaBridge = useSelector(selectIsEvmSolanaBridge);
  const isSolanaSourced = useSelector(selectIsSolanaSourced);
  // inputRef is used to programmatically blur the input field after a delay
  // This gives users time to type before the keyboard disappears
  // The ref is typed to only expose the blur method we need
  const inputRef = useRef<{ blur: () => void }>(null);

  const updateQuoteParams = useBridgeQuoteRequest();

  const initialSourceToken = route.params?.sourceToken;
  const initialSourceAmount = route.params?.sourceAmount;
  const initialDestToken = route.params?.destToken;
  useInitialSourceToken(initialSourceToken, initialSourceAmount);
  useInitialDestToken(initialSourceToken, initialDestToken);

<<<<<<< HEAD
  // End trace when component mounts
  useEffect(() => {
    endTrace({ name: TraceName.SwapViewLoaded, timestamp: Date.now() });
  }, []);

  // Set slippage to undefined for Solana swaps
=======
>>>>>>> 578bf728
  useEffect(() => {
    if (route.params?.bridgeViewMode && bridgeViewMode === undefined) {
      dispatch(setBridgeViewMode(route.params?.bridgeViewMode));
    }
  }, [route.params?.bridgeViewMode, dispatch, bridgeViewMode]);

  // End trace when component mounts
  useEffect(() => {
    endTrace({ name: TraceName.SwapViewLoaded, timestamp: Date.now() });
  }, []);

  useInitialSlippage();

  const hasDestinationPicker = isEvmSolanaBridge;

  const latestSourceBalance = useLatestBalance({
    address: sourceToken?.address,
    decimals: sourceToken?.decimals,
    chainId: sourceToken?.chainId,
    balance: sourceToken?.balance,
  });

  const {
    activeQuote,
    isLoading,
    destTokenAmount,
    quoteFetchError,
    isNoQuotesAvailable,
    isExpired,
    willRefresh,
    blockaidError,
  } = useBridgeQuoteData({
    latestSourceAtomicBalance: latestSourceBalance?.atomicBalance,
  });

  const hasQuoteDetails = activeQuote && !isLoading;

  const isValidSourceAmount =
    sourceAmount !== undefined && sourceAmount !== '.' && sourceToken?.decimals;

  const hasValidBridgeInputs =
    isValidSourceAmount &&
    !!sourceToken &&
    !!destToken &&
    // Prevent quote fetching when destination address is not set
    // Destinations address is only needed for EVM <> Solana bridges
    (!isEvmSolanaBridge || (isEvmSolanaBridge && !!destAddress));

  const hasSufficientGas = useHasSufficientGas({ quote: activeQuote });
  const hasInsufficientBalance = useIsInsufficientBalance({
    amount: sourceAmount,
    token: sourceToken,
    latestAtomicBalance: latestSourceBalance?.atomicBalance,
  });

  const shouldDisplayQuoteDetails = hasQuoteDetails && !isInputFocused;

  // Compute error state directly from dependencies
  const isError = isNoQuotesAvailable || quoteFetchError;

  // Primary condition for keypad visibility - when input is focused or we don't have valid inputs
  const shouldDisplayKeypad =
    isInputFocused || !hasValidBridgeInputs || (!activeQuote && !isError);

  // Update quote parameters when relevant state changes
  useEffect(() => {
    if (hasValidBridgeInputs) {
      updateQuoteParams();
    }
    return () => {
      updateQuoteParams.cancel();
    };
  }, [hasValidBridgeInputs, updateQuoteParams]);

  // Blur input when quotes have loaded
  useEffect(() => {
    if (!isLoading) {
      setIsInputFocused(false);
      if (inputRef.current) {
        inputRef.current.blur();
      }
    }
  }, [isLoading]);

  // Reset bridge state when component unmounts
  useEffect(
    () => () => {
      dispatch(resetBridgeState());
      // Clear bridge controller state if available
      if (Engine.context.BridgeController?.resetState) {
        Engine.context.BridgeController.resetState();
      }
    },
    [dispatch],
  );

  useEffect(() => {
    navigation.setOptions(getBridgeNavbar(navigation, bridgeViewMode, colors));
  }, [navigation, bridgeViewMode, colors]);

  const hasTrackedPageView = useRef(false);
  useEffect(() => {
    const shouldTrackPageView = sourceToken && !hasTrackedPageView.current;

    if (shouldTrackPageView) {
      hasTrackedPageView.current = true;
      trackEvent(
        createEventBuilder(MetaMetricsEvents.SWAP_PAGE_VIEWED)
          .addProperties({
            chain_id_source: getDecimalChainId(sourceToken.chainId),
            chain_id_destination: getDecimalChainId(destToken?.chainId),
            token_symbol_source: sourceToken.symbol,
            token_symbol_destination: destToken?.symbol,
            token_address_source: sourceToken.address,
            token_address_destination: destToken?.address,
          })
          .build(),
      );
    }
  }, [sourceToken, destToken, trackEvent, createEventBuilder, bridgeViewMode]);

  // Update isErrorBannerVisible when input focus changes
  useEffect(() => {
    if (isInputFocused) {
      setIsErrorBannerVisible(false);
    }
  }, [isInputFocused]);

  // Reset isErrorBannerVisible when error state changes
  useEffect(() => {
    if (isError) {
      setIsErrorBannerVisible(true);
    }
  }, [isError]);

  // Keypad already handles max token decimals, so we don't need to check here
  const handleKeypadChange = ({
    value,
  }: {
    value: string;
    valueAsNumber: number;
    pressedKey: string;
  }) => {
    if (value.length >= MAX_INPUT_LENGTH) {
      return;
    }
    dispatch(setSourceAmount(value || undefined));
  };

  const handleContinue = async () => {
    try {
      if (activeQuote) {
        dispatch(setIsSubmittingTx(true));
        await submitBridgeTx({
          quoteResponse: activeQuote,
        });
      }
    } catch (error) {
      console.error('Error submitting bridge tx', error);
    } finally {
      dispatch(setIsSubmittingTx(false));
      navigation.navigate(Routes.TRANSACTIONS_VIEW);
    }
  };

  const handleTermsPress = () => {
    navigation.navigate('Webview', {
      screen: 'SimpleWebview',
      params: {
        url: AppConstants.URLS.TERMS_AND_CONDITIONS,
        title: strings('bridge.terms_and_conditions'),
      },
    });
  };

  const handleSourceTokenPress = () =>
    navigation.navigate(Routes.BRIDGE.MODALS.ROOT, {
      screen: Routes.BRIDGE.MODALS.SOURCE_TOKEN_SELECTOR,
    });

  const handleDestTokenPress = () =>
    navigation.navigate(Routes.BRIDGE.MODALS.ROOT, {
      screen: Routes.BRIDGE.MODALS.DEST_TOKEN_SELECTOR,
    });

  const getButtonLabel = () => {
    if (hasInsufficientBalance) return strings('bridge.insufficient_funds');
    if (!hasSufficientGas) return strings('bridge.insufficient_gas');
    if (isSubmittingTx) return strings('bridge.submitting_transaction');

    const isSwap = sourceToken?.chainId === destToken?.chainId;
    return isSwap
      ? strings('bridge.confirm_swap')
      : strings('bridge.confirm_bridge');
  };

  useEffect(() => {
    if (isExpired && !willRefresh) {
      setIsInputFocused(false);
      // open the quote tooltip modal
      navigation.navigate(Routes.BRIDGE.MODALS.ROOT, {
        screen: Routes.BRIDGE.MODALS.QUOTE_EXPIRED_MODAL,
      });
    }
  }, [isExpired, willRefresh, navigation]);

  const renderBottomContent = () => {
    if (shouldDisplayKeypad && !isLoading) {
      return (
        <Box style={styles.buttonContainer}>
          <Text color={TextColor.Alternative}>
            {strings('bridge.select_amount')}
          </Text>
        </Box>
      );
    }

    if (isLoading) {
      return (
        <Box style={styles.buttonContainer}>
          <Text color={TextColor.Alternative}>
            {strings('bridge.fetching_quote')}
          </Text>
        </Box>
      );
    }

    if (isError && isErrorBannerVisible) {
      return (
        <Box style={styles.buttonContainer}>
          <BannerAlert
            severity={BannerAlertSeverity.Error}
            description={strings('bridge.error_banner_description')}
            onClose={() => {
              setIsErrorBannerVisible(false);
              setIsInputFocused(true);
            }}
          />
        </Box>
      );
    }

    return (
      activeQuote &&
      quotesLastFetched && (
        <Box style={styles.buttonContainer}>
          {isHardwareAddress && isSolanaSourced && (
            <BannerAlert
              severity={BannerAlertSeverity.Error}
              description={strings(
                'bridge.hardware_wallet_not_supported_solana',
              )}
            />
          )}
          {blockaidError && (
            <BannerAlert
              severity={BannerAlertSeverity.Error}
              title={strings('bridge.blockaid_error_title')}
              description={blockaidError}
            />
          )}
          <Button
            variant={ButtonVariants.Primary}
            label={getButtonLabel()}
            onPress={handleContinue}
            style={styles.button}
            isDisabled={
              hasInsufficientBalance ||
              isSubmittingTx ||
              (isHardwareAddress && isSolanaSourced) ||
              !!blockaidError ||
              !hasSufficientGas
            }
          />
          <Button
            variant={ButtonVariants.Link}
            label={
              <Text color={TextColor.Primary}>
                {strings('bridge.terms_and_conditions')}
              </Text>
            }
            onPress={handleTermsPress}
          />
        </Box>
      )
    );
  };

  return (
    // Need this to be full height of screen
    // @ts-expect-error The type is incorrect, this will work
    <ScreenView contentContainerStyle={styles.screen}>
      <Box style={styles.content}>
        <Box style={styles.inputsContainer} gap={8}>
          <TokenInputArea
            ref={inputRef}
            amount={sourceAmount}
            token={sourceToken}
            tokenBalance={latestSourceBalance?.displayBalance}
            networkImageSource={
              sourceToken?.chainId
                ? getNetworkImageSource({
                    chainId: sourceToken?.chainId,
                  })
                : undefined
            }
            testID="source-token-area"
            tokenType={TokenInputAreaType.Source}
            onTokenPress={handleSourceTokenPress}
            onFocus={() => setIsInputFocused(true)}
            onBlur={() => setIsInputFocused(false)}
            onInputPress={() => setIsInputFocused(true)}
            onMaxPress={() => {
              if (latestSourceBalance?.displayBalance) {
                dispatch(setSourceAmount(latestSourceBalance.displayBalance));
              }
            }}
            latestAtomicBalance={latestSourceBalance?.atomicBalance}
          />
          <Box style={styles.arrowContainer}>
            <Box style={styles.arrowCircle}>
              <ButtonIcon
                iconName={IconName.Arrow2Down}
                onPress={handleSwitchTokens}
                disabled={!destChainId || !destToken}
                testID="arrow-button"
              />
            </Box>
          </Box>
          <TokenInputArea
            amount={destTokenAmount}
            token={destToken}
            networkImageSource={
              destToken
                ? getNetworkImageSource({ chainId: destToken?.chainId })
                : undefined
            }
            testID="dest-token-area"
            tokenType={TokenInputAreaType.Destination}
            onTokenPress={handleDestTokenPress}
            isLoading={isLoading}
          />
        </Box>

        {/* Scrollable Dynamic Content */}
        <ScrollView
          testID="bridge-view-scroll"
          style={styles.scrollView}
          contentContainerStyle={styles.scrollViewContent}
          showsVerticalScrollIndicator={false}
        >
          <Box style={styles.dynamicContent}>
            <Box style={styles.destinationAccountSelectorContainer}>
              {hasDestinationPicker && <DestinationAccountSelector />}
            </Box>

            {shouldDisplayQuoteDetails ? (
              <Box style={styles.quoteContainer}>
                <QuoteDetailsCard />
              </Box>
            ) : shouldDisplayKeypad ? (
              <Box
                style={[
                  styles.keypadContainer,
                  hasDestinationPicker &&
                    styles.keypadContainerWithDestinationPicker,
                ]}
              >
                <Keypad
                  style={styles.keypad}
                  value={sourceAmount || '0'}
                  onChange={handleKeypadChange}
                  currency={sourceToken?.symbol || 'ETH'}
                  decimals={sourceToken?.decimals || 18}
                />
              </Box>
            ) : null}
          </Box>
        </ScrollView>
        {renderBottomContent()}
      </Box>
    </ScreenView>
  );
};

export default BridgeView;<|MERGE_RESOLUTION|>--- conflicted
+++ resolved
@@ -68,14 +68,9 @@
 import { selectSelectedInternalAccountFormattedAddress } from '../../../../../selectors/accountsController';
 import { isHardwareAccount } from '../../../../../util/address';
 import AppConstants from '../../../../../core/AppConstants';
-<<<<<<< HEAD
-import useValidateBridgeTx from '../../../../../util/bridge/hooks/useValidateBridgeTx.ts';
-import { endTrace, TraceName } from '../../../../../util/trace.ts';
-=======
 import { endTrace, TraceName } from '../../../../../util/trace.ts';
 import { useInitialSlippage } from '../../hooks/useInitialSlippage/index.ts';
 import { useHasSufficientGas } from '../../hooks/useHasSufficientGas/index.ts';
->>>>>>> 578bf728
 
 export interface BridgeRouteParams {
   sourcePage: string;
@@ -132,15 +127,6 @@
   useInitialSourceToken(initialSourceToken, initialSourceAmount);
   useInitialDestToken(initialSourceToken, initialDestToken);
 
-<<<<<<< HEAD
-  // End trace when component mounts
-  useEffect(() => {
-    endTrace({ name: TraceName.SwapViewLoaded, timestamp: Date.now() });
-  }, []);
-
-  // Set slippage to undefined for Solana swaps
-=======
->>>>>>> 578bf728
   useEffect(() => {
     if (route.params?.bridgeViewMode && bridgeViewMode === undefined) {
       dispatch(setBridgeViewMode(route.params?.bridgeViewMode));
