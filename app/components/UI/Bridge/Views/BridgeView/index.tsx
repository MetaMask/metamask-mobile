import React, { useEffect, useState, useRef } from 'react';
import { useSelector, useDispatch } from 'react-redux';
import ScreenView from '../../../../Base/ScreenView';
import Keypad from '../../../../Base/Keypad';
import {
  MAX_INPUT_LENGTH,
  TokenInputArea,
  TokenInputAreaType,
} from '../../components/TokenInputArea';
import Button, {
  ButtonVariants,
} from '../../../../../component-library/components/Buttons/Button';
import { useStyles } from '../../../../../component-library/hooks';
import { Box } from '../../../Box/Box';
import Text, {
  TextColor,
} from '../../../../../component-library/components/Texts/Text';
import Icon, {
  IconName,
  IconSize,
} from '../../../../../component-library/components/Icons/Icon';
import {
  getDecimalChainId,
  getNetworkImageSource,
} from '../../../../../util/networks';
import { useLatestBalance } from '../../hooks/useLatestBalance';
import {
  selectSourceAmount,
  selectSelectedDestChainId,
  setSourceAmount,
  resetBridgeState,
  selectDestToken,
  selectSourceToken,
  selectBridgeControllerState,
  selectIsEvmSolanaBridge,
  selectIsSolanaSwap,
  setSlippage,
  selectIsSubmittingTx,
  setIsSubmittingTx,
  selectIsSolanaToEvm,
<<<<<<< HEAD
=======
  selectDestAddress,
  selectIsSolanaSourced,
>>>>>>> bd91ac84
} from '../../../../../core/redux/slices/bridge';
import {
  useNavigation,
  useRoute,
  type RouteProp,
} from '@react-navigation/native';
import { getBridgeNavbar } from '../../../Navbar';
import { useTheme } from '../../../../../util/theme';
import { strings } from '../../../../../../locales/i18n';
import useSubmitBridgeTx from '../../../../../util/bridge/hooks/useSubmitBridgeTx';
import Engine from '../../../../../core/Engine';
import Routes from '../../../../../constants/navigation/Routes';
import ButtonIcon from '../../../../../component-library/components/Buttons/ButtonIcon';
import QuoteDetailsCard from '../../components/QuoteDetailsCard';
import { useBridgeQuoteRequest } from '../../hooks/useBridgeQuoteRequest';
import { useBridgeQuoteData } from '../../hooks/useBridgeQuoteData';
import DestinationAccountSelector from '../../components/DestinationAccountSelector.tsx';
import BannerAlert from '../../../../../component-library/components/Banners/Banner/variants/BannerAlert';
import { BannerAlertSeverity } from '../../../../../component-library/components/Banners/Banner/variants/BannerAlert/BannerAlert.types';
import { createStyles } from './BridgeView.styles';
import { useInitialSourceToken } from '../../hooks/useInitialSourceToken';
import { useInitialDestToken } from '../../hooks/useInitialDestToken';
import type { BridgeSourceTokenSelectorRouteParams } from '../../components/BridgeSourceTokenSelector';
import type { BridgeDestTokenSelectorRouteParams } from '../../components/BridgeDestTokenSelector';
import { useGasFeeEstimates } from '../../../../Views/confirmations/hooks/gas/useGasFeeEstimates';
import { selectSelectedNetworkClientId } from '../../../../../selectors/networkController';
import { useMetrics, MetaMetricsEvents } from '../../../../hooks/useMetrics';
import { BridgeToken, BridgeViewMode } from '../../types';
import { useSwitchTokens } from '../../hooks/useSwitchTokens';
import { ScrollView } from 'react-native';
import useIsInsufficientBalance from '../../hooks/useInsufficientBalance';
import { selectSelectedInternalAccountFormattedAddress } from '../../../../../selectors/accountsController';
import { isHardwareAccount } from '../../../../../util/address';

export interface BridgeRouteParams {
  token?: BridgeToken;
  sourcePage: string;
  bridgeViewMode: BridgeViewMode;
}

const BridgeView = () => {
  const [isInputFocused, setIsInputFocused] = useState(false);
<<<<<<< HEAD
=======
  const [isErrorBannerVisible, setIsErrorBannerVisible] = useState(true);
>>>>>>> bd91ac84
  const isSubmittingTx = useSelector(selectIsSubmittingTx);

  // Ref necessary to avoid race condition between Redux state and component state
  // Without it, the component would reset the bridge state when it shouldn't
  const isSubmittingTxRef = useRef(isSubmittingTx);

  // Update ref when Redux state changes
  useEffect(() => {
    isSubmittingTxRef.current = isSubmittingTx;
  }, [isSubmittingTx]);

  const { styles } = useStyles(createStyles, {});
  const dispatch = useDispatch();
  const navigation = useNavigation();
  const route = useRoute<RouteProp<{ params: BridgeRouteParams }, 'params'>>();
  const { colors } = useTheme();
  const { submitBridgeTx } = useSubmitBridgeTx();
  const { trackEvent, createEventBuilder } = useMetrics();

  // Needed to get gas fee estimates
  const selectedNetworkClientId = useSelector(selectSelectedNetworkClientId);
  useGasFeeEstimates(selectedNetworkClientId);

  const sourceAmount = useSelector(selectSourceAmount);
  const sourceToken = useSelector(selectSourceToken);
  const destToken = useSelector(selectDestToken);
  const destChainId = useSelector(selectSelectedDestChainId);
  const destAddress = useSelector(selectDestAddress);
  const {
    activeQuote,
    isLoading,
    destTokenAmount,
    quoteFetchError,
    isNoQuotesAvailable,
    isExpired,
    willRefresh,
  } = useBridgeQuoteData();
  const { quotesLastFetched } = useSelector(selectBridgeControllerState);
  const { handleSwitchTokens } = useSwitchTokens();
  const selectedAddress = useSelector(selectSelectedInternalAccountFormattedAddress);
  const isHardwareAddress = selectedAddress ? !!isHardwareAccount(selectedAddress) : false;

  const isEvmSolanaBridge = useSelector(selectIsEvmSolanaBridge);
  const isSolanaSwap = useSelector(selectIsSolanaSwap);
  const isSolanaToEvm = useSelector(selectIsSolanaToEvm);
<<<<<<< HEAD
=======
  const isSolanaSourced = useSelector(selectIsSolanaSourced);
>>>>>>> bd91ac84
  // inputRef is used to programmatically blur the input field after a delay
  // This gives users time to type before the keyboard disappears
  // The ref is typed to only expose the blur method we need
  const inputRef = useRef<{ blur: () => void }>(null);

  const updateQuoteParams = useBridgeQuoteRequest();

  const initialSourceToken = route.params?.token;
  useInitialSourceToken(initialSourceToken);
  useInitialDestToken(initialSourceToken);

  // Set slippage to undefined for Solana swaps
  useEffect(() => {
    if (isSolanaSwap) {
      dispatch(setSlippage(undefined));
    }
  }, [isSolanaSwap, dispatch]);

  const hasDestinationPicker = isEvmSolanaBridge;

  const hasQuoteDetails = activeQuote && !isLoading;

  const latestSourceBalance = useLatestBalance({
    address: sourceToken?.address,
    decimals: sourceToken?.decimals,
    chainId: sourceToken?.chainId,
    balance: sourceToken?.balance,
  });

  const isValidSourceAmount =
    sourceAmount !== undefined && sourceAmount !== '.' && sourceToken?.decimals;

  const hasValidBridgeInputs =
    isValidSourceAmount && 
    !!sourceToken && 
    !!destToken && 
    // Prevent quote fetching when destination address is not set
    // Destinations address is only needed for EVM <> Solana bridges
    (!isEvmSolanaBridge || (isEvmSolanaBridge && !!destAddress));

  const hasInsufficientBalance = useIsInsufficientBalance({
    amount: sourceAmount,
    token: sourceToken,
  });

  const shouldDisplayQuoteDetails = hasQuoteDetails && !isInputFocused;

  // Compute error state directly from dependencies
  const isError = isNoQuotesAvailable || quoteFetchError;

  // Primary condition for keypad visibility - when input is focused or we don't have valid inputs
  const shouldDisplayKeypad =
    isInputFocused || !hasValidBridgeInputs || (!activeQuote && !isError);

  // Update quote parameters when relevant state changes
  useEffect(() => {
    if (hasValidBridgeInputs) {
      updateQuoteParams();
    }
    return () => {
      updateQuoteParams.cancel();
    };
  }, [hasValidBridgeInputs, updateQuoteParams]);

  // Blur input when quotes have loaded
  useEffect(() => {
    if (!isLoading) {
      setIsInputFocused(false);
      if (inputRef.current) {
        inputRef.current.blur();
      }
    }
  }, [isLoading]);

  // Reset bridge state when component unmounts
  useEffect(
    () => () => {
      // Only reset state if we're not in the middle of a transaction
      if (!isSubmittingTxRef.current) {
        dispatch(resetBridgeState());
        // Clear bridge controller state if available
        if (Engine.context.BridgeController?.resetState) {
          Engine.context.BridgeController.resetState();
        }
      }
    },
    [dispatch],
  );

  useEffect(() => {
    navigation.setOptions(getBridgeNavbar(navigation, route, colors));
  }, [navigation, route, colors]);

  const hasTrackedPageView = useRef(false);
  useEffect(() => {
    const shouldTrackPageView = sourceToken && !hasTrackedPageView.current;

    if (shouldTrackPageView) {
      hasTrackedPageView.current = true;
      trackEvent(
        createEventBuilder(
          route.params.bridgeViewMode === BridgeViewMode.Bridge
            ? MetaMetricsEvents.BRIDGE_PAGE_VIEWED
            : MetaMetricsEvents.SWAP_PAGE_VIEWED,
        )
          .addProperties({
            chain_id_source: getDecimalChainId(sourceToken.chainId),
            chain_id_destination: getDecimalChainId(destToken?.chainId),
            token_symbol_source: sourceToken.symbol,
            token_symbol_destination: destToken?.symbol,
            token_address_source: sourceToken.address,
            token_address_destination: destToken?.address,
          })
          .build(),
      );
    }
  }, [
    sourceToken,
    destToken,
    trackEvent,
    createEventBuilder,
    route.params.bridgeViewMode,
  ]);

  // Update isErrorBannerVisible when input focus changes
  useEffect(() => {
    if (isInputFocused) {
      setIsErrorBannerVisible(false);
    }
  }, [isInputFocused]);

  // Reset isErrorBannerVisible when error state changes
  useEffect(() => {
    if (isError) {
      setIsErrorBannerVisible(true);
    }
  }, [isError]);

  const handleKeypadChange = ({
    value,
  }: {
    value: string;
    valueAsNumber: number;
    pressedKey: string;
  }) => {
    if (value.length >= MAX_INPUT_LENGTH) {
      return;
    }
    dispatch(setSourceAmount(value || undefined));
  };

  const handleContinue = async () => {
<<<<<<< HEAD
    if (activeQuote) {
      dispatch(setIsSubmittingTx(true));
      // TEMPORARY: If tx originates from Solana, navigate to transactions view BEFORE submitting the tx
      // Necessary because snaps prevents navigation after tx is submitted
      if (isSolanaSwap || isSolanaToEvm) {
        navigation.navigate(Routes.TRANSACTIONS_VIEW);
      }
      await submitBridgeTx({
        quoteResponse: activeQuote,
      });
      navigation.navigate(Routes.TRANSACTIONS_VIEW);
=======
    try {
      if (activeQuote) {
        dispatch(setIsSubmittingTx(true));
        // TEMPORARY: If tx originates from Solana, navigate to transactions view BEFORE submitting the tx
        // Necessary because snaps prevents navigation after tx is submitted
        if (isSolanaSwap || isSolanaToEvm) {
          navigation.navigate(Routes.TRANSACTIONS_VIEW);
        }
        await submitBridgeTx({
          quoteResponse: activeQuote,
        });
        navigation.navigate(Routes.TRANSACTIONS_VIEW);
      }
    } catch (error) {
      console.error('Error submitting bridge tx', error);
    } finally {
>>>>>>> bd91ac84
      dispatch(setIsSubmittingTx(false));
    }
  };

  const handleTermsPress = () => {
    // TODO: Implement terms and conditions navigation
  };

  const handleSourceTokenPress = () =>
    navigation.navigate(Routes.BRIDGE.MODALS.ROOT, {
      screen: Routes.BRIDGE.MODALS.SOURCE_TOKEN_SELECTOR,
      params: {
        bridgeViewMode: route.params.bridgeViewMode,
      } as BridgeSourceTokenSelectorRouteParams,
    });

  const handleDestTokenPress = () =>
    navigation.navigate(Routes.BRIDGE.MODALS.ROOT, {
      screen: Routes.BRIDGE.MODALS.DEST_TOKEN_SELECTOR,
      params: {
        bridgeViewMode: route.params.bridgeViewMode,
      } as BridgeDestTokenSelectorRouteParams,
    });

  const getButtonLabel = () => {
    if (hasInsufficientBalance) return strings('bridge.insufficient_funds');
    if (isSubmittingTx) return strings('bridge.submitting_transaction');

    // Solana uses the continue button since they have a snap confirmation modal
    const isSolana = isSolanaToEvm || isSolanaSwap;
    if (isSolana) {
      return strings('bridge.continue');
    }

    const isSwap = route.params.bridgeViewMode === BridgeViewMode.Swap;
    return isSwap ? strings('bridge.confirm_swap') : strings('bridge.confirm_bridge');
  };

  useEffect(() => {
    if (isExpired && !willRefresh) {
      setIsInputFocused(false);
      // open the quote tooltip modal
      navigation.navigate(Routes.BRIDGE.MODALS.ROOT, {
        screen: Routes.BRIDGE.MODALS.QUOTE_EXPIRED_MODAL,
      });
    }
  }, [isExpired, willRefresh, navigation]);

  const renderBottomContent = () => {
<<<<<<< HEAD
    if (!hasValidBridgeInputs || isInputFocused) {
=======
    if (shouldDisplayKeypad && !isLoading) {
>>>>>>> bd91ac84
      return (
        <Box style={styles.buttonContainer}>
          <Text color={TextColor.Primary}>
            {strings('bridge.select_amount')}
          </Text>
        </Box>
      );
    }

    if (isLoading) {
      return (
        <Box style={styles.buttonContainer}>
          <Text color={TextColor.Primary}>
            {strings('bridge.fetching_quote')}
          </Text>
        </Box>
      );
    }

<<<<<<< HEAD
    if (isError) {
=======
    if (isError && isErrorBannerVisible) {
>>>>>>> bd91ac84
      return (
        <Box style={styles.buttonContainer}>
          <BannerAlert
            severity={BannerAlertSeverity.Error}
            description={strings('bridge.error_banner_description')}
<<<<<<< HEAD
=======
            onClose={() => {
              setIsErrorBannerVisible(false);
              setIsInputFocused(true);
            }}
>>>>>>> bd91ac84
          />
        </Box>
      );
    }

    return (
      activeQuote &&
      quotesLastFetched && (
        <Box style={styles.buttonContainer}>
<<<<<<< HEAD
=======
          {isHardwareAddress && isSolanaSourced && (
            <BannerAlert
              severity={BannerAlertSeverity.Error}
              description={strings('bridge.hardware_wallet_not_supported')}
            />
          )}
>>>>>>> bd91ac84
          <Button
            variant={ButtonVariants.Primary}
            label={getButtonLabel()}
            onPress={handleContinue}
            style={styles.button}
<<<<<<< HEAD
            isDisabled={hasInsufficientBalance || isSubmittingTx}
=======
            isDisabled={hasInsufficientBalance || isSubmittingTx || (isHardwareAddress && isSolanaSourced)}
>>>>>>> bd91ac84
          />
          <Button
            variant={ButtonVariants.Link}
            label={
              <Text color={TextColor.Alternative}>
                {strings('bridge.terms_and_conditions')}
              </Text>
            }
            onPress={handleTermsPress}
          />
        </Box>
      )
    );
  };

  return (
    // Need this to be full height of screen
    // @ts-expect-error The type is incorrect, this will work
    <ScreenView contentContainerStyle={styles.screen}>
      <Box style={styles.content}>
        <Box style={styles.inputsContainer} gap={8}>
          <TokenInputArea
            ref={inputRef}
            amount={sourceAmount}
            token={sourceToken}
            tokenBalance={latestSourceBalance?.displayBalance}
            networkImageSource={
              sourceToken?.chainId
                ? getNetworkImageSource({
                    chainId: sourceToken?.chainId,
                  })
                : undefined
            }
            testID="source-token-area"
            tokenType={TokenInputAreaType.Source}
            onTokenPress={handleSourceTokenPress}
            onFocus={() => setIsInputFocused(true)}
            onBlur={() => setIsInputFocused(false)}
            onInputPress={() => setIsInputFocused(true)}
          />
          <Box style={styles.arrowContainer}>
            <Box style={styles.arrowCircle}>
              <ButtonIcon
                iconName={IconName.Arrow2Down}
                onPress={handleSwitchTokens}
                disabled={!destChainId || !destToken}
                testID="arrow-button"
              />
            </Box>
          </Box>
          <TokenInputArea
            amount={destTokenAmount}
            token={destToken}
            networkImageSource={
              destToken
                ? getNetworkImageSource({ chainId: destToken?.chainId })
                : undefined
            }
            testID="dest-token-area"
            tokenType={TokenInputAreaType.Destination}
            onTokenPress={handleDestTokenPress}
            isLoading={isLoading}
          />
        </Box>

        {/* Scrollable Dynamic Content */}
        <ScrollView
          testID="bridge-view-scroll"
          style={styles.scrollView}
          contentContainerStyle={styles.scrollViewContent}
          showsVerticalScrollIndicator={false}
        >
          <Box style={styles.dynamicContent}>
            <Box style={styles.destinationAccountSelectorContainer}>
              {hasDestinationPicker && <DestinationAccountSelector />}
            </Box>

            {shouldDisplayQuoteDetails ? (
              <Box style={styles.quoteContainer}>
                <QuoteDetailsCard />
              </Box>
            ) : shouldDisplayKeypad ? (
              <Box
                style={[
                  styles.keypadContainer,
                  hasDestinationPicker &&
                    styles.keypadContainerWithDestinationPicker,
                ]}
              >
                <Keypad
                  style={styles.keypad}
                  value={sourceAmount}
                  onChange={handleKeypadChange}
                  currency={sourceToken?.symbol || 'ETH'}
                  decimals={sourceToken?.decimals || 18}
                  deleteIcon={
                    <Icon name={IconName.Arrow2Left} size={IconSize.Lg} />
                  }
                />
              </Box>
            ) : null}
          </Box>
        </ScrollView>
        {renderBottomContent()}
      </Box>
    </ScreenView>
  );
};

export default BridgeView;
<|MERGE_RESOLUTION|>--- conflicted
+++ resolved
@@ -38,11 +38,8 @@
   selectIsSubmittingTx,
   setIsSubmittingTx,
   selectIsSolanaToEvm,
-<<<<<<< HEAD
-=======
   selectDestAddress,
   selectIsSolanaSourced,
->>>>>>> bd91ac84
 } from '../../../../../core/redux/slices/bridge';
 import {
   useNavigation,
@@ -85,10 +82,7 @@
 
 const BridgeView = () => {
   const [isInputFocused, setIsInputFocused] = useState(false);
-<<<<<<< HEAD
-=======
   const [isErrorBannerVisible, setIsErrorBannerVisible] = useState(true);
->>>>>>> bd91ac84
   const isSubmittingTx = useSelector(selectIsSubmittingTx);
 
   // Ref necessary to avoid race condition between Redux state and component state
@@ -134,10 +128,7 @@
   const isEvmSolanaBridge = useSelector(selectIsEvmSolanaBridge);
   const isSolanaSwap = useSelector(selectIsSolanaSwap);
   const isSolanaToEvm = useSelector(selectIsSolanaToEvm);
-<<<<<<< HEAD
-=======
   const isSolanaSourced = useSelector(selectIsSolanaSourced);
->>>>>>> bd91ac84
   // inputRef is used to programmatically blur the input field after a delay
   // This gives users time to type before the keyboard disappears
   // The ref is typed to only expose the blur method we need
@@ -290,19 +281,6 @@
   };
 
   const handleContinue = async () => {
-<<<<<<< HEAD
-    if (activeQuote) {
-      dispatch(setIsSubmittingTx(true));
-      // TEMPORARY: If tx originates from Solana, navigate to transactions view BEFORE submitting the tx
-      // Necessary because snaps prevents navigation after tx is submitted
-      if (isSolanaSwap || isSolanaToEvm) {
-        navigation.navigate(Routes.TRANSACTIONS_VIEW);
-      }
-      await submitBridgeTx({
-        quoteResponse: activeQuote,
-      });
-      navigation.navigate(Routes.TRANSACTIONS_VIEW);
-=======
     try {
       if (activeQuote) {
         dispatch(setIsSubmittingTx(true));
@@ -319,7 +297,6 @@
     } catch (error) {
       console.error('Error submitting bridge tx', error);
     } finally {
->>>>>>> bd91ac84
       dispatch(setIsSubmittingTx(false));
     }
   };
@@ -369,11 +346,7 @@
   }, [isExpired, willRefresh, navigation]);
 
   const renderBottomContent = () => {
-<<<<<<< HEAD
-    if (!hasValidBridgeInputs || isInputFocused) {
-=======
     if (shouldDisplayKeypad && !isLoading) {
->>>>>>> bd91ac84
       return (
         <Box style={styles.buttonContainer}>
           <Text color={TextColor.Primary}>
@@ -393,23 +366,16 @@
       );
     }
 
-<<<<<<< HEAD
-    if (isError) {
-=======
     if (isError && isErrorBannerVisible) {
->>>>>>> bd91ac84
       return (
         <Box style={styles.buttonContainer}>
           <BannerAlert
             severity={BannerAlertSeverity.Error}
             description={strings('bridge.error_banner_description')}
-<<<<<<< HEAD
-=======
             onClose={() => {
               setIsErrorBannerVisible(false);
               setIsInputFocused(true);
             }}
->>>>>>> bd91ac84
           />
         </Box>
       );
@@ -419,25 +385,18 @@
       activeQuote &&
       quotesLastFetched && (
         <Box style={styles.buttonContainer}>
-<<<<<<< HEAD
-=======
           {isHardwareAddress && isSolanaSourced && (
             <BannerAlert
               severity={BannerAlertSeverity.Error}
               description={strings('bridge.hardware_wallet_not_supported')}
             />
           )}
->>>>>>> bd91ac84
           <Button
             variant={ButtonVariants.Primary}
             label={getButtonLabel()}
             onPress={handleContinue}
             style={styles.button}
-<<<<<<< HEAD
-            isDisabled={hasInsufficientBalance || isSubmittingTx}
-=======
             isDisabled={hasInsufficientBalance || isSubmittingTx || (isHardwareAddress && isSolanaSourced)}
->>>>>>> bd91ac84
           />
           <Button
             variant={ButtonVariants.Link}
