import React, { useEffect, useState, useRef } from 'react';
import { useSelector, useDispatch } from 'react-redux';
import ScreenView from '../../../../Base/ScreenView';
import Keypad from '../../../../Base/Keypad';
import {
  MAX_INPUT_LENGTH,
  TokenInputArea,
  TokenInputAreaType,
} from '../../components/TokenInputArea';
import Button, {
  ButtonVariants,
} from '../../../../../component-library/components/Buttons/Button';
import { useStyles } from '../../../../../component-library/hooks';
import { Box } from '../../../Box/Box';
import Text, {
  TextColor,
} from '../../../../../component-library/components/Texts/Text';
import Icon, {
  IconName,
  IconSize,
} from '../../../../../component-library/components/Icons/Icon';
import {
  getDecimalChainId,
  getNetworkImageSource,
} from '../../../../../util/networks';
import { useLatestBalance } from '../../hooks/useLatestBalance';
import {
  selectSourceAmount,
  selectSelectedDestChainId,
  setSourceAmount,
  resetBridgeState,
  selectDestToken,
  selectSourceToken,
  selectBridgeControllerState,
  selectIsEvmSolanaBridge,
  selectIsSolanaSwap,
  setSlippage,
  selectIsSubmittingTx,
  setIsSubmittingTx,
  selectIsSolanaToEvm,
  selectDestAddress,
  selectIsSolanaSourced,
  selectBridgeViewMode,
} from '../../../../../core/redux/slices/bridge';
import {
  useNavigation,
  useRoute,
  type RouteProp,
} from '@react-navigation/native';
import { getBridgeNavbar } from '../../../Navbar';
import { useTheme } from '../../../../../util/theme';
import { strings } from '../../../../../../locales/i18n';
import useSubmitBridgeTx from '../../../../../util/bridge/hooks/useSubmitBridgeTx';
import Engine from '../../../../../core/Engine';
import Routes from '../../../../../constants/navigation/Routes';
import ButtonIcon from '../../../../../component-library/components/Buttons/ButtonIcon';
import QuoteDetailsCard from '../../components/QuoteDetailsCard';
import { useBridgeQuoteRequest } from '../../hooks/useBridgeQuoteRequest';
import { useBridgeQuoteData } from '../../hooks/useBridgeQuoteData';
import DestinationAccountSelector from '../../components/DestinationAccountSelector.tsx';
import BannerAlert from '../../../../../component-library/components/Banners/Banner/variants/BannerAlert';
import { BannerAlertSeverity } from '../../../../../component-library/components/Banners/Banner/variants/BannerAlert/BannerAlert.types';
import { createStyles } from './BridgeView.styles';
import { useInitialSourceToken } from '../../hooks/useInitialSourceToken';
import { useInitialDestToken } from '../../hooks/useInitialDestToken';
import { useGasFeeEstimates } from '../../../../Views/confirmations/hooks/gas/useGasFeeEstimates';
import { selectSelectedNetworkClientId } from '../../../../../selectors/networkController';
import { useMetrics, MetaMetricsEvents } from '../../../../hooks/useMetrics';
import { BridgeToken } from '../../types';
import { useSwitchTokens } from '../../hooks/useSwitchTokens';
import { ScrollView } from 'react-native';
import useIsInsufficientBalance from '../../hooks/useInsufficientBalance';
import { selectSelectedInternalAccountFormattedAddress } from '../../../../../selectors/accountsController';
import { isHardwareAccount } from '../../../../../util/address';
import AppConstants from '../../../../../core/AppConstants';
import useValidateBridgeTx from '../../../../../util/bridge/hooks/useValidateBridgeTx.ts';
import { endTrace, TraceName } from '../../../../../util/trace.ts';

export interface BridgeRouteParams {
  token?: BridgeToken;
  sourcePage: string;
}

const BridgeView = () => {
  const [isInputFocused, setIsInputFocused] = useState(false);
  const [isErrorBannerVisible, setIsErrorBannerVisible] = useState(true);
  const isSubmittingTx = useSelector(selectIsSubmittingTx);

  const { styles } = useStyles(createStyles, {});
  const dispatch = useDispatch();
  const navigation = useNavigation();
  const route = useRoute<RouteProp<{ params: BridgeRouteParams }, 'params'>>();
  const { colors } = useTheme();
  const { submitBridgeTx } = useSubmitBridgeTx();
  const { validateBridgeTx } = useValidateBridgeTx();
  const { trackEvent, createEventBuilder } = useMetrics();

  // Needed to get gas fee estimates
  const selectedNetworkClientId = useSelector(selectSelectedNetworkClientId);
  useGasFeeEstimates(selectedNetworkClientId);

  const sourceAmount = useSelector(selectSourceAmount);
  const sourceToken = useSelector(selectSourceToken);
  const destToken = useSelector(selectDestToken);
  const destChainId = useSelector(selectSelectedDestChainId);
  const destAddress = useSelector(selectDestAddress);
  const bridgeViewMode = useSelector(selectBridgeViewMode);
  const {
    activeQuote,
    isLoading,
    destTokenAmount,
    quoteFetchError,
    isNoQuotesAvailable,
    isExpired,
    willRefresh,
  } = useBridgeQuoteData();
  const { quotesLastFetched } = useSelector(selectBridgeControllerState);
  const { handleSwitchTokens } = useSwitchTokens();
  const selectedAddress = useSelector(
    selectSelectedInternalAccountFormattedAddress,
  );
  const isHardwareAddress = selectedAddress
    ? !!isHardwareAccount(selectedAddress)
    : false;

  const isEvmSolanaBridge = useSelector(selectIsEvmSolanaBridge);
  const isSolanaSwap = useSelector(selectIsSolanaSwap);
  const isSolanaToEvm = useSelector(selectIsSolanaToEvm);
  const isSolanaSourced = useSelector(selectIsSolanaSourced);
  // inputRef is used to programmatically blur the input field after a delay
  // This gives users time to type before the keyboard disappears
  // The ref is typed to only expose the blur method we need
  const inputRef = useRef<{ blur: () => void }>(null);

  const updateQuoteParams = useBridgeQuoteRequest();

  const initialSourceToken = route.params?.token;
  useInitialSourceToken(initialSourceToken);
  useInitialDestToken(initialSourceToken);

  // End trace when component mounts
  useEffect(() => {
    endTrace({ name: TraceName.SwapViewLoaded, timestamp: Date.now() });
  }, []);

  // Set slippage to undefined for Solana swaps
  useEffect(() => {
    if (isSolanaSwap) {
      dispatch(setSlippage(undefined));
    }
  }, [isSolanaSwap, dispatch]);

  const hasDestinationPicker = isEvmSolanaBridge;

  const hasQuoteDetails = activeQuote && !isLoading;

  const latestSourceBalance = useLatestBalance({
    address: sourceToken?.address,
    decimals: sourceToken?.decimals,
    chainId: sourceToken?.chainId,
    balance: sourceToken?.balance,
  });

  const isValidSourceAmount =
    sourceAmount !== undefined && sourceAmount !== '.' && sourceToken?.decimals;

  const hasValidBridgeInputs =
    isValidSourceAmount &&
    !!sourceToken &&
    !!destToken &&
    // Prevent quote fetching when destination address is not set
    // Destinations address is only needed for EVM <> Solana bridges
    (!isEvmSolanaBridge || (isEvmSolanaBridge && !!destAddress));

  const hasInsufficientBalance = useIsInsufficientBalance({
    amount: sourceAmount,
    token: sourceToken,
  });

  const shouldDisplayQuoteDetails = hasQuoteDetails && !isInputFocused;

  // Compute error state directly from dependencies
  const isError = isNoQuotesAvailable || quoteFetchError;

  // Primary condition for keypad visibility - when input is focused or we don't have valid inputs
  const shouldDisplayKeypad =
    isInputFocused || !hasValidBridgeInputs || (!activeQuote && !isError);

  // Update quote parameters when relevant state changes
  useEffect(() => {
    if (hasValidBridgeInputs) {
      updateQuoteParams();
    }
    return () => {
      updateQuoteParams.cancel();
    };
  }, [hasValidBridgeInputs, updateQuoteParams]);

  // Blur input when quotes have loaded
  useEffect(() => {
    if (!isLoading) {
      setIsInputFocused(false);
      if (inputRef.current) {
        inputRef.current.blur();
      }
    }
  }, [isLoading]);

  // Reset bridge state when component unmounts
  useEffect(
    () => () => {
      dispatch(resetBridgeState());
      // Clear bridge controller state if available
      if (Engine.context.BridgeController?.resetState) {
        Engine.context.BridgeController.resetState();
      }
    },
    [dispatch],
  );

  useEffect(() => {
    navigation.setOptions(getBridgeNavbar(navigation, bridgeViewMode, colors));
  }, [navigation, bridgeViewMode, colors]);

  const hasTrackedPageView = useRef(false);
  useEffect(() => {
    const shouldTrackPageView = sourceToken && !hasTrackedPageView.current;

    if (shouldTrackPageView) {
      hasTrackedPageView.current = true;
      trackEvent(
<<<<<<< HEAD
        createEventBuilder(MetaMetricsEvents.SWAP_PAGE_VIEWED)
=======
        createEventBuilder(
          bridgeViewMode === BridgeViewMode.Bridge
            ? MetaMetricsEvents.BRIDGE_PAGE_VIEWED
            : MetaMetricsEvents.SWAP_PAGE_VIEWED,
        )
>>>>>>> e926bf71
          .addProperties({
            chain_id_source: getDecimalChainId(sourceToken.chainId),
            chain_id_destination: getDecimalChainId(destToken?.chainId),
            token_symbol_source: sourceToken.symbol,
            token_symbol_destination: destToken?.symbol,
            token_address_source: sourceToken.address,
            token_address_destination: destToken?.address,
          })
          .build(),
      );
    }
  }, [
    sourceToken,
    destToken,
    trackEvent,
    createEventBuilder,
    bridgeViewMode,
  ]);

  // Update isErrorBannerVisible when input focus changes
  useEffect(() => {
    if (isInputFocused) {
      setIsErrorBannerVisible(false);
    }
  }, [isInputFocused]);

  // Reset isErrorBannerVisible when error state changes
  useEffect(() => {
    if (isError) {
      setIsErrorBannerVisible(true);
    }
  }, [isError]);

  const handleKeypadChange = ({
    value,
  }: {
    value: string;
    valueAsNumber: number;
    pressedKey: string;
  }) => {
    if (value.length >= MAX_INPUT_LENGTH) {
      return;
    }
    dispatch(setSourceAmount(value || undefined));
  };

  const handleContinue = async () => {
    try {
      if (activeQuote) {
        dispatch(setIsSubmittingTx(true));
        if (isSolanaSwap || isSolanaToEvm) {
          const validationResult = await validateBridgeTx({
            quoteResponse: activeQuote,
          });
          if (validationResult.error || validationResult.result.validation.reason) {
            const isValidationError = !!validationResult.result.validation.reason;
            navigation.navigate(Routes.BRIDGE.MODALS.ROOT, {
              screen: Routes.BRIDGE.MODALS.BLOCKAID_MODAL,
              params: {
                errorType: isValidationError ? 'validation' : 'simulation',
                errorMessage: isValidationError ? validationResult.result.validation.reason : validationResult.error,
              },
            });
            return;
          }
        }
        await submitBridgeTx({
          quoteResponse: activeQuote,
        });
        navigation.navigate(Routes.TRANSACTIONS_VIEW);
      }
    } catch (error) {
      console.error('Error submitting bridge tx', error);
    } finally {
      dispatch(setIsSubmittingTx(false));
    }
  };

  const handleTermsPress = () => {
    navigation.navigate('Webview', {
      screen: 'SimpleWebview',
      params: {
        url: AppConstants.URLS.TERMS_AND_CONDITIONS,
        title: strings('bridge.terms_and_conditions'),
      },
    });
  };

  const handleSourceTokenPress = () =>
    navigation.navigate(Routes.BRIDGE.MODALS.ROOT, {
      screen: Routes.BRIDGE.MODALS.SOURCE_TOKEN_SELECTOR,
    });

  const handleDestTokenPress = () =>
    navigation.navigate(Routes.BRIDGE.MODALS.ROOT, {
      screen: Routes.BRIDGE.MODALS.DEST_TOKEN_SELECTOR,
    });

  const getButtonLabel = () => {
    if (hasInsufficientBalance) return strings('bridge.insufficient_funds');
    if (isSubmittingTx) return strings('bridge.submitting_transaction');

    const isSwap = sourceToken?.chainId === destToken?.chainId;
    return isSwap
      ? strings('bridge.confirm_swap')
      : strings('bridge.confirm_bridge');
  };

  useEffect(() => {
    if (isExpired && !willRefresh) {
      setIsInputFocused(false);
      // open the quote tooltip modal
      navigation.navigate(Routes.BRIDGE.MODALS.ROOT, {
        screen: Routes.BRIDGE.MODALS.QUOTE_EXPIRED_MODAL,
      });
    }
  }, [isExpired, willRefresh, navigation]);

  const renderBottomContent = () => {
    if (shouldDisplayKeypad && !isLoading) {
      return (
        <Box style={styles.buttonContainer}>
          <Text color={TextColor.Alternative}>
            {strings('bridge.select_amount')}
          </Text>
        </Box>
      );
    }

    if (isLoading) {
      return (
        <Box style={styles.buttonContainer}>
          <Text color={TextColor.Alternative}>
            {strings('bridge.fetching_quote')}
          </Text>
        </Box>
      );
    }

    if (isError && isErrorBannerVisible) {
      return (
        <Box style={styles.buttonContainer}>
          <BannerAlert
            severity={BannerAlertSeverity.Error}
            description={strings('bridge.error_banner_description')}
            onClose={() => {
              setIsErrorBannerVisible(false);
              setIsInputFocused(true);
            }}
          />
        </Box>
      );
    }

    return (
      activeQuote &&
      quotesLastFetched && (
        <Box style={styles.buttonContainer}>
          {isHardwareAddress && (
            <BannerAlert
              severity={BannerAlertSeverity.Error}
              description={
                isSolanaSourced
                  ? strings('bridge.hardware_wallet_not_supported_solana')
                  : strings('bridge.hardware_wallet_not_supported')
              }
            />
          )}
          <Button
            variant={ButtonVariants.Primary}
            label={getButtonLabel()}
            onPress={handleContinue}
            style={styles.button}
            isDisabled={
              hasInsufficientBalance ||
              isSubmittingTx ||
              isHardwareAddress
            }
          />
          <Button
            variant={ButtonVariants.Link}
            label={
              <Text color={TextColor.Primary}>
                {strings('bridge.terms_and_conditions')}
              </Text>
            }
            onPress={handleTermsPress}
          />
        </Box>
      )
    );
  };

  return (
    // Need this to be full height of screen
    // @ts-expect-error The type is incorrect, this will work
    <ScreenView contentContainerStyle={styles.screen}>
      <Box style={styles.content}>
        <Box style={styles.inputsContainer} gap={8}>
          <TokenInputArea
            ref={inputRef}
            amount={sourceAmount}
            token={sourceToken}
            tokenBalance={latestSourceBalance?.displayBalance}
            networkImageSource={
              sourceToken?.chainId
                ? getNetworkImageSource({
                    chainId: sourceToken?.chainId,
                  })
                : undefined
            }
            testID="source-token-area"
            tokenType={TokenInputAreaType.Source}
            onTokenPress={handleSourceTokenPress}
            onFocus={() => setIsInputFocused(true)}
            onBlur={() => setIsInputFocused(false)}
            onInputPress={() => setIsInputFocused(true)}
          />
          <Box style={styles.arrowContainer}>
            <Box style={styles.arrowCircle}>
              <ButtonIcon
                iconName={IconName.Arrow2Down}
                onPress={handleSwitchTokens}
                disabled={!destChainId || !destToken}
                testID="arrow-button"
              />
            </Box>
          </Box>
          <TokenInputArea
            amount={destTokenAmount}
            token={destToken}
            networkImageSource={
              destToken
                ? getNetworkImageSource({ chainId: destToken?.chainId })
                : undefined
            }
            testID="dest-token-area"
            tokenType={TokenInputAreaType.Destination}
            onTokenPress={handleDestTokenPress}
            isLoading={isLoading}
          />
        </Box>

        {/* Scrollable Dynamic Content */}
        <ScrollView
          testID="bridge-view-scroll"
          style={styles.scrollView}
          contentContainerStyle={styles.scrollViewContent}
          showsVerticalScrollIndicator={false}
        >
          <Box style={styles.dynamicContent}>
            <Box style={styles.destinationAccountSelectorContainer}>
              {hasDestinationPicker && <DestinationAccountSelector />}
            </Box>

            {shouldDisplayQuoteDetails ? (
              <Box style={styles.quoteContainer}>
                <QuoteDetailsCard />
              </Box>
            ) : shouldDisplayKeypad ? (
              <Box
                style={[
                  styles.keypadContainer,
                  hasDestinationPicker &&
                    styles.keypadContainerWithDestinationPicker,
                ]}
              >
                <Keypad
                  style={styles.keypad}
                  value={sourceAmount}
                  onChange={handleKeypadChange}
                  currency={sourceToken?.symbol || 'ETH'}
                  decimals={sourceToken?.decimals || 18}
                  deleteIcon={
                    <Icon name={IconName.Arrow2Left} size={IconSize.Lg} />
                  }
                />
              </Box>
            ) : null}
          </Box>
        </ScrollView>
        {renderBottomContent()}
      </Box>
    </ScreenView>
  );
};

export default BridgeView;<|MERGE_RESOLUTION|>--- conflicted
+++ resolved
@@ -229,15 +229,7 @@
     if (shouldTrackPageView) {
       hasTrackedPageView.current = true;
       trackEvent(
-<<<<<<< HEAD
         createEventBuilder(MetaMetricsEvents.SWAP_PAGE_VIEWED)
-=======
-        createEventBuilder(
-          bridgeViewMode === BridgeViewMode.Bridge
-            ? MetaMetricsEvents.BRIDGE_PAGE_VIEWED
-            : MetaMetricsEvents.SWAP_PAGE_VIEWED,
-        )
->>>>>>> e926bf71
           .addProperties({
             chain_id_source: getDecimalChainId(sourceToken.chainId),
             chain_id_destination: getDecimalChainId(destToken?.chainId),
