import React, { useEffect, useState, useRef } from 'react';
import { useSelector, useDispatch } from 'react-redux';
import ScreenView from '../../../../Base/ScreenView';
import Keypad from '../../../../Base/Keypad';
import {
  TokenInputArea,
  TokenInputAreaType,
} from '../../components/TokenInputArea';
import Button, {
  ButtonVariants,
} from '../../../../../component-library/components/Buttons/Button';
import { useStyles } from '../../../../../component-library/hooks';
import { Box } from '../../../Box/Box';
import Text, {
  TextColor,
} from '../../../../../component-library/components/Texts/Text';
import Icon, {
  IconName,
  IconSize,
} from '../../../../../component-library/components/Icons/Icon';
import {
  getDecimalChainId,
  getNetworkImageSource,
} from '../../../../../util/networks';
import { useLatestBalance } from '../../hooks/useLatestBalance';
import {
  selectSourceAmount,
  selectSelectedDestChainId,
  setSourceAmount,
  resetBridgeState,
  selectDestToken,
  selectSourceToken,
  selectBridgeControllerState,
  selectIsEvmSolanaBridge,
  selectIsSolanaSwap,
  setSlippage,
  selectIsSolanaToEvm,
} from '../../../../../core/redux/slices/bridge';
import { ethers } from 'ethers';
import {
  useNavigation,
  useRoute,
  type RouteProp,
} from '@react-navigation/native';
import { getBridgeNavbar } from '../../../Navbar';
import { useTheme } from '../../../../../util/theme';
import { strings } from '../../../../../../locales/i18n';
import useSubmitBridgeTx from '../../../../../util/bridge/hooks/useSubmitBridgeTx';
import Engine from '../../../../../core/Engine';
import Routes from '../../../../../constants/navigation/Routes';
import { selectBasicFunctionalityEnabled } from '../../../../../selectors/settings';
import ButtonIcon from '../../../../../component-library/components/Buttons/ButtonIcon';
import QuoteDetailsCard from '../../components/QuoteDetailsCard';
import { useBridgeQuoteRequest } from '../../hooks/useBridgeQuoteRequest';
import { useBridgeQuoteData } from '../../hooks/useBridgeQuoteData';
import DestinationAccountSelector from '../../components/DestinationAccountSelector.tsx';
import BannerAlert from '../../../../../component-library/components/Banners/Banner/variants/BannerAlert';
import { BannerAlertSeverity } from '../../../../../component-library/components/Banners/Banner/variants/BannerAlert/BannerAlert.types';
import { createStyles } from './BridgeView.styles';
import {
  useInitialSourceToken,
  type BridgeRouteParams,
} from '../../hooks/useInitialSourceToken';
import { useInitialDestToken } from '../../hooks/useInitialDestToken';
import type { BridgeSourceTokenSelectorRouteParams } from '../../components/BridgeSourceTokenSelector';
import type { BridgeDestTokenSelectorRouteParams } from '../../components/BridgeDestTokenSelector';
import { useGasFeeEstimates } from '../../../../Views/confirmations/hooks/gas/useGasFeeEstimates';
import { selectSelectedNetworkClientId } from '../../../../../selectors/networkController';
import { useMetrics, MetaMetricsEvents } from '../../../../hooks/useMetrics';
import { BridgeViewMode } from '../../types';
import { useSwitchTokens } from '../../hooks/useSwitchTokens';

const BridgeView = () => {
  const [isInputFocused, setIsInputFocused] = useState(false);
  const [isSubmittingTx, setIsSubmittingTx] = useState(false);
  // The same as getUseExternalServices in Extension
  const isBasicFunctionalityEnabled = useSelector(
    selectBasicFunctionalityEnabled,
  );

  const { styles } = useStyles(createStyles, {});
  const dispatch = useDispatch();
  const navigation = useNavigation();
  const route = useRoute<RouteProp<{ params: BridgeRouteParams }, 'params'>>();
  const { colors } = useTheme();
  const { submitBridgeTx } = useSubmitBridgeTx();
  const { trackEvent, createEventBuilder } = useMetrics();

  // Needed to get gas fee estimates
  const selectedNetworkClientId = useSelector(selectSelectedNetworkClientId);
  useGasFeeEstimates(selectedNetworkClientId);

  const sourceAmount = useSelector(selectSourceAmount);
  const sourceToken = useSelector(selectSourceToken);
  const destToken = useSelector(selectDestToken);
  const destChainId = useSelector(selectSelectedDestChainId);
  const {
    activeQuote,
    isLoading,
    destTokenAmount,
    quoteFetchError,
    isNoQuotesAvailable,
    isExpired,
    willRefresh,
  } = useBridgeQuoteData();
  const { quoteRequest, quotesLastFetched } = useSelector(
    selectBridgeControllerState,
  );
  const { handleSwitchTokens } = useSwitchTokens();

  const isEvmSolanaBridge = useSelector(selectIsEvmSolanaBridge);
  const isSolanaSwap = useSelector(selectIsSolanaSwap);
  const isSolanaToEvm = useSelector(selectIsSolanaToEvm);
  // inputRef is used to programmatically blur the input field after a delay
  // This gives users time to type before the keyboard disappears
  // The ref is typed to only expose the blur method we need
  const inputRef = useRef<{ blur: () => void }>(null);

  const updateQuoteParams = useBridgeQuoteRequest();

  useInitialSourceToken();
  useInitialDestToken();

  // Set slippage to undefined for Solana swaps
  useEffect(() => {
    if (isSolanaSwap) {
      dispatch(setSlippage(undefined));
    }
  }, [isSolanaSwap, dispatch]);

  const hasDestinationPicker = isEvmSolanaBridge;

  const hasQuoteDetails = activeQuote && !isLoading;

  const latestSourceBalance = useLatestBalance({
    address: sourceToken?.address,
    decimals: sourceToken?.decimals,
    chainId: sourceToken?.chainId,
    balance: sourceToken?.balance,
  });

  const isValidSourceAmount =
    !!sourceAmount &&
    sourceAmount !== '.' &&
    sourceToken?.decimals &&
    !ethers.utils.parseUnits(sourceAmount, sourceToken.decimals).isZero();

  const hasValidBridgeInputs =
    isValidSourceAmount && !!sourceToken && !!destToken;

  const hasInsufficientBalance = quoteRequest?.insufficientBal;

  // Primary condition for keypad visibility - when input is focused or we don't have valid inputs
  const shouldDisplayKeypad = isInputFocused || !hasValidBridgeInputs;
  const shouldDisplayQuoteDetails = hasQuoteDetails && !isInputFocused;

  // Compute error state directly from dependencies
  const isError = isNoQuotesAvailable || quoteFetchError;

  // Update quote parameters when relevant state changes
  useEffect(() => {
    if (hasValidBridgeInputs) {
      updateQuoteParams();
    }
    return () => {
      updateQuoteParams.cancel();
    };
  }, [hasValidBridgeInputs, updateQuoteParams]);

  // Blur input when quotes have loaded
  useEffect(() => {
    if (!isLoading) {
      setIsInputFocused(false);
      if (inputRef.current) {
        inputRef.current.blur();
      }
    }
  }, [isLoading]);

  // Reset bridge state when component unmounts
  useEffect(
    () => () => {
      dispatch(resetBridgeState());
      // Clear bridge controller state if available
      if (Engine.context.BridgeController?.resetState) {
        Engine.context.BridgeController.resetState();
      }
    },
    [dispatch],
  );

  useEffect(() => {
    navigation.setOptions(getBridgeNavbar(navigation, route, colors));
  }, [navigation, route, colors]);

  useEffect(() => {
    const setBridgeFeatureFlags = async () => {
      try {
        if (
          isBasicFunctionalityEnabled &&
          Engine.context.BridgeController?.setBridgeFeatureFlags
        ) {
          await Engine.context.BridgeController.setBridgeFeatureFlags();
        }
      } catch (error) {
        console.error('Error setting bridge feature flags', error);
      }
    };

    setBridgeFeatureFlags();
  }, [isBasicFunctionalityEnabled]);

  const hasTrackedPageView = useRef(false);
  useEffect(() => {
    const shouldTrackPageView = sourceToken && !hasTrackedPageView.current;

    if (shouldTrackPageView) {
      hasTrackedPageView.current = true;
      trackEvent(
        createEventBuilder(
          route.params.bridgeViewMode === BridgeViewMode.Bridge
            ? MetaMetricsEvents.BRIDGE_PAGE_VIEWED
            : MetaMetricsEvents.SWAP_PAGE_VIEWED,
        )
          .addProperties({
            chain_id_source: getDecimalChainId(sourceToken.chainId),
            chain_id_destination: getDecimalChainId(destToken?.chainId),
            token_symbol_source: sourceToken.symbol,
            token_symbol_destination: destToken?.symbol,
            token_address_source: sourceToken.address,
            token_address_destination: destToken?.address,
          })
          .build(),
      );
    }
  }, [
    sourceToken,
    destToken,
    trackEvent,
    createEventBuilder,
    route.params.bridgeViewMode,
  ]);

  const handleKeypadChange = ({
    value,
  }: {
    value: string;
    valueAsNumber: number;
    pressedKey: string;
  }) => {
    dispatch(setSourceAmount(value || undefined));
  };

  const handleContinue = async () => {
    if (activeQuote) {
      setIsSubmittingTx(true);
      // TEMPORARY: If tx originates from Solana, navigate to transactions view BEFORE submitting the tx
      // Necessary because snaps prevents navigation after tx is submitted
      if (isSolanaSwap || isSolanaToEvm) {
        navigation.navigate(Routes.TRANSACTIONS_VIEW);
      }
      await submitBridgeTx({
        quoteResponse: activeQuote,
      });
      navigation.navigate(Routes.TRANSACTIONS_VIEW);
    }
  };

  const handleTermsPress = () => {
    // TODO: Implement terms and conditions navigation
  };

  const handleSourceTokenPress = () =>
    navigation.navigate(Routes.BRIDGE.MODALS.ROOT, {
      screen: Routes.BRIDGE.MODALS.SOURCE_TOKEN_SELECTOR,
      params: {
        bridgeViewMode: route.params.bridgeViewMode,
      } as BridgeSourceTokenSelectorRouteParams,
    });

  const handleDestTokenPress = () =>
    navigation.navigate(Routes.BRIDGE.MODALS.ROOT, {
      screen: Routes.BRIDGE.MODALS.DEST_TOKEN_SELECTOR,
      params: {
        bridgeViewMode: route.params.bridgeViewMode,
      } as BridgeDestTokenSelectorRouteParams,
    });

  const getButtonLabel = () => {
    if (hasInsufficientBalance) return strings('bridge.insufficient_funds');
    if (isSubmittingTx) return strings('bridge.submitting_transaction');
    return strings('bridge.continue');
  };

<<<<<<< HEAD
  useEffect(() => {
    if (isExpired && !willRefresh) {
      setIsInputFocused(false);
      // open the quote tooltip modal
      navigation.navigate(Routes.BRIDGE.MODALS.ROOT, {
        screen: Routes.BRIDGE.MODALS.QUOTE_EXPIRED_MODAL,
      });
    }
  }, [isExpired, willRefresh, navigation]);

=======
>>>>>>> 285419f4
  const renderBottomContent = () => {
    if (!hasValidBridgeInputs || isInputFocused) {
      return (
        <Box style={styles.buttonContainer}>
          <Text color={TextColor.Primary}>
            {strings('bridge.select_amount')}
          </Text>
        </Box>
      );
    }

    if (isLoading) {
      return (
        <Box style={styles.buttonContainer}>
          <Text color={TextColor.Primary}>
            {strings('bridge.fetching_quote')}
          </Text>
        </Box>
      );
    }

    if (isError) {
      return (
        <Box style={styles.buttonContainer}>
          <BannerAlert
            severity={BannerAlertSeverity.Error}
            description={strings('bridge.error_banner_description')}
          />
        </Box>
      );
    }

    return (
      activeQuote &&
      quotesLastFetched && (
        <Box style={styles.buttonContainer}>
          <Button
            variant={ButtonVariants.Primary}
            label={getButtonLabel()}
            onPress={handleContinue}
            style={styles.button}
            isDisabled={hasInsufficientBalance || isSubmittingTx}
          />
          <Button
            variant={ButtonVariants.Link}
            label={
              <Text color={TextColor.Alternative}>
                {strings('bridge.terms_and_conditions')}
              </Text>
            }
            onPress={handleTermsPress}
          />
        </Box>
      )
    );
  };

  return (
    // Need this to be full height of screen
    // @ts-expect-error The type is incorrect, this will work
    <ScreenView contentContainerStyle={styles.screen}>
      <Box style={styles.content}>
        <Box style={styles.mainContent}>
          <Box style={styles.inputsContainer} gap={8}>
            <TokenInputArea
              ref={inputRef}
              amount={sourceAmount}
              token={sourceToken}
              tokenBalance={latestSourceBalance?.displayBalance}
              networkImageSource={
                sourceToken?.chainId
                  ? //@ts-expect-error - The utils/network file is still JS and this function expects a networkType, and should be optional
                    getNetworkImageSource({
                      chainId: sourceToken?.chainId,
                    })
                  : undefined
              }
              testID="source-token-area"
              tokenType={TokenInputAreaType.Source}
              onTokenPress={handleSourceTokenPress}
              onFocus={() => setIsInputFocused(true)}
              onBlur={() => setIsInputFocused(false)}
              onInputPress={() => setIsInputFocused(true)}
            />
            <Box style={styles.arrowContainer}>
              <Box style={styles.arrowCircle}>
                <ButtonIcon
                  iconName={IconName.Arrow2Down}
                  onPress={handleSwitchTokens}
                  disabled={!destChainId || !destToken}
                  testID="arrow-button"
                />
              </Box>
            </Box>
            <TokenInputArea
              amount={destTokenAmount}
              token={destToken}
              networkImageSource={
                destToken
                  ? //@ts-expect-error - The utils/network file is still JS and this function expects a networkType, and should be optional
                    getNetworkImageSource({ chainId: destToken?.chainId })
                  : undefined
              }
              testID="dest-token-area"
              tokenType={TokenInputAreaType.Destination}
              onTokenPress={handleDestTokenPress}
              isLoading={isLoading}
            />
          </Box>
          <Box style={styles.dynamicContent}>
            <Box style={styles.destinationAccountSelectorContainer}>
              {hasDestinationPicker && <DestinationAccountSelector />}
            </Box>

            {shouldDisplayQuoteDetails ? (
              <Box style={styles.quoteContainer}>
                <QuoteDetailsCard />
              </Box>
            ) : shouldDisplayKeypad ? (
              <Box
                style={[
                  styles.keypadContainer,
                  hasDestinationPicker &&
                    styles.keypadContainerWithDestinationPicker,
                ]}
              >
                <Keypad
                  style={styles.keypad}
                  value={sourceAmount}
                  onChange={handleKeypadChange}
                  currency={sourceToken?.symbol || 'ETH'}
                  decimals={sourceToken?.decimals || 18}
                  deleteIcon={
                    <Icon name={IconName.ArrowLeft} size={IconSize.Lg} />
                  }
                />
              </Box>
            ) : null}
          </Box>
        </Box>
        {renderBottomContent()}
      </Box>
    </ScreenView>
  );
};

export default BridgeView;<|MERGE_RESOLUTION|>--- conflicted
+++ resolved
@@ -292,7 +292,6 @@
     return strings('bridge.continue');
   };
 
-<<<<<<< HEAD
   useEffect(() => {
     if (isExpired && !willRefresh) {
       setIsInputFocused(false);
@@ -303,8 +302,6 @@
     }
   }, [isExpired, willRefresh, navigation]);
 
-=======
->>>>>>> 285419f4
   const renderBottomContent = () => {
     if (!hasValidBridgeInputs || isInputFocused) {
       return (
