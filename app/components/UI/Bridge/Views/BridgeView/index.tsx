--- conflicted
+++ resolved
@@ -77,10 +77,7 @@
 
 const BridgeView = () => {
   const [isInputFocused, setIsInputFocused] = useState(false);
-<<<<<<< HEAD
-=======
   const [isErrorBannerVisible, setIsErrorBannerVisible] = useState(true);
->>>>>>> 9e4ff4fb
   const isSubmittingTx = useSelector(selectIsSubmittingTx);
 
   // Ref necessary to avoid race condition between Redux state and component state
@@ -273,10 +270,7 @@
       // Necessary because snaps prevents navigation after tx is submitted
       if (isSolanaSwap || isSolanaToEvm) {
         navigation.navigate(Routes.TRANSACTIONS_VIEW);
-<<<<<<< HEAD
-=======
         dispatch(setIsSubmittingTx(false));
->>>>>>> 9e4ff4fb
       }
       await submitBridgeTx({
         quoteResponse: activeQuote,
@@ -323,11 +317,7 @@
   }, [isExpired, willRefresh, navigation]);
 
   const renderBottomContent = () => {
-<<<<<<< HEAD
-    if (!hasValidBridgeInputs || isInputFocused) {
-=======
     if (shouldDisplayKeypad && !isLoading) {
->>>>>>> 9e4ff4fb
       return (
         <Box style={styles.buttonContainer}>
           <Text color={TextColor.Primary}>
@@ -347,23 +337,16 @@
       );
     }
 
-<<<<<<< HEAD
-    if (isError) {
-=======
     if (isError && isErrorBannerVisible) {
->>>>>>> 9e4ff4fb
       return (
         <Box style={styles.buttonContainer}>
           <BannerAlert
             severity={BannerAlertSeverity.Error}
             description={strings('bridge.error_banner_description')}
-<<<<<<< HEAD
-=======
             onClose={() => {
               setIsErrorBannerVisible(false);
               setIsInputFocused(true);
             }}
->>>>>>> 9e4ff4fb
           />
         </Box>
       );
