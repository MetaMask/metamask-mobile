--- conflicted
+++ resolved
@@ -18,7 +18,10 @@
   IconName,
   IconSize,
 } from '../../../../../component-library/components/Icons/Icon';
-import { getDecimalChainId, getNetworkImageSource } from '../../../../../util/networks';
+import {
+  getDecimalChainId,
+  getNetworkImageSource,
+} from '../../../../../util/networks';
 import { useLatestBalance } from '../../hooks/useLatestBalance';
 import {
   selectSourceAmount,
@@ -60,13 +63,10 @@
 import { useInitialDestToken } from '../../hooks/useInitialDestToken';
 import type { BridgeSourceTokenSelectorRouteParams } from '../../components/BridgeSourceTokenSelector';
 import type { BridgeDestTokenSelectorRouteParams } from '../../components/BridgeDestTokenSelector';
-<<<<<<< HEAD
 import { useGasFeeEstimates } from '../../../../Views/confirmations/hooks/gas/useGasFeeEstimates';
 import { selectSelectedNetworkClientId } from '../../../../../selectors/networkController';
-=======
 import { useMetrics, MetaMetricsEvents } from '../../../../hooks/useMetrics';
 import { BridgeViewMode } from '../../types';
->>>>>>> e35780cb
 
 const BridgeView = () => {
   const [isInputFocused, setIsInputFocused] = useState(false);
@@ -199,11 +199,15 @@
   const hasTrackedPageView = useRef(false);
   useEffect(() => {
     const shouldTrackPageView = sourceToken && !hasTrackedPageView.current;
-    
+
     if (shouldTrackPageView) {
       hasTrackedPageView.current = true;
       trackEvent(
-        createEventBuilder(route.params.bridgeViewMode === BridgeViewMode.Bridge ? MetaMetricsEvents.BRIDGE_PAGE_VIEWED : MetaMetricsEvents.SWAP_PAGE_VIEWED)
+        createEventBuilder(
+          route.params.bridgeViewMode === BridgeViewMode.Bridge
+            ? MetaMetricsEvents.BRIDGE_PAGE_VIEWED
+            : MetaMetricsEvents.SWAP_PAGE_VIEWED,
+        )
           .addProperties({
             chain_id_source: getDecimalChainId(sourceToken.chainId),
             chain_id_destination: getDecimalChainId(destToken?.chainId),
@@ -215,7 +219,13 @@
           .build(),
       );
     }
-  }, [sourceToken, destToken, trackEvent, createEventBuilder, route.params.bridgeViewMode]);
+  }, [
+    sourceToken,
+    destToken,
+    trackEvent,
+    createEventBuilder,
+    route.params.bridgeViewMode,
+  ]);
 
   const handleKeypadChange = ({
     value,
