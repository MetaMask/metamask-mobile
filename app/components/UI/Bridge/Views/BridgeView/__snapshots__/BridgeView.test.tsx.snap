// Jest Snapshot v1, https://goo.gl/fbAQLP

exports[`BridgeView Bottom Content blurs input when opening QuoteExpiredModal 1`] = `
<View
  style={
    {
      "flex": 1,
    }
  }
>
  <RNCSafeAreaProvider
    onInsetsChange={[Function]}
    style={
      [
        {
          "flex": 1,
        },
        undefined,
      ]
    }
  >
    <View
      collapsable={false}
      pointerEvents="box-none"
      style={
        {
          "zIndex": 1,
        }
      }
    >
      <View
        accessibilityElementsHidden={false}
        importantForAccessibility="auto"
        onLayout={[Function]}
        pointerEvents="box-none"
        style={null}
      >
        <View
          collapsable={false}
          pointerEvents="box-none"
          style={
            {
              "bottom": 0,
              "left": 0,
              "opacity": 1,
              "position": "absolute",
              "right": 0,
              "top": 0,
              "zIndex": 0,
            }
          }
        >
          <View
            collapsable={false}
            style={
              {
                "backgroundColor": "rgb(255, 255, 255)",
                "borderBottomColor": "rgb(216, 216, 216)",
                "flex": 1,
                "shadowColor": "rgb(216, 216, 216)",
                "shadowOffset": {
                  "height": 0.5,
                  "width": 0,
                },
                "shadowOpacity": 0.85,
                "shadowRadius": 0,
              }
            }
          />
        </View>
        <View
          collapsable={false}
          pointerEvents="box-none"
          style={
            {
              "height": 64,
              "maxHeight": undefined,
              "minHeight": undefined,
              "opacity": undefined,
              "transform": undefined,
            }
          }
        >
          <View
            pointerEvents="none"
            style={
              {
                "height": 20,
              }
            }
          />
          <View
            pointerEvents="box-none"
            style={
              {
                "alignItems": "center",
                "flex": 1,
                "flexDirection": "row",
                "justifyContent": "center",
              }
            }
          >
            <View
              collapsable={false}
              pointerEvents="box-none"
              style={
                {
                  "marginHorizontal": 16,
                  "opacity": 1,
                }
              }
            >
              <Text
                accessibilityRole="header"
                aria-level="1"
                collapsable={false}
                numberOfLines={1}
                onLayout={[Function]}
                style={
                  {
                    "color": "rgb(28, 28, 30)",
                    "fontSize": 17,
                    "fontWeight": "600",
                  }
                }
              >
                Bridge
              </Text>
            </View>
          </View>
        </View>
      </View>
    </View>
    <RNSScreenContainer
      onLayout={[Function]}
      style={
        {
          "flex": 1,
        }
      }
    >
      <RNSScreen
        activityState={2}
        collapsable={false}
        gestureResponseDistance={
          {
            "bottom": -1,
            "end": -1,
            "start": -1,
            "top": -1,
          }
        }
        onGestureCancel={[Function]}
        pointerEvents="box-none"
        sheetAllowedDetents="large"
        sheetCornerRadius={-1}
        sheetExpandsWhenScrolledToEdge={true}
        sheetGrabberVisible={false}
        sheetLargestUndimmedDetent="all"
        style={
          {
            "bottom": 0,
            "left": 0,
            "position": "absolute",
            "right": 0,
            "top": 0,
            "zIndex": undefined,
          }
        }
      >
        <View
          collapsable={false}
          style={
            {
              "opacity": 1,
            }
          }
        />
        <View
          accessibilityElementsHidden={false}
          closing={false}
          gestureVelocityImpact={0.3}
          importantForAccessibility="auto"
          onClose={[Function]}
          onGestureBegin={[Function]}
          onGestureCanceled={[Function]}
          onGestureEnd={[Function]}
          onOpen={[Function]}
          onTransition={[Function]}
          pointerEvents="box-none"
          style={
            [
              {
                "overflow": undefined,
              },
              {
                "bottom": 0,
                "left": 0,
                "position": "absolute",
                "right": 0,
                "top": 0,
              },
            ]
          }
          transitionSpec={
            {
              "close": {
                "animation": "spring",
                "config": {
                  "damping": 500,
                  "mass": 3,
                  "overshootClamping": true,
                  "restDisplacementThreshold": 10,
                  "restSpeedThreshold": 10,
                  "stiffness": 1000,
                },
              },
              "open": {
                "animation": "spring",
                "config": {
                  "damping": 500,
                  "mass": 3,
                  "overshootClamping": true,
                  "restDisplacementThreshold": 10,
                  "restSpeedThreshold": 10,
                  "stiffness": 1000,
                },
              },
            }
          }
        >
          <View
            collapsable={false}
            needsOffscreenAlphaCompositing={false}
            pointerEvents="box-none"
            style={
              {
                "flex": 1,
              }
            }
          >
            <View
              collapsable={false}
              enabled={false}
              handlerTag={-1}
              handlerType="PanGestureHandler"
              onGestureHandlerEvent={[Function]}
              onGestureHandlerStateChange={[Function]}
              style={
                {
                  "flex": 1,
                  "transform": [
                    {
                      "translateX": 0,
                    },
                    {
                      "translateX": 0,
                    },
                  ],
                }
              }
            >
              <View
                collapsable={false}
                pointerEvents="none"
                style={
                  {
                    "backgroundColor": "rgb(242, 242, 242)",
                    "bottom": 0,
                    "left": 0,
                    "position": "absolute",
                    "shadowColor": "#000",
                    "shadowOffset": {
                      "height": 1,
                      "width": -1,
                    },
                    "shadowOpacity": 0.3,
                    "shadowRadius": 5,
                    "top": 0,
                    "width": 3,
                  }
                }
              />
              <View
                style={
                  [
                    {
                      "flex": 1,
                      "overflow": "hidden",
                    },
                    [
                      {
                        "backgroundColor": "rgb(242, 242, 242)",
                      },
                      undefined,
                    ],
                  ]
                }
              >
                <View
                  style={
                    {
                      "flex": 1,
                      "flexDirection": "column-reverse",
                    }
                  }
                >
                  <View
                    style={
                      {
                        "flex": 1,
                      }
                    }
                  >
                    <RNCSafeAreaView
                      edges={
                        {
                          "bottom": "additive",
                          "left": "additive",
                          "right": "additive",
                          "top": "off",
                        }
                      }
                      style={
                        {
                          "backgroundColor": "#ffffff",
                          "flex": 1,
                        }
                      }
                    >
                      <RCTScrollView
                        contentContainerStyle={
                          {
                            "flex": 1,
                          }
                        }
                      >
                        <View>
                          <View
                            style={
                              [
                                {},
                                {
                                  "flex": 1,
                                },
                              ]
                            }
                          >
                            <View
                              gap={8}
                              style={
                                [
                                  {
                                    "gap": 8,
                                  },
                                  {
                                    "paddingHorizontal": 24,
                                    "paddingVertical": 12,
                                  },
                                ]
                              }
                            >
                              <View
                                style={
                                  [
                                    {},
                                    undefined,
                                  ]
                                }
                              >
                                <View
                                  gap={4}
                                  style={
                                    [
                                      {
                                        "gap": 4,
                                      },
                                      {
                                        "paddingVertical": 16,
                                      },
                                    ]
                                  }
                                >
                                  <View
                                    style={
                                      [
                                        {},
                                        {
                                          "alignItems": "center",
                                          "flexDirection": "row",
                                          "justifyContent": "space-between",
                                        },
                                      ]
                                    }
                                  >
                                    <View
                                      style={
                                        [
                                          {},
                                          {
                                            "flex": 1,
                                          },
                                        ]
                                      }
                                    >
                                      <TextInput
                                        autoFocus={true}
                                        caretHidden={false}
                                        editable={true}
                                        onBlur={[Function]}
                                        onFocus={[Function]}
                                        placeholder="0"
                                        showSoftInputOnFocus={false}
                                        style={
                                          {
                                            "backgroundColor": "#ffffff",
                                            "borderColor": "#4459ff",
                                            "borderWidth": 0,
                                            "color": "#121314",
                                            "fontFamily": "Geist Regular",
                                            "fontSize": 40,
                                            "height": 50,
                                            "letterSpacing": 0,
                                            "lineHeight": 50,
                                            "opacity": 1,
                                            "paddingVertical": 2,
                                            "textAlignVertical": "center",
                                          }
                                        }
                                        testID="source-token-area-input"
                                      />
                                    </View>
                                    <TouchableOpacity
                                      onPress={[Function]}
                                      testID="source-token-area"
                                    >
                                      <View
                                        alignItems="flex-end"
                                        flexDirection="row"
                                        gap={8}
                                        justifyContent="flex-end"
                                        style={
                                          [
                                            {
                                              "alignItems": "flex-end",
                                              "flexDirection": "row",
                                              "gap": 8,
                                              "justifyContent": "flex-end",
                                            },
                                            {
                                              "backgroundColor": "#3c4d9d0f",
                                              "borderRadius": 100,
                                              "paddingLeft": 8,
                                              "paddingRight": 11,
                                              "paddingVertical": 8,
                                              "shadowColor": "#0000001a",
                                              "shadowOffset": {
                                                "height": 2,
                                                "width": 0,
                                              },
                                              "shadowOpacity": 1,
                                              "shadowRadius": 4,
                                            },
                                          ]
                                        }
                                      >
                                        <View
                                          onLayout={[Function]}
                                          style={
                                            {
                                              "alignSelf": "flex-start",
                                              "position": "relative",
                                            }
                                          }
                                          testID="badge-wrapper-badge"
                                        >
                                          <View>
                                            <View
                                              useNativeDriver={true}
                                            >
                                              <View
                                                fadeIn={true}
                                                source={
                                                  {
                                                    "uri": "",
                                                  }
                                                }
                                                style={
                                                  [
                                                    {
                                                      "borderRadius": 12,
                                                      "height": 24,
                                                      "width": 24,
                                                    },
                                                    undefined,
                                                    undefined,
                                                    undefined,
                                                    {
                                                      "borderRadius": 16,
                                                      "height": 32,
                                                      "width": 32,
                                                    },
                                                  ]
                                                }
                                              />
                                              <View
                                                collapsable={false}
                                                style={
                                                  {
                                                    "bottom": 0,
                                                    "left": 0,
                                                    "opacity": 1,
                                                    "position": "absolute",
                                                    "right": 0,
                                                    "top": 0,
                                                  }
                                                }
                                              >
                                                <View
                                                  style={
                                                    [
                                                      {
                                                        "borderRadius": 16,
                                                        "height": 32,
                                                        "width": 32,
                                                      },
                                                      {
                                                        "backgroundColor": "#eee",
                                                      },
                                                      undefined,
                                                    ]
                                                  }
                                                />
                                              </View>
                                            </View>
                                          </View>
                                          <View
                                            style={
                                              {
                                                "alignItems": "center",
                                                "aspectRatio": 1,
                                                "bottom": 0,
                                                "height": 0,
                                                "justifyContent": "center",
                                                "position": "absolute",
                                                "right": 0,
                                                "transform": [
                                                  {
                                                    "translateX": 0,
                                                  },
                                                  {
                                                    "translateY": 0,
                                                  },
                                                ],
                                              }
                                            }
                                          >
                                            <View
                                              onLayout={[Function]}
                                              style={
                                                {
                                                  "alignItems": "center",
                                                  "aspectRatio": 1,
                                                  "height": "50%",
                                                  "justifyContent": "center",
                                                  "maxHeight": 24,
                                                  "minHeight": 8,
                                                  "opacity": 0,
                                                }
                                              }
                                              testID="badgenetwork"
                                            >
                                              <View
                                                style={
                                                  {
                                                    "alignItems": "center",
                                                    "backgroundColor": "#ffffff",
                                                    "borderColor": "#3c4d9d0f",
                                                    "borderRadius": 8,
                                                    "borderWidth": 2,
                                                    "height": 32,
                                                    "justifyContent": "center",
                                                    "overflow": "hidden",
                                                    "shadowColor": "#0000001a",
                                                    "shadowOffset": {
                                                      "height": 2,
                                                      "width": 0,
                                                    },
                                                    "shadowOpacity": 1,
                                                    "shadowRadius": 4,
                                                    "transform": [
                                                      {
                                                        "scale": 1,
                                                      },
                                                    ],
                                                    "width": 32,
                                                  }
                                                }
                                              >
                                                <Image
                                                  onError={[Function]}
                                                  resizeMode="contain"
                                                  source={1}
                                                  style={
                                                    {
                                                      "height": 32,
                                                      "width": 32,
                                                    }
                                                  }
                                                  testID="network-avatar-image"
                                                />
                                              </View>
                                            </View>
                                          </View>
                                        </View>
                                        <Text
                                          accessibilityRole="text"
                                          style={
                                            {
                                              "color": "#121314",
                                              "fontFamily": "Geist Medium",
                                              "fontSize": 24,
                                              "letterSpacing": 0,
                                              "lineHeight": 24,
                                            }
                                          }
                                        >
                                          ETH
                                        </Text>
                                      </View>
                                    </TouchableOpacity>
                                  </View>
                                  <View
                                    style={
                                      [
                                        {},
                                        {
                                          "alignItems": "center",
                                          "flexDirection": "row",
                                          "justifyContent": "space-between",
                                        },
                                      ]
                                    }
                                  >
                                    <View
                                      style={
                                        [
                                          {},
                                          {
                                            "flex": 1,
                                          },
                                        ]
                                      }
                                    />
                                    <Text
                                      accessibilityRole="text"
                                      style={
                                        {
                                          "color": "#686e7d",
                                          "fontFamily": "Geist Regular",
                                          "fontSize": 16,
                                          "letterSpacing": 0,
                                          "lineHeight": 24,
                                        }
                                      }
                                    >
                                      2 ETH
                                    </Text>
                                  </View>
                                </View>
                              </View>
                              <View
                                style={
                                  [
                                    {},
                                    {
                                      "alignItems": "center",
                                      "backgroundColor": "#b7bbc866",
                                      "height": 1,
                                      "position": "relative",
                                    },
                                  ]
                                }
                              >
                                <View
                                  style={
                                    [
                                      {},
                                      {
                                        "alignItems": "center",
                                        "backgroundColor": "#f3f5f9",
                                        "borderRadius": 22,
                                        "display": "flex",
                                        "height": 44,
                                        "justifyContent": "center",
                                        "position": "absolute",
                                        "top": -22,
                                        "width": 44,
                                      },
                                    ]
                                  }
                                >
                                  <TouchableOpacity
                                    accessible={true}
                                    activeOpacity={1}
                                    disabled={true}
                                    onPress={[Function]}
                                    onPressIn={[Function]}
                                    onPressOut={[Function]}
                                    style={
                                      {
                                        "alignItems": "center",
                                        "borderRadius": 8,
                                        "height": 32,
                                        "justifyContent": "center",
                                        "opacity": 1,
                                        "width": 32,
                                      }
                                    }
                                    testID="arrow-button"
                                  >
                                    <SvgMock
                                      color="#121314"
                                      fill="currentColor"
                                      height={24}
                                      name="SwapVertical"
                                      style={
                                        {
                                          "height": 24,
                                          "width": 24,
                                        }
                                      }
                                      width={24}
                                    />
                                  </TouchableOpacity>
                                </View>
                              </View>
                              <View
                                style={
                                  [
                                    {},
                                    {
                                      "marginTop": 16,
                                    },
                                  ]
                                }
                              >
                                <View
                                  gap={4}
                                  style={
                                    [
                                      {
                                        "gap": 4,
                                      },
                                      {
                                        "paddingVertical": 16,
                                      },
                                    ]
                                  }
                                >
                                  <View
                                    style={
                                      [
                                        {},
                                        {
                                          "alignItems": "center",
                                          "flexDirection": "row",
                                          "justifyContent": "space-between",
                                        },
                                      ]
                                    }
                                  >
                                    <View
                                      style={
                                        [
                                          {},
                                          {
                                            "flex": 1,
                                          },
                                        ]
                                      }
                                    >
                                      <TextInput
                                        autoFocus={true}
                                        caretHidden={false}
                                        editable={false}
                                        onBlur={[Function]}
                                        onFocus={[Function]}
                                        placeholder="0"
                                        selection={
                                          {
                                            "end": 0,
                                            "start": 0,
                                          }
                                        }
                                        showSoftInputOnFocus={false}
                                        style={
                                          {
                                            "backgroundColor": "#ffffff",
                                            "borderColor": "#4459ff",
                                            "borderWidth": 0,
                                            "color": "#121314",
                                            "fontFamily": "Geist Regular",
                                            "fontSize": 40,
                                            "height": 50,
                                            "letterSpacing": 0,
                                            "lineHeight": 50,
                                            "opacity": 1,
                                            "paddingVertical": 2,
                                            "textAlignVertical": "center",
                                          }
                                        }
                                        testID="dest-token-area-input"
                                        value="24.44"
                                      />
                                    </View>
                                    <TouchableOpacity
                                      accessibilityRole="button"
                                      accessible={true}
                                      activeOpacity={1}
                                      onPress={[Function]}
                                      onPressIn={[Function]}
                                      onPressOut={[Function]}
                                      style={
                                        {
                                          "alignItems": "center",
                                          "alignSelf": "flex-start",
                                          "backgroundColor": "#121314",
                                          "borderRadius": 12,
                                          "flexDirection": "row",
                                          "height": 40,
                                          "justifyContent": "center",
                                          "overflow": "hidden",
                                          "paddingHorizontal": 16,
                                        }
                                      }
                                    >
                                      <Text
                                        accessibilityRole="text"
                                        style={
                                          {
                                            "color": "#ffffff",
                                            "fontFamily": "Geist Medium",
                                            "fontSize": 16,
                                            "letterSpacing": 0,
                                            "lineHeight": 24,
                                          }
                                        }
                                      >
                                        Swap to
                                      </Text>
                                    </TouchableOpacity>
                                  </View>
                                  <View
                                    style={
                                      [
                                        {},
                                        {
                                          "alignItems": "center",
                                          "flexDirection": "row",
                                          "justifyContent": "space-between",
                                        },
                                      ]
                                    }
                                  >
                                    <View
                                      style={
                                        [
                                          {},
                                          {
                                            "flex": 1,
                                          },
                                        ]
                                      }
                                    />
                                  </View>
                                </View>
                              </View>
                            </View>
                            <RCTScrollView
                              contentContainerStyle={
                                {
                                  "flexGrow": 1,
                                }
                              }
                              showsVerticalScrollIndicator={false}
                              style={
                                {
                                  "flex": 1,
                                }
                              }
                              testID="bridge-view-scroll"
                            >
                              <View>
                                <View
                                  style={
                                    [
                                      {},
                                      {
                                        "flex": 1,
                                        "justifyContent": "flex-start",
                                      },
                                    ]
                                  }
                                >
                                  <View
                                    style={
                                      [
                                        {},
                                        {
<<<<<<< HEAD
                                          "paddingBottom": 12,
                                        },
                                      ]
                                    }
                                  />
                                  <View
                                    style={
                                      [
                                        {},
                                        {
                                          "paddingHorizontal": 24,
                                        },
                                      ]
                                    }
                                  />
                                </View>
                              </View>
                            </RCTScrollView>
                            <View
                              style={
                                [
                                  {},
                                  {
                                    "alignItems": "center",
                                    "backgroundColor": "#ffffff",
                                    "gap": 12,
                                    "justifyContent": "center",
                                    "paddingBottom": 24,
                                    "paddingHorizontal": 16,
                                    "paddingTop": 12,
                                    "width": "100%",
                                  },
                                ]
                              }
                            >
                              <Text
                                accessibilityRole="text"
                                style={
                                  {
                                    "color": "#686e7d",
                                    "fontFamily": "Geist Regular",
                                    "fontSize": 16,
                                    "letterSpacing": 0,
                                    "lineHeight": 24,
                                  }
                                }
                              >
                                Select amount
                              </Text>
                            </View>
                          </View>
                        </View>
                      </RCTScrollView>
                    </RNCSafeAreaView>
                  </View>
                </View>
              </View>
            </View>
          </View>
        </View>
      </RNSScreen>
    </RNSScreenContainer>
  </RNCSafeAreaProvider>
</View>
`;

exports[`BridgeView renders 1`] = `
<View
  style={
    {
      "flex": 1,
    }
  }
>
  <RNCSafeAreaProvider
    onInsetsChange={[Function]}
    style={
      [
        {
          "flex": 1,
        },
        undefined,
      ]
    }
  >
    <View
      collapsable={false}
      pointerEvents="box-none"
      style={
        {
          "zIndex": 1,
        }
      }
    >
      <View
        accessibilityElementsHidden={false}
        importantForAccessibility="auto"
        onLayout={[Function]}
        pointerEvents="box-none"
        style={null}
      >
        <View
          collapsable={false}
          pointerEvents="box-none"
          style={
            {
              "bottom": 0,
              "left": 0,
              "opacity": 1,
              "position": "absolute",
              "right": 0,
              "top": 0,
              "zIndex": 0,
            }
          }
        >
          <View
            collapsable={false}
            style={
              {
                "backgroundColor": "rgb(255, 255, 255)",
                "borderBottomColor": "rgb(216, 216, 216)",
                "flex": 1,
                "shadowColor": "rgb(216, 216, 216)",
                "shadowOffset": {
                  "height": 0.5,
                  "width": 0,
                },
                "shadowOpacity": 0.85,
                "shadowRadius": 0,
              }
            }
          />
        </View>
        <View
          collapsable={false}
          pointerEvents="box-none"
          style={
            {
              "height": 64,
              "maxHeight": undefined,
              "minHeight": undefined,
              "opacity": undefined,
              "transform": undefined,
            }
          }
        >
          <View
            pointerEvents="none"
            style={
              {
                "height": 20,
              }
            }
          />
          <View
            pointerEvents="box-none"
            style={
              {
                "alignItems": "center",
                "flex": 1,
                "flexDirection": "row",
                "justifyContent": "center",
              }
            }
          >
            <View
              collapsable={false}
              pointerEvents="box-none"
              style={
                {
                  "marginHorizontal": 16,
                  "opacity": 1,
                }
              }
            >
              <Text
                accessibilityRole="header"
                aria-level="1"
                collapsable={false}
                numberOfLines={1}
                onLayout={[Function]}
                style={
                  {
                    "color": "rgb(28, 28, 30)",
                    "fontSize": 17,
                    "fontWeight": "600",
                  }
                }
              >
                Bridge
              </Text>
            </View>
          </View>
        </View>
      </View>
    </View>
    <RNSScreenContainer
      onLayout={[Function]}
      style={
        {
          "flex": 1,
        }
      }
    >
      <RNSScreen
        activityState={2}
        collapsable={false}
        gestureResponseDistance={
          {
            "bottom": -1,
            "end": -1,
            "start": -1,
            "top": -1,
          }
        }
        onGestureCancel={[Function]}
        pointerEvents="box-none"
        sheetAllowedDetents="large"
        sheetCornerRadius={-1}
        sheetExpandsWhenScrolledToEdge={true}
        sheetGrabberVisible={false}
        sheetLargestUndimmedDetent="all"
        style={
          {
            "bottom": 0,
            "left": 0,
            "position": "absolute",
            "right": 0,
            "top": 0,
            "zIndex": undefined,
          }
        }
      >
        <View
          collapsable={false}
          style={
            {
              "opacity": 1,
            }
          }
        />
        <View
          accessibilityElementsHidden={false}
          closing={false}
          gestureVelocityImpact={0.3}
          importantForAccessibility="auto"
          onClose={[Function]}
          onGestureBegin={[Function]}
          onGestureCanceled={[Function]}
          onGestureEnd={[Function]}
          onOpen={[Function]}
          onTransition={[Function]}
          pointerEvents="box-none"
          style={
            [
              {
                "overflow": undefined,
              },
              {
                "bottom": 0,
                "left": 0,
                "position": "absolute",
                "right": 0,
                "top": 0,
              },
            ]
          }
          transitionSpec={
            {
              "close": {
                "animation": "spring",
                "config": {
                  "damping": 500,
                  "mass": 3,
                  "overshootClamping": true,
                  "restDisplacementThreshold": 10,
                  "restSpeedThreshold": 10,
                  "stiffness": 1000,
                },
              },
              "open": {
                "animation": "spring",
                "config": {
                  "damping": 500,
                  "mass": 3,
                  "overshootClamping": true,
                  "restDisplacementThreshold": 10,
                  "restSpeedThreshold": 10,
                  "stiffness": 1000,
                },
              },
            }
          }
        >
          <View
            collapsable={false}
            needsOffscreenAlphaCompositing={false}
            pointerEvents="box-none"
            style={
              {
                "flex": 1,
              }
            }
          >
            <View
              collapsable={false}
              enabled={false}
              handlerTag={-1}
              handlerType="PanGestureHandler"
              onGestureHandlerEvent={[Function]}
              onGestureHandlerStateChange={[Function]}
              style={
                {
                  "flex": 1,
                  "transform": [
                    {
                      "translateX": 0,
                    },
                    {
                      "translateX": 0,
                    },
                  ],
                }
              }
            >
              <View
                collapsable={false}
                pointerEvents="none"
                style={
                  {
                    "backgroundColor": "rgb(242, 242, 242)",
                    "bottom": 0,
                    "left": 0,
                    "position": "absolute",
                    "shadowColor": "#000",
                    "shadowOffset": {
                      "height": 1,
                      "width": -1,
                    },
                    "shadowOpacity": 0.3,
                    "shadowRadius": 5,
                    "top": 0,
                    "width": 3,
                  }
                }
              />
              <View
                style={
                  [
                    {
                      "flex": 1,
                      "overflow": "hidden",
                    },
                    [
                      {
                        "backgroundColor": "rgb(242, 242, 242)",
                      },
                      undefined,
                    ],
                  ]
                }
              >
                <View
                  style={
                    {
                      "flex": 1,
                      "flexDirection": "column-reverse",
                    }
                  }
                >
                  <View
                    style={
                      {
                        "flex": 1,
                      }
                    }
                  >
                    <RNCSafeAreaView
                      edges={
                        {
                          "bottom": "additive",
                          "left": "additive",
                          "right": "additive",
                          "top": "off",
                        }
                      }
                      style={
                        {
                          "backgroundColor": "#ffffff",
                          "flex": 1,
                        }
                      }
                    >
                      <RCTScrollView
                        contentContainerStyle={
                          {
                            "flex": 1,
                          }
                        }
                      >
                        <View>
                          <View
                            style={
                              [
                                {},
                                {
                                  "flex": 1,
                                },
                              ]
                            }
                          >
                            <View
                              gap={8}
                              style={
                                [
                                  {
                                    "gap": 8,
                                  },
                                  {
                                    "paddingHorizontal": 24,
                                    "paddingVertical": 12,
                                  },
                                ]
                              }
                            >
                              <View
                                style={
                                  [
                                    {},
                                    undefined,
                                  ]
                                }
                              >
                                <View
                                  gap={4}
                                  style={
                                    [
                                      {
                                        "gap": 4,
                                      },
                                      {
                                        "paddingVertical": 16,
                                      },
                                    ]
                                  }
                                >
                                  <View
                                    style={
                                      [
                                        {},
                                        {
                                          "alignItems": "center",
                                          "flexDirection": "row",
                                          "justifyContent": "space-between",
=======
                                          "flex": 1,
                                          "justifyContent": "flex-end",
                                          "paddingBottom": 8,
>>>>>>> 338177c4
                                        },
                                      ]
                                    }
                                  >
                                    <View
                                      style={
                                        [
                                          {
                                            "display": "flex",
                                            "gap": 12,
                                          },
                                          {
                                            "paddingHorizontal": 24,
                                          },
                                        ]
                                      }
                                    >
<<<<<<< HEAD
                                      <TextInput
                                        autoFocus={true}
                                        caretHidden={false}
                                        editable={true}
                                        onBlur={[Function]}
                                        onFocus={[Function]}
                                        placeholder="0"
                                        showSoftInputOnFocus={false}
                                        style={
                                          {
                                            "backgroundColor": "#ffffff",
                                            "borderColor": "#4459ff",
                                            "borderWidth": 0,
                                            "color": "#121314",
                                            "fontFamily": "Geist Regular",
                                            "fontSize": 40,
                                            "fontWeight": "400",
                                            "height": 50,
                                            "letterSpacing": 0,
                                            "lineHeight": 50,
                                            "opacity": 1,
                                            "paddingVertical": 2,
                                            "textAlignVertical": "center",
                                          }
                                        }
                                        testID="source-token-area-input"
                                      />
                                    </View>
                                    <TouchableOpacity
                                      onPress={[Function]}
                                      testID="source-token-area"
                                    >
                                      <View
                                        alignItems="flex-end"
                                        flexDirection="row"
                                        gap={8}
                                        justifyContent="flex-end"
=======
                                      <View
>>>>>>> 338177c4
                                        style={
                                          [
                                            {
                                              "display": "flex",
                                              "flexDirection": "row",
<<<<<<< HEAD
                                              "gap": 8,
                                              "justifyContent": "flex-end",
                                            },
                                            {
                                              "backgroundColor": "#3c4d9d0f",
                                              "borderRadius": 100,
                                              "paddingLeft": 8,
                                              "paddingRight": 11,
                                              "paddingVertical": 8,
                                              "shadowColor": "#0000001a",
                                              "shadowOffset": {
                                                "height": 2,
                                                "width": 0,
                                              },
                                              "shadowOpacity": 1,
                                              "shadowRadius": 4,
=======
                                              "gap": 12,
                                              "justifyContent": "space-between",
>>>>>>> 338177c4
                                            },
                                            undefined,
                                          ]
                                        }
                                      >
                                        <View
                                          style={
                                            [
                                              {
                                                "display": "flex",
                                                "flexBasis": "0%",
                                                "flexGrow": 1,
                                                "flexShrink": 1,
                                              },
                                              undefined,
                                            ]
                                          }
                                        >
<<<<<<< HEAD
                                          <View>
                                            <View
                                              useNativeDriver={true}
                                            >
                                              <View
                                                fadeIn={true}
                                                source={
                                                  {
                                                    "uri": "",
                                                  }
                                                }
                                                style={
                                                  [
                                                    {
                                                      "borderRadius": 12,
                                                      "height": 24,
                                                      "width": 24,
                                                    },
                                                    undefined,
                                                    undefined,
                                                    undefined,
                                                    {
                                                      "borderRadius": 16,
                                                      "height": 32,
                                                      "width": 32,
                                                    },
                                                  ]
                                                }
                                              />
                                              <View
                                                collapsable={false}
                                                style={
                                                  {
                                                    "bottom": 0,
                                                    "left": 0,
                                                    "opacity": 1,
                                                    "position": "absolute",
                                                    "right": 0,
                                                    "top": 0,
                                                  }
                                                }
                                              >
                                                <View
                                                  style={
                                                    [
                                                      {
                                                        "borderRadius": 16,
                                                        "height": 32,
                                                        "width": 32,
                                                      },
                                                      {
                                                        "backgroundColor": "#eee",
                                                      },
                                                      undefined,
                                                    ]
                                                  }
                                                />
                                              </View>
                                            </View>
                                          </View>
                                          <View
=======
                                          <TouchableOpacity
                                            accessibilityRole="button"
                                            accessible={true}
                                            onPress={[Function]}
>>>>>>> 338177c4
                                            style={
                                              [
                                                {
                                                  "alignItems": "center",
                                                  "backgroundColor": "#3c4d9d0f",
                                                  "borderRadius": 12,
                                                  "height": 40,
                                                  "justifyContent": "center",
                                                  "paddingHorizontal": 16,
                                                },
                                                undefined,
                                              ]
                                            }
                                          >
                                            <Text
                                              accessibilityRole="none"
                                              style={
                                                [
                                                  {
                                                    "color": "#121314",
                                                    "fontFamily": "Geist Bold",
                                                    "fontSize": 32,
                                                    "fontWeight": "500",
                                                    "letterSpacing": 0,
                                                    "lineHeight": 40,
                                                    "textAlign": "center",
                                                  },
                                                  undefined,
                                                ]
                                              }
                                            >
                                              1
                                            </Text>
                                          </TouchableOpacity>
                                        </View>
                                        <View
                                          style={
                                            [
                                              {
                                                "display": "flex",
                                                "flexBasis": "0%",
                                                "flexGrow": 1,
                                                "flexShrink": 1,
                                              },
                                              undefined,
                                            ]
                                          }
                                        >
                                          <TouchableOpacity
                                            accessibilityRole="button"
                                            accessible={true}
                                            onPress={[Function]}
                                            style={
                                              [
                                                {
                                                  "alignItems": "center",
                                                  "backgroundColor": "#3c4d9d0f",
                                                  "borderRadius": 12,
                                                  "height": 40,
                                                  "justifyContent": "center",
                                                  "paddingHorizontal": 16,
                                                },
                                                undefined,
                                              ]
                                            }
                                          >
                                            <Text
                                              accessibilityRole="none"
                                              style={
                                                [
                                                  {
                                                    "color": "#121314",
                                                    "fontFamily": "Geist Bold",
                                                    "fontSize": 32,
                                                    "fontWeight": "500",
                                                    "letterSpacing": 0,
                                                    "lineHeight": 40,
                                                    "textAlign": "center",
                                                  },
                                                  undefined,
                                                ]
                                              }
                                            >
                                              2
                                            </Text>
                                          </TouchableOpacity>
                                        </View>
                                        <View
                                          style={
                                            [
                                              {
                                                "display": "flex",
                                                "flexBasis": "0%",
                                                "flexGrow": 1,
                                                "flexShrink": 1,
                                              },
                                              undefined,
                                            ]
                                          }
                                        >
                                          <TouchableOpacity
                                            accessibilityRole="button"
                                            accessible={true}
                                            onPress={[Function]}
                                            style={
                                              [
                                                {
                                                  "alignItems": "center",
                                                  "backgroundColor": "#3c4d9d0f",
                                                  "borderRadius": 12,
                                                  "height": 40,
                                                  "justifyContent": "center",
                                                  "paddingHorizontal": 16,
                                                },
                                                undefined,
                                              ]
                                            }
                                          >
                                            <Text
                                              accessibilityRole="none"
                                              style={
                                                [
                                                  {
                                                    "color": "#121314",
                                                    "fontFamily": "Geist Bold",
                                                    "fontSize": 32,
                                                    "fontWeight": "500",
                                                    "letterSpacing": 0,
                                                    "lineHeight": 40,
                                                    "textAlign": "center",
                                                  },
                                                  undefined,
                                                ]
                                              }
                                            >
                                              3
                                            </Text>
                                          </TouchableOpacity>
                                        </View>
                                      </View>
                                      <View
                                        style={
                                          [
                                            {
                                              "display": "flex",
                                              "flexDirection": "row",
                                              "gap": 12,
                                              "justifyContent": "space-between",
                                            },
                                            undefined,
                                          ]
                                        }
                                      >
                                        <View
                                          style={
                                            [
                                              {
                                                "display": "flex",
                                                "flexBasis": "0%",
                                                "flexGrow": 1,
                                                "flexShrink": 1,
                                              },
                                              undefined,
                                            ]
                                          }
                                        >
                                          <TouchableOpacity
                                            accessibilityRole="button"
                                            accessible={true}
                                            onPress={[Function]}
                                            style={
                                              [
                                                {
                                                  "alignItems": "center",
                                                  "backgroundColor": "#3c4d9d0f",
                                                  "borderRadius": 12,
                                                  "height": 40,
                                                  "justifyContent": "center",
                                                  "paddingHorizontal": 16,
                                                },
                                                undefined,
                                              ]
                                            }
                                          >
                                            <Text
                                              accessibilityRole="none"
                                              style={
                                                [
                                                  {
                                                    "color": "#121314",
                                                    "fontFamily": "Geist Bold",
                                                    "fontSize": 32,
                                                    "fontWeight": "500",
                                                    "letterSpacing": 0,
                                                    "lineHeight": 40,
                                                    "textAlign": "center",
                                                  },
                                                  undefined,
                                                ]
                                              }
                                            >
                                              4
                                            </Text>
                                          </TouchableOpacity>
                                        </View>
                                        <View
                                          style={
                                            [
                                              {
                                                "display": "flex",
                                                "flexBasis": "0%",
                                                "flexGrow": 1,
                                                "flexShrink": 1,
                                              },
                                              undefined,
                                            ]
                                          }
                                        >
                                          <TouchableOpacity
                                            accessibilityRole="button"
                                            accessible={true}
                                            onPress={[Function]}
                                            style={
                                              [
                                                {
                                                  "alignItems": "center",
                                                  "backgroundColor": "#3c4d9d0f",
                                                  "borderRadius": 12,
                                                  "height": 40,
                                                  "justifyContent": "center",
                                                  "paddingHorizontal": 16,
                                                },
                                                undefined,
                                              ]
                                            }
                                          >
                                            <Text
                                              accessibilityRole="none"
                                              style={
                                                [
                                                  {
                                                    "color": "#121314",
                                                    "fontFamily": "Geist Bold",
                                                    "fontSize": 32,
                                                    "fontWeight": "500",
                                                    "letterSpacing": 0,
                                                    "lineHeight": 40,
                                                    "textAlign": "center",
                                                  },
                                                  undefined,
                                                ]
                                              }
                                            >
                                              5
                                            </Text>
                                          </TouchableOpacity>
                                        </View>
                                        <View
                                          style={
                                            [
                                              {
                                                "display": "flex",
                                                "flexBasis": "0%",
                                                "flexGrow": 1,
                                                "flexShrink": 1,
                                              },
                                              undefined,
                                            ]
                                          }
                                        >
                                          <TouchableOpacity
                                            accessibilityRole="button"
                                            accessible={true}
                                            onPress={[Function]}
                                            style={
                                              [
                                                {
                                                  "alignItems": "center",
                                                  "backgroundColor": "#3c4d9d0f",
                                                  "borderRadius": 12,
                                                  "height": 40,
                                                  "justifyContent": "center",
                                                  "paddingHorizontal": 16,
                                                },
                                                undefined,
                                              ]
                                            }
                                          >
                                            <Text
                                              accessibilityRole="none"
                                              style={
                                                [
                                                  {
                                                    "color": "#121314",
                                                    "fontFamily": "Geist Bold",
                                                    "fontSize": 32,
                                                    "fontWeight": "500",
                                                    "letterSpacing": 0,
                                                    "lineHeight": 40,
                                                    "textAlign": "center",
                                                  },
                                                  undefined,
                                                ]
                                              }
                                            >
                                              6
                                            </Text>
                                          </TouchableOpacity>
                                        </View>
                                      </View>
                                      <View
                                        style={
                                          [
                                            {
                                              "display": "flex",
                                              "flexDirection": "row",
                                              "gap": 12,
                                              "justifyContent": "space-between",
                                            },
                                            undefined,
                                          ]
                                        }
                                      >
                                        <View
                                          style={
                                            [
                                              {
                                                "display": "flex",
                                                "flexBasis": "0%",
                                                "flexGrow": 1,
                                                "flexShrink": 1,
                                              },
                                              undefined,
                                            ]
                                          }
                                        >
                                          <TouchableOpacity
                                            accessibilityRole="button"
                                            accessible={true}
                                            onPress={[Function]}
                                            style={
                                              [
                                                {
                                                  "alignItems": "center",
                                                  "backgroundColor": "#3c4d9d0f",
                                                  "borderRadius": 12,
                                                  "height": 40,
                                                  "justifyContent": "center",
                                                  "paddingHorizontal": 16,
                                                },
                                                undefined,
                                              ]
                                            }
                                          >
                                            <Text
                                              accessibilityRole="none"
                                              style={
                                                [
                                                  {
                                                    "color": "#121314",
                                                    "fontFamily": "Geist Bold",
                                                    "fontSize": 32,
                                                    "fontWeight": "500",
                                                    "letterSpacing": 0,
                                                    "lineHeight": 40,
                                                    "textAlign": "center",
                                                  },
                                                  undefined,
                                                ]
                                              }
                                            >
                                              7
                                            </Text>
                                          </TouchableOpacity>
                                        </View>
                                        <View
                                          style={
                                            [
                                              {
                                                "display": "flex",
                                                "flexBasis": "0%",
                                                "flexGrow": 1,
                                                "flexShrink": 1,
                                              },
                                              undefined,
                                            ]
                                          }
                                        >
                                          <TouchableOpacity
                                            accessibilityRole="button"
                                            accessible={true}
                                            onPress={[Function]}
                                            style={
                                              [
                                                {
                                                  "alignItems": "center",
                                                  "backgroundColor": "#3c4d9d0f",
                                                  "borderRadius": 12,
                                                  "height": 40,
                                                  "justifyContent": "center",
                                                  "paddingHorizontal": 16,
                                                },
                                                undefined,
                                              ]
                                            }
                                          >
                                            <Text
                                              accessibilityRole="none"
                                              style={
                                                [
                                                  {
                                                    "color": "#121314",
                                                    "fontFamily": "Geist Bold",
                                                    "fontSize": 32,
                                                    "fontWeight": "500",
                                                    "letterSpacing": 0,
                                                    "lineHeight": 40,
                                                    "textAlign": "center",
                                                  },
                                                  undefined,
                                                ]
                                              }
                                            >
                                              8
                                            </Text>
                                          </TouchableOpacity>
                                        </View>
                                        <View
                                          style={
                                            [
                                              {
                                                "display": "flex",
                                                "flexBasis": "0%",
                                                "flexGrow": 1,
                                                "flexShrink": 1,
                                              },
                                              undefined,
                                            ]
                                          }
                                        >
                                          <TouchableOpacity
                                            accessibilityRole="button"
                                            accessible={true}
                                            onPress={[Function]}
                                            style={
                                              [
                                                {
                                                  "alignItems": "center",
                                                  "backgroundColor": "#3c4d9d0f",
                                                  "borderRadius": 12,
                                                  "height": 40,
                                                  "justifyContent": "center",
                                                  "paddingHorizontal": 16,
                                                },
                                                undefined,
                                              ]
                                            }
                                          >
                                            <Text
                                              accessibilityRole="none"
                                              style={
                                                [
                                                  {
                                                    "color": "#121314",
                                                    "fontFamily": "Geist Bold",
                                                    "fontSize": 32,
                                                    "fontWeight": "500",
                                                    "letterSpacing": 0,
                                                    "lineHeight": 40,
                                                    "textAlign": "center",
                                                  },
                                                  undefined,
                                                ]
                                              }
                                            >
                                              9
                                            </Text>
                                          </TouchableOpacity>
                                        </View>
                                      </View>
                                      <View
                                        style={
                                          [
                                            {
                                              "display": "flex",
                                              "flexDirection": "row",
                                              "gap": 12,
                                              "justifyContent": "space-between",
                                            },
                                            undefined,
                                          ]
                                        }
                                      >
                                        <View
                                          style={
                                            [
                                              {
                                                "display": "flex",
                                                "flexBasis": "0%",
                                                "flexGrow": 1,
                                                "flexShrink": 1,
                                              },
                                              undefined,
                                            ]
                                          }
                                        >
                                          <TouchableOpacity
                                            accessibilityRole="button"
                                            accessible={true}
                                            onPress={[Function]}
                                            style={
                                              [
                                                {
                                                  "alignItems": "center",
                                                  "backgroundColor": "#3c4d9d0f",
                                                  "borderRadius": 12,
                                                  "height": 40,
                                                  "justifyContent": "center",
                                                  "paddingHorizontal": 16,
                                                },
                                                {
                                                  "backgroundColor": "transparent",
                                                },
                                              ]
                                            }
                                          >
                                            <Text
                                              accessibilityRole="none"
                                              style={
                                                [
                                                  {
                                                    "color": "#121314",
                                                    "fontFamily": "Geist Bold",
                                                    "fontSize": 32,
                                                    "fontWeight": "500",
                                                    "letterSpacing": 0,
                                                    "lineHeight": 40,
                                                    "textAlign": "center",
                                                  },
                                                  undefined,
                                                ]
                                              }
                                            >
                                              .
                                            </Text>
                                          </TouchableOpacity>
                                        </View>
                                        <View
                                          style={
                                            [
                                              {
                                                "display": "flex",
                                                "flexBasis": "0%",
                                                "flexGrow": 1,
                                                "flexShrink": 1,
                                              },
                                              undefined,
                                            ]
                                          }
                                        >
                                          <TouchableOpacity
                                            accessibilityRole="button"
                                            accessible={true}
                                            onPress={[Function]}
                                            style={
                                              [
                                                {
                                                  "alignItems": "center",
                                                  "backgroundColor": "#3c4d9d0f",
                                                  "borderRadius": 12,
                                                  "height": 40,
                                                  "justifyContent": "center",
                                                  "paddingHorizontal": 16,
                                                },
                                                undefined,
                                              ]
                                            }
                                          >
                                            <Text
                                              accessibilityRole="none"
                                              style={
                                                [
                                                  {
                                                    "color": "#121314",
                                                    "fontFamily": "Geist Bold",
                                                    "fontSize": 32,
                                                    "fontWeight": "500",
                                                    "letterSpacing": 0,
                                                    "lineHeight": 40,
                                                    "textAlign": "center",
                                                  },
                                                  undefined,
                                                ]
                                              }
                                            >
                                              0
                                            </Text>
                                          </TouchableOpacity>
                                        </View>
                                        <View
                                          style={
                                            [
                                              {
                                                "display": "flex",
                                                "flexBasis": "0%",
                                                "flexGrow": 1,
                                                "flexShrink": 1,
                                              },
                                              undefined,
                                            ]
                                          }
                                        >
                                          <TouchableOpacity
                                            accessibilityRole="button"
                                            accessible={true}
                                            delayLongPress={500}
                                            onLongPress={[Function]}
                                            onPress={[Function]}
                                            style={
                                              [
                                                {
                                                  "alignItems": "center",
                                                  "borderRadius": 12,
                                                  "height": 40,
                                                  "justifyContent": "center",
                                                  "paddingHorizontal": 16,
                                                },
                                                undefined,
                                              ]
                                            }
                                            testID="keypad-delete-button"
                                          >
                                            <SvgMock
                                              fill="currentColor"
                                              name="Backspace"
                                              style={
                                                [
                                                  {
                                                    "color": "#121314",
                                                    "height": 32,
                                                    "width": 32,
                                                  },
                                                  undefined,
                                                ]
                                              }
                                            />
                                          </TouchableOpacity>
                                        </View>
                                      </View>
                                    </View>
                                  </View>
                                </View>
                              </View>
                            </RCTScrollView>
                            <View
                              style={
                                [
                                  {},
                                  {
                                    "alignItems": "center",
                                    "backgroundColor": "#ffffff",
                                    "gap": 12,
                                    "justifyContent": "center",
                                    "paddingBottom": 24,
                                    "paddingHorizontal": 16,
                                    "width": "100%",
                                  },
                                ]
                              }
                            >
                              <Text
                                accessibilityRole="text"
                                style={
<<<<<<< HEAD
                                  [
                                    {},
                                    {
                                      "alignItems": "center",
                                      "backgroundColor": "#b7bbc866",
                                      "height": 1,
                                      "position": "relative",
                                    },
                                  ]
                                }
                              >
                                <View
                                  style={
                                    [
                                      {},
                                      {
                                        "alignItems": "center",
                                        "backgroundColor": "#f3f5f9",
                                        "borderRadius": 22,
                                        "display": "flex",
                                        "height": 44,
                                        "justifyContent": "center",
                                        "position": "absolute",
                                        "top": -22,
                                        "width": 44,
                                      },
                                    ]
                                  }
                                >
                                  <TouchableOpacity
                                    accessible={true}
                                    activeOpacity={1}
                                    disabled={true}
                                    onPress={[Function]}
                                    onPressIn={[Function]}
                                    onPressOut={[Function]}
                                    style={
                                      {
                                        "alignItems": "center",
                                        "borderRadius": 8,
                                        "height": 32,
                                        "justifyContent": "center",
                                        "opacity": 1,
                                        "width": 32,
                                      }
                                    }
                                    testID="arrow-button"
                                  >
                                    <SvgMock
                                      color="#121314"
                                      fill="currentColor"
                                      height={24}
                                      name="SwapVertical"
                                      style={
                                        {
                                          "height": 24,
                                          "width": 24,
                                        }
                                      }
                                      width={24}
                                    />
                                  </TouchableOpacity>
                                </View>
                              </View>
                              <View
                                style={
                                  [
                                    {},
                                    {
                                      "marginTop": 16,
                                    },
                                  ]
=======
                                  {
                                    "color": "#686e7d",
                                    "fontFamily": "Geist Regular",
                                    "fontSize": 16,
                                    "letterSpacing": 0,
                                    "lineHeight": 24,
                                  }
>>>>>>> 338177c4
                                }
                              >
                                Select amount
                              </Text>
                            </View>
                          </View>
                        </View>
                      </RCTScrollView>
                    </RNCSafeAreaView>
                  </View>
                </View>
              </View>
            </View>
          </View>
        </View>
      </RNSScreen>
    </RNSScreenContainer>
  </RNCSafeAreaProvider>
</View>
`;

exports[`BridgeView renders 1`] = `
<View
  style={
    {
      "flex": 1,
    }
  }
>
  <RNCSafeAreaProvider
    onInsetsChange={[Function]}
    style={
      [
        {
          "flex": 1,
        },
        undefined,
      ]
    }
  >
    <View
      collapsable={false}
      pointerEvents="box-none"
      style={
        {
          "zIndex": 1,
        }
      }
    >
      <View
        accessibilityElementsHidden={false}
        importantForAccessibility="auto"
        onLayout={[Function]}
        pointerEvents="box-none"
        style={null}
      >
        <View
          collapsable={false}
          pointerEvents="box-none"
          style={
            {
              "bottom": 0,
              "left": 0,
              "opacity": 1,
              "position": "absolute",
              "right": 0,
              "top": 0,
              "zIndex": 0,
            }
          }
        >
          <View
            collapsable={false}
            style={
              {
                "backgroundColor": "rgb(255, 255, 255)",
                "borderBottomColor": "rgb(216, 216, 216)",
                "flex": 1,
                "shadowColor": "rgb(216, 216, 216)",
                "shadowOffset": {
                  "height": 0.5,
                  "width": 0,
                },
                "shadowOpacity": 0.85,
                "shadowRadius": 0,
              }
            }
          />
        </View>
        <View
          collapsable={false}
          pointerEvents="box-none"
          style={
            {
              "height": 64,
              "maxHeight": undefined,
              "minHeight": undefined,
              "opacity": undefined,
              "transform": undefined,
            }
          }
        >
          <View
            pointerEvents="none"
            style={
              {
                "height": 20,
              }
            }
          />
          <View
            pointerEvents="box-none"
            style={
              {
                "alignItems": "center",
                "flex": 1,
                "flexDirection": "row",
                "justifyContent": "center",
              }
            }
          >
            <View
              collapsable={false}
              pointerEvents="box-none"
              style={
                {
                  "marginHorizontal": 16,
                  "opacity": 1,
                }
              }
            >
              <Text
                accessibilityRole="header"
                aria-level="1"
                collapsable={false}
                numberOfLines={1}
                onLayout={[Function]}
                style={
                  {
                    "color": "rgb(28, 28, 30)",
                    "fontSize": 17,
                    "fontWeight": "600",
                  }
                }
              >
                Bridge
              </Text>
            </View>
          </View>
        </View>
      </View>
    </View>
    <RNSScreenContainer
      onLayout={[Function]}
      style={
        {
          "flex": 1,
        }
      }
    >
      <RNSScreen
        activityState={2}
        collapsable={false}
        gestureResponseDistance={
          {
            "bottom": -1,
            "end": -1,
            "start": -1,
            "top": -1,
          }
        }
        onGestureCancel={[Function]}
        pointerEvents="box-none"
        sheetAllowedDetents="large"
        sheetCornerRadius={-1}
        sheetExpandsWhenScrolledToEdge={true}
        sheetGrabberVisible={false}
        sheetLargestUndimmedDetent="all"
        style={
          {
            "bottom": 0,
            "left": 0,
            "position": "absolute",
            "right": 0,
            "top": 0,
            "zIndex": undefined,
          }
        }
      >
        <View
          collapsable={false}
          style={
            {
              "opacity": 1,
            }
          }
        />
        <View
          accessibilityElementsHidden={false}
          closing={false}
          gestureVelocityImpact={0.3}
          importantForAccessibility="auto"
          onClose={[Function]}
          onGestureBegin={[Function]}
          onGestureCanceled={[Function]}
          onGestureEnd={[Function]}
          onOpen={[Function]}
          onTransition={[Function]}
          pointerEvents="box-none"
          style={
            [
              {
                "overflow": undefined,
              },
              {
                "bottom": 0,
                "left": 0,
                "position": "absolute",
                "right": 0,
                "top": 0,
              },
            ]
          }
          transitionSpec={
            {
              "close": {
                "animation": "spring",
                "config": {
                  "damping": 500,
                  "mass": 3,
                  "overshootClamping": true,
                  "restDisplacementThreshold": 10,
                  "restSpeedThreshold": 10,
                  "stiffness": 1000,
                },
              },
              "open": {
                "animation": "spring",
                "config": {
                  "damping": 500,
                  "mass": 3,
                  "overshootClamping": true,
                  "restDisplacementThreshold": 10,
                  "restSpeedThreshold": 10,
                  "stiffness": 1000,
                },
              },
            }
          }
        >
          <View
            collapsable={false}
            needsOffscreenAlphaCompositing={false}
            pointerEvents="box-none"
            style={
              {
                "flex": 1,
              }
            }
          >
            <View
              collapsable={false}
              enabled={false}
              handlerTag={-1}
              handlerType="PanGestureHandler"
              onGestureHandlerEvent={[Function]}
              onGestureHandlerStateChange={[Function]}
              style={
                {
                  "flex": 1,
                  "transform": [
                    {
                      "translateX": 0,
                    },
                    {
                      "translateX": 0,
                    },
                  ],
                }
              }
            >
              <View
                collapsable={false}
                pointerEvents="none"
                style={
                  {
                    "backgroundColor": "rgb(242, 242, 242)",
                    "bottom": 0,
                    "left": 0,
                    "position": "absolute",
                    "shadowColor": "#000",
                    "shadowOffset": {
                      "height": 1,
                      "width": -1,
                    },
                    "shadowOpacity": 0.3,
                    "shadowRadius": 5,
                    "top": 0,
                    "width": 3,
                  }
                }
              />
              <View
                style={
                  [
                    {
                      "flex": 1,
                      "overflow": "hidden",
                    },
                    [
                      {
                        "backgroundColor": "rgb(242, 242, 242)",
                      },
                      undefined,
                    ],
                  ]
                }
              >
                <View
                  style={
                    {
                      "flex": 1,
                      "flexDirection": "column-reverse",
                    }
                  }
                >
                  <View
                    style={
                      {
                        "flex": 1,
                      }
                    }
                  >
                    <RNCSafeAreaView
                      edges={
                        {
                          "bottom": "additive",
                          "left": "additive",
                          "right": "additive",
                          "top": "off",
                        }
                      }
                      style={
                        {
                          "backgroundColor": "#ffffff",
                          "flex": 1,
                        }
                      }
                    >
                      <RCTScrollView
                        contentContainerStyle={
                          {
                            "flex": 1,
                          }
                        }
                      >
                        <View>
                          <View
                            style={
                              [
                                {},
                                {
                                  "flex": 1,
                                },
                              ]
                            }
                          >
                            <View
                              gap={8}
                              style={
                                [
                                  {
                                    "gap": 8,
                                  },
                                  {
                                    "paddingHorizontal": 24,
                                    "paddingVertical": 12,
                                  },
                                ]
                              }
                            >
                              <View
                                style={
                                  [
                                    {},
                                    undefined,
                                  ]
                                }
                              >
                                <View
                                  gap={4}
                                  style={
                                    [
                                      {
                                        "gap": 4,
                                      },
                                      {
                                        "paddingVertical": 16,
                                      },
                                    ]
                                  }
                                >
                                  <View
                                    style={
                                      [
                                        {},
                                        {
                                          "alignItems": "center",
                                          "flexDirection": "row",
                                          "justifyContent": "space-between",
                                        },
                                      ]
                                    }
                                  >
                                    <View
                                      style={
                                        [
                                          {},
                                          {
                                            "flex": 1,
                                          },
                                        ]
                                      }
                                    >
                                      <TextInput
                                        autoFocus={true}
                                        caretHidden={false}
                                        editable={true}
                                        onBlur={[Function]}
                                        onFocus={[Function]}
                                        placeholder="0"
                                        showSoftInputOnFocus={false}
                                        style={
                                          {
                                            "backgroundColor": "#ffffff",
                                            "borderColor": "#4459ff",
                                            "borderWidth": 0,
                                            "color": "#121314",
                                            "fontFamily": "Geist Regular",
                                            "fontSize": 40,
                                            "height": 50,
                                            "letterSpacing": 0,
                                            "lineHeight": 50,
                                            "opacity": 1,
                                            "paddingVertical": 2,
                                            "textAlignVertical": "center",
                                          }
                                        }
                                        testID="source-token-area-input"
                                      />
                                    </View>
                                    <TouchableOpacity
                                      onPress={[Function]}
                                      testID="source-token-area"
                                    >
                                      <View
                                        alignItems="flex-end"
                                        flexDirection="row"
                                        gap={8}
                                        justifyContent="flex-end"
                                        style={
                                          [
                                            {
                                              "alignItems": "flex-end",
                                              "flexDirection": "row",
                                              "gap": 8,
                                              "justifyContent": "flex-end",
                                            },
                                            {
                                              "backgroundColor": "#3c4d9d0f",
                                              "borderRadius": 100,
                                              "paddingLeft": 8,
                                              "paddingRight": 11,
                                              "paddingVertical": 8,
                                              "shadowColor": "#0000001a",
                                              "shadowOffset": {
                                                "height": 2,
                                                "width": 0,
                                              },
                                              "shadowOpacity": 1,
                                              "shadowRadius": 4,
                                            },
                                          ]
                                        }
                                      >
                                        <View
                                          onLayout={[Function]}
                                          style={
                                            {
                                              "alignSelf": "flex-start",
                                              "position": "relative",
                                            }
                                          }
                                          testID="badge-wrapper-badge"
                                        >
                                          <View>
                                            <View
                                              useNativeDriver={true}
                                            >
                                              <View
                                                fadeIn={true}
                                                source={
                                                  {
                                                    "uri": "",
                                                  }
                                                }
                                                style={
                                                  [
                                                    {
                                                      "borderRadius": 12,
                                                      "height": 24,
                                                      "width": 24,
                                                    },
                                                    undefined,
                                                    undefined,
                                                    undefined,
                                                    {
                                                      "borderRadius": 16,
                                                      "height": 32,
                                                      "width": 32,
                                                    },
                                                  ]
                                                }
                                              />
                                              <View
                                                collapsable={false}
                                                style={
                                                  {
                                                    "bottom": 0,
                                                    "left": 0,
                                                    "opacity": 1,
                                                    "position": "absolute",
                                                    "right": 0,
                                                    "top": 0,
                                                  }
                                                }
                                              >
                                                <View
                                                  style={
                                                    [
                                                      {
                                                        "borderRadius": 16,
                                                        "height": 32,
                                                        "width": 32,
                                                      },
                                                      {
                                                        "backgroundColor": "#eee",
                                                      },
                                                      undefined,
                                                    ]
                                                  }
                                                />
                                              </View>
                                            </View>
                                          </View>
                                          <View
                                            style={
                                              {
                                                "alignItems": "center",
                                                "aspectRatio": 1,
                                                "bottom": 0,
                                                "height": 0,
                                                "justifyContent": "center",
                                                "position": "absolute",
                                                "right": 0,
                                                "transform": [
                                                  {
                                                    "translateX": 0,
                                                  },
                                                  {
                                                    "translateY": 0,
                                                  },
                                                ],
                                              }
                                            }
                                          >
                                            <View
                                              onLayout={[Function]}
                                              style={
                                                {
                                                  "alignItems": "center",
                                                  "aspectRatio": 1,
                                                  "height": "50%",
                                                  "justifyContent": "center",
                                                  "maxHeight": 24,
                                                  "minHeight": 8,
                                                  "opacity": 0,
                                                }
                                              }
                                              testID="badgenetwork"
                                            >
                                              <View
                                                style={
                                                  {
                                                    "alignItems": "center",
                                                    "backgroundColor": "#ffffff",
                                                    "borderColor": "#3c4d9d0f",
                                                    "borderRadius": 8,
                                                    "borderWidth": 2,
                                                    "height": 32,
                                                    "justifyContent": "center",
                                                    "overflow": "hidden",
                                                    "shadowColor": "#0000001a",
                                                    "shadowOffset": {
                                                      "height": 2,
                                                      "width": 0,
                                                    },
                                                    "shadowOpacity": 1,
                                                    "shadowRadius": 4,
                                                    "transform": [
                                                      {
                                                        "scale": 1,
                                                      },
                                                    ],
                                                    "width": 32,
                                                  }
                                                }
                                              >
                                                <Image
                                                  onError={[Function]}
                                                  resizeMode="contain"
                                                  source={1}
                                                  style={
                                                    {
                                                      "height": 32,
                                                      "width": 32,
                                                    }
                                                  }
                                                  testID="network-avatar-image"
                                                />
                                              </View>
                                            </View>
                                          </View>
                                        </View>
                                        <Text
                                          accessibilityRole="text"
                                          style={
                                            {
                                              "color": "#121314",
                                              "fontFamily": "Geist Medium",
                                              "fontSize": 24,
                                              "letterSpacing": 0,
                                              "lineHeight": 24,
                                            }
                                          }
                                        >
                                          ETH
                                        </Text>
                                      </View>
                                    </TouchableOpacity>
                                  </View>
                                  <View
                                    style={
                                      [
                                        {},
                                        {
                                          "alignItems": "center",
                                          "flexDirection": "row",
                                          "justifyContent": "space-between",
                                        },
                                      ]
                                    }
                                  >
                                    <View
                                      style={
                                        [
                                          {},
                                          {
                                            "flex": 1,
                                          },
                                        ]
                                      }
                                    />
                                    <Text
                                      accessibilityRole="text"
                                      style={
                                        {
                                          "color": "#686e7d",
                                          "fontFamily": "Geist Regular",
                                          "fontSize": 16,
                                          "letterSpacing": 0,
                                          "lineHeight": 24,
                                        }
                                      }
                                    >
                                      2 ETH
                                    </Text>
                                  </View>
                                </View>
                              </View>
                              <View
                                style={
                                  [
                                    {},
                                    {
                                      "alignItems": "center",
                                      "backgroundColor": "#b7bbc866",
                                      "height": 1,
                                      "position": "relative",
                                    },
                                  ]
                                }
                              >
                                <View
                                  style={
                                    [
                                      {},
                                      {
                                        "alignItems": "center",
                                        "backgroundColor": "#f3f5f9",
                                        "borderRadius": 22,
                                        "display": "flex",
                                        "height": 44,
                                        "justifyContent": "center",
                                        "position": "absolute",
                                        "top": -22,
                                        "width": 44,
                                      },
                                    ]
                                  }
                                >
                                  <TouchableOpacity
                                    accessible={true}
                                    activeOpacity={1}
                                    disabled={true}
                                    onPress={[Function]}
                                    onPressIn={[Function]}
                                    onPressOut={[Function]}
                                    style={
                                      {
                                        "alignItems": "center",
                                        "borderRadius": 8,
                                        "height": 32,
                                        "justifyContent": "center",
                                        "opacity": 1,
                                        "width": 32,
                                      }
                                    }
                                    testID="arrow-button"
                                  >
                                    <SvgMock
                                      color="#121314"
                                      fill="currentColor"
                                      height={24}
                                      name="SwapVertical"
                                      style={
                                        {
                                          "height": 24,
                                          "width": 24,
                                        }
                                      }
                                      width={24}
                                    />
                                  </TouchableOpacity>
                                </View>
                              </View>
                              <View
                                style={
                                  [
                                    {},
                                    {
                                      "marginTop": 16,
                                    },
                                  ]
                                }
                              >
                                <View
                                  gap={4}
                                  style={
                                    [
                                      {
                                        "gap": 4,
                                      },
                                      {
                                        "paddingVertical": 16,
                                      },
                                    ]
                                  }
                                >
                                  <View
                                    style={
                                      [
                                        {},
                                        {
                                          "alignItems": "center",
                                          "flexDirection": "row",
                                          "justifyContent": "space-between",
                                        },
                                      ]
                                    }
                                  >
                                    <View
                                      style={
                                        [
                                          {},
                                          {
                                            "flex": 1,
                                          },
                                        ]
                                      }
                                    >
                                      <TextInput
                                        autoFocus={true}
                                        caretHidden={false}
                                        editable={false}
                                        onBlur={[Function]}
                                        onFocus={[Function]}
                                        placeholder="0"
                                        selection={
                                          {
                                            "end": 0,
                                            "start": 0,
                                          }
                                        }
                                        showSoftInputOnFocus={false}
                                        style={
                                          {
                                            "backgroundColor": "#ffffff",
                                            "borderColor": "#4459ff",
                                            "borderWidth": 0,
                                            "color": "#121314",
                                            "fontFamily": "Geist Regular",
                                            "fontSize": 40,
                                            "height": 50,
                                            "letterSpacing": 0,
                                            "lineHeight": 50,
                                            "opacity": 1,
                                            "paddingVertical": 2,
                                            "textAlignVertical": "center",
<<<<<<< HEAD
=======
                                          }
                                        }
                                        testID="dest-token-area-input"
                                        value="24.44"
                                      />
                                    </View>
                                    <TouchableOpacity
                                      accessibilityRole="button"
                                      accessible={true}
                                      activeOpacity={1}
                                      onPress={[Function]}
                                      onPressIn={[Function]}
                                      onPressOut={[Function]}
                                      style={
                                        {
                                          "alignItems": "center",
                                          "alignSelf": "flex-start",
                                          "backgroundColor": "#121314",
                                          "borderRadius": 12,
                                          "flexDirection": "row",
                                          "height": 40,
                                          "justifyContent": "center",
                                          "overflow": "hidden",
                                          "paddingHorizontal": 16,
                                        }
                                      }
                                    >
                                      <Text
                                        accessibilityRole="text"
                                        style={
                                          {
                                            "color": "#ffffff",
                                            "fontFamily": "Geist Medium",
                                            "fontSize": 16,
                                            "letterSpacing": 0,
                                            "lineHeight": 24,
                                          }
                                        }
                                      >
                                        Swap to
                                      </Text>
                                    </TouchableOpacity>
                                  </View>
                                  <View
                                    style={
                                      [
                                        {},
                                        {
                                          "alignItems": "center",
                                          "flexDirection": "row",
                                          "justifyContent": "space-between",
                                        },
                                      ]
                                    }
                                  >
                                    <View
                                      style={
                                        [
                                          {},
                                          {
                                            "flex": 1,
                                          },
                                        ]
                                      }
                                    />
                                  </View>
                                </View>
                              </View>
                            </View>
                            <RCTScrollView
                              contentContainerStyle={
                                {
                                  "flexGrow": 1,
                                }
                              }
                              showsVerticalScrollIndicator={false}
                              style={
                                {
                                  "flex": 1,
                                }
                              }
                              testID="bridge-view-scroll"
                            >
                              <View>
                                <View
                                  style={
                                    [
                                      {},
                                      {
                                        "flex": 1,
                                        "justifyContent": "flex-start",
                                      },
                                    ]
                                  }
                                >
                                  <View
                                    style={
                                      [
                                        {},
                                        {
                                          "flex": 1,
                                          "justifyContent": "flex-end",
                                          "paddingBottom": 8,
                                        },
                                      ]
                                    }
                                  >
                                    <View
                                      style={
                                        [
                                          {
                                            "display": "flex",
                                            "gap": 12,
                                          },
                                          {
                                            "paddingHorizontal": 24,
                                          },
                                        ]
                                      }
                                    >
                                      <View
                                        style={
                                          [
                                            {
                                              "display": "flex",
                                              "flexDirection": "row",
                                              "gap": 12,
                                              "justifyContent": "space-between",
                                            },
                                            undefined,
                                          ]
                                        }
                                      >
                                        <View
                                          style={
                                            [
                                              {
                                                "display": "flex",
                                                "flexBasis": "0%",
                                                "flexGrow": 1,
                                                "flexShrink": 1,
                                              },
                                              undefined,
                                            ]
                                          }
                                        >
                                          <TouchableOpacity
                                            accessibilityRole="button"
                                            accessible={true}
                                            onPress={[Function]}
                                            style={
                                              [
                                                {
                                                  "alignItems": "center",
                                                  "backgroundColor": "#3c4d9d0f",
                                                  "borderRadius": 12,
                                                  "height": 40,
                                                  "justifyContent": "center",
                                                  "paddingHorizontal": 16,
                                                },
                                                undefined,
                                              ]
                                            }
                                          >
                                            <Text
                                              accessibilityRole="none"
                                              style={
                                                [
                                                  {
                                                    "color": "#121314",
                                                    "fontFamily": "Geist Bold",
                                                    "fontSize": 32,
                                                    "fontWeight": "500",
                                                    "letterSpacing": 0,
                                                    "lineHeight": 40,
                                                    "textAlign": "center",
                                                  },
                                                  undefined,
                                                ]
                                              }
                                            >
                                              1
                                            </Text>
                                          </TouchableOpacity>
                                        </View>
                                        <View
                                          style={
                                            [
                                              {
                                                "display": "flex",
                                                "flexBasis": "0%",
                                                "flexGrow": 1,
                                                "flexShrink": 1,
                                              },
                                              undefined,
                                            ]
                                          }
                                        >
                                          <TouchableOpacity
                                            accessibilityRole="button"
                                            accessible={true}
                                            onPress={[Function]}
                                            style={
                                              [
                                                {
                                                  "alignItems": "center",
                                                  "backgroundColor": "#3c4d9d0f",
                                                  "borderRadius": 12,
                                                  "height": 40,
                                                  "justifyContent": "center",
                                                  "paddingHorizontal": 16,
                                                },
                                                undefined,
                                              ]
                                            }
                                          >
                                            <Text
                                              accessibilityRole="none"
                                              style={
                                                [
                                                  {
                                                    "color": "#121314",
                                                    "fontFamily": "Geist Bold",
                                                    "fontSize": 32,
                                                    "fontWeight": "500",
                                                    "letterSpacing": 0,
                                                    "lineHeight": 40,
                                                    "textAlign": "center",
                                                  },
                                                  undefined,
                                                ]
                                              }
                                            >
                                              2
                                            </Text>
                                          </TouchableOpacity>
                                        </View>
                                        <View
                                          style={
                                            [
                                              {
                                                "display": "flex",
                                                "flexBasis": "0%",
                                                "flexGrow": 1,
                                                "flexShrink": 1,
                                              },
                                              undefined,
                                            ]
                                          }
                                        >
                                          <TouchableOpacity
                                            accessibilityRole="button"
                                            accessible={true}
                                            onPress={[Function]}
                                            style={
                                              [
                                                {
                                                  "alignItems": "center",
                                                  "backgroundColor": "#3c4d9d0f",
                                                  "borderRadius": 12,
                                                  "height": 40,
                                                  "justifyContent": "center",
                                                  "paddingHorizontal": 16,
                                                },
                                                undefined,
                                              ]
                                            }
                                          >
                                            <Text
                                              accessibilityRole="none"
                                              style={
                                                [
                                                  {
                                                    "color": "#121314",
                                                    "fontFamily": "Geist Bold",
                                                    "fontSize": 32,
                                                    "fontWeight": "500",
                                                    "letterSpacing": 0,
                                                    "lineHeight": 40,
                                                    "textAlign": "center",
                                                  },
                                                  undefined,
                                                ]
                                              }
                                            >
                                              3
                                            </Text>
                                          </TouchableOpacity>
                                        </View>
                                      </View>
                                      <View
                                        style={
                                          [
                                            {
                                              "display": "flex",
                                              "flexDirection": "row",
                                              "gap": 12,
                                              "justifyContent": "space-between",
                                            },
                                            undefined,
                                          ]
                                        }
                                      >
                                        <View
                                          style={
                                            [
                                              {
                                                "display": "flex",
                                                "flexBasis": "0%",
                                                "flexGrow": 1,
                                                "flexShrink": 1,
                                              },
                                              undefined,
                                            ]
                                          }
                                        >
                                          <TouchableOpacity
                                            accessibilityRole="button"
                                            accessible={true}
                                            onPress={[Function]}
                                            style={
                                              [
                                                {
                                                  "alignItems": "center",
                                                  "backgroundColor": "#3c4d9d0f",
                                                  "borderRadius": 12,
                                                  "height": 40,
                                                  "justifyContent": "center",
                                                  "paddingHorizontal": 16,
                                                },
                                                undefined,
                                              ]
                                            }
                                          >
                                            <Text
                                              accessibilityRole="none"
                                              style={
                                                [
                                                  {
                                                    "color": "#121314",
                                                    "fontFamily": "Geist Bold",
                                                    "fontSize": 32,
                                                    "fontWeight": "500",
                                                    "letterSpacing": 0,
                                                    "lineHeight": 40,
                                                    "textAlign": "center",
                                                  },
                                                  undefined,
                                                ]
                                              }
                                            >
                                              4
                                            </Text>
                                          </TouchableOpacity>
                                        </View>
                                        <View
                                          style={
                                            [
                                              {
                                                "display": "flex",
                                                "flexBasis": "0%",
                                                "flexGrow": 1,
                                                "flexShrink": 1,
                                              },
                                              undefined,
                                            ]
                                          }
                                        >
                                          <TouchableOpacity
                                            accessibilityRole="button"
                                            accessible={true}
                                            onPress={[Function]}
                                            style={
                                              [
                                                {
                                                  "alignItems": "center",
                                                  "backgroundColor": "#3c4d9d0f",
                                                  "borderRadius": 12,
                                                  "height": 40,
                                                  "justifyContent": "center",
                                                  "paddingHorizontal": 16,
                                                },
                                                undefined,
                                              ]
                                            }
                                          >
                                            <Text
                                              accessibilityRole="none"
                                              style={
                                                [
                                                  {
                                                    "color": "#121314",
                                                    "fontFamily": "Geist Bold",
                                                    "fontSize": 32,
                                                    "fontWeight": "500",
                                                    "letterSpacing": 0,
                                                    "lineHeight": 40,
                                                    "textAlign": "center",
                                                  },
                                                  undefined,
                                                ]
                                              }
                                            >
                                              5
                                            </Text>
                                          </TouchableOpacity>
                                        </View>
                                        <View
                                          style={
                                            [
                                              {
                                                "display": "flex",
                                                "flexBasis": "0%",
                                                "flexGrow": 1,
                                                "flexShrink": 1,
                                              },
                                              undefined,
                                            ]
>>>>>>> 338177c4
                                          }
                                        >
                                          <TouchableOpacity
                                            accessibilityRole="button"
                                            accessible={true}
                                            onPress={[Function]}
                                            style={
                                              [
                                                {
                                                  "alignItems": "center",
                                                  "backgroundColor": "#3c4d9d0f",
                                                  "borderRadius": 12,
                                                  "height": 40,
                                                  "justifyContent": "center",
                                                  "paddingHorizontal": 16,
                                                },
                                                undefined,
                                              ]
                                            }
                                          >
                                            <Text
                                              accessibilityRole="none"
                                              style={
                                                [
                                                  {
                                                    "color": "#121314",
                                                    "fontFamily": "Geist Bold",
                                                    "fontSize": 32,
                                                    "fontWeight": "500",
                                                    "letterSpacing": 0,
                                                    "lineHeight": 40,
                                                    "textAlign": "center",
                                                  },
                                                  undefined,
                                                ]
                                              }
                                            >
                                              6
                                            </Text>
                                          </TouchableOpacity>
                                        </View>
                                      </View>
                                      <View
                                        style={
                                          [
                                            {
                                              "display": "flex",
                                              "flexDirection": "row",
                                              "gap": 12,
                                              "justifyContent": "space-between",
                                            },
                                            undefined,
                                          ]
                                        }
                                      >
                                        <View
                                          style={
                                            [
                                              {
                                                "display": "flex",
                                                "flexBasis": "0%",
                                                "flexGrow": 1,
                                                "flexShrink": 1,
                                              },
                                              undefined,
                                            ]
                                          }
                                        >
                                          <TouchableOpacity
                                            accessibilityRole="button"
                                            accessible={true}
                                            onPress={[Function]}
                                            style={
                                              [
                                                {
                                                  "alignItems": "center",
                                                  "backgroundColor": "#3c4d9d0f",
                                                  "borderRadius": 12,
                                                  "height": 40,
                                                  "justifyContent": "center",
                                                  "paddingHorizontal": 16,
                                                },
                                                undefined,
                                              ]
                                            }
                                          >
                                            <Text
                                              accessibilityRole="none"
                                              style={
                                                [
                                                  {
                                                    "color": "#121314",
                                                    "fontFamily": "Geist Bold",
                                                    "fontSize": 32,
                                                    "fontWeight": "500",
                                                    "letterSpacing": 0,
                                                    "lineHeight": 40,
                                                    "textAlign": "center",
                                                  },
                                                  undefined,
                                                ]
                                              }
                                            >
                                              7
                                            </Text>
                                          </TouchableOpacity>
                                        </View>
                                        <View
                                          style={
                                            [
                                              {
                                                "display": "flex",
                                                "flexBasis": "0%",
                                                "flexGrow": 1,
                                                "flexShrink": 1,
                                              },
                                              undefined,
                                            ]
                                          }
                                        >
                                          <TouchableOpacity
                                            accessibilityRole="button"
                                            accessible={true}
                                            onPress={[Function]}
                                            style={
                                              [
                                                {
                                                  "alignItems": "center",
                                                  "backgroundColor": "#3c4d9d0f",
                                                  "borderRadius": 12,
                                                  "height": 40,
                                                  "justifyContent": "center",
                                                  "paddingHorizontal": 16,
                                                },
                                                undefined,
                                              ]
                                            }
                                          >
                                            <Text
                                              accessibilityRole="none"
                                              style={
                                                [
                                                  {
                                                    "color": "#121314",
                                                    "fontFamily": "Geist Bold",
                                                    "fontSize": 32,
                                                    "fontWeight": "500",
                                                    "letterSpacing": 0,
                                                    "lineHeight": 40,
                                                    "textAlign": "center",
                                                  },
                                                  undefined,
                                                ]
                                              }
                                            >
                                              8
                                            </Text>
                                          </TouchableOpacity>
                                        </View>
                                        <View
                                          style={
                                            [
                                              {
                                                "display": "flex",
                                                "flexBasis": "0%",
                                                "flexGrow": 1,
                                                "flexShrink": 1,
                                              },
                                              undefined,
                                            ]
                                          }
                                        >
                                          <TouchableOpacity
                                            accessibilityRole="button"
                                            accessible={true}
                                            onPress={[Function]}
                                            style={
                                              [
                                                {
                                                  "alignItems": "center",
                                                  "backgroundColor": "#3c4d9d0f",
                                                  "borderRadius": 12,
                                                  "height": 40,
                                                  "justifyContent": "center",
                                                  "paddingHorizontal": 16,
                                                },
                                                undefined,
                                              ]
                                            }
                                          >
                                            <Text
                                              accessibilityRole="none"
                                              style={
                                                [
                                                  {
                                                    "color": "#121314",
                                                    "fontFamily": "Geist Bold",
                                                    "fontSize": 32,
                                                    "fontWeight": "500",
                                                    "letterSpacing": 0,
                                                    "lineHeight": 40,
                                                    "textAlign": "center",
                                                  },
                                                  undefined,
                                                ]
                                              }
                                            >
                                              9
                                            </Text>
                                          </TouchableOpacity>
                                        </View>
                                      </View>
                                      <View
                                        style={
                                          [
                                            {
                                              "display": "flex",
                                              "flexDirection": "row",
                                              "gap": 12,
                                              "justifyContent": "space-between",
                                            },
                                            undefined,
                                          ]
                                        }
                                      >
                                        <View
                                          style={
                                            [
                                              {
                                                "display": "flex",
                                                "flexBasis": "0%",
                                                "flexGrow": 1,
                                                "flexShrink": 1,
                                              },
                                              undefined,
                                            ]
                                          }
                                        >
                                          <TouchableOpacity
                                            accessibilityRole="button"
                                            accessible={true}
                                            onPress={[Function]}
                                            style={
                                              [
                                                {
                                                  "alignItems": "center",
                                                  "backgroundColor": "#3c4d9d0f",
                                                  "borderRadius": 12,
                                                  "height": 40,
                                                  "justifyContent": "center",
                                                  "paddingHorizontal": 16,
                                                },
                                                {
                                                  "backgroundColor": "transparent",
                                                },
                                              ]
                                            }
                                          >
                                            <Text
                                              accessibilityRole="none"
                                              style={
                                                [
                                                  {
                                                    "color": "#121314",
                                                    "fontFamily": "Geist Bold",
                                                    "fontSize": 32,
                                                    "fontWeight": "500",
                                                    "letterSpacing": 0,
                                                    "lineHeight": 40,
                                                    "textAlign": "center",
                                                  },
                                                  undefined,
                                                ]
                                              }
                                            >
                                              .
                                            </Text>
                                          </TouchableOpacity>
                                        </View>
                                        <View
                                          style={
                                            [
                                              {
                                                "display": "flex",
                                                "flexBasis": "0%",
                                                "flexGrow": 1,
                                                "flexShrink": 1,
                                              },
                                              undefined,
                                            ]
                                          }
                                        >
                                          <TouchableOpacity
                                            accessibilityRole="button"
                                            accessible={true}
                                            onPress={[Function]}
                                            style={
                                              [
                                                {
                                                  "alignItems": "center",
                                                  "backgroundColor": "#3c4d9d0f",
                                                  "borderRadius": 12,
                                                  "height": 40,
                                                  "justifyContent": "center",
                                                  "paddingHorizontal": 16,
                                                },
                                                undefined,
                                              ]
                                            }
                                          >
                                            <Text
                                              accessibilityRole="none"
                                              style={
                                                [
                                                  {
                                                    "color": "#121314",
                                                    "fontFamily": "Geist Bold",
                                                    "fontSize": 32,
                                                    "fontWeight": "500",
                                                    "letterSpacing": 0,
                                                    "lineHeight": 40,
                                                    "textAlign": "center",
                                                  },
                                                  undefined,
                                                ]
                                              }
                                            >
                                              0
                                            </Text>
                                          </TouchableOpacity>
                                        </View>
                                        <View
                                          style={
                                            [
                                              {
                                                "display": "flex",
                                                "flexBasis": "0%",
                                                "flexGrow": 1,
                                                "flexShrink": 1,
                                              },
                                              undefined,
                                            ]
                                          }
                                        >
                                          <TouchableOpacity
                                            accessibilityRole="button"
                                            accessible={true}
                                            delayLongPress={500}
                                            onLongPress={[Function]}
                                            onPress={[Function]}
                                            style={
                                              [
                                                {
                                                  "alignItems": "center",
                                                  "borderRadius": 12,
                                                  "height": 40,
                                                  "justifyContent": "center",
                                                  "paddingHorizontal": 16,
                                                },
                                                undefined,
                                              ]
                                            }
                                            testID="keypad-delete-button"
                                          >
                                            <SvgMock
                                              fill="currentColor"
                                              name="Backspace"
                                              style={
                                                [
                                                  {
                                                    "color": "#121314",
                                                    "height": 32,
                                                    "width": 32,
                                                  },
                                                  undefined,
                                                ]
                                              }
                                            />
                                          </TouchableOpacity>
                                        </View>
                                      </View>
                                    </View>
                                  </View>
                                </View>
                              </View>
                            </RCTScrollView>
                            <View
                              style={
                                [
                                  {},
                                  {
                                    "alignItems": "center",
                                    "backgroundColor": "#ffffff",
                                    "gap": 12,
                                    "justifyContent": "center",
                                    "paddingBottom": 24,
                                    "paddingHorizontal": 16,
                                    "width": "100%",
                                  },
                                ]
                              }
                            >
                              <Text
                                accessibilityRole="text"
                                style={
                                  {
                                    "color": "#686e7d",
                                    "fontFamily": "Geist Regular",
                                    "fontSize": 16,
                                    "letterSpacing": 0,
                                    "lineHeight": 24,
                                  }
                                }
                              >
                                Select amount
                              </Text>
                            </View>
                          </View>
                        </View>
                      </RCTScrollView>
                    </RNCSafeAreaView>
                  </View>
                </View>
              </View>
            </View>
          </View>
        </View>
      </RNSScreen>
    </RNSScreenContainer>
  </RNCSafeAreaProvider>
</View>
`;<|MERGE_RESOLUTION|>--- conflicted
+++ resolved
@@ -908,467 +908,9 @@
                                       [
                                         {},
                                         {
-<<<<<<< HEAD
-                                          "paddingBottom": 12,
-                                        },
-                                      ]
-                                    }
-                                  />
-                                  <View
-                                    style={
-                                      [
-                                        {},
-                                        {
-                                          "paddingHorizontal": 24,
-                                        },
-                                      ]
-                                    }
-                                  />
-                                </View>
-                              </View>
-                            </RCTScrollView>
-                            <View
-                              style={
-                                [
-                                  {},
-                                  {
-                                    "alignItems": "center",
-                                    "backgroundColor": "#ffffff",
-                                    "gap": 12,
-                                    "justifyContent": "center",
-                                    "paddingBottom": 24,
-                                    "paddingHorizontal": 16,
-                                    "paddingTop": 12,
-                                    "width": "100%",
-                                  },
-                                ]
-                              }
-                            >
-                              <Text
-                                accessibilityRole="text"
-                                style={
-                                  {
-                                    "color": "#686e7d",
-                                    "fontFamily": "Geist Regular",
-                                    "fontSize": 16,
-                                    "letterSpacing": 0,
-                                    "lineHeight": 24,
-                                  }
-                                }
-                              >
-                                Select amount
-                              </Text>
-                            </View>
-                          </View>
-                        </View>
-                      </RCTScrollView>
-                    </RNCSafeAreaView>
-                  </View>
-                </View>
-              </View>
-            </View>
-          </View>
-        </View>
-      </RNSScreen>
-    </RNSScreenContainer>
-  </RNCSafeAreaProvider>
-</View>
-`;
-
-exports[`BridgeView renders 1`] = `
-<View
-  style={
-    {
-      "flex": 1,
-    }
-  }
->
-  <RNCSafeAreaProvider
-    onInsetsChange={[Function]}
-    style={
-      [
-        {
-          "flex": 1,
-        },
-        undefined,
-      ]
-    }
-  >
-    <View
-      collapsable={false}
-      pointerEvents="box-none"
-      style={
-        {
-          "zIndex": 1,
-        }
-      }
-    >
-      <View
-        accessibilityElementsHidden={false}
-        importantForAccessibility="auto"
-        onLayout={[Function]}
-        pointerEvents="box-none"
-        style={null}
-      >
-        <View
-          collapsable={false}
-          pointerEvents="box-none"
-          style={
-            {
-              "bottom": 0,
-              "left": 0,
-              "opacity": 1,
-              "position": "absolute",
-              "right": 0,
-              "top": 0,
-              "zIndex": 0,
-            }
-          }
-        >
-          <View
-            collapsable={false}
-            style={
-              {
-                "backgroundColor": "rgb(255, 255, 255)",
-                "borderBottomColor": "rgb(216, 216, 216)",
-                "flex": 1,
-                "shadowColor": "rgb(216, 216, 216)",
-                "shadowOffset": {
-                  "height": 0.5,
-                  "width": 0,
-                },
-                "shadowOpacity": 0.85,
-                "shadowRadius": 0,
-              }
-            }
-          />
-        </View>
-        <View
-          collapsable={false}
-          pointerEvents="box-none"
-          style={
-            {
-              "height": 64,
-              "maxHeight": undefined,
-              "minHeight": undefined,
-              "opacity": undefined,
-              "transform": undefined,
-            }
-          }
-        >
-          <View
-            pointerEvents="none"
-            style={
-              {
-                "height": 20,
-              }
-            }
-          />
-          <View
-            pointerEvents="box-none"
-            style={
-              {
-                "alignItems": "center",
-                "flex": 1,
-                "flexDirection": "row",
-                "justifyContent": "center",
-              }
-            }
-          >
-            <View
-              collapsable={false}
-              pointerEvents="box-none"
-              style={
-                {
-                  "marginHorizontal": 16,
-                  "opacity": 1,
-                }
-              }
-            >
-              <Text
-                accessibilityRole="header"
-                aria-level="1"
-                collapsable={false}
-                numberOfLines={1}
-                onLayout={[Function]}
-                style={
-                  {
-                    "color": "rgb(28, 28, 30)",
-                    "fontSize": 17,
-                    "fontWeight": "600",
-                  }
-                }
-              >
-                Bridge
-              </Text>
-            </View>
-          </View>
-        </View>
-      </View>
-    </View>
-    <RNSScreenContainer
-      onLayout={[Function]}
-      style={
-        {
-          "flex": 1,
-        }
-      }
-    >
-      <RNSScreen
-        activityState={2}
-        collapsable={false}
-        gestureResponseDistance={
-          {
-            "bottom": -1,
-            "end": -1,
-            "start": -1,
-            "top": -1,
-          }
-        }
-        onGestureCancel={[Function]}
-        pointerEvents="box-none"
-        sheetAllowedDetents="large"
-        sheetCornerRadius={-1}
-        sheetExpandsWhenScrolledToEdge={true}
-        sheetGrabberVisible={false}
-        sheetLargestUndimmedDetent="all"
-        style={
-          {
-            "bottom": 0,
-            "left": 0,
-            "position": "absolute",
-            "right": 0,
-            "top": 0,
-            "zIndex": undefined,
-          }
-        }
-      >
-        <View
-          collapsable={false}
-          style={
-            {
-              "opacity": 1,
-            }
-          }
-        />
-        <View
-          accessibilityElementsHidden={false}
-          closing={false}
-          gestureVelocityImpact={0.3}
-          importantForAccessibility="auto"
-          onClose={[Function]}
-          onGestureBegin={[Function]}
-          onGestureCanceled={[Function]}
-          onGestureEnd={[Function]}
-          onOpen={[Function]}
-          onTransition={[Function]}
-          pointerEvents="box-none"
-          style={
-            [
-              {
-                "overflow": undefined,
-              },
-              {
-                "bottom": 0,
-                "left": 0,
-                "position": "absolute",
-                "right": 0,
-                "top": 0,
-              },
-            ]
-          }
-          transitionSpec={
-            {
-              "close": {
-                "animation": "spring",
-                "config": {
-                  "damping": 500,
-                  "mass": 3,
-                  "overshootClamping": true,
-                  "restDisplacementThreshold": 10,
-                  "restSpeedThreshold": 10,
-                  "stiffness": 1000,
-                },
-              },
-              "open": {
-                "animation": "spring",
-                "config": {
-                  "damping": 500,
-                  "mass": 3,
-                  "overshootClamping": true,
-                  "restDisplacementThreshold": 10,
-                  "restSpeedThreshold": 10,
-                  "stiffness": 1000,
-                },
-              },
-            }
-          }
-        >
-          <View
-            collapsable={false}
-            needsOffscreenAlphaCompositing={false}
-            pointerEvents="box-none"
-            style={
-              {
-                "flex": 1,
-              }
-            }
-          >
-            <View
-              collapsable={false}
-              enabled={false}
-              handlerTag={-1}
-              handlerType="PanGestureHandler"
-              onGestureHandlerEvent={[Function]}
-              onGestureHandlerStateChange={[Function]}
-              style={
-                {
-                  "flex": 1,
-                  "transform": [
-                    {
-                      "translateX": 0,
-                    },
-                    {
-                      "translateX": 0,
-                    },
-                  ],
-                }
-              }
-            >
-              <View
-                collapsable={false}
-                pointerEvents="none"
-                style={
-                  {
-                    "backgroundColor": "rgb(242, 242, 242)",
-                    "bottom": 0,
-                    "left": 0,
-                    "position": "absolute",
-                    "shadowColor": "#000",
-                    "shadowOffset": {
-                      "height": 1,
-                      "width": -1,
-                    },
-                    "shadowOpacity": 0.3,
-                    "shadowRadius": 5,
-                    "top": 0,
-                    "width": 3,
-                  }
-                }
-              />
-              <View
-                style={
-                  [
-                    {
-                      "flex": 1,
-                      "overflow": "hidden",
-                    },
-                    [
-                      {
-                        "backgroundColor": "rgb(242, 242, 242)",
-                      },
-                      undefined,
-                    ],
-                  ]
-                }
-              >
-                <View
-                  style={
-                    {
-                      "flex": 1,
-                      "flexDirection": "column-reverse",
-                    }
-                  }
-                >
-                  <View
-                    style={
-                      {
-                        "flex": 1,
-                      }
-                    }
-                  >
-                    <RNCSafeAreaView
-                      edges={
-                        {
-                          "bottom": "additive",
-                          "left": "additive",
-                          "right": "additive",
-                          "top": "off",
-                        }
-                      }
-                      style={
-                        {
-                          "backgroundColor": "#ffffff",
-                          "flex": 1,
-                        }
-                      }
-                    >
-                      <RCTScrollView
-                        contentContainerStyle={
-                          {
-                            "flex": 1,
-                          }
-                        }
-                      >
-                        <View>
-                          <View
-                            style={
-                              [
-                                {},
-                                {
-                                  "flex": 1,
-                                },
-                              ]
-                            }
-                          >
-                            <View
-                              gap={8}
-                              style={
-                                [
-                                  {
-                                    "gap": 8,
-                                  },
-                                  {
-                                    "paddingHorizontal": 24,
-                                    "paddingVertical": 12,
-                                  },
-                                ]
-                              }
-                            >
-                              <View
-                                style={
-                                  [
-                                    {},
-                                    undefined,
-                                  ]
-                                }
-                              >
-                                <View
-                                  gap={4}
-                                  style={
-                                    [
-                                      {
-                                        "gap": 4,
-                                      },
-                                      {
-                                        "paddingVertical": 16,
-                                      },
-                                    ]
-                                  }
-                                >
-                                  <View
-                                    style={
-                                      [
-                                        {},
-                                        {
-                                          "alignItems": "center",
-                                          "flexDirection": "row",
-                                          "justifyContent": "space-between",
-=======
                                           "flex": 1,
                                           "justifyContent": "flex-end",
                                           "paddingBottom": 8,
->>>>>>> 338177c4
                                         },
                                       ]
                                     }
@@ -1386,73 +928,14 @@
                                         ]
                                       }
                                     >
-<<<<<<< HEAD
-                                      <TextInput
-                                        autoFocus={true}
-                                        caretHidden={false}
-                                        editable={true}
-                                        onBlur={[Function]}
-                                        onFocus={[Function]}
-                                        placeholder="0"
-                                        showSoftInputOnFocus={false}
-                                        style={
-                                          {
-                                            "backgroundColor": "#ffffff",
-                                            "borderColor": "#4459ff",
-                                            "borderWidth": 0,
-                                            "color": "#121314",
-                                            "fontFamily": "Geist Regular",
-                                            "fontSize": 40,
-                                            "fontWeight": "400",
-                                            "height": 50,
-                                            "letterSpacing": 0,
-                                            "lineHeight": 50,
-                                            "opacity": 1,
-                                            "paddingVertical": 2,
-                                            "textAlignVertical": "center",
-                                          }
-                                        }
-                                        testID="source-token-area-input"
-                                      />
-                                    </View>
-                                    <TouchableOpacity
-                                      onPress={[Function]}
-                                      testID="source-token-area"
-                                    >
                                       <View
-                                        alignItems="flex-end"
-                                        flexDirection="row"
-                                        gap={8}
-                                        justifyContent="flex-end"
-=======
-                                      <View
->>>>>>> 338177c4
                                         style={
                                           [
                                             {
                                               "display": "flex",
                                               "flexDirection": "row",
-<<<<<<< HEAD
-                                              "gap": 8,
-                                              "justifyContent": "flex-end",
-                                            },
-                                            {
-                                              "backgroundColor": "#3c4d9d0f",
-                                              "borderRadius": 100,
-                                              "paddingLeft": 8,
-                                              "paddingRight": 11,
-                                              "paddingVertical": 8,
-                                              "shadowColor": "#0000001a",
-                                              "shadowOffset": {
-                                                "height": 2,
-                                                "width": 0,
-                                              },
-                                              "shadowOpacity": 1,
-                                              "shadowRadius": 4,
-=======
                                               "gap": 12,
                                               "justifyContent": "space-between",
->>>>>>> 338177c4
                                             },
                                             undefined,
                                           ]
@@ -1471,74 +954,10 @@
                                             ]
                                           }
                                         >
-<<<<<<< HEAD
-                                          <View>
-                                            <View
-                                              useNativeDriver={true}
-                                            >
-                                              <View
-                                                fadeIn={true}
-                                                source={
-                                                  {
-                                                    "uri": "",
-                                                  }
-                                                }
-                                                style={
-                                                  [
-                                                    {
-                                                      "borderRadius": 12,
-                                                      "height": 24,
-                                                      "width": 24,
-                                                    },
-                                                    undefined,
-                                                    undefined,
-                                                    undefined,
-                                                    {
-                                                      "borderRadius": 16,
-                                                      "height": 32,
-                                                      "width": 32,
-                                                    },
-                                                  ]
-                                                }
-                                              />
-                                              <View
-                                                collapsable={false}
-                                                style={
-                                                  {
-                                                    "bottom": 0,
-                                                    "left": 0,
-                                                    "opacity": 1,
-                                                    "position": "absolute",
-                                                    "right": 0,
-                                                    "top": 0,
-                                                  }
-                                                }
-                                              >
-                                                <View
-                                                  style={
-                                                    [
-                                                      {
-                                                        "borderRadius": 16,
-                                                        "height": 32,
-                                                        "width": 32,
-                                                      },
-                                                      {
-                                                        "backgroundColor": "#eee",
-                                                      },
-                                                      undefined,
-                                                    ]
-                                                  }
-                                                />
-                                              </View>
-                                            </View>
-                                          </View>
-                                          <View
-=======
                                           <TouchableOpacity
                                             accessibilityRole="button"
                                             accessible={true}
                                             onPress={[Function]}
->>>>>>> 338177c4
                                             style={
                                               [
                                                 {
@@ -2212,80 +1631,6 @@
                               <Text
                                 accessibilityRole="text"
                                 style={
-<<<<<<< HEAD
-                                  [
-                                    {},
-                                    {
-                                      "alignItems": "center",
-                                      "backgroundColor": "#b7bbc866",
-                                      "height": 1,
-                                      "position": "relative",
-                                    },
-                                  ]
-                                }
-                              >
-                                <View
-                                  style={
-                                    [
-                                      {},
-                                      {
-                                        "alignItems": "center",
-                                        "backgroundColor": "#f3f5f9",
-                                        "borderRadius": 22,
-                                        "display": "flex",
-                                        "height": 44,
-                                        "justifyContent": "center",
-                                        "position": "absolute",
-                                        "top": -22,
-                                        "width": 44,
-                                      },
-                                    ]
-                                  }
-                                >
-                                  <TouchableOpacity
-                                    accessible={true}
-                                    activeOpacity={1}
-                                    disabled={true}
-                                    onPress={[Function]}
-                                    onPressIn={[Function]}
-                                    onPressOut={[Function]}
-                                    style={
-                                      {
-                                        "alignItems": "center",
-                                        "borderRadius": 8,
-                                        "height": 32,
-                                        "justifyContent": "center",
-                                        "opacity": 1,
-                                        "width": 32,
-                                      }
-                                    }
-                                    testID="arrow-button"
-                                  >
-                                    <SvgMock
-                                      color="#121314"
-                                      fill="currentColor"
-                                      height={24}
-                                      name="SwapVertical"
-                                      style={
-                                        {
-                                          "height": 24,
-                                          "width": 24,
-                                        }
-                                      }
-                                      width={24}
-                                    />
-                                  </TouchableOpacity>
-                                </View>
-                              </View>
-                              <View
-                                style={
-                                  [
-                                    {},
-                                    {
-                                      "marginTop": 16,
-                                    },
-                                  ]
-=======
                                   {
                                     "color": "#686e7d",
                                     "fontFamily": "Geist Regular",
@@ -2293,7 +1638,6 @@
                                     "letterSpacing": 0,
                                     "lineHeight": 24,
                                   }
->>>>>>> 338177c4
                                 }
                               >
                                 Select amount
@@ -3123,8 +2467,6 @@
                                             "opacity": 1,
                                             "paddingVertical": 2,
                                             "textAlignVertical": "center",
-<<<<<<< HEAD
-=======
                                           }
                                         }
                                         testID="dest-token-area-input"
@@ -3543,7 +2885,6 @@
                                               },
                                               undefined,
                                             ]
->>>>>>> 338177c4
                                           }
                                         >
                                           <TouchableOpacity
