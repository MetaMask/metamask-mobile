// Jest Snapshot v1, https://goo.gl/fbAQLP

exports[`BridgeView Bottom Content blurs input when opening QuoteExpiredModal 1`] = `
<View
  style={
    {
      "flex": 1,
    }
  }
>
  <RNCSafeAreaProvider
    onInsetsChange={[Function]}
    style={
      [
        {
          "flex": 1,
        },
        undefined,
      ]
    }
  >
    <View
      collapsable={false}
      pointerEvents="box-none"
      style={
        {
          "zIndex": 1,
        }
      }
    >
      <View
        accessibilityElementsHidden={false}
        importantForAccessibility="auto"
        onLayout={[Function]}
        pointerEvents="box-none"
        style={null}
      >
        <View
          collapsable={false}
          pointerEvents="box-none"
          style={
            {
              "bottom": 0,
              "left": 0,
              "opacity": 1,
              "position": "absolute",
              "right": 0,
              "top": 0,
              "zIndex": 0,
            }
          }
        >
          <View
            collapsable={false}
            style={
              {
                "backgroundColor": "rgb(255, 255, 255)",
                "borderBottomColor": "rgb(216, 216, 216)",
                "flex": 1,
                "shadowColor": "rgb(216, 216, 216)",
                "shadowOffset": {
                  "height": 0.5,
                  "width": 0,
                },
                "shadowOpacity": 0.85,
                "shadowRadius": 0,
              }
            }
          />
        </View>
        <View
          collapsable={false}
          pointerEvents="box-none"
          style={
            {
              "height": 64,
              "maxHeight": undefined,
              "minHeight": undefined,
              "opacity": undefined,
              "transform": undefined,
            }
          }
        >
          <View
            pointerEvents="none"
            style={
              {
                "height": 20,
              }
            }
          />
          <View
            pointerEvents="box-none"
            style={
              {
                "alignItems": "center",
                "flex": 1,
                "flexDirection": "row",
                "justifyContent": "center",
              }
            }
          >
            <View
              collapsable={false}
              pointerEvents="box-none"
              style={
                {
                  "marginHorizontal": 16,
                  "opacity": 1,
                }
              }
            >
              <Text
                accessibilityRole="header"
                aria-level="1"
                collapsable={false}
                numberOfLines={1}
                onLayout={[Function]}
                style={
                  {
                    "color": "rgb(28, 28, 30)",
                    "fontSize": 17,
                    "fontWeight": "600",
                  }
                }
              >
                Bridge
              </Text>
            </View>
          </View>
        </View>
      </View>
    </View>
    <RNSScreenContainer
      onLayout={[Function]}
      style={
        {
          "flex": 1,
        }
      }
    >
      <RNSScreen
        activityState={2}
        collapsable={false}
        gestureResponseDistance={
          {
            "bottom": -1,
            "end": -1,
            "start": -1,
            "top": -1,
          }
        }
        onGestureCancel={[Function]}
        pointerEvents="box-none"
        sheetAllowedDetents="large"
        sheetCornerRadius={-1}
        sheetExpandsWhenScrolledToEdge={true}
        sheetGrabberVisible={false}
        sheetLargestUndimmedDetent="all"
        style={
          {
            "bottom": 0,
            "left": 0,
            "position": "absolute",
            "right": 0,
            "top": 0,
            "zIndex": undefined,
          }
        }
      >
        <View
          collapsable={false}
          style={
            {
              "opacity": 1,
            }
          }
        />
        <View
          accessibilityElementsHidden={false}
          closing={false}
          gestureVelocityImpact={0.3}
          importantForAccessibility="auto"
          onClose={[Function]}
          onGestureBegin={[Function]}
          onGestureCanceled={[Function]}
          onGestureEnd={[Function]}
          onOpen={[Function]}
          onTransition={[Function]}
          pointerEvents="box-none"
          style={
            [
              {
                "overflow": undefined,
              },
              {
                "bottom": 0,
                "left": 0,
                "position": "absolute",
                "right": 0,
                "top": 0,
              },
            ]
          }
          transitionSpec={
            {
              "close": {
                "animation": "spring",
                "config": {
                  "damping": 500,
                  "mass": 3,
                  "overshootClamping": true,
                  "restDisplacementThreshold": 10,
                  "restSpeedThreshold": 10,
                  "stiffness": 1000,
                },
              },
              "open": {
                "animation": "spring",
                "config": {
                  "damping": 500,
                  "mass": 3,
                  "overshootClamping": true,
                  "restDisplacementThreshold": 10,
                  "restSpeedThreshold": 10,
                  "stiffness": 1000,
                },
              },
            }
          }
        >
          <View
            collapsable={false}
            needsOffscreenAlphaCompositing={false}
            pointerEvents="box-none"
            style={
              {
                "flex": 1,
              }
            }
          >
            <View
              collapsable={false}
              onGestureHandlerEvent={[Function]}
              onGestureHandlerStateChange={[Function]}
              style={
                {
                  "flex": 1,
                  "transform": [
                    {
                      "translateX": 0,
                    },
                    {
                      "translateX": 0,
                    },
                  ],
                }
              }
            >
              <View
                collapsable={false}
                pointerEvents="none"
                style={
                  {
                    "backgroundColor": "rgb(242, 242, 242)",
                    "bottom": 0,
                    "left": 0,
                    "position": "absolute",
                    "shadowColor": "#000",
                    "shadowOffset": {
                      "height": 1,
                      "width": -1,
                    },
                    "shadowOpacity": 0.3,
                    "shadowRadius": 5,
                    "top": 0,
                    "width": 3,
                  }
                }
              />
              <View
                style={
                  [
                    {
                      "flex": 1,
                      "overflow": "hidden",
                    },
                    [
                      {
                        "backgroundColor": "rgb(242, 242, 242)",
                      },
                      undefined,
                    ],
                  ]
                }
              >
                <View
                  style={
                    {
                      "flex": 1,
                      "flexDirection": "column-reverse",
                    }
                  }
                >
                  <View
                    style={
                      {
                        "flex": 1,
                      }
                    }
                  >
                    <RCTSafeAreaView
                      style={
                        {
                          "backgroundColor": "#ffffff",
                          "flex": 1,
                        }
                      }
                    >
                      <RCTScrollView
                        contentContainerStyle={
                          {
                            "flex": 1,
                          }
                        }
                      >
                        <View>
                          <View
                            style={
                              [
                                {},
                                {
                                  "flex": 1,
                                },
                              ]
                            }
                          >
                            <View
                              gap={8}
                              style={
                                [
                                  {
                                    "gap": 8,
                                  },
                                  {
                                    "paddingHorizontal": 24,
                                    "paddingVertical": 12,
                                  },
                                ]
                              }
                            >
                              <View
                                style={
                                  [
                                    {},
                                    undefined,
                                  ]
                                }
                              >
                                <View
                                  gap={4}
                                  style={
                                    [
                                      {
                                        "gap": 4,
                                      },
                                      {
                                        "paddingVertical": 16,
                                      },
                                    ]
                                  }
                                >
                                  <View
                                    style={
                                      [
                                        {},
                                        {
                                          "alignItems": "center",
                                          "flexDirection": "row",
                                          "justifyContent": "space-between",
                                        },
                                      ]
                                    }
                                  >
                                    <View
                                      style={
                                        [
                                          {},
                                          {
                                            "flex": 1,
                                          },
                                        ]
                                      }
                                    >
                                      <TextInput
                                        autoFocus={true}
                                        caretHidden={false}
                                        editable={true}
                                        onBlur={[Function]}
                                        onFocus={[Function]}
                                        placeholder="0"
                                        showSoftInputOnFocus={false}
                                        style={
                                          {
                                            "backgroundColor": "#ffffff",
                                            "borderColor": "#4459ff",
                                            "borderWidth": 0,
                                            "color": "#121314",
                                            "fontFamily": "CentraNo1-Book",
                                            "fontSize": 40,
                                            "fontWeight": "400",
                                            "height": 50,
                                            "letterSpacing": 0,
                                            "lineHeight": 50,
                                            "opacity": 1,
                                            "paddingVertical": 0,
                                          }
                                        }
                                        testID="source-token-area-input"
                                      />
                                    </View>
                                    <TouchableOpacity
                                      onPress={[Function]}
                                      testID="source-token-area"
                                    >
                                      <View
                                        alignItems="center"
                                        flexDirection="row"
                                        gap={4}
                                        justifyContent="flex-end"
                                        style={
                                          [
                                            {
                                              "alignItems": "center",
                                              "flexDirection": "row",
                                              "gap": 4,
                                              "justifyContent": "flex-end",
                                            },
                                            {
                                              "backgroundColor": "#ffffff",
                                              "borderRadius": 100,
                                              "paddingHorizontal": 12,
                                              "paddingVertical": 8,
                                              "shadowColor": "#0000001a",
                                              "shadowOffset": {
                                                "height": 2,
                                                "width": 0,
                                              },
                                              "shadowOpacity": 1,
                                              "shadowRadius": 4,
                                            },
                                          ]
                                        }
                                      >
                                        <View
                                          onLayout={[Function]}
                                          style={
                                            {
                                              "alignSelf": "flex-start",
                                              "position": "relative",
                                            }
                                          }
                                          testID="badge-wrapper-badge"
                                        >
                                          <View>
                                            <View
                                              useNativeDriver={true}
                                            >
                                              <Image
                                                fadeIn={true}
                                                onError={[Function]}
                                                onLoadEnd={[Function]}
                                                source={
                                                  {
                                                    "uri": "",
                                                  }
                                                }
                                                style={
                                                  [
                                                    {
                                                      "borderRadius": 12,
                                                      "height": 24,
                                                      "width": 24,
                                                    },
                                                    undefined,
                                                    undefined,
                                                    undefined,
                                                    {
                                                      "borderRadius": 16,
                                                      "height": 32,
                                                      "width": 32,
                                                    },
                                                  ]
                                                }
                                              />
                                              <View
                                                collapsable={false}
                                                style={
                                                  {
                                                    "bottom": 0,
                                                    "left": 0,
                                                    "opacity": 1,
                                                    "position": "absolute",
                                                    "right": 0,
                                                    "top": 0,
                                                  }
                                                }
                                              >
                                                <View
                                                  style={
                                                    [
                                                      {
                                                        "borderRadius": 16,
                                                        "height": 32,
                                                        "width": 32,
                                                      },
                                                      {
                                                        "backgroundColor": "#eee",
                                                      },
                                                      undefined,
                                                    ]
                                                  }
                                                />
                                              </View>
                                            </View>
                                          </View>
                                          <View
                                            style={
                                              {
                                                "alignItems": "center",
                                                "aspectRatio": 1,
                                                "bottom": 0,
                                                "height": 0,
                                                "justifyContent": "center",
                                                "position": "absolute",
                                                "right": 0,
                                                "transform": [
                                                  {
                                                    "translateX": 0,
                                                  },
                                                  {
                                                    "translateY": 0,
                                                  },
                                                ],
                                              }
                                            }
                                          >
                                            <View
                                              onLayout={[Function]}
                                              style={
                                                {
                                                  "alignItems": "center",
                                                  "aspectRatio": 1,
                                                  "height": "50%",
                                                  "justifyContent": "center",
                                                  "maxHeight": 24,
                                                  "minHeight": 8,
                                                  "opacity": 0,
                                                }
                                              }
                                              testID="badgenetwork"
                                            >
                                              <View
                                                style={
                                                  {
                                                    "alignItems": "center",
                                                    "backgroundColor": "#ffffff",
                                                    "borderColor": "#ffffff",
                                                    "borderRadius": 8,
                                                    "borderWidth": 2,
                                                    "height": 32,
                                                    "justifyContent": "center",
                                                    "overflow": "hidden",
                                                    "shadowColor": "#0000001a",
                                                    "shadowOffset": {
                                                      "height": 2,
                                                      "width": 0,
                                                    },
                                                    "shadowOpacity": 1,
                                                    "shadowRadius": 4,
                                                    "transform": [
                                                      {
                                                        "scale": 1,
                                                      },
                                                    ],
                                                    "width": 32,
                                                  }
                                                }
                                              >
                                                <Image
                                                  onError={[Function]}
                                                  resizeMode="contain"
                                                  source={1}
                                                  style={
                                                    {
                                                      "height": 32,
                                                      "width": 32,
                                                    }
                                                  }
                                                  testID="network-avatar-image"
                                                />
                                              </View>
                                            </View>
                                          </View>
                                        </View>
                                        <Text
                                          accessibilityRole="text"
                                          style={
                                            {
                                              "color": "#121314",
                                              "fontFamily": "CentraNo1-Book",
                                              "fontSize": 24,
                                              "fontWeight": "400",
                                              "letterSpacing": 0,
                                              "lineHeight": 28,
                                            }
                                          }
                                        >
                                          ETH
                                        </Text>
                                      </View>
                                    </TouchableOpacity>
                                  </View>
                                  <View
                                    style={
                                      [
                                        {},
                                        {
                                          "alignItems": "center",
                                          "flexDirection": "row",
                                          "justifyContent": "space-between",
                                        },
                                      ]
                                    }
                                  >
                                    <View
                                      style={
                                        [
                                          {},
                                          {
                                            "flex": 1,
                                          },
                                        ]
                                      }
                                    />
                                    <Text
                                      accessibilityRole="text"
                                      style={
                                        {
                                          "color": "#686e7d",
                                          "fontFamily": "CentraNo1-Book",
                                          "fontSize": 16,
                                          "fontWeight": "400",
                                          "letterSpacing": 0,
                                          "lineHeight": 24,
                                        }
                                      }
                                    >
                                      2.0 ETH
                                    </Text>
                                  </View>
                                </View>
                              </View>
                              <View
                                style={
                                  [
                                    {},
                                    {
                                      "alignItems": "center",
                                      "backgroundColor": "#b7bbc866",
                                      "height": 1,
                                      "position": "relative",
                                    },
                                  ]
                                }
                              >
                                <View
                                  style={
                                    [
                                      {},
                                      {
                                        "alignItems": "center",
                                        "backgroundColor": "#f3f5f9",
                                        "borderRadius": 16,
                                        "display": "flex",
                                        "height": 32,
                                        "justifyContent": "center",
                                        "position": "absolute",
                                        "top": -16,
                                        "width": 32,
                                      },
                                    ]
                                  }
                                >
                                  <TouchableOpacity
                                    accessible={true}
                                    activeOpacity={1}
                                    disabled={true}
                                    onPress={[Function]}
                                    onPressIn={[Function]}
                                    onPressOut={[Function]}
                                    style={
                                      {
                                        "alignItems": "center",
                                        "borderRadius": 8,
                                        "height": 24,
                                        "justifyContent": "center",
                                        "opacity": 1,
                                        "width": 24,
                                      }
                                    }
                                    testID="arrow-button"
                                  >
                                    <SvgMock
                                      color="#121314"
                                      fill="currentColor"
                                      height={16}
                                      name="Arrow2Down"
                                      style={
                                        {
                                          "height": 16,
                                          "width": 16,
                                        }
                                      }
                                      width={16}
                                    />
                                  </TouchableOpacity>
                                </View>
                              </View>
                              <View
                                style={
                                  [
                                    {},
                                    undefined,
                                  ]
                                }
                              >
                                <View
                                  gap={4}
                                  style={
                                    [
                                      {
                                        "gap": 4,
                                      },
                                      {
                                        "paddingVertical": 16,
                                      },
                                    ]
                                  }
                                >
                                  <View
                                    style={
                                      [
                                        {},
                                        {
                                          "alignItems": "center",
                                          "flexDirection": "row",
                                          "justifyContent": "space-between",
                                        },
                                      ]
                                    }
                                  >
                                    <View
                                      style={
                                        [
                                          {},
                                          {
                                            "flex": 1,
                                          },
                                        ]
                                      }
                                    >
                                      <TextInput
                                        autoFocus={true}
                                        caretHidden={false}
                                        editable={false}
                                        onBlur={[Function]}
                                        onFocus={[Function]}
                                        placeholder="0"
                                        selection={
                                          {
                                            "end": 0,
                                            "start": 0,
                                          }
                                        }
                                        showSoftInputOnFocus={false}
                                        style={
                                          {
                                            "backgroundColor": "#ffffff",
                                            "borderColor": "#4459ff",
                                            "borderWidth": 0,
                                            "color": "#121314",
                                            "fontFamily": "CentraNo1-Book",
                                            "fontSize": 40,
                                            "fontWeight": "400",
                                            "height": 50,
                                            "letterSpacing": 0,
                                            "lineHeight": 50,
                                            "opacity": 1,
                                            "paddingVertical": 0,
                                          }
                                        }
<<<<<<< HEAD
                                      >
                                        <TextInput
                                          autoFocus={true}
                                          caretHidden={false}
                                          editable={false}
                                          onBlur={[Function]}
                                          onFocus={[Function]}
                                          placeholder="0"
                                          showSoftInputOnFocus={false}
                                          style={
                                            {
                                              "backgroundColor": "#ffffff",
                                              "borderColor": "#4459ff",
                                              "borderWidth": 0,
                                              "color": "#121314",
                                              "fontFamily": "CentraNo1-Book",
                                              "fontSize": 40,
                                              "fontWeight": "400",
                                              "height": 50,
                                              "letterSpacing": 0,
                                              "lineHeight": 50,
                                              "opacity": 1,
                                              "paddingVertical": 0,
                                            }
                                          }
                                          testID="dest-token-area-input"
                                          value="24.44"
                                        />
                                      </View>
                                      <TouchableOpacity
                                        accessibilityRole="button"
                                        accessible={true}
                                        activeOpacity={1}
                                        onPress={[Function]}
                                        onPressIn={[Function]}
                                        onPressOut={[Function]}
=======
                                        testID="dest-token-area-input"
                                        value="24.44"
                                      />
                                    </View>
                                    <TouchableOpacity
                                      accessibilityRole="button"
                                      accessible={true}
                                      activeOpacity={1}
                                      onPress={[Function]}
                                      onPressIn={[Function]}
                                      onPressOut={[Function]}
                                      style={
                                        {
                                          "alignItems": "center",
                                          "alignSelf": "flex-start",
                                          "backgroundColor": "#4459ff",
                                          "borderRadius": 12,
                                          "flexDirection": "row",
                                          "height": 40,
                                          "justifyContent": "center",
                                          "paddingHorizontal": 16,
                                        }
                                      }
                                    >
                                      <Text
                                        accessibilityRole="text"
>>>>>>> bd91ac84
                                        style={
                                          {
                                            "color": "#ffffff",
                                            "fontFamily": "CentraNo1-Medium",
                                            "fontSize": 16,
                                            "fontWeight": "500",
                                            "letterSpacing": 0,
                                            "lineHeight": 24,
                                          }
                                        }
                                      >
                                        Bridge to
                                      </Text>
                                    </TouchableOpacity>
                                  </View>
                                  <View
                                    style={
                                      [
                                        {},
                                        {
                                          "alignItems": "center",
                                          "flexDirection": "row",
                                          "justifyContent": "space-between",
                                        },
                                      ]
                                    }
                                  >
                                    <View
                                      style={
                                        [
                                          {},
                                          {
                                            "flex": 1,
                                          },
                                        ]
                                      }
                                    />
                                  </View>
                                </View>
                              </View>
                            </View>
                            <RCTScrollView
                              contentContainerStyle={
                                {
                                  "flexGrow": 1,
                                }
                              }
                              showsVerticalScrollIndicator={false}
                              style={
                                {
                                  "flex": 1,
                                }
                              }
                              testID="bridge-view-scroll"
                            >
                              <View>
                                <View
                                  style={
                                    [
                                      {},
                                      {
                                        "flex": 1,
                                        "justifyContent": "flex-start",
                                        "paddingBottom": 12,
                                      },
                                    ]
                                  }
<<<<<<< HEAD
                                />
                                <View
                                  style={
                                    [
                                      {},
                                      {
                                        "paddingHorizontal": 24,
                                      },
                                    ]
                                  }
                                />
                              </View>
                            </View>
=======
                                >
                                  <View
                                    style={
                                      [
                                        {},
                                        {
                                          "paddingBottom": 12,
                                        },
                                      ]
                                    }
                                  />
                                  <View
                                    style={
                                      [
                                        {},
                                        {
                                          "paddingHorizontal": 24,
                                        },
                                      ]
                                    }
                                  />
                                </View>
                              </View>
                            </RCTScrollView>
>>>>>>> bd91ac84
                            <View
                              style={
                                [
                                  {},
                                  {
                                    "alignItems": "center",
                                    "backgroundColor": "#ffffff",
                                    "gap": 12,
                                    "justifyContent": "center",
                                    "paddingBottom": 24,
                                    "paddingHorizontal": 16,
<<<<<<< HEAD
=======
                                    "paddingTop": 12,
>>>>>>> bd91ac84
                                    "width": "100%",
                                  },
                                ]
                              }
                            >
                              <Text
                                accessibilityRole="text"
                                style={
                                  {
                                    "color": "#4459ff",
                                    "fontFamily": "CentraNo1-Book",
                                    "fontSize": 16,
                                    "fontWeight": "400",
                                    "letterSpacing": 0,
                                    "lineHeight": 24,
                                  }
                                }
                              >
                                Select amount
                              </Text>
                            </View>
                          </View>
                        </View>
                      </RCTScrollView>
                    </RCTSafeAreaView>
                  </View>
                </View>
              </View>
            </View>
          </View>
        </View>
      </RNSScreen>
    </RNSScreenContainer>
  </RNCSafeAreaProvider>
</View>
`;

exports[`BridgeView renders 1`] = `
<View
  style={
    {
      "flex": 1,
    }
  }
>
  <RNCSafeAreaProvider
    onInsetsChange={[Function]}
    style={
      [
        {
          "flex": 1,
        },
        undefined,
      ]
    }
  >
    <View
      collapsable={false}
      pointerEvents="box-none"
      style={
        {
          "zIndex": 1,
        }
      }
    >
      <View
        accessibilityElementsHidden={false}
        importantForAccessibility="auto"
        onLayout={[Function]}
        pointerEvents="box-none"
        style={null}
      >
        <View
          collapsable={false}
          pointerEvents="box-none"
          style={
            {
              "bottom": 0,
              "left": 0,
              "opacity": 1,
              "position": "absolute",
              "right": 0,
              "top": 0,
              "zIndex": 0,
            }
          }
        >
          <View
            collapsable={false}
            style={
              {
                "backgroundColor": "rgb(255, 255, 255)",
                "borderBottomColor": "rgb(216, 216, 216)",
                "flex": 1,
                "shadowColor": "rgb(216, 216, 216)",
                "shadowOffset": {
                  "height": 0.5,
                  "width": 0,
                },
                "shadowOpacity": 0.85,
                "shadowRadius": 0,
              }
            }
          />
        </View>
        <View
          collapsable={false}
          pointerEvents="box-none"
          style={
            {
              "height": 64,
              "maxHeight": undefined,
              "minHeight": undefined,
              "opacity": undefined,
              "transform": undefined,
            }
          }
        >
          <View
            pointerEvents="none"
            style={
              {
                "height": 20,
              }
            }
          />
          <View
            pointerEvents="box-none"
            style={
              {
                "alignItems": "center",
                "flex": 1,
                "flexDirection": "row",
                "justifyContent": "center",
              }
            }
          >
            <View
              collapsable={false}
              pointerEvents="box-none"
              style={
                {
                  "marginHorizontal": 16,
                  "opacity": 1,
                }
              }
            >
              <Text
                accessibilityRole="header"
                aria-level="1"
                collapsable={false}
                numberOfLines={1}
                onLayout={[Function]}
                style={
                  {
                    "color": "rgb(28, 28, 30)",
                    "fontSize": 17,
                    "fontWeight": "600",
                  }
                }
              >
                Bridge
              </Text>
            </View>
          </View>
        </View>
      </View>
    </View>
    <RNSScreenContainer
      onLayout={[Function]}
      style={
        {
          "flex": 1,
        }
      }
    >
      <RNSScreen
        activityState={2}
        collapsable={false}
        gestureResponseDistance={
          {
            "bottom": -1,
            "end": -1,
            "start": -1,
            "top": -1,
          }
        }
<<<<<<< HEAD
        pointerEvents="box-none"
=======
        onGestureCancel={[Function]}
        pointerEvents="box-none"
        sheetAllowedDetents="large"
        sheetCornerRadius={-1}
        sheetExpandsWhenScrolledToEdge={true}
        sheetGrabberVisible={false}
        sheetLargestUndimmedDetent="all"
>>>>>>> bd91ac84
        style={
          {
            "bottom": 0,
            "left": 0,
            "position": "absolute",
            "right": 0,
            "top": 0,
<<<<<<< HEAD
=======
            "zIndex": undefined,
>>>>>>> bd91ac84
          }
        }
      >
        <View
          collapsable={false}
          style={
            {
              "opacity": 1,
            }
          }
        />
        <View
          accessibilityElementsHidden={false}
          closing={false}
          gestureVelocityImpact={0.3}
          importantForAccessibility="auto"
          onClose={[Function]}
          onGestureBegin={[Function]}
          onGestureCanceled={[Function]}
          onGestureEnd={[Function]}
          onOpen={[Function]}
          onTransition={[Function]}
          pointerEvents="box-none"
          style={
            [
              {
                "overflow": undefined,
              },
              {
                "bottom": 0,
                "left": 0,
                "position": "absolute",
                "right": 0,
                "top": 0,
              },
            ]
          }
          transitionSpec={
            {
              "close": {
                "animation": "spring",
                "config": {
                  "damping": 500,
                  "mass": 3,
                  "overshootClamping": true,
                  "restDisplacementThreshold": 10,
                  "restSpeedThreshold": 10,
                  "stiffness": 1000,
                },
              },
              "open": {
                "animation": "spring",
                "config": {
                  "damping": 500,
                  "mass": 3,
                  "overshootClamping": true,
                  "restDisplacementThreshold": 10,
                  "restSpeedThreshold": 10,
                  "stiffness": 1000,
                },
              },
            }
          }
        >
          <View
            collapsable={false}
            needsOffscreenAlphaCompositing={false}
            pointerEvents="box-none"
            style={
              {
                "flex": 1,
              }
            }
          >
            <View
              collapsable={false}
              onGestureHandlerEvent={[Function]}
              onGestureHandlerStateChange={[Function]}
              style={
                {
                  "flex": 1,
                  "transform": [
                    {
                      "translateX": 0,
                    },
                    {
                      "translateX": 0,
                    },
                  ],
                }
              }
            >
              <View
                collapsable={false}
                pointerEvents="none"
                style={
                  {
                    "backgroundColor": "rgb(242, 242, 242)",
                    "bottom": 0,
                    "left": 0,
                    "position": "absolute",
                    "shadowColor": "#000",
                    "shadowOffset": {
                      "height": 1,
                      "width": -1,
                    },
                    "shadowOpacity": 0.3,
                    "shadowRadius": 5,
                    "top": 0,
                    "width": 3,
                  }
                }
              />
              <View
                style={
                  [
                    {
                      "flex": 1,
                      "overflow": "hidden",
                    },
                    [
                      {
                        "backgroundColor": "rgb(242, 242, 242)",
                      },
                      undefined,
                    ],
                  ]
                }
              >
                <View
                  style={
                    {
                      "flex": 1,
                      "flexDirection": "column-reverse",
                    }
                  }
                >
                  <View
                    style={
                      {
                        "flex": 1,
                      }
                    }
                  >
                    <RCTSafeAreaView
                      style={
                        {
                          "backgroundColor": "#ffffff",
                          "flex": 1,
                        }
                      }
                    >
                      <RCTScrollView
                        contentContainerStyle={
                          {
                            "flex": 1,
                          }
                        }
                      >
                        <View>
                          <View
                            style={
                              [
                                {},
                                {
                                  "flex": 1,
                                },
                              ]
                            }
                          >
                            <View
<<<<<<< HEAD
                              style={
                                [
                                  {},
                                  {
                                    "flex": 1,
=======
                              gap={8}
                              style={
                                [
                                  {
                                    "gap": 8,
                                  },
                                  {
                                    "paddingHorizontal": 24,
                                    "paddingVertical": 12,
>>>>>>> bd91ac84
                                  },
                                ]
                              }
                            >
                              <View
<<<<<<< HEAD
                                gap={8}
                                style={
                                  [
                                    {
                                      "gap": 8,
                                    },
                                    {
                                      "paddingHorizontal": 24,
                                      "paddingVertical": 12,
                                    },
=======
                                style={
                                  [
                                    {},
                                    undefined,
>>>>>>> bd91ac84
                                  ]
                                }
                              >
                                <View
<<<<<<< HEAD
                                  style={
                                    [
                                      {},
                                      undefined,
=======
                                  gap={4}
                                  style={
                                    [
                                      {
                                        "gap": 4,
                                      },
                                      {
                                        "paddingVertical": 16,
                                      },
>>>>>>> bd91ac84
                                    ]
                                  }
                                >
                                  <View
<<<<<<< HEAD
                                    gap={4}
                                    style={
                                      [
                                        {
                                          "gap": 4,
                                        },
                                        {
                                          "paddingVertical": 16,
=======
                                    style={
                                      [
                                        {},
                                        {
                                          "alignItems": "center",
                                          "flexDirection": "row",
                                          "justifyContent": "space-between",
>>>>>>> bd91ac84
                                        },
                                      ]
                                    }
                                  >
                                    <View
                                      style={
                                        [
                                          {},
                                          {
<<<<<<< HEAD
                                            "alignItems": "center",
                                            "flexDirection": "row",
                                            "justifyContent": "space-between",
                                          },
                                        ]
                                      }
                                    >
                                      <View
                                        style={
                                          [
                                            {},
                                            {
                                              "flex": 1,
                                            },
                                          ]
                                        }
                                      >
                                        <TextInput
                                          autoFocus={true}
                                          caretHidden={false}
                                          editable={true}
                                          onBlur={[Function]}
                                          onFocus={[Function]}
                                          placeholder="0"
                                          showSoftInputOnFocus={false}
                                          style={
                                            {
                                              "backgroundColor": "#ffffff",
                                              "borderColor": "#4459ff",
                                              "borderWidth": 0,
                                              "color": "#121314",
                                              "fontFamily": "CentraNo1-Book",
                                              "fontSize": 40,
                                              "fontWeight": "400",
                                              "height": 50,
                                              "letterSpacing": 0,
                                              "lineHeight": 50,
                                              "opacity": 1,
                                              "paddingVertical": 0,
                                            }
                                          }
                                          testID="source-token-area-input"
                                        />
                                      </View>
                                      <TouchableOpacity
                                        onPress={[Function]}
                                        testID="source-token-area"
                                      >
                                        <View
                                          alignItems="center"
                                          flexDirection="row"
                                          gap={4}
                                          justifyContent="flex-end"
                                          style={
                                            [
                                              {
                                                "alignItems": "center",
                                                "flexDirection": "row",
                                                "gap": 4,
                                                "justifyContent": "flex-end",
                                              },
                                              {
                                                "backgroundColor": "#ffffff",
                                                "borderRadius": 100,
                                                "paddingHorizontal": 12,
                                                "paddingVertical": 8,
                                                "shadowColor": "#0000001a",
                                                "shadowOffset": {
                                                  "height": 2,
                                                  "width": 0,
                                                },
                                                "shadowOpacity": 1,
                                                "shadowRadius": 4,
                                              },
                                            ]
                                          }
                                        >
                                          <View
                                            onLayout={[Function]}
                                            style={
                                              {
                                                "alignSelf": "flex-start",
                                                "position": "relative",
                                              }
                                            }
                                            testID="badge-wrapper-badge"
                                          >
                                            <View>
                                              <View
                                                useNativeDriver={true}
                                              >
                                                <Image
                                                  fadeIn={true}
                                                  onError={[Function]}
                                                  onLoadEnd={[Function]}
                                                  source={
                                                    {
                                                      "uri": "",
                                                    }
                                                  }
                                                  style={
                                                    [
                                                      {
                                                        "borderRadius": 12,
                                                        "height": 24,
                                                        "width": 24,
                                                      },
                                                      undefined,
                                                      undefined,
                                                      undefined,
                                                      {
=======
                                            "flex": 1,
                                          },
                                        ]
                                      }
                                    >
                                      <TextInput
                                        autoFocus={true}
                                        caretHidden={false}
                                        editable={true}
                                        onBlur={[Function]}
                                        onFocus={[Function]}
                                        placeholder="0"
                                        showSoftInputOnFocus={false}
                                        style={
                                          {
                                            "backgroundColor": "#ffffff",
                                            "borderColor": "#4459ff",
                                            "borderWidth": 0,
                                            "color": "#121314",
                                            "fontFamily": "CentraNo1-Book",
                                            "fontSize": 40,
                                            "fontWeight": "400",
                                            "height": 50,
                                            "letterSpacing": 0,
                                            "lineHeight": 50,
                                            "opacity": 1,
                                            "paddingVertical": 0,
                                          }
                                        }
                                        testID="source-token-area-input"
                                      />
                                    </View>
                                    <TouchableOpacity
                                      onPress={[Function]}
                                      testID="source-token-area"
                                    >
                                      <View
                                        alignItems="center"
                                        flexDirection="row"
                                        gap={4}
                                        justifyContent="flex-end"
                                        style={
                                          [
                                            {
                                              "alignItems": "center",
                                              "flexDirection": "row",
                                              "gap": 4,
                                              "justifyContent": "flex-end",
                                            },
                                            {
                                              "backgroundColor": "#ffffff",
                                              "borderRadius": 100,
                                              "paddingHorizontal": 12,
                                              "paddingVertical": 8,
                                              "shadowColor": "#0000001a",
                                              "shadowOffset": {
                                                "height": 2,
                                                "width": 0,
                                              },
                                              "shadowOpacity": 1,
                                              "shadowRadius": 4,
                                            },
                                          ]
                                        }
                                      >
                                        <View
                                          onLayout={[Function]}
                                          style={
                                            {
                                              "alignSelf": "flex-start",
                                              "position": "relative",
                                            }
                                          }
                                          testID="badge-wrapper-badge"
                                        >
                                          <View>
                                            <View
                                              useNativeDriver={true}
                                            >
                                              <Image
                                                fadeIn={true}
                                                onError={[Function]}
                                                onLoadEnd={[Function]}
                                                source={
                                                  {
                                                    "uri": "",
                                                  }
                                                }
                                                style={
                                                  [
                                                    {
                                                      "borderRadius": 12,
                                                      "height": 24,
                                                      "width": 24,
                                                    },
                                                    undefined,
                                                    undefined,
                                                    undefined,
                                                    {
                                                      "borderRadius": 16,
                                                      "height": 32,
                                                      "width": 32,
                                                    },
                                                  ]
                                                }
                                              />
                                              <View
                                                collapsable={false}
                                                style={
                                                  {
                                                    "bottom": 0,
                                                    "left": 0,
                                                    "opacity": 1,
                                                    "position": "absolute",
                                                    "right": 0,
                                                    "top": 0,
                                                  }
                                                }
                                              >
                                                <View
                                                  style={
                                                    [
                                                      {
>>>>>>> bd91ac84
                                                        "borderRadius": 16,
                                                        "height": 32,
                                                        "width": 32,
                                                      },
<<<<<<< HEAD
                                                    ]
                                                  }
                                                />
                                                <View
                                                  collapsable={false}
                                                  style={
                                                    {
                                                      "bottom": 0,
                                                      "left": 0,
                                                      "opacity": 1,
                                                      "position": "absolute",
                                                      "right": 0,
                                                      "top": 0,
                                                    }
                                                  }
                                                >
                                                  <View
                                                    style={
                                                      [
                                                        {
                                                          "borderRadius": 16,
                                                          "height": 32,
                                                          "width": 32,
                                                        },
                                                        {
                                                          "backgroundColor": "#eee",
                                                        },
                                                        undefined,
                                                      ]
                                                    }
                                                  />
                                                </View>
                                              </View>
                                            </View>
                                            <View
=======
                                                      {
                                                        "backgroundColor": "#eee",
                                                      },
                                                      undefined,
                                                    ]
                                                  }
                                                />
                                              </View>
                                            </View>
                                          </View>
                                          <View
                                            style={
                                              {
                                                "alignItems": "center",
                                                "aspectRatio": 1,
                                                "bottom": 0,
                                                "height": 0,
                                                "justifyContent": "center",
                                                "position": "absolute",
                                                "right": 0,
                                                "transform": [
                                                  {
                                                    "translateX": 0,
                                                  },
                                                  {
                                                    "translateY": 0,
                                                  },
                                                ],
                                              }
                                            }
                                          >
                                            <View
                                              onLayout={[Function]}
>>>>>>> bd91ac84
                                              style={
                                                {
                                                  "alignItems": "center",
                                                  "aspectRatio": 1,
<<<<<<< HEAD
                                                  "bottom": 0,
                                                  "height": 0,
                                                  "justifyContent": "center",
                                                  "position": "absolute",
                                                  "right": 0,
                                                  "transform": [
                                                    {
                                                      "translateX": 0,
                                                    },
                                                    {
                                                      "translateY": 0,
                                                    },
                                                  ],
                                                }
                                              }
                                            >
                                              <View
                                                onLayout={[Function]}
                                                style={
                                                  {
                                                    "alignItems": "center",
                                                    "aspectRatio": 1,
                                                    "height": "50%",
                                                    "justifyContent": "center",
                                                    "maxHeight": 24,
                                                    "minHeight": 8,
                                                    "opacity": 0,
                                                  }
                                                }
                                                testID="badgenetwork"
                                              >
                                                <View
                                                  style={
                                                    {
                                                      "alignItems": "center",
                                                      "backgroundColor": "#ffffff",
                                                      "borderColor": "#ffffff",
                                                      "borderRadius": 8,
                                                      "borderWidth": 2,
                                                      "height": 32,
                                                      "justifyContent": "center",
                                                      "overflow": "hidden",
                                                      "shadowColor": "#0000001a",
                                                      "shadowOffset": {
                                                        "height": 2,
                                                        "width": 0,
                                                      },
                                                      "shadowOpacity": 1,
                                                      "shadowRadius": 4,
                                                      "transform": [
                                                        {
                                                          "scale": 1,
                                                        },
                                                      ],
                                                      "width": 32,
                                                    }
                                                  }
                                                >
                                                  <Image
                                                    onError={[Function]}
                                                    resizeMode="contain"
                                                    source={1}
                                                    style={
                                                      {
                                                        "height": 32,
                                                        "width": 32,
                                                      }
                                                    }
                                                    testID="network-avatar-image"
                                                  />
                                                </View>
                                              </View>
                                            </View>
                                          </View>
                                          <Text
                                            accessibilityRole="text"
                                            style={
                                              {
                                                "color": "#121314",
                                                "fontFamily": "CentraNo1-Book",
                                                "fontSize": 24,
                                                "fontWeight": "400",
                                                "letterSpacing": 0,
                                                "lineHeight": 28,
                                              }
                                            }
                                          >
                                            ETH
                                          </Text>
                                        </View>
                                      </TouchableOpacity>
                                    </View>
                                    <View
                                      style={
                                        [
                                          {},
                                          {
                                            "alignItems": "center",
                                            "flexDirection": "row",
                                            "justifyContent": "space-between",
                                          },
                                        ]
                                      }
                                    >
                                      <Text
                                        accessibilityRole="text"
                                        style={
                                          {
                                            "color": "#686e7d",
                                            "fontFamily": "CentraNo1-Book",
                                            "fontSize": 16,
                                            "fontWeight": "400",
                                            "letterSpacing": 0,
                                            "lineHeight": 24,
                                          }
                                        }
                                      >
                                        $0
                                      </Text>
                                      <Text
                                        accessibilityRole="text"
                                        style={
                                          {
                                            "color": "#686e7d",
                                            "fontFamily": "CentraNo1-Book",
                                            "fontSize": 16,
                                            "fontWeight": "400",
                                            "letterSpacing": 0,
                                            "lineHeight": 24,
                                          }
                                        }
                                      >
                                        2.0 ETH
                                      </Text>
                                    </View>
                                  </View>
                                </View>
                                <View
                                  style={
                                    [
                                      {},
                                      {
                                        "alignItems": "center",
                                        "backgroundColor": "#b7bbc866",
                                        "height": 1,
                                        "position": "relative",
                                      },
                                    ]
                                  }
                                >
=======
                                                  "height": "50%",
                                                  "justifyContent": "center",
                                                  "maxHeight": 24,
                                                  "minHeight": 8,
                                                  "opacity": 0,
                                                }
                                              }
                                              testID="badgenetwork"
                                            >
                                              <View
                                                style={
                                                  {
                                                    "alignItems": "center",
                                                    "backgroundColor": "#ffffff",
                                                    "borderColor": "#ffffff",
                                                    "borderRadius": 8,
                                                    "borderWidth": 2,
                                                    "height": 32,
                                                    "justifyContent": "center",
                                                    "overflow": "hidden",
                                                    "shadowColor": "#0000001a",
                                                    "shadowOffset": {
                                                      "height": 2,
                                                      "width": 0,
                                                    },
                                                    "shadowOpacity": 1,
                                                    "shadowRadius": 4,
                                                    "transform": [
                                                      {
                                                        "scale": 1,
                                                      },
                                                    ],
                                                    "width": 32,
                                                  }
                                                }
                                              >
                                                <Image
                                                  onError={[Function]}
                                                  resizeMode="contain"
                                                  source={1}
                                                  style={
                                                    {
                                                      "height": 32,
                                                      "width": 32,
                                                    }
                                                  }
                                                  testID="network-avatar-image"
                                                />
                                              </View>
                                            </View>
                                          </View>
                                        </View>
                                        <Text
                                          accessibilityRole="text"
                                          style={
                                            {
                                              "color": "#121314",
                                              "fontFamily": "CentraNo1-Book",
                                              "fontSize": 24,
                                              "fontWeight": "400",
                                              "letterSpacing": 0,
                                              "lineHeight": 28,
                                            }
                                          }
                                        >
                                          ETH
                                        </Text>
                                      </View>
                                    </TouchableOpacity>
                                  </View>
>>>>>>> bd91ac84
                                  <View
                                    style={
                                      [
                                        {},
                                        {
                                          "alignItems": "center",
<<<<<<< HEAD
                                          "backgroundColor": "#f3f5f9",
                                          "borderRadius": 16,
                                          "display": "flex",
                                          "height": 32,
                                          "justifyContent": "center",
                                          "position": "absolute",
                                          "top": -16,
                                          "width": 32,
                                        },
                                      ]
                                    }
                                  >
                                    <TouchableOpacity
                                      accessible={true}
                                      activeOpacity={1}
                                      disabled={true}
                                      onPress={[Function]}
                                      onPressIn={[Function]}
                                      onPressOut={[Function]}
=======
                                          "flexDirection": "row",
                                          "justifyContent": "space-between",
                                        },
                                      ]
                                    }
                                  >
                                    <View
>>>>>>> bd91ac84
                                      style={
                                        [
                                          {},
                                          {
                                            "flex": 1,
                                          },
                                        ]
                                      }
                                    />
                                    <Text
                                      accessibilityRole="text"
                                      style={
                                        {
<<<<<<< HEAD
                                          "alignItems": "center",
                                          "borderRadius": 8,
                                          "height": 24,
                                          "justifyContent": "center",
                                          "opacity": 1,
                                          "width": 24,
=======
                                          "color": "#686e7d",
                                          "fontFamily": "CentraNo1-Book",
                                          "fontSize": 16,
                                          "fontWeight": "400",
                                          "letterSpacing": 0,
                                          "lineHeight": 24,
>>>>>>> bd91ac84
                                        }
                                      }
                                      testID="arrow-button"
                                    >
<<<<<<< HEAD
                                      <SvgMock
                                        color="#121314"
                                        height={16}
                                        name="Arrow2Down"
                                        style={
                                          {
                                            "height": 16,
                                            "width": 16,
                                          }
                                        }
                                        width={16}
                                      />
                                    </TouchableOpacity>
                                  </View>
                                </View>
=======
                                      2.0 ETH
                                    </Text>
                                  </View>
                                </View>
                              </View>
                              <View
                                style={
                                  [
                                    {},
                                    {
                                      "alignItems": "center",
                                      "backgroundColor": "#b7bbc866",
                                      "height": 1,
                                      "position": "relative",
                                    },
                                  ]
                                }
                              >
>>>>>>> bd91ac84
                                <View
                                  style={
                                    [
                                      {},
<<<<<<< HEAD
                                      undefined,
                                    ]
                                  }
                                >
                                  <View
                                    gap={4}
                                    style={
                                      [
                                        {
                                          "gap": 4,
                                        },
                                        {
                                          "paddingVertical": 16,
                                        },
                                      ]
                                    }
                                  >
                                    <View
                                      style={
                                        [
                                          {},
                                          {
                                            "alignItems": "center",
                                            "flexDirection": "row",
                                            "justifyContent": "space-between",
                                          },
                                        ]
                                      }
                                    >
                                      <View
                                        style={
                                          [
                                            {},
                                            {
                                              "flex": 1,
                                            },
                                          ]
                                        }
                                      >
                                        <TextInput
                                          autoFocus={true}
                                          caretHidden={false}
                                          editable={false}
                                          onBlur={[Function]}
                                          onFocus={[Function]}
                                          placeholder="0"
                                          showSoftInputOnFocus={false}
                                          style={
                                            {
                                              "backgroundColor": "#ffffff",
                                              "borderColor": "#4459ff",
                                              "borderWidth": 0,
                                              "color": "#121314",
                                              "fontFamily": "CentraNo1-Book",
                                              "fontSize": 40,
                                              "fontWeight": "400",
                                              "height": 50,
                                              "letterSpacing": 0,
                                              "lineHeight": 50,
                                              "opacity": 1,
                                              "paddingVertical": 0,
                                            }
                                          }
                                          testID="dest-token-area-input"
                                          value="24.44"
                                        />
                                      </View>
                                      <TouchableOpacity
                                        accessibilityRole="button"
                                        accessible={true}
                                        activeOpacity={1}
                                        onPress={[Function]}
                                        onPressIn={[Function]}
                                        onPressOut={[Function]}
                                        style={
                                          {
                                            "alignItems": "center",
                                            "alignSelf": "flex-start",
                                            "backgroundColor": "#4459ff",
                                            "borderRadius": 20,
                                            "flexDirection": "row",
                                            "height": 40,
                                            "justifyContent": "center",
                                            "paddingHorizontal": 16,
                                          }
                                        }
                                      >
                                        <Text
                                          accessibilityRole="text"
                                          style={
                                            {
                                              "color": "#ffffff",
                                              "fontFamily": "CentraNo1-Medium",
                                              "fontSize": 16,
                                              "fontWeight": "500",
                                              "letterSpacing": 0,
                                              "lineHeight": 24,
                                            }
                                          }
                                        >
                                          Bridge to
                                        </Text>
                                      </TouchableOpacity>
                                    </View>
=======
                                      {
                                        "alignItems": "center",
                                        "backgroundColor": "#f3f5f9",
                                        "borderRadius": 16,
                                        "display": "flex",
                                        "height": 32,
                                        "justifyContent": "center",
                                        "position": "absolute",
                                        "top": -16,
                                        "width": 32,
                                      },
                                    ]
                                  }
                                >
                                  <TouchableOpacity
                                    accessible={true}
                                    activeOpacity={1}
                                    disabled={true}
                                    onPress={[Function]}
                                    onPressIn={[Function]}
                                    onPressOut={[Function]}
                                    style={
                                      {
                                        "alignItems": "center",
                                        "borderRadius": 8,
                                        "height": 24,
                                        "justifyContent": "center",
                                        "opacity": 1,
                                        "width": 24,
                                      }
                                    }
                                    testID="arrow-button"
                                  >
                                    <SvgMock
                                      color="#121314"
                                      fill="currentColor"
                                      height={16}
                                      name="Arrow2Down"
                                      style={
                                        {
                                          "height": 16,
                                          "width": 16,
                                        }
                                      }
                                      width={16}
                                    />
                                  </TouchableOpacity>
                                </View>
                              </View>
                              <View
                                style={
                                  [
                                    {},
                                    undefined,
                                  ]
                                }
                              >
                                <View
                                  gap={4}
                                  style={
                                    [
                                      {
                                        "gap": 4,
                                      },
                                      {
                                        "paddingVertical": 16,
                                      },
                                    ]
                                  }
                                >
                                  <View
                                    style={
                                      [
                                        {},
                                        {
                                          "alignItems": "center",
                                          "flexDirection": "row",
                                          "justifyContent": "space-between",
                                        },
                                      ]
                                    }
                                  >
                                    <View
                                      style={
                                        [
                                          {},
                                          {
                                            "flex": 1,
                                          },
                                        ]
                                      }
                                    >
                                      <TextInput
                                        autoFocus={true}
                                        caretHidden={false}
                                        editable={false}
                                        onBlur={[Function]}
                                        onFocus={[Function]}
                                        placeholder="0"
                                        selection={
                                          {
                                            "end": 0,
                                            "start": 0,
                                          }
                                        }
                                        showSoftInputOnFocus={false}
                                        style={
                                          {
                                            "backgroundColor": "#ffffff",
                                            "borderColor": "#4459ff",
                                            "borderWidth": 0,
                                            "color": "#121314",
                                            "fontFamily": "CentraNo1-Book",
                                            "fontSize": 40,
                                            "fontWeight": "400",
                                            "height": 50,
                                            "letterSpacing": 0,
                                            "lineHeight": 50,
                                            "opacity": 1,
                                            "paddingVertical": 0,
                                          }
                                        }
                                        testID="dest-token-area-input"
                                        value="24.44"
                                      />
                                    </View>
                                    <TouchableOpacity
                                      accessibilityRole="button"
                                      accessible={true}
                                      activeOpacity={1}
                                      onPress={[Function]}
                                      onPressIn={[Function]}
                                      onPressOut={[Function]}
                                      style={
                                        {
                                          "alignItems": "center",
                                          "alignSelf": "flex-start",
                                          "backgroundColor": "#4459ff",
                                          "borderRadius": 12,
                                          "flexDirection": "row",
                                          "height": 40,
                                          "justifyContent": "center",
                                          "paddingHorizontal": 16,
                                        }
                                      }
                                    >
                                      <Text
                                        accessibilityRole="text"
                                        style={
                                          {
                                            "color": "#ffffff",
                                            "fontFamily": "CentraNo1-Medium",
                                            "fontSize": 16,
                                            "fontWeight": "500",
                                            "letterSpacing": 0,
                                            "lineHeight": 24,
                                          }
                                        }
                                      >
                                        Bridge to
                                      </Text>
                                    </TouchableOpacity>
                                  </View>
                                  <View
                                    style={
                                      [
                                        {},
                                        {
                                          "alignItems": "center",
                                          "flexDirection": "row",
                                          "justifyContent": "space-between",
                                        },
                                      ]
                                    }
                                  >
>>>>>>> bd91ac84
                                    <View
                                      style={
                                        [
                                          {},
                                          {
<<<<<<< HEAD
                                            "alignItems": "center",
                                            "flexDirection": "row",
                                            "justifyContent": "space-between",
=======
                                            "flex": 1,
>>>>>>> bd91ac84
                                          },
                                        ]
                                      }
                                    />
                                  </View>
                                </View>
                              </View>
                              <View
                                style={
                                  [
                                    {},
                                    {
                                      "flex": 1,
                                      "justifyContent": "flex-start",
                                      "paddingBottom": 12,
                                    },
                                  ]
                                }
                              >
                                <View
                                  style={
                                    [
                                      {},
                                      {
                                        "paddingBottom": 12,
                                      },
                                    ]
                                  }
                                />
                                <View
                                  style={
                                    [
                                      {},
                                      {
                                        "paddingHorizontal": 24,
                                      },
                                    ]
                                  }
                                />
                              </View>
                            </View>
                            <RCTScrollView
                              contentContainerStyle={
                                {
                                  "flexGrow": 1,
                                }
                              }
                              showsVerticalScrollIndicator={false}
                              style={
                                {
                                  "flex": 1,
                                }
                              }
                              testID="bridge-view-scroll"
                            >
                              <View>
                                <View
                                  style={
                                    [
                                      {},
                                      {
                                        "flex": 1,
                                        "justifyContent": "flex-start",
                                        "paddingBottom": 12,
                                      },
                                    ]
                                  }
                                >
                                  <View
                                    style={
                                      [
                                        {},
                                        {
                                          "paddingBottom": 12,
                                        },
                                      ]
                                    }
                                  />
                                  <View
                                    style={
                                      [
                                        {},
                                        {
                                          "paddingHorizontal": 24,
                                        },
                                      ]
                                    }
                                  />
                                </View>
                              </View>
                            </RCTScrollView>
                            <View
                              style={
                                [
                                  {},
                                  {
                                    "alignItems": "center",
                                    "backgroundColor": "#ffffff",
                                    "gap": 12,
                                    "justifyContent": "center",
                                    "paddingBottom": 24,
                                    "paddingHorizontal": 16,
                                    "paddingTop": 12,
                                    "width": "100%",
                                  },
                                ]
                              }
                            >
                              <Text
                                accessibilityRole="text"
                                style={
                                  {
                                    "color": "#4459ff",
                                    "fontFamily": "CentraNo1-Book",
                                    "fontSize": 16,
                                    "fontWeight": "400",
                                    "letterSpacing": 0,
                                    "lineHeight": 24,
                                  }
                                }
                              >
                                Select amount
                              </Text>
                            </View>
                          </View>
                        </View>
                      </RCTScrollView>
                    </RCTSafeAreaView>
                  </View>
                </View>
              </View>
            </View>
          </View>
        </View>
      </RNSScreen>
    </RNSScreenContainer>
  </RNCSafeAreaProvider>
</View>
`;<|MERGE_RESOLUTION|>--- conflicted
+++ resolved
@@ -800,44 +800,6 @@
                                             "paddingVertical": 0,
                                           }
                                         }
-<<<<<<< HEAD
-                                      >
-                                        <TextInput
-                                          autoFocus={true}
-                                          caretHidden={false}
-                                          editable={false}
-                                          onBlur={[Function]}
-                                          onFocus={[Function]}
-                                          placeholder="0"
-                                          showSoftInputOnFocus={false}
-                                          style={
-                                            {
-                                              "backgroundColor": "#ffffff",
-                                              "borderColor": "#4459ff",
-                                              "borderWidth": 0,
-                                              "color": "#121314",
-                                              "fontFamily": "CentraNo1-Book",
-                                              "fontSize": 40,
-                                              "fontWeight": "400",
-                                              "height": 50,
-                                              "letterSpacing": 0,
-                                              "lineHeight": 50,
-                                              "opacity": 1,
-                                              "paddingVertical": 0,
-                                            }
-                                          }
-                                          testID="dest-token-area-input"
-                                          value="24.44"
-                                        />
-                                      </View>
-                                      <TouchableOpacity
-                                        accessibilityRole="button"
-                                        accessible={true}
-                                        activeOpacity={1}
-                                        onPress={[Function]}
-                                        onPressIn={[Function]}
-                                        onPressOut={[Function]}
-=======
                                         testID="dest-token-area-input"
                                         value="24.44"
                                       />
@@ -864,7 +826,6 @@
                                     >
                                       <Text
                                         accessibilityRole="text"
->>>>>>> bd91ac84
                                         style={
                                           {
                                             "color": "#ffffff",
@@ -932,21 +893,6 @@
                                       },
                                     ]
                                   }
-<<<<<<< HEAD
-                                />
-                                <View
-                                  style={
-                                    [
-                                      {},
-                                      {
-                                        "paddingHorizontal": 24,
-                                      },
-                                    ]
-                                  }
-                                />
-                              </View>
-                            </View>
-=======
                                 >
                                   <View
                                     style={
@@ -971,7 +917,6 @@
                                 </View>
                               </View>
                             </RCTScrollView>
->>>>>>> bd91ac84
                             <View
                               style={
                                 [
@@ -983,10 +928,7 @@
                                     "justifyContent": "center",
                                     "paddingBottom": 24,
                                     "paddingHorizontal": 16,
-<<<<<<< HEAD
-=======
                                     "paddingTop": 12,
->>>>>>> bd91ac84
                                     "width": "100%",
                                   },
                                 ]
@@ -1174,9 +1116,6 @@
             "top": -1,
           }
         }
-<<<<<<< HEAD
-        pointerEvents="box-none"
-=======
         onGestureCancel={[Function]}
         pointerEvents="box-none"
         sheetAllowedDetents="large"
@@ -1184,7 +1123,6 @@
         sheetExpandsWhenScrolledToEdge={true}
         sheetGrabberVisible={false}
         sheetLargestUndimmedDetent="all"
->>>>>>> bd91ac84
         style={
           {
             "bottom": 0,
@@ -1192,10 +1130,7 @@
             "position": "absolute",
             "right": 0,
             "top": 0,
-<<<<<<< HEAD
-=======
             "zIndex": undefined,
->>>>>>> bd91ac84
           }
         }
       >
@@ -1367,13 +1302,6 @@
                             }
                           >
                             <View
-<<<<<<< HEAD
-                              style={
-                                [
-                                  {},
-                                  {
-                                    "flex": 1,
-=======
                               gap={8}
                               style={
                                 [
@@ -1383,39 +1311,19 @@
                                   {
                                     "paddingHorizontal": 24,
                                     "paddingVertical": 12,
->>>>>>> bd91ac84
                                   },
                                 ]
                               }
                             >
                               <View
-<<<<<<< HEAD
-                                gap={8}
-                                style={
-                                  [
-                                    {
-                                      "gap": 8,
-                                    },
-                                    {
-                                      "paddingHorizontal": 24,
-                                      "paddingVertical": 12,
-                                    },
-=======
                                 style={
                                   [
                                     {},
                                     undefined,
->>>>>>> bd91ac84
                                   ]
                                 }
                               >
                                 <View
-<<<<<<< HEAD
-                                  style={
-                                    [
-                                      {},
-                                      undefined,
-=======
                                   gap={4}
                                   style={
                                     [
@@ -1425,21 +1333,10 @@
                                       {
                                         "paddingVertical": 16,
                                       },
->>>>>>> bd91ac84
                                     ]
                                   }
                                 >
                                   <View
-<<<<<<< HEAD
-                                    gap={4}
-                                    style={
-                                      [
-                                        {
-                                          "gap": 4,
-                                        },
-                                        {
-                                          "paddingVertical": 16,
-=======
                                     style={
                                       [
                                         {},
@@ -1447,7 +1344,6 @@
                                           "alignItems": "center",
                                           "flexDirection": "row",
                                           "justifyContent": "space-between",
->>>>>>> bd91ac84
                                         },
                                       ]
                                     }
@@ -1457,119 +1353,6 @@
                                         [
                                           {},
                                           {
-<<<<<<< HEAD
-                                            "alignItems": "center",
-                                            "flexDirection": "row",
-                                            "justifyContent": "space-between",
-                                          },
-                                        ]
-                                      }
-                                    >
-                                      <View
-                                        style={
-                                          [
-                                            {},
-                                            {
-                                              "flex": 1,
-                                            },
-                                          ]
-                                        }
-                                      >
-                                        <TextInput
-                                          autoFocus={true}
-                                          caretHidden={false}
-                                          editable={true}
-                                          onBlur={[Function]}
-                                          onFocus={[Function]}
-                                          placeholder="0"
-                                          showSoftInputOnFocus={false}
-                                          style={
-                                            {
-                                              "backgroundColor": "#ffffff",
-                                              "borderColor": "#4459ff",
-                                              "borderWidth": 0,
-                                              "color": "#121314",
-                                              "fontFamily": "CentraNo1-Book",
-                                              "fontSize": 40,
-                                              "fontWeight": "400",
-                                              "height": 50,
-                                              "letterSpacing": 0,
-                                              "lineHeight": 50,
-                                              "opacity": 1,
-                                              "paddingVertical": 0,
-                                            }
-                                          }
-                                          testID="source-token-area-input"
-                                        />
-                                      </View>
-                                      <TouchableOpacity
-                                        onPress={[Function]}
-                                        testID="source-token-area"
-                                      >
-                                        <View
-                                          alignItems="center"
-                                          flexDirection="row"
-                                          gap={4}
-                                          justifyContent="flex-end"
-                                          style={
-                                            [
-                                              {
-                                                "alignItems": "center",
-                                                "flexDirection": "row",
-                                                "gap": 4,
-                                                "justifyContent": "flex-end",
-                                              },
-                                              {
-                                                "backgroundColor": "#ffffff",
-                                                "borderRadius": 100,
-                                                "paddingHorizontal": 12,
-                                                "paddingVertical": 8,
-                                                "shadowColor": "#0000001a",
-                                                "shadowOffset": {
-                                                  "height": 2,
-                                                  "width": 0,
-                                                },
-                                                "shadowOpacity": 1,
-                                                "shadowRadius": 4,
-                                              },
-                                            ]
-                                          }
-                                        >
-                                          <View
-                                            onLayout={[Function]}
-                                            style={
-                                              {
-                                                "alignSelf": "flex-start",
-                                                "position": "relative",
-                                              }
-                                            }
-                                            testID="badge-wrapper-badge"
-                                          >
-                                            <View>
-                                              <View
-                                                useNativeDriver={true}
-                                              >
-                                                <Image
-                                                  fadeIn={true}
-                                                  onError={[Function]}
-                                                  onLoadEnd={[Function]}
-                                                  source={
-                                                    {
-                                                      "uri": "",
-                                                    }
-                                                  }
-                                                  style={
-                                                    [
-                                                      {
-                                                        "borderRadius": 12,
-                                                        "height": 24,
-                                                        "width": 24,
-                                                      },
-                                                      undefined,
-                                                      undefined,
-                                                      undefined,
-                                                      {
-=======
                                             "flex": 1,
                                           },
                                         ]
@@ -1693,48 +1476,10 @@
                                                   style={
                                                     [
                                                       {
->>>>>>> bd91ac84
                                                         "borderRadius": 16,
                                                         "height": 32,
                                                         "width": 32,
                                                       },
-<<<<<<< HEAD
-                                                    ]
-                                                  }
-                                                />
-                                                <View
-                                                  collapsable={false}
-                                                  style={
-                                                    {
-                                                      "bottom": 0,
-                                                      "left": 0,
-                                                      "opacity": 1,
-                                                      "position": "absolute",
-                                                      "right": 0,
-                                                      "top": 0,
-                                                    }
-                                                  }
-                                                >
-                                                  <View
-                                                    style={
-                                                      [
-                                                        {
-                                                          "borderRadius": 16,
-                                                          "height": 32,
-                                                          "width": 32,
-                                                        },
-                                                        {
-                                                          "backgroundColor": "#eee",
-                                                        },
-                                                        undefined,
-                                                      ]
-                                                    }
-                                                  />
-                                                </View>
-                                              </View>
-                                            </View>
-                                            <View
-=======
                                                       {
                                                         "backgroundColor": "#eee",
                                                       },
@@ -1768,163 +1513,10 @@
                                           >
                                             <View
                                               onLayout={[Function]}
->>>>>>> bd91ac84
                                               style={
                                                 {
                                                   "alignItems": "center",
                                                   "aspectRatio": 1,
-<<<<<<< HEAD
-                                                  "bottom": 0,
-                                                  "height": 0,
-                                                  "justifyContent": "center",
-                                                  "position": "absolute",
-                                                  "right": 0,
-                                                  "transform": [
-                                                    {
-                                                      "translateX": 0,
-                                                    },
-                                                    {
-                                                      "translateY": 0,
-                                                    },
-                                                  ],
-                                                }
-                                              }
-                                            >
-                                              <View
-                                                onLayout={[Function]}
-                                                style={
-                                                  {
-                                                    "alignItems": "center",
-                                                    "aspectRatio": 1,
-                                                    "height": "50%",
-                                                    "justifyContent": "center",
-                                                    "maxHeight": 24,
-                                                    "minHeight": 8,
-                                                    "opacity": 0,
-                                                  }
-                                                }
-                                                testID="badgenetwork"
-                                              >
-                                                <View
-                                                  style={
-                                                    {
-                                                      "alignItems": "center",
-                                                      "backgroundColor": "#ffffff",
-                                                      "borderColor": "#ffffff",
-                                                      "borderRadius": 8,
-                                                      "borderWidth": 2,
-                                                      "height": 32,
-                                                      "justifyContent": "center",
-                                                      "overflow": "hidden",
-                                                      "shadowColor": "#0000001a",
-                                                      "shadowOffset": {
-                                                        "height": 2,
-                                                        "width": 0,
-                                                      },
-                                                      "shadowOpacity": 1,
-                                                      "shadowRadius": 4,
-                                                      "transform": [
-                                                        {
-                                                          "scale": 1,
-                                                        },
-                                                      ],
-                                                      "width": 32,
-                                                    }
-                                                  }
-                                                >
-                                                  <Image
-                                                    onError={[Function]}
-                                                    resizeMode="contain"
-                                                    source={1}
-                                                    style={
-                                                      {
-                                                        "height": 32,
-                                                        "width": 32,
-                                                      }
-                                                    }
-                                                    testID="network-avatar-image"
-                                                  />
-                                                </View>
-                                              </View>
-                                            </View>
-                                          </View>
-                                          <Text
-                                            accessibilityRole="text"
-                                            style={
-                                              {
-                                                "color": "#121314",
-                                                "fontFamily": "CentraNo1-Book",
-                                                "fontSize": 24,
-                                                "fontWeight": "400",
-                                                "letterSpacing": 0,
-                                                "lineHeight": 28,
-                                              }
-                                            }
-                                          >
-                                            ETH
-                                          </Text>
-                                        </View>
-                                      </TouchableOpacity>
-                                    </View>
-                                    <View
-                                      style={
-                                        [
-                                          {},
-                                          {
-                                            "alignItems": "center",
-                                            "flexDirection": "row",
-                                            "justifyContent": "space-between",
-                                          },
-                                        ]
-                                      }
-                                    >
-                                      <Text
-                                        accessibilityRole="text"
-                                        style={
-                                          {
-                                            "color": "#686e7d",
-                                            "fontFamily": "CentraNo1-Book",
-                                            "fontSize": 16,
-                                            "fontWeight": "400",
-                                            "letterSpacing": 0,
-                                            "lineHeight": 24,
-                                          }
-                                        }
-                                      >
-                                        $0
-                                      </Text>
-                                      <Text
-                                        accessibilityRole="text"
-                                        style={
-                                          {
-                                            "color": "#686e7d",
-                                            "fontFamily": "CentraNo1-Book",
-                                            "fontSize": 16,
-                                            "fontWeight": "400",
-                                            "letterSpacing": 0,
-                                            "lineHeight": 24,
-                                          }
-                                        }
-                                      >
-                                        2.0 ETH
-                                      </Text>
-                                    </View>
-                                  </View>
-                                </View>
-                                <View
-                                  style={
-                                    [
-                                      {},
-                                      {
-                                        "alignItems": "center",
-                                        "backgroundColor": "#b7bbc866",
-                                        "height": 1,
-                                        "position": "relative",
-                                      },
-                                    ]
-                                  }
-                                >
-=======
                                                   "height": "50%",
                                                   "justifyContent": "center",
                                                   "maxHeight": 24,
@@ -1995,34 +1587,12 @@
                                       </View>
                                     </TouchableOpacity>
                                   </View>
->>>>>>> bd91ac84
                                   <View
                                     style={
                                       [
                                         {},
                                         {
                                           "alignItems": "center",
-<<<<<<< HEAD
-                                          "backgroundColor": "#f3f5f9",
-                                          "borderRadius": 16,
-                                          "display": "flex",
-                                          "height": 32,
-                                          "justifyContent": "center",
-                                          "position": "absolute",
-                                          "top": -16,
-                                          "width": 32,
-                                        },
-                                      ]
-                                    }
-                                  >
-                                    <TouchableOpacity
-                                      accessible={true}
-                                      activeOpacity={1}
-                                      disabled={true}
-                                      onPress={[Function]}
-                                      onPressIn={[Function]}
-                                      onPressOut={[Function]}
-=======
                                           "flexDirection": "row",
                                           "justifyContent": "space-between",
                                         },
@@ -2030,7 +1600,6 @@
                                     }
                                   >
                                     <View
->>>>>>> bd91ac84
                                       style={
                                         [
                                           {},
@@ -2044,42 +1613,15 @@
                                       accessibilityRole="text"
                                       style={
                                         {
-<<<<<<< HEAD
-                                          "alignItems": "center",
-                                          "borderRadius": 8,
-                                          "height": 24,
-                                          "justifyContent": "center",
-                                          "opacity": 1,
-                                          "width": 24,
-=======
                                           "color": "#686e7d",
                                           "fontFamily": "CentraNo1-Book",
                                           "fontSize": 16,
                                           "fontWeight": "400",
                                           "letterSpacing": 0,
                                           "lineHeight": 24,
->>>>>>> bd91ac84
                                         }
                                       }
-                                      testID="arrow-button"
                                     >
-<<<<<<< HEAD
-                                      <SvgMock
-                                        color="#121314"
-                                        height={16}
-                                        name="Arrow2Down"
-                                        style={
-                                          {
-                                            "height": 16,
-                                            "width": 16,
-                                          }
-                                        }
-                                        width={16}
-                                      />
-                                    </TouchableOpacity>
-                                  </View>
-                                </View>
-=======
                                       2.0 ETH
                                     </Text>
                                   </View>
@@ -2098,117 +1640,10 @@
                                   ]
                                 }
                               >
->>>>>>> bd91ac84
                                 <View
                                   style={
                                     [
                                       {},
-<<<<<<< HEAD
-                                      undefined,
-                                    ]
-                                  }
-                                >
-                                  <View
-                                    gap={4}
-                                    style={
-                                      [
-                                        {
-                                          "gap": 4,
-                                        },
-                                        {
-                                          "paddingVertical": 16,
-                                        },
-                                      ]
-                                    }
-                                  >
-                                    <View
-                                      style={
-                                        [
-                                          {},
-                                          {
-                                            "alignItems": "center",
-                                            "flexDirection": "row",
-                                            "justifyContent": "space-between",
-                                          },
-                                        ]
-                                      }
-                                    >
-                                      <View
-                                        style={
-                                          [
-                                            {},
-                                            {
-                                              "flex": 1,
-                                            },
-                                          ]
-                                        }
-                                      >
-                                        <TextInput
-                                          autoFocus={true}
-                                          caretHidden={false}
-                                          editable={false}
-                                          onBlur={[Function]}
-                                          onFocus={[Function]}
-                                          placeholder="0"
-                                          showSoftInputOnFocus={false}
-                                          style={
-                                            {
-                                              "backgroundColor": "#ffffff",
-                                              "borderColor": "#4459ff",
-                                              "borderWidth": 0,
-                                              "color": "#121314",
-                                              "fontFamily": "CentraNo1-Book",
-                                              "fontSize": 40,
-                                              "fontWeight": "400",
-                                              "height": 50,
-                                              "letterSpacing": 0,
-                                              "lineHeight": 50,
-                                              "opacity": 1,
-                                              "paddingVertical": 0,
-                                            }
-                                          }
-                                          testID="dest-token-area-input"
-                                          value="24.44"
-                                        />
-                                      </View>
-                                      <TouchableOpacity
-                                        accessibilityRole="button"
-                                        accessible={true}
-                                        activeOpacity={1}
-                                        onPress={[Function]}
-                                        onPressIn={[Function]}
-                                        onPressOut={[Function]}
-                                        style={
-                                          {
-                                            "alignItems": "center",
-                                            "alignSelf": "flex-start",
-                                            "backgroundColor": "#4459ff",
-                                            "borderRadius": 20,
-                                            "flexDirection": "row",
-                                            "height": 40,
-                                            "justifyContent": "center",
-                                            "paddingHorizontal": 16,
-                                          }
-                                        }
-                                      >
-                                        <Text
-                                          accessibilityRole="text"
-                                          style={
-                                            {
-                                              "color": "#ffffff",
-                                              "fontFamily": "CentraNo1-Medium",
-                                              "fontSize": 16,
-                                              "fontWeight": "500",
-                                              "letterSpacing": 0,
-                                              "lineHeight": 24,
-                                            }
-                                          }
-                                        >
-                                          Bridge to
-                                        </Text>
-                                      </TouchableOpacity>
-                                    </View>
-=======
                                       {
                                         "alignItems": "center",
                                         "backgroundColor": "#f3f5f9",
@@ -2384,58 +1819,18 @@
                                       ]
                                     }
                                   >
->>>>>>> bd91ac84
                                     <View
                                       style={
                                         [
                                           {},
                                           {
-<<<<<<< HEAD
-                                            "alignItems": "center",
-                                            "flexDirection": "row",
-                                            "justifyContent": "space-between",
-=======
                                             "flex": 1,
->>>>>>> bd91ac84
                                           },
                                         ]
                                       }
                                     />
                                   </View>
                                 </View>
-                              </View>
-                              <View
-                                style={
-                                  [
-                                    {},
-                                    {
-                                      "flex": 1,
-                                      "justifyContent": "flex-start",
-                                      "paddingBottom": 12,
-                                    },
-                                  ]
-                                }
-                              >
-                                <View
-                                  style={
-                                    [
-                                      {},
-                                      {
-                                        "paddingBottom": 12,
-                                      },
-                                    ]
-                                  }
-                                />
-                                <View
-                                  style={
-                                    [
-                                      {},
-                                      {
-                                        "paddingHorizontal": 24,
-                                      },
-                                    ]
-                                  }
-                                />
                               </View>
                             </View>
                             <RCTScrollView
