// Jest Snapshot v1, https://goo.gl/fbAQLP

exports[`BridgeView Bottom Content blurs input when opening QuoteExpiredModal 1`] = `
<View
  style={
    {
      "flex": 1,
    }
  }
>
  <RNCSafeAreaProvider
    onInsetsChange={[Function]}
    style={
      [
        {
          "flex": 1,
        },
        undefined,
      ]
    }
  >
    <View
      collapsable={false}
      pointerEvents="box-none"
      style={
        {
          "zIndex": 1,
        }
      }
    >
      <View
        accessibilityElementsHidden={false}
        importantForAccessibility="auto"
        onLayout={[Function]}
        pointerEvents="box-none"
        style={null}
      >
        <View
          collapsable={false}
          pointerEvents="box-none"
          style={
            {
              "bottom": 0,
              "left": 0,
              "opacity": 1,
              "position": "absolute",
              "right": 0,
              "top": 0,
              "zIndex": 0,
            }
          }
        >
          <View
            collapsable={false}
            style={
              {
                "backgroundColor": "rgb(255, 255, 255)",
                "borderBottomColor": "rgb(216, 216, 216)",
                "flex": 1,
                "shadowColor": "rgb(216, 216, 216)",
                "shadowOffset": {
                  "height": 0.5,
                  "width": 0,
                },
                "shadowOpacity": 0.85,
                "shadowRadius": 0,
              }
            }
          />
        </View>
        <View
          collapsable={false}
          pointerEvents="box-none"
          style={
            {
              "height": 64,
              "maxHeight": undefined,
              "minHeight": undefined,
              "opacity": undefined,
              "transform": undefined,
            }
          }
        >
          <View
            pointerEvents="none"
            style={
              {
                "height": 20,
              }
            }
          />
          <View
            pointerEvents="box-none"
            style={
              {
                "alignItems": "center",
                "flex": 1,
                "flexDirection": "row",
                "justifyContent": "center",
              }
            }
          >
            <View
              collapsable={false}
              pointerEvents="box-none"
              style={
                {
                  "marginHorizontal": 16,
                  "opacity": 1,
                }
              }
            >
              <Text
                accessibilityRole="header"
                aria-level="1"
                collapsable={false}
                numberOfLines={1}
                onLayout={[Function]}
                style={
                  {
                    "color": "rgb(28, 28, 30)",
                    "fontSize": 17,
                    "fontWeight": "600",
                  }
                }
              >
                Bridge
              </Text>
            </View>
          </View>
        </View>
      </View>
    </View>
    <RNSScreenContainer
      onLayout={[Function]}
      style={
        {
          "flex": 1,
        }
      }
    >
      <RNSScreen
        activityState={2}
        collapsable={false}
        gestureResponseDistance={
          {
            "bottom": -1,
            "end": -1,
            "start": -1,
            "top": -1,
          }
        }
        onGestureCancel={[Function]}
        pointerEvents="box-none"
        sheetAllowedDetents="large"
        sheetCornerRadius={-1}
        sheetExpandsWhenScrolledToEdge={true}
        sheetGrabberVisible={false}
        sheetLargestUndimmedDetent="all"
        style={
          {
            "bottom": 0,
            "left": 0,
            "position": "absolute",
            "right": 0,
            "top": 0,
            "zIndex": undefined,
          }
        }
      >
        <View
          collapsable={false}
          style={
            {
              "opacity": 1,
            }
          }
        />
        <View
          accessibilityElementsHidden={false}
          closing={false}
          gestureVelocityImpact={0.3}
          importantForAccessibility="auto"
          onClose={[Function]}
          onGestureBegin={[Function]}
          onGestureCanceled={[Function]}
          onGestureEnd={[Function]}
          onOpen={[Function]}
          onTransition={[Function]}
          pointerEvents="box-none"
          style={
            [
              {
                "overflow": undefined,
              },
              {
                "bottom": 0,
                "left": 0,
                "position": "absolute",
                "right": 0,
                "top": 0,
              },
            ]
          }
          transitionSpec={
            {
              "close": {
                "animation": "spring",
                "config": {
                  "damping": 500,
                  "mass": 3,
                  "overshootClamping": true,
                  "restDisplacementThreshold": 10,
                  "restSpeedThreshold": 10,
                  "stiffness": 1000,
                },
              },
              "open": {
                "animation": "spring",
                "config": {
                  "damping": 500,
                  "mass": 3,
                  "overshootClamping": true,
                  "restDisplacementThreshold": 10,
                  "restSpeedThreshold": 10,
                  "stiffness": 1000,
                },
              },
            }
          }
        >
          <View
            collapsable={false}
            needsOffscreenAlphaCompositing={false}
            pointerEvents="box-none"
            style={
              {
                "flex": 1,
              }
            }
          >
            <View
              collapsable={false}
              enabled={false}
              handlerTag={-1}
              handlerType="PanGestureHandler"
              onGestureHandlerEvent={[Function]}
              onGestureHandlerStateChange={[Function]}
              style={
                {
                  "flex": 1,
                  "transform": [
                    {
                      "translateX": 0,
                    },
                    {
                      "translateX": 0,
                    },
                  ],
                }
              }
            >
              <View
                collapsable={false}
                pointerEvents="none"
                style={
                  {
                    "backgroundColor": "rgb(242, 242, 242)",
                    "bottom": 0,
                    "left": 0,
                    "position": "absolute",
                    "shadowColor": "#000",
                    "shadowOffset": {
                      "height": 1,
                      "width": -1,
                    },
                    "shadowOpacity": 0.3,
                    "shadowRadius": 5,
                    "top": 0,
                    "width": 3,
                  }
                }
              />
              <View
                style={
                  [
                    {
                      "flex": 1,
                      "overflow": "hidden",
                    },
                    [
                      {
                        "backgroundColor": "rgb(242, 242, 242)",
                      },
                      undefined,
                    ],
                  ]
                }
              >
                <View
                  style={
                    {
                      "flex": 1,
                      "flexDirection": "column-reverse",
                    }
                  }
                >
                  <View
                    style={
                      {
                        "flex": 1,
                      }
                    }
                  >
                    <RCTSafeAreaView
                      style={
                        {
                          "backgroundColor": "#ffffff",
                          "flex": 1,
                        }
                      }
                    >
                      <RCTScrollView
                        contentContainerStyle={
                          {
                            "flex": 1,
                          }
                        }
                      >
                        <View>
                          <View
                            style={
                              [
                                {},
                                {
                                  "flex": 1,
                                },
                              ]
                            }
                          >
                            <View
                              gap={8}
                              style={
                                [
                                  {
                                    "gap": 8,
                                  },
                                  {
                                    "paddingHorizontal": 24,
                                    "paddingVertical": 12,
                                  },
                                ]
                              }
                            >
                              <View
                                style={
                                  [
                                    {},
                                    undefined,
                                  ]
                                }
                              >
                                <View
                                  gap={4}
                                  style={
                                    [
                                      {
                                        "gap": 4,
                                      },
                                      {
                                        "paddingVertical": 16,
                                      },
                                    ]
                                  }
                                >
                                  <View
                                    style={
                                      [
                                        {},
                                        {
                                          "alignItems": "center",
                                          "flexDirection": "row",
                                          "justifyContent": "space-between",
                                        },
                                      ]
                                    }
                                  >
                                    <View
                                      style={
                                        [
                                          {},
                                          {
                                            "flex": 1,
                                          },
                                        ]
                                      }
                                    >
                                      <TextInput
                                        autoFocus={true}
                                        caretHidden={false}
                                        editable={true}
                                        onBlur={[Function]}
                                        onFocus={[Function]}
                                        placeholder="0"
                                        showSoftInputOnFocus={false}
                                        style={
                                          {
                                            "backgroundColor": "#ffffff",
                                            "borderColor": "#4459ff",
                                            "borderWidth": 0,
                                            "color": "#121314",
<<<<<<< HEAD
                                            "fontFamily": "CentraNo1-Book",
=======
                                            "fontFamily": "Geist Regular",
>>>>>>> 05d3e30f
                                            "fontSize": 40,
                                            "fontWeight": "400",
                                            "height": 50,
                                            "letterSpacing": 0,
                                            "lineHeight": 50,
                                            "opacity": 1,
                                            "paddingVertical": 0,
                                          }
                                        }
                                        testID="source-token-area-input"
                                      />
                                    </View>
                                    <TouchableOpacity
                                      onPress={[Function]}
                                      testID="source-token-area"
                                    >
                                      <View
<<<<<<< HEAD
                                        alignItems="center"
=======
                                        alignItems="flex-end"
>>>>>>> 05d3e30f
                                        flexDirection="row"
                                        gap={4}
                                        justifyContent="flex-end"
                                        style={
                                          [
                                            {
<<<<<<< HEAD
                                              "alignItems": "center",
=======
                                              "alignItems": "flex-end",
>>>>>>> 05d3e30f
                                              "flexDirection": "row",
                                              "gap": 4,
                                              "justifyContent": "flex-end",
                                            },
                                            {
                                              "backgroundColor": "#ffffff",
                                              "borderRadius": 100,
<<<<<<< HEAD
                                              "paddingHorizontal": 12,
=======
                                              "paddingLeft": 8,
                                              "paddingRight": 11,
>>>>>>> 05d3e30f
                                              "paddingVertical": 8,
                                              "shadowColor": "#0000001a",
                                              "shadowOffset": {
                                                "height": 2,
                                                "width": 0,
                                              },
                                              "shadowOpacity": 1,
                                              "shadowRadius": 4,
                                            },
                                          ]
                                        }
                                      >
                                        <View
                                          onLayout={[Function]}
                                          style={
                                            {
                                              "alignSelf": "flex-start",
                                              "position": "relative",
                                            }
                                          }
                                          testID="badge-wrapper-badge"
                                        >
                                          <View>
                                            <View
                                              useNativeDriver={true}
                                            >
                                              <Image
                                                fadeIn={true}
                                                onError={[Function]}
                                                onLoadEnd={[Function]}
                                                source={
                                                  {
                                                    "uri": "",
                                                  }
                                                }
                                                style={
                                                  [
                                                    {
                                                      "borderRadius": 12,
                                                      "height": 24,
                                                      "width": 24,
                                                    },
                                                    undefined,
                                                    undefined,
                                                    undefined,
                                                    {
                                                      "borderRadius": 16,
                                                      "height": 32,
                                                      "width": 32,
                                                    },
                                                  ]
                                                }
                                              />
                                              <View
                                                collapsable={false}
                                                style={
                                                  {
                                                    "bottom": 0,
                                                    "left": 0,
                                                    "opacity": 1,
                                                    "position": "absolute",
                                                    "right": 0,
                                                    "top": 0,
                                                  }
                                                }
                                              >
                                                <View
                                                  style={
                                                    [
                                                      {
                                                        "borderRadius": 16,
                                                        "height": 32,
                                                        "width": 32,
                                                      },
                                                      {
                                                        "backgroundColor": "#eee",
                                                      },
                                                      undefined,
                                                    ]
                                                  }
                                                />
                                              </View>
                                            </View>
                                          </View>
                                          <View
                                            style={
                                              {
                                                "alignItems": "center",
                                                "aspectRatio": 1,
                                                "bottom": 0,
                                                "height": 0,
                                                "justifyContent": "center",
                                                "position": "absolute",
                                                "right": 0,
                                                "transform": [
                                                  {
                                                    "translateX": 0,
                                                  },
                                                  {
                                                    "translateY": 0,
                                                  },
                                                ],
                                              }
                                            }
                                          >
                                            <View
                                              onLayout={[Function]}
                                              style={
                                                {
                                                  "alignItems": "center",
                                                  "aspectRatio": 1,
                                                  "height": "50%",
                                                  "justifyContent": "center",
                                                  "maxHeight": 24,
                                                  "minHeight": 8,
                                                  "opacity": 0,
                                                }
                                              }
                                              testID="badgenetwork"
                                            >
                                              <View
                                                style={
                                                  {
                                                    "alignItems": "center",
                                                    "backgroundColor": "#ffffff",
                                                    "borderColor": "#ffffff",
                                                    "borderRadius": 8,
                                                    "borderWidth": 2,
                                                    "height": 32,
                                                    "justifyContent": "center",
                                                    "overflow": "hidden",
                                                    "shadowColor": "#0000001a",
                                                    "shadowOffset": {
                                                      "height": 2,
                                                      "width": 0,
                                                    },
                                                    "shadowOpacity": 1,
                                                    "shadowRadius": 4,
                                                    "transform": [
                                                      {
                                                        "scale": 1,
                                                      },
                                                    ],
                                                    "width": 32,
                                                  }
                                                }
                                              >
                                                <Image
                                                  onError={[Function]}
                                                  resizeMode="contain"
                                                  source={1}
                                                  style={
                                                    {
                                                      "height": 32,
                                                      "width": 32,
                                                    }
                                                  }
                                                  testID="network-avatar-image"
                                                />
                                              </View>
                                            </View>
                                          </View>
                                        </View>
                                        <Text
                                          accessibilityRole="text"
                                          style={
                                            {
                                              "color": "#121314",
<<<<<<< HEAD
                                              "fontFamily": "CentraNo1-Book",
                                              "fontSize": 24,
                                              "fontWeight": "400",
                                              "letterSpacing": 0,
                                              "lineHeight": 28,
=======
                                              "fontFamily": "Geist Medium",
                                              "fontSize": 24,
                                              "letterSpacing": 0,
                                              "lineHeight": 24,
>>>>>>> 05d3e30f
                                            }
                                          }
                                        >
                                          ETH
                                        </Text>
                                      </View>
                                    </TouchableOpacity>
                                  </View>
                                  <View
                                    style={
                                      [
                                        {},
                                        {
                                          "alignItems": "center",
                                          "flexDirection": "row",
                                          "justifyContent": "space-between",
                                        },
                                      ]
                                    }
                                  >
                                    <View
                                      style={
                                        [
                                          {},
                                          {
                                            "flex": 1,
                                          },
                                        ]
                                      }
                                    />
                                    <Text
                                      accessibilityRole="text"
                                      style={
                                        {
                                          "color": "#686e7d",
<<<<<<< HEAD
                                          "fontFamily": "CentraNo1-Book",
                                          "fontSize": 16,
                                          "fontWeight": "400",
=======
                                          "fontFamily": "Geist Regular",
                                          "fontSize": 16,
>>>>>>> 05d3e30f
                                          "letterSpacing": 0,
                                          "lineHeight": 24,
                                        }
                                      }
                                    >
<<<<<<< HEAD
                                      2.0 ETH
=======
                                      2 ETH
>>>>>>> 05d3e30f
                                    </Text>
                                  </View>
                                </View>
                              </View>
                              <View
                                style={
                                  [
                                    {},
                                    {
                                      "alignItems": "center",
                                      "backgroundColor": "#b7bbc866",
                                      "height": 1,
                                      "position": "relative",
                                    },
                                  ]
                                }
                              >
                                <View
                                  style={
                                    [
                                      {},
                                      {
                                        "alignItems": "center",
                                        "backgroundColor": "#f3f5f9",
                                        "borderRadius": 16,
                                        "display": "flex",
                                        "height": 32,
                                        "justifyContent": "center",
                                        "position": "absolute",
                                        "top": -16,
                                        "width": 32,
<<<<<<< HEAD
=======
                                      },
                                    ]
                                  }
                                >
                                  <TouchableOpacity
                                    accessible={true}
                                    activeOpacity={1}
                                    disabled={true}
                                    onPress={[Function]}
                                    onPressIn={[Function]}
                                    onPressOut={[Function]}
                                    style={
                                      {
                                        "alignItems": "center",
                                        "borderRadius": 8,
                                        "height": 24,
                                        "justifyContent": "center",
                                        "opacity": 1,
                                        "width": 24,
                                      }
                                    }
                                    testID="arrow-button"
                                  >
                                    <SvgMock
                                      color="#121314"
                                      fill="currentColor"
                                      height={16}
                                      name="Arrow2Down"
                                      style={
                                        {
                                          "height": 16,
                                          "width": 16,
                                        }
                                      }
                                      width={16}
                                    />
                                  </TouchableOpacity>
                                </View>
                              </View>
                              <View
                                style={
                                  [
                                    {},
                                    undefined,
                                  ]
                                }
                              >
                                <View
                                  gap={4}
                                  style={
                                    [
                                      {
                                        "gap": 4,
                                      },
                                      {
                                        "paddingVertical": 16,
>>>>>>> 05d3e30f
                                      },
                                    ]
                                  }
                                >
                                  <TouchableOpacity
                                    accessible={true}
                                    activeOpacity={1}
                                    disabled={true}
                                    onPress={[Function]}
                                    onPressIn={[Function]}
                                    onPressOut={[Function]}
                                    style={
<<<<<<< HEAD
                                      {
                                        "alignItems": "center",
                                        "borderRadius": 8,
                                        "height": 24,
                                        "justifyContent": "center",
                                        "opacity": 1,
                                        "width": 24,
                                      }
=======
                                      [
                                        {},
                                        {
                                          "alignItems": "center",
                                          "flexDirection": "row",
                                          "justifyContent": "space-between",
                                        },
                                      ]
>>>>>>> 05d3e30f
                                    }
                                    testID="arrow-button"
                                  >
<<<<<<< HEAD
                                    <SvgMock
                                      color="#121314"
                                      fill="currentColor"
                                      height={16}
                                      name="Arrow2Down"
                                      style={
                                        {
                                          "height": 16,
                                          "width": 16,
                                        }
                                      }
                                      width={16}
                                    />
                                  </TouchableOpacity>
                                </View>
                              </View>
                              <View
                                style={
                                  [
                                    {},
                                    undefined,
                                  ]
                                }
                              >
                                <View
                                  gap={4}
                                  style={
                                    [
                                      {
                                        "gap": 4,
                                      },
                                      {
                                        "paddingVertical": 16,
                                      },
                                    ]
                                  }
                                >
=======
                                    <View
                                      style={
                                        [
                                          {},
                                          {
                                            "flex": 1,
                                          },
                                        ]
                                      }
                                    >
                                      <TextInput
                                        autoFocus={true}
                                        caretHidden={false}
                                        editable={false}
                                        onBlur={[Function]}
                                        onFocus={[Function]}
                                        placeholder="0"
                                        selection={
                                          {
                                            "end": 0,
                                            "start": 0,
                                          }
                                        }
                                        showSoftInputOnFocus={false}
                                        style={
                                          {
                                            "backgroundColor": "#ffffff",
                                            "borderColor": "#4459ff",
                                            "borderWidth": 0,
                                            "color": "#121314",
                                            "fontFamily": "Geist Regular",
                                            "fontSize": 40,
                                            "fontWeight": "400",
                                            "height": 50,
                                            "letterSpacing": 0,
                                            "lineHeight": 50,
                                            "opacity": 1,
                                            "paddingVertical": 0,
                                          }
                                        }
                                        testID="dest-token-area-input"
                                        value="24.44"
                                      />
                                    </View>
                                    <TouchableOpacity
                                      accessibilityRole="button"
                                      accessible={true}
                                      activeOpacity={1}
                                      onPress={[Function]}
                                      onPressIn={[Function]}
                                      onPressOut={[Function]}
                                      style={
                                        {
                                          "alignItems": "center",
                                          "alignSelf": "flex-start",
                                          "backgroundColor": "#121314",
                                          "borderRadius": 12,
                                          "flexDirection": "row",
                                          "height": 40,
                                          "justifyContent": "center",
                                          "overflow": "hidden",
                                          "paddingHorizontal": 16,
                                        }
                                      }
                                    >
                                      <Text
                                        accessibilityRole="text"
                                        style={
                                          {
                                            "color": "#ffffff",
                                            "fontFamily": "Geist Medium",
                                            "fontSize": 16,
                                            "letterSpacing": 0,
                                            "lineHeight": 24,
                                          }
                                        }
                                      >
                                        Bridge to
                                      </Text>
                                    </TouchableOpacity>
                                  </View>
>>>>>>> 05d3e30f
                                  <View
                                    style={
                                      [
                                        {},
                                        {
                                          "alignItems": "center",
                                          "flexDirection": "row",
                                          "justifyContent": "space-between",
                                        },
                                      ]
                                    }
                                  >
                                    <View
                                      style={
                                        [
                                          {},
                                          {
                                            "flex": 1,
<<<<<<< HEAD
                                          },
                                        ]
                                      }
                                    >
                                      <TextInput
                                        autoFocus={true}
                                        caretHidden={false}
                                        editable={false}
                                        onBlur={[Function]}
                                        onFocus={[Function]}
                                        placeholder="0"
                                        selection={
                                          {
                                            "end": 0,
                                            "start": 0,
                                          }
                                        }
                                        showSoftInputOnFocus={false}
                                        style={
                                          {
                                            "backgroundColor": "#ffffff",
                                            "borderColor": "#4459ff",
                                            "borderWidth": 0,
                                            "color": "#121314",
                                            "fontFamily": "CentraNo1-Book",
                                            "fontSize": 40,
                                            "fontWeight": "400",
                                            "height": 50,
                                            "letterSpacing": 0,
                                            "lineHeight": 50,
                                            "opacity": 1,
                                            "paddingVertical": 0,
                                          }
                                        }
                                        testID="dest-token-area-input"
                                        value="24.44"
                                      />
                                    </View>
                                    <TouchableOpacity
                                      accessibilityRole="button"
                                      accessible={true}
                                      activeOpacity={1}
                                      onPress={[Function]}
                                      onPressIn={[Function]}
                                      onPressOut={[Function]}
                                      style={
                                        {
                                          "alignItems": "center",
                                          "alignSelf": "flex-start",
                                          "backgroundColor": "#4459ff",
                                          "borderRadius": 12,
                                          "flexDirection": "row",
                                          "height": 40,
                                          "justifyContent": "center",
                                          "paddingHorizontal": 16,
                                        }
                                      }
                                    >
                                      <Text
                                        accessibilityRole="text"
                                        style={
                                          {
                                            "color": "#ffffff",
                                            "fontFamily": "CentraNo1-Medium",
                                            "fontSize": 16,
                                            "fontWeight": "500",
                                            "letterSpacing": 0,
                                            "lineHeight": 24,
                                          }
                                        }
                                      >
                                        Bridge to
                                      </Text>
                                    </TouchableOpacity>
                                  </View>
                                  <View
                                    style={
                                      [
                                        {},
                                        {
                                          "alignItems": "center",
                                          "flexDirection": "row",
                                          "justifyContent": "space-between",
                                        },
                                      ]
                                    }
                                  >
                                    <View
                                      style={
                                        [
                                          {},
                                          {
                                            "flex": 1,
=======
>>>>>>> 05d3e30f
                                          },
                                        ]
                                      }
                                    />
                                  </View>
                                </View>
                              </View>
                            </View>
                            <RCTScrollView
                              contentContainerStyle={
                                {
                                  "flexGrow": 1,
                                }
                              }
                              showsVerticalScrollIndicator={false}
                              style={
                                {
                                  "flex": 1,
                                }
                              }
                              testID="bridge-view-scroll"
                            >
                              <View>
                                <View
                                  style={
                                    [
                                      {},
                                      {
                                        "flex": 1,
                                        "justifyContent": "flex-start",
                                        "paddingBottom": 12,
                                      },
                                    ]
                                  }
                                >
                                  <View
                                    style={
                                      [
                                        {},
                                        {
                                          "paddingBottom": 12,
                                        },
                                      ]
                                    }
                                  />
                                  <View
                                    style={
                                      [
                                        {},
                                        {
                                          "paddingHorizontal": 24,
                                        },
                                      ]
                                    }
                                  />
                                </View>
                              </View>
                            </RCTScrollView>
                            <View
                              style={
                                [
                                  {},
                                  {
                                    "alignItems": "center",
                                    "backgroundColor": "#ffffff",
                                    "gap": 12,
                                    "justifyContent": "center",
                                    "paddingBottom": 24,
                                    "paddingHorizontal": 16,
                                    "paddingTop": 12,
                                    "width": "100%",
                                  },
                                ]
                              }
                            >
                              <Text
                                accessibilityRole="text"
                                style={
                                  {
                                    "color": "#686e7d",
<<<<<<< HEAD
                                    "fontFamily": "CentraNo1-Book",
=======
                                    "fontFamily": "Geist Regular",
>>>>>>> 05d3e30f
                                    "fontSize": 16,
                                    "letterSpacing": 0,
                                    "lineHeight": 24,
                                  }
                                }
                              >
                                Select amount
                              </Text>
                            </View>
                          </View>
                        </View>
                      </RCTScrollView>
                    </RCTSafeAreaView>
                  </View>
                </View>
              </View>
            </View>
          </View>
        </View>
      </RNSScreen>
    </RNSScreenContainer>
  </RNCSafeAreaProvider>
</View>
`;

exports[`BridgeView renders 1`] = `
<View
  style={
    {
      "flex": 1,
    }
  }
>
  <RNCSafeAreaProvider
    onInsetsChange={[Function]}
    style={
      [
        {
          "flex": 1,
        },
        undefined,
      ]
    }
  >
    <View
      collapsable={false}
      pointerEvents="box-none"
      style={
        {
          "zIndex": 1,
        }
      }
    >
      <View
        accessibilityElementsHidden={false}
        importantForAccessibility="auto"
        onLayout={[Function]}
        pointerEvents="box-none"
        style={null}
      >
        <View
          collapsable={false}
          pointerEvents="box-none"
          style={
            {
              "bottom": 0,
              "left": 0,
              "opacity": 1,
              "position": "absolute",
              "right": 0,
              "top": 0,
              "zIndex": 0,
            }
          }
        >
          <View
            collapsable={false}
            style={
              {
                "backgroundColor": "rgb(255, 255, 255)",
                "borderBottomColor": "rgb(216, 216, 216)",
                "flex": 1,
                "shadowColor": "rgb(216, 216, 216)",
                "shadowOffset": {
                  "height": 0.5,
                  "width": 0,
                },
                "shadowOpacity": 0.85,
                "shadowRadius": 0,
              }
            }
          />
        </View>
        <View
          collapsable={false}
          pointerEvents="box-none"
          style={
            {
              "height": 64,
              "maxHeight": undefined,
              "minHeight": undefined,
              "opacity": undefined,
              "transform": undefined,
            }
          }
        >
          <View
            pointerEvents="none"
            style={
              {
                "height": 20,
              }
            }
          />
          <View
            pointerEvents="box-none"
            style={
              {
                "alignItems": "center",
                "flex": 1,
                "flexDirection": "row",
                "justifyContent": "center",
              }
            }
          >
            <View
              collapsable={false}
              pointerEvents="box-none"
              style={
                {
                  "marginHorizontal": 16,
                  "opacity": 1,
                }
              }
            >
              <Text
                accessibilityRole="header"
                aria-level="1"
                collapsable={false}
                numberOfLines={1}
                onLayout={[Function]}
                style={
                  {
                    "color": "rgb(28, 28, 30)",
                    "fontSize": 17,
                    "fontWeight": "600",
                  }
                }
              >
                Bridge
              </Text>
            </View>
          </View>
        </View>
      </View>
    </View>
    <RNSScreenContainer
      onLayout={[Function]}
      style={
        {
          "flex": 1,
        }
      }
    >
      <RNSScreen
        activityState={2}
        collapsable={false}
        gestureResponseDistance={
          {
            "bottom": -1,
            "end": -1,
            "start": -1,
            "top": -1,
          }
        }
        onGestureCancel={[Function]}
        pointerEvents="box-none"
        sheetAllowedDetents="large"
        sheetCornerRadius={-1}
        sheetExpandsWhenScrolledToEdge={true}
        sheetGrabberVisible={false}
        sheetLargestUndimmedDetent="all"
        style={
          {
            "bottom": 0,
            "left": 0,
            "position": "absolute",
            "right": 0,
            "top": 0,
            "zIndex": undefined,
          }
        }
      >
        <View
          collapsable={false}
          style={
            {
              "opacity": 1,
            }
          }
        />
        <View
          accessibilityElementsHidden={false}
          closing={false}
          gestureVelocityImpact={0.3}
          importantForAccessibility="auto"
          onClose={[Function]}
          onGestureBegin={[Function]}
          onGestureCanceled={[Function]}
          onGestureEnd={[Function]}
          onOpen={[Function]}
          onTransition={[Function]}
          pointerEvents="box-none"
          style={
            [
              {
                "overflow": undefined,
              },
              {
                "bottom": 0,
                "left": 0,
                "position": "absolute",
                "right": 0,
                "top": 0,
              },
            ]
          }
          transitionSpec={
            {
              "close": {
                "animation": "spring",
                "config": {
                  "damping": 500,
                  "mass": 3,
                  "overshootClamping": true,
                  "restDisplacementThreshold": 10,
                  "restSpeedThreshold": 10,
                  "stiffness": 1000,
                },
              },
              "open": {
                "animation": "spring",
                "config": {
                  "damping": 500,
                  "mass": 3,
                  "overshootClamping": true,
                  "restDisplacementThreshold": 10,
                  "restSpeedThreshold": 10,
                  "stiffness": 1000,
                },
              },
            }
          }
        >
          <View
            collapsable={false}
            needsOffscreenAlphaCompositing={false}
            pointerEvents="box-none"
            style={
              {
                "flex": 1,
              }
            }
          >
            <View
              collapsable={false}
              enabled={false}
              handlerTag={-1}
              handlerType="PanGestureHandler"
              onGestureHandlerEvent={[Function]}
              onGestureHandlerStateChange={[Function]}
              style={
                {
                  "flex": 1,
                  "transform": [
                    {
                      "translateX": 0,
                    },
                    {
                      "translateX": 0,
                    },
                  ],
                }
              }
            >
              <View
                collapsable={false}
                pointerEvents="none"
                style={
                  {
                    "backgroundColor": "rgb(242, 242, 242)",
                    "bottom": 0,
                    "left": 0,
                    "position": "absolute",
                    "shadowColor": "#000",
                    "shadowOffset": {
                      "height": 1,
                      "width": -1,
                    },
                    "shadowOpacity": 0.3,
                    "shadowRadius": 5,
                    "top": 0,
                    "width": 3,
                  }
                }
              />
              <View
                style={
                  [
                    {
                      "flex": 1,
                      "overflow": "hidden",
                    },
                    [
                      {
                        "backgroundColor": "rgb(242, 242, 242)",
                      },
                      undefined,
                    ],
                  ]
                }
              >
                <View
                  style={
                    {
                      "flex": 1,
                      "flexDirection": "column-reverse",
                    }
                  }
                >
                  <View
                    style={
                      {
                        "flex": 1,
                      }
                    }
                  >
                    <RCTSafeAreaView
                      style={
                        {
                          "backgroundColor": "#ffffff",
                          "flex": 1,
                        }
                      }
                    >
                      <RCTScrollView
                        contentContainerStyle={
                          {
                            "flex": 1,
                          }
                        }
                      >
                        <View>
                          <View
                            style={
                              [
                                {},
                                {
                                  "flex": 1,
                                },
                              ]
                            }
                          >
                            <View
                              gap={8}
                              style={
                                [
                                  {
                                    "gap": 8,
                                  },
                                  {
                                    "paddingHorizontal": 24,
                                    "paddingVertical": 12,
                                  },
                                ]
                              }
                            >
                              <View
                                style={
                                  [
                                    {},
                                    undefined,
                                  ]
                                }
                              >
                                <View
                                  gap={4}
                                  style={
                                    [
                                      {
                                        "gap": 4,
                                      },
                                      {
                                        "paddingVertical": 16,
                                      },
                                    ]
                                  }
                                >
                                  <View
                                    style={
                                      [
                                        {},
                                        {
                                          "alignItems": "center",
                                          "flexDirection": "row",
                                          "justifyContent": "space-between",
                                        },
                                      ]
                                    }
                                  >
                                    <View
                                      style={
                                        [
                                          {},
                                          {
                                            "flex": 1,
                                          },
                                        ]
                                      }
                                    >
                                      <TextInput
                                        autoFocus={true}
                                        caretHidden={false}
                                        editable={true}
                                        onBlur={[Function]}
                                        onFocus={[Function]}
                                        placeholder="0"
                                        showSoftInputOnFocus={false}
                                        style={
                                          {
                                            "backgroundColor": "#ffffff",
                                            "borderColor": "#4459ff",
                                            "borderWidth": 0,
                                            "color": "#121314",
<<<<<<< HEAD
                                            "fontFamily": "CentraNo1-Book",
=======
                                            "fontFamily": "Geist Regular",
>>>>>>> 05d3e30f
                                            "fontSize": 40,
                                            "fontWeight": "400",
                                            "height": 50,
                                            "letterSpacing": 0,
                                            "lineHeight": 50,
                                            "opacity": 1,
                                            "paddingVertical": 0,
                                          }
                                        }
                                        testID="source-token-area-input"
                                      />
                                    </View>
                                    <TouchableOpacity
                                      onPress={[Function]}
                                      testID="source-token-area"
                                    >
                                      <View
<<<<<<< HEAD
                                        alignItems="center"
=======
                                        alignItems="flex-end"
>>>>>>> 05d3e30f
                                        flexDirection="row"
                                        gap={4}
                                        justifyContent="flex-end"
                                        style={
                                          [
                                            {
<<<<<<< HEAD
                                              "alignItems": "center",
=======
                                              "alignItems": "flex-end",
>>>>>>> 05d3e30f
                                              "flexDirection": "row",
                                              "gap": 4,
                                              "justifyContent": "flex-end",
                                            },
                                            {
                                              "backgroundColor": "#ffffff",
                                              "borderRadius": 100,
<<<<<<< HEAD
                                              "paddingHorizontal": 12,
=======
                                              "paddingLeft": 8,
                                              "paddingRight": 11,
>>>>>>> 05d3e30f
                                              "paddingVertical": 8,
                                              "shadowColor": "#0000001a",
                                              "shadowOffset": {
                                                "height": 2,
                                                "width": 0,
                                              },
                                              "shadowOpacity": 1,
                                              "shadowRadius": 4,
                                            },
                                          ]
                                        }
                                      >
                                        <View
                                          onLayout={[Function]}
                                          style={
                                            {
                                              "alignSelf": "flex-start",
                                              "position": "relative",
                                            }
                                          }
                                          testID="badge-wrapper-badge"
                                        >
                                          <View>
                                            <View
                                              useNativeDriver={true}
                                            >
                                              <Image
                                                fadeIn={true}
                                                onError={[Function]}
                                                onLoadEnd={[Function]}
                                                source={
                                                  {
                                                    "uri": "",
                                                  }
                                                }
                                                style={
                                                  [
                                                    {
                                                      "borderRadius": 12,
                                                      "height": 24,
                                                      "width": 24,
                                                    },
                                                    undefined,
                                                    undefined,
                                                    undefined,
                                                    {
                                                      "borderRadius": 16,
                                                      "height": 32,
                                                      "width": 32,
                                                    },
                                                  ]
                                                }
                                              />
                                              <View
                                                collapsable={false}
                                                style={
                                                  {
                                                    "bottom": 0,
                                                    "left": 0,
                                                    "opacity": 1,
                                                    "position": "absolute",
                                                    "right": 0,
                                                    "top": 0,
                                                  }
                                                }
                                              >
                                                <View
                                                  style={
                                                    [
                                                      {
                                                        "borderRadius": 16,
                                                        "height": 32,
                                                        "width": 32,
                                                      },
                                                      {
                                                        "backgroundColor": "#eee",
                                                      },
                                                      undefined,
                                                    ]
                                                  }
                                                />
                                              </View>
                                            </View>
                                          </View>
                                          <View
                                            style={
                                              {
                                                "alignItems": "center",
                                                "aspectRatio": 1,
                                                "bottom": 0,
                                                "height": 0,
                                                "justifyContent": "center",
                                                "position": "absolute",
                                                "right": 0,
                                                "transform": [
                                                  {
                                                    "translateX": 0,
                                                  },
                                                  {
                                                    "translateY": 0,
                                                  },
                                                ],
                                              }
                                            }
                                          >
                                            <View
                                              onLayout={[Function]}
                                              style={
                                                {
                                                  "alignItems": "center",
                                                  "aspectRatio": 1,
                                                  "height": "50%",
                                                  "justifyContent": "center",
                                                  "maxHeight": 24,
                                                  "minHeight": 8,
                                                  "opacity": 0,
                                                }
                                              }
                                              testID="badgenetwork"
                                            >
                                              <View
                                                style={
                                                  {
                                                    "alignItems": "center",
                                                    "backgroundColor": "#ffffff",
                                                    "borderColor": "#ffffff",
                                                    "borderRadius": 8,
                                                    "borderWidth": 2,
                                                    "height": 32,
                                                    "justifyContent": "center",
                                                    "overflow": "hidden",
                                                    "shadowColor": "#0000001a",
                                                    "shadowOffset": {
                                                      "height": 2,
                                                      "width": 0,
                                                    },
                                                    "shadowOpacity": 1,
                                                    "shadowRadius": 4,
                                                    "transform": [
                                                      {
                                                        "scale": 1,
                                                      },
                                                    ],
                                                    "width": 32,
                                                  }
                                                }
                                              >
                                                <Image
                                                  onError={[Function]}
                                                  resizeMode="contain"
                                                  source={1}
                                                  style={
                                                    {
                                                      "height": 32,
                                                      "width": 32,
                                                    }
                                                  }
                                                  testID="network-avatar-image"
                                                />
                                              </View>
                                            </View>
                                          </View>
                                        </View>
                                        <Text
                                          accessibilityRole="text"
                                          style={
                                            {
                                              "color": "#121314",
<<<<<<< HEAD
                                              "fontFamily": "CentraNo1-Book",
                                              "fontSize": 24,
                                              "fontWeight": "400",
                                              "letterSpacing": 0,
                                              "lineHeight": 28,
=======
                                              "fontFamily": "Geist Medium",
                                              "fontSize": 24,
                                              "letterSpacing": 0,
                                              "lineHeight": 24,
>>>>>>> 05d3e30f
                                            }
                                          }
                                        >
                                          ETH
                                        </Text>
                                      </View>
                                    </TouchableOpacity>
                                  </View>
                                  <View
                                    style={
                                      [
                                        {},
                                        {
                                          "alignItems": "center",
                                          "flexDirection": "row",
                                          "justifyContent": "space-between",
                                        },
                                      ]
                                    }
                                  >
                                    <View
                                      style={
                                        [
                                          {},
                                          {
                                            "flex": 1,
                                          },
                                        ]
                                      }
                                    />
                                    <Text
                                      accessibilityRole="text"
                                      style={
                                        {
                                          "color": "#686e7d",
<<<<<<< HEAD
                                          "fontFamily": "CentraNo1-Book",
                                          "fontSize": 16,
                                          "fontWeight": "400",
=======
                                          "fontFamily": "Geist Regular",
                                          "fontSize": 16,
>>>>>>> 05d3e30f
                                          "letterSpacing": 0,
                                          "lineHeight": 24,
                                        }
                                      }
                                    >
<<<<<<< HEAD
                                      2.0 ETH
=======
                                      2 ETH
>>>>>>> 05d3e30f
                                    </Text>
                                  </View>
                                </View>
                              </View>
                              <View
                                style={
                                  [
                                    {},
                                    {
                                      "alignItems": "center",
                                      "backgroundColor": "#b7bbc866",
                                      "height": 1,
                                      "position": "relative",
                                    },
                                  ]
                                }
                              >
                                <View
                                  style={
                                    [
                                      {},
                                      {
                                        "alignItems": "center",
                                        "backgroundColor": "#f3f5f9",
                                        "borderRadius": 16,
                                        "display": "flex",
                                        "height": 32,
                                        "justifyContent": "center",
                                        "position": "absolute",
                                        "top": -16,
                                        "width": 32,
                                      },
                                    ]
                                  }
                                >
                                  <TouchableOpacity
                                    accessible={true}
                                    activeOpacity={1}
                                    disabled={true}
                                    onPress={[Function]}
                                    onPressIn={[Function]}
                                    onPressOut={[Function]}
                                    style={
                                      {
                                        "alignItems": "center",
                                        "borderRadius": 8,
                                        "height": 24,
                                        "justifyContent": "center",
                                        "opacity": 1,
                                        "width": 24,
                                      }
                                    }
                                    testID="arrow-button"
                                  >
                                    <SvgMock
                                      color="#121314"
                                      fill="currentColor"
                                      height={16}
                                      name="Arrow2Down"
                                      style={
                                        {
                                          "height": 16,
                                          "width": 16,
                                        }
                                      }
                                      width={16}
                                    />
                                  </TouchableOpacity>
                                </View>
                              </View>
                              <View
                                style={
                                  [
                                    {},
                                    undefined,
                                  ]
                                }
                              >
                                <View
                                  gap={4}
                                  style={
                                    [
                                      {
                                        "gap": 4,
                                      },
                                      {
                                        "paddingVertical": 16,
                                      },
                                    ]
                                  }
                                >
                                  <View
                                    style={
                                      [
                                        {},
                                        {
                                          "alignItems": "center",
                                          "flexDirection": "row",
                                          "justifyContent": "space-between",
                                        },
                                      ]
                                    }
                                  >
                                    <View
                                      style={
                                        [
                                          {},
                                          {
                                            "flex": 1,
                                          },
                                        ]
                                      }
                                    >
                                      <TextInput
                                        autoFocus={true}
                                        caretHidden={false}
                                        editable={false}
                                        onBlur={[Function]}
                                        onFocus={[Function]}
                                        placeholder="0"
                                        selection={
                                          {
                                            "end": 0,
                                            "start": 0,
                                          }
                                        }
                                        showSoftInputOnFocus={false}
                                        style={
                                          {
                                            "backgroundColor": "#ffffff",
                                            "borderColor": "#4459ff",
                                            "borderWidth": 0,
                                            "color": "#121314",
<<<<<<< HEAD
                                            "fontFamily": "CentraNo1-Book",
=======
                                            "fontFamily": "Geist Regular",
>>>>>>> 05d3e30f
                                            "fontSize": 40,
                                            "fontWeight": "400",
                                            "height": 50,
                                            "letterSpacing": 0,
                                            "lineHeight": 50,
                                            "opacity": 1,
                                            "paddingVertical": 0,
                                          }
                                        }
                                        testID="dest-token-area-input"
                                        value="24.44"
                                      />
                                    </View>
                                    <TouchableOpacity
                                      accessibilityRole="button"
                                      accessible={true}
                                      activeOpacity={1}
                                      onPress={[Function]}
                                      onPressIn={[Function]}
                                      onPressOut={[Function]}
                                      style={
                                        {
                                          "alignItems": "center",
                                          "alignSelf": "flex-start",
<<<<<<< HEAD
                                          "backgroundColor": "#4459ff",
=======
                                          "backgroundColor": "#121314",
>>>>>>> 05d3e30f
                                          "borderRadius": 12,
                                          "flexDirection": "row",
                                          "height": 40,
                                          "justifyContent": "center",
<<<<<<< HEAD
=======
                                          "overflow": "hidden",
>>>>>>> 05d3e30f
                                          "paddingHorizontal": 16,
                                        }
                                      }
                                    >
                                      <Text
                                        accessibilityRole="text"
                                        style={
                                          {
                                            "color": "#ffffff",
<<<<<<< HEAD
                                            "fontFamily": "CentraNo1-Medium",
                                            "fontSize": 16,
                                            "fontWeight": "500",
=======
                                            "fontFamily": "Geist Medium",
                                            "fontSize": 16,
>>>>>>> 05d3e30f
                                            "letterSpacing": 0,
                                            "lineHeight": 24,
                                          }
                                        }
                                      >
                                        Bridge to
                                      </Text>
                                    </TouchableOpacity>
                                  </View>
                                  <View
                                    style={
                                      [
                                        {},
                                        {
                                          "alignItems": "center",
                                          "flexDirection": "row",
                                          "justifyContent": "space-between",
                                        },
                                      ]
                                    }
                                  >
                                    <View
                                      style={
                                        [
                                          {},
                                          {
                                            "flex": 1,
                                          },
                                        ]
                                      }
                                    />
                                  </View>
                                </View>
                              </View>
                            </View>
                            <RCTScrollView
                              contentContainerStyle={
                                {
                                  "flexGrow": 1,
                                }
                              }
                              showsVerticalScrollIndicator={false}
                              style={
                                {
                                  "flex": 1,
                                }
                              }
                              testID="bridge-view-scroll"
                            >
                              <View>
                                <View
                                  style={
                                    [
                                      {},
                                      {
                                        "flex": 1,
                                        "justifyContent": "flex-start",
                                        "paddingBottom": 12,
                                      },
                                    ]
                                  }
                                >
                                  <View
                                    style={
                                      [
                                        {},
                                        {
                                          "paddingBottom": 12,
                                        },
                                      ]
                                    }
                                  />
                                  <View
                                    style={
                                      [
                                        {},
                                        {
                                          "paddingHorizontal": 24,
                                        },
                                      ]
                                    }
                                  />
                                </View>
                              </View>
                            </RCTScrollView>
                            <View
                              style={
                                [
                                  {},
                                  {
                                    "alignItems": "center",
                                    "backgroundColor": "#ffffff",
                                    "gap": 12,
                                    "justifyContent": "center",
                                    "paddingBottom": 24,
                                    "paddingHorizontal": 16,
                                    "paddingTop": 12,
                                    "width": "100%",
                                  },
                                ]
                              }
                            >
                              <Text
                                accessibilityRole="text"
                                style={
                                  {
                                    "color": "#686e7d",
<<<<<<< HEAD
                                    "fontFamily": "CentraNo1-Book",
=======
                                    "fontFamily": "Geist Regular",
>>>>>>> 05d3e30f
                                    "fontSize": 16,
                                    "letterSpacing": 0,
                                    "lineHeight": 24,
                                  }
                                }
                              >
                                Select amount
                              </Text>
                            </View>
                          </View>
                        </View>
                      </RCTScrollView>
                    </RCTSafeAreaView>
                  </View>
                </View>
              </View>
            </View>
          </View>
        </View>
      </RNSScreen>
    </RNSScreenContainer>
  </RNCSafeAreaProvider>
</View>
`;<|MERGE_RESOLUTION|>--- conflicted
+++ resolved
@@ -409,11 +409,7 @@
                                             "borderColor": "#4459ff",
                                             "borderWidth": 0,
                                             "color": "#121314",
-<<<<<<< HEAD
-                                            "fontFamily": "CentraNo1-Book",
-=======
                                             "fontFamily": "Geist Regular",
->>>>>>> 05d3e30f
                                             "fontSize": 40,
                                             "fontWeight": "400",
                                             "height": 50,
@@ -431,22 +427,14 @@
                                       testID="source-token-area"
                                     >
                                       <View
-<<<<<<< HEAD
-                                        alignItems="center"
-=======
                                         alignItems="flex-end"
->>>>>>> 05d3e30f
                                         flexDirection="row"
                                         gap={4}
                                         justifyContent="flex-end"
                                         style={
                                           [
                                             {
-<<<<<<< HEAD
-                                              "alignItems": "center",
-=======
                                               "alignItems": "flex-end",
->>>>>>> 05d3e30f
                                               "flexDirection": "row",
                                               "gap": 4,
                                               "justifyContent": "flex-end",
@@ -454,12 +442,8 @@
                                             {
                                               "backgroundColor": "#ffffff",
                                               "borderRadius": 100,
-<<<<<<< HEAD
-                                              "paddingHorizontal": 12,
-=======
                                               "paddingLeft": 8,
                                               "paddingRight": 11,
->>>>>>> 05d3e30f
                                               "paddingVertical": 8,
                                               "shadowColor": "#0000001a",
                                               "shadowOffset": {
@@ -628,18 +612,10 @@
                                           style={
                                             {
                                               "color": "#121314",
-<<<<<<< HEAD
-                                              "fontFamily": "CentraNo1-Book",
-                                              "fontSize": 24,
-                                              "fontWeight": "400",
-                                              "letterSpacing": 0,
-                                              "lineHeight": 28,
-=======
                                               "fontFamily": "Geist Medium",
                                               "fontSize": 24,
                                               "letterSpacing": 0,
                                               "lineHeight": 24,
->>>>>>> 05d3e30f
                                             }
                                           }
                                         >
@@ -675,24 +651,14 @@
                                       style={
                                         {
                                           "color": "#686e7d",
-<<<<<<< HEAD
-                                          "fontFamily": "CentraNo1-Book",
-                                          "fontSize": 16,
-                                          "fontWeight": "400",
-=======
                                           "fontFamily": "Geist Regular",
                                           "fontSize": 16,
->>>>>>> 05d3e30f
                                           "letterSpacing": 0,
                                           "lineHeight": 24,
                                         }
                                       }
                                     >
-<<<<<<< HEAD
-                                      2.0 ETH
-=======
                                       2 ETH
->>>>>>> 05d3e30f
                                     </Text>
                                   </View>
                                 </View>
@@ -724,8 +690,6 @@
                                         "position": "absolute",
                                         "top": -16,
                                         "width": 32,
-<<<<<<< HEAD
-=======
                                       },
                                     ]
                                   }
@@ -782,29 +746,12 @@
                                       },
                                       {
                                         "paddingVertical": 16,
->>>>>>> 05d3e30f
                                       },
                                     ]
                                   }
                                 >
-                                  <TouchableOpacity
-                                    accessible={true}
-                                    activeOpacity={1}
-                                    disabled={true}
-                                    onPress={[Function]}
-                                    onPressIn={[Function]}
-                                    onPressOut={[Function]}
+                                  <View
                                     style={
-<<<<<<< HEAD
-                                      {
-                                        "alignItems": "center",
-                                        "borderRadius": 8,
-                                        "height": 24,
-                                        "justifyContent": "center",
-                                        "opacity": 1,
-                                        "width": 24,
-                                      }
-=======
                                       [
                                         {},
                                         {
@@ -813,49 +760,8 @@
                                           "justifyContent": "space-between",
                                         },
                                       ]
->>>>>>> 05d3e30f
                                     }
-                                    testID="arrow-button"
                                   >
-<<<<<<< HEAD
-                                    <SvgMock
-                                      color="#121314"
-                                      fill="currentColor"
-                                      height={16}
-                                      name="Arrow2Down"
-                                      style={
-                                        {
-                                          "height": 16,
-                                          "width": 16,
-                                        }
-                                      }
-                                      width={16}
-                                    />
-                                  </TouchableOpacity>
-                                </View>
-                              </View>
-                              <View
-                                style={
-                                  [
-                                    {},
-                                    undefined,
-                                  ]
-                                }
-                              >
-                                <View
-                                  gap={4}
-                                  style={
-                                    [
-                                      {
-                                        "gap": 4,
-                                      },
-                                      {
-                                        "paddingVertical": 16,
-                                      },
-                                    ]
-                                  }
-                                >
-=======
                                     <View
                                       style={
                                         [
@@ -937,7 +843,6 @@
                                       </Text>
                                     </TouchableOpacity>
                                   </View>
->>>>>>> 05d3e30f
                                   <View
                                     style={
                                       [
@@ -956,102 +861,6 @@
                                           {},
                                           {
                                             "flex": 1,
-<<<<<<< HEAD
-                                          },
-                                        ]
-                                      }
-                                    >
-                                      <TextInput
-                                        autoFocus={true}
-                                        caretHidden={false}
-                                        editable={false}
-                                        onBlur={[Function]}
-                                        onFocus={[Function]}
-                                        placeholder="0"
-                                        selection={
-                                          {
-                                            "end": 0,
-                                            "start": 0,
-                                          }
-                                        }
-                                        showSoftInputOnFocus={false}
-                                        style={
-                                          {
-                                            "backgroundColor": "#ffffff",
-                                            "borderColor": "#4459ff",
-                                            "borderWidth": 0,
-                                            "color": "#121314",
-                                            "fontFamily": "CentraNo1-Book",
-                                            "fontSize": 40,
-                                            "fontWeight": "400",
-                                            "height": 50,
-                                            "letterSpacing": 0,
-                                            "lineHeight": 50,
-                                            "opacity": 1,
-                                            "paddingVertical": 0,
-                                          }
-                                        }
-                                        testID="dest-token-area-input"
-                                        value="24.44"
-                                      />
-                                    </View>
-                                    <TouchableOpacity
-                                      accessibilityRole="button"
-                                      accessible={true}
-                                      activeOpacity={1}
-                                      onPress={[Function]}
-                                      onPressIn={[Function]}
-                                      onPressOut={[Function]}
-                                      style={
-                                        {
-                                          "alignItems": "center",
-                                          "alignSelf": "flex-start",
-                                          "backgroundColor": "#4459ff",
-                                          "borderRadius": 12,
-                                          "flexDirection": "row",
-                                          "height": 40,
-                                          "justifyContent": "center",
-                                          "paddingHorizontal": 16,
-                                        }
-                                      }
-                                    >
-                                      <Text
-                                        accessibilityRole="text"
-                                        style={
-                                          {
-                                            "color": "#ffffff",
-                                            "fontFamily": "CentraNo1-Medium",
-                                            "fontSize": 16,
-                                            "fontWeight": "500",
-                                            "letterSpacing": 0,
-                                            "lineHeight": 24,
-                                          }
-                                        }
-                                      >
-                                        Bridge to
-                                      </Text>
-                                    </TouchableOpacity>
-                                  </View>
-                                  <View
-                                    style={
-                                      [
-                                        {},
-                                        {
-                                          "alignItems": "center",
-                                          "flexDirection": "row",
-                                          "justifyContent": "space-between",
-                                        },
-                                      ]
-                                    }
-                                  >
-                                    <View
-                                      style={
-                                        [
-                                          {},
-                                          {
-                                            "flex": 1,
-=======
->>>>>>> 05d3e30f
                                           },
                                         ]
                                       }
@@ -1132,11 +941,7 @@
                                 style={
                                   {
                                     "color": "#686e7d",
-<<<<<<< HEAD
-                                    "fontFamily": "CentraNo1-Book",
-=======
                                     "fontFamily": "Geist Regular",
->>>>>>> 05d3e30f
                                     "fontSize": 16,
                                     "letterSpacing": 0,
                                     "lineHeight": 24,
@@ -1571,11 +1376,7 @@
                                             "borderColor": "#4459ff",
                                             "borderWidth": 0,
                                             "color": "#121314",
-<<<<<<< HEAD
-                                            "fontFamily": "CentraNo1-Book",
-=======
                                             "fontFamily": "Geist Regular",
->>>>>>> 05d3e30f
                                             "fontSize": 40,
                                             "fontWeight": "400",
                                             "height": 50,
@@ -1593,22 +1394,14 @@
                                       testID="source-token-area"
                                     >
                                       <View
-<<<<<<< HEAD
-                                        alignItems="center"
-=======
                                         alignItems="flex-end"
->>>>>>> 05d3e30f
                                         flexDirection="row"
                                         gap={4}
                                         justifyContent="flex-end"
                                         style={
                                           [
                                             {
-<<<<<<< HEAD
-                                              "alignItems": "center",
-=======
                                               "alignItems": "flex-end",
->>>>>>> 05d3e30f
                                               "flexDirection": "row",
                                               "gap": 4,
                                               "justifyContent": "flex-end",
@@ -1616,12 +1409,8 @@
                                             {
                                               "backgroundColor": "#ffffff",
                                               "borderRadius": 100,
-<<<<<<< HEAD
-                                              "paddingHorizontal": 12,
-=======
                                               "paddingLeft": 8,
                                               "paddingRight": 11,
->>>>>>> 05d3e30f
                                               "paddingVertical": 8,
                                               "shadowColor": "#0000001a",
                                               "shadowOffset": {
@@ -1790,18 +1579,10 @@
                                           style={
                                             {
                                               "color": "#121314",
-<<<<<<< HEAD
-                                              "fontFamily": "CentraNo1-Book",
-                                              "fontSize": 24,
-                                              "fontWeight": "400",
-                                              "letterSpacing": 0,
-                                              "lineHeight": 28,
-=======
                                               "fontFamily": "Geist Medium",
                                               "fontSize": 24,
                                               "letterSpacing": 0,
                                               "lineHeight": 24,
->>>>>>> 05d3e30f
                                             }
                                           }
                                         >
@@ -1837,24 +1618,14 @@
                                       style={
                                         {
                                           "color": "#686e7d",
-<<<<<<< HEAD
-                                          "fontFamily": "CentraNo1-Book",
-                                          "fontSize": 16,
-                                          "fontWeight": "400",
-=======
                                           "fontFamily": "Geist Regular",
                                           "fontSize": 16,
->>>>>>> 05d3e30f
                                           "letterSpacing": 0,
                                           "lineHeight": 24,
                                         }
                                       }
                                     >
-<<<<<<< HEAD
-                                      2.0 ETH
-=======
                                       2 ETH
->>>>>>> 05d3e30f
                                     </Text>
                                   </View>
                                 </View>
@@ -1988,11 +1759,7 @@
                                             "borderColor": "#4459ff",
                                             "borderWidth": 0,
                                             "color": "#121314",
-<<<<<<< HEAD
-                                            "fontFamily": "CentraNo1-Book",
-=======
                                             "fontFamily": "Geist Regular",
->>>>>>> 05d3e30f
                                             "fontSize": 40,
                                             "fontWeight": "400",
                                             "height": 50,
@@ -2017,19 +1784,12 @@
                                         {
                                           "alignItems": "center",
                                           "alignSelf": "flex-start",
-<<<<<<< HEAD
-                                          "backgroundColor": "#4459ff",
-=======
                                           "backgroundColor": "#121314",
->>>>>>> 05d3e30f
                                           "borderRadius": 12,
                                           "flexDirection": "row",
                                           "height": 40,
                                           "justifyContent": "center",
-<<<<<<< HEAD
-=======
                                           "overflow": "hidden",
->>>>>>> 05d3e30f
                                           "paddingHorizontal": 16,
                                         }
                                       }
@@ -2039,14 +1799,8 @@
                                         style={
                                           {
                                             "color": "#ffffff",
-<<<<<<< HEAD
-                                            "fontFamily": "CentraNo1-Medium",
-                                            "fontSize": 16,
-                                            "fontWeight": "500",
-=======
                                             "fontFamily": "Geist Medium",
                                             "fontSize": 16,
->>>>>>> 05d3e30f
                                             "letterSpacing": 0,
                                             "lineHeight": 24,
                                           }
@@ -2154,11 +1908,7 @@
                                 style={
                                   {
                                     "color": "#686e7d",
-<<<<<<< HEAD
-                                    "fontFamily": "CentraNo1-Book",
-=======
                                     "fontFamily": "Geist Regular",
->>>>>>> 05d3e30f
                                     "fontSize": 16,
                                     "letterSpacing": 0,
                                     "lineHeight": 24,
