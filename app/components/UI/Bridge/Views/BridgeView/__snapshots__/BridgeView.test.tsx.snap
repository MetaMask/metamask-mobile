// Jest Snapshot v1, https://goo.gl/fbAQLP

exports[`BridgeView Bottom Content blurs input when opening QuoteExpiredModal 1`] = `
<View
  style={
    {
      "flex": 1,
    }
  }
>
  <RNCSafeAreaProvider
    onInsetsChange={[Function]}
    style={
      [
        {
          "flex": 1,
        },
        undefined,
      ]
    }
  >
    <View
      collapsable={false}
      pointerEvents="box-none"
      style={
        {
          "zIndex": 1,
        }
      }
    >
      <View
        accessibilityElementsHidden={false}
        importantForAccessibility="auto"
        onLayout={[Function]}
        pointerEvents="box-none"
        style={null}
      >
        <View
          collapsable={false}
          pointerEvents="box-none"
          style={
            {
              "bottom": 0,
              "left": 0,
              "opacity": 1,
              "position": "absolute",
              "right": 0,
              "top": 0,
              "zIndex": 0,
            }
          }
        >
          <View
            collapsable={false}
            style={
              {
                "backgroundColor": "rgb(255, 255, 255)",
                "borderBottomColor": "rgb(216, 216, 216)",
                "flex": 1,
                "shadowColor": "rgb(216, 216, 216)",
                "shadowOffset": {
                  "height": 0.5,
                  "width": 0,
                },
                "shadowOpacity": 0.85,
                "shadowRadius": 0,
              }
            }
          />
        </View>
        <View
          collapsable={false}
          pointerEvents="box-none"
          style={
            {
              "height": 64,
              "maxHeight": undefined,
              "minHeight": undefined,
              "opacity": undefined,
              "transform": undefined,
            }
          }
        >
          <View
            pointerEvents="none"
            style={
              {
                "height": 20,
              }
            }
          />
          <View
            pointerEvents="box-none"
            style={
              {
                "alignItems": "center",
                "flex": 1,
                "flexDirection": "row",
                "justifyContent": "center",
              }
            }
          >
            <View
              collapsable={false}
              pointerEvents="box-none"
              style={
                {
                  "marginHorizontal": 16,
                  "opacity": 1,
                }
              }
            >
              <Text
                accessibilityRole="header"
                aria-level="1"
                collapsable={false}
                numberOfLines={1}
                onLayout={[Function]}
                style={
                  {
                    "color": "rgb(28, 28, 30)",
                    "fontSize": 17,
                    "fontWeight": "600",
                  }
                }
              >
                Bridge
              </Text>
            </View>
          </View>
        </View>
      </View>
    </View>
    <RNSScreenContainer
      onLayout={[Function]}
      style={
        {
          "flex": 1,
        }
      }
    >
      <RNSScreen
        activityState={2}
        collapsable={false}
        gestureResponseDistance={
          {
            "bottom": -1,
            "end": -1,
            "start": -1,
            "top": -1,
          }
        }
        onGestureCancel={[Function]}
        pointerEvents="box-none"
        sheetAllowedDetents="large"
        sheetCornerRadius={-1}
        sheetExpandsWhenScrolledToEdge={true}
        sheetGrabberVisible={false}
        sheetLargestUndimmedDetent="all"
        style={
          {
            "bottom": 0,
            "left": 0,
            "position": "absolute",
            "right": 0,
            "top": 0,
            "zIndex": undefined,
          }
        }
      >
        <View
          collapsable={false}
          style={
            {
              "opacity": 1,
            }
          }
        />
        <View
          accessibilityElementsHidden={false}
          closing={false}
          gestureVelocityImpact={0.3}
          importantForAccessibility="auto"
          onClose={[Function]}
          onGestureBegin={[Function]}
          onGestureCanceled={[Function]}
          onGestureEnd={[Function]}
          onOpen={[Function]}
          onTransition={[Function]}
          pointerEvents="box-none"
          style={
            [
              {
                "overflow": undefined,
              },
              {
                "bottom": 0,
                "left": 0,
                "position": "absolute",
                "right": 0,
                "top": 0,
              },
            ]
          }
          transitionSpec={
            {
              "close": {
                "animation": "spring",
                "config": {
                  "damping": 500,
                  "mass": 3,
                  "overshootClamping": true,
                  "restDisplacementThreshold": 10,
                  "restSpeedThreshold": 10,
                  "stiffness": 1000,
                },
              },
              "open": {
                "animation": "spring",
                "config": {
                  "damping": 500,
                  "mass": 3,
                  "overshootClamping": true,
                  "restDisplacementThreshold": 10,
                  "restSpeedThreshold": 10,
                  "stiffness": 1000,
                },
              },
            }
          }
        >
          <View
            collapsable={false}
            needsOffscreenAlphaCompositing={false}
            pointerEvents="box-none"
            style={
              {
                "flex": 1,
              }
            }
          >
            <View
              collapsable={false}
              onGestureHandlerEvent={[Function]}
              onGestureHandlerStateChange={[Function]}
              style={
                {
                  "flex": 1,
                  "transform": [
                    {
                      "translateX": 0,
                    },
                    {
                      "translateX": 0,
                    },
                  ],
                }
              }
            >
              <View
                collapsable={false}
                pointerEvents="none"
                style={
                  {
                    "backgroundColor": "rgb(242, 242, 242)",
                    "bottom": 0,
                    "left": 0,
                    "position": "absolute",
                    "shadowColor": "#000",
                    "shadowOffset": {
                      "height": 1,
                      "width": -1,
                    },
                    "shadowOpacity": 0.3,
                    "shadowRadius": 5,
                    "top": 0,
                    "width": 3,
                  }
                }
              />
              <View
                style={
                  [
                    {
                      "flex": 1,
                      "overflow": "hidden",
                    },
                    [
                      {
                        "backgroundColor": "rgb(242, 242, 242)",
                      },
                      undefined,
                    ],
                  ]
                }
              >
                <View
                  style={
                    {
                      "flex": 1,
                      "flexDirection": "column-reverse",
                    }
                  }
                >
                  <View
                    style={
                      {
                        "flex": 1,
                      }
                    }
                  >
                    <RCTSafeAreaView
                      style={
                        {
                          "backgroundColor": "#ffffff",
                          "flex": 1,
                        }
                      }
                    >
                      <RCTScrollView
                        contentContainerStyle={
                          {
                            "flex": 1,
                          }
                        }
                      >
                        <View>
                          <View
                            style={
                              [
                                {},
                                {
                                  "flex": 1,
                                },
                              ]
                            }
                          >
                            <View
                              style={
                                [
                                  {},
                                  {
                                    "flex": 1,
                                  },
                                ]
                              }
                            >
                              <View
                                gap={8}
                                style={
                                  [
                                    {
                                      "gap": 8,
                                    },
                                    {
                                      "paddingHorizontal": 24,
                                      "paddingVertical": 12,
                                    },
                                  ]
                                }
                              >
                                <View
                                  style={
                                    [
                                      {},
                                      undefined,
                                    ]
                                  }
                                >
                                  <View
                                    gap={4}
                                    style={
                                      [
                                        {
                                          "gap": 4,
                                        },
                                        {
                                          "paddingVertical": 16,
                                        },
                                      ]
                                    }
                                  >
                                    <View
                                      style={
                                        [
                                          {},
                                          {
                                            "alignItems": "center",
                                            "flexDirection": "row",
                                            "justifyContent": "space-between",
                                          },
                                        ]
                                      }
                                    >
                                      <View
                                        style={
                                          [
                                            {},
                                            {
                                              "flex": 1,
                                            },
                                          ]
                                        }
                                      >
                                        <TextInput
                                          autoFocus={true}
                                          caretHidden={false}
                                          editable={true}
                                          onBlur={[Function]}
                                          onFocus={[Function]}
                                          placeholder="0"
                                          selection={
                                            {
                                              "end": 0,
                                              "start": 0,
                                            }
                                          }
                                          showSoftInputOnFocus={false}
                                          style={
                                            {
                                              "backgroundColor": "#ffffff",
                                              "borderColor": "#4459ff",
                                              "borderWidth": 0,
                                              "color": "#121314",
                                              "fontFamily": "CentraNo1-Book",
                                              "fontSize": 40,
                                              "fontWeight": "400",
                                              "height": 50,
                                              "letterSpacing": 0,
                                              "lineHeight": 50,
                                              "opacity": 1,
                                              "paddingVertical": 0,
                                            }
                                          }
                                          testID="source-token-area-input"
                                        />
                                      </View>
                                      <TouchableOpacity
                                        onPress={[Function]}
                                        testID="source-token-area"
                                      >
                                        <View
                                          alignItems="center"
                                          flexDirection="row"
                                          gap={4}
                                          justifyContent="flex-end"
                                          style={
                                            [
                                              {
                                                "alignItems": "center",
                                                "flexDirection": "row",
                                                "gap": 4,
                                                "justifyContent": "flex-end",
                                              },
                                              {
                                                "backgroundColor": "#ffffff",
                                                "borderRadius": 100,
                                                "paddingHorizontal": 12,
                                                "paddingVertical": 8,
                                                "shadowColor": "#0000001a",
                                                "shadowOffset": {
                                                  "height": 2,
                                                  "width": 0,
                                                },
                                                "shadowOpacity": 1,
                                                "shadowRadius": 4,
                                              },
                                            ]
                                          }
                                        >
                                          <View
                                            onLayout={[Function]}
                                            style={
                                              {
                                                "alignSelf": "flex-start",
                                                "position": "relative",
                                              }
                                            }
                                            testID="badge-wrapper-badge"
                                          >
                                            <View>
                                              <View
                                                useNativeDriver={true}
                                              >
                                                <Image
                                                  fadeIn={true}
                                                  onError={[Function]}
                                                  onLoadEnd={[Function]}
                                                  source={
                                                    {
                                                      "uri": "",
                                                    }
                                                  }
                                                  style={
                                                    [
                                                      {
                                                        "borderRadius": 12,
                                                        "height": 24,
                                                        "width": 24,
                                                      },
                                                      undefined,
                                                      undefined,
                                                      undefined,
                                                      {
                                                        "borderRadius": 16,
                                                        "height": 32,
                                                        "width": 32,
                                                      },
                                                    ]
                                                  }
                                                />
                                                <View
                                                  collapsable={false}
                                                  style={
                                                    {
                                                      "bottom": 0,
                                                      "left": 0,
                                                      "opacity": 1,
                                                      "position": "absolute",
                                                      "right": 0,
                                                      "top": 0,
                                                    }
                                                  }
                                                >
                                                  <View
                                                    style={
                                                      [
                                                        {
                                                          "borderRadius": 16,
                                                          "height": 32,
                                                          "width": 32,
                                                        },
                                                        {
                                                          "backgroundColor": "#eee",
                                                        },
                                                        undefined,
                                                      ]
                                                    }
                                                  />
                                                </View>
                                              </View>
                                            </View>
                                            <View
                                              style={
                                                {
                                                  "alignItems": "center",
                                                  "aspectRatio": 1,
                                                  "bottom": 0,
                                                  "height": 0,
                                                  "justifyContent": "center",
                                                  "position": "absolute",
                                                  "right": 0,
                                                  "transform": [
                                                    {
                                                      "translateX": 0,
                                                    },
                                                    {
                                                      "translateY": 0,
                                                    },
                                                  ],
                                                }
                                              }
                                            >
                                              <View
                                                onLayout={[Function]}
                                                style={
                                                  {
                                                    "alignItems": "center",
                                                    "aspectRatio": 1,
                                                    "height": "50%",
                                                    "justifyContent": "center",
                                                    "maxHeight": 24,
                                                    "minHeight": 8,
                                                    "opacity": 0,
                                                  }
                                                }
                                                testID="badgenetwork"
                                              >
                                                <View
                                                  style={
                                                    {
                                                      "alignItems": "center",
                                                      "backgroundColor": "#ffffff",
                                                      "borderColor": "#ffffff",
                                                      "borderRadius": 8,
                                                      "borderWidth": 2,
                                                      "height": 32,
                                                      "justifyContent": "center",
                                                      "overflow": "hidden",
                                                      "shadowColor": "#0000001a",
                                                      "shadowOffset": {
                                                        "height": 2,
                                                        "width": 0,
                                                      },
                                                      "shadowOpacity": 1,
                                                      "shadowRadius": 4,
                                                      "transform": [
                                                        {
                                                          "scale": 1,
                                                        },
                                                      ],
                                                      "width": 32,
                                                    }
                                                  }
                                                >
                                                  <Image
                                                    onError={[Function]}
                                                    resizeMode="contain"
                                                    source={1}
                                                    style={
                                                      {
                                                        "height": 32,
                                                        "width": 32,
                                                      }
                                                    }
                                                    testID="network-avatar-image"
                                                  />
                                                </View>
                                              </View>
                                            </View>
                                          </View>
                                          <Text
                                            accessibilityRole="text"
                                            style={
                                              {
                                                "color": "#121314",
                                                "fontFamily": "CentraNo1-Book",
                                                "fontSize": 24,
                                                "fontWeight": "400",
                                                "letterSpacing": 0,
                                                "lineHeight": 28,
                                              }
                                            }
                                          >
                                            ETH
                                          </Text>
                                        </View>
                                      </TouchableOpacity>
                                    </View>
                                    <View
                                      style={
                                        [
                                          {},
                                          {
                                            "alignItems": "center",
                                            "flexDirection": "row",
                                            "justifyContent": "space-between",
                                          },
                                        ]
                                      }
                                    >
                                      <Text
                                        accessibilityRole="text"
                                        style={
                                          {
                                            "color": "#686e7d",
                                            "fontFamily": "CentraNo1-Book",
                                            "fontSize": 16,
                                            "fontWeight": "400",
                                            "letterSpacing": 0,
                                            "lineHeight": 24,
                                          }
                                        }
                                      >
                                        $0
                                      </Text>
                                      <Text
                                        accessibilityRole="text"
                                        style={
                                          {
                                            "color": "#686e7d",
                                            "fontFamily": "CentraNo1-Book",
                                            "fontSize": 16,
                                            "fontWeight": "400",
                                            "letterSpacing": 0,
                                            "lineHeight": 24,
                                          }
                                        }
                                      >
                                        2.0 ETH
                                      </Text>
                                    </View>
                                  </View>
                                </View>
                                <View
                                  style={
                                    [
                                      {},
                                      {
                                        "alignItems": "center",
                                        "backgroundColor": "#b7bbc866",
                                        "height": 1,
                                        "position": "relative",
                                      },
                                    ]
                                  }
                                >
                                  <View
                                    style={
                                      [
                                        {},
                                        {
                                          "alignItems": "center",
                                          "backgroundColor": "#f3f5f9",
                                          "borderRadius": 16,
                                          "display": "flex",
                                          "height": 32,
                                          "justifyContent": "center",
                                          "position": "absolute",
                                          "top": -16,
                                          "width": 32,
                                        },
                                      ]
                                    }
                                  >
                                    <TouchableOpacity
                                      accessible={true}
                                      activeOpacity={1}
                                      disabled={true}
                                      onPress={[Function]}
                                      onPressIn={[Function]}
                                      onPressOut={[Function]}
                                      style={
                                        {
                                          "alignItems": "center",
                                          "borderRadius": 8,
                                          "height": 24,
                                          "justifyContent": "center",
                                          "opacity": 1,
                                          "width": 24,
                                        }
                                      }
                                      testID="arrow-button"
                                    >
                                      <SvgMock
                                        color="#121314"
                                        fill="currentColor"
                                        height={16}
                                        name="Arrow2Down"
                                        style={
                                          {
                                            "height": 16,
                                            "width": 16,
                                          }
                                        }
                                        width={16}
                                      />
                                    </TouchableOpacity>
                                  </View>
                                </View>
                                <View
                                  style={
                                    [
                                      {},
                                      undefined,
                                    ]
                                  }
                                >
                                  <View
                                    gap={4}
                                    style={
                                      [
                                        {
                                          "gap": 4,
                                        },
                                        {
                                          "paddingVertical": 16,
                                        },
                                      ]
                                    }
                                  >
                                    <View
                                      style={
                                        [
                                          {},
                                          {
                                            "alignItems": "center",
                                            "flexDirection": "row",
                                            "justifyContent": "space-between",
                                          },
                                        ]
                                      }
                                    >
                                      <View
                                        style={
                                          [
                                            {},
                                            {
                                              "flex": 1,
                                            },
                                          ]
                                        }
                                      >
                                        <TextInput
                                          autoFocus={true}
                                          caretHidden={false}
                                          editable={false}
                                          onBlur={[Function]}
                                          onFocus={[Function]}
                                          placeholder="0"
                                          selection={
                                            {
                                              "end": 0,
                                              "start": 0,
                                            }
                                          }
                                          showSoftInputOnFocus={false}
                                          style={
                                            {
                                              "backgroundColor": "#ffffff",
                                              "borderColor": "#4459ff",
                                              "borderWidth": 0,
                                              "color": "#121314",
                                              "fontFamily": "CentraNo1-Book",
                                              "fontSize": 40,
                                              "fontWeight": "400",
                                              "height": 50,
                                              "letterSpacing": 0,
                                              "lineHeight": 50,
                                              "opacity": 1,
                                              "paddingVertical": 0,
                                            }
                                          }
                                          testID="dest-token-area-input"
                                          value="24.44"
                                        />
                                      </View>
                                      <TouchableOpacity
                                        accessibilityRole="button"
                                        accessible={true}
                                        activeOpacity={1}
                                        onPress={[Function]}
                                        onPressIn={[Function]}
                                        onPressOut={[Function]}
                                        style={
                                          {
                                            "alignItems": "center",
                                            "alignSelf": "flex-start",
                                            "backgroundColor": "#4459ff",
                                            "borderRadius": 12,
                                            "flexDirection": "row",
                                            "height": 40,
                                            "justifyContent": "center",
                                            "paddingHorizontal": 16,
                                          }
                                        }
                                      >
                                        <Text
                                          accessibilityRole="text"
                                          style={
                                            {
                                              "color": "#ffffff",
                                              "fontFamily": "CentraNo1-Medium",
                                              "fontSize": 16,
                                              "fontWeight": "500",
                                              "letterSpacing": 0,
                                              "lineHeight": 24,
                                            }
                                          }
                                        >
                                          Bridge to
                                        </Text>
                                      </TouchableOpacity>
                                    </View>
                                    <View
                                      style={
                                        [
                                          {},
                                          {
                                            "alignItems": "center",
                                            "flexDirection": "row",
                                            "justifyContent": "space-between",
                                          },
                                        ]
                                      }
                                    />
                                  </View>
                                </View>
                              </View>
                              <View
                                style={
                                  [
                                    {},
                                    {
                                      "flex": 1,
                                      "justifyContent": "flex-start",
                                      "paddingBottom": 12,
                                    },
                                  ]
                                }
                              >
                                <View
                                  style={
                                    [
                                      {},
                                      {
                                        "paddingBottom": 12,
                                      },
                                    ]
                                  }
                                />
                                <View
                                  style={
                                    [
                                      {},
                                      {
                                        "paddingHorizontal": 24,
                                      },
                                    ]
                                  }
                                />
                              </View>
                            </View>
                            <View
                              style={
                                [
                                  {},
                                  {
                                    "alignItems": "center",
                                    "backgroundColor": "#ffffff",
                                    "gap": 12,
                                    "justifyContent": "center",
                                    "paddingBottom": 24,
                                    "paddingHorizontal": 16,
<<<<<<< HEAD
=======
                                    "paddingTop": 12,
>>>>>>> 83511375
                                    "width": "100%",
                                  },
                                ]
                              }
                            >
                              <Text
                                accessibilityRole="text"
                                style={
                                  {
                                    "color": "#4459ff",
                                    "fontFamily": "CentraNo1-Book",
                                    "fontSize": 16,
                                    "fontWeight": "400",
                                    "letterSpacing": 0,
                                    "lineHeight": 24,
                                  }
                                }
                              >
                                Select amount
                              </Text>
                            </View>
                          </View>
                        </View>
                      </RCTScrollView>
                    </RCTSafeAreaView>
                  </View>
                </View>
              </View>
            </View>
          </View>
        </View>
      </RNSScreen>
    </RNSScreenContainer>
  </RNCSafeAreaProvider>
</View>
`;

exports[`BridgeView renders 1`] = `
<View
  style={
    {
      "flex": 1,
    }
  }
>
  <RNCSafeAreaProvider
    onInsetsChange={[Function]}
    style={
      [
        {
          "flex": 1,
        },
        undefined,
      ]
    }
  >
    <View
      collapsable={false}
      pointerEvents="box-none"
      style={
        {
          "zIndex": 1,
        }
      }
    >
      <View
        accessibilityElementsHidden={false}
        importantForAccessibility="auto"
        onLayout={[Function]}
        pointerEvents="box-none"
        style={null}
      >
        <View
          collapsable={false}
          pointerEvents="box-none"
          style={
            {
              "bottom": 0,
              "left": 0,
              "opacity": 1,
              "position": "absolute",
              "right": 0,
              "top": 0,
              "zIndex": 0,
            }
          }
        >
          <View
            collapsable={false}
            style={
              {
                "backgroundColor": "rgb(255, 255, 255)",
                "borderBottomColor": "rgb(216, 216, 216)",
                "flex": 1,
                "shadowColor": "rgb(216, 216, 216)",
                "shadowOffset": {
                  "height": 0.5,
                  "width": 0,
                },
                "shadowOpacity": 0.85,
                "shadowRadius": 0,
              }
            }
          />
        </View>
        <View
          collapsable={false}
          pointerEvents="box-none"
          style={
            {
              "height": 64,
              "maxHeight": undefined,
              "minHeight": undefined,
              "opacity": undefined,
              "transform": undefined,
            }
          }
        >
          <View
            pointerEvents="none"
            style={
              {
                "height": 20,
              }
            }
          />
          <View
            pointerEvents="box-none"
            style={
              {
                "alignItems": "center",
                "flex": 1,
                "flexDirection": "row",
                "justifyContent": "center",
              }
            }
          >
            <View
              collapsable={false}
              pointerEvents="box-none"
              style={
                {
                  "marginHorizontal": 16,
                  "opacity": 1,
                }
              }
            >
              <Text
                accessibilityRole="header"
                aria-level="1"
                collapsable={false}
                numberOfLines={1}
                onLayout={[Function]}
                style={
                  {
                    "color": "rgb(28, 28, 30)",
                    "fontSize": 17,
                    "fontWeight": "600",
                  }
                }
              >
                Bridge
              </Text>
            </View>
          </View>
        </View>
      </View>
    </View>
    <RNSScreenContainer
      onLayout={[Function]}
      style={
        {
          "flex": 1,
        }
      }
    >
      <RNSScreen
        activityState={2}
        collapsable={false}
        gestureResponseDistance={
          {
            "bottom": -1,
            "end": -1,
            "start": -1,
            "top": -1,
          }
        }
<<<<<<< HEAD
        pointerEvents="box-none"
=======
        onGestureCancel={[Function]}
        pointerEvents="box-none"
        sheetAllowedDetents="large"
        sheetCornerRadius={-1}
        sheetExpandsWhenScrolledToEdge={true}
        sheetGrabberVisible={false}
        sheetLargestUndimmedDetent="all"
>>>>>>> 83511375
        style={
          {
            "bottom": 0,
            "left": 0,
            "position": "absolute",
            "right": 0,
            "top": 0,
<<<<<<< HEAD
=======
            "zIndex": undefined,
>>>>>>> 83511375
          }
        }
      >
        <View
          collapsable={false}
          style={
            {
              "opacity": 1,
            }
          }
        />
        <View
          accessibilityElementsHidden={false}
          closing={false}
          gestureVelocityImpact={0.3}
          importantForAccessibility="auto"
          onClose={[Function]}
          onGestureBegin={[Function]}
          onGestureCanceled={[Function]}
          onGestureEnd={[Function]}
          onOpen={[Function]}
          onTransition={[Function]}
          pointerEvents="box-none"
          style={
            [
              {
                "overflow": undefined,
              },
              {
                "bottom": 0,
                "left": 0,
                "position": "absolute",
                "right": 0,
                "top": 0,
              },
            ]
          }
          transitionSpec={
            {
              "close": {
                "animation": "spring",
                "config": {
                  "damping": 500,
                  "mass": 3,
                  "overshootClamping": true,
                  "restDisplacementThreshold": 10,
                  "restSpeedThreshold": 10,
                  "stiffness": 1000,
                },
              },
              "open": {
                "animation": "spring",
                "config": {
                  "damping": 500,
                  "mass": 3,
                  "overshootClamping": true,
                  "restDisplacementThreshold": 10,
                  "restSpeedThreshold": 10,
                  "stiffness": 1000,
                },
              },
            }
          }
        >
          <View
            collapsable={false}
            needsOffscreenAlphaCompositing={false}
            pointerEvents="box-none"
            style={
              {
                "flex": 1,
              }
            }
          >
            <View
              collapsable={false}
              onGestureHandlerEvent={[Function]}
              onGestureHandlerStateChange={[Function]}
              style={
                {
                  "flex": 1,
                  "transform": [
                    {
                      "translateX": 0,
                    },
                    {
                      "translateX": 0,
                    },
                  ],
                }
              }
            >
              <View
                collapsable={false}
                pointerEvents="none"
                style={
                  {
                    "backgroundColor": "rgb(242, 242, 242)",
                    "bottom": 0,
                    "left": 0,
                    "position": "absolute",
                    "shadowColor": "#000",
                    "shadowOffset": {
                      "height": 1,
                      "width": -1,
                    },
                    "shadowOpacity": 0.3,
                    "shadowRadius": 5,
                    "top": 0,
                    "width": 3,
                  }
                }
              />
              <View
                style={
                  [
                    {
                      "flex": 1,
                      "overflow": "hidden",
                    },
                    [
                      {
                        "backgroundColor": "rgb(242, 242, 242)",
                      },
                      undefined,
                    ],
                  ]
                }
              >
                <View
                  style={
                    {
                      "flex": 1,
                      "flexDirection": "column-reverse",
                    }
                  }
                >
                  <View
                    style={
                      {
                        "flex": 1,
                      }
                    }
                  >
                    <RCTSafeAreaView
                      style={
                        {
                          "backgroundColor": "#ffffff",
                          "flex": 1,
                        }
                      }
                    >
                      <RCTScrollView
                        contentContainerStyle={
                          {
                            "flex": 1,
                          }
                        }
                      >
                        <View>
                          <View
                            style={
                              [
                                {},
                                {
                                  "flex": 1,
                                },
                              ]
                            }
                          >
                            <View
                              style={
                                [
                                  {},
                                  {
                                    "flex": 1,
                                  },
                                ]
                              }
                            >
                              <View
                                gap={8}
                                style={
                                  [
                                    {
                                      "gap": 8,
                                    },
                                    {
                                      "paddingHorizontal": 24,
                                      "paddingVertical": 12,
                                    },
                                  ]
                                }
                              >
                                <View
                                  style={
                                    [
                                      {},
                                      undefined,
                                    ]
                                  }
                                >
                                  <View
                                    gap={4}
                                    style={
                                      [
                                        {
                                          "gap": 4,
                                        },
                                        {
                                          "paddingVertical": 16,
                                        },
                                      ]
                                    }
                                  >
                                    <View
                                      style={
                                        [
                                          {},
                                          {
                                            "alignItems": "center",
                                            "flexDirection": "row",
                                            "justifyContent": "space-between",
                                          },
                                        ]
                                      }
                                    >
                                      <View
                                        style={
                                          [
                                            {},
                                            {
                                              "flex": 1,
                                            },
                                          ]
                                        }
                                      >
                                        <TextInput
                                          autoFocus={true}
                                          caretHidden={false}
                                          editable={true}
                                          onBlur={[Function]}
                                          onFocus={[Function]}
                                          placeholder="0"
<<<<<<< HEAD
=======
                                          selection={
                                            {
                                              "end": 0,
                                              "start": 0,
                                            }
                                          }
>>>>>>> 83511375
                                          showSoftInputOnFocus={false}
                                          style={
                                            {
                                              "backgroundColor": "#ffffff",
                                              "borderColor": "#4459ff",
                                              "borderWidth": 0,
                                              "color": "#121314",
                                              "fontFamily": "CentraNo1-Book",
                                              "fontSize": 40,
                                              "fontWeight": "400",
                                              "height": 50,
                                              "letterSpacing": 0,
                                              "lineHeight": 50,
                                              "opacity": 1,
                                              "paddingVertical": 0,
                                            }
                                          }
                                          testID="source-token-area-input"
                                        />
                                      </View>
                                      <TouchableOpacity
                                        onPress={[Function]}
                                        testID="source-token-area"
                                      >
                                        <View
                                          alignItems="center"
                                          flexDirection="row"
                                          gap={4}
                                          justifyContent="flex-end"
                                          style={
                                            [
                                              {
                                                "alignItems": "center",
                                                "flexDirection": "row",
                                                "gap": 4,
                                                "justifyContent": "flex-end",
                                              },
                                              {
                                                "backgroundColor": "#ffffff",
                                                "borderRadius": 100,
                                                "paddingHorizontal": 12,
                                                "paddingVertical": 8,
                                                "shadowColor": "#0000001a",
                                                "shadowOffset": {
                                                  "height": 2,
                                                  "width": 0,
                                                },
                                                "shadowOpacity": 1,
                                                "shadowRadius": 4,
                                              },
                                            ]
                                          }
                                        >
                                          <View
                                            onLayout={[Function]}
                                            style={
                                              {
                                                "alignSelf": "flex-start",
                                                "position": "relative",
                                              }
                                            }
                                            testID="badge-wrapper-badge"
                                          >
                                            <View>
                                              <View
                                                useNativeDriver={true}
                                              >
                                                <Image
                                                  fadeIn={true}
                                                  onError={[Function]}
                                                  onLoadEnd={[Function]}
                                                  source={
                                                    {
                                                      "uri": "",
                                                    }
                                                  }
                                                  style={
                                                    [
                                                      {
                                                        "borderRadius": 12,
                                                        "height": 24,
                                                        "width": 24,
                                                      },
                                                      undefined,
                                                      undefined,
                                                      undefined,
                                                      {
                                                        "borderRadius": 16,
                                                        "height": 32,
                                                        "width": 32,
                                                      },
                                                    ]
                                                  }
                                                />
                                                <View
                                                  collapsable={false}
                                                  style={
                                                    {
                                                      "bottom": 0,
                                                      "left": 0,
                                                      "opacity": 1,
                                                      "position": "absolute",
                                                      "right": 0,
                                                      "top": 0,
                                                    }
                                                  }
                                                >
                                                  <View
                                                    style={
                                                      [
                                                        {
                                                          "borderRadius": 16,
                                                          "height": 32,
                                                          "width": 32,
                                                        },
                                                        {
                                                          "backgroundColor": "#eee",
                                                        },
                                                        undefined,
                                                      ]
                                                    }
                                                  />
                                                </View>
                                              </View>
                                            </View>
                                            <View
                                              style={
                                                {
                                                  "alignItems": "center",
                                                  "aspectRatio": 1,
                                                  "bottom": 0,
                                                  "height": 0,
                                                  "justifyContent": "center",
                                                  "position": "absolute",
                                                  "right": 0,
                                                  "transform": [
                                                    {
                                                      "translateX": 0,
                                                    },
                                                    {
                                                      "translateY": 0,
                                                    },
                                                  ],
                                                }
                                              }
                                            >
                                              <View
                                                onLayout={[Function]}
                                                style={
                                                  {
                                                    "alignItems": "center",
                                                    "aspectRatio": 1,
                                                    "height": "50%",
                                                    "justifyContent": "center",
                                                    "maxHeight": 24,
                                                    "minHeight": 8,
                                                    "opacity": 0,
                                                  }
                                                }
                                                testID="badgenetwork"
                                              >
                                                <View
                                                  style={
                                                    {
                                                      "alignItems": "center",
                                                      "backgroundColor": "#ffffff",
                                                      "borderColor": "#ffffff",
                                                      "borderRadius": 8,
                                                      "borderWidth": 2,
                                                      "height": 32,
                                                      "justifyContent": "center",
                                                      "overflow": "hidden",
                                                      "shadowColor": "#0000001a",
                                                      "shadowOffset": {
                                                        "height": 2,
                                                        "width": 0,
                                                      },
                                                      "shadowOpacity": 1,
                                                      "shadowRadius": 4,
                                                      "transform": [
                                                        {
                                                          "scale": 1,
                                                        },
                                                      ],
                                                      "width": 32,
                                                    }
                                                  }
                                                >
                                                  <Image
                                                    onError={[Function]}
                                                    resizeMode="contain"
                                                    source={1}
                                                    style={
                                                      {
                                                        "height": 32,
                                                        "width": 32,
                                                      }
                                                    }
                                                    testID="network-avatar-image"
                                                  />
                                                </View>
                                              </View>
                                            </View>
                                          </View>
                                          <Text
                                            accessibilityRole="text"
                                            style={
                                              {
                                                "color": "#121314",
                                                "fontFamily": "CentraNo1-Book",
                                                "fontSize": 24,
                                                "fontWeight": "400",
                                                "letterSpacing": 0,
                                                "lineHeight": 28,
                                              }
                                            }
                                          >
                                            ETH
                                          </Text>
                                        </View>
                                      </TouchableOpacity>
                                    </View>
                                    <View
                                      style={
                                        [
                                          {},
                                          {
                                            "alignItems": "center",
                                            "flexDirection": "row",
                                            "justifyContent": "space-between",
                                          },
                                        ]
                                      }
                                    >
                                      <Text
                                        accessibilityRole="text"
                                        style={
                                          {
                                            "color": "#686e7d",
                                            "fontFamily": "CentraNo1-Book",
                                            "fontSize": 16,
                                            "fontWeight": "400",
                                            "letterSpacing": 0,
                                            "lineHeight": 24,
                                          }
                                        }
                                      >
                                        $0
                                      </Text>
                                      <Text
                                        accessibilityRole="text"
                                        style={
                                          {
                                            "color": "#686e7d",
                                            "fontFamily": "CentraNo1-Book",
                                            "fontSize": 16,
                                            "fontWeight": "400",
                                            "letterSpacing": 0,
                                            "lineHeight": 24,
                                          }
                                        }
                                      >
                                        2.0 ETH
                                      </Text>
                                    </View>
                                  </View>
                                </View>
                                <View
                                  style={
                                    [
                                      {},
                                      {
                                        "alignItems": "center",
                                        "backgroundColor": "#b7bbc866",
                                        "height": 1,
                                        "position": "relative",
                                      },
                                    ]
                                  }
                                >
                                  <View
                                    style={
                                      [
                                        {},
                                        {
                                          "alignItems": "center",
                                          "backgroundColor": "#f3f5f9",
                                          "borderRadius": 16,
                                          "display": "flex",
                                          "height": 32,
                                          "justifyContent": "center",
                                          "position": "absolute",
                                          "top": -16,
                                          "width": 32,
                                        },
                                      ]
                                    }
                                  >
                                    <TouchableOpacity
                                      accessible={true}
                                      activeOpacity={1}
                                      disabled={true}
                                      onPress={[Function]}
                                      onPressIn={[Function]}
                                      onPressOut={[Function]}
                                      style={
                                        {
                                          "alignItems": "center",
                                          "borderRadius": 8,
                                          "height": 24,
                                          "justifyContent": "center",
                                          "opacity": 1,
                                          "width": 24,
                                        }
                                      }
                                      testID="arrow-button"
                                    >
                                      <SvgMock
                                        color="#121314"
<<<<<<< HEAD
=======
                                        fill="currentColor"
>>>>>>> 83511375
                                        height={16}
                                        name="Arrow2Down"
                                        style={
                                          {
                                            "height": 16,
                                            "width": 16,
                                          }
                                        }
                                        width={16}
                                      />
                                    </TouchableOpacity>
                                  </View>
                                </View>
                                <View
                                  style={
                                    [
                                      {},
                                      undefined,
                                    ]
                                  }
                                >
                                  <View
                                    gap={4}
                                    style={
                                      [
                                        {
                                          "gap": 4,
                                        },
                                        {
                                          "paddingVertical": 16,
                                        },
                                      ]
                                    }
                                  >
                                    <View
                                      style={
                                        [
                                          {},
                                          {
                                            "alignItems": "center",
                                            "flexDirection": "row",
                                            "justifyContent": "space-between",
                                          },
                                        ]
                                      }
                                    >
                                      <View
                                        style={
                                          [
                                            {},
                                            {
                                              "flex": 1,
                                            },
                                          ]
                                        }
                                      >
                                        <TextInput
                                          autoFocus={true}
                                          caretHidden={false}
                                          editable={false}
                                          onBlur={[Function]}
                                          onFocus={[Function]}
                                          placeholder="0"
<<<<<<< HEAD
=======
                                          selection={
                                            {
                                              "end": 0,
                                              "start": 0,
                                            }
                                          }
>>>>>>> 83511375
                                          showSoftInputOnFocus={false}
                                          style={
                                            {
                                              "backgroundColor": "#ffffff",
                                              "borderColor": "#4459ff",
                                              "borderWidth": 0,
                                              "color": "#121314",
                                              "fontFamily": "CentraNo1-Book",
                                              "fontSize": 40,
                                              "fontWeight": "400",
                                              "height": 50,
                                              "letterSpacing": 0,
                                              "lineHeight": 50,
                                              "opacity": 1,
                                              "paddingVertical": 0,
                                            }
                                          }
                                          testID="dest-token-area-input"
                                          value="24.44"
                                        />
                                      </View>
                                      <TouchableOpacity
                                        accessibilityRole="button"
                                        accessible={true}
                                        activeOpacity={1}
                                        onPress={[Function]}
                                        onPressIn={[Function]}
                                        onPressOut={[Function]}
                                        style={
                                          {
                                            "alignItems": "center",
                                            "alignSelf": "flex-start",
                                            "backgroundColor": "#4459ff",
<<<<<<< HEAD
                                            "borderRadius": 20,
=======
                                            "borderRadius": 12,
>>>>>>> 83511375
                                            "flexDirection": "row",
                                            "height": 40,
                                            "justifyContent": "center",
                                            "paddingHorizontal": 16,
                                          }
                                        }
                                      >
                                        <Text
                                          accessibilityRole="text"
                                          style={
                                            {
                                              "color": "#ffffff",
                                              "fontFamily": "CentraNo1-Medium",
                                              "fontSize": 16,
                                              "fontWeight": "500",
                                              "letterSpacing": 0,
                                              "lineHeight": 24,
                                            }
                                          }
                                        >
                                          Bridge to
                                        </Text>
                                      </TouchableOpacity>
                                    </View>
                                    <View
                                      style={
                                        [
                                          {},
                                          {
                                            "alignItems": "center",
                                            "flexDirection": "row",
                                            "justifyContent": "space-between",
                                          },
                                        ]
                                      }
                                    />
                                  </View>
                                </View>
                              </View>
                              <View
                                style={
                                  [
                                    {},
                                    {
                                      "flex": 1,
                                      "justifyContent": "flex-start",
                                      "paddingBottom": 12,
                                    },
                                  ]
                                }
                              >
                                <View
                                  style={
                                    [
                                      {},
                                      {
                                        "paddingBottom": 12,
                                      },
                                    ]
                                  }
                                />
                                <View
                                  style={
                                    [
                                      {},
                                      {
                                        "paddingHorizontal": 24,
                                      },
                                    ]
                                  }
                                />
                              </View>
                            </View>
                            <View
                              style={
                                [
                                  {},
                                  {
                                    "alignItems": "center",
                                    "backgroundColor": "#ffffff",
                                    "gap": 12,
                                    "justifyContent": "center",
                                    "paddingBottom": 24,
                                    "paddingHorizontal": 16,
                                    "paddingTop": 12,
                                    "width": "100%",
                                  },
                                ]
                              }
                            >
                              <Text
                                accessibilityRole="text"
                                style={
                                  {
                                    "color": "#4459ff",
                                    "fontFamily": "CentraNo1-Book",
                                    "fontSize": 16,
                                    "fontWeight": "400",
                                    "letterSpacing": 0,
                                    "lineHeight": 24,
                                  }
                                }
                              >
                                Select amount
                              </Text>
                            </View>
                          </View>
                        </View>
                      </RCTScrollView>
                    </RCTSafeAreaView>
                  </View>
                </View>
              </View>
            </View>
          </View>
        </View>
      </RNSScreen>
    </RNSScreenContainer>
  </RNCSafeAreaProvider>
</View>
`;<|MERGE_RESOLUTION|>--- conflicted
+++ resolved
@@ -922,10 +922,7 @@
                                     "justifyContent": "center",
                                     "paddingBottom": 24,
                                     "paddingHorizontal": 16,
-<<<<<<< HEAD
-=======
                                     "paddingTop": 12,
->>>>>>> 83511375
                                     "width": "100%",
                                   },
                                 ]
@@ -1113,9 +1110,6 @@
             "top": -1,
           }
         }
-<<<<<<< HEAD
-        pointerEvents="box-none"
-=======
         onGestureCancel={[Function]}
         pointerEvents="box-none"
         sheetAllowedDetents="large"
@@ -1123,7 +1117,6 @@
         sheetExpandsWhenScrolledToEdge={true}
         sheetGrabberVisible={false}
         sheetLargestUndimmedDetent="all"
->>>>>>> 83511375
         style={
           {
             "bottom": 0,
@@ -1131,10 +1124,7 @@
             "position": "absolute",
             "right": 0,
             "top": 0,
-<<<<<<< HEAD
-=======
             "zIndex": undefined,
->>>>>>> 83511375
           }
         }
       >
@@ -1379,15 +1369,12 @@
                                           onBlur={[Function]}
                                           onFocus={[Function]}
                                           placeholder="0"
-<<<<<<< HEAD
-=======
                                           selection={
                                             {
                                               "end": 0,
                                               "start": 0,
                                             }
                                           }
->>>>>>> 83511375
                                           showSoftInputOnFocus={false}
                                           style={
                                             {
@@ -1707,10 +1694,7 @@
                                     >
                                       <SvgMock
                                         color="#121314"
-<<<<<<< HEAD
-=======
                                         fill="currentColor"
->>>>>>> 83511375
                                         height={16}
                                         name="Arrow2Down"
                                         style={
@@ -1774,15 +1758,12 @@
                                           onBlur={[Function]}
                                           onFocus={[Function]}
                                           placeholder="0"
-<<<<<<< HEAD
-=======
                                           selection={
                                             {
                                               "end": 0,
                                               "start": 0,
                                             }
                                           }
->>>>>>> 83511375
                                           showSoftInputOnFocus={false}
                                           style={
                                             {
@@ -1816,11 +1797,7 @@
                                             "alignItems": "center",
                                             "alignSelf": "flex-start",
                                             "backgroundColor": "#4459ff",
-<<<<<<< HEAD
-                                            "borderRadius": 20,
-=======
                                             "borderRadius": 12,
->>>>>>> 83511375
                                             "flexDirection": "row",
                                             "height": 40,
                                             "justifyContent": "center",
