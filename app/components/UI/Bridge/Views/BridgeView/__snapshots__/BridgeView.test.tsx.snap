--- conflicted
+++ resolved
@@ -930,8 +930,6 @@
                                   >
                                     <View
                                       style={
-<<<<<<< HEAD
-=======
                                         {
                                           "display": "flex",
                                           "flexDirection": "row",
@@ -1101,7 +1099,6 @@
                                     </View>
                                     <View
                                       style={
->>>>>>> f4e8f8d0
                                         [
                                           {
                                             "display": "flex",
@@ -3253,445 +3250,6 @@
                                               undefined,
                                             ]
                                           }
-<<<<<<< HEAD
-                                        }
-                                        showSoftInputOnFocus={false}
-                                        style={
-                                          {
-                                            "backgroundColor": "#ffffff",
-                                            "borderColor": "#4459ff",
-                                            "borderWidth": 0,
-                                            "color": "#121314",
-                                            "fontFamily": "Geist Regular",
-                                            "fontSize": 40,
-                                            "fontWeight": "400",
-                                            "height": 50,
-                                            "letterSpacing": 0,
-                                            "lineHeight": 50,
-                                            "opacity": 1,
-                                            "paddingVertical": 2,
-                                            "textAlignVertical": "center",
-                                          }
-                                        }
-                                        testID="dest-token-area-input"
-                                        value="24.44"
-                                      />
-                                    </View>
-                                    <TouchableOpacity
-                                      accessibilityRole="button"
-                                      accessible={true}
-                                      activeOpacity={1}
-                                      onPress={[Function]}
-                                      onPressIn={[Function]}
-                                      onPressOut={[Function]}
-                                      style={
-                                        {
-                                          "alignItems": "center",
-                                          "alignSelf": "flex-start",
-                                          "backgroundColor": "#121314",
-                                          "borderRadius": 12,
-                                          "flexDirection": "row",
-                                          "height": 40,
-                                          "justifyContent": "center",
-                                          "overflow": "hidden",
-                                          "paddingHorizontal": 16,
-                                        }
-                                      }
-                                    >
-                                      <Text
-                                        accessibilityRole="text"
-                                        style={
-                                          {
-                                            "color": "#ffffff",
-                                            "fontFamily": "Geist Medium",
-                                            "fontSize": 16,
-                                            "letterSpacing": 0,
-                                            "lineHeight": 24,
-                                          }
-                                        }
-                                      >
-                                        Swap to
-                                      </Text>
-                                    </TouchableOpacity>
-                                  </View>
-                                  <View
-                                    style={
-                                      [
-                                        {},
-                                        {
-                                          "alignItems": "center",
-                                          "flexDirection": "row",
-                                          "justifyContent": "space-between",
-                                        },
-                                      ]
-                                    }
-                                  >
-                                    <View
-                                      style={
-                                        [
-                                          {},
-                                          {
-                                            "flex": 1,
-                                          },
-                                        ]
-                                      }
-                                    />
-                                  </View>
-                                </View>
-                              </View>
-                            </View>
-                            <RCTScrollView
-                              contentContainerStyle={
-                                {
-                                  "flexGrow": 1,
-                                }
-                              }
-                              showsVerticalScrollIndicator={false}
-                              style={
-                                {
-                                  "flex": 1,
-                                }
-                              }
-                              testID="bridge-view-scroll"
-                            >
-                              <View>
-                                <View
-                                  style={
-                                    [
-                                      {},
-                                      {
-                                        "flex": 1,
-                                        "justifyContent": "flex-start",
-                                      },
-                                    ]
-                                  }
-                                >
-                                  <View
-                                    style={
-                                      [
-                                        {},
-                                        {
-                                          "flex": 1,
-                                          "justifyContent": "flex-end",
-                                          "paddingBottom": 8,
-                                        },
-                                      ]
-                                    }
-                                  >
-                                    <View
-                                      style={
-                                        [
-                                          {
-                                            "display": "flex",
-                                            "gap": 12,
-                                          },
-                                          {
-                                            "paddingHorizontal": 24,
-                                          },
-                                        ]
-                                      }
-                                    >
-                                      <View
-                                        style={
-                                          [
-                                            {
-                                              "display": "flex",
-                                              "flexDirection": "row",
-                                              "gap": 12,
-                                              "justifyContent": "space-between",
-                                            },
-                                            undefined,
-                                          ]
-                                        }
-                                      >
-                                        <View
-                                          style={
-                                            [
-                                              {
-                                                "display": "flex",
-                                                "flexBasis": "0%",
-                                                "flexGrow": 1,
-                                                "flexShrink": 1,
-                                              },
-                                              undefined,
-                                            ]
-                                          }
-                                        >
-                                          <TouchableOpacity
-                                            accessibilityRole="button"
-                                            accessible={true}
-                                            onPress={[Function]}
-                                            style={
-                                              [
-                                                {
-                                                  "alignItems": "center",
-                                                  "backgroundColor": "#3c4d9d0f",
-                                                  "borderRadius": 12,
-                                                  "height": 48,
-                                                  "justifyContent": "center",
-                                                  "paddingHorizontal": 16,
-                                                },
-                                                undefined,
-                                              ]
-                                            }
-                                          >
-                                            <Text
-                                              accessibilityRole="none"
-                                              style={
-                                                [
-                                                  {
-                                                    "color": "#121314",
-                                                    "fontFamily": "Geist Bold",
-                                                    "fontSize": 32,
-                                                    "fontWeight": "500",
-                                                    "letterSpacing": 0,
-                                                    "lineHeight": 40,
-                                                    "textAlign": "center",
-                                                  },
-                                                  undefined,
-                                                ]
-                                              }
-                                            >
-                                              1
-                                            </Text>
-                                          </TouchableOpacity>
-                                        </View>
-                                        <View
-                                          style={
-                                            [
-                                              {
-                                                "display": "flex",
-                                                "flexBasis": "0%",
-                                                "flexGrow": 1,
-                                                "flexShrink": 1,
-                                              },
-                                              undefined,
-                                            ]
-                                          }
-                                        >
-                                          <TouchableOpacity
-                                            accessibilityRole="button"
-                                            accessible={true}
-                                            onPress={[Function]}
-                                            style={
-                                              [
-                                                {
-                                                  "alignItems": "center",
-                                                  "backgroundColor": "#3c4d9d0f",
-                                                  "borderRadius": 12,
-                                                  "height": 48,
-                                                  "justifyContent": "center",
-                                                  "paddingHorizontal": 16,
-                                                },
-                                                undefined,
-                                              ]
-                                            }
-                                          >
-                                            <Text
-                                              accessibilityRole="none"
-                                              style={
-                                                [
-                                                  {
-                                                    "color": "#121314",
-                                                    "fontFamily": "Geist Bold",
-                                                    "fontSize": 32,
-                                                    "fontWeight": "500",
-                                                    "letterSpacing": 0,
-                                                    "lineHeight": 40,
-                                                    "textAlign": "center",
-                                                  },
-                                                  undefined,
-                                                ]
-                                              }
-                                            >
-                                              2
-                                            </Text>
-                                          </TouchableOpacity>
-                                        </View>
-                                        <View
-                                          style={
-                                            [
-                                              {
-                                                "display": "flex",
-                                                "flexBasis": "0%",
-                                                "flexGrow": 1,
-                                                "flexShrink": 1,
-                                              },
-                                              undefined,
-                                            ]
-                                          }
-                                        >
-                                          <TouchableOpacity
-                                            accessibilityRole="button"
-                                            accessible={true}
-                                            onPress={[Function]}
-                                            style={
-                                              [
-                                                {
-                                                  "alignItems": "center",
-                                                  "backgroundColor": "#3c4d9d0f",
-                                                  "borderRadius": 12,
-                                                  "height": 48,
-                                                  "justifyContent": "center",
-                                                  "paddingHorizontal": 16,
-                                                },
-                                                undefined,
-                                              ]
-                                            }
-                                          >
-                                            <Text
-                                              accessibilityRole="none"
-                                              style={
-                                                [
-                                                  {
-                                                    "color": "#121314",
-                                                    "fontFamily": "Geist Bold",
-                                                    "fontSize": 32,
-                                                    "fontWeight": "500",
-                                                    "letterSpacing": 0,
-                                                    "lineHeight": 40,
-                                                    "textAlign": "center",
-                                                  },
-                                                  undefined,
-                                                ]
-                                              }
-                                            >
-                                              3
-                                            </Text>
-                                          </TouchableOpacity>
-                                        </View>
-                                      </View>
-                                      <View
-                                        style={
-                                          [
-                                            {
-                                              "display": "flex",
-                                              "flexDirection": "row",
-                                              "gap": 12,
-                                              "justifyContent": "space-between",
-                                            },
-                                            undefined,
-                                          ]
-                                        }
-                                      >
-                                        <View
-                                          style={
-                                            [
-                                              {
-                                                "display": "flex",
-                                                "flexBasis": "0%",
-                                                "flexGrow": 1,
-                                                "flexShrink": 1,
-                                              },
-                                              undefined,
-                                            ]
-                                          }
-                                        >
-                                          <TouchableOpacity
-                                            accessibilityRole="button"
-                                            accessible={true}
-                                            onPress={[Function]}
-                                            style={
-                                              [
-                                                {
-                                                  "alignItems": "center",
-                                                  "backgroundColor": "#3c4d9d0f",
-                                                  "borderRadius": 12,
-                                                  "height": 48,
-                                                  "justifyContent": "center",
-                                                  "paddingHorizontal": 16,
-                                                },
-                                                undefined,
-                                              ]
-                                            }
-                                          >
-                                            <Text
-                                              accessibilityRole="none"
-                                              style={
-                                                [
-                                                  {
-                                                    "color": "#121314",
-                                                    "fontFamily": "Geist Bold",
-                                                    "fontSize": 32,
-                                                    "fontWeight": "500",
-                                                    "letterSpacing": 0,
-                                                    "lineHeight": 40,
-                                                    "textAlign": "center",
-                                                  },
-                                                  undefined,
-                                                ]
-                                              }
-                                            >
-                                              4
-                                            </Text>
-                                          </TouchableOpacity>
-                                        </View>
-                                        <View
-                                          style={
-                                            [
-                                              {
-                                                "display": "flex",
-                                                "flexBasis": "0%",
-                                                "flexGrow": 1,
-                                                "flexShrink": 1,
-                                              },
-                                              undefined,
-                                            ]
-                                          }
-                                        >
-                                          <TouchableOpacity
-                                            accessibilityRole="button"
-                                            accessible={true}
-                                            onPress={[Function]}
-                                            style={
-                                              [
-                                                {
-                                                  "alignItems": "center",
-                                                  "backgroundColor": "#3c4d9d0f",
-                                                  "borderRadius": 12,
-                                                  "height": 48,
-                                                  "justifyContent": "center",
-                                                  "paddingHorizontal": 16,
-                                                },
-                                                undefined,
-                                              ]
-                                            }
-                                          >
-                                            <Text
-                                              accessibilityRole="none"
-                                              style={
-                                                [
-                                                  {
-                                                    "color": "#121314",
-                                                    "fontFamily": "Geist Bold",
-                                                    "fontSize": 32,
-                                                    "fontWeight": "500",
-                                                    "letterSpacing": 0,
-                                                    "lineHeight": 40,
-                                                    "textAlign": "center",
-                                                  },
-                                                  undefined,
-                                                ]
-                                              }
-                                            >
-                                              5
-                                            </Text>
-                                          </TouchableOpacity>
-                                        </View>
-                                        <View
-                                          style={
-                                            [
-                                              {
-                                                "display": "flex",
-                                                "flexBasis": "0%",
-                                                "flexGrow": 1,
-                                                "flexShrink": 1,
-                                              },
-                                              undefined,
-                                            ]
-                                          }
-=======
->>>>>>> f4e8f8d0
                                         >
                                           <TouchableOpacity
                                             accessibilityRole="button"
@@ -3809,8 +3367,6 @@
                                               },
                                               undefined,
                                             ]
-<<<<<<< HEAD
-=======
                                           }
                                         >
                                           <TouchableOpacity
@@ -3863,7 +3419,6 @@
                                               },
                                               undefined,
                                             ]
->>>>>>> f4e8f8d0
                                           }
                                         >
                                           <TouchableOpacity
@@ -3901,61 +3456,6 @@
                                                 ]
                                               }
                                             >
-<<<<<<< HEAD
-                                              8
-                                            </Text>
-                                          </TouchableOpacity>
-                                        </View>
-                                        <View
-                                          style={
-                                            [
-                                              {
-                                                "display": "flex",
-                                                "flexBasis": "0%",
-                                                "flexGrow": 1,
-                                                "flexShrink": 1,
-                                              },
-                                              undefined,
-                                            ]
-                                          }
-                                        >
-                                          <TouchableOpacity
-                                            accessibilityRole="button"
-                                            accessible={true}
-                                            onPress={[Function]}
-                                            style={
-                                              [
-                                                {
-                                                  "alignItems": "center",
-                                                  "backgroundColor": "#3c4d9d0f",
-                                                  "borderRadius": 12,
-                                                  "height": 48,
-                                                  "justifyContent": "center",
-                                                  "paddingHorizontal": 16,
-                                                },
-                                                undefined,
-                                              ]
-                                            }
-                                          >
-                                            <Text
-                                              accessibilityRole="none"
-                                              style={
-                                                [
-                                                  {
-                                                    "color": "#121314",
-                                                    "fontFamily": "Geist Bold",
-                                                    "fontSize": 32,
-                                                    "fontWeight": "500",
-                                                    "letterSpacing": 0,
-                                                    "lineHeight": 40,
-                                                    "textAlign": "center",
-                                                  },
-                                                  undefined,
-                                                ]
-                                              }
-                                            >
-=======
->>>>>>> f4e8f8d0
                                               9
                                             </Text>
                                           </TouchableOpacity>
