// Jest Snapshot v1, https://goo.gl/fbAQLP

exports[`BridgeView Bottom Content blurs input when opening QuoteExpiredModal 1`] = `
<View
  style={
    {
      "flex": 1,
    }
  }
>
  <RNCSafeAreaProvider
    onInsetsChange={[Function]}
    style={
      [
        {
          "flex": 1,
        },
        undefined,
      ]
    }
  >
    <View
      collapsable={false}
      pointerEvents="box-none"
      style={
        {
          "zIndex": 1,
        }
      }
    >
      <View
        accessibilityElementsHidden={false}
        importantForAccessibility="auto"
        onLayout={[Function]}
        pointerEvents="box-none"
        style={null}
      >
        <View
          collapsable={false}
          pointerEvents="box-none"
          style={
            {
              "bottom": 0,
              "left": 0,
              "opacity": 1,
              "position": "absolute",
              "right": 0,
              "top": 0,
              "zIndex": 0,
            }
          }
        >
          <View
            collapsable={false}
            style={
              {
                "backgroundColor": "rgb(255, 255, 255)",
                "borderBottomColor": "rgb(216, 216, 216)",
                "flex": 1,
                "shadowColor": "rgb(216, 216, 216)",
                "shadowOffset": {
                  "height": 0.5,
                  "width": 0,
                },
                "shadowOpacity": 0.85,
                "shadowRadius": 0,
              }
            }
          />
        </View>
        <View
          collapsable={false}
          pointerEvents="box-none"
          style={
            {
              "height": 64,
              "maxHeight": undefined,
              "minHeight": undefined,
              "opacity": undefined,
              "transform": undefined,
            }
          }
        >
          <View
            pointerEvents="none"
            style={
              {
                "height": 20,
              }
            }
          />
          <View
            pointerEvents="box-none"
            style={
              {
                "alignItems": "center",
                "flex": 1,
                "flexDirection": "row",
                "justifyContent": "center",
              }
            }
          >
            <View
              collapsable={false}
              pointerEvents="box-none"
              style={
                {
                  "marginHorizontal": 16,
                  "opacity": 1,
                }
              }
            >
              <Text
                accessibilityRole="header"
                aria-level="1"
                collapsable={false}
                numberOfLines={1}
                onLayout={[Function]}
                style={
                  {
                    "color": "rgb(28, 28, 30)",
                    "fontSize": 17,
                    "fontWeight": "600",
                  }
                }
              >
                Bridge
              </Text>
            </View>
          </View>
        </View>
      </View>
    </View>
    <RNSScreenContainer
      onLayout={[Function]}
      style={
        {
          "flex": 1,
        }
      }
    >
      <RNSScreen
        activityState={2}
        collapsable={false}
        gestureResponseDistance={
          {
            "bottom": -1,
            "end": -1,
            "start": -1,
            "top": -1,
          }
        }
        onGestureCancel={[Function]}
        pointerEvents="box-none"
        sheetAllowedDetents="large"
        sheetCornerRadius={-1}
        sheetExpandsWhenScrolledToEdge={true}
        sheetGrabberVisible={false}
        sheetLargestUndimmedDetent="all"
        style={
          {
            "bottom": 0,
            "left": 0,
            "position": "absolute",
            "right": 0,
            "top": 0,
            "zIndex": undefined,
          }
        }
      >
        <View
          collapsable={false}
          style={
            {
              "opacity": 1,
            }
          }
        />
        <View
          accessibilityElementsHidden={false}
          closing={false}
          gestureVelocityImpact={0.3}
          importantForAccessibility="auto"
          onClose={[Function]}
          onGestureBegin={[Function]}
          onGestureCanceled={[Function]}
          onGestureEnd={[Function]}
          onOpen={[Function]}
          onTransition={[Function]}
          pointerEvents="box-none"
          style={
            [
              {
                "overflow": undefined,
              },
              {
                "bottom": 0,
                "left": 0,
                "position": "absolute",
                "right": 0,
                "top": 0,
              },
            ]
          }
          transitionSpec={
            {
              "close": {
                "animation": "spring",
                "config": {
                  "damping": 500,
                  "mass": 3,
                  "overshootClamping": true,
                  "restDisplacementThreshold": 10,
                  "restSpeedThreshold": 10,
                  "stiffness": 1000,
                },
              },
              "open": {
                "animation": "spring",
                "config": {
                  "damping": 500,
                  "mass": 3,
                  "overshootClamping": true,
                  "restDisplacementThreshold": 10,
                  "restSpeedThreshold": 10,
                  "stiffness": 1000,
                },
              },
            }
          }
        >
          <View
            collapsable={false}
            needsOffscreenAlphaCompositing={false}
            pointerEvents="box-none"
            style={
              {
                "flex": 1,
              }
            }
          >
            <View
              collapsable={false}
              enabled={false}
              handlerTag={-1}
              handlerType="PanGestureHandler"
              onGestureHandlerEvent={[Function]}
              onGestureHandlerStateChange={[Function]}
              style={
                {
                  "flex": 1,
                  "transform": [
                    {
                      "translateX": 0,
                    },
                    {
                      "translateX": 0,
                    },
                  ],
                }
              }
            >
              <View
                collapsable={false}
                pointerEvents="none"
                style={
                  {
                    "backgroundColor": "rgb(242, 242, 242)",
                    "bottom": 0,
                    "left": 0,
                    "position": "absolute",
                    "shadowColor": "#000",
                    "shadowOffset": {
                      "height": 1,
                      "width": -1,
                    },
                    "shadowOpacity": 0.3,
                    "shadowRadius": 5,
                    "top": 0,
                    "width": 3,
                  }
                }
              />
              <View
                style={
                  [
                    {
                      "flex": 1,
                      "overflow": "hidden",
                    },
                    [
                      {
                        "backgroundColor": "rgb(242, 242, 242)",
                      },
                      undefined,
                    ],
                  ]
                }
              >
                <View
                  style={
                    {
                      "flex": 1,
                      "flexDirection": "column-reverse",
                    }
                  }
                >
                  <View
                    style={
                      {
                        "flex": 1,
                      }
                    }
                  >
                    <RCTSafeAreaView
                      style={
                        {
                          "backgroundColor": "#ffffff",
                          "flex": 1,
                        }
                      }
                    >
                      <RCTScrollView
                        contentContainerStyle={
                          {
                            "flex": 1,
                          }
                        }
                      >
                        <View>
                          <View
                            style={
                              [
                                {},
                                {
                                  "flex": 1,
                                },
                              ]
                            }
                          >
                            <View
                              gap={8}
                              style={
                                [
                                  {
                                    "gap": 8,
                                  },
                                  {
                                    "paddingHorizontal": 24,
                                    "paddingVertical": 12,
                                  },
                                ]
                              }
                            >
                              <View
                                style={
                                  [
                                    {},
                                    undefined,
                                  ]
                                }
                              >
                                <View
                                  gap={4}
                                  style={
                                    [
                                      {
                                        "gap": 4,
                                      },
                                      {
                                        "paddingVertical": 16,
                                      },
                                    ]
                                  }
                                >
                                  <View
                                    style={
                                      [
                                        {},
                                        {
                                          "alignItems": "center",
                                          "flexDirection": "row",
                                          "justifyContent": "space-between",
                                        },
                                      ]
                                    }
                                  >
                                    <View
                                      style={
                                        [
                                          {},
                                          {
                                            "flex": 1,
                                          },
                                        ]
                                      }
                                    >
                                      <TextInput
                                        autoFocus={true}
                                        caretHidden={false}
                                        editable={true}
                                        onBlur={[Function]}
                                        onFocus={[Function]}
                                        placeholder="0"
                                        showSoftInputOnFocus={false}
                                        style={
                                          {
                                            "backgroundColor": "#ffffff",
                                            "borderColor": "#4459ff",
                                            "borderWidth": 0,
                                            "color": "#121314",
                                            "fontFamily": "CentraNo1-Book",
                                            "fontSize": 40,
                                            "fontWeight": "400",
                                            "height": 50,
                                            "letterSpacing": 0,
                                            "lineHeight": 50,
                                            "opacity": 1,
                                            "paddingVertical": 0,
                                          }
                                        }
                                        testID="source-token-area-input"
                                      />
                                    </View>
                                    <TouchableOpacity
                                      onPress={[Function]}
                                      testID="source-token-area"
                                    >
                                      <View
                                        alignItems="center"
                                        flexDirection="row"
                                        gap={4}
                                        justifyContent="flex-end"
                                        style={
                                          [
                                            {
                                              "alignItems": "center",
                                              "flexDirection": "row",
                                              "gap": 4,
                                              "justifyContent": "flex-end",
                                            },
                                            {
                                              "backgroundColor": "#ffffff",
                                              "borderRadius": 100,
                                              "paddingHorizontal": 12,
                                              "paddingVertical": 8,
                                              "shadowColor": "#0000001a",
                                              "shadowOffset": {
                                                "height": 2,
                                                "width": 0,
                                              },
                                              "shadowOpacity": 1,
                                              "shadowRadius": 4,
                                            },
                                          ]
                                        }
                                      >
                                        <View
                                          onLayout={[Function]}
                                          style={
                                            {
                                              "alignSelf": "flex-start",
                                              "position": "relative",
                                            }
                                          }
                                          testID="badge-wrapper-badge"
                                        >
                                          <View>
                                            <View
                                              useNativeDriver={true}
                                            >
                                              <Image
                                                fadeIn={true}
                                                onError={[Function]}
                                                onLoadEnd={[Function]}
                                                source={
                                                  {
                                                    "uri": "",
                                                  }
                                                }
                                                style={
                                                  [
                                                    {
                                                      "borderRadius": 12,
                                                      "height": 24,
                                                      "width": 24,
                                                    },
                                                    undefined,
                                                    undefined,
                                                    undefined,
                                                    {
                                                      "borderRadius": 16,
                                                      "height": 32,
                                                      "width": 32,
                                                    },
                                                  ]
                                                }
                                              />
                                              <View
                                                collapsable={false}
                                                style={
                                                  {
                                                    "bottom": 0,
                                                    "left": 0,
                                                    "opacity": 1,
                                                    "position": "absolute",
                                                    "right": 0,
                                                    "top": 0,
                                                  }
                                                }
                                              >
                                                <View
                                                  style={
                                                    [
                                                      {
                                                        "borderRadius": 16,
                                                        "height": 32,
                                                        "width": 32,
                                                      },
                                                      {
                                                        "backgroundColor": "#eee",
                                                      },
                                                      undefined,
                                                    ]
                                                  }
                                                />
                                              </View>
                                            </View>
                                          </View>
                                          <View
                                            style={
                                              {
                                                "alignItems": "center",
                                                "aspectRatio": 1,
                                                "bottom": 0,
                                                "height": 0,
                                                "justifyContent": "center",
                                                "position": "absolute",
                                                "right": 0,
                                                "transform": [
                                                  {
                                                    "translateX": 0,
                                                  },
                                                  {
                                                    "translateY": 0,
                                                  },
                                                ],
                                              }
                                            }
                                          >
                                            <View
                                              onLayout={[Function]}
                                              style={
                                                {
                                                  "alignItems": "center",
                                                  "aspectRatio": 1,
                                                  "height": "50%",
                                                  "justifyContent": "center",
                                                  "maxHeight": 24,
                                                  "minHeight": 8,
                                                  "opacity": 0,
                                                }
                                              }
                                              testID="badgenetwork"
                                            >
                                              <View
                                                style={
                                                  {
                                                    "alignItems": "center",
                                                    "backgroundColor": "#ffffff",
                                                    "borderColor": "#ffffff",
                                                    "borderRadius": 8,
                                                    "borderWidth": 2,
                                                    "height": 32,
                                                    "justifyContent": "center",
                                                    "overflow": "hidden",
                                                    "shadowColor": "#0000001a",
                                                    "shadowOffset": {
                                                      "height": 2,
                                                      "width": 0,
                                                    },
                                                    "shadowOpacity": 1,
                                                    "shadowRadius": 4,
                                                    "transform": [
                                                      {
                                                        "scale": 1,
                                                      },
                                                    ],
                                                    "width": 32,
                                                  }
                                                }
                                              >
                                                <Image
                                                  onError={[Function]}
                                                  resizeMode="contain"
                                                  source={1}
                                                  style={
                                                    {
                                                      "height": 32,
                                                      "width": 32,
                                                    }
                                                  }
                                                  testID="network-avatar-image"
                                                />
                                              </View>
                                            </View>
                                          </View>
                                        </View>
                                        <Text
                                          accessibilityRole="text"
                                          style={
                                            {
                                              "color": "#121314",
                                              "fontFamily": "CentraNo1-Book",
                                              "fontSize": 24,
                                              "fontWeight": "400",
                                              "letterSpacing": 0,
                                              "lineHeight": 28,
                                            }
                                          }
                                        >
                                          ETH
                                        </Text>
                                      </View>
                                    </TouchableOpacity>
                                  </View>
                                  <View
                                    style={
                                      [
                                        {},
                                        {
                                          "alignItems": "center",
                                          "flexDirection": "row",
                                          "justifyContent": "space-between",
                                        },
                                      ]
                                    }
                                  >
                                    <View
                                      style={
                                        [
                                          {},
                                          {
                                            "flex": 1,
                                          },
                                        ]
                                      }
                                    />
                                    <Text
                                      accessibilityRole="text"
                                      style={
                                        {
                                          "color": "#686e7d",
                                          "fontFamily": "CentraNo1-Book",
                                          "fontSize": 16,
                                          "fontWeight": "400",
                                          "letterSpacing": 0,
                                          "lineHeight": 24,
                                        }
                                      }
                                    >
                                      2.0 ETH
                                    </Text>
                                  </View>
                                </View>
                              </View>
                              <View
                                style={
                                  [
                                    {},
                                    {
                                      "alignItems": "center",
                                      "backgroundColor": "#b7bbc866",
                                      "height": 1,
                                      "position": "relative",
                                    },
                                  ]
                                }
                              >
                                <View
                                  style={
                                    [
                                      {},
                                      {
                                        "alignItems": "center",
                                        "backgroundColor": "#f3f5f9",
                                        "borderRadius": 16,
                                        "display": "flex",
                                        "height": 32,
                                        "justifyContent": "center",
                                        "position": "absolute",
                                        "top": -16,
                                        "width": 32,
                                      },
                                    ]
                                  }
                                >
                                  <TouchableOpacity
                                    accessible={true}
                                    activeOpacity={1}
                                    disabled={true}
                                    onPress={[Function]}
                                    onPressIn={[Function]}
                                    onPressOut={[Function]}
                                    style={
                                      {
                                        "alignItems": "center",
                                        "borderRadius": 8,
                                        "height": 24,
                                        "justifyContent": "center",
                                        "opacity": 1,
                                        "width": 24,
                                      }
                                    }
                                    testID="arrow-button"
                                  >
                                    <SvgMock
                                      color="#121314"
                                      fill="currentColor"
                                      height={16}
                                      name="Arrow2Down"
                                      style={
                                        {
                                          "height": 16,
                                          "width": 16,
                                        }
                                      }
                                      width={16}
                                    />
                                  </TouchableOpacity>
                                </View>
                              </View>
                              <View
                                style={
                                  [
                                    {},
                                    undefined,
                                  ]
                                }
                              >
                                <View
                                  gap={4}
                                  style={
                                    [
                                      {
                                        "gap": 4,
                                      },
                                      {
                                        "paddingVertical": 16,
                                      },
                                    ]
                                  }
                                >
                                  <View
                                    style={
                                      [
                                        {},
                                        {
                                          "alignItems": "center",
                                          "flexDirection": "row",
                                          "justifyContent": "space-between",
                                        },
                                      ]
                                    }
                                  >
                                    <View
                                      style={
                                        [
                                          {},
                                          {
                                            "flex": 1,
                                          },
                                        ]
                                      }
                                    >
                                      <TextInput
                                        autoFocus={true}
                                        caretHidden={false}
                                        editable={false}
                                        onBlur={[Function]}
                                        onFocus={[Function]}
                                        placeholder="0"
                                        selection={
                                          {
                                            "end": 0,
                                            "start": 0,
                                          }
                                        }
                                        showSoftInputOnFocus={false}
                                        style={
                                          {
                                            "backgroundColor": "#ffffff",
                                            "borderColor": "#4459ff",
                                            "borderWidth": 0,
                                            "color": "#121314",
                                            "fontFamily": "CentraNo1-Book",
                                            "fontSize": 40,
                                            "fontWeight": "400",
                                            "height": 50,
                                            "letterSpacing": 0,
                                            "lineHeight": 50,
                                            "opacity": 1,
                                            "paddingVertical": 0,
                                          }
                                        }
                                        testID="dest-token-area-input"
                                        value="24.44"
                                      />
                                    </View>
                                    <TouchableOpacity
                                      accessibilityRole="button"
                                      accessible={true}
                                      activeOpacity={1}
                                      onPress={[Function]}
                                      onPressIn={[Function]}
                                      onPressOut={[Function]}
                                      style={
                                        {
                                          "alignItems": "center",
                                          "alignSelf": "flex-start",
                                          "backgroundColor": "#4459ff",
<<<<<<< HEAD
                                          "borderRadius": 20,
=======
                                          "borderRadius": 12,
>>>>>>> 961a5281
                                          "flexDirection": "row",
                                          "height": 40,
                                          "justifyContent": "center",
                                          "paddingHorizontal": 16,
                                        }
                                      }
                                    >
                                      <Text
                                        accessibilityRole="text"
                                        style={
                                          {
                                            "color": "#ffffff",
                                            "fontFamily": "CentraNo1-Medium",
                                            "fontSize": 16,
                                            "fontWeight": "500",
                                            "letterSpacing": 0,
                                            "lineHeight": 24,
                                          }
                                        }
                                      >
                                        Bridge to
                                      </Text>
                                    </TouchableOpacity>
                                  </View>
                                  <View
                                    style={
                                      [
                                        {},
                                        {
                                          "alignItems": "center",
                                          "flexDirection": "row",
                                          "justifyContent": "space-between",
                                        },
                                      ]
                                    }
                                  >
                                    <View
                                      style={
                                        [
                                          {},
                                          {
                                            "flex": 1,
                                          },
                                        ]
                                      }
                                    />
                                  </View>
                                </View>
                              </View>
                            </View>
                            <RCTScrollView
                              contentContainerStyle={
                                {
                                  "flexGrow": 1,
                                }
                              }
                              showsVerticalScrollIndicator={false}
                              style={
                                {
                                  "flex": 1,
                                }
                              }
                              testID="bridge-view-scroll"
                            >
                              <View>
                                <View
                                  style={
                                    [
                                      {},
                                      {
                                        "flex": 1,
                                        "justifyContent": "flex-start",
                                        "paddingBottom": 12,
                                      },
                                    ]
                                  }
                                >
                                  <View
                                    style={
                                      [
                                        {},
                                        {
                                          "paddingBottom": 12,
                                        },
                                      ]
                                    }
                                  />
                                  <View
                                    style={
                                      [
                                        {},
                                        {
                                          "paddingHorizontal": 24,
                                        },
                                      ]
                                    }
                                  />
                                </View>
                              </View>
                            </RCTScrollView>
                            <View
                              style={
                                [
                                  {},
                                  {
                                    "alignItems": "center",
                                    "backgroundColor": "#ffffff",
                                    "gap": 12,
                                    "justifyContent": "center",
                                    "paddingBottom": 24,
                                    "paddingHorizontal": 16,
                                    "paddingTop": 12,
                                    "width": "100%",
                                  },
                                ]
                              }
                            >
                              <Text
                                accessibilityRole="text"
                                style={
                                  {
                                    "color": "#686e7d",
                                    "fontFamily": "CentraNo1-Book",
                                    "fontSize": 16,
                                    "fontWeight": "400",
                                    "letterSpacing": 0,
                                    "lineHeight": 24,
                                  }
                                }
                              >
                                Select amount
                              </Text>
                            </View>
                          </View>
                        </View>
                      </RCTScrollView>
                    </RCTSafeAreaView>
                  </View>
                </View>
              </View>
            </View>
          </View>
        </View>
      </RNSScreen>
    </RNSScreenContainer>
  </RNCSafeAreaProvider>
</View>
`;

exports[`BridgeView renders 1`] = `
<View
  style={
    {
      "flex": 1,
    }
  }
>
  <RNCSafeAreaProvider
    onInsetsChange={[Function]}
    style={
      [
        {
          "flex": 1,
        },
        undefined,
      ]
    }
  >
    <View
      collapsable={false}
      pointerEvents="box-none"
      style={
        {
          "zIndex": 1,
        }
      }
    >
      <View
        accessibilityElementsHidden={false}
        importantForAccessibility="auto"
        onLayout={[Function]}
        pointerEvents="box-none"
        style={null}
      >
        <View
          collapsable={false}
          pointerEvents="box-none"
          style={
            {
              "bottom": 0,
              "left": 0,
              "opacity": 1,
              "position": "absolute",
              "right": 0,
              "top": 0,
              "zIndex": 0,
            }
          }
        >
          <View
            collapsable={false}
            style={
              {
                "backgroundColor": "rgb(255, 255, 255)",
                "borderBottomColor": "rgb(216, 216, 216)",
                "flex": 1,
                "shadowColor": "rgb(216, 216, 216)",
                "shadowOffset": {
                  "height": 0.5,
                  "width": 0,
                },
                "shadowOpacity": 0.85,
                "shadowRadius": 0,
              }
            }
          />
        </View>
        <View
          collapsable={false}
          pointerEvents="box-none"
          style={
            {
              "height": 64,
              "maxHeight": undefined,
              "minHeight": undefined,
              "opacity": undefined,
              "transform": undefined,
            }
          }
        >
          <View
            pointerEvents="none"
            style={
              {
                "height": 20,
              }
            }
          />
          <View
            pointerEvents="box-none"
            style={
              {
                "alignItems": "center",
                "flex": 1,
                "flexDirection": "row",
                "justifyContent": "center",
              }
            }
          >
            <View
              collapsable={false}
              pointerEvents="box-none"
              style={
                {
                  "marginHorizontal": 16,
                  "opacity": 1,
                }
              }
            >
              <Text
                accessibilityRole="header"
                aria-level="1"
                collapsable={false}
                numberOfLines={1}
                onLayout={[Function]}
                style={
                  {
                    "color": "rgb(28, 28, 30)",
                    "fontSize": 17,
                    "fontWeight": "600",
                  }
                }
              >
                Bridge
              </Text>
            </View>
          </View>
        </View>
      </View>
    </View>
    <RNSScreenContainer
      onLayout={[Function]}
      style={
        {
          "flex": 1,
        }
      }
    >
      <RNSScreen
        activityState={2}
        collapsable={false}
        gestureResponseDistance={
          {
            "bottom": -1,
            "end": -1,
            "start": -1,
            "top": -1,
          }
        }
        onGestureCancel={[Function]}
        pointerEvents="box-none"
        sheetAllowedDetents="large"
        sheetCornerRadius={-1}
        sheetExpandsWhenScrolledToEdge={true}
        sheetGrabberVisible={false}
        sheetLargestUndimmedDetent="all"
        style={
          {
            "bottom": 0,
            "left": 0,
            "position": "absolute",
            "right": 0,
            "top": 0,
            "zIndex": undefined,
          }
        }
      >
        <View
          collapsable={false}
          style={
            {
              "opacity": 1,
            }
          }
        />
        <View
          accessibilityElementsHidden={false}
          closing={false}
          gestureVelocityImpact={0.3}
          importantForAccessibility="auto"
          onClose={[Function]}
          onGestureBegin={[Function]}
          onGestureCanceled={[Function]}
          onGestureEnd={[Function]}
          onOpen={[Function]}
          onTransition={[Function]}
          pointerEvents="box-none"
          style={
            [
              {
                "overflow": undefined,
              },
              {
                "bottom": 0,
                "left": 0,
                "position": "absolute",
                "right": 0,
                "top": 0,
              },
            ]
          }
          transitionSpec={
            {
              "close": {
                "animation": "spring",
                "config": {
                  "damping": 500,
                  "mass": 3,
                  "overshootClamping": true,
                  "restDisplacementThreshold": 10,
                  "restSpeedThreshold": 10,
                  "stiffness": 1000,
                },
              },
              "open": {
                "animation": "spring",
                "config": {
                  "damping": 500,
                  "mass": 3,
                  "overshootClamping": true,
                  "restDisplacementThreshold": 10,
                  "restSpeedThreshold": 10,
                  "stiffness": 1000,
                },
              },
            }
          }
        >
          <View
            collapsable={false}
            needsOffscreenAlphaCompositing={false}
            pointerEvents="box-none"
            style={
              {
                "flex": 1,
              }
            }
          >
            <View
              collapsable={false}
<<<<<<< HEAD
=======
              enabled={false}
              handlerTag={-1}
              handlerType="PanGestureHandler"
>>>>>>> 961a5281
              onGestureHandlerEvent={[Function]}
              onGestureHandlerStateChange={[Function]}
              style={
                {
                  "flex": 1,
                  "transform": [
                    {
                      "translateX": 0,
                    },
                    {
                      "translateX": 0,
                    },
                  ],
                }
              }
            >
              <View
                collapsable={false}
                pointerEvents="none"
                style={
                  {
                    "backgroundColor": "rgb(242, 242, 242)",
                    "bottom": 0,
                    "left": 0,
                    "position": "absolute",
                    "shadowColor": "#000",
                    "shadowOffset": {
                      "height": 1,
                      "width": -1,
                    },
                    "shadowOpacity": 0.3,
                    "shadowRadius": 5,
                    "top": 0,
                    "width": 3,
                  }
                }
              />
              <View
                style={
                  [
                    {
                      "flex": 1,
                      "overflow": "hidden",
                    },
                    [
                      {
                        "backgroundColor": "rgb(242, 242, 242)",
                      },
                      undefined,
                    ],
                  ]
                }
              >
                <View
                  style={
                    {
                      "flex": 1,
                      "flexDirection": "column-reverse",
                    }
                  }
                >
                  <View
                    style={
                      {
                        "flex": 1,
                      }
                    }
                  >
                    <RCTSafeAreaView
                      style={
                        {
                          "backgroundColor": "#ffffff",
                          "flex": 1,
                        }
                      }
                    >
                      <RCTScrollView
                        contentContainerStyle={
                          {
                            "flex": 1,
                          }
                        }
                      >
                        <View>
                          <View
                            style={
                              [
                                {},
                                {
                                  "flex": 1,
                                },
                              ]
                            }
                          >
                            <View
                              gap={8}
                              style={
                                [
                                  {
                                    "gap": 8,
                                  },
                                  {
                                    "paddingHorizontal": 24,
                                    "paddingVertical": 12,
                                  },
                                ]
                              }
                            >
                              <View
                                style={
                                  [
                                    {},
                                    undefined,
                                  ]
                                }
                              >
                                <View
                                  gap={4}
                                  style={
                                    [
                                      {
                                        "gap": 4,
                                      },
                                      {
                                        "paddingVertical": 16,
                                      },
                                    ]
                                  }
                                >
                                  <View
                                    style={
                                      [
                                        {},
                                        {
                                          "alignItems": "center",
                                          "flexDirection": "row",
                                          "justifyContent": "space-between",
                                        },
                                      ]
                                    }
                                  >
                                    <View
                                      style={
                                        [
                                          {},
                                          {
                                            "flex": 1,
                                          },
                                        ]
                                      }
                                    >
                                      <TextInput
                                        autoFocus={true}
                                        caretHidden={false}
                                        editable={true}
                                        onBlur={[Function]}
                                        onFocus={[Function]}
                                        placeholder="0"
                                        showSoftInputOnFocus={false}
                                        style={
                                          {
                                            "backgroundColor": "#ffffff",
                                            "borderColor": "#4459ff",
                                            "borderWidth": 0,
                                            "color": "#121314",
                                            "fontFamily": "CentraNo1-Book",
                                            "fontSize": 40,
                                            "fontWeight": "400",
                                            "height": 50,
                                            "letterSpacing": 0,
                                            "lineHeight": 50,
                                            "opacity": 1,
                                            "paddingVertical": 0,
                                          }
                                        }
                                        testID="source-token-area-input"
                                      />
                                    </View>
                                    <TouchableOpacity
                                      onPress={[Function]}
                                      testID="source-token-area"
                                    >
                                      <View
                                        alignItems="center"
                                        flexDirection="row"
                                        gap={4}
                                        justifyContent="flex-end"
                                        style={
                                          [
                                            {
                                              "alignItems": "center",
                                              "flexDirection": "row",
                                              "gap": 4,
                                              "justifyContent": "flex-end",
                                            },
                                            {
                                              "backgroundColor": "#ffffff",
                                              "borderRadius": 100,
                                              "paddingHorizontal": 12,
                                              "paddingVertical": 8,
                                              "shadowColor": "#0000001a",
                                              "shadowOffset": {
                                                "height": 2,
                                                "width": 0,
                                              },
                                              "shadowOpacity": 1,
                                              "shadowRadius": 4,
                                            },
                                          ]
                                        }
                                      >
                                        <View
                                          onLayout={[Function]}
                                          style={
                                            {
                                              "alignSelf": "flex-start",
                                              "position": "relative",
                                            }
                                          }
                                          testID="badge-wrapper-badge"
                                        >
                                          <View>
                                            <View
                                              useNativeDriver={true}
                                            >
                                              <Image
                                                fadeIn={true}
                                                onError={[Function]}
                                                onLoadEnd={[Function]}
                                                source={
                                                  {
                                                    "uri": "",
                                                  }
                                                }
                                                style={
                                                  [
                                                    {
                                                      "borderRadius": 12,
                                                      "height": 24,
                                                      "width": 24,
                                                    },
                                                    undefined,
                                                    undefined,
                                                    undefined,
                                                    {
                                                      "borderRadius": 16,
                                                      "height": 32,
                                                      "width": 32,
                                                    },
                                                  ]
                                                }
                                              />
                                              <View
                                                collapsable={false}
                                                style={
                                                  {
                                                    "bottom": 0,
                                                    "left": 0,
                                                    "opacity": 1,
                                                    "position": "absolute",
                                                    "right": 0,
                                                    "top": 0,
                                                  }
                                                }
                                              >
                                                <View
                                                  style={
                                                    [
                                                      {
                                                        "borderRadius": 16,
                                                        "height": 32,
                                                        "width": 32,
                                                      },
                                                      {
                                                        "backgroundColor": "#eee",
                                                      },
                                                      undefined,
                                                    ]
                                                  }
                                                />
                                              </View>
                                            </View>
                                          </View>
                                          <View
                                            style={
                                              {
                                                "alignItems": "center",
                                                "aspectRatio": 1,
                                                "bottom": 0,
                                                "height": 0,
                                                "justifyContent": "center",
                                                "position": "absolute",
                                                "right": 0,
                                                "transform": [
                                                  {
                                                    "translateX": 0,
                                                  },
                                                  {
                                                    "translateY": 0,
                                                  },
                                                ],
                                              }
                                            }
                                          >
                                            <View
                                              onLayout={[Function]}
                                              style={
                                                {
                                                  "alignItems": "center",
                                                  "aspectRatio": 1,
                                                  "height": "50%",
                                                  "justifyContent": "center",
                                                  "maxHeight": 24,
                                                  "minHeight": 8,
                                                  "opacity": 0,
                                                }
                                              }
                                              testID="badgenetwork"
                                            >
                                              <View
                                                style={
                                                  {
                                                    "alignItems": "center",
                                                    "backgroundColor": "#ffffff",
                                                    "borderColor": "#ffffff",
                                                    "borderRadius": 8,
                                                    "borderWidth": 2,
                                                    "height": 32,
                                                    "justifyContent": "center",
                                                    "overflow": "hidden",
                                                    "shadowColor": "#0000001a",
                                                    "shadowOffset": {
                                                      "height": 2,
                                                      "width": 0,
                                                    },
                                                    "shadowOpacity": 1,
                                                    "shadowRadius": 4,
                                                    "transform": [
                                                      {
                                                        "scale": 1,
                                                      },
                                                    ],
                                                    "width": 32,
                                                  }
                                                }
                                              >
                                                <Image
                                                  onError={[Function]}
                                                  resizeMode="contain"
                                                  source={1}
                                                  style={
                                                    {
                                                      "height": 32,
                                                      "width": 32,
                                                    }
                                                  }
                                                  testID="network-avatar-image"
                                                />
                                              </View>
                                            </View>
                                          </View>
                                        </View>
                                        <Text
                                          accessibilityRole="text"
                                          style={
                                            {
                                              "color": "#121314",
                                              "fontFamily": "CentraNo1-Book",
                                              "fontSize": 24,
                                              "fontWeight": "400",
                                              "letterSpacing": 0,
                                              "lineHeight": 28,
                                            }
                                          }
                                        >
                                          ETH
                                        </Text>
                                      </View>
                                    </TouchableOpacity>
                                  </View>
                                  <View
                                    style={
                                      [
                                        {},
                                        {
                                          "alignItems": "center",
                                          "flexDirection": "row",
                                          "justifyContent": "space-between",
                                        },
                                      ]
                                    }
                                  >
                                    <View
                                      style={
                                        [
                                          {},
                                          {
                                            "flex": 1,
                                          },
                                        ]
                                      }
                                    />
                                    <Text
                                      accessibilityRole="text"
                                      style={
                                        {
                                          "color": "#686e7d",
                                          "fontFamily": "CentraNo1-Book",
                                          "fontSize": 16,
                                          "fontWeight": "400",
                                          "letterSpacing": 0,
                                          "lineHeight": 24,
                                        }
                                      }
                                    >
                                      2.0 ETH
                                    </Text>
                                  </View>
                                </View>
                              </View>
                              <View
                                style={
                                  [
                                    {},
                                    {
                                      "alignItems": "center",
                                      "backgroundColor": "#b7bbc866",
                                      "height": 1,
                                      "position": "relative",
                                    },
                                  ]
                                }
                              >
                                <View
                                  style={
                                    [
                                      {},
                                      {
                                        "alignItems": "center",
                                        "backgroundColor": "#f3f5f9",
                                        "borderRadius": 16,
                                        "display": "flex",
                                        "height": 32,
                                        "justifyContent": "center",
                                        "position": "absolute",
                                        "top": -16,
                                        "width": 32,
                                      },
                                    ]
                                  }
                                >
                                  <TouchableOpacity
                                    accessible={true}
                                    activeOpacity={1}
                                    disabled={true}
                                    onPress={[Function]}
                                    onPressIn={[Function]}
                                    onPressOut={[Function]}
                                    style={
                                      {
                                        "alignItems": "center",
                                        "borderRadius": 8,
                                        "height": 24,
                                        "justifyContent": "center",
                                        "opacity": 1,
                                        "width": 24,
                                      }
                                    }
                                    testID="arrow-button"
                                  >
                                    <SvgMock
                                      color="#121314"
                                      fill="currentColor"
                                      height={16}
                                      name="Arrow2Down"
                                      style={
                                        {
                                          "height": 16,
                                          "width": 16,
                                        }
                                      }
                                      width={16}
                                    />
                                  </TouchableOpacity>
                                </View>
                              </View>
                              <View
                                style={
                                  [
                                    {},
                                    undefined,
                                  ]
                                }
                              >
                                <View
                                  gap={4}
                                  style={
                                    [
                                      {
                                        "gap": 4,
                                      },
                                      {
                                        "paddingVertical": 16,
                                      },
                                    ]
                                  }
                                >
                                  <View
                                    style={
                                      [
                                        {},
                                        {
                                          "alignItems": "center",
                                          "flexDirection": "row",
                                          "justifyContent": "space-between",
                                        },
                                      ]
                                    }
                                  >
                                    <View
                                      style={
                                        [
                                          {},
                                          {
                                            "flex": 1,
                                          },
                                        ]
                                      }
                                    >
                                      <TextInput
                                        autoFocus={true}
                                        caretHidden={false}
                                        editable={false}
                                        onBlur={[Function]}
                                        onFocus={[Function]}
                                        placeholder="0"
                                        selection={
                                          {
                                            "end": 0,
                                            "start": 0,
                                          }
                                        }
                                        showSoftInputOnFocus={false}
                                        style={
                                          {
                                            "backgroundColor": "#ffffff",
                                            "borderColor": "#4459ff",
                                            "borderWidth": 0,
                                            "color": "#121314",
                                            "fontFamily": "CentraNo1-Book",
                                            "fontSize": 40,
                                            "fontWeight": "400",
                                            "height": 50,
                                            "letterSpacing": 0,
                                            "lineHeight": 50,
                                            "opacity": 1,
                                            "paddingVertical": 0,
                                          }
                                        }
                                        testID="dest-token-area-input"
                                        value="24.44"
                                      />
                                    </View>
                                    <TouchableOpacity
                                      accessibilityRole="button"
                                      accessible={true}
                                      activeOpacity={1}
                                      onPress={[Function]}
                                      onPressIn={[Function]}
                                      onPressOut={[Function]}
                                      style={
                                        {
                                          "alignItems": "center",
                                          "alignSelf": "flex-start",
                                          "backgroundColor": "#4459ff",
<<<<<<< HEAD
                                          "borderRadius": 20,
=======
                                          "borderRadius": 12,
>>>>>>> 961a5281
                                          "flexDirection": "row",
                                          "height": 40,
                                          "justifyContent": "center",
                                          "paddingHorizontal": 16,
                                        }
                                      }
                                    >
                                      <Text
                                        accessibilityRole="text"
                                        style={
                                          {
                                            "color": "#ffffff",
                                            "fontFamily": "CentraNo1-Medium",
                                            "fontSize": 16,
                                            "fontWeight": "500",
                                            "letterSpacing": 0,
                                            "lineHeight": 24,
                                          }
                                        }
                                      >
                                        Bridge to
                                      </Text>
                                    </TouchableOpacity>
                                  </View>
                                  <View
                                    style={
                                      [
                                        {},
                                        {
                                          "alignItems": "center",
                                          "flexDirection": "row",
                                          "justifyContent": "space-between",
                                        },
                                      ]
                                    }
                                  >
                                    <View
                                      style={
                                        [
                                          {},
                                          {
                                            "flex": 1,
                                          },
                                        ]
                                      }
                                    />
                                  </View>
                                </View>
                              </View>
                            </View>
                            <RCTScrollView
                              contentContainerStyle={
                                {
                                  "flexGrow": 1,
                                }
                              }
                              showsVerticalScrollIndicator={false}
                              style={
                                {
                                  "flex": 1,
                                }
                              }
                              testID="bridge-view-scroll"
                            >
                              <View>
                                <View
                                  style={
                                    [
                                      {},
                                      {
                                        "flex": 1,
                                        "justifyContent": "flex-start",
                                        "paddingBottom": 12,
                                      },
                                    ]
                                  }
                                >
                                  <View
                                    style={
                                      [
                                        {},
                                        {
                                          "paddingBottom": 12,
                                        },
                                      ]
                                    }
                                  />
                                  <View
                                    style={
                                      [
                                        {},
                                        {
                                          "paddingHorizontal": 24,
                                        },
                                      ]
                                    }
                                  />
                                </View>
                              </View>
                            </RCTScrollView>
                            <View
                              style={
                                [
                                  {},
                                  {
                                    "alignItems": "center",
                                    "backgroundColor": "#ffffff",
                                    "gap": 12,
                                    "justifyContent": "center",
                                    "paddingBottom": 24,
                                    "paddingHorizontal": 16,
                                    "paddingTop": 12,
                                    "width": "100%",
                                  },
                                ]
                              }
                            >
                              <Text
                                accessibilityRole="text"
                                style={
                                  {
                                    "color": "#686e7d",
                                    "fontFamily": "CentraNo1-Book",
                                    "fontSize": 16,
                                    "fontWeight": "400",
                                    "letterSpacing": 0,
                                    "lineHeight": 24,
                                  }
                                }
                              >
                                Select amount
                              </Text>
                            </View>
                          </View>
                        </View>
                      </RCTScrollView>
                    </RCTSafeAreaView>
                  </View>
                </View>
              </View>
            </View>
          </View>
        </View>
      </RNSScreen>
    </RNSScreenContainer>
  </RNCSafeAreaProvider>
</View>
`;<|MERGE_RESOLUTION|>--- conflicted
+++ resolved
@@ -819,11 +819,7 @@
                                           "alignItems": "center",
                                           "alignSelf": "flex-start",
                                           "backgroundColor": "#4459ff",
-<<<<<<< HEAD
-                                          "borderRadius": 20,
-=======
                                           "borderRadius": 12,
->>>>>>> 961a5281
                                           "flexDirection": "row",
                                           "height": 40,
                                           "justifyContent": "center",
@@ -1214,12 +1210,9 @@
           >
             <View
               collapsable={false}
-<<<<<<< HEAD
-=======
               enabled={false}
               handlerTag={-1}
               handlerType="PanGestureHandler"
->>>>>>> 961a5281
               onGestureHandlerEvent={[Function]}
               onGestureHandlerStateChange={[Function]}
               style={
@@ -1795,11 +1788,7 @@
                                           "alignItems": "center",
                                           "alignSelf": "flex-start",
                                           "backgroundColor": "#4459ff",
-<<<<<<< HEAD
-                                          "borderRadius": 20,
-=======
                                           "borderRadius": 12,
->>>>>>> 961a5281
                                           "flexDirection": "row",
                                           "height": 40,
                                           "justifyContent": "center",
