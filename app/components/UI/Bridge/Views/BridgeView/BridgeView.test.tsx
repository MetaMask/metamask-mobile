import { initialState } from '../../_mocks_/initialState';
import { renderScreen } from '../../../../../util/test/renderWithProvider';
import { fireEvent, waitFor } from '@testing-library/react-native';
import Routes from '../../../../../constants/navigation/Routes';
import {
  setDestToken,
  setSourceToken,
} from '../../../../../core/redux/slices/bridge';
import { Hex } from '@metamask/utils';
import BridgeView from '.';
import { createBridgeTestState } from '../../testUtils';
import { RequestStatus, type QuoteResponse } from '@metamask/bridge-controller';
import mockQuotes from '../../_mocks_/mock-quotes-sol-sol.json';
import { SolScope } from '@metamask/keyring-api';
import { mockUseBridgeQuoteData } from '../../_mocks_/useBridgeQuoteData.mock';
import { useBridgeQuoteData } from '../../hooks/useBridgeQuoteData';
<<<<<<< HEAD
import { isHardwareAccount } from '../../../../../util/address';
import { strings } from '../../../../../../locales/i18n';
=======
import { strings } from '../../../../../../locales/i18n';
import { isHardwareAccount } from '../../../../../util/address';
>>>>>>> 961a5281

// TODO remove this mock once we have a real implementation
jest.mock('../../../../../selectors/confirmTransaction');

jest.mock('../../../../../core/Engine', () => ({
  context: {
    SwapsController: {
      fetchAggregatorMetadataWithCache: jest.fn(),
      fetchTopAssetsWithCache: jest.fn(),
      fetchTokenWithCache: jest.fn(),
    },
    KeyringController: {
      state: {
        keyrings: [
          {
            accounts: ['0x1234567890123456789012345678901234567890'],
            type: 'HD Key Tree',
          },
        ],
      },
    },
    AccountsController: {
      state: {
        internalAccounts: {
          selectedAccount: '30786334-3935-4563-b064-363339643939',
          accounts: {
            '30786334-3935-4563-b064-363339643939': {
              id: '30786334-3935-4563-b064-363339643939',
              address: '0x1234567890123456789012345678901234567890',
              name: 'Account 1',
              type: 'eip155:eoa',
              scopes: ['eip155:0'],
              metadata: {
                lastSelected: 0,
              },
            },
          },
        },
      },
    },
    GasFeeController: {
      startPolling: jest.fn(),
      stopPollingByPollingToken: jest.fn(),
    },
    NetworkController: {
      getNetworkConfigurationByNetworkClientId: jest.fn(),
    },
    BridgeStatusController: {
      submitTx: jest.fn().mockResolvedValue({ success: true }),
    },
    BridgeController: {
      resetState: jest.fn(),
      setBridgeFeatureFlags: jest.fn().mockResolvedValue(undefined),
      updateBridgeQuoteRequestParams: jest.fn(),
    },
  },
  getTotalEvmFiatAccountBalance: jest.fn().mockReturnValue({
    balance: '1000000000000000000', // 1 ETH
    fiatBalance: '2000', // $2000
  }),
}));

// Mock useAccounts hook
jest.mock('../../../../hooks/useAccounts', () => ({
  useAccounts: () => ({
    accounts: [
      {
        address: '0x1234567890123456789012345678901234567890',
        name: 'Account 1',
        type: 'HD Key Tree',
        yOffset: 0,
        isSelected: true,
        caipAccountId: 'eip155:1:0x1234567890123456789012345678901234567890',
      },
    ],
    ensByAccountAddress: {
      '0x1234567890123456789012345678901234567890': '',
    },
  }),
}));

jest.mock('../../../../../core/redux/slices/bridge', () => {
  const actualBridgeSlice = jest.requireActual(
    '../../../../../core/redux/slices/bridge',
  );
  return {
    __esModule: true,
    ...actualBridgeSlice,
    default: actualBridgeSlice.default,
    setSourceToken: jest.fn(actualBridgeSlice.setSourceToken),
    setDestToken: jest.fn(actualBridgeSlice.setDestToken),
  };
});

const mockNavigate = jest.fn();
jest.mock('@react-navigation/native', () => {
  const actualNav = jest.requireActual('@react-navigation/native');
  return {
    ...actualNav,
    useNavigation: () => ({
      navigate: mockNavigate,
      setOptions: jest.fn(),
    }),
  };
});

// Mock useLatestBalance hook
jest.mock('../../hooks/useLatestBalance', () => ({
  useLatestBalance: jest.fn().mockImplementation(({ address, chainId }) => {
    if (!address || !chainId) return undefined;

    // Need to do this due to this error: "The module factory of `jest.mock()` is not allowed to reference any out-of-scope variables.""
    const actualEthers = jest.requireActual('ethers');

    return {
      displayBalance: '2.0',
      atomicBalance: actualEthers.BigNumber.from('2000000000000000000'), // 2 ETH
    };
  }),
}));

// Mock Skeleton component to prevent animation
jest.mock('../../../../../component-library/components/Skeleton', () => ({
  Skeleton: () => null,
}));

jest.mock('../../hooks/useBridgeQuoteData', () => ({
  useBridgeQuoteData: jest
    .fn()
    .mockImplementation(() => mockUseBridgeQuoteData),
}));

jest.mock('../../../../../util/address', () => ({
  ...jest.requireActual('../../../../../util/address'),
  isHardwareAccount: jest.fn(),
}));

describe('BridgeView', () => {
  const token2Address = '0x0000000000000000000000000000000000000002' as Hex;

  beforeEach(() => {
    jest.clearAllMocks();
    // Set default mock values
  });

  it('renders', async () => {
    const { toJSON } = renderScreen(
      BridgeView,
      {
        name: Routes.BRIDGE.ROOT,
      },
      { state: initialState },
    );

    expect(toJSON()).toMatchSnapshot();
  });

  it('should open BridgeTokenSelector when clicking source token', async () => {
    const { findByText } = renderScreen(
      BridgeView,
      {
        name: Routes.BRIDGE.ROOT,
      },
      { state: initialState },
    );

    // Find and click the token button
    const tokenButton = await findByText('ETH');
    expect(tokenButton).toBeTruthy();
    fireEvent.press(tokenButton);

    // Verify navigation to BridgeTokenSelector
    expect(mockNavigate).toHaveBeenCalledWith(Routes.BRIDGE.MODALS.ROOT, {
      screen: Routes.BRIDGE.MODALS.SOURCE_TOKEN_SELECTOR,
      params: {},
    });
  });

  it('should open BridgeDestNetworkSelector when clicking destination token area', async () => {
    const { getByText } = renderScreen(
      BridgeView,
      {
        name: Routes.BRIDGE.ROOT,
      },
      { state: initialState },
    );

    // Find and click the destination token area
    const destTokenArea = getByText('Bridge to');
    expect(destTokenArea).toBeTruthy();

    fireEvent.press(destTokenArea);

    // Verify navigation to BridgeTokenSelector
    expect(mockNavigate).toHaveBeenCalledWith(Routes.BRIDGE.MODALS.ROOT, {
      screen: Routes.BRIDGE.MODALS.DEST_NETWORK_SELECTOR,
      params: {
        shouldGoToTokens: true,
      },
    });
  });

  it('should update source token amount when typing', async () => {
    jest
      .mocked(useBridgeQuoteData as unknown as jest.Mock)
      .mockImplementation(() => ({
        ...mockUseBridgeQuoteData,
        activeQuote: null,
        bestQuote: null,
        sourceAmount: undefined,
        isLoading: false,
        destTokenAmount: undefined,
        formattedQuoteData: undefined,
      }));

    const { getByTestId, getByText } = renderScreen(
      BridgeView,
      {
        name: Routes.BRIDGE.ROOT,
      },
      { state: initialState },
    );

    // Press number buttons to input
    fireEvent.press(getByText('9'));
    fireEvent.press(getByText('.'));
    fireEvent.press(getByText('5'));

    // Verify the input value is updated
    const input = getByTestId('source-token-area-input');
    await waitFor(() => {
      expect(input.props.value).toBe('9.5');
    });

    // Verify fiat value is displayed (9.5 ETH * $2000 = $19000)
    expect(getByText('$19000')).toBeTruthy();
  });

  it('should display source token symbol and balance', async () => {
    const stateWithAmount = {
      ...initialState,
      bridge: {
        ...initialState.bridge,
        sourceAmount: '1.5',
      },
    };

    const { getByText, getByTestId } = renderScreen(
      BridgeView,
      {
        name: Routes.BRIDGE.ROOT,
      },
      { state: stateWithAmount },
    );

    // Verify token symbol is displayed
    expect(getByText('ETH')).toBeTruthy();

    // Verify token amount is displayed
    const input = getByTestId('source-token-area-input');
    expect(input.props.value).toBe('1.5');

    // Verify fiat value is displayed (1.5 ETH * $2000 = $3000)
    expect(getByText('$3000')).toBeTruthy();

    // Verify balance is displayed
    await waitFor(() => {
      expect(getByText('2.0 ETH')).toBeTruthy();
    });
  });

  it('should switch tokens when clicking arrow button', () => {
    const initialStateWithTokens = {
      ...initialState,
      bridge: {
        ...initialState.bridge,
        sourceToken: {
          address: '0x0000000000000000000000000000000000000000',
          chainId: '0x1' as Hex,
          decimals: 18,
          image: '',
          name: 'Ether',
          symbol: 'ETH',
        },
        destToken: {
          address: token2Address,
          chainId: '0x1' as Hex,
          decimals: 6,
          image:
            'https://static.cx.metamask.io/api/v1/tokenIcons/1/0xa0b86991c6218b36c1d19d4a2e9eb0ce3606eb48.png',
          symbol: 'USDC',
        },
      },
    };

    const { getByTestId } = renderScreen(
      BridgeView,
      {
        name: Routes.BRIDGE.ROOT,
      },
      { state: initialStateWithTokens },
    );

    const arrowButton = getByTestId('arrow-button');
    fireEvent.press(arrowButton);

    expect(setSourceToken).toHaveBeenCalledWith(
      initialStateWithTokens.bridge.destToken,
    );
    expect(setDestToken).toHaveBeenCalledWith(
      initialStateWithTokens.bridge.sourceToken,
    );
  });

  describe('Solana Swap', () => {
    it('should set slippage to undefined when isSolanaSwap is true', async () => {
      const testState = createBridgeTestState({
        bridgeControllerOverrides: {
          quoteRequest: {
            insufficientBal: false,
          },
          quotesLoadingStatus: RequestStatus.FETCHED,
          quotes: [mockQuotes[0] as unknown as QuoteResponse],
        },
        bridgeReducerOverrides: {
          sourceAmount: '1.0',
          sourceToken: {
            address: 'So11111111111111111111111111111111111111112',
            chainId: SolScope.Mainnet,
            decimals: 9,
            image: '',
            name: 'Solana',
            symbol: 'SOL',
          },
          destToken: {
            address: 'So11111111111111111111111111111111111111112',
            chainId: SolScope.Mainnet,
            decimals: 9,
            image: '',
            name: 'Solana',
            symbol: 'SOL',
          },
        },
      });

      const { store } = renderScreen(
        BridgeView,
        {
          name: Routes.BRIDGE.ROOT,
        },
        { state: testState },
      );

      // Wait for the useEffect to run and update the state
      await waitFor(() => {
        expect(store.getState().bridge.slippage).toBeUndefined();
      });
    });
  });

  describe('Bottom Content', () => {
    it('displays "Select amount" when no amount is entered', () => {
      const { getByText } = renderScreen(
        BridgeView,
        {
          name: Routes.BRIDGE.ROOT,
        },
        { state: initialState },
      );

      expect(getByText('Select amount')).toBeTruthy();
    });

    it('displays "Select amount" when amount is zero', () => {
      const stateWithZeroAmount = {
        ...initialState,
        bridge: {
          ...initialState.bridge,
          sourceAmount: '0',
        },
      };

      const { getByText } = renderScreen(
        BridgeView,
        {
          name: Routes.BRIDGE.ROOT,
        },
        { state: stateWithZeroAmount },
      );

      expect(getByText('Select amount')).toBeTruthy();
    });

    it('displays "Insufficient funds" when amount exceeds balance', () => {
      const testState = createBridgeTestState({
        bridgeControllerOverrides: {
          quoteRequest: {
            insufficientBal: true,
          },
          quotesLoadingStatus: RequestStatus.FETCHED,
          quotes: [mockQuotes[0] as unknown as QuoteResponse],
          quotesLastFetched: 12,
        },
      });

      jest
        .mocked(useBridgeQuoteData as unknown as jest.Mock)
        .mockImplementation(() => mockUseBridgeQuoteData);

      const { getByText } = renderScreen(
        BridgeView,
        {
          name: Routes.BRIDGE.ROOT,
        },
        { state: testState },
      );

      expect(getByText('Insufficient funds')).toBeTruthy();
    });

    it('displays "Fetching quote" when quotes are loading', () => {
      const testState = createBridgeTestState({
        bridgeControllerOverrides: {
          quotesLastFetched: null,
        },
      });

      jest
        .mocked(useBridgeQuoteData as unknown as jest.Mock)
        .mockImplementation(() => ({
          ...mockUseBridgeQuoteData,
          isLoading: true,
        }));

      const { getByText } = renderScreen(
        BridgeView,
        {
          name: Routes.BRIDGE.ROOT,
        },
        { state: testState },
      );

      expect(getByText('Fetching quote')).toBeTruthy();
    });

    it('displays Continue button and Terms link when amount is valid', () => {
      const testState = createBridgeTestState({
        bridgeControllerOverrides: {
          quoteRequest: {
            insufficientBal: false,
          },
          quotesLoadingStatus: RequestStatus.FETCHED,
          quotes: [mockQuotes[0] as unknown as QuoteResponse],
          quotesLastFetched: 12,
        },
        bridgeReducerOverrides: {
          sourceAmount: '1.0', // Less than balance of 2.0 ETH
        },
      });

      jest
        .mocked(useBridgeQuoteData as unknown as jest.Mock)
        .mockImplementation(() => ({
          ...mockUseBridgeQuoteData,
          isExpired: false,
          willRefresh: false,
        }));

      const { getByText } = renderScreen(
        BridgeView,
        {
          name: Routes.BRIDGE.ROOT,
        },
        { state: testState },
      );

      expect(getByText('Confirm Bridge')).toBeTruthy();
      expect(getByText('Terms & Conditions')).toBeTruthy();
    });

    it('should handle "Confirm Bridge" button press', async () => {
      const testState = createBridgeTestState({
        bridgeControllerOverrides: {
          quoteRequest: {
            insufficientBal: false,
          },
          quotesLoadingStatus: RequestStatus.FETCHED,
          quotes: [mockQuotes[0] as unknown as QuoteResponse],
          quotesLastFetched: 12,
        },
        bridgeReducerOverrides: {
          sourceAmount: '1.0', // Less than balance of 2.0 ETH
        },
      });

      const { getByText } = renderScreen(
        BridgeView,
        {
          name: Routes.BRIDGE.ROOT,
        },
        {
          state: testState,
        },
      );

      const button = getByText('Confirm Bridge');
      fireEvent.press(button);

      // TODO: Add expectations once quote response is implemented
      // expect(mockSubmitBridgeTx).toHaveBeenCalled();
    });

    it('should handle Terms & Conditions press', () => {
      const testState = createBridgeTestState({
        bridgeControllerOverrides: {
          quoteRequest: {
            insufficientBal: false,
          },
          quotesLoadingStatus: RequestStatus.FETCHED,
          quotes: [mockQuotes[0] as unknown as QuoteResponse],
          quotesLastFetched: 12,
        },
        bridgeReducerOverrides: {
          sourceAmount: '1.0', // Less than balance of 2.0 ETH
        },
      });

      const { getByText } = renderScreen(
        BridgeView,
        {
          name: Routes.BRIDGE.ROOT,
        },
        { state: testState },
      );

      const termsButton = getByText('Terms & Conditions');
      fireEvent.press(termsButton);

      // TODO: Add expectations once Terms navigation is implemented
    });
    it('navigates to QuoteExpiredModal when quote expires without refresh', async () => {
      jest
        .mocked(useBridgeQuoteData as unknown as jest.Mock)
        .mockImplementation(() => ({
          ...mockUseBridgeQuoteData,
          isExpired: true,
          willRefresh: false,
        }));

      renderScreen(
        BridgeView,
        {
          name: Routes.BRIDGE.ROOT,
        },
        { state: initialState },
      );

      await waitFor(() => {
        expect(mockNavigate).toHaveBeenCalledWith(Routes.BRIDGE.MODALS.ROOT, {
          screen: Routes.BRIDGE.MODALS.QUOTE_EXPIRED_MODAL,
        });
      });
    });

    it('does not navigate to QuoteExpiredModal when quote expires with refresh', async () => {
      jest
        .mocked(useBridgeQuoteData as unknown as jest.Mock)
        .mockImplementation(() => ({
          ...mockUseBridgeQuoteData,
          isExpired: true,
          willRefresh: true,
        }));

      renderScreen(
        BridgeView,
        {
          name: Routes.BRIDGE.ROOT,
        },
        { state: initialState },
      );

      await waitFor(() => {
        expect(mockNavigate).not.toHaveBeenCalledWith(
          Routes.BRIDGE.MODALS.ROOT,
          {
            screen: Routes.BRIDGE.MODALS.QUOTE_EXPIRED_MODAL,
          },
        );
      });
    });

    it('does not navigate to QuoteExpiredModal when quote is valid', async () => {
      jest
        .mocked(useBridgeQuoteData as unknown as jest.Mock)
        .mockImplementation(() => ({
          ...mockUseBridgeQuoteData,
          isExpired: false,
          willRefresh: false,
        }));

      renderScreen(
        BridgeView,
        {
          name: Routes.BRIDGE.ROOT,
        },
        { state: initialState },
      );

      await waitFor(() => {
        expect(mockNavigate).not.toHaveBeenCalledWith(
          Routes.BRIDGE.MODALS.ROOT,
          {
            screen: Routes.BRIDGE.MODALS.QUOTE_EXPIRED_MODAL,
          },
        );
      });
    });

    it('blurs input when opening QuoteExpiredModal', async () => {
      jest
        .mocked(useBridgeQuoteData as unknown as jest.Mock)
        .mockImplementation(() => ({
          ...mockUseBridgeQuoteData,
          isExpired: true,
          willRefresh: false,
          isLoading: false,
        }));

      const { toJSON } = renderScreen(
        BridgeView,
        {
          name: Routes.BRIDGE.ROOT,
        },
        { state: initialState },
      );

      await waitFor(() => {
        expect(mockNavigate).toHaveBeenCalledWith(Routes.BRIDGE.MODALS.ROOT, {
          screen: Routes.BRIDGE.MODALS.QUOTE_EXPIRED_MODAL,
        });
      });

      expect(toJSON()).toMatchSnapshot();
    });

    it('displays hardware wallet not supported banner and disables continue button when using hardware wallet with Solana source', async () => {
      // Mock isHardwareAccount to return true for this test only
      const mockIsHardwareAccount = jest.fn().mockReturnValue(true);
      jest.mocked(isHardwareAccount).mockImplementation(mockIsHardwareAccount);

      const testState = createBridgeTestState({
        bridgeControllerOverrides: {
          quoteRequest: {
            insufficientBal: false,
          },
          quotesLoadingStatus: RequestStatus.FETCHED,
          quotes: [mockQuotes[0] as unknown as QuoteResponse],
          quotesLastFetched: 12,
        },
        bridgeReducerOverrides: {
          sourceAmount: '1.0',
          sourceToken: {
            address: 'So11111111111111111111111111111111111111112',
            chainId: SolScope.Mainnet,
            decimals: 9,
            image: '',
            name: 'Solana',
            symbol: 'SOL',
          },
        },
      });

      const { getByText } = renderScreen(
        BridgeView,
        {
          name: Routes.BRIDGE.ROOT,
        },
        { state: testState },
      );

      // Wait for the banner text to appear
      await waitFor(() => {
        expect(
          getByText(strings('bridge.hardware_wallet_not_supported_solana')),
        ).toBeTruthy();
      });
    });
<<<<<<< HEAD
=======
  });

  describe('Error Banner Visibility', () => {
    it('should hide error banner when input is focused', async () => {
      // Setup state with error condition
      const testState = createBridgeTestState({
        bridgeControllerOverrides: {
          quotesLoadingStatus: RequestStatus.FETCHED,
          quotes: [],
          quotesLastFetched: 12,
        },
        bridgeReducerOverrides: {
          sourceAmount: '1.0',
        },
      });

      // Mock quote data to show an error
      jest
        .mocked(useBridgeQuoteData as unknown as jest.Mock)
        .mockImplementation(() => ({
          ...mockUseBridgeQuoteData,
          quoteFetchError: 'Error fetching quote',
          isNoQuotesAvailable: true,
          isLoading: false,
        }));

      const { getByTestId, queryByTestId } = renderScreen(
        BridgeView,
        {
          name: Routes.BRIDGE.ROOT,
        },
        { state: testState },
      );

      // Error banner should be visible initially
      await waitFor(() => {
        expect(queryByTestId('banneralert')).toBeTruthy();
      });

      // Focus the input
      const input = getByTestId('source-token-area-input');
      fireEvent(input, 'focus');

      // Error banner should be hidden
      await waitFor(() => {
        expect(queryByTestId('banneralert')).toBeNull();
      });
    });

    it('should focus input and show keypad when error banner is closed', async () => {
      // Setup state with error condition
      const testState = createBridgeTestState({
        bridgeControllerOverrides: {
          quotesLoadingStatus: RequestStatus.FETCHED,
          quotes: [],
          quotesLastFetched: 12,
        },
        bridgeReducerOverrides: {
          sourceAmount: '1.0',
        },
      });

      // Mock quote data to show an error
      jest
        .mocked(useBridgeQuoteData as unknown as jest.Mock)
        .mockImplementation(() => ({
          ...mockUseBridgeQuoteData,
          quoteFetchError: 'Error fetching quote',
          isNoQuotesAvailable: true,
          isLoading: false,
        }));

      const { getByTestId, queryByTestId } = renderScreen(
        BridgeView,
        {
          name: Routes.BRIDGE.ROOT,
        },
        { state: testState },
      );

      // Error banner should be visible initially
      await waitFor(() => {
        expect(queryByTestId('banneralert')).toBeTruthy();
      });

      // Close the banner by clicking close button
      const closeButton = getByTestId('banner-close-button-icon');
      fireEvent.press(closeButton);

      // Error banner should be hidden and keypad should be visible
      await waitFor(() => {
        expect(queryByTestId('banneralert')).toBeNull();
        // Keypad should be visible - check for the delete button which is part of the keypad
        expect(queryByTestId('keypad-delete-button')).toBeTruthy();
      });
    });
>>>>>>> 961a5281
  });

  describe('Error Banner Visibility', () => {
    it('should hide error banner when input is focused', async () => {
      // Setup state with error condition
      const testState = createBridgeTestState({
        bridgeControllerOverrides: {
          quotesLoadingStatus: RequestStatus.FETCHED,
          quotes: [],
          quotesLastFetched: 12,
        },
        bridgeReducerOverrides: {
          sourceAmount: '1.0',
        },
      });

      // Mock quote data to show an error
      jest
        .mocked(useBridgeQuoteData as unknown as jest.Mock)
        .mockImplementation(() => ({
          ...mockUseBridgeQuoteData,
          quoteFetchError: 'Error fetching quote',
          isNoQuotesAvailable: true,
          isLoading: false,
        }));

      const { getByTestId, queryByTestId } = renderScreen(
        BridgeView,
        {
          name: Routes.BRIDGE.ROOT,
        },
        { state: testState },
      );

      // Error banner should be visible initially
      await waitFor(() => {
        expect(queryByTestId('banneralert')).toBeTruthy();
      });

      // Focus the input
      const input = getByTestId('source-token-area-input');
      fireEvent(input, 'focus');

      // Error banner should be hidden
      await waitFor(() => {
        expect(queryByTestId('banneralert')).toBeNull();
      });
    });

    it('should focus input and show keypad when error banner is closed', async () => {
      // Setup state with error condition
      const testState = createBridgeTestState({
        bridgeControllerOverrides: {
          quotesLoadingStatus: RequestStatus.FETCHED,
          quotes: [],
          quotesLastFetched: 12,
        },
        bridgeReducerOverrides: {
          sourceAmount: '1.0',
        },
      });

      // Mock quote data to show an error
      jest
        .mocked(useBridgeQuoteData as unknown as jest.Mock)
        .mockImplementation(() => ({
          ...mockUseBridgeQuoteData,
          quoteFetchError: 'Error fetching quote',
          isNoQuotesAvailable: true,
          isLoading: false,
        }));

      const { getByTestId, queryByTestId } = renderScreen(
        BridgeView,
        {
          name: Routes.BRIDGE.ROOT,
        },
        { state: testState },
      );

      // Error banner should be visible initially
      await waitFor(() => {
        expect(queryByTestId('banneralert')).toBeTruthy();
      });

      // Close the banner by clicking close button
      const closeButton = getByTestId('banner-close-button-icon');
      fireEvent.press(closeButton);

      // Error banner should be hidden and keypad should be visible
      await waitFor(() => {
        expect(queryByTestId('banneralert')).toBeNull();
        // Keypad should be visible - check for the delete button which is part of the keypad
        expect(queryByTestId('keypad-delete-button')).toBeTruthy();
      });
    });
  });
});
<|MERGE_RESOLUTION|>--- conflicted
+++ resolved
@@ -14,13 +14,8 @@
 import { SolScope } from '@metamask/keyring-api';
 import { mockUseBridgeQuoteData } from '../../_mocks_/useBridgeQuoteData.mock';
 import { useBridgeQuoteData } from '../../hooks/useBridgeQuoteData';
-<<<<<<< HEAD
-import { isHardwareAccount } from '../../../../../util/address';
-import { strings } from '../../../../../../locales/i18n';
-=======
 import { strings } from '../../../../../../locales/i18n';
 import { isHardwareAccount } from '../../../../../util/address';
->>>>>>> 961a5281
 
 // TODO remove this mock once we have a real implementation
 jest.mock('../../../../../selectors/confirmTransaction');
@@ -708,8 +703,6 @@
         ).toBeTruthy();
       });
     });
-<<<<<<< HEAD
-=======
   });
 
   describe('Error Banner Visibility', () => {
@@ -806,102 +799,5 @@
         expect(queryByTestId('keypad-delete-button')).toBeTruthy();
       });
     });
->>>>>>> 961a5281
-  });
-
-  describe('Error Banner Visibility', () => {
-    it('should hide error banner when input is focused', async () => {
-      // Setup state with error condition
-      const testState = createBridgeTestState({
-        bridgeControllerOverrides: {
-          quotesLoadingStatus: RequestStatus.FETCHED,
-          quotes: [],
-          quotesLastFetched: 12,
-        },
-        bridgeReducerOverrides: {
-          sourceAmount: '1.0',
-        },
-      });
-
-      // Mock quote data to show an error
-      jest
-        .mocked(useBridgeQuoteData as unknown as jest.Mock)
-        .mockImplementation(() => ({
-          ...mockUseBridgeQuoteData,
-          quoteFetchError: 'Error fetching quote',
-          isNoQuotesAvailable: true,
-          isLoading: false,
-        }));
-
-      const { getByTestId, queryByTestId } = renderScreen(
-        BridgeView,
-        {
-          name: Routes.BRIDGE.ROOT,
-        },
-        { state: testState },
-      );
-
-      // Error banner should be visible initially
-      await waitFor(() => {
-        expect(queryByTestId('banneralert')).toBeTruthy();
-      });
-
-      // Focus the input
-      const input = getByTestId('source-token-area-input');
-      fireEvent(input, 'focus');
-
-      // Error banner should be hidden
-      await waitFor(() => {
-        expect(queryByTestId('banneralert')).toBeNull();
-      });
-    });
-
-    it('should focus input and show keypad when error banner is closed', async () => {
-      // Setup state with error condition
-      const testState = createBridgeTestState({
-        bridgeControllerOverrides: {
-          quotesLoadingStatus: RequestStatus.FETCHED,
-          quotes: [],
-          quotesLastFetched: 12,
-        },
-        bridgeReducerOverrides: {
-          sourceAmount: '1.0',
-        },
-      });
-
-      // Mock quote data to show an error
-      jest
-        .mocked(useBridgeQuoteData as unknown as jest.Mock)
-        .mockImplementation(() => ({
-          ...mockUseBridgeQuoteData,
-          quoteFetchError: 'Error fetching quote',
-          isNoQuotesAvailable: true,
-          isLoading: false,
-        }));
-
-      const { getByTestId, queryByTestId } = renderScreen(
-        BridgeView,
-        {
-          name: Routes.BRIDGE.ROOT,
-        },
-        { state: testState },
-      );
-
-      // Error banner should be visible initially
-      await waitFor(() => {
-        expect(queryByTestId('banneralert')).toBeTruthy();
-      });
-
-      // Close the banner by clicking close button
-      const closeButton = getByTestId('banner-close-button-icon');
-      fireEvent.press(closeButton);
-
-      // Error banner should be hidden and keypad should be visible
-      await waitFor(() => {
-        expect(queryByTestId('banneralert')).toBeNull();
-        // Keypad should be visible - check for the delete button which is part of the keypad
-        expect(queryByTestId('keypad-delete-button')).toBeTruthy();
-      });
-    });
-  });
-});
+  });
+});