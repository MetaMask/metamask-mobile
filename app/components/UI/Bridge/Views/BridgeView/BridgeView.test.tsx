--- conflicted
+++ resolved
@@ -1,9 +1,5 @@
 import { initialState } from '../../_mocks_/initialState';
-<<<<<<< HEAD
-import { renderScreen } from '../../../../../util/test/renderWithProvider';
-=======
 import { renderScreen , DeepPartial } from '../../../../../util/test/renderWithProvider';
->>>>>>> b6e9c40b
 import { fireEvent, waitFor } from '@testing-library/react-native';
 import Routes from '../../../../../constants/navigation/Routes';
 import {
@@ -18,20 +14,6 @@
 import { SolScope } from '@metamask/keyring-api';
 import { mockUseBridgeQuoteData } from '../../_mocks_/useBridgeQuoteData.mock';
 import { useBridgeQuoteData } from '../../hooks/useBridgeQuoteData';
-<<<<<<< HEAD
-import { isHardwareAccount } from '../../../../../util/address';
-import { strings } from '../../../../../../locales/i18n';
-
-// TODO remove this mock once we have a real implementation
-jest.mock('../../../../../selectors/confirmTransaction');
-
-jest.mock('../../../../../core/Engine', () => ({
-  context: {
-    SwapsController: {
-      fetchAggregatorMetadataWithCache: jest.fn(),
-      fetchTopAssetsWithCache: jest.fn(),
-      fetchTokenWithCache: jest.fn(),
-=======
 import { strings } from '../../../../../../locales/i18n';
 import { isHardwareAccount } from '../../../../../util/address';
 import { BridgeViewMode } from '../../types';
@@ -43,7 +25,6 @@
   accountTreeControllerInit: jest.fn(() => ({
     controller: {
       state: { accountTree: { wallets: {} } },
->>>>>>> b6e9c40b
     },
   })),
 }));
@@ -87,41 +68,6 @@
         },
       },
     },
-<<<<<<< HEAD
-    AccountsController: {
-      state: {
-        internalAccounts: {
-          selectedAccount: '30786334-3935-4563-b064-363339643939',
-          accounts: {
-            '30786334-3935-4563-b064-363339643939': {
-              id: '30786334-3935-4563-b064-363339643939',
-              address: '0x1234567890123456789012345678901234567890',
-              name: 'Account 1',
-              type: 'eip155:eoa',
-              scopes: ['eip155:0'],
-              metadata: {
-                lastSelected: 0,
-              },
-            },
-          },
-        },
-      },
-    },
-    GasFeeController: {
-      startPolling: jest.fn(),
-      stopPollingByPollingToken: jest.fn(),
-    },
-    NetworkController: {
-      getNetworkConfigurationByNetworkClientId: jest.fn(),
-    },
-    BridgeStatusController: {
-      submitTx: jest.fn().mockResolvedValue({ success: true }),
-    },
-    BridgeController: {
-      resetState: jest.fn(),
-      setBridgeFeatureFlags: jest.fn().mockResolvedValue(undefined),
-      updateBridgeQuoteRequestParams: jest.fn(),
-=======
   }
 } as DeepPartial<RootState>;
 
@@ -193,7 +139,6 @@
         setBridgeFeatureFlags: jest.fn().mockResolvedValue(undefined),
         updateBridgeQuoteRequestParams: jest.fn(),
       },
->>>>>>> b6e9c40b
     },
     getTotalEvmFiatAccountBalance: jest.fn().mockReturnValue({
       balance: '1000000000000000000', // 1 ETH
@@ -219,8 +164,6 @@
     ensByAccountAddress: {
       '0x1234567890123456789012345678901234567890': '',
     },
-<<<<<<< HEAD
-=======
   }),
 }));
 
@@ -239,7 +182,6 @@
   __esModule: true,
   default: () => ({
     submitBridgeTx: mockSubmitBridgeTx,
->>>>>>> b6e9c40b
   }),
 }));
 
@@ -842,11 +784,7 @@
             symbol: 'SOL',
           },
         },
-<<<<<<< HEAD
-      });
-=======
       }, mockState);
->>>>>>> b6e9c40b
 
       const { getByText } = renderScreen(
         BridgeView,
@@ -863,8 +801,6 @@
         ).toBeTruthy();
       });
     });
-<<<<<<< HEAD
-=======
   });
 
   describe('Error Banner Visibility', () => {
@@ -1344,102 +1280,5 @@
       // Should not call validation for non-Solana transactions
       expect(mockValidateBridgeTx).not.toHaveBeenCalled();
     });
->>>>>>> b6e9c40b
   });
-
-  describe('Error Banner Visibility', () => {
-    it('should hide error banner when input is focused', async () => {
-      // Setup state with error condition
-      const testState = createBridgeTestState({
-        bridgeControllerOverrides: {
-          quotesLoadingStatus: RequestStatus.FETCHED,
-          quotes: [],
-          quotesLastFetched: 12,
-        },
-        bridgeReducerOverrides: {
-          sourceAmount: '1.0',
-        },
-      });
-
-      // Mock quote data to show an error
-      jest
-        .mocked(useBridgeQuoteData as unknown as jest.Mock)
-        .mockImplementation(() => ({
-          ...mockUseBridgeQuoteData,
-          quoteFetchError: 'Error fetching quote',
-          isNoQuotesAvailable: true,
-          isLoading: false,
-        }));
-
-      const { getByTestId, queryByTestId } = renderScreen(
-        BridgeView,
-        {
-          name: Routes.BRIDGE.ROOT,
-        },
-        { state: testState },
-      );
-
-      // Error banner should be visible initially
-      await waitFor(() => {
-        expect(queryByTestId('banneralert')).toBeTruthy();
-      });
-
-      // Focus the input
-      const input = getByTestId('source-token-area-input');
-      fireEvent(input, 'focus');
-
-      // Error banner should be hidden
-      await waitFor(() => {
-        expect(queryByTestId('banneralert')).toBeNull();
-      });
-    });
-
-    it('should focus input and show keypad when error banner is closed', async () => {
-      // Setup state with error condition
-      const testState = createBridgeTestState({
-        bridgeControllerOverrides: {
-          quotesLoadingStatus: RequestStatus.FETCHED,
-          quotes: [],
-          quotesLastFetched: 12,
-        },
-        bridgeReducerOverrides: {
-          sourceAmount: '1.0',
-        },
-      });
-
-      // Mock quote data to show an error
-      jest
-        .mocked(useBridgeQuoteData as unknown as jest.Mock)
-        .mockImplementation(() => ({
-          ...mockUseBridgeQuoteData,
-          quoteFetchError: 'Error fetching quote',
-          isNoQuotesAvailable: true,
-          isLoading: false,
-        }));
-
-      const { getByTestId, queryByTestId } = renderScreen(
-        BridgeView,
-        {
-          name: Routes.BRIDGE.ROOT,
-        },
-        { state: testState },
-      );
-
-      // Error banner should be visible initially
-      await waitFor(() => {
-        expect(queryByTestId('banneralert')).toBeTruthy();
-      });
-
-      // Close the banner by clicking close button
-      const closeButton = getByTestId('banner-close-button-icon');
-      fireEvent.press(closeButton);
-
-      // Error banner should be hidden and keypad should be visible
-      await waitFor(() => {
-        expect(queryByTestId('banneralert')).toBeNull();
-        // Keypad should be visible - check for the delete button which is part of the keypad
-        expect(queryByTestId('keypad-delete-button')).toBeTruthy();
-      });
-    });
-  });
-});
+});