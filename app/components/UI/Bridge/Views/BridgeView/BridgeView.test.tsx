import { renderScreen } from '../../../../../util/test/renderWithProvider';
import { fireEvent, waitFor } from '@testing-library/react-native';
import Routes from '../../../../../constants/navigation/Routes';
import {
  setDestToken,
  setSourceToken,
} from '../../../../../core/redux/slices/bridge';
import { Hex } from '@metamask/utils';
import BridgeView from '.';
import { createBridgeTestState } from '../../testUtils';
import { initialState } from '../../_mocks_/initialState';
import { RequestStatus, type QuoteResponse } from '@metamask/bridge-controller';
import mockQuotes from '../../_mocks_/mock-quotes-sol-sol.json';
import { SolScope } from '@metamask/keyring-api';
import { mockUseBridgeQuoteData } from '../../_mocks_/useBridgeQuoteData.mock';
import { useBridgeQuoteData } from '../../hooks/useBridgeQuoteData';

// TODO remove this mock once we have a real implementation
jest.mock('../../../../../selectors/confirmTransaction');

jest.mock('../../../../../core/Engine', () => ({
  context: {
    SwapsController: {
      fetchAggregatorMetadataWithCache: jest.fn(),
      fetchTopAssetsWithCache: jest.fn(),
      fetchTokenWithCache: jest.fn(),
    },
    KeyringController: {
      state: {
        keyrings: [
          {
            accounts: ['0x1234567890123456789012345678901234567890'],
            type: 'HD Key Tree',
          },
        ],
      },
    },
    GasFeeController: {
      startPolling: jest.fn(),
      stopPollingByPollingToken: jest.fn(),
    },
    NetworkController: {
      getNetworkConfigurationByNetworkClientId: jest.fn(),
    },
    BridgeStatusController: {
      submitTx: jest.fn().mockResolvedValue({ success: true }),
    },
    BridgeController: {
      resetState: jest.fn(),
      setBridgeFeatureFlags: jest.fn().mockResolvedValue(undefined),
      updateBridgeQuoteRequestParams: jest.fn(),
    },
  },
  getTotalEvmFiatAccountBalance: jest.fn().mockReturnValue({
    balance: '1000000000000000000', // 1 ETH
    fiatBalance: '2000', // $2000
  }),
}));

// Mock useAccounts hook
jest.mock('../../../../hooks/useAccounts', () => ({
  useAccounts: () => ({
    accounts: [
      {
        address: '0x1234567890123456789012345678901234567890',
        name: 'Account 1',
        type: 'HD Key Tree',
        yOffset: 0,
        isSelected: true,
      },
    ],
  }),
}));

jest.mock('../../../../../core/redux/slices/bridge', () => {
  const actualBridgeSlice = jest.requireActual(
    '../../../../../core/redux/slices/bridge',
  );
  return {
    __esModule: true,
    ...actualBridgeSlice,
    default: actualBridgeSlice.default,
    setSourceToken: jest.fn(actualBridgeSlice.setSourceToken),
    setDestToken: jest.fn(actualBridgeSlice.setDestToken),
  };
});

const mockNavigate = jest.fn();
jest.mock('@react-navigation/native', () => {
  const actualNav = jest.requireActual('@react-navigation/native');
  return {
    ...actualNav,
    useNavigation: () => ({
      navigate: mockNavigate,
      setOptions: jest.fn(),
    }),
  };
});

// Mock useLatestBalance hook
jest.mock('../../hooks/useLatestBalance', () => ({
  useLatestBalance: jest.fn().mockImplementation(({ address, chainId }) => {
    if (!address || !chainId) return undefined;

    // Need to do this due to this error: "The module factory of `jest.mock()` is not allowed to reference any out-of-scope variables.""
    const actualEthers = jest.requireActual('ethers');

    return {
      displayBalance: '2.0',
      atomicBalance: actualEthers.BigNumber.from('2000000000000000000'), // 2 ETH
    };
  }),
}));

// Mock Skeleton component to prevent animation
jest.mock('../../../../../component-library/components/Skeleton', () => ({
  Skeleton: () => null,
}));

jest.mock('../../hooks/useBridgeQuoteData', () => ({
  useBridgeQuoteData: jest
    .fn()
    .mockImplementation(() => mockUseBridgeQuoteData),
}));

describe('BridgeView', () => {
  const token2Address = '0x0000000000000000000000000000000000000002' as Hex;

  beforeEach(() => {
    jest.clearAllMocks();
    // Set default mock values
  });

  it('renders', async () => {
    const { toJSON } = renderScreen(
      BridgeView,
      {
        name: Routes.BRIDGE.ROOT,
      },
      { state: initialState },
    );

    expect(toJSON()).toMatchSnapshot();
  });

  it('should open BridgeTokenSelector when clicking source token', async () => {
    const { findByText } = renderScreen(
      BridgeView,
      {
        name: Routes.BRIDGE.ROOT,
      },
      { state: initialState },
    );

    // Find and click the token button
    const tokenButton = await findByText('ETH');
    expect(tokenButton).toBeTruthy();
    fireEvent.press(tokenButton);

    // Verify navigation to BridgeTokenSelector
    expect(mockNavigate).toHaveBeenCalledWith(Routes.BRIDGE.MODALS.ROOT, {
      screen: Routes.BRIDGE.MODALS.SOURCE_TOKEN_SELECTOR,
      params: {},
    });
  });

  it('should open BridgeDestNetworkSelector when clicking destination token area', async () => {
    const { getByText } = renderScreen(
      BridgeView,
      {
        name: Routes.BRIDGE.ROOT,
      },
      { state: initialState },
    );

    // Find and click the destination token area
    const destTokenArea = getByText('Bridge to');
    expect(destTokenArea).toBeTruthy();

    fireEvent.press(destTokenArea);

    // Verify navigation to BridgeTokenSelector
    expect(mockNavigate).toHaveBeenCalledWith(Routes.BRIDGE.MODALS.ROOT, {
      screen: Routes.BRIDGE.MODALS.DEST_NETWORK_SELECTOR,
      params: {
        shouldGoToTokens: true,
      },
    });
  });

  it('should update source token amount when typing', async () => {
    jest
      .mocked(useBridgeQuoteData as unknown as jest.Mock)
      .mockImplementation(() => ({
        ...mockUseBridgeQuoteData,
        activeQuote: null,
        bestQuote: null,
        sourceAmount: undefined,
        isLoading: false,
        destTokenAmount: undefined,
        formattedQuoteData: undefined,
      }));

    const { getByTestId, getByText } = renderScreen(
      BridgeView,
      {
        name: Routes.BRIDGE.ROOT,
      },
      { state: initialState },
    );

    // Press number buttons to input
    fireEvent.press(getByText('9'));
    fireEvent.press(getByText('.'));
    fireEvent.press(getByText('5'));

    // Verify the input value is updated
    const input = getByTestId('source-token-area-input');
    await waitFor(() => {
      expect(input.props.value).toBe('9.5');
    });

    // Verify fiat value is displayed (9.5 ETH * $2000 = $19000)
    expect(getByText('$19000')).toBeTruthy();
  });

  it('should display source token symbol and balance', async () => {
    const stateWithAmount = {
      ...initialState,
      bridge: {
        ...initialState.bridge,
        sourceAmount: '1.5',
      },
    };

    const { getByText, getByTestId } = renderScreen(
      BridgeView,
      {
        name: Routes.BRIDGE.ROOT,
      },
      { state: stateWithAmount },
    );

    // Verify token symbol is displayed
    expect(getByText('ETH')).toBeTruthy();

    // Verify token amount is displayed
    const input = getByTestId('source-token-area-input');
    expect(input.props.value).toBe('1.5');

    // Verify fiat value is displayed (1.5 ETH * $2000 = $3000)
    expect(getByText('$3000')).toBeTruthy();

    // Verify balance is displayed
    await waitFor(() => {
      expect(getByText('2.0 ETH')).toBeTruthy();
    });
  });

  it('should switch tokens when clicking arrow button', () => {
    const initialStateWithTokens = {
      ...initialState,
      bridge: {
        ...initialState.bridge,
        sourceToken: {
          address: '0x0000000000000000000000000000000000000000',
          chainId: '0x1' as Hex,
          decimals: 18,
          image: '',
          name: 'Ether',
          symbol: 'ETH',
        },
        destToken: {
          address: token2Address,
          chainId: '0x1' as Hex,
          decimals: 6,
          image:
            'https://static.cx.metamask.io/api/v1/tokenIcons/1/0xa0b86991c6218b36c1d19d4a2e9eb0ce3606eb48.png',
          symbol: 'USDC',
        },
      },
    };

    const { getByTestId } = renderScreen(
      BridgeView,
      {
        name: Routes.BRIDGE.ROOT,
      },
      { state: initialStateWithTokens },
    );

    const arrowButton = getByTestId('arrow-button');
    fireEvent.press(arrowButton);

    expect(setSourceToken).toHaveBeenCalledWith(
      initialStateWithTokens.bridge.destToken,
    );
    expect(setDestToken).toHaveBeenCalledWith(
      initialStateWithTokens.bridge.sourceToken,
    );
  });

  describe('Solana Swap', () => {
    it('should set slippage to undefined when isSolanaSwap is true', async () => {
      const testState = createBridgeTestState({
        bridgeControllerOverrides: {
          quoteRequest: {
            insufficientBal: false,
          },
          quotesLoadingStatus: RequestStatus.FETCHED,
          quotes: [mockQuotes[0] as unknown as QuoteResponse],
        },
        bridgeReducerOverrides: {
          sourceAmount: '1.0',
          sourceToken: {
            address: 'So11111111111111111111111111111111111111112',
            chainId: SolScope.Mainnet,
            decimals: 9,
            image: '',
            name: 'Solana',
            symbol: 'SOL',
          },
          destToken: {
            address: 'So11111111111111111111111111111111111111112',
            chainId: SolScope.Mainnet,
            decimals: 9,
            image: '',
            name: 'Solana',
            symbol: 'SOL',
          },
        },
      });

      const { store } = renderScreen(
        BridgeView,
        {
          name: Routes.BRIDGE.ROOT,
        },
        { state: testState },
      );

      // Wait for the useEffect to run and update the state
      await waitFor(() => {
        expect(store.getState().bridge.slippage).toBeUndefined();
      });
    });
  });

  describe('Bottom Content', () => {
    it('displays "Select amount" when no amount is entered', () => {
      const { getByText } = renderScreen(
        BridgeView,
        {
          name: Routes.BRIDGE.ROOT,
        },
        { state: initialState },
      );

      expect(getByText('Select amount')).toBeTruthy();
    });

    it('displays "Select amount" when amount is zero', () => {
      const stateWithZeroAmount = {
        ...initialState,
        bridge: {
          ...initialState.bridge,
          sourceAmount: '0',
        },
      };

      const { getByText } = renderScreen(
        BridgeView,
        {
          name: Routes.BRIDGE.ROOT,
        },
        { state: stateWithZeroAmount },
      );

      expect(getByText('Select amount')).toBeTruthy();
    });

    it('displays "Insufficient funds" when amount exceeds balance', () => {
      const testState = createBridgeTestState({
        bridgeControllerOverrides: {
          quoteRequest: {
            insufficientBal: true,
          },
          quotesLoadingStatus: RequestStatus.FETCHED,
          quotes: [mockQuotes[0] as unknown as QuoteResponse],
          quotesLastFetched: 12,
        },
      });

      jest
        .mocked(useBridgeQuoteData as unknown as jest.Mock)
        .mockImplementation(() => mockUseBridgeQuoteData);

      const { getByText } = renderScreen(
        BridgeView,
        {
          name: Routes.BRIDGE.ROOT,
        },
        { state: testState },
      );

      expect(getByText('Insufficient funds')).toBeTruthy();
    });

    it('displays "Fetching quote" when quotes are loading', () => {
      const testState = createBridgeTestState({
        bridgeControllerOverrides: {
          quotesLastFetched: null,
        },
      });

      jest
        .mocked(useBridgeQuoteData as unknown as jest.Mock)
        .mockImplementation(() => ({
          ...mockUseBridgeQuoteData,
          isLoading: true,
        }));

      const { getByText } = renderScreen(
        BridgeView,
        {
          name: Routes.BRIDGE.ROOT,
        },
        { state: testState },
      );

      expect(getByText('Fetching quote')).toBeTruthy();
    });

    it('displays Continue button and Terms link when amount is valid', () => {
      const testState = createBridgeTestState({
        bridgeControllerOverrides: {
          quoteRequest: {
            insufficientBal: false,
          },
          quotesLoadingStatus: RequestStatus.FETCHED,
          quotes: [mockQuotes[0] as unknown as QuoteResponse],
          quotesLastFetched: 12,
        },
        bridgeReducerOverrides: {
          sourceAmount: '1.0', // Less than balance of 2.0 ETH
        },
      });

      jest
        .mocked(useBridgeQuoteData as unknown as jest.Mock)
        .mockImplementation(() => ({
          ...mockUseBridgeQuoteData,
          isExpired: false,
          willRefresh: false,
        }));

      const { getByText } = renderScreen(
        BridgeView,
        {
          name: Routes.BRIDGE.ROOT,
        },
        { state: testState },
      );

      expect(getByText('Continue')).toBeTruthy();
      expect(getByText('Terms & Conditions')).toBeTruthy();
    });

    it('should handle Continue button press', async () => {
      const testState = createBridgeTestState({
        bridgeControllerOverrides: {
          quoteRequest: {
            insufficientBal: false,
          },
          quotesLoadingStatus: RequestStatus.FETCHED,
          quotes: [mockQuotes[0] as unknown as QuoteResponse],
          quotesLastFetched: 12,
        },
        bridgeReducerOverrides: {
          sourceAmount: '1.0', // Less than balance of 2.0 ETH
        },
      });

      const { getByText } = renderScreen(
        BridgeView,
        {
          name: Routes.BRIDGE.ROOT,
        },
        {
          state: testState,
        },
      );

      const continueButton = getByText('Continue');
      fireEvent.press(continueButton);

      // TODO: Add expectations once quote response is implemented
      // expect(mockSubmitBridgeTx).toHaveBeenCalled();
    });

    it('should handle Terms & Conditions press', () => {
      const testState = createBridgeTestState({
        bridgeControllerOverrides: {
          quoteRequest: {
            insufficientBal: false,
          },
          quotesLoadingStatus: RequestStatus.FETCHED,
          quotes: [mockQuotes[0] as unknown as QuoteResponse],
          quotesLastFetched: 12,
        },
        bridgeReducerOverrides: {
          sourceAmount: '1.0', // Less than balance of 2.0 ETH
        },
      });

      const { getByText } = renderScreen(
        BridgeView,
        {
          name: Routes.BRIDGE.ROOT,
        },
        { state: testState },
      );

      const termsButton = getByText('Terms & Conditions');
      fireEvent.press(termsButton);

      // TODO: Add expectations once Terms navigation is implemented
    });
    it('navigates to QuoteExpiredModal when quote expires without refresh', async () => {
      jest
        .mocked(useBridgeQuoteData as unknown as jest.Mock)
        .mockImplementation(() => ({
          ...mockUseBridgeQuoteData,
          isExpired: true,
          willRefresh: false,
        }));

      renderScreen(
        BridgeView,
        {
          name: Routes.BRIDGE.ROOT,
        },
        { state: initialState },
      );

      await waitFor(() => {
        expect(mockNavigate).toHaveBeenCalledWith(Routes.BRIDGE.MODALS.ROOT, {
          screen: Routes.BRIDGE.MODALS.QUOTE_EXPIRED_MODAL,
        });
      });
    });

    it('does not navigate to QuoteExpiredModal when quote expires with refresh', async () => {
      jest
        .mocked(useBridgeQuoteData as unknown as jest.Mock)
        .mockImplementation(() => ({
          ...mockUseBridgeQuoteData,
          isExpired: true,
          willRefresh: true,
        }));

      renderScreen(
        BridgeView,
        {
          name: Routes.BRIDGE.ROOT,
        },
        { state: initialState },
      );

      await waitFor(() => {
        expect(mockNavigate).not.toHaveBeenCalledWith(
          Routes.BRIDGE.MODALS.ROOT,
          {
            screen: Routes.BRIDGE.MODALS.QUOTE_EXPIRED_MODAL,
          },
        );
      });
    });

    it('does not navigate to QuoteExpiredModal when quote is valid', async () => {
      jest
        .mocked(useBridgeQuoteData as unknown as jest.Mock)
        .mockImplementation(() => ({
          ...mockUseBridgeQuoteData,
          isExpired: false,
          willRefresh: false,
        }));

      renderScreen(
        BridgeView,
        {
          name: Routes.BRIDGE.ROOT,
        },
        { state: initialState },
      );

      await waitFor(() => {
        expect(mockNavigate).not.toHaveBeenCalledWith(
          Routes.BRIDGE.MODALS.ROOT,
          {
            screen: Routes.BRIDGE.MODALS.QUOTE_EXPIRED_MODAL,
          },
        );
      });
    });

    it('blurs input when opening QuoteExpiredModal', async () => {
      jest
        .mocked(useBridgeQuoteData as unknown as jest.Mock)
        .mockImplementation(() => ({
          ...mockUseBridgeQuoteData,
          isExpired: true,
          willRefresh: false,
          isLoading: false,
        }));

      const { toJSON } = renderScreen(
        BridgeView,
        {
          name: Routes.BRIDGE.ROOT,
        },
        { state: initialState },
      );

      await waitFor(() => {
        expect(mockNavigate).toHaveBeenCalledWith(Routes.BRIDGE.MODALS.ROOT, {
          screen: Routes.BRIDGE.MODALS.QUOTE_EXPIRED_MODAL,
        });
      });

      expect(toJSON()).toMatchSnapshot();
    });
<<<<<<< HEAD
=======
  });

  describe('Error Banner Visibility', () => {
    it('should hide error banner when input is focused', async () => {
      // Setup state with error condition
      const testState = createBridgeTestState({
        bridgeControllerOverrides: {
          quotesLoadingStatus: RequestStatus.FETCHED,
          quotes: [],
          quotesLastFetched: 12,
        },
        bridgeReducerOverrides: {
          sourceAmount: '1.0',
        },
      });

      // Mock quote data to show an error
      jest
        .mocked(useBridgeQuoteData as unknown as jest.Mock)
        .mockImplementation(() => ({
          ...mockUseBridgeQuoteData,
          quoteFetchError: 'Error fetching quote',
          isNoQuotesAvailable: true,
          isLoading: false,
        }));

      const { getByTestId, queryByTestId } = renderScreen(
        BridgeView,
        {
          name: Routes.BRIDGE.ROOT,
        },
        { state: testState },
      );

      // Error banner should be visible initially
      await waitFor(() => {
        expect(queryByTestId('banneralert')).toBeTruthy();
      });

      // Focus the input
      const input = getByTestId('source-token-area-input');
      fireEvent(input, 'focus');

      // Error banner should be hidden
      await waitFor(() => {
        expect(queryByTestId('banneralert')).toBeNull();
      });
    });

    it('should focus input and show keypad when error banner is closed', async () => {
      // Setup state with error condition
      const testState = createBridgeTestState({
        bridgeControllerOverrides: {
          quotesLoadingStatus: RequestStatus.FETCHED,
          quotes: [],
          quotesLastFetched: 12,
        },
        bridgeReducerOverrides: {
          sourceAmount: '1.0',
        },
      });

      // Mock quote data to show an error
      jest
        .mocked(useBridgeQuoteData as unknown as jest.Mock)
        .mockImplementation(() => ({
          ...mockUseBridgeQuoteData,
          quoteFetchError: 'Error fetching quote',
          isNoQuotesAvailable: true,
          isLoading: false,
        }));

      const { getByTestId, queryByTestId } = renderScreen(
        BridgeView,
        {
          name: Routes.BRIDGE.ROOT,
        },
        { state: testState },
      );

      // Error banner should be visible initially
      await waitFor(() => {
        expect(queryByTestId('banneralert')).toBeTruthy();
      });

      // Close the banner by clicking close button
      const closeButton = getByTestId('banner-close-button-icon');
      fireEvent.press(closeButton);

      // Error banner should be hidden and keypad should be visible
      await waitFor(() => {
        expect(queryByTestId('banneralert')).toBeNull();
        // Keypad should be visible - check for the delete button which is part of the keypad
        expect(queryByTestId('keypad-delete-button')).toBeTruthy();
      });
    });
>>>>>>> 9e4ff4fb
  });
});<|MERGE_RESOLUTION|>--- conflicted
+++ resolved
@@ -630,8 +630,6 @@
 
       expect(toJSON()).toMatchSnapshot();
     });
-<<<<<<< HEAD
-=======
   });
 
   describe('Error Banner Visibility', () => {
@@ -728,6 +726,5 @@
         expect(queryByTestId('keypad-delete-button')).toBeTruthy();
       });
     });
->>>>>>> 9e4ff4fb
   });
 });