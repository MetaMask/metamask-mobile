import { initialState } from '../../_mocks_/initialState';
import {
  renderScreen,
  DeepPartial,
} from '../../../../../util/test/renderWithProvider';
import { fireEvent, waitFor } from '@testing-library/react-native';
import Routes from '../../../../../constants/navigation/Routes';
import {
  setDestToken,
  setSourceToken,
} from '../../../../../core/redux/slices/bridge';
import { Hex } from '@metamask/utils';
import BridgeView from '.';
import { createBridgeTestState } from '../../testUtils';
import { RequestStatus, type QuoteResponse } from '@metamask/bridge-controller';
import mockQuotes from '../../_mocks_/mock-quotes-sol-sol.json';
import { SolScope } from '@metamask/keyring-api';
import { mockUseBridgeQuoteData } from '../../_mocks_/useBridgeQuoteData.mock';
import { useBridgeQuoteData } from '../../hooks/useBridgeQuoteData';
import { strings } from '../../../../../../locales/i18n';
import { isHardwareAccount } from '../../../../../util/address';
import { BridgeViewMode } from '../../types';
import { MOCK_ENTROPY_SOURCE as mockEntropySource } from '../../../../../util/test/keyringControllerTestUtils';
import { RootState } from '../../../../../reducers';

// Mock the account-tree-controller file that imports the problematic module
jest.mock(
  '../../../../../multichain-accounts/controllers/account-tree-controller',
  () => ({
    accountTreeControllerInit: jest.fn(() => ({
      controller: {
        state: { accountTree: { wallets: {} } },
      },
    })),
  }),
);

const mockState = {
  ...initialState,
  engine: {
    ...initialState.engine,
    backgroundState: {
      ...initialState.engine.backgroundState,
      KeyringController: {
        keyrings: [
          {
            accounts: ['0x1234567890123456789012345678901234567890'],
            type: 'HD Key Tree',
            metadata: {
              id: mockEntropySource,
              name: '',
            },
          },
        ],
      },
      AccountsController: {
        internalAccounts: {
          selectedAccount: '30786334-3935-4563-b064-363339643939',
          accounts: {
            '30786334-3935-4563-b064-363339643939': {
              id: '30786334-3935-4563-b064-363339643939',
              address: '0x1234567890123456789012345678901234567890',
              name: 'Account 1',
              type: 'eip155:eoa',
              scopes: ['eip155:0'],
              metadata: {
                lastSelected: 0,
                keyring: {
                  type: 'HD Key Tree',
                },
              },
            },
          },
        },
      },
    },
  },
} as DeepPartial<RootState>;

// TODO remove this mock once we have a real implementation
jest.mock('../../../../../selectors/confirmTransaction');

jest.mock('../../../../../core/Engine', () => {
  const { MOCK_ENTROPY_SOURCE } = jest.requireActual(
    '../../../../../util/test/keyringControllerTestUtils',
  );
  return {
    context: {
      SwapsController: {
        fetchAggregatorMetadataWithCache: jest.fn(),
        fetchTopAssetsWithCache: jest.fn(),
        fetchTokenWithCache: jest.fn(),
      },
      KeyringController: {
        state: {
          keyrings: [
            {
              accounts: ['0x1234567890123456789012345678901234567890'],
              type: 'HD Key Tree',
              metadata: {
                id: MOCK_ENTROPY_SOURCE,
                name: '',
              },
            },
          ],
        },
      },
      AccountsController: {
        state: {
          internalAccounts: {
            selectedAccount: '30786334-3935-4563-b064-363339643939',
            accounts: {
              '30786334-3935-4563-b064-363339643939': {
                id: '30786334-3935-4563-b064-363339643939',
                address: '0x1234567890123456789012345678901234567890',
                name: 'Account 1',
                type: 'eip155:eoa',
                scopes: ['eip155:0'],
                metadata: {
                  lastSelected: 0,
                  keyring: {
                    type: 'HD Key Tree',
                  },
                },
              },
            },
          },
        },
      },
      AccountTreeController: {
        accountTree: {
          wallets: {},
        },
      },
      GasFeeController: {
        startPolling: jest.fn(),
        stopPollingByPollingToken: jest.fn(),
      },
      NetworkController: {
        getNetworkConfigurationByNetworkClientId: jest.fn(),
      },
      BridgeStatusController: {
        submitTx: jest.fn().mockResolvedValue({ success: true }),
      },
      BridgeController: {
        resetState: jest.fn(),
        setBridgeFeatureFlags: jest.fn().mockResolvedValue(undefined),
        updateBridgeQuoteRequestParams: jest.fn(),
      },
    },
    getTotalEvmFiatAccountBalance: jest.fn().mockReturnValue({
      balance: '1000000000000000000', // 1 ETH
      fiatBalance: '2000', // $2000
    }),
  };
});

jest.mock('../../../../hooks/useNetworksByNamespace', () => ({
  useNetworksByNamespace: () => ({
    networks: [],
    selectNetwork: jest.fn(),
    selectCustomNetwork: jest.fn(),
    selectPopularNetwork: jest.fn(),
  }),
  NetworkType: {
    Popular: 'popular',
    Custom: 'custom',
  },
}));

jest.mock('../../../../hooks/useNetworkSelection', () => ({
  useNetworkSelection: () => ({
    selectCustomNetwork: jest.fn(),
    selectPopularNetwork: jest.fn(),
  }),
}));

jest.mock('../../../../hooks/useNetworkEnablement', () => ({
  useNetworkEnablement: () => ({
    namespace: 'eip155',
    enabledNetworks: { '0x1': true },
    setEnabledNetwork: jest.fn(),
    setDisabledNetwork: jest.fn(),
  }),
}));

// Mock useAccounts hook
jest.mock('../../../../hooks/useAccounts', () => ({
  useAccounts: () => ({
    accounts: [
      {
        id: '30786334-3935-4563-b064-363339643939',
        address: '0x1234567890123456789012345678901234567890',
        name: 'Account 1',
        type: 'HD Key Tree',
        yOffset: 0,
        isSelected: true,
        caipAccountId: 'eip155:1:0x1234567890123456789012345678901234567890',
      },
    ],
    ensByAccountAddress: {
      '0x1234567890123456789012345678901234567890': '',
    },
  }),
}));

// Mock useValidateBridgeTx hook
const mockValidateBridgeTx = jest.fn();
jest.mock('../../../../../util/bridge/hooks/useValidateBridgeTx.ts', () => ({
  __esModule: true,
  default: () => ({
    validateBridgeTx: mockValidateBridgeTx,
  }),
}));

// Mock useSubmitBridgeTx hook
const mockSubmitBridgeTx = jest.fn();
jest.mock('../../../../../util/bridge/hooks/useSubmitBridgeTx', () => ({
  __esModule: true,
  default: () => ({
    submitBridgeTx: mockSubmitBridgeTx,
  }),
}));

jest.mock('../../../../../core/redux/slices/bridge', () => {
  const actualBridgeSlice = jest.requireActual(
    '../../../../../core/redux/slices/bridge',
  );
  return {
    __esModule: true,
    ...actualBridgeSlice,
    default: actualBridgeSlice.default,
    setSourceToken: jest.fn(actualBridgeSlice.setSourceToken),
    setDestToken: jest.fn(actualBridgeSlice.setDestToken),
  };
});

const mockNavigate = jest.fn();
const mockRoute = {
  params: {
    bridgeViewMode: BridgeViewMode.Bridge, // Default to bridge mode using enum
    sourcePage: 'test',
  },
};

jest.mock('@react-navigation/native', () => {
  const actualNav = jest.requireActual('@react-navigation/native');
  return {
    ...actualNav,
    useNavigation: () => ({
      navigate: mockNavigate,
      setOptions: jest.fn(),
    }),
    useRoute: () => mockRoute,
  };
});

// Mock useLatestBalance hook
jest.mock('../../hooks/useLatestBalance', () => ({
  useLatestBalance: jest.fn().mockImplementation(({ address, chainId }) => {
    if (!address || !chainId) return undefined;

    // Need to do this due to this error: "The module factory of `jest.mock()` is not allowed to reference any out-of-scope variables.""
    const actualEthers = jest.requireActual('ethers');

    return {
      displayBalance: '2.0',
      atomicBalance: actualEthers.BigNumber.from('2000000000000000000'), // 2 ETH
    };
  }),
}));

// Mock Skeleton component to prevent animation
jest.mock('../../../../../component-library/components/Skeleton', () => ({
  Skeleton: () => null,
}));

jest.mock('../../hooks/useBridgeQuoteData', () => ({
  useBridgeQuoteData: jest
    .fn()
    .mockImplementation(() => mockUseBridgeQuoteData),
}));

jest.mock('../../../../../util/address', () => ({
  ...jest.requireActual('../../../../../util/address'),
  isHardwareAccount: jest.fn(),
}));

describe('BridgeView', () => {
  const token2Address = '0x0000000000000000000000000000000000000002' as Hex;

  beforeEach(() => {
    jest.clearAllMocks();
    // Set default mock values
  });

  it('renders', async () => {
    const { toJSON } = renderScreen(
      BridgeView,
      {
        name: Routes.BRIDGE.ROOT,
      },
      { state: mockState },
    );

    expect(toJSON()).toMatchSnapshot();
  });

  it('should open BridgeTokenSelector when clicking source token', async () => {
    const { findByText } = renderScreen(
      BridgeView,
      {
        name: Routes.BRIDGE.ROOT,
      },
      { state: mockState },
    );

    // Find and click the token button
    const tokenButton = await findByText('ETH');
    expect(tokenButton).toBeTruthy();
    fireEvent.press(tokenButton);

    // Verify navigation to BridgeTokenSelector
    expect(mockNavigate).toHaveBeenCalledWith(Routes.BRIDGE.MODALS.ROOT, {
      screen: Routes.BRIDGE.MODALS.SOURCE_TOKEN_SELECTOR,
    });
  });

  it('should open BridgeDestNetworkSelector when clicking destination token area', async () => {
    const { getByText } = renderScreen(
      BridgeView,
      {
        name: Routes.BRIDGE.ROOT,
      },
      { state: mockState },
    );

    // Find and click the destination token area
    const destTokenArea = getByText('Bridge to');
    expect(destTokenArea).toBeTruthy();

    fireEvent.press(destTokenArea);

    // Verify navigation to BridgeTokenSelector
    expect(mockNavigate).toHaveBeenCalledWith(Routes.BRIDGE.MODALS.ROOT, {
      screen: Routes.BRIDGE.MODALS.DEST_NETWORK_SELECTOR,
      params: {
        shouldGoToTokens: true,
      },
    });
  });

  it('should update source token amount when typing', async () => {
    jest
      .mocked(useBridgeQuoteData as unknown as jest.Mock)
      .mockImplementation(() => ({
        ...mockUseBridgeQuoteData,
        activeQuote: null,
        bestQuote: null,
        sourceAmount: undefined,
        isLoading: false,
        destTokenAmount: undefined,
        formattedQuoteData: undefined,
      }));

    const { getByTestId, getByText } = renderScreen(
      BridgeView,
      {
        name: Routes.BRIDGE.ROOT,
      },
      { state: mockState },
    );

    // Press number buttons to input
    fireEvent.press(getByText('9'));
    fireEvent.press(getByText('.'));
    fireEvent.press(getByText('5'));

    // Verify the input value is updated
    const input = getByTestId('source-token-area-input');
    await waitFor(() => {
      expect(input.props.value).toBe('9.5');
    });

    // Verify fiat value is displayed (9.5 ETH * $2000 = $19000)
    expect(getByText('$19000')).toBeTruthy();
  });

  it('should display source token symbol and balance', async () => {
    const stateWithAmount = {
      ...mockState,
      bridge: {
        ...mockState.bridge,
        sourceAmount: '1.5',
      },
    };

    const { getByText, getByTestId } = renderScreen(
      BridgeView,
      {
        name: Routes.BRIDGE.ROOT,
      },
      { state: stateWithAmount },
    );

    // Verify token symbol is displayed
    expect(getByText('ETH')).toBeTruthy();

    // Verify token amount is displayed
    const input = getByTestId('source-token-area-input');
    expect(input.props.value).toBe('1.5');

    // Verify fiat value is displayed (1.5 ETH * $2000 = $3000)
    expect(getByText('$3000')).toBeTruthy();

    // Verify balance is displayed
    await waitFor(() => {
      expect(getByText('2 ETH')).toBeTruthy();
    });
  });

  it('should switch tokens when clicking arrow button', () => {
    const mockStateWithTokens = {
      ...mockState,
      bridge: {
        ...mockState.bridge,
        sourceToken: {
          address: '0x0000000000000000000000000000000000000000',
          chainId: '0x1' as Hex,
          decimals: 18,
          image: '',
          name: 'Ether',
          symbol: 'ETH',
        },
        destToken: {
          address: token2Address,
          chainId: '0x1' as Hex,
          decimals: 6,
          image:
            'https://static.cx.metamask.io/api/v1/tokenIcons/1/0xa0b86991c6218b36c1d19d4a2e9eb0ce3606eb48.png',
          symbol: 'USDC',
        },
      },
    };

    const { getByTestId } = renderScreen(
      BridgeView,
      {
        name: Routes.BRIDGE.ROOT,
      },
      { state: mockStateWithTokens },
    );

    const arrowButton = getByTestId('arrow-button');
    fireEvent.press(arrowButton);

    expect(setSourceToken).toHaveBeenCalledWith(
      mockStateWithTokens.bridge.destToken,
    );
    expect(setDestToken).toHaveBeenCalledWith(
      mockStateWithTokens.bridge.sourceToken,
    );
  });

  describe('Solana Swap', () => {
    it('should set slippage to undefined when isSolanaSwap is true', async () => {
      const testState = createBridgeTestState({
        bridgeControllerOverrides: {
          quoteRequest: {
            insufficientBal: false,
          },
          quotesLoadingStatus: RequestStatus.FETCHED,
          quotes: [mockQuotes[0] as unknown as QuoteResponse],
        },
        bridgeReducerOverrides: {
          sourceAmount: '1.0',
          sourceToken: {
            address: 'So11111111111111111111111111111111111111112',
            chainId: SolScope.Mainnet,
            decimals: 9,
            image: '',
            name: 'Solana',
            symbol: 'SOL',
          },
          destToken: {
            address: 'So11111111111111111111111111111111111111112',
            chainId: SolScope.Mainnet,
            decimals: 9,
            image: '',
            name: 'Solana',
            symbol: 'SOL',
          },
        },
      });

      const { store } = renderScreen(
        BridgeView,
        {
          name: Routes.BRIDGE.ROOT,
        },
        { state: testState },
      );

      // Wait for the useEffect to run and update the state
      await waitFor(() => {
        expect(store.getState().bridge.slippage).toBeUndefined();
      });
    });
  });

  describe('Bottom Content', () => {
    it('displays "Select amount" when no amount is entered', () => {
      const { getByText } = renderScreen(
        BridgeView,
        {
          name: Routes.BRIDGE.ROOT,
        },
        { state: mockState },
      );

      expect(getByText('Select amount')).toBeTruthy();
    });

    it('displays "Select amount" when amount is zero', () => {
      const stateWithZeroAmount = {
        ...mockState,
        bridge: {
          ...mockState.bridge,
          sourceAmount: '0',
        },
      };

      const { getByText } = renderScreen(
        BridgeView,
        {
          name: Routes.BRIDGE.ROOT,
        },
        { state: stateWithZeroAmount },
      );

      expect(getByText('Select amount')).toBeTruthy();
    });

    it('displays "Insufficient funds" when amount exceeds balance', () => {
      const testState = createBridgeTestState({
        bridgeControllerOverrides: {
          quoteRequest: {
            insufficientBal: true,
          },
          quotesLoadingStatus: RequestStatus.FETCHED,
          quotes: [mockQuotes[0] as unknown as QuoteResponse],
          quotesLastFetched: 12,
        },
      });

      jest
        .mocked(useBridgeQuoteData as unknown as jest.Mock)
        .mockImplementation(() => mockUseBridgeQuoteData);

      const { getByText } = renderScreen(
        BridgeView,
        {
          name: Routes.BRIDGE.ROOT,
        },
        { state: testState },
      );

      expect(getByText('Insufficient funds')).toBeTruthy();
    });

    it('displays "Fetching quote" when quotes are loading', () => {
      const testState = createBridgeTestState({
        bridgeControllerOverrides: {
          quotesLastFetched: null,
        },
      });

      jest
        .mocked(useBridgeQuoteData as unknown as jest.Mock)
        .mockImplementation(() => ({
          ...mockUseBridgeQuoteData,
          isLoading: true,
        }));

      const { getByText } = renderScreen(
        BridgeView,
        {
          name: Routes.BRIDGE.ROOT,
        },
        { state: testState },
      );

      expect(getByText('Fetching quote')).toBeTruthy();
    });

    it('displays Continue button and Terms link when amount is valid', () => {
      const testState = createBridgeTestState({
        bridgeControllerOverrides: {
          quoteRequest: {
            insufficientBal: false,
          },
          quotesLoadingStatus: RequestStatus.FETCHED,
          quotes: [mockQuotes[0] as unknown as QuoteResponse],
          quotesLastFetched: 12,
        },
        bridgeReducerOverrides: {
          sourceAmount: '1.0', // Less than balance of 2.0 ETH
        },
      });

      jest
        .mocked(useBridgeQuoteData as unknown as jest.Mock)
        .mockImplementation(() => ({
          ...mockUseBridgeQuoteData,
          isExpired: false,
          willRefresh: false,
        }));

      const { getByText } = renderScreen(
        BridgeView,
        {
          name: Routes.BRIDGE.ROOT,
        },
        { state: testState },
      );

      expect(getByText('Confirm Bridge')).toBeTruthy();
      expect(getByText('Terms & Conditions')).toBeTruthy();
    });

    it('should handle "Confirm Bridge" button press', async () => {
      const testState = createBridgeTestState({
        bridgeControllerOverrides: {
          quoteRequest: {
            insufficientBal: false,
          },
          quotesLoadingStatus: RequestStatus.FETCHED,
          quotes: [mockQuotes[0] as unknown as QuoteResponse],
          quotesLastFetched: 12,
        },
        bridgeReducerOverrides: {
          sourceAmount: '1.0', // Less than balance of 2.0 ETH
        },
      });

      const { getByText } = renderScreen(
        BridgeView,
        {
          name: Routes.BRIDGE.ROOT,
        },
        {
          state: testState,
        },
      );

      const button = getByText('Confirm Bridge');
      fireEvent.press(button);

      // TODO: Add expectations once quote response is implemented
      // expect(mockSubmitBridgeTx).toHaveBeenCalled();
    });

    it('should handle Terms & Conditions press', () => {
      const testState = createBridgeTestState({
        bridgeControllerOverrides: {
          quoteRequest: {
            insufficientBal: false,
          },
          quotesLoadingStatus: RequestStatus.FETCHED,
          quotes: [mockQuotes[0] as unknown as QuoteResponse],
          quotesLastFetched: 12,
        },
        bridgeReducerOverrides: {
          sourceAmount: '1.0', // Less than balance of 2.0 ETH
        },
      });

      const { getByText } = renderScreen(
        BridgeView,
        {
          name: Routes.BRIDGE.ROOT,
        },
        { state: testState },
      );

      const termsButton = getByText('Terms & Conditions');
      fireEvent.press(termsButton);

      // TODO: Add expectations once Terms navigation is implemented
    });
    it('navigates to QuoteExpiredModal when quote expires without refresh', async () => {
      jest
        .mocked(useBridgeQuoteData as unknown as jest.Mock)
        .mockImplementation(() => ({
          ...mockUseBridgeQuoteData,
          isExpired: true,
          willRefresh: false,
        }));

      renderScreen(
        BridgeView,
        {
          name: Routes.BRIDGE.ROOT,
        },
        { state: mockState },
      );

      await waitFor(() => {
        expect(mockNavigate).toHaveBeenCalledWith(Routes.BRIDGE.MODALS.ROOT, {
          screen: Routes.BRIDGE.MODALS.QUOTE_EXPIRED_MODAL,
        });
      });
    });

    it('does not navigate to QuoteExpiredModal when quote expires with refresh', async () => {
      jest
        .mocked(useBridgeQuoteData as unknown as jest.Mock)
        .mockImplementation(() => ({
          ...mockUseBridgeQuoteData,
          isExpired: true,
          willRefresh: true,
        }));

      renderScreen(
        BridgeView,
        {
          name: Routes.BRIDGE.ROOT,
        },
        { state: mockState },
      );

      await waitFor(() => {
        expect(mockNavigate).not.toHaveBeenCalledWith(
          Routes.BRIDGE.MODALS.ROOT,
          {
            screen: Routes.BRIDGE.MODALS.QUOTE_EXPIRED_MODAL,
          },
        );
      });
    });

    it('does not navigate to QuoteExpiredModal when quote is valid', async () => {
      jest
        .mocked(useBridgeQuoteData as unknown as jest.Mock)
        .mockImplementation(() => ({
          ...mockUseBridgeQuoteData,
          isExpired: false,
          willRefresh: false,
        }));

      renderScreen(
        BridgeView,
        {
          name: Routes.BRIDGE.ROOT,
        },
        { state: mockState },
      );

      await waitFor(() => {
        expect(mockNavigate).not.toHaveBeenCalledWith(
          Routes.BRIDGE.MODALS.ROOT,
          {
            screen: Routes.BRIDGE.MODALS.QUOTE_EXPIRED_MODAL,
          },
        );
      });
    });

    it('blurs input when opening QuoteExpiredModal', async () => {
      jest
        .mocked(useBridgeQuoteData as unknown as jest.Mock)
        .mockImplementation(() => ({
          ...mockUseBridgeQuoteData,
          isExpired: true,
          willRefresh: false,
          isLoading: false,
        }));

      const { toJSON } = renderScreen(
        BridgeView,
        {
          name: Routes.BRIDGE.ROOT,
        },
        { state: mockState },
      );

      await waitFor(() => {
        expect(mockNavigate).toHaveBeenCalledWith(Routes.BRIDGE.MODALS.ROOT, {
          screen: Routes.BRIDGE.MODALS.QUOTE_EXPIRED_MODAL,
        });
      });

      expect(toJSON()).toMatchSnapshot();
    });

    it('displays hardware wallet not supported banner and disables continue button when using hardware wallet with Solana source', async () => {
      // Mock isHardwareAccount to return true for this test only
      const mockIsHardwareAccount = jest.fn().mockReturnValue(true);
      jest.mocked(isHardwareAccount).mockImplementation(mockIsHardwareAccount);

      const testState = createBridgeTestState(
        {
          bridgeControllerOverrides: {
            quoteRequest: {
              insufficientBal: false,
            },
            quotesLoadingStatus: RequestStatus.FETCHED,
            quotes: [mockQuotes[0] as unknown as QuoteResponse],
            quotesLastFetched: 12,
          },
          bridgeReducerOverrides: {
            sourceAmount: '1.0',
            sourceToken: {
              address: 'So11111111111111111111111111111111111111112',
              chainId: SolScope.Mainnet,
              decimals: 9,
              image: '',
              name: 'Solana',
              symbol: 'SOL',
            },
          },
        },
        mockState,
      );

      const { getByText } = renderScreen(
        BridgeView,
        {
          name: Routes.BRIDGE.ROOT,
        },
        { state: testState },
      );

      // Wait for the banner text to appear
      await waitFor(() => {
        expect(
          getByText(strings('bridge.hardware_wallet_not_supported_solana')),
        ).toBeTruthy();
      });
    });
  });

  describe('Error Banner Visibility', () => {
    it('should hide error banner when input is focused', async () => {
      // Setup state with error condition
      const testState = createBridgeTestState({
        bridgeControllerOverrides: {
          quotesLoadingStatus: RequestStatus.FETCHED,
          quotes: [],
          quotesLastFetched: 12,
        },
        bridgeReducerOverrides: {
          sourceAmount: '1.0',
        },
      });

      // Mock quote data to show an error
      jest
        .mocked(useBridgeQuoteData as unknown as jest.Mock)
        .mockImplementation(() => ({
          ...mockUseBridgeQuoteData,
          quoteFetchError: 'Error fetching quote',
          isNoQuotesAvailable: true,
          isLoading: false,
        }));

      const { getByTestId, queryByTestId } = renderScreen(
        BridgeView,
        {
          name: Routes.BRIDGE.ROOT,
        },
        { state: testState },
      );

      // Error banner should be visible initially
      await waitFor(() => {
        expect(queryByTestId('banneralert')).toBeTruthy();
      });

      // Focus the input
      const input = getByTestId('source-token-area-input');
      fireEvent(input, 'focus');

      // Error banner should be hidden
      await waitFor(() => {
        expect(queryByTestId('banneralert')).toBeNull();
      });
    });

    it('should focus input and show keypad when error banner is closed', async () => {
      // Setup state with error condition
      const testState = createBridgeTestState({
        bridgeControllerOverrides: {
          quotesLoadingStatus: RequestStatus.FETCHED,
          quotes: [],
          quotesLastFetched: 12,
        },
        bridgeReducerOverrides: {
          sourceAmount: '1.0',
        },
      });

      // Mock quote data to show an error
      jest
        .mocked(useBridgeQuoteData as unknown as jest.Mock)
        .mockImplementation(() => ({
          ...mockUseBridgeQuoteData,
          quoteFetchError: 'Error fetching quote',
          isNoQuotesAvailable: true,
          isLoading: false,
        }));

      const { getByTestId, queryByTestId } = renderScreen(
        BridgeView,
        {
          name: Routes.BRIDGE.ROOT,
        },
        { state: testState },
      );

      // Error banner should be visible initially
      await waitFor(() => {
        expect(queryByTestId('banneralert')).toBeTruthy();
      });

      // Close the banner by clicking close button
      const closeButton = getByTestId('banner-close-button-icon');
      fireEvent.press(closeButton);

      // Error banner should be hidden and keypad should be visible
      await waitFor(() => {
        expect(queryByTestId('banneralert')).toBeNull();
        // Keypad should be visible - check for the delete button which is part of the keypad
        expect(queryByTestId('keypad-delete-button')).toBeTruthy();
      });
    });
  });

  describe('handleContinue - Blockaid Validation', () => {
    const mockQuote = mockQuotes[0] as unknown as QuoteResponse;

    beforeEach(() => {
      jest.clearAllMocks();
      mockValidateBridgeTx.mockResolvedValue({
        result: { validation: { reason: null } },
        error: null,
      });
      mockSubmitBridgeTx.mockResolvedValue({ success: true });
      // Mock isHardwareAccount to return false for these tests
      jest.mocked(isHardwareAccount).mockReturnValue(false);
    });

    it('should navigate to blockaid modal on validation error for Solana swap', async () => {
      // Mock validation result with validation error
      mockValidateBridgeTx.mockResolvedValue({
        result: {
          validation: {
<<<<<<< HEAD
            reason: 'Transaction may result in loss of funds',
          },
=======
            reason: 'Transaction may result in loss of funds'
          }
>>>>>>> 5943a716
        },
        error: null,
      });

      // Set route params for swap mode
      mockRoute.params.bridgeViewMode = BridgeViewMode.Swap;

      const testState = createBridgeTestState({
        bridgeControllerOverrides: {
          quotesLoadingStatus: RequestStatus.FETCHED,
          quotes: [mockQuote],
          quotesLastFetched: 12,
        },
        bridgeReducerOverrides: {
          sourceAmount: '1.0',
          sourceToken: {
            address: 'So11111111111111111111111111111111111111112',
            chainId: SolScope.Mainnet,
            decimals: 9,
            image: '',
            name: 'Solana',
            symbol: 'SOL',
          },
          destToken: {
            address: 'So11111111111111111111111111111111111111112',
            chainId: SolScope.Mainnet,
            decimals: 9,
            image: '',
            name: 'Solana',
            symbol: 'SOL',
          },
        },
      });

      jest
        .mocked(useBridgeQuoteData as unknown as jest.Mock)
        .mockImplementation(() => ({
          ...mockUseBridgeQuoteData,
          activeQuote: mockQuote,
          isLoading: false,
        }));

      const { getByText } = renderScreen(
        BridgeView,
        {
          name: Routes.BRIDGE.ROOT,
        },
        { state: testState },
      );

      // Find and press the continue button
      const continueButton = getByText(strings('bridge.confirm_swap'));
      fireEvent.press(continueButton);

      await waitFor(() => {
        expect(mockValidateBridgeTx).toHaveBeenCalledWith({
          quoteResponse: mockQuote,
        });
        expect(mockNavigate).toHaveBeenCalledWith(Routes.BRIDGE.MODALS.ROOT, {
          screen: Routes.BRIDGE.MODALS.BLOCKAID_MODAL,
          params: {
            errorType: 'validation',
            errorMessage: 'Transaction may result in loss of funds',
          },
        });
      });

      // Should not submit the transaction
      expect(mockSubmitBridgeTx).not.toHaveBeenCalled();
    });

    it('should navigate to blockaid modal on simulation error for Solana to EVM bridge', async () => {
      // Mock validation result with simulation error
      mockValidateBridgeTx.mockResolvedValue({
        result: {
          validation: {
<<<<<<< HEAD
            reason: null,
          },
=======
            reason: null
          }
>>>>>>> 5943a716
        },
        error: 'Simulation failed',
      });

      // Set route params for bridge mode
      mockRoute.params.bridgeViewMode = BridgeViewMode.Bridge;

      const testState = createBridgeTestState(
        {
          bridgeControllerOverrides: {
            quotesLoadingStatus: RequestStatus.FETCHED,
            quotes: [mockQuote],
            quotesLastFetched: 12,
          },
          bridgeReducerOverrides: {
            sourceAmount: '1.0',
            sourceToken: {
              address: 'So11111111111111111111111111111111111111112',
              chainId: SolScope.Mainnet,
              decimals: 9,
              image: '',
              name: 'Solana',
              symbol: 'SOL',
            },
            destToken: {
              address: '0xA0b86a33E6441E84d9cDbdd8d2Dd2Bc0F40Cd1',
              chainId: '0x1' as Hex,
              decimals: 18,
              image: '',
              name: 'Ethereum',
              symbol: 'ETH',
            },
          },
        },
        mockState,
      );

      jest
        .mocked(useBridgeQuoteData as unknown as jest.Mock)
        .mockImplementation(() => ({
          ...mockUseBridgeQuoteData,
          activeQuote: mockQuote,
          isLoading: false,
        }));

      const { getByText } = renderScreen(
        BridgeView,
        {
          name: Routes.BRIDGE.ROOT,
        },
        { state: testState },
      );

      // Find and press the continue button
      const continueButton = getByText(strings('bridge.confirm_bridge'));
      fireEvent.press(continueButton);

      await waitFor(() => {
        expect(mockValidateBridgeTx).toHaveBeenCalledWith({
          quoteResponse: mockQuote,
        });
        expect(mockNavigate).toHaveBeenCalledWith(Routes.BRIDGE.MODALS.ROOT, {
          screen: Routes.BRIDGE.MODALS.BLOCKAID_MODAL,
          params: {
            errorType: 'simulation',
            errorMessage: 'Simulation failed',
          },
        });
      });

      // Should not submit the transaction
      expect(mockSubmitBridgeTx).not.toHaveBeenCalled();
    });

    it('should prioritize validation error over simulation error', async () => {
      // Mock validation result with both validation and simulation errors
      mockValidateBridgeTx.mockResolvedValue({
        result: {
          validation: {
<<<<<<< HEAD
            reason: 'Transaction may result in loss of funds',
          },
=======
            reason: 'Transaction may result in loss of funds'
          }
>>>>>>> 5943a716
        },
        error: 'Simulation failed',
      });

      // Set route params for swap mode
      mockRoute.params.bridgeViewMode = BridgeViewMode.Swap;

      const testState = createBridgeTestState({
        bridgeControllerOverrides: {
          quotesLoadingStatus: RequestStatus.FETCHED,
          quotes: [mockQuote],
          quotesLastFetched: 12,
        },
        bridgeReducerOverrides: {
          sourceAmount: '1.0',
          sourceToken: {
            address: 'So11111111111111111111111111111111111111112',
            chainId: SolScope.Mainnet,
            decimals: 9,
            image: '',
            name: 'Solana',
            symbol: 'SOL',
          },
          destToken: {
            address: 'So11111111111111111111111111111111111111112',
            chainId: SolScope.Mainnet,
            decimals: 9,
            image: '',
            name: 'Solana',
            symbol: 'SOL',
          },
        },
      });

      jest
        .mocked(useBridgeQuoteData as unknown as jest.Mock)
        .mockImplementation(() => ({
          ...mockUseBridgeQuoteData,
          activeQuote: mockQuote,
          isLoading: false,
        }));

      const { getByText } = renderScreen(
        BridgeView,
        {
          name: Routes.BRIDGE.ROOT,
        },
        { state: testState },
      );

      // Find and press the continue button
      const continueButton = getByText(strings('bridge.confirm_swap'));
      fireEvent.press(continueButton);

      await waitFor(() => {
        expect(mockNavigate).toHaveBeenCalledWith(Routes.BRIDGE.MODALS.ROOT, {
          screen: Routes.BRIDGE.MODALS.BLOCKAID_MODAL,
          params: {
            errorType: 'validation', // Should prioritize validation over simulation
            errorMessage: 'Transaction may result in loss of funds',
          },
        });
      });
    });

    it('should proceed with transaction when no validation errors', async () => {
      // Mock validation result with no errors
      mockValidateBridgeTx.mockResolvedValue({
        result: {
          validation: {
<<<<<<< HEAD
            reason: null,
          },
=======
            reason: null
          }
>>>>>>> 5943a716
        },
        error: null,
      });

      // Set route params for swap mode
      mockRoute.params.bridgeViewMode = BridgeViewMode.Swap;

      const testState = createBridgeTestState({
        bridgeControllerOverrides: {
          quotesLoadingStatus: RequestStatus.FETCHED,
          quotes: [mockQuote],
          quotesLastFetched: 12,
        },
        bridgeReducerOverrides: {
          sourceAmount: '1.0',
          sourceToken: {
            address: 'So11111111111111111111111111111111111111112',
            chainId: SolScope.Mainnet,
            decimals: 9,
            image: '',
            name: 'Solana',
            symbol: 'SOL',
          },
          destToken: {
            address: 'So11111111111111111111111111111111111111112',
            chainId: SolScope.Mainnet,
            decimals: 9,
            image: '',
            name: 'Solana',
            symbol: 'SOL',
          },
        },
      });

      jest
        .mocked(useBridgeQuoteData as unknown as jest.Mock)
        .mockImplementation(() => ({
          ...mockUseBridgeQuoteData,
          activeQuote: mockQuote,
          isLoading: false,
        }));

      const { getByText } = renderScreen(
        BridgeView,
        {
          name: Routes.BRIDGE.ROOT,
        },
        { state: testState },
      );

      // Find and press the continue button
      const continueButton = getByText(strings('bridge.confirm_swap'));
      fireEvent.press(continueButton);

      await waitFor(() => {
        expect(mockValidateBridgeTx).toHaveBeenCalledWith({
          quoteResponse: mockQuote,
        });
        expect(mockSubmitBridgeTx).toHaveBeenCalledWith({
          quoteResponse: mockQuote,
        });
        expect(mockNavigate).toHaveBeenCalledWith(Routes.TRANSACTIONS_VIEW);
      });

      // Should not navigate to blockaid modal
      expect(mockNavigate).not.toHaveBeenCalledWith(Routes.BRIDGE.MODALS.ROOT, {
        screen: Routes.BRIDGE.MODALS.BLOCKAID_MODAL,
        params: expect.any(Object),
      });
    });

    it('should skip validation for non-Solana transactions', async () => {
      // Set route params for bridge mode
      mockRoute.params.bridgeViewMode = BridgeViewMode.Bridge;

      const testState = createBridgeTestState({
        bridgeControllerOverrides: {
          quotesLoadingStatus: RequestStatus.FETCHED,
          quotes: [mockQuote],
          quotesLastFetched: 12,
        },
        bridgeReducerOverrides: {
          sourceAmount: '1.0',
          sourceToken: {
            address: token2Address,
            chainId: '0x1' as Hex,
            decimals: 18,
            image: '',
            name: 'Ethereum',
            symbol: 'ETH',
          },
          destToken: {
            address: '0xA0b86a33E6441E84d9cDbdd8d2Dd2Bc0F40Cd1',
            chainId: '0x89' as Hex,
            decimals: 18,
            image: '',
            name: 'Polygon',
            symbol: 'MATIC',
          },
        },
      });

      jest
        .mocked(useBridgeQuoteData as unknown as jest.Mock)
        .mockImplementation(() => ({
          ...mockUseBridgeQuoteData,
          activeQuote: mockQuote,
          isLoading: false,
        }));

      const { getByText } = renderScreen(
        BridgeView,
        {
          name: Routes.BRIDGE.ROOT,
        },
        { state: testState },
      );

      // Find and press the continue button
      const continueButton = getByText(strings('bridge.confirm_bridge'));
      fireEvent.press(continueButton);

      await waitFor(() => {
        expect(mockSubmitBridgeTx).toHaveBeenCalledWith({
          quoteResponse: mockQuote,
        });
        expect(mockNavigate).toHaveBeenCalledWith(Routes.TRANSACTIONS_VIEW);
      });

      // Should not call validation for non-Solana transactions
      expect(mockValidateBridgeTx).not.toHaveBeenCalled();
    });
  });
});<|MERGE_RESOLUTION|>--- conflicted
+++ resolved
@@ -955,13 +955,8 @@
       mockValidateBridgeTx.mockResolvedValue({
         result: {
           validation: {
-<<<<<<< HEAD
             reason: 'Transaction may result in loss of funds',
           },
-=======
-            reason: 'Transaction may result in loss of funds'
-          }
->>>>>>> 5943a716
         },
         error: null,
       });
@@ -1038,13 +1033,8 @@
       mockValidateBridgeTx.mockResolvedValue({
         result: {
           validation: {
-<<<<<<< HEAD
             reason: null,
           },
-=======
-            reason: null
-          }
->>>>>>> 5943a716
         },
         error: 'Simulation failed',
       });
@@ -1124,13 +1114,8 @@
       mockValidateBridgeTx.mockResolvedValue({
         result: {
           validation: {
-<<<<<<< HEAD
             reason: 'Transaction may result in loss of funds',
           },
-=======
-            reason: 'Transaction may result in loss of funds'
-          }
->>>>>>> 5943a716
         },
         error: 'Simulation failed',
       });
@@ -1201,13 +1186,8 @@
       mockValidateBridgeTx.mockResolvedValue({
         result: {
           validation: {
-<<<<<<< HEAD
             reason: null,
           },
-=======
-            reason: null
-          }
->>>>>>> 5943a716
         },
         error: null,
       });
