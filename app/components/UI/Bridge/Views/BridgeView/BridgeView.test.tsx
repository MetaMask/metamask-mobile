--- conflicted
+++ resolved
@@ -16,11 +16,6 @@
 import { useBridgeQuoteData } from '../../hooks/useBridgeQuoteData';
 import { strings } from '../../../../../../locales/i18n';
 import { isHardwareAccount } from '../../../../../util/address';
-<<<<<<< HEAD
-import { MOCK_ENTROPY_SOURCE as mockEntropySource } from '../../../../../util/test/keyringControllerTestUtils';
-import { RootState } from '../../../../../reducers';
-
-=======
 import { BridgeViewMode } from '../../types';
 import { MOCK_ENTROPY_SOURCE as mockEntropySource } from '../../../../../util/test/keyringControllerTestUtils';
 import { RootState } from '../../../../../reducers';
@@ -34,7 +29,6 @@
   })),
 }));
 
->>>>>>> 05d3e30f
 const mockState = {
   ...initialState,
   engine: {
@@ -125,14 +119,11 @@
           },
         },
       },
-<<<<<<< HEAD
-=======
       AccountTreeController: {
         accountTree: {
           wallets: {},
         },
       },
->>>>>>> 05d3e30f
       GasFeeController: {
         startPolling: jest.fn(),
         stopPollingByPollingToken: jest.fn(),
@@ -173,8 +164,6 @@
     ensByAccountAddress: {
       '0x1234567890123456789012345678901234567890': '',
     },
-<<<<<<< HEAD
-=======
   }),
 }));
 
@@ -193,7 +182,6 @@
   __esModule: true,
   default: () => ({
     submitBridgeTx: mockSubmitBridgeTx,
->>>>>>> 05d3e30f
   }),
 }));
 
@@ -906,8 +894,6 @@
         expect(queryByTestId('keypad-delete-button')).toBeTruthy();
       });
     });
-<<<<<<< HEAD
-=======
   });
 
   describe('handleContinue - Blockaid Validation', () => {
@@ -1291,6 +1277,5 @@
       // Should not call validation for non-Solana transactions
       expect(mockValidateBridgeTx).not.toHaveBeenCalled();
     });
->>>>>>> 05d3e30f
   });
 });