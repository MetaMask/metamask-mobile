--- conflicted
+++ resolved
@@ -5,11 +5,8 @@
   EthScope,
   EthAccountType,
   SolAccountType,
-<<<<<<< HEAD
   BtcScope,
   BtcAccountType,
-=======
->>>>>>> c0842c92
 } from '@metamask/keyring-api';
 import { AccountWalletType, AccountGroupType } from '@metamask/account-api';
 import { ethers } from 'ethers';
@@ -86,10 +83,6 @@
               [formatChainIdToCaip(ethChainId)]: {
                 isActiveSrc: true,
                 isActiveDest: true,
-<<<<<<< HEAD
-=======
-                isUnifiedUIEnabled: true,
->>>>>>> c0842c92
                 isGaslessSwapEnabled: true,
               },
               [formatChainIdToCaip(optimismChainId)]: {
@@ -416,7 +409,6 @@
               name: 'Account 2',
               type: SolAccountType.DataAccount,
               scopes: [SolScope.Mainnet],
-<<<<<<< HEAD
               metadata: {
                 lastSelected: 0,
               },
@@ -427,8 +419,6 @@
               name: 'Account 3',
               type: BtcAccountType.P2wpkh,
               scopes: [BtcScope.Mainnet],
-=======
->>>>>>> c0842c92
               metadata: {
                 lastSelected: 0,
               },
@@ -461,11 +451,7 @@
                       groupIndex: 0,
                     },
                   },
-<<<<<<< HEAD
                   accounts: [evmAccountId, solanaAccountId, btcAccountId],
-=======
-                  accounts: [evmAccountId, solanaAccountId],
->>>>>>> c0842c92
                 },
               },
             },
