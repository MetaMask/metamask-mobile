import { defaultBridgeControllerState } from './bridgeControllerState';
import { CaipAssetId, Hex } from '@metamask/utils';
import { SolScope } from '@metamask/keyring-api';
import { ethers } from 'ethers';

export const ethChainId = '0x1' as Hex;
export const optimismChainId = '0xa' as Hex;

export const evmAccountId = 'evmAccountId';
export const evmAccountAddress =
  '0x1234567890123456789012345678901234567890' as Hex;

export const solanaAccountId = 'solanaAccountId';
export const solanaAccountAddress =
  'pXwSggYaFeUryz86UoCs9ugZ4VWoZ7R1U5CVhxYjL61';

// Ethereum tokens
export const ethToken1Address =
  '0x0000000000000000000000000000000000000001' as Hex;
export const ethToken2Address =
  '0x0000000000000000000000000000000000000002' as Hex;

// Optimism tokens
export const optimismToken1Address =
  '0x0000000000000000000000000000000000000003' as Hex;

// Solana tokens
export const solanaNativeTokenAddress =
  'solana:5eykt4UsFv8P8NJdTREpY1vzqKqZKvdp/slip44:501' as CaipAssetId;
export const solanaToken2Address =
  'solana:5eykt4UsFv8P8NJdTREpY1vzqKqZKvdp/token:EPjFWdd5AufqSSqeM2qN1xzybapC8G4wEGGkZwyTDt1v' as CaipAssetId;

export const initialState = {
  engine: {
    backgroundState: {
      BridgeController: defaultBridgeControllerState,
      TokenBalancesController: {
        tokenBalances: {
          [evmAccountAddress]: {
            [ethChainId]: {
              [ethToken1Address]: '0x0de0b6b3a7640000' as Hex, // 1 TOKEN1
              [ethToken2Address]: '0x1bc16d674ec80000' as Hex, // 2 HELLO
            },
            [optimismChainId]: {
              [optimismToken1Address]: '0x4563918244f40000' as Hex, // 5 FOO on Optimism
            },
          },
        },
      },
      TokensController: {
        allTokens: {
          [ethChainId]: {
            [evmAccountAddress]: [
              {
                address: ethToken1Address,
                symbol: 'TOKEN1',
                decimals: 18,
                image: 'https://token1.com/logo.png',
                name: 'Token One',
                aggregators: ['1inch'],
              },
              {
                address: ethToken2Address,
                symbol: 'HELLO',
                decimals: 18,
                image: 'https://token2.com/logo.png',
                name: 'Hello Token',
                aggregators: ['uniswap'],
              },
            ],
          },
          [optimismChainId]: {
            [evmAccountAddress]: [
              {
                address: optimismToken1Address,
                symbol: 'FOO',
                decimals: 18,
                image: 'https://token3.com/logo.png',
                name: 'Foo Token',
                aggregators: ['1inch'],
              },
            ],
          },
        },
        tokens: [
          {
            address: ethToken1Address,
            symbol: 'TOKEN1',
            decimals: 18,
            image: 'https://token1.com/logo.png',
            name: 'Token One',
            aggregators: ['1inch'],
          },
          {
            address: ethToken2Address,
            symbol: 'HELLO',
            decimals: 18,
            image: 'https://token2.com/logo.png',
            name: 'Hello Token',
            aggregators: ['uniswap'],
          },
        ],
      },
      NetworkController: {
<<<<<<< HEAD
        selectedNetworkClientId: 'selectedNetworkClientId',
=======
        selectedNetworkClientId: 'mainnet',
>>>>>>> eb1d1d35
        networksMetadata: {
          mainnet: {
            EIPS: {
              1559: true,
            },
          },
          [optimismChainId]: {
            EIPS: {
              1559: true,
            },
          },
          selectedNetworkClientId: {
            EIPS: {
              1559: true,
            },
          },
        },
        networkConfigurationsByChainId: {
          [ethChainId]: {
            chainId: ethChainId,
            rpcEndpoints: [
              {
<<<<<<< HEAD
                networkClientId: 'selectedNetworkClientId',
=======
                networkClientId: 'mainnet',
>>>>>>> eb1d1d35
              },
            ],
            defaultRpcEndpointIndex: 0,
            nativeCurrency: 'ETH',
            name: 'Ethereum Mainnet',
          },
          [optimismChainId]: {
            chainId: optimismChainId,
            rpcEndpoints: [
              {
                networkClientId: 'optimismNetworkClientId',
              },
            ],
            defaultRpcEndpointIndex: 0,
            nativeCurrency: 'ETH',
            name: 'Optimism',
          },
        },
        providerConfig: {
          chainId: ethChainId,
          ticker: 'ETH',
          rpcPrefs: { blockExplorerUrl: 'https://etherscan.io' },
          type: 'infura',
        },
      },
      AccountTrackerController: {
        accounts: {
          [evmAccountAddress]: {
            balance: '0x29a2241af62c0000' as Hex, // 3 ETH
          },
        },
        accountsByChainId: {
          [ethChainId]: {
            [evmAccountAddress]: {
              balance: '0x29a2241af62c0000' as Hex, // 3 ETH
            },
          },
          [optimismChainId]: {
            [evmAccountAddress]: {
              balance: '0x1158e460913d00000' as Hex, // 20 ETH on Optimism
            },
          },
        },
      },
      MultichainNetworkController: {
        isEvmSelected: true,
        selectedMultichainNetworkChainId: SolScope.Mainnet as const,
        multichainNetworkConfigurationsByChainId: {},
      },
      MultichainBalancesController: {
        balances: {
          [solanaAccountId]: {
            [solanaNativeTokenAddress]: {
              amount: '100.123',
              unit: 'SOL',
            },
            [solanaToken2Address]: {
              amount: '20000.456',
              unit: 'USDC',
            },
          },
        },
      },
      MultichainAssetsController: {
        accountsAssets: {
          [solanaAccountId]: [solanaNativeTokenAddress, solanaToken2Address],
        },
        assetsMetadata: {
          [solanaNativeTokenAddress]: {
            name: 'Solana',
            symbol: 'SOL',
            iconUrl:
              'https://raw.githubusercontent.com/solana-labs/token-list/main/assets/mainnet/EPjFWdd5AufqSSqeM2qN1xzybapC8G4wEGGkZwyTDt1v/logo.png',
            fungible: true as const,
            units: [
              {
                name: 'Solana',
                symbol: 'SOL',
                decimals: 9,
              },
            ],
          },
          [solanaToken2Address]: {
            name: 'USD Coin',
            symbol: 'USDC',
            iconUrl:
              'https://raw.githubusercontent.com/solana-labs/token-list/main/assets/mainnet/EPjFWdd5AufqSSqeM2qN1xzybapC8G4wEGGkZwyTDt1v/logo.png',
            fungible: true as const,
            units: [
              {
                name: 'USD Coin',
                symbol: 'USDC',
                decimals: 6,
              },
            ],
          },
        },
      },
      MultichainAssetsRatesController: {
        conversionRates: {
          [solanaNativeTokenAddress]: {
            rate: '100', // 1 SOL = 100 USD
            conversionTime: 0,
          },
          [solanaToken2Address]: {
            rate: '1', // 1 USDC = 1 USD
            conversionTime: 0,
          },
        },
      },
      AccountsController: {
        internalAccounts: {
          selectedAccount: evmAccountId,
          accounts: {
            [evmAccountId]: {
              id: evmAccountId,
              address: evmAccountAddress,
              name: 'Account 1',
              type: 'eip155:eoa' as const,
              metadata: {
                lastSelected: 0,
              },
            },
            [solanaAccountId]: {
              id: solanaAccountId,
              address: solanaAccountAddress,
              name: 'Account 2',
              type: 'solana:data-account' as const,
              metadata: {
                lastSelected: 0,
              },
            },
          },
        },
      },
      CurrencyRateController: {
        currentCurrency: 'USD',
        currencyRates: {
          ETH: {
            conversionRate: 2000, // 1 ETH = $2000
          },
        },
        conversionRate: 2000,
      },
      TokenRatesController: {
        marketData: {
          [ethChainId]: {
            [ethers.constants.AddressZero as Hex]: {
              tokenAddress: ethers.constants.AddressZero as Hex,
              currency: 'ETH',
              price: 1, // 1 ETH = 1 ETH
            },
            [ethToken1Address]: {
              tokenAddress: ethToken1Address,
              currency: 'ETH',
              price: 10, // 1 TOKEN1 = 10 ETH
            },
            [ethToken2Address]: {
              tokenAddress: ethToken2Address,
              currency: 'ETH',
              price: 50, // 1 HELLO = 50 ETH
            },
          },
          [optimismChainId]: {
            [optimismToken1Address]: {
              tokenAddress: optimismToken1Address,
              currency: 'ETH',
              price: 8, // 1 FOO = 8 ETH on Optimism
            },
          },
        },
      },
      PreferencesController: {
        tokenSortConfig: {
          key: 'tokenFiatAmount',
          order: 'dsc' as const,
        },
        tokenNetworkFilter: {
          [ethChainId]: 'true',
          [optimismChainId]: 'true',
        },
      },
      TokenListController: {
        tokenList: {
          [ethToken1Address]: {
            name: 'Token One',
            symbol: 'TOKEN1',
            decimals: 18,
            address: ethToken1Address,
            iconUrl: 'https://token1.com/logo.png',
            occurrences: 1,
            aggregators: [],
          },
          [ethToken2Address]: {
            name: 'Hello Token',
            symbol: 'HELLO',
            decimals: 18,
            address: ethToken2Address,
            iconUrl: 'https://token2.com/logo.png',
          },
        },
        tokensChainsCache: {
          [ethChainId]: {
            timestamp: Date.now(),
            data: {
              [ethToken1Address]: {
                name: 'Token One',
                symbol: 'TOKEN1',
                decimals: 18,
                address: ethToken1Address,
                iconUrl: 'https://token1.com/logo.png',
                occurrences: 1,
                aggregators: [],
              },
              [ethToken2Address]: {
                name: 'Hello Token',
                symbol: 'HELLO',
                decimals: 18,
                address: ethToken2Address,
                iconUrl: 'https://token2.com/logo.png',
              },
            },
          },
        },
      },
      SwapsController: {
        chainCache: {
          [ethChainId]: {
            aggregatorMetadata: null,
            tokens: null,
            topAssets: [
              {
                address: ethToken1Address,
                symbol: 'TOKEN1',
              },
              {
                address: ethToken2Address,
                symbol: 'HELLO',
              },
            ],
            aggregatorMetadataLastFetched: 0,
            topAssetsLastFetched: 0,
            tokensLastFetched: 0,
          },
          [optimismChainId]: {
            aggregatorMetadata: null,
            tokens: null,
            topAssets: null,
            aggregatorMetadataLastFetched: 0,
            topAssetsLastFetched: 0,
            tokensLastFetched: 0,
          },
        },
      },
      KeyringController: {
        keyrings: [
          {
            accounts: [
              evmAccountAddress,
            ],
            type: 'HD Key Tree',
          },
          { accounts: [], type: 'QR Hardware Wallet Device' },
          {
            accounts: [solanaAccountAddress],
            type: 'Snap Keyring',
          },
        ],
      },
    },
  },
  bridge: {
    sourceAmount: undefined,
    destAmount: undefined,
    destChainId: undefined,
    sourceToken: undefined,
    destToken: undefined,
    selectedSourceChainIds: undefined,
    selectedDestChainId: undefined,
    slippage: '0.5',
  },
};<|MERGE_RESOLUTION|>--- conflicted
+++ resolved
@@ -102,11 +102,7 @@
         ],
       },
       NetworkController: {
-<<<<<<< HEAD
-        selectedNetworkClientId: 'selectedNetworkClientId',
-=======
         selectedNetworkClientId: 'mainnet',
->>>>>>> eb1d1d35
         networksMetadata: {
           mainnet: {
             EIPS: {
@@ -129,11 +125,7 @@
             chainId: ethChainId,
             rpcEndpoints: [
               {
-<<<<<<< HEAD
-                networkClientId: 'selectedNetworkClientId',
-=======
                 networkClientId: 'mainnet',
->>>>>>> eb1d1d35
               },
             ],
             defaultRpcEndpointIndex: 0,
@@ -391,9 +383,7 @@
       KeyringController: {
         keyrings: [
           {
-            accounts: [
-              evmAccountAddress,
-            ],
+            accounts: [evmAccountAddress],
             type: 'HD Key Tree',
           },
           { accounts: [], type: 'QR Hardware Wallet Device' },
