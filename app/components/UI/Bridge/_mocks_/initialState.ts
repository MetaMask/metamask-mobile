--- conflicted
+++ resolved
@@ -1,20 +1,17 @@
-<<<<<<< HEAD
-import { Hex } from '@metamask/utils';
 import { defaultBridgeControllerState } from './bridgeControllerState';
-=======
 import { CaipAssetId, Hex } from '@metamask/utils';
-import { formatChainIdToCaip , BridgeFeatureFlagsKey } from '@metamask/bridge-controller';
 import { SolScope } from '@metamask/keyring-api';
->>>>>>> a7a912c2
 
 export const ethChainId = '0x1' as Hex;
 export const optimismChainId = '0xa' as Hex;
 
 export const evmAccountId = 'evmAccountId';
-export const evmAccountAddress = '0x1234567890123456789012345678901234567890' as Hex;
+export const evmAccountAddress =
+  '0x1234567890123456789012345678901234567890' as Hex;
 
 export const solanaAccountId = 'solanaAccountId';
-export const solanaAccountAddress = 'pXwSggYaFeUryz86UoCs9ugZ4VWoZ7R1U5CVhxYjL61';
+export const solanaAccountAddress =
+  'pXwSggYaFeUryz86UoCs9ugZ4VWoZ7R1U5CVhxYjL61';
 
 // Ethereum tokens
 export const ethToken1Address =
@@ -27,8 +24,10 @@
   '0x0000000000000000000000000000000000000003' as Hex;
 
 // Solana tokens
-export const solanaNativeTokenAddress = 'solana:5eykt4UsFv8P8NJdTREpY1vzqKqZKvdp/slip44:501' as CaipAssetId;
-export const solanaToken2Address = 'solana:5eykt4UsFv8P8NJdTREpY1vzqKqZKvdp/token:EPjFWdd5AufqSSqeM2qN1xzybapC8G4wEGGkZwyTDt1v' as CaipAssetId;
+export const solanaNativeTokenAddress =
+  'solana:5eykt4UsFv8P8NJdTREpY1vzqKqZKvdp/slip44:501' as CaipAssetId;
+export const solanaToken2Address =
+  'solana:5eykt4UsFv8P8NJdTREpY1vzqKqZKvdp/token:EPjFWdd5AufqSSqeM2qN1xzybapC8G4wEGGkZwyTDt1v' as CaipAssetId;
 
 export const initialState = {
   engine: {
@@ -186,16 +185,14 @@
       },
       MultichainAssetsController: {
         accountsAssets: {
-          [solanaAccountId]: [
-            solanaNativeTokenAddress,
-            solanaToken2Address,
-          ],
+          [solanaAccountId]: [solanaNativeTokenAddress, solanaToken2Address],
         },
         assetsMetadata: {
           [solanaNativeTokenAddress]: {
             name: 'Solana',
             symbol: 'SOL',
-            iconUrl: 'https://raw.githubusercontent.com/solana-labs/token-list/main/assets/mainnet/EPjFWdd5AufqSSqeM2qN1xzybapC8G4wEGGkZwyTDt1v/logo.png',
+            iconUrl:
+              'https://raw.githubusercontent.com/solana-labs/token-list/main/assets/mainnet/EPjFWdd5AufqSSqeM2qN1xzybapC8G4wEGGkZwyTDt1v/logo.png',
             fungible: true as const,
             units: [
               {
@@ -208,7 +205,8 @@
           [solanaToken2Address]: {
             name: 'USD Coin',
             symbol: 'USDC',
-            iconUrl: 'https://raw.githubusercontent.com/solana-labs/token-list/main/assets/mainnet/EPjFWdd5AufqSSqeM2qN1xzybapC8G4wEGGkZwyTDt1v/logo.png',
+            iconUrl:
+              'https://raw.githubusercontent.com/solana-labs/token-list/main/assets/mainnet/EPjFWdd5AufqSSqeM2qN1xzybapC8G4wEGGkZwyTDt1v/logo.png',
             fungible: true as const,
             units: [
               {
@@ -218,7 +216,7 @@
               },
             ],
           },
-        }
+        },
       },
       MultichainAssetsRatesController: {
         conversionRates: {
