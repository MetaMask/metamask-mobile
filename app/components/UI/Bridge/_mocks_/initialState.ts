import { defaultBridgeControllerState } from './bridgeControllerState';
import { CaipAssetId, Hex } from '@metamask/utils';
import { SolScope } from '@metamask/keyring-api';
import { ethers } from 'ethers';
import { formatChainIdToCaip, StatusTypes } from '@metamask/bridge-controller';

jest.mock('../../../../core/redux/slices/bridge/utils/hasMinimumRequiredVersion', () => ({
  hasMinimumRequiredVersion: jest.fn().mockReturnValue(true),
}));

export const ethChainId = '0x1' as Hex;
export const optimismChainId = '0xa' as Hex;

export const evmAccountId = 'evmAccountId';
export const evmAccountAddress =
  '0x1234567890123456789012345678901234567890' as Hex;

export const solanaAccountId = 'solanaAccountId';
export const solanaAccountAddress =
  'pXwSggYaFeUryz86UoCs9ugZ4VWoZ7R1U5CVhxYjL61';

// Ethereum tokens
export const ethToken1Address =
  '0x0000000000000000000000000000000000000001' as Hex;
export const ethToken2Address =
  '0x0000000000000000000000000000000000000002' as Hex;

// Optimism tokens
export const optimismToken1Address =
  '0x0000000000000000000000000000000000000003' as Hex;

// Solana tokens
export const solanaNativeTokenAddress =
  'solana:5eykt4UsFv8P8NJdTREpY1vzqKqZKvdp/slip44:501' as CaipAssetId;
export const solanaToken2Address =
  'solana:5eykt4UsFv8P8NJdTREpY1vzqKqZKvdp/token:EPjFWdd5AufqSSqeM2qN1xzybapC8G4wEGGkZwyTDt1v' as CaipAssetId;

export const initialState = {
  engine: {
    backgroundState: {
      RemoteFeatureFlagController: {
        remoteFeatureFlags: {
          bridgeConfig: {
            minimumVersion: '0.0.0',
<<<<<<< HEAD
            maxRefreshCount: 5,
            refreshRate: 30000,
            support: true,
            chains: {
              [formatChainIdToCaip(ethChainId)]: {
                isActiveSrc: true,
                isActiveDest: true,
              },
              [formatChainIdToCaip(optimismChainId)]: {
                isActiveSrc: true,
                isActiveDest: true,
              },
            },
          },
          bridgeConfigV2: {
            minimumVersion: '0.0.0',
=======
>>>>>>> b6e9c40b
            maxRefreshCount: 5,
            refreshRate: 30000,
            support: true,
            chains: {
              [formatChainIdToCaip(ethChainId)]: {
                isActiveSrc: true,
                isActiveDest: true,
              },
              [formatChainIdToCaip(optimismChainId)]: {
                isActiveSrc: true,
                isActiveDest: true,
              },
            },
          },
          bridgeConfigV2: {
            minimumVersion: '0.0.0',
            maxRefreshCount: 5,
            refreshRate: 30000,
            support: true,
            chains: {
              [formatChainIdToCaip(ethChainId)]: {
                isActiveSrc: true,
                isActiveDest: true,
                isUnifiedUIEnabled: true,
              },
              [formatChainIdToCaip(optimismChainId)]: {
                isActiveSrc: true,
                isActiveDest: true,
                isUnifiedUIEnabled: true,
              },
            },
          },
        },
      },
      BridgeController: defaultBridgeControllerState,
      TokenBalancesController: {
        tokenBalances: {
          [evmAccountAddress]: {
            [ethChainId]: {
              [ethToken1Address]: '0x0de0b6b3a7640000' as Hex, // 1 TOKEN1
              [ethToken2Address]: '0x1bc16d674ec80000' as Hex, // 2 HELLO
            },
            [optimismChainId]: {
              [optimismToken1Address]: '0x4563918244f40000' as Hex, // 5 FOO on Optimism
            },
          },
        },
      },
      TokensController: {
        allTokens: {
          [ethChainId]: {
            [evmAccountAddress]: [
              {
                address: ethToken1Address,
                symbol: 'TOKEN1',
                decimals: 18,
                image: 'https://token1.com/logo.png',
                name: 'Token One',
                aggregators: ['1inch'],
              },
              {
                address: ethToken2Address,
                symbol: 'HELLO',
                decimals: 18,
                image: 'https://token2.com/logo.png',
                name: 'Hello Token',
                aggregators: ['uniswap'],
              },
            ],
          },
          [optimismChainId]: {
            [evmAccountAddress]: [
              {
                address: optimismToken1Address,
                symbol: 'FOO',
                decimals: 18,
                image: 'https://token3.com/logo.png',
                name: 'Foo Token',
                aggregators: ['1inch'],
              },
            ],
          },
        },
      },
      NetworkController: {
        selectedNetworkClientId: 'mainnet',
        networksMetadata: {
          mainnet: {
            EIPS: {
              1559: true,
            },
          },
          [optimismChainId]: {
            EIPS: {
              1559: true,
            },
          },
          selectedNetworkClientId: {
            EIPS: {
              1559: true,
            },
          },
        },
        networkConfigurationsByChainId: {
          [ethChainId]: {
            chainId: ethChainId,
            rpcEndpoints: [
              {
                networkClientId: 'mainnet',
              },
            ],
            defaultRpcEndpointIndex: 0,
            nativeCurrency: 'ETH',
            name: 'Ethereum Mainnet',
          },
          [optimismChainId]: {
            chainId: optimismChainId,
            rpcEndpoints: [
              {
                networkClientId: 'optimismNetworkClientId',
              },
            ],
            defaultRpcEndpointIndex: 0,
            nativeCurrency: 'ETH',
            name: 'Optimism',
          },
        },
        providerConfig: {
          chainId: ethChainId,
          ticker: 'ETH',
          rpcPrefs: { blockExplorerUrl: 'https://etherscan.io' },
          type: 'infura',
        },
      },
      AccountTrackerController: {
        accountsByChainId: {
          [ethChainId]: {
            [evmAccountAddress]: {
              balance: '0x29a2241af62c0000' as Hex, // 3 ETH
            },
          },
          [optimismChainId]: {
            [evmAccountAddress]: {
              balance: '0x1158e460913d00000' as Hex, // 20 ETH on Optimism
            },
          },
        },
      },
      MultichainNetworkController: {
        isEvmSelected: true,
        selectedMultichainNetworkChainId: SolScope.Mainnet as const,
        multichainNetworkConfigurationsByChainId: {
          [SolScope.Mainnet]: {
            chainId: SolScope.Mainnet,
            name: 'Solana',
            nativeCurrency: 'SOL',
            rpcEndpoints: [
              {
                networkClientId: 'solana',
              },
            ],
            defaultRpcEndpointIndex: 0,
          },
        },
      },
      MultichainBalancesController: {
        balances: {
          [solanaAccountId]: {
            [solanaNativeTokenAddress]: {
              amount: '100.123',
              unit: 'SOL',
            },
            [solanaToken2Address]: {
              amount: '20000.456',
              unit: 'USDC',
            },
          },
        },
      },
      MultichainAssetsController: {
        accountsAssets: {
          [solanaAccountId]: [solanaNativeTokenAddress, solanaToken2Address],
        },
        assetsMetadata: {
          [solanaNativeTokenAddress]: {
            name: 'Solana',
            symbol: 'SOL',
            iconUrl:
              'https://raw.githubusercontent.com/solana-labs/token-list/main/assets/mainnet/EPjFWdd5AufqSSqeM2qN1xzybapC8G4wEGGkZwyTDt1v/logo.png',
            fungible: true as const,
            units: [
              {
                name: 'Solana',
                symbol: 'SOL',
                decimals: 9,
              },
            ],
          },
          [solanaToken2Address]: {
            name: 'USD Coin',
            symbol: 'USDC',
            iconUrl:
              'https://raw.githubusercontent.com/solana-labs/token-list/main/assets/mainnet/EPjFWdd5AufqSSqeM2qN1xzybapC8G4wEGGkZwyTDt1v/logo.png',
            fungible: true as const,
            units: [
              {
                name: 'USD Coin',
                symbol: 'USDC',
                decimals: 6,
              },
            ],
          },
        },
      },
      MultichainAssetsRatesController: {
        conversionRates: {
          [solanaNativeTokenAddress]: {
            rate: '100', // 1 SOL = 100 USD
            conversionTime: 0,
          },
          [solanaToken2Address]: {
            rate: '1', // 1 USDC = 1 USD
            conversionTime: 0,
          },
        },
      },
      AccountsController: {
        internalAccounts: {
          selectedAccount: evmAccountId,
          accounts: {
            [evmAccountId]: {
              id: evmAccountId,
              address: evmAccountAddress,
              name: 'Account 1',
              type: 'eip155:eoa' as const,
              metadata: {
                lastSelected: 0,
              },
            },
            [solanaAccountId]: {
              id: solanaAccountId,
              address: solanaAccountAddress,
              name: 'Account 2',
              type: 'solana:data-account' as const,
              metadata: {
                lastSelected: 0,
              },
            },
          },
        },
      },
      AccountTreeController: {
        accountTree: {
          wallets: {},
        },
      },
      SmartTransactionsController: {
        smartTransactionsState: {
          liveness: true,
        },
      },
      TransactionController: {
        transactions: [],
        transactionBatches: [],
      },
      GasFeeController: {
        gasFeeEstimatesByChainId: {
          [ethChainId]: {
            gasFeeEstimates: undefined,
            estimatedGasFeeTimeBounds: undefined,
            gasEstimateType: 'eth_gasPrice' as const,
          },
        },
      },
      CurrencyRateController: {
        currentCurrency: 'USD',
        currencyRates: {
          ETH: {
            conversionRate: 2000, // 1 ETH = $2000
          },
        },
        conversionRate: 2000,
      },
      TokenRatesController: {
        marketData: {
          [ethChainId]: {
            [ethers.constants.AddressZero as Hex]: {
              tokenAddress: ethers.constants.AddressZero as Hex,
              currency: 'ETH',
              price: 1, // 1 ETH = 1 ETH
            },
            [ethToken1Address]: {
              tokenAddress: ethToken1Address,
              currency: 'ETH',
              price: 10, // 1 TOKEN1 = 10 ETH
            },
            [ethToken2Address]: {
              tokenAddress: ethToken2Address,
              currency: 'ETH',
              price: 50, // 1 HELLO = 50 ETH
            },
          },
          [optimismChainId]: {
            [optimismToken1Address]: {
              tokenAddress: optimismToken1Address,
              currency: 'ETH',
              price: 8, // 1 FOO = 8 ETH on Optimism
            },
          },
        },
      },
      PreferencesController: {
        tokenSortConfig: {
          key: 'tokenFiatAmount',
          order: 'dsc' as const,
        },
        tokenNetworkFilter: {
          [ethChainId]: 'true',
          [optimismChainId]: 'true',
        },
      },
      TokenListController: {
        tokensChainsCache: {
          [ethChainId]: {
            timestamp: Date.now(),
            data: {
              [ethToken1Address]: {
                name: 'Token One',
                symbol: 'TOKEN1',
                decimals: 18,
                address: ethToken1Address,
                iconUrl: 'https://token1.com/logo.png',
                occurrences: 1,
                aggregators: [],
              },
              [ethToken2Address]: {
                name: 'Hello Token',
                symbol: 'HELLO',
                decimals: 18,
                address: ethToken2Address,
                iconUrl: 'https://token2.com/logo.png',
              },
            },
          },
        },
      },
      SwapsController: {
        chainCache: {
          [ethChainId]: {
            aggregatorMetadata: null,
            tokens: null,
            topAssets: [
              {
                address: ethToken1Address,
                symbol: 'TOKEN1',
              },
              {
                address: ethToken2Address,
                symbol: 'HELLO',
              },
            ],
            aggregatorMetadataLastFetched: 0,
            topAssetsLastFetched: 0,
            tokensLastFetched: 0,
          },
          [optimismChainId]: {
            aggregatorMetadata: null,
            tokens: null,
            topAssets: null,
            aggregatorMetadataLastFetched: 0,
            topAssetsLastFetched: 0,
            tokensLastFetched: 0,
          },
        },
      },
      KeyringController: {
        vault: '',
        isUnlocked: true,
        keyrings: [
          {
            accounts: [evmAccountAddress],
            type: 'HD Key Tree',
            metadata: {
              id: '01JKZ55Y6KPCYH08M6B9VSZWKW',
              name: '',
            },
          },
          {
            accounts: [solanaAccountAddress],
            type: 'Snap Keyring',
            metadata: {
              id: '01JKZ56KRVYEEHC601HSNW28T2',
              name: '',
            },
          },
        ],
        encryptionKey: '',
        encryptionSalt: '',
      },
      BridgeStatusController: {
        txHistory: {
          'test-tx-id': {
            txMetaId: 'test-tx-id',
            account: evmAccountAddress,
            quote: {
              requestId: 'test-request-id',
              srcChainId: 1,
              srcAsset: {
                chainId: 1,
                address: '0x123',
                decimals: 18,
              },
              destChainId: 10,
              destAsset: {
                chainId: 10,
                address: '0x456',
                decimals: 18,
              },
              srcTokenAmount: '1000000000000000000',
              destTokenAmount: '2000000000000000000',
            },
            status: {
              srcChain: {
                txHash: '0x123',
              },
              destChain: {
                txHash: '0x456',
              },
              status: StatusTypes.COMPLETE,
            },
            startTime: Date.now(),
            estimatedProcessingTimeInSeconds: 300,
          },
        },
      },
    },
  },
  bridge: {
    sourceAmount: undefined,
    destAmount: undefined,
    destChainId: undefined,
    sourceToken: undefined,
    destToken: undefined,
    selectedSourceChainIds: undefined,
    selectedDestChainId: undefined,
    slippage: '0.5',
    bridgeViewMode: undefined,
  },
};<|MERGE_RESOLUTION|>--- conflicted
+++ resolved
@@ -42,25 +42,6 @@
         remoteFeatureFlags: {
           bridgeConfig: {
             minimumVersion: '0.0.0',
-<<<<<<< HEAD
-            maxRefreshCount: 5,
-            refreshRate: 30000,
-            support: true,
-            chains: {
-              [formatChainIdToCaip(ethChainId)]: {
-                isActiveSrc: true,
-                isActiveDest: true,
-              },
-              [formatChainIdToCaip(optimismChainId)]: {
-                isActiveSrc: true,
-                isActiveDest: true,
-              },
-            },
-          },
-          bridgeConfigV2: {
-            minimumVersion: '0.0.0',
-=======
->>>>>>> b6e9c40b
             maxRefreshCount: 5,
             refreshRate: 30000,
             support: true,
