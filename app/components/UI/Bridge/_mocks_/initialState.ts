--- conflicted
+++ resolved
@@ -5,11 +5,8 @@
   EthScope,
   EthAccountType,
   SolAccountType,
-<<<<<<< HEAD
-=======
   BtcScope,
   BtcAccountType,
->>>>>>> 338177c4
 } from '@metamask/keyring-api';
 import { AccountWalletType, AccountGroupType } from '@metamask/account-api';
 import { ethers } from 'ethers';
@@ -86,10 +83,6 @@
               [formatChainIdToCaip(ethChainId)]: {
                 isActiveSrc: true,
                 isActiveDest: true,
-<<<<<<< HEAD
-                isUnifiedUIEnabled: true,
-=======
->>>>>>> 338177c4
                 isGaslessSwapEnabled: true,
               },
               [formatChainIdToCaip(optimismChainId)]: {
@@ -106,29 +99,6 @@
                 isActiveSrc: true,
                 isActiveDest: true,
                 isGaslessSwapEnabled: false,
-              },
-            },
-            bip44DefaultPairs: {
-              bip122: {
-                other: {},
-                standard: {
-                  'bip122:000000000019d6689c085ae165831e93/slip44:0':
-                    'eip155:1/slip44:60',
-                },
-              },
-              eip155: {
-                other: {},
-                standard: {
-                  'eip155:1/slip44:60':
-                    'eip155:1/erc20:0xaca92e438df0b2401ff60da7e4337b687a2435da',
-                },
-              },
-              solana: {
-                other: {},
-                standard: {
-                  'solana:5eykt4UsFv8P8NJdTREpY1vzqKqZKvdp/slip44:501':
-                    'solana:5eykt4UsFv8P8NJdTREpY1vzqKqZKvdp/token:EPjFWdd5AufqSSqeM2qN1xzybapC8G4wEGGkZwyTDt1v',
-                },
               },
             },
             bip44DefaultPairs: {
@@ -416,8 +386,6 @@
               name: 'Account 2',
               type: SolAccountType.DataAccount,
               scopes: [SolScope.Mainnet],
-<<<<<<< HEAD
-=======
               metadata: {
                 lastSelected: 0,
               },
@@ -428,7 +396,6 @@
               name: 'Account 3',
               type: BtcAccountType.P2wpkh,
               scopes: [BtcScope.Mainnet],
->>>>>>> 338177c4
               metadata: {
                 lastSelected: 0,
               },
@@ -461,11 +428,7 @@
                       groupIndex: 0,
                     },
                   },
-<<<<<<< HEAD
-                  accounts: [evmAccountId, solanaAccountId],
-=======
                   accounts: [evmAccountId, solanaAccountId, btcAccountId],
->>>>>>> 338177c4
                 },
               },
             },
