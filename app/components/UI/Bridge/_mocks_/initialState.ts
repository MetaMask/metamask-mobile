--- conflicted
+++ resolved
@@ -42,25 +42,6 @@
         remoteFeatureFlags: {
           bridgeConfig: {
             minimumVersion: '0.0.0',
-<<<<<<< HEAD
-            maxRefreshCount: 5,
-            refreshRate: 30000,
-            support: true,
-            chains: {
-              [formatChainIdToCaip(ethChainId)]: {
-                isActiveSrc: true,
-                isActiveDest: true,
-              },
-              [formatChainIdToCaip(optimismChainId)]: {
-                isActiveSrc: true,
-                isActiveDest: true,
-              },
-            },
-          },
-          bridgeConfigV2: {
-            minimumVersion: '0.0.0',
-=======
->>>>>>> 05d3e30f
             maxRefreshCount: 5,
             refreshRate: 30000,
             support: true,
