import '../_mocks_/initialState';
import { isBridgeAllowed, wipeBridgeStatus, getTokenIconUrl } from './index';
import AppConstants from '../../../../core/AppConstants';
import {
  ARBITRUM_CHAIN_ID,
  AVALANCHE_CHAIN_ID,
  BASE_CHAIN_ID,
  BSC_CHAIN_ID,
  ETH_CHAIN_ID,
  LINEA_CHAIN_ID,
  OPTIMISM_CHAIN_ID,
  POLYGON_CHAIN_ID,
  ZKSYNC_ERA_CHAIN_ID,
} from '@metamask/swaps-controller/dist/constants';
import { Hex } from '@metamask/utils';
import { SolScope } from '@metamask/keyring-api';
import Engine from '../../../../core/Engine';
import {
  formatAddressToAssetId,
  isNonEvmChainId,
} from '@metamask/bridge-controller';

jest.mock('../../../../core/AppConstants', () => ({
  __esModule: true,
  ...jest.requireActual('../../../../core/AppConstants'),
  BRIDGE: {
    ACTIVE: true,
  },
}));

jest.mock('../../../../core/Engine', () => ({
  context: {
    BridgeStatusController: {
      wipeBridgeStatus: jest.fn(),
    },
  },
}));

jest.mock('@metamask/bridge-controller', () => ({
  ...jest.requireActual('@metamask/bridge-controller'),
  formatAddressToAssetId: jest.fn(),
  isNonEvmChainId: jest.fn(),
}));

const mockWipeBridgeStatus = Engine.context.BridgeStatusController
  .wipeBridgeStatus as jest.MockedFunction<
  typeof Engine.context.BridgeStatusController.wipeBridgeStatus
>;

const mockFormatAddressToAssetId =
  formatAddressToAssetId as jest.MockedFunction<typeof formatAddressToAssetId>;
const mockIsNonEvmChainId = isNonEvmChainId as jest.MockedFunction<
  typeof isNonEvmChainId
>;

describe('Bridge Utils', () => {
  beforeEach(() => {
    jest.clearAllMocks();
  });

  describe('isBridgeAllowed', () => {
    const supportedChainIds: Hex[] = [
      ETH_CHAIN_ID,
      OPTIMISM_CHAIN_ID,
      BSC_CHAIN_ID,
      POLYGON_CHAIN_ID,
      ZKSYNC_ERA_CHAIN_ID,
      BASE_CHAIN_ID,
      ARBITRUM_CHAIN_ID,
      AVALANCHE_CHAIN_ID,
      LINEA_CHAIN_ID,
    ];

    it('return true when bridge is active and chain ID is allowed', () => {
      supportedChainIds.forEach((chainId) => {
        expect(isBridgeAllowed(chainId)).toBe(true);
      });
    });

    it('return false when bridge is active but chain ID is not allowed', () => {
      const unsupportedChainId = '0x1234' as Hex;
      expect(isBridgeAllowed(unsupportedChainId)).toBe(false);
    });

    it('return false when bridge is inactive', () => {
      Object.defineProperty(AppConstants.BRIDGE, 'ACTIVE', {
        get: () => false,
      });

      supportedChainIds.forEach((chainId) => {
        expect(isBridgeAllowed(chainId)).toBe(false);
      });
    });

    it('handle invalid chain ID formats', () => {
      const invalidChainIds = ['0x123' as Hex, '0x' as Hex];

      invalidChainIds.forEach((chainId) => {
        expect(isBridgeAllowed(chainId)).toBe(false);
      });
    });

    it('handle edge cases', () => {
      // Test with malformed chain ID
      expect(
        isBridgeAllowed(
          '0x1234567890abcdef1234567890abcdef1234567890abcdef1234567890abcdef' as Hex,
        ),
      ).toBe(false);
    });
  });

  describe('wipeBridgeStatus', () => {
    const testAddress = '0x742C3cF9Af45f91B109a81EfEaf11535ECDe9571';
    const testAddressLowercase = testAddress.toLowerCase();
    const evmChainId = ETH_CHAIN_ID;

    it('calls wipeBridgeStatus twice for EVM chains with original and lowercase address', () => {
      mockIsNonEvmChainId.mockReturnValue(false);

      wipeBridgeStatus(testAddress, evmChainId);

      expect(mockWipeBridgeStatus).toHaveBeenCalledTimes(2);
      expect(mockWipeBridgeStatus).toHaveBeenNthCalledWith(1, {
        address: testAddress,
        ignoreNetwork: false,
      });
      expect(mockWipeBridgeStatus).toHaveBeenNthCalledWith(2, {
        address: testAddressLowercase,
        ignoreNetwork: false,
      });
    });

    it('calls wipeBridgeStatus once for Solana chains with original address only', () => {
      mockIsNonEvmChainId.mockReturnValue(true);

      wipeBridgeStatus(testAddress, SolScope.Mainnet);

      expect(mockWipeBridgeStatus).toHaveBeenCalledTimes(1);
      expect(mockWipeBridgeStatus).toHaveBeenCalledWith({
        address: testAddress,
        ignoreNetwork: false,
      });
    });
  });

  describe('getTokenIconUrl', () => {
    beforeEach(() => {
      mockIsNonEvmChainId.mockReturnValue(false);
    });

    it('returns token icon URL for native token on Ethereum', () => {
      const nativeTokenAddress = '0x0000000000000000000000000000000000000000';
<<<<<<< HEAD
      mockFormatAddressToAssetId.mockReturnValue('eip155:1/slip44:60');

      const result = getTokenIconUrl(nativeTokenAddress, ETH_CHAIN_ID);
=======
      const nativeTokenAssetId = formatAddressToAssetId(
        nativeTokenAddress,
        ETH_CHAIN_ID,
      );

      // Act
      const result = getTokenIconUrl(
        nativeTokenAssetId,
        isNonEvmChainId(ETH_CHAIN_ID),
      );
>>>>>>> f4e8f8d0

      expect(result).toBe(
        'https://static.cx.metamask.io/api/v2/tokenIcons/assets/eip155/1/slip44/60.png',
      );
    });

    it('returns token icon URL for ERC20 token on Ethereum', () => {
      const usdcAddress = '0xA0b86991c6218b36c1d19D4a2e9Eb0cE3606eB48';
<<<<<<< HEAD
      mockFormatAddressToAssetId.mockReturnValue(
        'eip155:1/erc20:0xa0b86991c6218b36c1d19d4a2e9eb0ce3606eb48',
      );

      const result = getTokenIconUrl(usdcAddress, ETH_CHAIN_ID);
=======
      const usdcAssetId = formatAddressToAssetId(usdcAddress, ETH_CHAIN_ID);

      // Act
      const result = getTokenIconUrl(
        usdcAssetId,
        isNonEvmChainId(ETH_CHAIN_ID),
      );
>>>>>>> f4e8f8d0

      expect(result).toBe(
        'https://static.cx.metamask.io/api/v2/tokenIcons/assets/eip155/1/erc20/0xa0b86991c6218b36c1d19d4a2e9eb0ce3606eb48.png',
      );
    });

    it('returns token icon URL for Solana native token', () => {
      const solNativeAddress = '0x0000000000000000000000000000000000000000';
<<<<<<< HEAD
      mockIsNonEvmChainId.mockReturnValue(true);
      mockFormatAddressToAssetId.mockReturnValue(
        'solana:5eykt4UsFv8P8NJdTREpY1vzqKqZKvdp/slip44:501',
      );

      const result = getTokenIconUrl(solNativeAddress, SolScope.Mainnet);
=======
      const solNativeAssetId = formatAddressToAssetId(
        solNativeAddress,
        SolScope.Mainnet,
      );
      // Act
      const result = getTokenIconUrl(
        solNativeAssetId,
        isNonEvmChainId(SolScope.Mainnet),
      );
>>>>>>> f4e8f8d0

      expect(result).toBe(
        'https://static.cx.metamask.io/api/v2/tokenIcons/assets/solana/5eykt4UsFv8P8NJdTREpY1vzqKqZKvdp/slip44/501.png',
      );
    });

    it('returns token icon URL for Solana SPL token', () => {
      const usdcSolanaAddress = 'EPjFWdd5AufqSSqeM2qN1xzybapC8G4wEGGkZwyTDt1v';
<<<<<<< HEAD
      mockIsNonEvmChainId.mockReturnValue(true);
      mockFormatAddressToAssetId.mockReturnValue(
        'solana:5eykt4UsFv8P8NJdTREpY1vzqKqZKvdp/token:EPjFWdd5AufqSSqeM2qN1xzybapC8G4wEGGkZwyTDt1v',
      );

      const result = getTokenIconUrl(usdcSolanaAddress, SolScope.Mainnet);
=======
      const usdcSolanaAssetId = formatAddressToAssetId(
        usdcSolanaAddress,
        SolScope.Mainnet,
      );

      // Act
      const result = getTokenIconUrl(
        usdcSolanaAssetId,
        isNonEvmChainId(SolScope.Mainnet),
      );
>>>>>>> f4e8f8d0

      expect(result).toBe(
        'https://static.cx.metamask.io/api/v2/tokenIcons/assets/solana/5eykt4UsFv8P8NJdTREpY1vzqKqZKvdp/token/EPjFWdd5AufqSSqeM2qN1xzybapC8G4wEGGkZwyTDt1v.png',
      );
    });

<<<<<<< HEAD
    it('returns undefined when formatAddressToAssetId returns null', () => {
      const address = '0x1234567890123456789012345678901234567890';
      // @ts-expect-error Testing null return value
      mockFormatAddressToAssetId.mockReturnValue(null);

      const result = getTokenIconUrl(address, ETH_CHAIN_ID);

      expect(result).toBeUndefined();
    });

    it('returns undefined when formatAddressToAssetId returns undefined', () => {
      const address = '0x1234567890123456789012345678901234567890';
      mockFormatAddressToAssetId.mockReturnValue(undefined);

      const result = getTokenIconUrl(address, ETH_CHAIN_ID);

      expect(result).toBeUndefined();
    });

    it('returns undefined when formatAddressToAssetId throws error for unsupported chain', () => {
      const address = '0x1234567890123456789012345678901234567890';
      const unsupportedChainId = '0x9999' as Hex;
      mockFormatAddressToAssetId.mockImplementation(() => {
        throw new Error('Unsupported chain');
      });

      const result = getTokenIconUrl(address, unsupportedChainId);

      expect(result).toBeUndefined();
    });

    it('returns undefined when formatAddressToAssetId throws error for invalid address format', () => {
      const invalidAddress = 'invalid-address-format';
      mockFormatAddressToAssetId.mockImplementation(() => {
        throw new Error('Invalid address format');
      });

      const result = getTokenIconUrl(invalidAddress, ETH_CHAIN_ID);
=======
    it('should return undefined for invalid address', () => {
      // Arrange
      const invalidAddress = 'invalid';
      const invalidAssetId = formatAddressToAssetId(
        invalidAddress,
        ETH_CHAIN_ID,
      );

      // Act
      const result = getTokenIconUrl(
        invalidAssetId,
        isNonEvmChainId(ETH_CHAIN_ID),
      );
>>>>>>> f4e8f8d0

      expect(result).toBeUndefined();
    });

    it('returns token icon URL for empty address when formatAddressToAssetId succeeds', () => {
      const emptyAddress = '';
<<<<<<< HEAD
      mockFormatAddressToAssetId.mockReturnValue('eip155:1/slip44:60');

      const result = getTokenIconUrl(emptyAddress, ETH_CHAIN_ID);
=======
      const emptyAssetId = formatAddressToAssetId(emptyAddress, ETH_CHAIN_ID);
      // Act
      const result = getTokenIconUrl(
        emptyAssetId,
        isNonEvmChainId(ETH_CHAIN_ID),
      );
>>>>>>> f4e8f8d0

      expect(result).toBe(
        'https://static.cx.metamask.io/api/v2/tokenIcons/assets/eip155/1/slip44/60.png',
      );
    });
  });
});<|MERGE_RESOLUTION|>--- conflicted
+++ resolved
@@ -36,21 +36,9 @@
   },
 }));
 
-jest.mock('@metamask/bridge-controller', () => ({
-  ...jest.requireActual('@metamask/bridge-controller'),
-  formatAddressToAssetId: jest.fn(),
-  isNonEvmChainId: jest.fn(),
-}));
-
 const mockWipeBridgeStatus = Engine.context.BridgeStatusController
   .wipeBridgeStatus as jest.MockedFunction<
   typeof Engine.context.BridgeStatusController.wipeBridgeStatus
->;
-
-const mockFormatAddressToAssetId =
-  formatAddressToAssetId as jest.MockedFunction<typeof formatAddressToAssetId>;
-const mockIsNonEvmChainId = isNonEvmChainId as jest.MockedFunction<
-  typeof isNonEvmChainId
 >;
 
 describe('Bridge Utils', () => {
@@ -71,18 +59,18 @@
       LINEA_CHAIN_ID,
     ];
 
-    it('return true when bridge is active and chain ID is allowed', () => {
+    it('should return true when bridge is active and chain ID is allowed', () => {
       supportedChainIds.forEach((chainId) => {
         expect(isBridgeAllowed(chainId)).toBe(true);
       });
     });
 
-    it('return false when bridge is active but chain ID is not allowed', () => {
+    it('should return false when bridge is active but chain ID is not allowed', () => {
       const unsupportedChainId = '0x1234' as Hex;
       expect(isBridgeAllowed(unsupportedChainId)).toBe(false);
     });
 
-    it('return false when bridge is inactive', () => {
+    it('should return false when bridge is inactive', () => {
       Object.defineProperty(AppConstants.BRIDGE, 'ACTIVE', {
         get: () => false,
       });
@@ -92,7 +80,7 @@
       });
     });
 
-    it('handle invalid chain ID formats', () => {
+    it('should handle invalid chain ID formats', () => {
       const invalidChainIds = ['0x123' as Hex, '0x' as Hex];
 
       invalidChainIds.forEach((chainId) => {
@@ -100,7 +88,7 @@
       });
     });
 
-    it('handle edge cases', () => {
+    it('should handle edge cases', () => {
       // Test with malformed chain ID
       expect(
         isBridgeAllowed(
@@ -115,9 +103,7 @@
     const testAddressLowercase = testAddress.toLowerCase();
     const evmChainId = ETH_CHAIN_ID;
 
-    it('calls wipeBridgeStatus twice for EVM chains with original and lowercase address', () => {
-      mockIsNonEvmChainId.mockReturnValue(false);
-
+    it('should call wipeBridgeStatus twice for EVM chains (original and lowercase address)', () => {
       wipeBridgeStatus(testAddress, evmChainId);
 
       expect(mockWipeBridgeStatus).toHaveBeenCalledTimes(2);
@@ -131,9 +117,7 @@
       });
     });
 
-    it('calls wipeBridgeStatus once for Solana chains with original address only', () => {
-      mockIsNonEvmChainId.mockReturnValue(true);
-
+    it('should call wipeBridgeStatus only once for Solana chains (original address only)', () => {
       wipeBridgeStatus(testAddress, SolScope.Mainnet);
 
       expect(mockWipeBridgeStatus).toHaveBeenCalledTimes(1);
@@ -145,17 +129,9 @@
   });
 
   describe('getTokenIconUrl', () => {
-    beforeEach(() => {
-      mockIsNonEvmChainId.mockReturnValue(false);
-    });
-
-    it('returns token icon URL for native token on Ethereum', () => {
+    it('should return token icon URL for native token on Ethereum', () => {
+      // Arrange
       const nativeTokenAddress = '0x0000000000000000000000000000000000000000';
-<<<<<<< HEAD
-      mockFormatAddressToAssetId.mockReturnValue('eip155:1/slip44:60');
-
-      const result = getTokenIconUrl(nativeTokenAddress, ETH_CHAIN_ID);
-=======
       const nativeTokenAssetId = formatAddressToAssetId(
         nativeTokenAddress,
         ETH_CHAIN_ID,
@@ -166,22 +142,16 @@
         nativeTokenAssetId,
         isNonEvmChainId(ETH_CHAIN_ID),
       );
->>>>>>> f4e8f8d0
-
+
+      // Assert
       expect(result).toBe(
         'https://static.cx.metamask.io/api/v2/tokenIcons/assets/eip155/1/slip44/60.png',
       );
     });
 
-    it('returns token icon URL for ERC20 token on Ethereum', () => {
+    it('should return token icon URL for ERC20 token on Ethereum', () => {
+      // Arrange
       const usdcAddress = '0xA0b86991c6218b36c1d19D4a2e9Eb0cE3606eB48';
-<<<<<<< HEAD
-      mockFormatAddressToAssetId.mockReturnValue(
-        'eip155:1/erc20:0xa0b86991c6218b36c1d19d4a2e9eb0ce3606eb48',
-      );
-
-      const result = getTokenIconUrl(usdcAddress, ETH_CHAIN_ID);
-=======
       const usdcAssetId = formatAddressToAssetId(usdcAddress, ETH_CHAIN_ID);
 
       // Act
@@ -189,23 +159,16 @@
         usdcAssetId,
         isNonEvmChainId(ETH_CHAIN_ID),
       );
->>>>>>> f4e8f8d0
-
+
+      // Assert
       expect(result).toBe(
         'https://static.cx.metamask.io/api/v2/tokenIcons/assets/eip155/1/erc20/0xa0b86991c6218b36c1d19d4a2e9eb0ce3606eb48.png',
       );
     });
 
-    it('returns token icon URL for Solana native token', () => {
+    it('should return token icon URL for Solana native token', () => {
+      // Arrange
       const solNativeAddress = '0x0000000000000000000000000000000000000000';
-<<<<<<< HEAD
-      mockIsNonEvmChainId.mockReturnValue(true);
-      mockFormatAddressToAssetId.mockReturnValue(
-        'solana:5eykt4UsFv8P8NJdTREpY1vzqKqZKvdp/slip44:501',
-      );
-
-      const result = getTokenIconUrl(solNativeAddress, SolScope.Mainnet);
-=======
       const solNativeAssetId = formatAddressToAssetId(
         solNativeAddress,
         SolScope.Mainnet,
@@ -215,23 +178,16 @@
         solNativeAssetId,
         isNonEvmChainId(SolScope.Mainnet),
       );
->>>>>>> f4e8f8d0
-
+
+      // Assert
       expect(result).toBe(
         'https://static.cx.metamask.io/api/v2/tokenIcons/assets/solana/5eykt4UsFv8P8NJdTREpY1vzqKqZKvdp/slip44/501.png',
       );
     });
 
-    it('returns token icon URL for Solana SPL token', () => {
+    it('should return token icon URL for Solana SPL token', () => {
+      // Arrange
       const usdcSolanaAddress = 'EPjFWdd5AufqSSqeM2qN1xzybapC8G4wEGGkZwyTDt1v';
-<<<<<<< HEAD
-      mockIsNonEvmChainId.mockReturnValue(true);
-      mockFormatAddressToAssetId.mockReturnValue(
-        'solana:5eykt4UsFv8P8NJdTREpY1vzqKqZKvdp/token:EPjFWdd5AufqSSqeM2qN1xzybapC8G4wEGGkZwyTDt1v',
-      );
-
-      const result = getTokenIconUrl(usdcSolanaAddress, SolScope.Mainnet);
-=======
       const usdcSolanaAssetId = formatAddressToAssetId(
         usdcSolanaAddress,
         SolScope.Mainnet,
@@ -242,53 +198,13 @@
         usdcSolanaAssetId,
         isNonEvmChainId(SolScope.Mainnet),
       );
->>>>>>> f4e8f8d0
-
+
+      // Assert
       expect(result).toBe(
         'https://static.cx.metamask.io/api/v2/tokenIcons/assets/solana/5eykt4UsFv8P8NJdTREpY1vzqKqZKvdp/token/EPjFWdd5AufqSSqeM2qN1xzybapC8G4wEGGkZwyTDt1v.png',
       );
     });
 
-<<<<<<< HEAD
-    it('returns undefined when formatAddressToAssetId returns null', () => {
-      const address = '0x1234567890123456789012345678901234567890';
-      // @ts-expect-error Testing null return value
-      mockFormatAddressToAssetId.mockReturnValue(null);
-
-      const result = getTokenIconUrl(address, ETH_CHAIN_ID);
-
-      expect(result).toBeUndefined();
-    });
-
-    it('returns undefined when formatAddressToAssetId returns undefined', () => {
-      const address = '0x1234567890123456789012345678901234567890';
-      mockFormatAddressToAssetId.mockReturnValue(undefined);
-
-      const result = getTokenIconUrl(address, ETH_CHAIN_ID);
-
-      expect(result).toBeUndefined();
-    });
-
-    it('returns undefined when formatAddressToAssetId throws error for unsupported chain', () => {
-      const address = '0x1234567890123456789012345678901234567890';
-      const unsupportedChainId = '0x9999' as Hex;
-      mockFormatAddressToAssetId.mockImplementation(() => {
-        throw new Error('Unsupported chain');
-      });
-
-      const result = getTokenIconUrl(address, unsupportedChainId);
-
-      expect(result).toBeUndefined();
-    });
-
-    it('returns undefined when formatAddressToAssetId throws error for invalid address format', () => {
-      const invalidAddress = 'invalid-address-format';
-      mockFormatAddressToAssetId.mockImplementation(() => {
-        throw new Error('Invalid address format');
-      });
-
-      const result = getTokenIconUrl(invalidAddress, ETH_CHAIN_ID);
-=======
     it('should return undefined for invalid address', () => {
       // Arrange
       const invalidAddress = 'invalid';
@@ -302,26 +218,22 @@
         invalidAssetId,
         isNonEvmChainId(ETH_CHAIN_ID),
       );
->>>>>>> f4e8f8d0
-
+
+      // Assert
       expect(result).toBeUndefined();
     });
 
-    it('returns token icon URL for empty address when formatAddressToAssetId succeeds', () => {
+    it('should return native token icon URL for empty address', () => {
+      // Arrange
       const emptyAddress = '';
-<<<<<<< HEAD
-      mockFormatAddressToAssetId.mockReturnValue('eip155:1/slip44:60');
-
-      const result = getTokenIconUrl(emptyAddress, ETH_CHAIN_ID);
-=======
       const emptyAssetId = formatAddressToAssetId(emptyAddress, ETH_CHAIN_ID);
       // Act
       const result = getTokenIconUrl(
         emptyAssetId,
         isNonEvmChainId(ETH_CHAIN_ID),
       );
->>>>>>> f4e8f8d0
-
+
+      // Assert
       expect(result).toBe(
         'https://static.cx.metamask.io/api/v2/tokenIcons/assets/eip155/1/slip44/60.png',
       );
