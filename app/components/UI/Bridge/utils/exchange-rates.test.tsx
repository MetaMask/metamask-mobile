import '../_mocks_/initialState';
import { SolScope } from '@metamask/keyring-api';
import { Hex } from '@metamask/utils';
<<<<<<< HEAD
import { handleFetch, toChecksumHexAddress } from '@metamask/controller-utils';
import { getDisplayCurrencyValue, fetchTokenExchangeRates } from './exchange-rates';
=======
import { handleFetch } from '@metamask/controller-utils';
import {
  getDisplayCurrencyValue,
  fetchTokenExchangeRates,
} from './exchange-rates';
>>>>>>> b6e9c40b
import { fetchTokenContractExchangeRates } from '@metamask/assets-controllers';

import { selectMultichainAssetsRates } from '../../../../selectors/multichain';

jest.mock('@metamask/controller-utils');
jest.mock('@metamask/assets-controllers');

describe('exchange-rates', () => {
  describe('getDisplayCurrencyValue', () => {
    const mockChainId = '0x1' as Hex;
    const mockTokenAddress =
      '0x0000000000000000000000000000000000000001' as Hex;
    const mockSolanaChainId =
      'solana:5eykt4UsFv8P8NJdTREpY1vzqKqZKvdp' as const;
    const mockSolanaTokenAddress =
      'solana:5eykt4UsFv8P8NJdTREpY1vzqKqZKvdp/slip44:501' as const;
    const mockSplTokenAddress =
      'solana:5eykt4UsFv8P8NJdTREpY1vzqKqZKvdp/token:EPjFWdd5AufqSSqeM2qN1xzybapC8G4wEGGkZwyTDt1v' as const;

    const mockToken = {
      address: mockTokenAddress,
      chainId: mockChainId,
      symbol: 'TOKEN1',
      decimals: 18,
      image: 'https://token1.com/logo.png',
      name: 'Token One',
      balance: '1',
      balanceFiat: '$20000',
      tokenFiatAmount: 20000,
    };

    const mockSolanaToken = {
      address: mockSolanaTokenAddress,
      chainId: mockSolanaChainId,
      symbol: 'SOL',
      decimals: 9,
      image: 'https://solana.com/logo.png',
      name: 'Solana',
      balance: '1',
    };

    const mockSplToken = {
      address: mockSplTokenAddress,
      chainId: mockSolanaChainId,
      symbol: 'USDC',
      decimals: 6,
      image: 'https://usdc.com/logo.png',
      name: 'USD Coin',
      balance: '1',
    };

    const mockNetworkConfigurations = {
      [mockChainId]: {
        chainId: mockChainId,
        nativeCurrency: 'ETH',
      },
    };

    const mockEvmMultiChainMarketData = {
      [mockChainId]: {
        [mockTokenAddress]: {
          tokenAddress: mockTokenAddress,
          price: 10,
        },
      },
    };

    const mockEvmMultiChainCurrencyRates = {
      ETH: {
        conversionRate: 2000,
      },
    };

    const mockNonEvmMultichainAssetRates = {
      [mockSolanaTokenAddress]: {
        conversionTime: 1745436145391,
        currency: 'swift:0/iso4217:USD',
        expirationTime: 1745439745391,
        marketData: {
          fungible: true,
          allTimeHigh: '293.31',
          allTimeLow: '0.500801',
          circulatingSupply: '517313513.4593564',
          marketCap: '78479310083',
          pricePercentChange: {},
          totalVolume: '6225869757',
        },
        rate: '151.7',
      },
      [mockSplTokenAddress]: {
        conversionTime: 1745436145392,
        currency: 'swift:0/iso4217:USD',
        expirationTime: 1745439745392,
        marketData: {
          fungible: true,
          allTimeHigh: '1.17',
          allTimeLow: '0.877647',
          circulatingSupply: '61517136784.14079',
          marketCap: '61511872061',
          pricePercentChange: {},
          totalVolume: '13352880710',
        },
        rate: '0.999915',
      },
    } as ReturnType<typeof selectMultichainAssetsRates>;

    it('should return zero when token is undefined', () => {
      const result = getDisplayCurrencyValue({
        token: undefined,
        amount: '1',
        evmMultiChainMarketData: mockEvmMultiChainMarketData,
        networkConfigurationsByChainId: mockNetworkConfigurations,
        evmMultiChainCurrencyRates: mockEvmMultiChainCurrencyRates,
        currentCurrency: 'USD',
        nonEvmMultichainAssetRates: mockNonEvmMultichainAssetRates,
      });

      expect(result).toBe('$0');
    });

    it('should return zero when amount is undefined', () => {
      const result = getDisplayCurrencyValue({
        token: mockToken,
        amount: undefined,
        evmMultiChainMarketData: mockEvmMultiChainMarketData,
        networkConfigurationsByChainId: mockNetworkConfigurations,
        evmMultiChainCurrencyRates: mockEvmMultiChainCurrencyRates,
        currentCurrency: 'USD',
        nonEvmMultichainAssetRates: mockNonEvmMultichainAssetRates,
      });

      expect(result).toBe('$0');
    });

    it('should calculate correct fiat value for token amount', () => {
      const result = getDisplayCurrencyValue({
        token: mockToken,
        amount: '1',
        evmMultiChainMarketData: mockEvmMultiChainMarketData,
        networkConfigurationsByChainId: mockNetworkConfigurations,
        evmMultiChainCurrencyRates: mockEvmMultiChainCurrencyRates,
        currentCurrency: 'USD',
        nonEvmMultichainAssetRates: mockNonEvmMultichainAssetRates,
      });

      // 1 TOKEN1 = 10 ETH, 1 ETH = $2000, so 1 TOKEN1 = $20000
      expect(result).toBe('$20000');
    });

    it('should return "< $0.01" for very small fiat values', () => {
      const result = getDisplayCurrencyValue({
        token: mockToken,
        amount: '0.0000001',
        evmMultiChainMarketData: mockEvmMultiChainMarketData,
        networkConfigurationsByChainId: mockNetworkConfigurations,
        evmMultiChainCurrencyRates: mockEvmMultiChainCurrencyRates,
        currentCurrency: 'USD',
        nonEvmMultichainAssetRates: mockNonEvmMultichainAssetRates,
      });

      expect(result).toBe('< $0.01');
    });

    it('should handle different currencies correctly', () => {
      const result = getDisplayCurrencyValue({
        token: mockToken,
        amount: '1',
        evmMultiChainMarketData: mockEvmMultiChainMarketData,
        networkConfigurationsByChainId: mockNetworkConfigurations,
        evmMultiChainCurrencyRates: mockEvmMultiChainCurrencyRates,
        currentCurrency: 'EUR',
        nonEvmMultichainAssetRates: mockNonEvmMultichainAssetRates,
      });

      // Currency symbol should be included
      expect(result).toBe('€20000');
    });

    it('should handle undefined market data correctly', () => {
      const result = getDisplayCurrencyValue({
        token: mockToken,
        amount: '1',
        evmMultiChainMarketData: undefined,
        networkConfigurationsByChainId: mockNetworkConfigurations,
        evmMultiChainCurrencyRates: mockEvmMultiChainCurrencyRates,
        currentCurrency: 'USD',
        nonEvmMultichainAssetRates: mockNonEvmMultichainAssetRates,
      });

      expect(result).toBe('$0');
    });

    it('should handle zero price correctly', () => {
      const noValueMarketData = {
        [mockChainId]: {
          [mockTokenAddress]: {
            tokenAddress: mockTokenAddress,
            price: 0,
          },
        },
      };

      const result = getDisplayCurrencyValue({
        token: mockToken,
        amount: '1',
        evmMultiChainMarketData: noValueMarketData,
        networkConfigurationsByChainId: mockNetworkConfigurations,
        evmMultiChainCurrencyRates: mockEvmMultiChainCurrencyRates,
        currentCurrency: 'USD',
        nonEvmMultichainAssetRates: mockNonEvmMultichainAssetRates,
      });

      expect(result).toBe('$0');
    });

    describe('Solana token tests', () => {
      it('should calculate correct fiat value for SOL amount', () => {
        const result = getDisplayCurrencyValue({
          token: mockSolanaToken,
          amount: '1',
          evmMultiChainMarketData: mockEvmMultiChainMarketData,
          networkConfigurationsByChainId: mockNetworkConfigurations,
          evmMultiChainCurrencyRates: mockEvmMultiChainCurrencyRates,
          currentCurrency: 'USD',
          nonEvmMultichainAssetRates: mockNonEvmMultichainAssetRates,
        });

        // 1 SOL = $151.7
        expect(result).toBe('$151.69999');
      });

      it('should calculate correct fiat value for SPL token amount', () => {
        const result = getDisplayCurrencyValue({
          token: mockSplToken,
          amount: '1',
          evmMultiChainMarketData: mockEvmMultiChainMarketData,
          networkConfigurationsByChainId: mockNetworkConfigurations,
          evmMultiChainCurrencyRates: mockEvmMultiChainCurrencyRates,
          currentCurrency: 'USD',
          nonEvmMultichainAssetRates: mockNonEvmMultichainAssetRates,
        });

        // 1 USDC = $0.999915
        expect(result).toBe('$0.99991');
      });

      it('should handle different currencies for Solana tokens', () => {
        const result = getDisplayCurrencyValue({
          token: mockSolanaToken,
          amount: '1',
          evmMultiChainMarketData: mockEvmMultiChainMarketData,
          networkConfigurationsByChainId: mockNetworkConfigurations,
          evmMultiChainCurrencyRates: mockEvmMultiChainCurrencyRates,
          currentCurrency: 'EUR',
          nonEvmMultichainAssetRates: mockNonEvmMultichainAssetRates,
        });

        expect(result).toBe('€151.69999');
      });

      it('should handle very small amounts for Solana tokens', () => {
        const result = getDisplayCurrencyValue({
          token: mockSolanaToken,
          amount: '0.0000001',
          evmMultiChainMarketData: mockEvmMultiChainMarketData,
          networkConfigurationsByChainId: mockNetworkConfigurations,
          evmMultiChainCurrencyRates: mockEvmMultiChainCurrencyRates,
          currentCurrency: 'USD',
          nonEvmMultichainAssetRates: mockNonEvmMultichainAssetRates,
        });

        expect(result).toBe('< $0.01');
      });

      it('should handle undefined rates for Solana tokens', () => {
        const result = getDisplayCurrencyValue({
          token: mockSolanaToken,
          amount: '1',
          evmMultiChainMarketData: mockEvmMultiChainMarketData,
          networkConfigurationsByChainId: mockNetworkConfigurations,
          evmMultiChainCurrencyRates: mockEvmMultiChainCurrencyRates,
          currentCurrency: 'USD',
          nonEvmMultichainAssetRates: {},
        });

        expect(result).toBe('$0');
      });

      it('should handle zero rate for Solana tokens', () => {
        const zeroRateNonEvmMultichainAssetRates = {
          [mockSolanaTokenAddress]: {
            ...mockNonEvmMultichainAssetRates[mockSolanaTokenAddress],
            rate: '0',
          },
        };

        const result = getDisplayCurrencyValue({
          token: mockSolanaToken,
          amount: '1',
          evmMultiChainMarketData: mockEvmMultiChainMarketData,
          networkConfigurationsByChainId: mockNetworkConfigurations,
          evmMultiChainCurrencyRates: mockEvmMultiChainCurrencyRates,
          currentCurrency: 'USD',
          nonEvmMultichainAssetRates: zeroRateNonEvmMultichainAssetRates,
        });

        expect(result).toBe('$0');
      });
    });
  });

  describe('fetchTokenExchangeRates', () => {
    beforeEach(() => {
      jest.clearAllMocks();
    });

    describe('Solana chain', () => {
      const solanaChainId = SolScope.Mainnet;
      const tokenAddresses = ['token1', 'token2'];
      const currency = 'USD';

      it('should fetch exchange rates for Solana tokens', async () => {
        const mockResponse = {
          'sol:token1': { price: 1.5 },
          'sol:token2': { price: 2.5 },
        };
        (handleFetch as jest.Mock).mockResolvedValue(mockResponse);

        const result = await fetchTokenExchangeRates(
          solanaChainId,
          currency,
          ...tokenAddresses,
        );

        expect(handleFetch).toHaveBeenCalledWith(
          expect.stringContaining('price.api.cx.metamask.io/v3/spot-prices'),
        );
        expect(result).toEqual({
          'sol:token1': 1.5,
          'sol:token2': 2.5,
        });
      });

      it('should handle empty response for Solana tokens', async () => {
        (handleFetch as jest.Mock).mockResolvedValue({});

        const result = await fetchTokenExchangeRates(
          solanaChainId,
          currency,
          ...tokenAddresses,
        );

        expect(result).toEqual({});
      });
    });

    describe('EVM chain', () => {
      const evmChainId = '0x1';
      const tokenAddresses = ['0x123', '0x456'];
      const currency = 'USD';

      it('should fetch exchange rates for EVM tokens', async () => {
        const mockResponse = {
          '0x123': 1.5,
          '0x456': 2.5,
        };
<<<<<<< HEAD
        (fetchTokenContractExchangeRates as jest.Mock).mockResolvedValue(mockResponse);
        (toChecksumHexAddress as jest.Mock).mockResolvedValue(mockResponse);
        
=======
        (fetchTokenContractExchangeRates as jest.Mock).mockResolvedValue(
          mockResponse,
        );

>>>>>>> b6e9c40b
        const result = await fetchTokenExchangeRates(
          evmChainId,
          currency,
          ...tokenAddresses,
        );

        expect(result).toEqual({
          '0x123': 1.5,
          '0x456': 2.5,
        });
      });

      it('should handle empty response for EVM tokens', async () => {
        (fetchTokenContractExchangeRates as jest.Mock).mockResolvedValue({});

        const result = await fetchTokenExchangeRates(
          evmChainId,
          currency,
          ...tokenAddresses,
        );

        expect(result).toEqual({});
      });
    });

    describe('Error handling', () => {
      it('should handle fetch errors gracefully', async () => {
        (fetchTokenContractExchangeRates as jest.Mock).mockRejectedValue(
          new Error('API error'),
        );

        const result = await fetchTokenExchangeRates('0x1', 'USD', '0x123');

        expect(result).toEqual({});
      });
    });
  });
});<|MERGE_RESOLUTION|>--- conflicted
+++ resolved
@@ -1,16 +1,11 @@
 import '../_mocks_/initialState';
 import { SolScope } from '@metamask/keyring-api';
 import { Hex } from '@metamask/utils';
-<<<<<<< HEAD
-import { handleFetch, toChecksumHexAddress } from '@metamask/controller-utils';
-import { getDisplayCurrencyValue, fetchTokenExchangeRates } from './exchange-rates';
-=======
 import { handleFetch } from '@metamask/controller-utils';
 import {
   getDisplayCurrencyValue,
   fetchTokenExchangeRates,
 } from './exchange-rates';
->>>>>>> b6e9c40b
 import { fetchTokenContractExchangeRates } from '@metamask/assets-controllers';
 
 import { selectMultichainAssetsRates } from '../../../../selectors/multichain';
@@ -377,16 +372,10 @@
           '0x123': 1.5,
           '0x456': 2.5,
         };
-<<<<<<< HEAD
-        (fetchTokenContractExchangeRates as jest.Mock).mockResolvedValue(mockResponse);
-        (toChecksumHexAddress as jest.Mock).mockResolvedValue(mockResponse);
-        
-=======
         (fetchTokenContractExchangeRates as jest.Mock).mockResolvedValue(
           mockResponse,
         );
 
->>>>>>> b6e9c40b
         const result = await fetchTokenExchangeRates(
           evmChainId,
           currency,
