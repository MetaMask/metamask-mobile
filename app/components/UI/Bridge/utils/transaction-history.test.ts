import '../_mocks_/initialState';
<<<<<<< HEAD
import { getBridgeTxActivityTitle } from './transaction-history';
=======
import {
  decodeBridgeTx,
  decodeSwapsTx,
  getSwapBridgeTxActivityTitle,
} from './transaction-history';
>>>>>>> b6e9c40b
import { BridgeHistoryItem } from '@metamask/bridge-status-controller';
import { ChainId, StatusTypes } from '@metamask/bridge-controller';

describe('getBridgeTxActivityTitle', () => {
  it('should return undefined when destChainName is not found in NETWORK_TO_SHORT_NETWORK_NAME_MAP', () => {
    const bridgeHistoryItem: BridgeHistoryItem = {
      txMetaId: 'test-tx-id',
      account: '0x123',
      quote: {
        requestId: 'test-request-id',
        srcChainId: 1,
        srcAsset: {
          chainId: 1,
          address: '0x123',
          decimals: 18,
          symbol: 'ETH',
          name: 'Ethereum',
          assetId: 'eip155:1/erc20:0x123',
        },
        // eslint-disable-next-line @typescript-eslint/no-explicit-any
        destChainId: 999 as any, // Non-existent chain ID
        destAsset: {
          // eslint-disable-next-line @typescript-eslint/no-explicit-any
          chainId: 999 as any,
          address: '0x456',
          decimals: 18,
          symbol: 'TOKEN',
          name: 'Test Token',
          assetId: 'eip155:999/erc20:0x456',
        },
        srcTokenAmount: '1000000000000000000',
        destTokenAmount: '2000000000000000000',
        feeData: {
          metabridge: {
            amount: '0',
            asset: {
              chainId: 1,
              address: '0x123',
              decimals: 18,
              symbol: 'ETH',
              name: 'Ethereum',
              assetId: 'eip155:1/erc20:0x123',
            },
          },
        },
        bridgeId: 'test-bridge',
        bridges: [],
        steps: [],
      },
      status: {
        srcChain: {
          chainId: 1,
          txHash: '0x123',
        },
        destChain: {
          // eslint-disable-next-line @typescript-eslint/no-explicit-any
          chainId: 999 as any,
          txHash: '0x456',
        },
        status: StatusTypes.COMPLETE,
      },
      startTime: Date.now(),
      estimatedProcessingTimeInSeconds: 300,
      slippagePercentage: 0,
      hasApprovalTx: false,
    };

    const result = getSwapBridgeTxActivityTitle(bridgeHistoryItem);
    expect(result).toBeUndefined();
  });

  it('should return formatted title for EVM chain', () => {
    const bridgeHistoryItem: BridgeHistoryItem = {
      txMetaId: 'test-tx-id',
      account: '0x123',
      quote: {
        requestId: 'test-request-id',
        srcChainId: 1,
        srcAsset: {
          chainId: 1,
          address: '0x123',
          decimals: 18,
          symbol: 'ETH',
          name: 'Ethereum',
          assetId: 'eip155:1/erc20:0x123',
        },
        destChainId: 10, // Optimism chain ID
        destAsset: {
          chainId: 10,
          address: '0x456',
          decimals: 18,
          symbol: 'ETH',
          name: 'Ethereum',
          assetId: 'eip155:10/erc20:0x456',
        },
        srcTokenAmount: '1000000000000000000',
        destTokenAmount: '2000000000000000000',
        feeData: {
          metabridge: {
            amount: '0',
            asset: {
              chainId: 1,
              address: '0x123',
              decimals: 18,
              symbol: 'ETH',
              name: 'Ethereum',
              assetId: 'eip155:1/erc20:0x123',
            },
          },
        },
        bridgeId: 'test-bridge',
        bridges: [],
        steps: [],
      },
      status: {
        srcChain: {
          chainId: 1,
          txHash: '0x123',
        },
        destChain: {
          chainId: 10,
          txHash: '0x456',
        },
        status: StatusTypes.COMPLETE,
      },
      startTime: Date.now(),
      estimatedProcessingTimeInSeconds: 300,
      slippagePercentage: 0,
      hasApprovalTx: false,
    };

    const result = getSwapBridgeTxActivityTitle(bridgeHistoryItem);
    expect(result).toBe('Bridge to Optimism');
  });

  it('should return formatted title for Solana chain', () => {
    const bridgeHistoryItem: BridgeHistoryItem = {
      txMetaId: 'test-tx-id',
      account: '0x123',
      quote: {
        requestId: 'test-request-id',
        srcChainId: 1,
        srcAsset: {
          chainId: 1,
          address: '0x123',
          decimals: 18,
          symbol: 'ETH',
          name: 'Ethereum',
          assetId: 'eip155:1/erc20:0x123',
        },
        destChainId: ChainId.SOLANA,
        destAsset: {
          chainId: ChainId.SOLANA,
          address: '0x456',
          decimals: 18,
          symbol: 'SOL',
          name: 'Solana',
          assetId: 'solana:5eykt4UsFv8P8NJdTREpY1vzqKqZKvdp/slip44:501',
        },
        srcTokenAmount: '1000000000000000000',
        destTokenAmount: '2000000000000000000',
        feeData: {
          metabridge: {
            amount: '0',
            asset: {
              chainId: 1,
              address: '0x123',
              decimals: 18,
              symbol: 'ETH',
              name: 'Ethereum',
              assetId: 'eip155:1/erc20:0x123',
            },
          },
        },
        bridgeId: 'test-bridge',
        bridges: [],
        steps: [],
      },
      status: {
        srcChain: {
          chainId: 1,
          txHash: '0x123',
        },
        destChain: {
          chainId: ChainId.SOLANA,
          txHash: '0x456',
        },
        status: StatusTypes.COMPLETE,
      },
      startTime: Date.now(),
      estimatedProcessingTimeInSeconds: 300,
      slippagePercentage: 0,
      hasApprovalTx: false,
    };

    const result = getSwapBridgeTxActivityTitle(bridgeHistoryItem);
    expect(result).toBe('Bridge to Solana');
  });
});

describe('decodeSwapsTx', () => {
  it('should return transaction element and details', () => {
    const args = {
      tx: {
        actionId: '1750349559763.205',
        chainId: '0x1',
        id: '38f29d20-4d28-11f0-b3a2-cfbee34c3b0d',
        networkClientId: 'mainnet',
        origin: 'metamask',
        status: 'confirmed',
        time: 1750349559794,
        txParams: {
          from: '0xc5fe6ef47965741f6f7a4734bf784bf3ae3f2452',
          data: '0x5f5755290000000000000000000000000000000000000000000000000000000000000080000000000000000000000000a0b86991c6218b36c1d19d4a2e9eb0ce3606eb4800000000000000000000000000000000000000000000000000000000004c4b4000000000000000000000000000000000000000000000000000000000000000c000000000000000000000000000000000000000000000000000000000000000136f6e65496e6368563546656544796e616d6963000000000000000000000000000000000000000000000000000000000000000000000000000000000000000200000000000000000000000000a0b86991c6218b36c1d19d4a2e9eb0ce3606eb48000000000000000000000000000000000000000000000000000000000000000000000000000000000000000000000000000000000000000000000000004c4b400000000000000000000000000000000000000000000000000006fd85b6e562df000000000000000000000000000000000000000000000000000000000000012000000000000000000000000000000000000000000000000000000fe03c450534000000000000000000000000f326e4de8f66a0bdc0970b79e0924e33c79f1915000000000000000000000000000000000000000000000000000000000000000100000000000000000000000000000000000000000000000000000000000000c80502b1c5000000000000000000000000a0b86991c6218b36c1d19d4a2e9eb0ce3606eb4800000000000000000000000000000000000000000000000000000000004c4b4000000000000000000000000000000000000000000000000000070d51a0f1bdcf0000000000000000000000000000000000000000000000000000000000000080000000000000000000000000000000000000000000000000000000000000000140000000000000003b6d03403aa370aacf4cb08c7e1e7aa8e8ff9418d73c7e0f7dcbea7c000000000000000000000000000000000000000000000000f1aa19bd59d3b42df5ac1e82bbb87248d8f937ff385b4235698a44609a7c8744635d151f16a3a991297b331e018f11f1977cedea9fdb572cf95ede52efcf0f601b',
          gas: '0x409db',
          gasLimit: '0x409db',
          nonce: '0x5ba',
          to: '0x881d40237659c251811cec9c364ef91dc08d300c',
          value: '0x0',
          maxFeePerGas: '0x1cf3b9c98',
          maxPriorityFeePerGas: '0x77359400',
          type: '0x2',
        },
        type: 'swap',
        defaultGasEstimates: {
          gas: '0x409db',
          maxFeePerGas: '0x1cf3b9c98',
          maxPriorityFeePerGas: '0x77359400',
          estimateType: 'medium',
        },
        rawTx:
          '0x02f90395018205ba84773594008501cf3b9c98830409db94881d40237659c251811cec9c364ef91dc08d300c80b903255f5755290000000000000000000000000000000000000000000000000000000000000080000000000000000000000000a0b86991c6218b36c1d19d4a2e9eb0ce3606eb4800000000000000000000000000000000000000000000000000000000004c4b4000000000000000000000000000000000000000000000000000000000000000c000000000000000000000000000000000000000000000000000000000000000136f6e65496e6368563546656544796e616d6963000000000000000000000000000000000000000000000000000000000000000000000000000000000000000200000000000000000000000000a0b86991c6218b36c1d19d4a2e9eb0ce3606eb48000000000000000000000000000000000000000000000000000000000000000000000000000000000000000000000000000000000000000000000000004c4b400000000000000000000000000000000000000000000000000006fd85b6e562df000000000000000000000000000000000000000000000000000000000000012000000000000000000000000000000000000000000000000000000fe03c450534000000000000000000000000f326e4de8f66a0bdc0970b79e0924e33c79f1915000000000000000000000000000000000000000000000000000000000000000100000000000000000000000000000000000000000000000000000000000000c80502b1c5000000000000000000000000a0b86991c6218b36c1d19d4a2e9eb0ce3606eb4800000000000000000000000000000000000000000000000000000000004c4b4000000000000000000000000000000000000000000000000000070d51a0f1bdcf0000000000000000000000000000000000000000000000000000000000000080000000000000000000000000000000000000000000000000000000000000000140000000000000003b6d03403aa370aacf4cb08c7e1e7aa8e8ff9418d73c7e0f7dcbea7c000000000000000000000000000000000000000000000000f1aa19bd59d3b42df5ac1e82bbb87248d8f937ff385b4235698a44609a7c8744635d151f16a3a991297b331e018f11f1977cedea9fdb572cf95ede52efcf0f601bc080a0212e3a68c67c7381090e5a092d551b5db4bee663b470d9c4d7000d8c3291da0aa01280909274c0dfaad55fd75be97409864c4988b7921da79f82f2de02d57dee51',
        gasFeeEstimates: {
          type: 'fee-market',
          low: {
            maxFeePerGas: '0x9594d846',
            maxPriorityFeePerGas: '0x186a0',
          },
          medium: {
            maxFeePerGas: '0xfdd1449b',
            maxPriorityFeePerGas: '0x27ecae91',
          },
          high: {
            maxFeePerGas: '0x1cf3b9c98',
            maxPriorityFeePerGas: '0x77359400',
          },
        },
        gasFeeEstimatesLoaded: true,
        hash: '0xac561978ed01a8828e30c193c8368b0baec0f8c8c85c933c324c06352a16aeb6',
        submittedTime: 1750349563369,
        preTxBalance: '0x9853b640d6115',
        baseFeePerGas: '0x868d62db',
        blockTimestamp: '0x6854373b',
        postTxBalance: '0xce14a010524b1',
      },
      txChainId: '0x1',
      ticker: 'ETH',
      currentCurrency: 'usd',
      contractExchangeRates: {
        '0x0000000000000000000000000000000000000000': {
          tokenAddress: '0x0000000000000000000000000000000000000000',
          currency: 'ETH',
          id: 'ethereum',
          price: 1.000007799378825,
        },
        '0xA0b86991c6218b36c1d19D4a2e9Eb0cE3606eB48': {
          tokenAddress: '0xA0b86991c6218b36c1d19D4a2e9Eb0cE3606eB48',
          currency: 'ETH',
          id: 'usd-coin',
          price: 0.00039927436751183577,
        },
      },
      conversionRate: 2507.74,
      primaryCurrency: 'ETH',
      bridgeTxHistoryData: {
        bridgeTxHistoryItem: {
          txMetaId: '38f29d20-4d28-11f0-b3a2-cfbee34c3b0d',
          quote: {
            requestId:
              '0x1d5a02ce9441ad962b3e2415e1caf86fd6c591e5ef26dc4d898f4f7a255f9c5f',
            bridgeId: '1inch',
            srcChainId: 1,
            destChainId: 1,
            srcAsset: {
              address: '0xA0b86991c6218b36c1d19D4a2e9Eb0cE3606eB48',
              chainId: 1,
              assetId:
                'eip155:1/erc20:0xa0b86991c6218b36c1d19d4a2e9eb0ce3606eb48',
              symbol: 'USDC',
              decimals: 6,
              name: 'USDC',
              iconUrl:
                'https://static.cx.metamask.io/api/v2/tokenIcons/assets/eip155/1/erc20/0xa0b86991c6218b36c1d19d4a2e9eb0ce3606eb48.png',
            },
            srcTokenAmount: '5000000',
            destAsset: {
              address: '0x0000000000000000000000000000000000000000',
              chainId: 1,
              assetId: 'eip155:1/slip44:60',
              symbol: 'ETH',
              decimals: 18,
              name: 'Ethereum',
              iconUrl:
                'https://static.cx.metamask.io/api/v2/tokenIcons/assets/eip155/1/slip44/60.png',
              metadata: {},
            },
            destTokenAmount: '1967600601227999',
            walletAddress: '0xC5FE6EF47965741f6f7A4734Bf784bf3ae3f2452',
            destWalletAddress: '0xC5FE6EF47965741f6f7A4734Bf784bf3ae3f2452',
            feeData: {
              metabridge: {
                amount: '17455758247220',
                asset: {
                  address: '0x0000000000000000000000000000000000000000',
                  chainId: 1,
                  assetId: 'eip155:1/slip44:60',
                  symbol: 'ETH',
                  decimals: 18,
                  name: 'Ethereum',
                  iconUrl:
                    'https://static.cx.metamask.io/api/v2/tokenIcons/assets/eip155/1/slip44/60.png'
                },
              },
            },
            bridges: ['1inch'],
            protocols: ['1inch'],
            steps: [],
            priceData: {
              totalFromAmountUsd: '4.99899',
              totalToAmountUsd: '4.915361441957726',
              priceImpact: '0.016729090884813485',
            },
          },
          startTime: 1750349558653,
          estimatedProcessingTimeInSeconds: 0,
          slippagePercentage: 0,
          pricingData: {
            amountSent: '17455763.24722',
            amountSentInUsd: '17452621.2098355004',
            quotedGasInUsd: '3.42027182428729424088',
            quotedReturnInUsd: '4.91728969054692914087',
          },
          account: '0xc5fe6ef47965741f6f7a4734bf784bf3ae3f2452',
          status: {
            status: 'PENDING',
            srcChain: {
              chainId: 1,
            },
          },
          hasApprovalTx: true,
          approvalTxId: '384482d0-4d28-11f0-b3a2-cfbee34c3b0d',
          isStxEnabled: true,
        },
        isBridgeComplete: false,
      },
    };

    // eslint-disable-next-line @typescript-eslint/no-explicit-any
    const res = decodeSwapsTx(args as unknown as any);
    expect(res).toEqual([
      {
        renderTo: '0x881d40237659c251811cec9c364ef91dc08d300c',
        renderFrom: '0xc5fe6ef47965741f6f7a4734bf784bf3ae3f2452',
        actionKey: 'Swap USDC to ETH',
        notificationKey: 'Swap complete (USDC to ETH)',
        value: '-5.0 USDC',
        fiatValue: '$5.01',
        transactionType: 'swaps_transaction',
      },
      {
        renderFrom: '0xc5fe6ef47965741f6f7a4734bf784bf3ae3f2452',
        renderTo: '0x881d40237659c251811cec9c364ef91dc08d300c',
        hash: '0xac561978ed01a8828e30c193c8368b0baec0f8c8c85c933c324c06352a16aeb6',
        renderValue: '5.0 USDC',
        renderGas: 264667,
        renderGasPrice: undefined,
        renderTotalGas: '0.00053 ETH',
        txChainId: '0x1',
        summaryAmount: '5.0 USDC',
        summaryFee: '0.00053 ETH',
        summaryTotalAmount: '5.00053 ETH',
        summarySecondaryTotalAmount: '$6.33',
      },
    ]);
  });
});

describe('decodeBridgeTx', () => {
  it('should return transaction element and details', () => {
    const args = {
      tx: {
        actionId: '1750370771969.0476',
        chainId: '0x1',
        id: '9c931b80-4d59-11f0-ad4f-2591c68e24b1',
        networkClientId: 'mainnet',
        origin: 'metamask',
        status: 'confirmed',
        time: 1750370772280,
        txParams: {
          from: '0xc5fe6ef47965741f6f7a4734bf784bf3ae3f2452',
          data: '0x3ce33bff0000000000000000000000000000000000000000000000000000000000000080000000000000000000000000000000000000000000000000000000000000000000000000000000000000000000000000000000000000000000038d7ea4c6800000000000000000000000000000000000000000000000000000000000000000c0000000000000000000000000000000000000000000000000000000000000000d6c6966694164617074657256320000000000000000000000000000000000000000000000000000000000000000000000000000000000000000000000000001e000000000000000000000000021a786957c69424a4353afe743242bd9db3cc07b00000000000000000000000021a786957c69424a4353afe743242bd9db3cc07b000000000000000000000000000000000000000000000000000000000000000a0000000000000000000000000000000000000000000000000000000000000000000000000000000000000000000000000000000000000000000000000000000000000000000000000000000000000000000000000000000000038589602234000000000000000000000000000000000000000000000000000000000000000140000000000000000000000000000000000000000000000000000007f544a44c00000000000000000000000000e6b738da243e8fa2a0ed5915645789add5de5152000000000000000000000000000000000000000000000000000000000000008cdf834e154a9ca644d41a9dcec5fe6ef47965741f6f7a4734bf784bf3ae3f2452c5fe6ef47965741f6f7a4734bf784bf3ae3f24520000000a42000000000000000000000000000000000000060000000000000000000000000000000000000000000000000003854f51f3c8380000000000000000000000000000000000000000685488d76854acf70000000000000000000000000000000000000000000000004404b840bc3737784220324b740d6aa57a13f00ce656fc50d163cd267775b6db389acbe19aac5dcc475ca45a428529a6c8c4335b7b0026a8325b332d26f0e4051b',
          gas: '0x26c67',
          gasLimit: '0x26c67',
          nonce: '0x5c6',
          to: '0x0439e60f02a8900a951603950d8d4527f400c3f1',
          value: '0x38d7ea4c68000',
          maxFeePerGas: '0xd0929e94',
          maxPriorityFeePerGas: '0x77359400',
          type: '0x2',
        },
        type: 'bridge',
        defaultGasEstimates: {
          gas: '0x26c67',
          maxFeePerGas: '0xd0929e94',
          maxPriorityFeePerGas: '0x77359400',
          estimateType: 'medium',
        },
        gasFeeEstimates: {
          type: 'fee-market',
          low: {
            maxFeePerGas: '0x26dc10ca',
            maxPriorityFeePerGas: '0x186a0',
          },
          medium: {
            maxFeePerGas: '0x555cf242',
            maxPriorityFeePerGas: '0x1dcd6500',
          },
          high: {
            maxFeePerGas: '0xd0929e94',
            maxPriorityFeePerGas: '0x77359400',
          },
        },
        gasFeeEstimatesLoaded: true,
        rawTx:
          '0x02f9037b018205c6847735940084d0929e9483026c67940439e60f02a8900a951603950d8d4527f400c3f187038d7ea4c68000b903053ce33bff0000000000000000000000000000000000000000000000000000000000000080000000000000000000000000000000000000000000000000000000000000000000000000000000000000000000000000000000000000000000038d7ea4c6800000000000000000000000000000000000000000000000000000000000000000c0000000000000000000000000000000000000000000000000000000000000000d6c6966694164617074657256320000000000000000000000000000000000000000000000000000000000000000000000000000000000000000000000000001e000000000000000000000000021a786957c69424a4353afe743242bd9db3cc07b00000000000000000000000021a786957c69424a4353afe743242bd9db3cc07b000000000000000000000000000000000000000000000000000000000000000a0000000000000000000000000000000000000000000000000000000000000000000000000000000000000000000000000000000000000000000000000000000000000000000000000000000000000000000000000000000000038589602234000000000000000000000000000000000000000000000000000000000000000140000000000000000000000000000000000000000000000000000007f544a44c00000000000000000000000000e6b738da243e8fa2a0ed5915645789add5de5152000000000000000000000000000000000000000000000000000000000000008cdf834e154a9ca644d41a9dcec5fe6ef47965741f6f7a4734bf784bf3ae3f2452c5fe6ef47965741f6f7a4734bf784bf3ae3f24520000000a42000000000000000000000000000000000000060000000000000000000000000000000000000000000000000003854f51f3c8380000000000000000000000000000000000000000685488d76854acf70000000000000000000000000000000000000000000000004404b840bc3737784220324b740d6aa57a13f00ce656fc50d163cd267775b6db389acbe19aac5dcc475ca45a428529a6c8c4335b7b0026a8325b332d26f0e4051bc001a0905706b97b52614a31e670bc9c4315883accd362b65af070a06964055db393aea04374cb79abb1c6b62cf2c3ffd97d73a38512b5753b31b0337b2f41dcdef3ac12',
        hash: '0x423c2fdcb339d575a494f9db7131963fa6848ed55e76f24a85b344a2622abf1c',
        submittedTime: 1750370774155,
        baseFeePerGas: '0x2769a25e',
        blockTimestamp: '0x685489df',
      },
      currentCurrency: 'usd',
      contractExchangeRates: {
        '0x0000000000000000000000000000000000000000': {
          tokenAddress: '0x0000000000000000000000000000000000000000',
          currency: 'ETH',
          id: 'ethereum',
          price: 0.999970810346375,
        },
      },
      conversionRate: 2514.87,
      bridgeTxHistoryData: {
        bridgeTxHistoryItem: {
          txMetaId: '9c931b80-4d59-11f0-ad4f-2591c68e24b1',
          quote: {
            bridgeId: 'lifi',
            requestId:
              '0x16b2218808e54d1b0c01c49ef8ee886e20e1a7051a2ce438b72473e54da0a14c',
            aggregator: 'lifi',
            srcChainId: 1,
            srcTokenAmount: '991250000000000',
            srcAsset: {
              address: '0x0000000000000000000000000000000000000000',
              chainId: 1,
              assetId: 'eip155:1/slip44:60',
              symbol: 'ETH',
              decimals: 18,
              name: 'Ethereum',
              iconUrl:
                'https://static.cx.metamask.io/api/v2/tokenIcons/assets/eip155/1/slip44/60.png',
              metadata: {},
              price: '2508.40719604',
            },
            destChainId: 10,
            destTokenAmount: '991000653973560',
            destAsset: {
              address: '0x0000000000000000000000000000000000000000',
              chainId: 10,
              assetId: 'eip155:10/slip44:614',
              symbol: 'ETH',
              decimals: 18,
              name: 'Ether',
              iconUrl:
                'https://static.cx.metamask.io/api/v2/tokenIcons/assets/eip155/10/slip44/614.png',
              metadata: {},
              price: '2508.40719604',
            },
            feeData: {
              metabridge: {
                amount: '8750000000000',
                asset: {
                  address: '0x0000000000000000000000000000000000000000',
                  chainId: 1,
                  assetId: 'eip155:1/slip44:60',
                  symbol: 'ETH',
                  decimals: 18,
                  name: 'Ethereum',
                  iconUrl:
                    'https://static.cx.metamask.io/api/v2/tokenIcons/assets/eip155/1/slip44/60.png',
                  metadata: {},
                  price: '2508.40719604',
                },
              },
            },
            bridges: ['across (via LiFi)'],
            protocols: ['across (via LiFi)'],
            steps: [
              {
                action: 'bridge',
                srcChainId: 1,
                destChainId: 10,
                protocol: {
                  name: 'across',
                  displayName: 'AcrossV3',
                  icon: 'https://raw.githubusercontent.com/lifinance/types/main/src/assets/icons/bridges/across.svg',
                },
                srcAsset: {
                  address: '0x0000000000000000000000000000000000000000',
                  chainId: 1,
                  assetId: 'eip155:1/slip44:60',
                  symbol: 'ETH',
                  decimals: 18,
                  name: 'Ethereum',
                  iconUrl:
                    'https://static.cx.metamask.io/api/v2/tokenIcons/assets/eip155/1/slip44/60.png',
                  metadata: {},
                },
                destAsset: {
                  address: '0x0000000000000000000000000000000000000000',
                  chainId: 10,
                  assetId: 'eip155:10/slip44:614',
                  symbol: 'ETH',
                  decimals: 18,
                  name: 'Ether',
                  iconUrl:
                    'https://static.cx.metamask.io/api/v2/tokenIcons/assets/eip155/10/slip44/614.png',
                  metadata: {},
                },
                srcAmount: '991250000000000',
                destAmount: '991000653973560',
              },
            ],
            priceData: {
              totalFromAmountUsd: '2.51158',
              totalToAmountUsd: '0.0005574021918365844',
              priceImpact: '0.9997780671163824',
            },
          },
          startTime: 1750370772486,
          estimatedProcessingTimeInSeconds: 8,
          slippagePercentage: 0,
          pricingData: {
            amountSent: '0.001',
            amountSentInUsd: '2.51487',
            quotedGasInUsd: '1.05920236691058491226',
            quotedReturnInUsd: '2.4922378146584868372',
          },
          account: '0xc5fe6ef47965741f6f7a4734bf784bf3ae3f2452',
          status: {
            status: 'COMPLETE',
            isExpectedToken: true,
            bridge: 'across',
            srcChain: {
              chainId: 1,
              txHash:
                '0x423c2fdcb339d575a494f9db7131963fa6848ed55e76f24a85b344a2622abf1c',
              amount: '991250000000000',
              token: {
                address: '0x0000000000000000000000000000000000000000',
                chainId: 1,
                assetId: 'eip155:1/slip44:60',
                symbol: 'ETH',
                decimals: 18,
                name: 'Ethereum',
                iconUrl:
                  'https://static.cx.metamask.io/api/v2/tokenIcons/assets/eip155/1/slip44/60.png',
                metadata: {},
              },
            },
            destChain: {
              chainId: 10,
              txHash:
                '0xd47f87fd0df561ece589faacfb0bc29812bccc979dbb00674ca16290bf60f3de',
              amount: '991000653973560',
              token: {
                address: '0x0000000000000000000000000000000000000000',
                chainId: 10,
                assetId: 'eip155:10/slip44:614',
                symbol: 'ETH',
                decimals: 18,
                name: 'Ether',
                iconUrl:
                  'https://static.cx.metamask.io/api/v2/tokenIcons/assets/eip155/10/slip44/614.png',
                metadata: {},
              },
            },
          },
          hasApprovalTx: false,
          isStxEnabled: true,
          completionTime: 1750370794608,
        },
        isBridgeComplete: true,
      },
    };

    // eslint-disable-next-line @typescript-eslint/no-explicit-any
    const res = decodeBridgeTx(args as unknown as any);
    expect(res).toEqual([
      {
        renderTo: '0x0439e60f02a8900a951603950d8d4527f400c3f1',
        renderFrom: '0xc5fe6ef47965741f6f7a4734bf784bf3ae3f2452',
        actionKey: 'Bridge to Optimism',
        value: '-0.00099125 ETH',
        fiatValue: '$2.49',
        transactionType: 'bridge_transaction',
      },
      {},
    ]);
  });
});<|MERGE_RESOLUTION|>--- conflicted
+++ resolved
@@ -1,13 +1,9 @@
 import '../_mocks_/initialState';
-<<<<<<< HEAD
-import { getBridgeTxActivityTitle } from './transaction-history';
-=======
 import {
   decodeBridgeTx,
   decodeSwapsTx,
   getSwapBridgeTxActivityTitle,
 } from './transaction-history';
->>>>>>> b6e9c40b
 import { BridgeHistoryItem } from '@metamask/bridge-status-controller';
 import { ChainId, StatusTypes } from '@metamask/bridge-controller';
 
