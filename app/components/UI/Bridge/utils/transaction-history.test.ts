import '../_mocks_/initialState';
<<<<<<< HEAD
import { getBridgeTxActivityTitle } from './transaction-history';
=======
import {
  decodeBridgeTx,
  decodeSwapsTx,
  getSwapBridgeTxActivityTitle,
} from './transaction-history';
>>>>>>> 05d3e30f
import { BridgeHistoryItem } from '@metamask/bridge-status-controller';
import { ChainId, StatusTypes } from '@metamask/bridge-controller';

describe('getBridgeTxActivityTitle', () => {
  it('should return undefined when destChainName is not found in NETWORK_TO_SHORT_NETWORK_NAME_MAP', () => {
    const bridgeHistoryItem: BridgeHistoryItem = {
      txMetaId: 'test-tx-id',
      account: '0x123',
      quote: {
        requestId: 'test-request-id',
        srcChainId: 1,
        srcAsset: {
          chainId: 1,
          address: '0x123',
          decimals: 18,
          symbol: 'ETH',
          name: 'Ethereum',
          assetId: 'eip155:1/erc20:0x123',
        },
        // eslint-disable-next-line @typescript-eslint/no-explicit-any
        destChainId: 999 as any, // Non-existent chain ID
        destAsset: {
          // eslint-disable-next-line @typescript-eslint/no-explicit-any
          chainId: 999 as any,
          address: '0x456',
          decimals: 18,
          symbol: 'TOKEN',
          name: 'Test Token',
          assetId: 'eip155:999/erc20:0x456',
        },
        srcTokenAmount: '1000000000000000000',
        destTokenAmount: '2000000000000000000',
        feeData: {
          metabridge: {
            amount: '0',
            asset: {
              chainId: 1,
              address: '0x123',
              decimals: 18,
              symbol: 'ETH',
              name: 'Ethereum',
              assetId: 'eip155:1/erc20:0x123',
            },
          },
        },
        bridgeId: 'test-bridge',
        bridges: [],
        steps: [],
      },
      status: {
        srcChain: {
          chainId: 1,
          txHash: '0x123',
        },
        destChain: {
          // eslint-disable-next-line @typescript-eslint/no-explicit-any
          chainId: 999 as any,
          txHash: '0x456',
        },
        status: StatusTypes.COMPLETE,
      },
      startTime: Date.now(),
      estimatedProcessingTimeInSeconds: 300,
      slippagePercentage: 0,
      hasApprovalTx: false,
    };

    const result = getSwapBridgeTxActivityTitle(bridgeHistoryItem);
    expect(result).toBeUndefined();
  });

  it('should return formatted title for EVM chain', () => {
    const bridgeHistoryItem: BridgeHistoryItem = {
      txMetaId: 'test-tx-id',
      account: '0x123',
      quote: {
        requestId: 'test-request-id',
        srcChainId: 1,
        srcAsset: {
          chainId: 1,
          address: '0x123',
          decimals: 18,
          symbol: 'ETH',
          name: 'Ethereum',
          assetId: 'eip155:1/erc20:0x123',
        },
        destChainId: 10, // Optimism chain ID
        destAsset: {
          chainId: 10,
          address: '0x456',
          decimals: 18,
          symbol: 'ETH',
          name: 'Ethereum',
          assetId: 'eip155:10/erc20:0x456',
        },
        srcTokenAmount: '1000000000000000000',
        destTokenAmount: '2000000000000000000',
        feeData: {
          metabridge: {
            amount: '0',
            asset: {
              chainId: 1,
              address: '0x123',
              decimals: 18,
              symbol: 'ETH',
              name: 'Ethereum',
              assetId: 'eip155:1/erc20:0x123',
            },
          },
        },
        bridgeId: 'test-bridge',
        bridges: [],
        steps: [],
      },
      status: {
        srcChain: {
          chainId: 1,
          txHash: '0x123',
        },
        destChain: {
          chainId: 10,
          txHash: '0x456',
        },
        status: StatusTypes.COMPLETE,
      },
      startTime: Date.now(),
      estimatedProcessingTimeInSeconds: 300,
      slippagePercentage: 0,
      hasApprovalTx: false,
    };

    const result = getSwapBridgeTxActivityTitle(bridgeHistoryItem);
    expect(result).toBe('Bridge to Optimism');
  });

  it('should return formatted title for Solana chain', () => {
    const bridgeHistoryItem: BridgeHistoryItem = {
      txMetaId: 'test-tx-id',
      account: '0x123',
      quote: {
        requestId: 'test-request-id',
        srcChainId: 1,
        srcAsset: {
          chainId: 1,
          address: '0x123',
          decimals: 18,
          symbol: 'ETH',
          name: 'Ethereum',
          assetId: 'eip155:1/erc20:0x123',
        },
        destChainId: ChainId.SOLANA,
        destAsset: {
          chainId: ChainId.SOLANA,
          address: '0x456',
          decimals: 18,
          symbol: 'SOL',
          name: 'Solana',
          assetId: 'solana:5eykt4UsFv8P8NJdTREpY1vzqKqZKvdp/slip44:501',
        },
        srcTokenAmount: '1000000000000000000',
        destTokenAmount: '2000000000000000000',
        feeData: {
          metabridge: {
            amount: '0',
            asset: {
              chainId: 1,
              address: '0x123',
              decimals: 18,
              symbol: 'ETH',
              name: 'Ethereum',
              assetId: 'eip155:1/erc20:0x123',
            },
          },
        },
        bridgeId: 'test-bridge',
        bridges: [],
        steps: [],
      },
      status: {
        srcChain: {
          chainId: 1,
          txHash: '0x123',
        },
        destChain: {
          chainId: ChainId.SOLANA,
          txHash: '0x456',
        },
        status: StatusTypes.COMPLETE,
      },
      startTime: Date.now(),
      estimatedProcessingTimeInSeconds: 300,
      slippagePercentage: 0,
      hasApprovalTx: false,
    };

    const result = getSwapBridgeTxActivityTitle(bridgeHistoryItem);
    expect(result).toBe('Bridge to Solana');
  });
});

describe('decodeSwapsTx', () => {
  it('should return transaction element and details', () => {
    const args = {
      tx: {
        actionId: '1750349559763.205',
        chainId: '0x1',
        id: '38f29d20-4d28-11f0-b3a2-cfbee34c3b0d',
        networkClientId: 'mainnet',
        origin: 'metamask',
        status: 'confirmed',
        time: 1750349559794,
        txParams: {
          from: '0xc5fe6ef47965741f6f7a4734bf784bf3ae3f2452',
          data: '0x5f5755290000000000000000000000000000000000000000000000000000000000000080000000000000000000000000a0b86991c6218b36c1d19d4a2e9eb0ce3606eb4800000000000000000000000000000000000000000000000000000000004c4b4000000000000000000000000000000000000000000000000000000000000000c000000000000000000000000000000000000000000000000000000000000000136f6e65496e6368563546656544796e616d6963000000000000000000000000000000000000000000000000000000000000000000000000000000000000000200000000000000000000000000a0b86991c6218b36c1d19d4a2e9eb0ce3606eb48000000000000000000000000000000000000000000000000000000000000000000000000000000000000000000000000000000000000000000000000004c4b400000000000000000000000000000000000000000000000000006fd85b6e562df000000000000000000000000000000000000000000000000000000000000012000000000000000000000000000000000000000000000000000000fe03c450534000000000000000000000000f326e4de8f66a0bdc0970b79e0924e33c79f1915000000000000000000000000000000000000000000000000000000000000000100000000000000000000000000000000000000000000000000000000000000c80502b1c5000000000000000000000000a0b86991c6218b36c1d19d4a2e9eb0ce3606eb4800000000000000000000000000000000000000000000000000000000004c4b4000000000000000000000000000000000000000000000000000070d51a0f1bdcf0000000000000000000000000000000000000000000000000000000000000080000000000000000000000000000000000000000000000000000000000000000140000000000000003b6d03403aa370aacf4cb08c7e1e7aa8e8ff9418d73c7e0f7dcbea7c000000000000000000000000000000000000000000000000f1aa19bd59d3b42df5ac1e82bbb87248d8f937ff385b4235698a44609a7c8744635d151f16a3a991297b331e018f11f1977cedea9fdb572cf95ede52efcf0f601b',
          gas: '0x409db',
          gasLimit: '0x409db',
          nonce: '0x5ba',
          to: '0x881d40237659c251811cec9c364ef91dc08d300c',
          value: '0x0',
          maxFeePerGas: '0x1cf3b9c98',
          maxPriorityFeePerGas: '0x77359400',
          type: '0x2',
        },
        type: 'swap',
        defaultGasEstimates: {
          gas: '0x409db',
          maxFeePerGas: '0x1cf3b9c98',
          maxPriorityFeePerGas: '0x77359400',
          estimateType: 'medium',
        },
        rawTx:
          '0x02f90395018205ba84773594008501cf3b9c98830409db94881d40237659c251811cec9c364ef91dc08d300c80b903255f5755290000000000000000000000000000000000000000000000000000000000000080000000000000000000000000a0b86991c6218b36c1d19d4a2e9eb0ce3606eb4800000000000000000000000000000000000000000000000000000000004c4b4000000000000000000000000000000000000000000000000000000000000000c000000000000000000000000000000000000000000000000000000000000000136f6e65496e6368563546656544796e616d6963000000000000000000000000000000000000000000000000000000000000000000000000000000000000000200000000000000000000000000a0b86991c6218b36c1d19d4a2e9eb0ce3606eb48000000000000000000000000000000000000000000000000000000000000000000000000000000000000000000000000000000000000000000000000004c4b400000000000000000000000000000000000000000000000000006fd85b6e562df000000000000000000000000000000000000000000000000000000000000012000000000000000000000000000000000000000000000000000000fe03c450534000000000000000000000000f326e4de8f66a0bdc0970b79e0924e33c79f1915000000000000000000000000000000000000000000000000000000000000000100000000000000000000000000000000000000000000000000000000000000c80502b1c5000000000000000000000000a0b86991c6218b36c1d19d4a2e9eb0ce3606eb4800000000000000000000000000000000000000000000000000000000004c4b4000000000000000000000000000000000000000000000000000070d51a0f1bdcf0000000000000000000000000000000000000000000000000000000000000080000000000000000000000000000000000000000000000000000000000000000140000000000000003b6d03403aa370aacf4cb08c7e1e7aa8e8ff9418d73c7e0f7dcbea7c000000000000000000000000000000000000000000000000f1aa19bd59d3b42df5ac1e82bbb87248d8f937ff385b4235698a44609a7c8744635d151f16a3a991297b331e018f11f1977cedea9fdb572cf95ede52efcf0f601bc080a0212e3a68c67c7381090e5a092d551b5db4bee663b470d9c4d7000d8c3291da0aa01280909274c0dfaad55fd75be97409864c4988b7921da79f82f2de02d57dee51',
        gasFeeEstimates: {
          type: 'fee-market',
          low: {
            maxFeePerGas: '0x9594d846',
            maxPriorityFeePerGas: '0x186a0',
          },
          medium: {
            maxFeePerGas: '0xfdd1449b',
            maxPriorityFeePerGas: '0x27ecae91',
          },
          high: {
            maxFeePerGas: '0x1cf3b9c98',
            maxPriorityFeePerGas: '0x77359400',
          },
        },
        gasFeeEstimatesLoaded: true,
        hash: '0xac561978ed01a8828e30c193c8368b0baec0f8c8c85c933c324c06352a16aeb6',
        submittedTime: 1750349563369,
        preTxBalance: '0x9853b640d6115',
        baseFeePerGas: '0x868d62db',
        blockTimestamp: '0x6854373b',
        postTxBalance: '0xce14a010524b1',
      },
      txChainId: '0x1',
      ticker: 'ETH',
      currentCurrency: 'usd',
      contractExchangeRates: {
        '0x0000000000000000000000000000000000000000': {
          tokenAddress: '0x0000000000000000000000000000000000000000',
          currency: 'ETH',
          id: 'ethereum',
          price: 1.000007799378825,
        },
        '0xA0b86991c6218b36c1d19D4a2e9Eb0cE3606eB48': {
          tokenAddress: '0xA0b86991c6218b36c1d19D4a2e9Eb0cE3606eB48',
          currency: 'ETH',
          id: 'usd-coin',
          price: 0.00039927436751183577,
        },
      },
      conversionRate: 2507.74,
      primaryCurrency: 'ETH',
      bridgeTxHistoryData: {
        bridgeTxHistoryItem: {
          txMetaId: '38f29d20-4d28-11f0-b3a2-cfbee34c3b0d',
          quote: {
            requestId:
              '0x1d5a02ce9441ad962b3e2415e1caf86fd6c591e5ef26dc4d898f4f7a255f9c5f',
            bridgeId: '1inch',
            srcChainId: 1,
            destChainId: 1,
            srcAsset: {
              address: '0xA0b86991c6218b36c1d19D4a2e9Eb0cE3606eB48',
              chainId: 1,
              assetId:
                'eip155:1/erc20:0xa0b86991c6218b36c1d19d4a2e9eb0ce3606eb48',
              symbol: 'USDC',
              decimals: 6,
              name: 'USDC',
              iconUrl:
                'https://static.cx.metamask.io/api/v2/tokenIcons/assets/eip155/1/erc20/0xa0b86991c6218b36c1d19d4a2e9eb0ce3606eb48.png',
            },
            srcTokenAmount: '5000000',
            destAsset: {
              address: '0x0000000000000000000000000000000000000000',
              chainId: 1,
              assetId: 'eip155:1/slip44:60',
              symbol: 'ETH',
              decimals: 18,
              name: 'Ethereum',
              iconUrl:
                'https://static.cx.metamask.io/api/v2/tokenIcons/assets/eip155/1/slip44/60.png',
              metadata: {},
            },
            destTokenAmount: '1967600601227999',
            walletAddress: '0xC5FE6EF47965741f6f7A4734Bf784bf3ae3f2452',
            destWalletAddress: '0xC5FE6EF47965741f6f7A4734Bf784bf3ae3f2452',
            feeData: {
              metabridge: {
                amount: '17455758247220',
                asset: {
                  address: '0x0000000000000000000000000000000000000000',
                  chainId: 1,
                  assetId: 'eip155:1/slip44:60',
                  symbol: 'ETH',
                  decimals: 18,
                  name: 'Ethereum',
                  iconUrl:
                    'https://static.cx.metamask.io/api/v2/tokenIcons/assets/eip155/1/slip44/60.png'
                },
              },
            },
            bridges: ['1inch'],
            protocols: ['1inch'],
            steps: [],
            priceData: {
              totalFromAmountUsd: '4.99899',
              totalToAmountUsd: '4.915361441957726',
              priceImpact: '0.016729090884813485',
            },
          },
          startTime: 1750349558653,
          estimatedProcessingTimeInSeconds: 0,
          slippagePercentage: 0,
          pricingData: {
            amountSent: '17455763.24722',
            amountSentInUsd: '17452621.2098355004',
            quotedGasInUsd: '3.42027182428729424088',
            quotedReturnInUsd: '4.91728969054692914087',
          },
          account: '0xc5fe6ef47965741f6f7a4734bf784bf3ae3f2452',
          status: {
            status: 'PENDING',
            srcChain: {
              chainId: 1,
            },
          },
          hasApprovalTx: true,
          approvalTxId: '384482d0-4d28-11f0-b3a2-cfbee34c3b0d',
          isStxEnabled: true,
        },
        isBridgeComplete: false,
      },
    };

    // eslint-disable-next-line @typescript-eslint/no-explicit-any
    const res = decodeSwapsTx(args as unknown as any);
    expect(res).toEqual([
      {
        renderTo: '0x881d40237659c251811cec9c364ef91dc08d300c',
        renderFrom: '0xc5fe6ef47965741f6f7a4734bf784bf3ae3f2452',
        actionKey: 'Swap USDC to ETH',
        notificationKey: 'Swap complete (USDC to ETH)',
        value: '-5.0 USDC',
        fiatValue: '$5.01',
        transactionType: 'swaps_transaction',
      },
      {
        renderFrom: '0xc5fe6ef47965741f6f7a4734bf784bf3ae3f2452',
        renderTo: '0x881d40237659c251811cec9c364ef91dc08d300c',
        hash: '0xac561978ed01a8828e30c193c8368b0baec0f8c8c85c933c324c06352a16aeb6',
        renderValue: '5.0 USDC',
        renderGas: 264667,
        renderGasPrice: undefined,
        renderTotalGas: '0.00053 ETH',
        txChainId: '0x1',
        summaryAmount: '5.0 USDC',
        summaryFee: '0.00053 ETH',
        summaryTotalAmount: '5.00053 ETH',
        summarySecondaryTotalAmount: '$6.33',
      },
    ]);
  });
});

describe('decodeBridgeTx', () => {
  it('should return transaction element and details', () => {
    const args = {
      tx: {
        actionId: '1750370771969.0476',
        chainId: '0x1',
        id: '9c931b80-4d59-11f0-ad4f-2591c68e24b1',
        networkClientId: 'mainnet',
        origin: 'metamask',
        status: 'confirmed',
        time: 1750370772280,
        txParams: {
          from: '0xc5fe6ef47965741f6f7a4734bf784bf3ae3f2452',
          data: '0x3ce33bff0000000000000000000000000000000000000000000000000000000000000080000000000000000000000000000000000000000000000000000000000000000000000000000000000000000000000000000000000000000000038d7ea4c6800000000000000000000000000000000000000000000000000000000000000000c0000000000000000000000000000000000000000000000000000000000000000d6c6966694164617074657256320000000000000000000000000000000000000000000000000000000000000000000000000000000000000000000000000001e000000000000000000000000021a786957c69424a4353afe743242bd9db3cc07b00000000000000000000000021a786957c69424a4353afe743242bd9db3cc07b000000000000000000000000000000000000000000000000000000000000000a0000000000000000000000000000000000000000000000000000000000000000000000000000000000000000000000000000000000000000000000000000000000000000000000000000000000000000000000000000000000038589602234000000000000000000000000000000000000000000000000000000000000000140000000000000000000000000000000000000000000000000000007f544a44c00000000000000000000000000e6b738da243e8fa2a0ed5915645789add5de5152000000000000000000000000000000000000000000000000000000000000008cdf834e154a9ca644d41a9dcec5fe6ef47965741f6f7a4734bf784bf3ae3f2452c5fe6ef47965741f6f7a4734bf784bf3ae3f24520000000a42000000000000000000000000000000000000060000000000000000000000000000000000000000000000000003854f51f3c8380000000000000000000000000000000000000000685488d76854acf70000000000000000000000000000000000000000000000004404b840bc3737784220324b740d6aa57a13f00ce656fc50d163cd267775b6db389acbe19aac5dcc475ca45a428529a6c8c4335b7b0026a8325b332d26f0e4051b',
          gas: '0x26c67',
          gasLimit: '0x26c67',
          nonce: '0x5c6',
          to: '0x0439e60f02a8900a951603950d8d4527f400c3f1',
          value: '0x38d7ea4c68000',
          maxFeePerGas: '0xd0929e94',
          maxPriorityFeePerGas: '0x77359400',
          type: '0x2',
        },
        type: 'bridge',
        defaultGasEstimates: {
          gas: '0x26c67',
          maxFeePerGas: '0xd0929e94',
          maxPriorityFeePerGas: '0x77359400',
          estimateType: 'medium',
        },
        gasFeeEstimates: {
          type: 'fee-market',
          low: {
            maxFeePerGas: '0x26dc10ca',
            maxPriorityFeePerGas: '0x186a0',
          },
          medium: {
            maxFeePerGas: '0x555cf242',
            maxPriorityFeePerGas: '0x1dcd6500',
          },
          high: {
            maxFeePerGas: '0xd0929e94',
            maxPriorityFeePerGas: '0x77359400',
          },
        },
        gasFeeEstimatesLoaded: true,
        rawTx:
          '0x02f9037b018205c6847735940084d0929e9483026c67940439e60f02a8900a951603950d8d4527f400c3f187038d7ea4c68000b903053ce33bff0000000000000000000000000000000000000000000000000000000000000080000000000000000000000000000000000000000000000000000000000000000000000000000000000000000000000000000000000000000000038d7ea4c6800000000000000000000000000000000000000000000000000000000000000000c0000000000000000000000000000000000000000000000000000000000000000d6c6966694164617074657256320000000000000000000000000000000000000000000000000000000000000000000000000000000000000000000000000001e000000000000000000000000021a786957c69424a4353afe743242bd9db3cc07b00000000000000000000000021a786957c69424a4353afe743242bd9db3cc07b000000000000000000000000000000000000000000000000000000000000000a0000000000000000000000000000000000000000000000000000000000000000000000000000000000000000000000000000000000000000000000000000000000000000000000000000000000000000000000000000000000038589602234000000000000000000000000000000000000000000000000000000000000000140000000000000000000000000000000000000000000000000000007f544a44c00000000000000000000000000e6b738da243e8fa2a0ed5915645789add5de5152000000000000000000000000000000000000000000000000000000000000008cdf834e154a9ca644d41a9dcec5fe6ef47965741f6f7a4734bf784bf3ae3f2452c5fe6ef47965741f6f7a4734bf784bf3ae3f24520000000a42000000000000000000000000000000000000060000000000000000000000000000000000000000000000000003854f51f3c8380000000000000000000000000000000000000000685488d76854acf70000000000000000000000000000000000000000000000004404b840bc3737784220324b740d6aa57a13f00ce656fc50d163cd267775b6db389acbe19aac5dcc475ca45a428529a6c8c4335b7b0026a8325b332d26f0e4051bc001a0905706b97b52614a31e670bc9c4315883accd362b65af070a06964055db393aea04374cb79abb1c6b62cf2c3ffd97d73a38512b5753b31b0337b2f41dcdef3ac12',
        hash: '0x423c2fdcb339d575a494f9db7131963fa6848ed55e76f24a85b344a2622abf1c',
        submittedTime: 1750370774155,
        baseFeePerGas: '0x2769a25e',
        blockTimestamp: '0x685489df',
      },
      currentCurrency: 'usd',
      contractExchangeRates: {
        '0x0000000000000000000000000000000000000000': {
          tokenAddress: '0x0000000000000000000000000000000000000000',
          currency: 'ETH',
          id: 'ethereum',
          price: 0.999970810346375,
        },
      },
      conversionRate: 2514.87,
      bridgeTxHistoryData: {
        bridgeTxHistoryItem: {
          txMetaId: '9c931b80-4d59-11f0-ad4f-2591c68e24b1',
          quote: {
            bridgeId: 'lifi',
            requestId:
              '0x16b2218808e54d1b0c01c49ef8ee886e20e1a7051a2ce438b72473e54da0a14c',
            aggregator: 'lifi',
            srcChainId: 1,
            srcTokenAmount: '991250000000000',
            srcAsset: {
              address: '0x0000000000000000000000000000000000000000',
              chainId: 1,
              assetId: 'eip155:1/slip44:60',
              symbol: 'ETH',
              decimals: 18,
              name: 'Ethereum',
              iconUrl:
                'https://static.cx.metamask.io/api/v2/tokenIcons/assets/eip155/1/slip44/60.png',
              metadata: {},
              price: '2508.40719604',
            },
            destChainId: 10,
            destTokenAmount: '991000653973560',
            destAsset: {
              address: '0x0000000000000000000000000000000000000000',
              chainId: 10,
              assetId: 'eip155:10/slip44:614',
              symbol: 'ETH',
              decimals: 18,
              name: 'Ether',
              iconUrl:
                'https://static.cx.metamask.io/api/v2/tokenIcons/assets/eip155/10/slip44/614.png',
              metadata: {},
              price: '2508.40719604',
            },
            feeData: {
              metabridge: {
                amount: '8750000000000',
                asset: {
                  address: '0x0000000000000000000000000000000000000000',
                  chainId: 1,
                  assetId: 'eip155:1/slip44:60',
                  symbol: 'ETH',
                  decimals: 18,
                  name: 'Ethereum',
                  iconUrl:
                    'https://static.cx.metamask.io/api/v2/tokenIcons/assets/eip155/1/slip44/60.png',
                  metadata: {},
                  price: '2508.40719604',
                },
              },
            },
            bridges: ['across (via LiFi)'],
            protocols: ['across (via LiFi)'],
            steps: [
              {
                action: 'bridge',
                srcChainId: 1,
                destChainId: 10,
                protocol: {
                  name: 'across',
                  displayName: 'AcrossV3',
                  icon: 'https://raw.githubusercontent.com/lifinance/types/main/src/assets/icons/bridges/across.svg',
                },
                srcAsset: {
                  address: '0x0000000000000000000000000000000000000000',
                  chainId: 1,
                  assetId: 'eip155:1/slip44:60',
                  symbol: 'ETH',
                  decimals: 18,
                  name: 'Ethereum',
                  iconUrl:
                    'https://static.cx.metamask.io/api/v2/tokenIcons/assets/eip155/1/slip44/60.png',
                  metadata: {},
                },
                destAsset: {
                  address: '0x0000000000000000000000000000000000000000',
                  chainId: 10,
                  assetId: 'eip155:10/slip44:614',
                  symbol: 'ETH',
                  decimals: 18,
                  name: 'Ether',
                  iconUrl:
                    'https://static.cx.metamask.io/api/v2/tokenIcons/assets/eip155/10/slip44/614.png',
                  metadata: {},
                },
                srcAmount: '991250000000000',
                destAmount: '991000653973560',
              },
            ],
            priceData: {
              totalFromAmountUsd: '2.51158',
              totalToAmountUsd: '0.0005574021918365844',
              priceImpact: '0.9997780671163824',
            },
          },
          startTime: 1750370772486,
          estimatedProcessingTimeInSeconds: 8,
          slippagePercentage: 0,
          pricingData: {
            amountSent: '0.001',
            amountSentInUsd: '2.51487',
            quotedGasInUsd: '1.05920236691058491226',
            quotedReturnInUsd: '2.4922378146584868372',
          },
          account: '0xc5fe6ef47965741f6f7a4734bf784bf3ae3f2452',
          status: {
            status: 'COMPLETE',
            isExpectedToken: true,
            bridge: 'across',
            srcChain: {
              chainId: 1,
              txHash:
                '0x423c2fdcb339d575a494f9db7131963fa6848ed55e76f24a85b344a2622abf1c',
              amount: '991250000000000',
              token: {
                address: '0x0000000000000000000000000000000000000000',
                chainId: 1,
                assetId: 'eip155:1/slip44:60',
                symbol: 'ETH',
                decimals: 18,
                name: 'Ethereum',
                iconUrl:
                  'https://static.cx.metamask.io/api/v2/tokenIcons/assets/eip155/1/slip44/60.png',
                metadata: {},
              },
            },
            destChain: {
              chainId: 10,
              txHash:
                '0xd47f87fd0df561ece589faacfb0bc29812bccc979dbb00674ca16290bf60f3de',
              amount: '991000653973560',
              token: {
                address: '0x0000000000000000000000000000000000000000',
                chainId: 10,
                assetId: 'eip155:10/slip44:614',
                symbol: 'ETH',
                decimals: 18,
                name: 'Ether',
                iconUrl:
                  'https://static.cx.metamask.io/api/v2/tokenIcons/assets/eip155/10/slip44/614.png',
                metadata: {},
              },
            },
          },
          hasApprovalTx: false,
          isStxEnabled: true,
          completionTime: 1750370794608,
        },
        isBridgeComplete: true,
      },
    };

    // eslint-disable-next-line @typescript-eslint/no-explicit-any
    const res = decodeBridgeTx(args as unknown as any);
    expect(res).toEqual([
      {
        renderTo: '0x0439e60f02a8900a951603950d8d4527f400c3f1',
        renderFrom: '0xc5fe6ef47965741f6f7a4734bf784bf3ae3f2452',
        actionKey: 'Bridge to Optimism',
        value: '-0.00099125 ETH',
        fiatValue: '$2.49',
        transactionType: 'bridge_transaction',
      },
      {},
    ]);
  });
});<|MERGE_RESOLUTION|>--- conflicted
+++ resolved
@@ -1,13 +1,9 @@
 import '../_mocks_/initialState';
-<<<<<<< HEAD
-import { getBridgeTxActivityTitle } from './transaction-history';
-=======
 import {
   decodeBridgeTx,
   decodeSwapsTx,
   getSwapBridgeTxActivityTitle,
 } from './transaction-history';
->>>>>>> 05d3e30f
 import { BridgeHistoryItem } from '@metamask/bridge-status-controller';
 import { ChainId, StatusTypes } from '@metamask/bridge-controller';
 
