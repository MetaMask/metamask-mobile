--- conflicted
+++ resolved
@@ -44,15 +44,10 @@
   return ALLOWED_CHAIN_IDS.includes(chainId);
 };
 
-<<<<<<< HEAD
-
-export const wipeBridgeStatus = (address: string, chainId: Hex | CaipChainId) => {
-=======
 export const wipeBridgeStatus = (
   address: string,
   chainId: Hex | CaipChainId,
 ) => {
->>>>>>> 05d3e30f
   Engine.context.BridgeStatusController.wipeBridgeStatus({
     address,
     ignoreNetwork: false,
@@ -64,9 +59,6 @@
       ignoreNetwork: false,
     });
   }
-<<<<<<< HEAD
-};
-=======
 };
 
 /**
@@ -82,5 +74,4 @@
   }
 
   return `${chainId}/token:${address}`;
-}
->>>>>>> 05d3e30f
+}