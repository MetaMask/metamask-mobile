import { CaipChainId, SolScope } from '@metamask/keyring-api';
import AppConstants from '../../../../core/AppConstants';
import { CaipAssetType, Hex } from '@metamask/utils';
import {
  ARBITRUM_CHAIN_ID,
  AVALANCHE_CHAIN_ID,
  BASE_CHAIN_ID,
  BSC_CHAIN_ID,
  ETH_CHAIN_ID,
  LINEA_CHAIN_ID,
  OPTIMISM_CHAIN_ID,
  POLYGON_CHAIN_ID,
  ZKSYNC_ERA_CHAIN_ID,
  SEI_CHAIN_ID,
} from '@metamask/swaps-controller/dist/constants';
import Engine from '../../../../core/Engine';
<<<<<<< HEAD
import {
  formatAddressToAssetId,
  isNonEvmChainId,
} from '@metamask/bridge-controller';
=======
import { isNonEvmChainId } from '@metamask/bridge-controller';
>>>>>>> f4e8f8d0
import { CHAIN_IDS } from '@metamask/transaction-controller';

const ALLOWED_CHAIN_IDS: (Hex | CaipChainId)[] = [
  ETH_CHAIN_ID,
  OPTIMISM_CHAIN_ID,
  BSC_CHAIN_ID,
  POLYGON_CHAIN_ID,
  ZKSYNC_ERA_CHAIN_ID,
  BASE_CHAIN_ID,
  ARBITRUM_CHAIN_ID,
  AVALANCHE_CHAIN_ID,
  LINEA_CHAIN_ID,
  SEI_CHAIN_ID,
  CHAIN_IDS.MONAD,
  ///: BEGIN:ONLY_INCLUDE_IF(keyring-snaps)
  SolScope.Mainnet,
  ///: END:ONLY_INCLUDE_IF(keyring-snaps)
];

export const isBridgeAllowed = (chainId: Hex | CaipChainId) => {
  if (!AppConstants.BRIDGE.ACTIVE) {
    return false;
  }
  return ALLOWED_CHAIN_IDS.includes(chainId);
};

export const wipeBridgeStatus = (
  address: string,
  chainId: Hex | CaipChainId,
) => {
  Engine.context.BridgeStatusController.wipeBridgeStatus({
    address,
    ignoreNetwork: false,
  });
  // Solana addresses are case-sensitive, so we can only do this for EVM
  if (!isNonEvmChainId(chainId)) {
    Engine.context.BridgeStatusController.wipeBridgeStatus({
      address: address.toLowerCase(),
      ignoreNetwork: false,
    });
  }
};

export const getTokenIconUrl = (
  assetId: CaipAssetType | undefined,
  isNonEvmChain: boolean,
) => {
<<<<<<< HEAD
  const isEvmChain = !isNonEvmChainId(chainId);
  const formattedAddress = isEvmChain ? address.toLowerCase() : address;

  try {
    const assetId = formatAddressToAssetId(formattedAddress, chainId);
    if (!assetId) {
      return undefined;
    }
    return `https://static.cx.metamask.io/api/v2/tokenIcons/assets/${assetId
      .split(':')
      .join('/')}.png`;
  } catch (error) {
    // formatAddressToAssetId may throw for unsupported chains. This is expected behavior,
    // so we gracefully handle it by returning undefined rather than propagating the error.
    // This prevents the app from crashing when attempting to fetch icons for tokens on
    // chains that aren't yet supported by the tokenIcons API.
    return undefined;
  }
=======
  if (!assetId) {
    return undefined;
  }
  const formattedAddress = isNonEvmChain ? assetId : assetId.toLowerCase();
  return `https://static.cx.metamask.io/api/v2/tokenIcons/assets/${formattedAddress
    .split(':')
    .join('/')}.png`;
>>>>>>> f4e8f8d0
};<|MERGE_RESOLUTION|>--- conflicted
+++ resolved
@@ -14,14 +14,7 @@
   SEI_CHAIN_ID,
 } from '@metamask/swaps-controller/dist/constants';
 import Engine from '../../../../core/Engine';
-<<<<<<< HEAD
-import {
-  formatAddressToAssetId,
-  isNonEvmChainId,
-} from '@metamask/bridge-controller';
-=======
 import { isNonEvmChainId } from '@metamask/bridge-controller';
->>>>>>> f4e8f8d0
 import { CHAIN_IDS } from '@metamask/transaction-controller';
 
 const ALLOWED_CHAIN_IDS: (Hex | CaipChainId)[] = [
@@ -69,26 +62,6 @@
   assetId: CaipAssetType | undefined,
   isNonEvmChain: boolean,
 ) => {
-<<<<<<< HEAD
-  const isEvmChain = !isNonEvmChainId(chainId);
-  const formattedAddress = isEvmChain ? address.toLowerCase() : address;
-
-  try {
-    const assetId = formatAddressToAssetId(formattedAddress, chainId);
-    if (!assetId) {
-      return undefined;
-    }
-    return `https://static.cx.metamask.io/api/v2/tokenIcons/assets/${assetId
-      .split(':')
-      .join('/')}.png`;
-  } catch (error) {
-    // formatAddressToAssetId may throw for unsupported chains. This is expected behavior,
-    // so we gracefully handle it by returning undefined rather than propagating the error.
-    // This prevents the app from crashing when attempting to fetch icons for tokens on
-    // chains that aren't yet supported by the tokenIcons API.
-    return undefined;
-  }
-=======
   if (!assetId) {
     return undefined;
   }
@@ -96,5 +69,4 @@
   return `https://static.cx.metamask.io/api/v2/tokenIcons/assets/${formattedAddress
     .split(':')
     .join('/')}.png`;
->>>>>>> f4e8f8d0
 };