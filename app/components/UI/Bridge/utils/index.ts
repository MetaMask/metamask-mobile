--- conflicted
+++ resolved
@@ -16,10 +16,7 @@
   OPTIMISM_CHAIN_ID,
   POLYGON_CHAIN_ID,
   ZKSYNC_ERA_CHAIN_ID,
-<<<<<<< HEAD
-=======
   SEI_CHAIN_ID,
->>>>>>> 961a5281
 } from '@metamask/swaps-controller/dist/constants';
 import Engine from '../../../../core/Engine';
 import { isSolanaChainId } from '@metamask/bridge-controller';
@@ -34,10 +31,7 @@
   ARBITRUM_CHAIN_ID,
   AVALANCHE_CHAIN_ID,
   LINEA_CHAIN_ID,
-<<<<<<< HEAD
-=======
   SEI_CHAIN_ID,
->>>>>>> 961a5281
   ///: BEGIN:ONLY_INCLUDE_IF(keyring-snaps)
   SolScope.Mainnet,
   ///: END:ONLY_INCLUDE_IF(keyring-snaps)
