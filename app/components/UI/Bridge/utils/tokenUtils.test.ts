--- conflicted
+++ resolved
@@ -163,13 +163,8 @@
       const result = getDefaultDestToken(caipChainId);
 
       expect(result).toBeDefined();
-<<<<<<< HEAD
-      expect(result?.symbol).toBe('USDC');
-      expect(result?.name).toBe('USD Coin');
-=======
       expect(result?.symbol).toBe('mUSD');
       expect(result?.name).toBe('MetaMask USD');
->>>>>>> de227863
       expect(result?.chainId).toBe(caipChainId); // Should return with original CAIP format
     });
 
