--- conflicted
+++ resolved
@@ -1,17 +1,5 @@
 import { TrxScope } from '@metamask/keyring-api';
 import { BridgeToken } from '../../types';
-<<<<<<< HEAD
-import { TokenI } from '../../../Tokens/types';
-
-export const isTradableToken = (token: BridgeToken | TokenI) => {
-  if (
-    token.chainId === TrxScope.Mainnet &&
-    (token.name?.toLowerCase() === 'energy' ||
-      token.name?.toLowerCase() === 'bandwidth' ||
-      token.name?.toLowerCase() === 'max bandwidth')
-  ) {
-    return false;
-=======
 import {
   TRON_RESOURCE_SYMBOLS,
   TronResourceSymbol,
@@ -22,7 +10,6 @@
     return !TRON_RESOURCE_SYMBOLS.includes(
       token.symbol?.toLowerCase() as TronResourceSymbol,
     );
->>>>>>> 1b4206c3
   }
   return true;
 };