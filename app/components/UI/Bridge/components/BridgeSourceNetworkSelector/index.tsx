import React, { useCallback, useMemo, useState } from 'react';
import { StyleSheet, TouchableOpacity } from 'react-native';
import { useSelector, useDispatch } from 'react-redux';
import { useNavigation } from '@react-navigation/native';
import { Box } from '../../../Box/Box';
import { useStyles } from '../../../../../component-library/hooks';
import {
  selectEnabledSourceChains,
  selectSelectedSourceChainIds,
  setSelectedSourceChainIds,
  setSourceToken,
} from '../../../../../core/redux/slices/bridge';
import { strings } from '../../../../../../locales/i18n';
import { selectCurrentCurrency } from '../../../../../selectors/currencyRateController';
import { addCurrencySymbol, renderNumber } from '../../../../../util/number';
import Button, {
  ButtonVariants,
  ButtonWidthTypes,
} from '../../../../../component-library/components/Buttons/Button';
import Checkbox from '../../../../../component-library/components/Checkbox/Checkbox';
import ListItem from '../../../../../component-library/components/List/ListItem/ListItem';
import { VerticalAlignment } from '../../../../../component-library/components/List/ListItem/ListItem.types';
import { useSortedSourceNetworks } from '../../hooks/useSortedSourceNetworks';
import { BridgeNetworkSelectorBase } from '../BridgeNetworkSelectorBase';
import { NetworkRow } from '../NetworkRow';
import Text, {
  TextVariant,
} from '../../../../../component-library/components/Texts/Text';
import { BridgeSourceNetworkSelectorSelectorsIDs } from '../../../../../../e2e/selectors/Bridge/BridgeSourceNetworkSelector.selectors';
import { useNetworkInfo } from '../../../../../selectors/selectedNetworkController';
import { useSwitchNetworks } from '../../../../Views/NetworkSelector/useSwitchNetworks';
import { CaipChainId, Hex } from '@metamask/utils';
import { selectEvmNetworkConfigurationsByChainId } from '../../../../../selectors/networkController';

const createStyles = () =>
  StyleSheet.create({
    listContent: {
      padding: 8,
    },
    fiatValue: {
      textAlign: 'right',
      flex: 1,
    },
    selectAllContainer: {
      paddingHorizontal: 16,
      paddingVertical: 12,
    },
    applyButtonContainer: {
      padding: 16,
      marginTop: 'auto',
    },
  });

export const BridgeSourceNetworkSelector: React.FC = () => {
  const { styles } = useStyles(createStyles, {});
  const navigation = useNavigation();
  const dispatch = useDispatch();
  const enabledSourceChains = useSelector(selectEnabledSourceChains);
  const enabledSourceChainIds = useMemo(
    () => enabledSourceChains.map((chain) => chain.chainId),
    [enabledSourceChains],
  );
  const selectedSourceChainIds = useSelector(selectSelectedSourceChainIds);
  const currentCurrency = useSelector(selectCurrentCurrency);
  const { sortedSourceNetworks } = useSortedSourceNetworks();
  const evmNetworkConfigurations = useSelector(
    selectEvmNetworkConfigurationsByChainId,
  );

  // Local state for candidate network selections
  const [candidateSourceChainIds, setCandidateSourceChainIds] = useState<
    string[]
  >(selectedSourceChainIds);

  const {
    chainId: selectedChainId,
    domainIsConnectedDapp,
    networkName: selectedNetworkName,
  } = useNetworkInfo();
  const {
    onSetRpcTarget,
    ///: BEGIN:ONLY_INCLUDE_IF(keyring-snaps)
    onNonEvmNetworkChange,
    ///: END:ONLY_INCLUDE_IF
  } = useSwitchNetworks({
    domainIsConnectedDapp,
    selectedChainId,
    selectedNetworkName,
  });

  const handleApply = useCallback(async () => {
    // Update the Redux state with the candidate selections
    dispatch(setSelectedSourceChainIds(candidateSourceChainIds as (Hex | CaipChainId)[]));

    // If there's only 1 network selected, set the source token to native token of that chain and switch chains
    if (candidateSourceChainIds.length === 1) {
<<<<<<< HEAD
      const networkConfiguration =
        evmNetworkConfigurations[candidateSourceChainIds[0] as Hex];
      if (networkConfiguration) {
        await onSetRpcTarget(networkConfiguration);
=======
      const evmNetworkConfiguration = evmNetworkConfigurations[candidateSourceChainIds[0] as Hex];
      if (evmNetworkConfiguration) {
        await onSetRpcTarget(evmNetworkConfiguration);
>>>>>>> 62a9a426
      }

      ///: BEGIN:ONLY_INCLUDE_IF(keyring-snaps)
      if (!evmNetworkConfiguration) {
        await onNonEvmNetworkChange(candidateSourceChainIds[0] as CaipChainId);
      }
      ///: END:ONLY_INCLUDE_IF

      // Reset the source token, if undefined will be the native token of the selected chain
      dispatch(setSourceToken(undefined));
    }

    // Return to previous screen with selected networks
    navigation.goBack();
  }, [
    navigation,
    dispatch,
    candidateSourceChainIds,
    evmNetworkConfigurations,
    onSetRpcTarget,
<<<<<<< HEAD
=======
    ///: BEGIN:ONLY_INCLUDE_IF(keyring-snaps)
    onNonEvmNetworkChange,
    ///: END:ONLY_INCLUDE_IF
>>>>>>> 62a9a426
  ]);

  // Toggle chain selection
  const toggleChain = useCallback(
    (chainId: string) => {
      if (candidateSourceChainIds.includes(chainId)) {
        // Remove chain if already selected
        setCandidateSourceChainIds(
          candidateSourceChainIds.filter((id) => id !== chainId),
        );
      } else {
        // Add chain if not already selected
        setCandidateSourceChainIds([...candidateSourceChainIds, chainId]);
      }
    },
    [candidateSourceChainIds],
  );

  // Select or deselect all networks
  const toggleAllChains = useCallback(() => {
    if (candidateSourceChainIds.length === enabledSourceChainIds.length) {
      // If all are selected, deselect all
      setCandidateSourceChainIds([]);
    } else {
      // Otherwise select all
      setCandidateSourceChainIds([...enabledSourceChainIds]);
    }
  }, [candidateSourceChainIds, enabledSourceChainIds]);

<<<<<<< HEAD
  // Calculate total fiat value per chain (native + tokens)
  const getChainTotalFiatValue = useCallback(
    (chainId: string) => {
      if (!address || !totalFiatBalancesCrossChain[address]) return 0;

      const chainData = totalFiatBalancesCrossChain[
        address
      ].tokenFiatBalancesCrossChains.find((chain) => chain.chainId === chainId);

      if (!chainData) return 0;

      // Sum native value and all token values
      const tokenFiatSum = chainData.tokenFiatBalances.reduce(
        (sum, value) => sum + value,
        0,
      );
      return chainData.nativeFiatValue + tokenFiatSum;
    },
    [address, totalFiatBalancesCrossChain],
  );

  // Format currency value using the user's chosen currency
  const formatFiatValue = useCallback(
    (value: number) =>
      addCurrencySymbol(renderNumber(value.toString()), currentCurrency),
    [currentCurrency],
  );

  const areAllNetworksSelected = useMemo(
    () => candidateSourceChainIds.length === enabledSourceChainIds.length,
    [candidateSourceChainIds, enabledSourceChainIds],
  );

  const renderSourceNetworks = useCallback(
    () =>
      sortedSourceNetworks.map((chain) => {
        const totalFiatValue = getChainTotalFiatValue(chain.chainId);
        const isSelected = candidateSourceChainIds.includes(chain.chainId);

        return (
          <TouchableOpacity
            key={chain.chainId}
            onPress={() => toggleChain(chain.chainId)}
            testID={`chain-${chain.chainId}`}
=======
  // Format currency value using the user's chosen currency
  const formatFiatValue = useCallback((value: number) =>
     addCurrencySymbol(renderNumber(value.toString()), currentCurrency)
  , [currentCurrency]);

  const areAllNetworksSelected = useMemo(() =>
    candidateSourceChainIds.length === enabledSourceChainIds.length,
  [candidateSourceChainIds, enabledSourceChainIds]);

  const renderSourceNetworks = useCallback(() => (
    sortedSourceNetworks.map((chain) => {
      const totalFiatValue = chain.totalFiatValue;
      const isSelected = candidateSourceChainIds.includes(chain.chainId);

      return (
        <TouchableOpacity
          key={chain.chainId}
          onPress={() => toggleChain(chain.chainId)}
          testID={`chain-${chain.chainId}`}
        >
          <ListItem
            verticalAlignment={VerticalAlignment.Center}
>>>>>>> 62a9a426
          >
            <ListItem verticalAlignment={VerticalAlignment.Center}>
              <Checkbox
                isChecked={isSelected}
                onPress={() => toggleChain(chain.chainId)}
                testID={`checkbox-${chain.chainId}`}
              />
              <NetworkRow chainId={chain.chainId} chainName={chain.name}>
                <Text
                  style={styles.fiatValue}
                  variant={TextVariant.BodyLGMedium}
                >
                  {formatFiatValue(totalFiatValue)}
                </Text>
              </NetworkRow>
<<<<<<< HEAD
            </ListItem>
          </TouchableOpacity>
        );
      }),
    [
      candidateSourceChainIds,
      formatFiatValue,
      getChainTotalFiatValue,
      styles,
      toggleChain,
      sortedSourceNetworks,
    ],
  );
=======
          </ListItem>
        </TouchableOpacity>
      );
    })
  ), [candidateSourceChainIds, formatFiatValue, styles, toggleChain, sortedSourceNetworks]);
>>>>>>> 62a9a426

  return (
    <BridgeNetworkSelectorBase>
      <Box style={styles.selectAllContainer}>
        <Button
          label={
            areAllNetworksSelected
              ? strings('bridge.deselect_all_networks')
              : strings('bridge.select_all_networks')
          }
          onPress={toggleAllChains}
          testID={
            BridgeSourceNetworkSelectorSelectorsIDs.SELECT_ALL_NETWORKS_BUTTON
          }
          variant={ButtonVariants.Link}
        />
      </Box>

      <Box style={styles.listContent}>{renderSourceNetworks()}</Box>

      <Box style={styles.applyButtonContainer}>
        <Button
          label={strings('bridge.apply')}
          onPress={handleApply}
          variant={ButtonVariants.Secondary}
          disabled={candidateSourceChainIds.length === 0}
          width={ButtonWidthTypes.Full}
          testID={BridgeSourceNetworkSelectorSelectorsIDs.APPLY_BUTTON}
        />
      </Box>
    </BridgeNetworkSelectorBase>
  );
};<|MERGE_RESOLUTION|>--- conflicted
+++ resolved
@@ -94,16 +94,9 @@
 
     // If there's only 1 network selected, set the source token to native token of that chain and switch chains
     if (candidateSourceChainIds.length === 1) {
-<<<<<<< HEAD
-      const networkConfiguration =
-        evmNetworkConfigurations[candidateSourceChainIds[0] as Hex];
-      if (networkConfiguration) {
-        await onSetRpcTarget(networkConfiguration);
-=======
       const evmNetworkConfiguration = evmNetworkConfigurations[candidateSourceChainIds[0] as Hex];
       if (evmNetworkConfiguration) {
         await onSetRpcTarget(evmNetworkConfiguration);
->>>>>>> 62a9a426
       }
 
       ///: BEGIN:ONLY_INCLUDE_IF(keyring-snaps)
@@ -124,12 +117,9 @@
     candidateSourceChainIds,
     evmNetworkConfigurations,
     onSetRpcTarget,
-<<<<<<< HEAD
-=======
     ///: BEGIN:ONLY_INCLUDE_IF(keyring-snaps)
     onNonEvmNetworkChange,
     ///: END:ONLY_INCLUDE_IF
->>>>>>> 62a9a426
   ]);
 
   // Toggle chain selection
@@ -159,28 +149,6 @@
     }
   }, [candidateSourceChainIds, enabledSourceChainIds]);
 
-<<<<<<< HEAD
-  // Calculate total fiat value per chain (native + tokens)
-  const getChainTotalFiatValue = useCallback(
-    (chainId: string) => {
-      if (!address || !totalFiatBalancesCrossChain[address]) return 0;
-
-      const chainData = totalFiatBalancesCrossChain[
-        address
-      ].tokenFiatBalancesCrossChains.find((chain) => chain.chainId === chainId);
-
-      if (!chainData) return 0;
-
-      // Sum native value and all token values
-      const tokenFiatSum = chainData.tokenFiatBalances.reduce(
-        (sum, value) => sum + value,
-        0,
-      );
-      return chainData.nativeFiatValue + tokenFiatSum;
-    },
-    [address, totalFiatBalancesCrossChain],
-  );
-
   // Format currency value using the user's chosen currency
   const formatFiatValue = useCallback(
     (value: number) =>
@@ -193,41 +161,16 @@
     [candidateSourceChainIds, enabledSourceChainIds],
   );
 
-  const renderSourceNetworks = useCallback(
-    () =>
-      sortedSourceNetworks.map((chain) => {
-        const totalFiatValue = getChainTotalFiatValue(chain.chainId);
-        const isSelected = candidateSourceChainIds.includes(chain.chainId);
+  const renderSourceNetworks = useCallback(() => (
+    sortedSourceNetworks.map((chain) => {
+      const totalFiatValue = chain.totalFiatValue;
+      const isSelected = candidateSourceChainIds.includes(chain.chainId);
 
         return (
           <TouchableOpacity
             key={chain.chainId}
             onPress={() => toggleChain(chain.chainId)}
             testID={`chain-${chain.chainId}`}
-=======
-  // Format currency value using the user's chosen currency
-  const formatFiatValue = useCallback((value: number) =>
-     addCurrencySymbol(renderNumber(value.toString()), currentCurrency)
-  , [currentCurrency]);
-
-  const areAllNetworksSelected = useMemo(() =>
-    candidateSourceChainIds.length === enabledSourceChainIds.length,
-  [candidateSourceChainIds, enabledSourceChainIds]);
-
-  const renderSourceNetworks = useCallback(() => (
-    sortedSourceNetworks.map((chain) => {
-      const totalFiatValue = chain.totalFiatValue;
-      const isSelected = candidateSourceChainIds.includes(chain.chainId);
-
-      return (
-        <TouchableOpacity
-          key={chain.chainId}
-          onPress={() => toggleChain(chain.chainId)}
-          testID={`chain-${chain.chainId}`}
-        >
-          <ListItem
-            verticalAlignment={VerticalAlignment.Center}
->>>>>>> 62a9a426
           >
             <ListItem verticalAlignment={VerticalAlignment.Center}>
               <Checkbox
@@ -243,27 +186,11 @@
                   {formatFiatValue(totalFiatValue)}
                 </Text>
               </NetworkRow>
-<<<<<<< HEAD
-            </ListItem>
-          </TouchableOpacity>
-        );
-      }),
-    [
-      candidateSourceChainIds,
-      formatFiatValue,
-      getChainTotalFiatValue,
-      styles,
-      toggleChain,
-      sortedSourceNetworks,
-    ],
-  );
-=======
           </ListItem>
         </TouchableOpacity>
       );
     })
   ), [candidateSourceChainIds, formatFiatValue, styles, toggleChain, sortedSourceNetworks]);
->>>>>>> 62a9a426
 
   return (
     <BridgeNetworkSelectorBase>
