import React, { useCallback, useMemo, useState } from 'react';
import { StyleSheet, TouchableOpacity } from 'react-native';
import { useSelector, useDispatch } from 'react-redux';
import { useNavigation } from '@react-navigation/native';
import { Box } from '../../../Box/Box';
import { useStyles } from '../../../../../component-library/hooks';
import {
  selectEnabledSourceChains,
  selectSelectedSourceChainIds,
  setSelectedSourceChainIds,
  setSourceToken
} from '../../../../../core/redux/slices/bridge';
import { strings } from '../../../../../../locales/i18n';
import { selectCurrentCurrency } from '../../../../../selectors/currencyRateController';
import { addCurrencySymbol, renderNumber } from '../../../../../util/number';
import Button, { ButtonVariants, ButtonWidthTypes } from '../../../../../component-library/components/Buttons/Button';
import Checkbox from '../../../../../component-library/components/Checkbox/Checkbox';
import ListItem from '../../../../../component-library/components/List/ListItem/ListItem';
import { VerticalAlignment } from '../../../../../component-library/components/List/ListItem/ListItem.types';
import { useSortedSourceNetworks } from '../../hooks/useSortedSourceNetworks';
import { BridgeNetworkSelectorBase } from '../BridgeNetworkSelectorBase';
import { NetworkRow } from '../NetworkRow';
import Text, { TextVariant } from '../../../../../component-library/components/Texts/Text';
import { BridgeSourceNetworkSelectorSelectorsIDs } from '../../../../../../e2e/selectors/Bridge/BridgeSourceNetworkSelector.selectors';
import { useNetworkInfo } from '../../../../../selectors/selectedNetworkController';
import { useSwitchNetworks } from '../../../../Views/NetworkSelector/useSwitchNetworks';
<<<<<<< HEAD
import { Hex } from '@metamask/utils';
=======
import { CaipChainId, Hex } from '@metamask/utils';
>>>>>>> 733bad1a
import { selectEvmNetworkConfigurationsByChainId } from '../../../../../selectors/networkController';

const createStyles = () => StyleSheet.create({
  listContent: {
    padding: 8,
  },
  fiatValue: {
    textAlign: 'right',
    flex: 1,
  },
  selectAllContainer: {
    paddingHorizontal: 16,
    paddingVertical: 12,
  },
  applyButtonContainer: {
    padding: 16,
    marginTop: 'auto',
  },
});

export const BridgeSourceNetworkSelector: React.FC = () => {
  const { styles } = useStyles(createStyles, {});
  const navigation = useNavigation();
  const dispatch = useDispatch();
  const enabledSourceChains = useSelector(selectEnabledSourceChains);
  const enabledSourceChainIds = useMemo(
    () => enabledSourceChains.map((chain) => chain.chainId), [enabledSourceChains]
  );
  const selectedSourceChainIds = useSelector(selectSelectedSourceChainIds);
  const currentCurrency = useSelector(selectCurrentCurrency);
  const { sortedSourceNetworks } = useSortedSourceNetworks();
  const evmNetworkConfigurations = useSelector(selectEvmNetworkConfigurationsByChainId);

  // Local state for candidate network selections
  const [candidateSourceChainIds, setCandidateSourceChainIds] = useState<string[]>(selectedSourceChainIds);

<<<<<<< HEAD
  const formattedTokensWithBalancesPerChain = useGetFormattedTokensPerChain(
    [selectedInternalAccount as InternalAccount],
    true,
    enabledSourceChainIds,
  );
  const totalFiatBalancesCrossChain = useGetTotalFiatBalanceCrossChains(
    [selectedInternalAccount as InternalAccount],
    formattedTokensWithBalancesPerChain,
  );

  const {
    chainId: selectedChainId,
    domainIsConnectedDapp,
    networkName: selectedNetworkName,
  } = useNetworkInfo();
  const { onSetRpcTarget } = useSwitchNetworks({
    domainIsConnectedDapp,
    selectedChainId,
    selectedNetworkName,
  });

  const address = selectedInternalAccount?.address;

  const handleApply = useCallback(async () => {
    // Update the Redux state with the candidate selections
    dispatch(setSelectedSourceChainIds(candidateSourceChainIds));

    // If there's only 1 network selected, set the source token to native token of that chain and switch chains
    if (candidateSourceChainIds.length === 1) {
      const networkConfiguration = evmNetworkConfigurations[candidateSourceChainIds[0] as Hex];
      if (networkConfiguration) {
        await onSetRpcTarget(networkConfiguration);
      }

=======
  const {
    chainId: selectedEvmChainId,
    domainIsConnectedDapp,
    networkName: selectedNetworkName,
  } = useNetworkInfo();
  const {
    onSetRpcTarget,
    ///: BEGIN:ONLY_INCLUDE_IF(keyring-snaps)
    onNonEvmNetworkChange,
    ///: END:ONLY_INCLUDE_IF
  } = useSwitchNetworks({
    domainIsConnectedDapp,
    selectedChainId: selectedEvmChainId,
    selectedNetworkName,
  });

  const handleApply = useCallback(async () => {
    // Update the Redux state with the candidate selections
    dispatch(setSelectedSourceChainIds(candidateSourceChainIds as (Hex | CaipChainId)[]));

    // If there's only 1 network selected, set the source token to native token of that chain and switch chains
    if (candidateSourceChainIds.length === 1) {
      const evmNetworkConfiguration = evmNetworkConfigurations[candidateSourceChainIds[0] as Hex];
      if (evmNetworkConfiguration) {
        await onSetRpcTarget(evmNetworkConfiguration);
      }

      ///: BEGIN:ONLY_INCLUDE_IF(keyring-snaps)
      if (!evmNetworkConfiguration) {
        await onNonEvmNetworkChange(candidateSourceChainIds[0] as CaipChainId);
      }
      ///: END:ONLY_INCLUDE_IF

>>>>>>> 733bad1a
      // Reset the source token, if undefined will be the native token of the selected chain
      dispatch(setSourceToken(undefined));
    }

    // Return to previous screen with selected networks
    navigation.goBack();
<<<<<<< HEAD
  }, [navigation, dispatch, candidateSourceChainIds, evmNetworkConfigurations, onSetRpcTarget]);
=======
  }, [
    navigation,
    dispatch,
    candidateSourceChainIds,
    evmNetworkConfigurations,
    onSetRpcTarget,
    ///: BEGIN:ONLY_INCLUDE_IF(keyring-snaps)
    onNonEvmNetworkChange,
    ///: END:ONLY_INCLUDE_IF
  ]);
>>>>>>> 733bad1a

  // Toggle chain selection
  const toggleChain = useCallback((chainId: string) => {
    if (candidateSourceChainIds.includes(chainId)) {
      // Remove chain if already selected
      setCandidateSourceChainIds(candidateSourceChainIds.filter(id => id !== chainId));
    } else {
      // Add chain if not already selected
      setCandidateSourceChainIds([...candidateSourceChainIds, chainId]);
    }
  }, [candidateSourceChainIds]);

  // Select or deselect all networks
  const toggleAllChains = useCallback(() => {
    if (candidateSourceChainIds.length === enabledSourceChainIds.length) {
      // If all are selected, deselect all
      setCandidateSourceChainIds([]);
    } else {
      // Otherwise select all
      setCandidateSourceChainIds([...enabledSourceChainIds]);
    }
  }, [candidateSourceChainIds, enabledSourceChainIds]);

  // Format currency value using the user's chosen currency
  const formatFiatValue = useCallback((value: number) =>
     addCurrencySymbol(renderNumber(value.toString()), currentCurrency)
  , [currentCurrency]);

  const areAllNetworksSelected = useMemo(() =>
    candidateSourceChainIds.length === enabledSourceChainIds.length,
  [candidateSourceChainIds, enabledSourceChainIds]);

  const renderSourceNetworks = useCallback(() => (
    sortedSourceNetworks.map((chain) => {
      const totalFiatValue = chain.totalFiatValue;
      const isSelected = candidateSourceChainIds.includes(chain.chainId);

      return (
        <TouchableOpacity
          key={chain.chainId}
          onPress={() => toggleChain(chain.chainId)}
          testID={`chain-${chain.chainId}`}
        >
          <ListItem
            verticalAlignment={VerticalAlignment.Center}
          >
            <Checkbox
              isChecked={isSelected}
              onPress={() => toggleChain(chain.chainId)}
              testID={`checkbox-${chain.chainId}`}
            />
              <NetworkRow
                chainId={chain.chainId}
                chainName={chain.name}
              >
                <Text
                  style={styles.fiatValue}
                  variant={TextVariant.BodyLGMedium}
                >
                  {formatFiatValue(totalFiatValue)}
                </Text>
              </NetworkRow>
          </ListItem>
        </TouchableOpacity>
      );
    })
  ), [candidateSourceChainIds, formatFiatValue, styles, toggleChain, sortedSourceNetworks]);

  return (
    <BridgeNetworkSelectorBase>
      <Box style={styles.selectAllContainer}>
        <Button
          label={areAllNetworksSelected ? strings('bridge.deselect_all_networks') : strings('bridge.select_all_networks')}
          onPress={toggleAllChains}
          testID={BridgeSourceNetworkSelectorSelectorsIDs.SELECT_ALL_NETWORKS_BUTTON}
          variant={ButtonVariants.Link}
        />
      </Box>

      <Box style={styles.listContent}>
        {renderSourceNetworks()}
      </Box>

      <Box style={styles.applyButtonContainer}>
        <Button
          label={strings('bridge.apply')}
          onPress={handleApply}
          variant={ButtonVariants.Secondary}
          disabled={candidateSourceChainIds.length === 0}
          width={ButtonWidthTypes.Full}
          testID={BridgeSourceNetworkSelectorSelectorsIDs.APPLY_BUTTON}
        />
      </Box>
    </BridgeNetworkSelectorBase>
  );
};<|MERGE_RESOLUTION|>--- conflicted
+++ resolved
@@ -24,11 +24,7 @@
 import { BridgeSourceNetworkSelectorSelectorsIDs } from '../../../../../../e2e/selectors/Bridge/BridgeSourceNetworkSelector.selectors';
 import { useNetworkInfo } from '../../../../../selectors/selectedNetworkController';
 import { useSwitchNetworks } from '../../../../Views/NetworkSelector/useSwitchNetworks';
-<<<<<<< HEAD
-import { Hex } from '@metamask/utils';
-=======
 import { CaipChainId, Hex } from '@metamask/utils';
->>>>>>> 733bad1a
 import { selectEvmNetworkConfigurationsByChainId } from '../../../../../selectors/networkController';
 
 const createStyles = () => StyleSheet.create({
@@ -65,42 +61,6 @@
   // Local state for candidate network selections
   const [candidateSourceChainIds, setCandidateSourceChainIds] = useState<string[]>(selectedSourceChainIds);
 
-<<<<<<< HEAD
-  const formattedTokensWithBalancesPerChain = useGetFormattedTokensPerChain(
-    [selectedInternalAccount as InternalAccount],
-    true,
-    enabledSourceChainIds,
-  );
-  const totalFiatBalancesCrossChain = useGetTotalFiatBalanceCrossChains(
-    [selectedInternalAccount as InternalAccount],
-    formattedTokensWithBalancesPerChain,
-  );
-
-  const {
-    chainId: selectedChainId,
-    domainIsConnectedDapp,
-    networkName: selectedNetworkName,
-  } = useNetworkInfo();
-  const { onSetRpcTarget } = useSwitchNetworks({
-    domainIsConnectedDapp,
-    selectedChainId,
-    selectedNetworkName,
-  });
-
-  const address = selectedInternalAccount?.address;
-
-  const handleApply = useCallback(async () => {
-    // Update the Redux state with the candidate selections
-    dispatch(setSelectedSourceChainIds(candidateSourceChainIds));
-
-    // If there's only 1 network selected, set the source token to native token of that chain and switch chains
-    if (candidateSourceChainIds.length === 1) {
-      const networkConfiguration = evmNetworkConfigurations[candidateSourceChainIds[0] as Hex];
-      if (networkConfiguration) {
-        await onSetRpcTarget(networkConfiguration);
-      }
-
-=======
   const {
     chainId: selectedEvmChainId,
     domainIsConnectedDapp,
@@ -134,16 +94,12 @@
       }
       ///: END:ONLY_INCLUDE_IF
 
->>>>>>> 733bad1a
       // Reset the source token, if undefined will be the native token of the selected chain
       dispatch(setSourceToken(undefined));
     }
 
     // Return to previous screen with selected networks
     navigation.goBack();
-<<<<<<< HEAD
-  }, [navigation, dispatch, candidateSourceChainIds, evmNetworkConfigurations, onSetRpcTarget]);
-=======
   }, [
     navigation,
     dispatch,
@@ -154,7 +110,6 @@
     onNonEvmNetworkChange,
     ///: END:ONLY_INCLUDE_IF
   ]);
->>>>>>> 733bad1a
 
   // Toggle chain selection
   const toggleChain = useCallback((chainId: string) => {
