--- conflicted
+++ resolved
@@ -468,23 +468,14 @@
                                 style={
                                   {
                                     "color": "#121314",
-<<<<<<< HEAD
-                                    "flex": 1,
-                                    "fontFamily": "Geist Bold",
-                                    "fontSize": 18,
-=======
                                     "fontFamily": "Geist Bold",
                                     "fontSize": 16,
->>>>>>> f4e8f8d0
                                     "letterSpacing": 0,
                                     "lineHeight": 24,
                                     "textAlign": "center",
                                   }
                                 }
-<<<<<<< HEAD
-=======
                                 testID="header-title"
->>>>>>> f4e8f8d0
                               >
                                 Select network
                               </Text>
