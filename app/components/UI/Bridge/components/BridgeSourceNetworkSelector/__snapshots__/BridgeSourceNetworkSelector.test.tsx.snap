--- conflicted
+++ resolved
@@ -1328,61 +1328,6 @@
                                           </View>
                                         </View>
                                       </View>
-<<<<<<< HEAD
-                                    </View>
-                                  </RCTScrollView>
-                                  <View
-                                    style={
-                                      [
-                                        {},
-                                        {
-                                          "marginTop": "auto",
-                                          "padding": 16,
-                                        },
-                                      ]
-                                    }
-                                  >
-                                    <TouchableOpacity
-                                      accessibilityRole="button"
-                                      accessible={true}
-                                      activeOpacity={1}
-                                      disabled={false}
-                                      onPress={[Function]}
-                                      onPressIn={[Function]}
-                                      onPressOut={[Function]}
-                                      style={
-                                        {
-                                          "alignItems": "center",
-                                          "alignSelf": "stretch",
-                                          "backgroundColor": "#3c4d9d0f",
-                                          "borderColor": "transparent",
-                                          "borderRadius": 12,
-                                          "borderWidth": 1,
-                                          "flexDirection": "row",
-                                          "height": 40,
-                                          "justifyContent": "center",
-                                          "overflow": "hidden",
-                                          "paddingHorizontal": 16,
-                                        }
-                                      }
-                                      testID="apply-button"
-                                    >
-                                      <Text
-                                        accessibilityRole="text"
-                                        style={
-                                          {
-                                            "color": "#121314",
-                                            "fontFamily": "Geist Medium",
-                                            "fontSize": 16,
-                                            "letterSpacing": 0,
-                                            "lineHeight": 24,
-                                          }
-                                        }
-                                      >
-                                        Apply
-                                      </Text>
-=======
->>>>>>> 4e9972e7
                                     </TouchableOpacity>
                                   </View>
                                 </View>
