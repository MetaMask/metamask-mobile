--- conflicted
+++ resolved
@@ -555,107 +555,13 @@
                                 ]
                               }
                             >
-<<<<<<< HEAD
-                              <View
-                                style={
-                                  [
-                                    {},
-                                    {
-                                      "paddingHorizontal": 16,
-                                      "paddingVertical": 12,
-                                    },
-                                  ]
-                                }
-                              >
-                                <Text
-                                  accessibilityRole="link"
-                                  accessible={true}
-                                  onPress={[Function]}
-                                  onPressIn={[Function]}
-                                  onPressOut={[Function]}
-                                  style={
-                                    {
-                                      "backgroundColor": "transparent",
-                                      "color": "#121314",
-                                      "fontFamily": "Geist Regular",
-                                      "fontSize": 16,
-                                      "letterSpacing": 0,
-                                      "lineHeight": 24,
-                                    }
-                                  }
-                                  suppressHighlighting={true}
-                                  testID="select-all-networks-button"
-                                >
-                                  <Text
-                                    accessibilityRole="text"
-                                    style={
-                                      {
-                                        "color": "#4459ff",
-                                        "fontFamily": "Geist Medium",
-                                        "fontSize": 16,
-                                        "letterSpacing": 0,
-                                        "lineHeight": 24,
-                                      }
-                                    }
-                                  >
-                                    Deselect all
-                                  </Text>
-                                </Text>
-                              </View>
-                              <RCTScrollView
-                                showsVerticalScrollIndicator={false}
-                                style={
-                                  {
-                                    "flex": 1,
-                                  }
-                                }
-                              >
-=======
                               <RCTScrollView>
->>>>>>> 338177c4
                                 <View>
                                   <View
                                     style={
                                       [
                                         {},
                                         {
-<<<<<<< HEAD
-                                          "padding": 8,
-                                        },
-                                      ]
-                                    }
-                                  >
-                                    <TouchableOpacity
-                                      onPress={[Function]}
-                                      testID="chain-0x1"
-                                    >
-                                      <View
-                                        accessibilityRole="none"
-                                        accessible={true}
-                                        style={
-                                          {
-                                            "padding": 16,
-                                          }
-                                        }
-                                      >
-                                        <View
-                                          style={
-                                            {
-                                              "alignItems": "center",
-                                              "flexDirection": "row",
-                                            }
-                                          }
-                                        >
-                                          <TouchableOpacity
-                                            disabled={false}
-                                            onPress={[Function]}
-                                            style={
-                                              {
-                                                "alignItems": "center",
-                                                "flexDirection": "row",
-                                                "height": 24,
-                                                "opacity": 1,
-=======
                                           "paddingHorizontal": 16,
                                           "paddingVertical": 12,
                                         },
@@ -726,346 +632,10 @@
                                             style={
                                               {
                                                 "padding": 16,
->>>>>>> 338177c4
                                               }
-                                            }
-                                            testID="checkbox-0x1"
-                                          >
-                                            <View
-<<<<<<< HEAD
-                                              accessibilityRole="checkbox"
-                                              style={
-                                                {
-                                                  "alignItems": "center",
-                                                  "backgroundColor": "#4459ff",
-                                                  "borderColor": "#4459ff",
-                                                  "borderRadius": 4,
-                                                  "borderWidth": 2,
-                                                  "height": 20,
-                                                  "justifyContent": "center",
-                                                  "width": 20,
-                                                }
-                                              }
-                                            >
-                                              <SvgMock
-                                                color="#ffffff"
-                                                fill="currentColor"
-                                                height={20}
-                                                name="CheckBold"
-                                                onPress={[Function]}
-                                                style={
-                                                  {
-                                                    "height": 20,
-                                                    "width": 20,
-                                                  }
-                                                }
-                                                testID="checkbox-0x1"
-                                                width={20}
-                                              />
-                                            </View>
-                                          </TouchableOpacity>
-                                          <View
-                                            accessible={false}
-                                            style={
-                                              {
-                                                "width": 16,
-                                              }
-                                            }
-                                            testID="listitem-gap"
-                                          />
-                                          <View
-                                            alignItems="center"
-                                            flexDirection="row"
-                                            style={
-                                              [
-                                                {
-                                                  "alignItems": "center",
-                                                  "flexDirection": "row",
-                                                },
-                                                {
-                                                  "flex": 1,
-                                                },
-                                              ]
                                             }
                                           >
                                             <View
-                                              alignItems="center"
-                                              flexDirection="row"
-                                              gap={8}
-                                              style={
-                                                [
-                                                  {
-                                                    "alignItems": "center",
-                                                    "flexDirection": "row",
-                                                    "gap": 8,
-                                                  },
-                                                  {
-                                                    "flex": 1,
-                                                  },
-                                                ]
-                                              }
-                                            >
-                                              <View
-                                                style={
-                                                  {
-                                                    "alignItems": "center",
-                                                    "backgroundColor": "#ffffff",
-                                                    "borderRadius": 8,
-                                                    "height": 32,
-                                                    "justifyContent": "center",
-                                                    "overflow": "hidden",
-                                                    "width": 32,
-                                                  }
-                                                }
-                                              >
-                                                <Image
-                                                  onError={[Function]}
-                                                  resizeMode="contain"
-                                                  source={1}
-                                                  style={
-                                                    {
-                                                      "height": 32,
-                                                      "width": 32,
-                                                    }
-                                                  }
-                                                  testID="network-avatar-image"
-                                                />
-                                              </View>
-                                              <Text
-                                                accessibilityRole="text"
-                                                style={
-                                                  {
-                                                    "color": "#121314",
-                                                    "fontFamily": "Geist Medium",
-                                                    "fontSize": 18,
-                                                    "letterSpacing": 0,
-                                                    "lineHeight": 24,
-                                                  }
-                                                }
-                                              >
-                                                Ethereum Mainnet
-                                              </Text>
-                                            </View>
-                                            <View
-                                              alignItems="flex-end"
-                                              flexDirection="row"
-                                              style={
-                                                [
-                                                  {
-                                                    "alignItems": "flex-end",
-                                                    "flexDirection": "row",
-                                                  },
-                                                  {
-                                                    "flex": 1,
-                                                  },
-                                                ]
-                                              }
-                                            >
-                                              <Text
-                                                accessibilityRole="text"
-                                                style={
-                                                  {
-                                                    "color": "#121314",
-                                                    "flex": 1,
-                                                    "fontFamily": "Geist Medium",
-                                                    "fontSize": 18,
-                                                    "letterSpacing": 0,
-                                                    "lineHeight": 24,
-                                                    "textAlign": "right",
-                                                  }
-                                                }
-                                              >
-                                                $22600
-                                              </Text>
-                                            </View>
-                                          </View>
-                                        </View>
-                                      </View>
-                                    </TouchableOpacity>
-                                    <TouchableOpacity
-                                      onPress={[Function]}
-                                      testID="chain-0xa"
-                                    >
-                                      <View
-                                        accessibilityRole="none"
-                                        accessible={true}
-                                        style={
-                                          {
-                                            "padding": 16,
-                                          }
-                                        }
-                                      >
-                                        <View
-                                          style={
-                                            {
-                                              "alignItems": "center",
-                                              "flexDirection": "row",
-                                            }
-                                          }
-                                        >
-                                          <TouchableOpacity
-                                            disabled={false}
-                                            onPress={[Function]}
-                                            style={
-                                              {
-                                                "alignItems": "center",
-                                                "flexDirection": "row",
-                                                "height": 24,
-                                                "opacity": 1,
-                                              }
-                                            }
-                                            testID="checkbox-0xa"
-                                          >
-                                            <View
-                                              accessibilityRole="checkbox"
-                                              style={
-                                                {
-                                                  "alignItems": "center",
-                                                  "backgroundColor": "#4459ff",
-                                                  "borderColor": "#4459ff",
-                                                  "borderRadius": 4,
-                                                  "borderWidth": 2,
-                                                  "height": 20,
-                                                  "justifyContent": "center",
-                                                  "width": 20,
-                                                }
-                                              }
-                                            >
-                                              <SvgMock
-                                                color="#ffffff"
-                                                fill="currentColor"
-                                                height={20}
-                                                name="CheckBold"
-                                                onPress={[Function]}
-                                                style={
-                                                  {
-                                                    "height": 20,
-                                                    "width": 20,
-                                                  }
-                                                }
-                                                testID="checkbox-0xa"
-                                                width={20}
-                                              />
-                                            </View>
-                                          </TouchableOpacity>
-                                          <View
-                                            accessible={false}
-                                            style={
-                                              {
-                                                "width": 16,
-                                              }
-                                            }
-                                            testID="listitem-gap"
-                                          />
-                                          <View
-                                            alignItems="center"
-                                            flexDirection="row"
-                                            style={
-                                              [
-                                                {
-                                                  "alignItems": "center",
-                                                  "flexDirection": "row",
-                                                },
-                                                {
-                                                  "flex": 1,
-                                                },
-                                              ]
-                                            }
-                                          >
-                                            <View
-                                              alignItems="center"
-                                              flexDirection="row"
-                                              gap={8}
-                                              style={
-                                                [
-                                                  {
-                                                    "alignItems": "center",
-                                                    "flexDirection": "row",
-                                                    "gap": 8,
-                                                  },
-                                                  {
-                                                    "flex": 1,
-                                                  },
-                                                ]
-                                              }
-                                            >
-                                              <View
-                                                style={
-                                                  {
-                                                    "alignItems": "center",
-                                                    "backgroundColor": "#ffffff",
-                                                    "borderRadius": 8,
-                                                    "height": 32,
-                                                    "justifyContent": "center",
-                                                    "overflow": "hidden",
-                                                    "width": 32,
-                                                  }
-                                                }
-                                              >
-                                                <Image
-                                                  onError={[Function]}
-                                                  resizeMode="contain"
-                                                  source={1}
-                                                  style={
-                                                    {
-                                                      "height": 32,
-                                                      "width": 32,
-                                                    }
-                                                  }
-                                                  testID="network-avatar-image"
-                                                />
-                                              </View>
-                                              <Text
-                                                accessibilityRole="text"
-                                                style={
-                                                  {
-                                                    "color": "#121314",
-                                                    "fontFamily": "Geist Medium",
-                                                    "fontSize": 18,
-                                                    "letterSpacing": 0,
-                                                    "lineHeight": 24,
-                                                  }
-                                                }
-                                              >
-                                                Optimism
-                                              </Text>
-                                            </View>
-                                            <View
-                                              alignItems="flex-end"
-                                              flexDirection="row"
-                                              style={
-                                                [
-                                                  {
-                                                    "alignItems": "flex-end",
-                                                    "flexDirection": "row",
-                                                  },
-                                                  {
-                                                    "flex": 1,
-                                                  },
-                                                ]
-                                              }
-                                            >
-                                              <Text
-                                                accessibilityRole="text"
-                                                style={
-                                                  {
-                                                    "color": "#121314",
-                                                    "flex": 1,
-                                                    "fontFamily": "Geist Medium",
-                                                    "fontSize": 18,
-                                                    "letterSpacing": 0,
-                                                    "lineHeight": 24,
-                                                    "textAlign": "right",
-                                                  }
-                                                }
-                                              >
-                                                $12000
-                                              </Text>
-                                            </View>
-                                          </View>
-                                        </View>
-                                      </View>
-=======
                                               style={
                                                 {
                                                   "alignItems": "center",
@@ -1841,66 +1411,10 @@
                                       >
                                         Apply
                                       </Text>
->>>>>>> 338177c4
                                     </TouchableOpacity>
                                   </View>
                                 </View>
                               </RCTScrollView>
-<<<<<<< HEAD
-                              <View
-                                style={
-                                  [
-                                    {},
-                                    {
-                                      "marginTop": "auto",
-                                      "padding": 16,
-                                    },
-                                  ]
-                                }
-                              >
-                                <TouchableOpacity
-                                  accessibilityRole="button"
-                                  accessible={true}
-                                  activeOpacity={1}
-                                  disabled={false}
-                                  onPress={[Function]}
-                                  onPressIn={[Function]}
-                                  onPressOut={[Function]}
-                                  style={
-                                    {
-                                      "alignItems": "center",
-                                      "alignSelf": "stretch",
-                                      "backgroundColor": "#3c4d9d0f",
-                                      "borderColor": "transparent",
-                                      "borderRadius": 12,
-                                      "borderWidth": 1,
-                                      "flexDirection": "row",
-                                      "height": 40,
-                                      "justifyContent": "center",
-                                      "overflow": "hidden",
-                                      "paddingHorizontal": 16,
-                                    }
-                                  }
-                                  testID="apply-button"
-                                >
-                                  <Text
-                                    accessibilityRole="text"
-                                    style={
-                                      {
-                                        "color": "#121314",
-                                        "fontFamily": "Geist Medium",
-                                        "fontSize": 16,
-                                        "letterSpacing": 0,
-                                        "lineHeight": 24,
-                                      }
-                                    }
-                                  >
-                                    Apply
-                                  </Text>
-                                </TouchableOpacity>
-                              </View>
-=======
->>>>>>> 338177c4
                             </View>
                           </View>
                         </View>
