--- conflicted
+++ resolved
@@ -8,10 +8,6 @@
 } from '../../../../../component-library/components/Texts/Text';
 import Input from '../../../../../component-library/components/Form/TextField/foundation/Input';
 import { TokenButton } from '../TokenButton';
-<<<<<<< HEAD
-import { selectCurrentCurrency, selectCurrencyRates } from '../../../../../selectors/currencyRateController';
-import { renderNumber, addCurrencySymbol, balanceToFiatNumber } from '../../../../../util/number';
-=======
 import {
   selectCurrentCurrency,
   selectCurrencyRates,
@@ -21,14 +17,11 @@
   addCurrencySymbol,
   balanceToFiatNumber,
 } from '../../../../../util/number';
->>>>>>> 733bad1a
 import { selectTokenMarketData } from '../../../../../selectors/tokenRatesController';
 import { selectNetworkConfigurations } from '../../../../../selectors/networkController';
 import { CaipAssetType, Hex } from '@metamask/utils';
 import { ethers } from 'ethers';
 import { BridgeToken } from '../../types';
-<<<<<<< HEAD
-=======
 import { Skeleton } from '../../../../../component-library/components/Skeleton';
 import Button, {
   ButtonVariants,
@@ -40,7 +33,6 @@
 import { selectBridgeControllerState } from '../../../../../core/redux/slices/bridge';
 import { selectMultichainAssetsRates } from '../../../../../selectors/multichain';
 import { isSolanaChainId } from '@metamask/bridge-controller';
->>>>>>> 733bad1a
 
 const createStyles = () =>
   StyleSheet.create({
@@ -304,29 +296,6 @@
               </>
             )}
           </Box>
-<<<<<<< HEAD
-          <TokenButton
-            symbol={token?.symbol}
-            iconUrl={token?.image}
-            networkImageSource={networkImageSource}
-            networkName={networkName}
-            testID={testID}
-            onPress={onTokenPress}
-          />
-        </Box>
-        <Box style={styles.row}>
-          {fiatValue ? (
-            <Text color={TextColor.Alternative}>
-              {fiatValue}
-            </Text>
-          ) : null}
-          {subtitle ? (
-            <Text color={TextColor.Alternative}>
-              {subtitle}
-            </Text>
-          ) : null}
-=======
->>>>>>> 733bad1a
         </Box>
       </Box>
     );
