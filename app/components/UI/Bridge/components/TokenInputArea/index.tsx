import React, { forwardRef, useImperativeHandle, useRef } from 'react';
import { StyleSheet, ImageSourcePropType, TextInput } from 'react-native';
import { useSelector } from 'react-redux';
import { useStyles } from '../../../../../component-library/hooks';
import { Box } from '../../../Box/Box';
import Text, {
  TextColor,
} from '../../../../../component-library/components/Texts/Text';
import Input from '../../../../../component-library/components/Form/TextField/foundation/Input';
import { TokenButton } from '../TokenButton';
import {
  selectCurrentCurrency,
  selectCurrencyRates,
} from '../../../../../selectors/currencyRateController';
import {
  renderNumber,
  addCurrencySymbol,
  balanceToFiatNumber,
} from '../../../../../util/number';
import { selectTokenMarketData } from '../../../../../selectors/tokenRatesController';
import { selectNetworkConfigurations } from '../../../../../selectors/networkController';
import { Hex } from '@metamask/utils';
import { ethers } from 'ethers';
import { BridgeToken } from '../../types';
import { Skeleton } from '../../../../../component-library/components/Skeleton';
<<<<<<< HEAD
import { selectBridgeControllerState } from '../../../../../core/redux/slices/bridge';
=======
import Button, { ButtonVariants } from '../../../../../component-library/components/Buttons/Button';
import { strings } from '../../../../../../locales/i18n';
import Routes from '../../../../../constants/navigation/Routes';
import { useNavigation } from '@react-navigation/native';
import { BridgeDestNetworkSelectorRouteParams } from '../BridgeDestNetworkSelector';
>>>>>>> eb1d1d35

const createStyles = () =>
  StyleSheet.create({
    content: {
      paddingVertical: 16,
    },
    row: {
      flexDirection: 'row',
      justifyContent: 'space-between',
      alignItems: 'center',
    },
    amountContainer: {
      flex: 1,
    },
    input: {
      fontSize: 40,
      borderWidth: 0,
      lineHeight: 50,
      height: 50,
    },
  });

const formatAddress = (address?: string) =>
  address ? `${address.slice(0, 6)}...${address.slice(-4)}` : undefined;

interface GetDisplayFiatValueParams {
  token: BridgeToken | undefined;
  amount: string | undefined;
  multiChainMarketData:
    | Record<Hex, Record<Hex, { price: number | undefined }>>
    | undefined;
  networkConfigurationsByChainId: Record<Hex, { nativeCurrency: string }>;
  multiChainCurrencyRates:
    | Record<string, { conversionRate: number | null }>
    | undefined;
  currentCurrency: string;
}

export const getDisplayFiatValue = ({
  token,
  amount,
  multiChainMarketData,
  networkConfigurationsByChainId,
  multiChainCurrencyRates,
  currentCurrency,
}: GetDisplayFiatValueParams): string => {
  if (!token || !amount) {
    return addCurrencySymbol('0', currentCurrency);
  }

  const chainId = token.chainId as Hex;
  const multiChainExchangeRates = multiChainMarketData?.[chainId];
  const tokenMarketData = multiChainExchangeRates?.[token.address as Hex];

  const nativeCurrency =
    networkConfigurationsByChainId[chainId]?.nativeCurrency;
  const multiChainConversionRate =
    multiChainCurrencyRates?.[nativeCurrency]?.conversionRate ?? 0;

  const balanceFiatCalculation = Number(
    balanceToFiatNumber(
      amount,
      multiChainConversionRate,
      tokenMarketData?.price ?? 0,
    ),
  );

  if (balanceFiatCalculation >= 0.01 || balanceFiatCalculation === 0) {
    return addCurrencySymbol(balanceFiatCalculation, currentCurrency);
  }

  return `< ${addCurrencySymbol('0.01', currentCurrency)}`;
};

export enum TokenInputAreaType {
  Source = 'source',
  Destination = 'destination',
}

export interface TokenInputAreaRef {
  blur: () => void;
}

interface TokenInputAreaProps {
  amount?: string;
  token?: BridgeToken;
  tokenBalance?: string;
  networkImageSource?: ImageSourcePropType;
  networkName?: string;
  autoFocus?: boolean;
  isReadonly?: boolean;
  testID?: string;
  tokenType?: TokenInputAreaType;
  onTokenPress?: () => void;
  isLoading?: boolean;
  onFocus?: () => void;
  onBlur?: () => void;
}

<<<<<<< HEAD
export const TokenInputArea = forwardRef<
  TokenInputAreaRef,
  TokenInputAreaProps
>(
  (
    {
      amount,
      token,
      tokenBalance,
      networkImageSource,
      networkName,
      autoFocus,
      isReadonly = false,
      testID,
      tokenType,
      onTokenPress,
      isLoading = false,
      onFocus,
      onBlur,
    },
    ref,
  ) => {
    const inputRef = useRef<TextInput>(null);
=======
export const TokenInputArea: React.FC<TokenInputAreaProps> = ({
  amount,
  token,
  tokenBalance,
  networkImageSource,
  networkName,
  autoFocus,
  isReadonly = false,
  testID,
  tokenType,
  onTokenPress,
  isLoading = false,
}) => {
  const { styles } = useStyles(createStyles, {});
  const navigation = useNavigation();

  const navigateToDestNetworkSelector = () => {
    navigation.navigate(Routes.BRIDGE.MODALS.ROOT, {
      screen: Routes.BRIDGE.MODALS.DEST_NETWORK_SELECTOR,
      params: {
        shouldGoToTokens: true,
      } as BridgeDestNetworkSelectorRouteParams,
    });
  };

  // Data for fiat value calculation
  const currentCurrency = useSelector(selectCurrentCurrency);
  const multiChainMarketData = useSelector(selectTokenMarketData);
  const multiChainCurrencyRates = useSelector(selectCurrencyRates);
  const networkConfigurationsByChainId = useSelector(
    selectNetworkConfigurations,
  );
>>>>>>> eb1d1d35

    useImperativeHandle(ref, () => ({
      blur: () => {
        if (inputRef.current) {
          inputRef.current.blur();
          onBlur?.();
        }
      },
    }));

    const { styles } = useStyles(createStyles, {});

    // Data for fiat value calculation
    const currentCurrency = useSelector(selectCurrentCurrency);
    const multiChainMarketData = useSelector(selectTokenMarketData);
    const multiChainCurrencyRates = useSelector(selectCurrencyRates);
    const networkConfigurationsByChainId = useSelector(
      selectNetworkConfigurations,
    );
    const { quoteRequest } = useSelector(selectBridgeControllerState);
    const isInsufficientBalance = quoteRequest?.insufficientBal;

    const fiatValue = getDisplayFiatValue({
      token,
      amount,
      multiChainMarketData,
      networkConfigurationsByChainId,
      multiChainCurrencyRates,
      currentCurrency,
    });

    // Convert non-atomic balance to atomic form and then format it with renderFromTokenMinimalUnit
    const formattedBalance =
      token?.symbol && tokenBalance
        ? `${renderNumber(tokenBalance)} ${token?.symbol}`
        : undefined;
    const formattedAddress =
      token?.address && token.address !== ethers.constants.AddressZero
        ? formatAddress(token?.address)
        : undefined;

    const subtitle =
      tokenType === TokenInputAreaType.Source
        ? formattedBalance
        : formattedAddress;

    return (
      <Box>
        <Box style={styles.content} gap={4}>
          <Box style={styles.row}>
            <Box style={styles.amountContainer}>
              {isLoading ? (
                <Skeleton width={100} height={40} style={styles.input} />
              ) : (
                <Input
                  ref={inputRef}
                  value={amount}
                  style={styles.input}
                  isReadonly={isReadonly}
                  autoFocus={autoFocus}
                  placeholder="0"
                  testID={`${testID}-input`}
                  onFocus={() => {
                    onFocus?.();
                  }}
                  onBlur={() => {
                    onBlur?.();
                  }}
                />
              )}
            </Box>
            <TokenButton
              symbol={token?.symbol}
              iconUrl={token?.image}
              networkImageSource={networkImageSource}
              networkName={networkName}
              testID={testID}
              onPress={onTokenPress}
            />
          </Box>
          <Box style={styles.row}>
            {isLoading ? (
              <Skeleton width={100} height={10} />
            ) : (
              <>
                {fiatValue ? (
                  <Text color={TextColor.Alternative}>{fiatValue}</Text>
                ) : null}
                {subtitle ? (
                  <Text
                    color={
                      tokenType === TokenInputAreaType.Source &&
                      isInsufficientBalance
                        ? TextColor.Error
                        : TextColor.Alternative
                    }
                  >
                    {subtitle}
                  </Text>
                ) : null}
              </>
            )}
          </Box>
<<<<<<< HEAD
=======
          {token ? (
            <TokenButton
              symbol={token?.symbol}
              iconUrl={token?.image}
              networkImageSource={networkImageSource}
              networkName={networkName}
              testID={testID}
              onPress={onTokenPress}
            />
          ) : (
            <Button
              variant={ButtonVariants.Primary}
              label={strings('bridge.bridge_to')}
              onPress={navigateToDestNetworkSelector}
            />
          )}
        </Box>
        <Box style={styles.row}>
          {isLoading ? (
            <Skeleton width={100} height={10} />
          ) : (
            <>
              {token && fiatValue ? (
                <Text color={TextColor.Alternative}>{fiatValue}</Text>
              ) : null}
              {subtitle ? (
                <Text color={TextColor.Alternative}>{subtitle}</Text>
              ) : null}
            </>
          )}
>>>>>>> eb1d1d35
        </Box>
      </Box>
    );
  },
);<|MERGE_RESOLUTION|>--- conflicted
+++ resolved
@@ -23,15 +23,14 @@
 import { ethers } from 'ethers';
 import { BridgeToken } from '../../types';
 import { Skeleton } from '../../../../../component-library/components/Skeleton';
-<<<<<<< HEAD
-import { selectBridgeControllerState } from '../../../../../core/redux/slices/bridge';
-=======
-import Button, { ButtonVariants } from '../../../../../component-library/components/Buttons/Button';
+import Button, {
+  ButtonVariants,
+} from '../../../../../component-library/components/Buttons/Button';
 import { strings } from '../../../../../../locales/i18n';
 import Routes from '../../../../../constants/navigation/Routes';
 import { useNavigation } from '@react-navigation/native';
 import { BridgeDestNetworkSelectorRouteParams } from '../BridgeDestNetworkSelector';
->>>>>>> eb1d1d35
+import { selectBridgeControllerState } from '../../../../../core/redux/slices/bridge';
 
 const createStyles = () =>
   StyleSheet.create({
@@ -131,7 +130,6 @@
   onBlur?: () => void;
 }
 
-<<<<<<< HEAD
 export const TokenInputArea = forwardRef<
   TokenInputAreaRef,
   TokenInputAreaProps
@@ -155,40 +153,6 @@
     ref,
   ) => {
     const inputRef = useRef<TextInput>(null);
-=======
-export const TokenInputArea: React.FC<TokenInputAreaProps> = ({
-  amount,
-  token,
-  tokenBalance,
-  networkImageSource,
-  networkName,
-  autoFocus,
-  isReadonly = false,
-  testID,
-  tokenType,
-  onTokenPress,
-  isLoading = false,
-}) => {
-  const { styles } = useStyles(createStyles, {});
-  const navigation = useNavigation();
-
-  const navigateToDestNetworkSelector = () => {
-    navigation.navigate(Routes.BRIDGE.MODALS.ROOT, {
-      screen: Routes.BRIDGE.MODALS.DEST_NETWORK_SELECTOR,
-      params: {
-        shouldGoToTokens: true,
-      } as BridgeDestNetworkSelectorRouteParams,
-    });
-  };
-
-  // Data for fiat value calculation
-  const currentCurrency = useSelector(selectCurrentCurrency);
-  const multiChainMarketData = useSelector(selectTokenMarketData);
-  const multiChainCurrencyRates = useSelector(selectCurrencyRates);
-  const networkConfigurationsByChainId = useSelector(
-    selectNetworkConfigurations,
-  );
->>>>>>> eb1d1d35
 
     useImperativeHandle(ref, () => ({
       blur: () => {
@@ -200,6 +164,16 @@
     }));
 
     const { styles } = useStyles(createStyles, {});
+    const navigation = useNavigation();
+
+    const navigateToDestNetworkSelector = () => {
+      navigation.navigate(Routes.BRIDGE.MODALS.ROOT, {
+        screen: Routes.BRIDGE.MODALS.DEST_NETWORK_SELECTOR,
+        params: {
+          shouldGoToTokens: true,
+        } as BridgeDestNetworkSelectorRouteParams,
+      });
+    };
 
     // Data for fiat value calculation
     const currentCurrency = useSelector(selectCurrentCurrency);
@@ -260,21 +234,29 @@
                 />
               )}
             </Box>
-            <TokenButton
-              symbol={token?.symbol}
-              iconUrl={token?.image}
-              networkImageSource={networkImageSource}
-              networkName={networkName}
-              testID={testID}
-              onPress={onTokenPress}
-            />
+            {token ? (
+              <TokenButton
+                symbol={token?.symbol}
+                iconUrl={token?.image}
+                networkImageSource={networkImageSource}
+                networkName={networkName}
+                testID={testID}
+                onPress={onTokenPress}
+              />
+            ) : (
+              <Button
+                variant={ButtonVariants.Primary}
+                label={strings('bridge.bridge_to')}
+                onPress={navigateToDestNetworkSelector}
+              />
+            )}
           </Box>
           <Box style={styles.row}>
             {isLoading ? (
               <Skeleton width={100} height={10} />
             ) : (
               <>
-                {fiatValue ? (
+                {token && fiatValue ? (
                   <Text color={TextColor.Alternative}>{fiatValue}</Text>
                 ) : null}
                 {subtitle ? (
@@ -292,39 +274,6 @@
               </>
             )}
           </Box>
-<<<<<<< HEAD
-=======
-          {token ? (
-            <TokenButton
-              symbol={token?.symbol}
-              iconUrl={token?.image}
-              networkImageSource={networkImageSource}
-              networkName={networkName}
-              testID={testID}
-              onPress={onTokenPress}
-            />
-          ) : (
-            <Button
-              variant={ButtonVariants.Primary}
-              label={strings('bridge.bridge_to')}
-              onPress={navigateToDestNetworkSelector}
-            />
-          )}
-        </Box>
-        <Box style={styles.row}>
-          {isLoading ? (
-            <Skeleton width={100} height={10} />
-          ) : (
-            <>
-              {token && fiatValue ? (
-                <Text color={TextColor.Alternative}>{fiatValue}</Text>
-              ) : null}
-              {subtitle ? (
-                <Text color={TextColor.Alternative}>{subtitle}</Text>
-              ) : null}
-            </>
-          )}
->>>>>>> eb1d1d35
         </Box>
       </Box>
     );
