--- conflicted
+++ resolved
@@ -212,10 +212,6 @@
   ) => {
     const currentCurrency = useSelector(selectCurrentCurrency);
 
-<<<<<<< HEAD
-    const isUnifiedSwapsEnabled = useSelector(selectIsUnifiedSwapsEnabled);
-=======
->>>>>>> d5ca588d
     const isGaslessSwapEnabled = useSelector((state: RootState) =>
       token?.chainId ? selectIsGaslessSwapEnabled(state, token.chainId) : false,
     );
@@ -312,19 +308,9 @@
     const fontSize = calculateFontSize(displayedAmount?.length ?? 0);
     const { styles } = useStyles(createStyles, { fontSize });
 
-<<<<<<< HEAD
-    let tokenButtonText = isUnifiedSwapsEnabled
-      ? 'bridge.swap_to'
-      : 'bridge.bridge_to';
-    if (isSourceToken) {
-      tokenButtonText = isUnifiedSwapsEnabled
-        ? 'bridge.swap_from'
-        : 'bridge.bridge_from';
-=======
     let tokenButtonText = 'bridge.swap_to';
     if (isSourceToken) {
       tokenButtonText = 'bridge.swap_from';
->>>>>>> d5ca588d
     }
 
     return (
