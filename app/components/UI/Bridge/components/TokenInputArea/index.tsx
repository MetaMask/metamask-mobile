import React, { forwardRef, useImperativeHandle, useRef } from 'react';
import { StyleSheet, ImageSourcePropType, TextInput } from 'react-native';
import { useSelector } from 'react-redux';
import { useStyles } from '../../../../../component-library/hooks';
import { Box } from '../../../Box/Box';
import Text, {
  TextColor,
} from '../../../../../component-library/components/Texts/Text';
import Input from '../../../../../component-library/components/Form/TextField/foundation/Input';
import { TokenButton } from '../TokenButton';
import {
  selectCurrentCurrency,
  selectCurrencyRates,
} from '../../../../../selectors/currencyRateController';
import { renderNumber } from '../../../../../util/number';
import { selectTokenMarketData } from '../../../../../selectors/tokenRatesController';
import { selectNetworkConfigurations } from '../../../../../selectors/networkController';
import { ethers } from 'ethers';
import { BridgeToken } from '../../types';
import { Skeleton } from '../../../../../component-library/components/Skeleton';
import Button, {
  ButtonVariants,
} from '../../../../../component-library/components/Buttons/Button';
import { strings } from '../../../../../../locales/i18n';
import Routes from '../../../../../constants/navigation/Routes';
import { useNavigation } from '@react-navigation/native';
import { BridgeDestNetworkSelectorRouteParams } from '../BridgeDestNetworkSelector';
import {
<<<<<<< HEAD
  selectBridgeControllerState,
=======
>>>>>>> 9e4ff4fb
  setDestTokenExchangeRate,
  setSourceTokenExchangeRate,
} from '../../../../../core/redux/slices/bridge';
///: BEGIN:ONLY_INCLUDE_IF(keyring-snaps)
import { selectMultichainAssetsRates } from '../../../../../selectors/multichain';
///: END:ONLY_INCLUDE_IF(keyring-snaps)
import { getDisplayCurrencyValue } from '../../utils/exchange-rates';
import { useBridgeExchangeRates } from '../../hooks/useBridgeExchangeRates';
<<<<<<< HEAD
=======
import useIsInsufficientBalance from '../../hooks/useInsufficientBalance';
import parseAmount from '../../../Ramp/utils/parseAmount';

const MAX_DECIMALS = 5;
>>>>>>> 9e4ff4fb

const createStyles = () =>
  StyleSheet.create({
    content: {
      paddingVertical: 16,
    },
    row: {
      flexDirection: 'row',
      justifyContent: 'space-between',
      alignItems: 'center',
    },
    amountContainer: {
      flex: 1,
    },
    input: {
      fontSize: 40,
      borderWidth: 0,
      lineHeight: 50,
      height: 50,
    },
  });

const formatAddress = (address?: string) =>
  address ? `${address.slice(0, 6)}...${address.slice(-4)}` : undefined;

export enum TokenInputAreaType {
  Source = 'source',
  Destination = 'destination',
}

export interface TokenInputAreaRef {
  blur: () => void;
}

interface TokenInputAreaProps {
  amount?: string;
  token?: BridgeToken;
  tokenBalance?: string;
  networkImageSource?: ImageSourcePropType;
  networkName?: string;
  testID?: string;
  tokenType?: TokenInputAreaType;
  onTokenPress?: () => void;
  isLoading?: boolean;
  onFocus?: () => void;
  onBlur?: () => void;
  onInputPress?: () => void;
}

export const TokenInputArea = forwardRef<
  TokenInputAreaRef,
  TokenInputAreaProps
>(
  (
    {
      amount,
      token,
      tokenBalance,
      networkImageSource,
      networkName,
      testID,
      tokenType,
      onTokenPress,
      isLoading = false,
      onFocus,
      onBlur,
      onInputPress,
    },
    ref,
  ) => {
    const currentCurrency = useSelector(selectCurrentCurrency);
    // Need to fetch the exchange rate for the token if we don't have it already
    useBridgeExchangeRates({
      token,
      currencyOverride: currentCurrency,
      action:
        tokenType === TokenInputAreaType.Source
          ? setSourceTokenExchangeRate
          : setDestTokenExchangeRate,
    });

    const inputRef = useRef<TextInput>(null);

    useImperativeHandle(ref, () => ({
      blur: () => {
        if (inputRef.current) {
          inputRef.current.blur();
          onBlur?.();
        }
      },
    }));

    const { styles } = useStyles(createStyles, {});
    const navigation = useNavigation();

    const navigateToDestNetworkSelector = () => {
      navigation.navigate(Routes.BRIDGE.MODALS.ROOT, {
        screen: Routes.BRIDGE.MODALS.DEST_NETWORK_SELECTOR,
        params: {
          shouldGoToTokens: true,
        } as BridgeDestNetworkSelectorRouteParams,
      });
    };

    // // Data for fiat value calculation
    const evmMultiChainMarketData = useSelector(selectTokenMarketData);
    const evmMultiChainCurrencyRates = useSelector(selectCurrencyRates);
    const networkConfigurationsByChainId = useSelector(
      selectNetworkConfigurations,
    );

<<<<<<< HEAD
=======
    const isInsufficientBalance = useIsInsufficientBalance({ amount, token });

>>>>>>> 9e4ff4fb
    let nonEvmMultichainAssetRates = {};
    ///: BEGIN:ONLY_INCLUDE_IF(keyring-snaps)
    nonEvmMultichainAssetRates = useSelector(selectMultichainAssetsRates);
    ///: END:ONLY_INCLUDE_IF(keyring-snaps)

    const currencyValue = getDisplayCurrencyValue({
      token,
      amount,
      evmMultiChainMarketData,
      networkConfigurationsByChainId,
      evmMultiChainCurrencyRates,
      currentCurrency,
      nonEvmMultichainAssetRates,
    });

    // Convert non-atomic balance to atomic form and then format it with renderFromTokenMinimalUnit
    const formattedBalance =
      token?.symbol && tokenBalance
        ? `${renderNumber(tokenBalance)} ${token?.symbol}`
        : undefined;
    const formattedAddress =
      token?.address && token.address !== ethers.constants.AddressZero
        ? formatAddress(token?.address)
        : undefined;

    const subtitle =
      tokenType === TokenInputAreaType.Source
        ? formattedBalance
        : formattedAddress;

    return (
      <Box>
        <Box style={styles.content} gap={4}>
          <Box style={styles.row}>
            <Box style={styles.amountContainer}>
              {isLoading ? (
                <Skeleton width="50%" height="80%" style={styles.input} />
              ) : (
                <Input
                  ref={inputRef}
                  value={amount ? parseAmount(amount, MAX_DECIMALS) : amount}
                  style={styles.input}
                  isDisabled={false}
                  isReadonly={tokenType === TokenInputAreaType.Destination}
                  showSoftInputOnFocus={false}
                  caretHidden={false}
                  autoFocus
                  placeholder="0"
                  testID={`${testID}-input`}
                  onFocus={() => {
                    onFocus?.();
                    onInputPress?.();
                  }}
                  onBlur={() => {
                    onBlur?.();
                  }}
                  // Android only issue, for long numbers, the input field will focus on the right hand side
                  // Force it to focus on the left hand side
                  selection={{ start: 0, end: 0 }}
                />
              )}
            </Box>
            {token ? (
              <TokenButton
                symbol={token?.symbol}
                iconUrl={token?.image}
                networkImageSource={networkImageSource}
                networkName={networkName}
                testID={testID}
                onPress={onTokenPress}
              />
            ) : (
              <Button
                variant={ButtonVariants.Primary}
                label={strings('bridge.bridge_to')}
                onPress={navigateToDestNetworkSelector}
              />
            )}
          </Box>
          <Box style={styles.row}>
            {isLoading ? (
              <Skeleton width={80} height={24} />
            ) : (
              <>
                {token && currencyValue ? (
                  <Text color={TextColor.Alternative}>{currencyValue}</Text>
                ) : null}
                {subtitle ? (
                  <Text
                    color={
                      tokenType === TokenInputAreaType.Source &&
                      isInsufficientBalance
                        ? TextColor.Error
                        : TextColor.Alternative
                    }
                  >
                    {subtitle}
                  </Text>
                ) : null}
              </>
            )}
          </Box>
        </Box>
      </Box>
    );
  },
);<|MERGE_RESOLUTION|>--- conflicted
+++ resolved
@@ -26,10 +26,6 @@
 import { useNavigation } from '@react-navigation/native';
 import { BridgeDestNetworkSelectorRouteParams } from '../BridgeDestNetworkSelector';
 import {
-<<<<<<< HEAD
-  selectBridgeControllerState,
-=======
->>>>>>> 9e4ff4fb
   setDestTokenExchangeRate,
   setSourceTokenExchangeRate,
 } from '../../../../../core/redux/slices/bridge';
@@ -38,13 +34,10 @@
 ///: END:ONLY_INCLUDE_IF(keyring-snaps)
 import { getDisplayCurrencyValue } from '../../utils/exchange-rates';
 import { useBridgeExchangeRates } from '../../hooks/useBridgeExchangeRates';
-<<<<<<< HEAD
-=======
 import useIsInsufficientBalance from '../../hooks/useInsufficientBalance';
 import parseAmount from '../../../Ramp/utils/parseAmount';
 
 const MAX_DECIMALS = 5;
->>>>>>> 9e4ff4fb
 
 const createStyles = () =>
   StyleSheet.create({
@@ -156,11 +149,8 @@
       selectNetworkConfigurations,
     );
 
-<<<<<<< HEAD
-=======
     const isInsufficientBalance = useIsInsufficientBalance({ amount, token });
 
->>>>>>> 9e4ff4fb
     let nonEvmMultichainAssetRates = {};
     ///: BEGIN:ONLY_INCLUDE_IF(keyring-snaps)
     nonEvmMultichainAssetRates = useSelector(selectMultichainAssetsRates);
