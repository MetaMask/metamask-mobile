// Jest Snapshot v1, https://goo.gl/fbAQLP

exports[`QuoteInfoModal renders correctly 1`] = `
<RNCSafeAreaProvider
  onInsetsChange={[Function]}
  style={
    [
      {
        "flex": 1,
      },
      undefined,
    ]
  }
>
  <View
    onLayout={[Function]}
    style={
      [
        {
          "bottom": 0,
          "justifyContent": "flex-end",
          "left": 0,
          "position": "absolute",
          "right": 0,
          "top": 0,
        },
        {
          "paddingBottom": 0,
        },
      ]
    }
  >
    <View
      style={
        [
          {
            "backgroundColor": "#00000066",
            "bottom": 0,
            "left": 0,
            "position": "absolute",
            "right": 0,
            "top": 0,
          },
          {
            "opacity": 0,
          },
        ]
      }
    >
      <TouchableOpacity
        onPress={[Function]}
        style={
          {
            "flex": 1,
          }
        }
      />
    </View>
    <View
      onLayout={[Function]}
      style={
        [
          {
            "bottom": 0,
            "left": 0,
            "position": "absolute",
            "right": 0,
          },
          {
            "paddingBottom": 0,
          },
        ]
      }
    >
      <View
        collapsable={false}
        onGestureHandlerEvent={[Function]}
        onGestureHandlerStateChange={[Function]}
        onLayout={[Function]}
        style={
          [
            {
              "backgroundColor": "#ffffff",
              "borderColor": "#b7bbc866",
              "borderTopLeftRadius": 8,
              "borderTopRightRadius": 8,
              "borderWidth": 1,
              "maxHeight": 1334,
              "overflow": "hidden",
              "paddingBottom": 0,
              "shadowColor": "#0000001a",
              "shadowOffset": {
                "height": 2,
                "width": 0,
              },
              "shadowOpacity": 1,
              "shadowRadius": 40,
            },
            {
              "transform": [
                {
                  "translateY": 1334,
                },
              ],
            },
          ]
        }
      >
        <View
          style={
            {
              "alignItems": "center",
              "alignSelf": "stretch",
              "padding": 4,
            }
          }
        >
          <View
            style={
              {
                "backgroundColor": "#b7bbc866",
                "borderRadius": 2,
                "height": 4,
                "width": 40,
              }
            }
          />
        </View>
        <View
          style={
            [
              {
                "backgroundColor": "#ffffff",
                "flexDirection": "row",
                "padding": 16,
              },
              false,
            ]
          }
          testID="header"
        >
          <View
            style={
              {
                "width": undefined,
              }
            }
          >
            <View
              onLayout={[Function]}
            />
          </View>
          <View
            style={
              {
                "alignItems": "center",
                "flex": 1,
                "marginHorizontal": 16,
              }
            }
          >
            <Text
              accessibilityRole="text"
              style={
                {
                  "color": "#121314",
                  "fontFamily": "CentraNo1-Bold",
                  "fontSize": 18,
                  "fontWeight": "700",
                  "letterSpacing": 0,
                  "lineHeight": 24,
                }
              }
            >
              Why we recommend this quote
            </Text>
          </View>
          <View
            style={
              {
                "width": undefined,
              }
            }
          >
            <View
              onLayout={[Function]}
            >
              <TouchableOpacity
                accessible={true}
                activeOpacity={1}
                disabled={false}
                onPress={[Function]}
                onPressIn={[Function]}
                onPressOut={[Function]}
                style={
                  {
                    "alignItems": "center",
                    "borderRadius": 8,
                    "height": 24,
                    "justifyContent": "center",
                    "opacity": 1,
                    "width": 24,
                  }
                }
              >
                <SvgMock
                  color="#121314"
                  height={16}
                  name="Close"
                  style={
                    {
                      "height": 16,
                      "width": 16,
                    }
                  }
                  width={16}
                />
              </TouchableOpacity>
            </View>
          </View>
        </View>
        <View
          style={
            {
              "gap": 16,
              "paddingHorizontal": 16,
            }
          }
        >
          <Text
            accessibilityRole="text"
            style={
              {
                "color": "#121314",
                "fontFamily": "CentraNo1-Book",
                "fontSize": 16,
                "fontWeight": "400",
                "letterSpacing": 0,
                "lineHeight": 24,
              }
            }
          >
            This quote offers the best return from our search. It’s based on the swap rate, including bridging fees and a 0.875% MetaMask fee, but not gas fees. Gas fees vary with network activity and transaction complexity.
          </Text>
<<<<<<< HEAD
          <View
            style={
              {
                "backgroundColor": "#ffffff",
                "flexDirection": "row",
                "paddingBottom": 16,
                "paddingHorizontal": 0,
                "paddingVertical": 0,
              }
            }
            testID="bottomsheetfooter"
          >
            <TouchableOpacity
              accessibilityRole="button"
              accessible={true}
              activeOpacity={1}
              onPress={[Function]}
              onPressIn={[Function]}
              onPressOut={[Function]}
              style={
                {
                  "alignItems": "center",
                  "alignSelf": "flex-start",
                  "backgroundColor": "transparent",
                  "borderColor": "#4459ff",
                  "borderRadius": 24,
                  "borderWidth": 1,
                  "flex": 1,
                  "flexDirection": "row",
                  "height": 48,
                  "justifyContent": "center",
                  "paddingHorizontal": 16,
                }
              }
              testID="bottomsheetfooter-button"
            >
              <Text
                accessibilityRole="text"
                style={
                  {
                    "color": "#4459ff",
                    "fontFamily": "CentraNo1-Medium",
                    "fontSize": 16,
                    "fontWeight": "500",
                    "letterSpacing": 0,
                    "lineHeight": 24,
                  }
                }
              >
                See other quotes
              </Text>
            </TouchableOpacity>
          </View>
=======
>>>>>>> 733bad1a
        </View>
      </View>
    </View>
  </View>
</RNCSafeAreaProvider>
`;<|MERGE_RESOLUTION|>--- conflicted
+++ resolved
@@ -242,62 +242,6 @@
           >
             This quote offers the best return from our search. It’s based on the swap rate, including bridging fees and a 0.875% MetaMask fee, but not gas fees. Gas fees vary with network activity and transaction complexity.
           </Text>
-<<<<<<< HEAD
-          <View
-            style={
-              {
-                "backgroundColor": "#ffffff",
-                "flexDirection": "row",
-                "paddingBottom": 16,
-                "paddingHorizontal": 0,
-                "paddingVertical": 0,
-              }
-            }
-            testID="bottomsheetfooter"
-          >
-            <TouchableOpacity
-              accessibilityRole="button"
-              accessible={true}
-              activeOpacity={1}
-              onPress={[Function]}
-              onPressIn={[Function]}
-              onPressOut={[Function]}
-              style={
-                {
-                  "alignItems": "center",
-                  "alignSelf": "flex-start",
-                  "backgroundColor": "transparent",
-                  "borderColor": "#4459ff",
-                  "borderRadius": 24,
-                  "borderWidth": 1,
-                  "flex": 1,
-                  "flexDirection": "row",
-                  "height": 48,
-                  "justifyContent": "center",
-                  "paddingHorizontal": 16,
-                }
-              }
-              testID="bottomsheetfooter-button"
-            >
-              <Text
-                accessibilityRole="text"
-                style={
-                  {
-                    "color": "#4459ff",
-                    "fontFamily": "CentraNo1-Medium",
-                    "fontSize": 16,
-                    "fontWeight": "500",
-                    "letterSpacing": 0,
-                    "lineHeight": 24,
-                  }
-                }
-              >
-                See other quotes
-              </Text>
-            </TouchableOpacity>
-          </View>
-=======
->>>>>>> 733bad1a
         </View>
       </View>
     </View>
