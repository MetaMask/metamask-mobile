import React, { useCallback, useMemo, useRef } from 'react';
import { StyleSheet, View } from 'react-native';
import { Box } from '../../Box/Box';
import Text, {
  TextVariant,
  TextColor,
} from '../../../../component-library/components/Texts/Text';
import { useStyles } from '../../../../component-library/hooks';
import { Theme } from '../../../../util/theme/models';
import BottomSheetHeader from '../../../../component-library/components/BottomSheets/BottomSheetHeader';
import { strings } from '../../../../../locales/i18n';
import { FlexDirection, AlignItems } from '../../Box/box.types';
import { useTokenSearch } from '../hooks/useTokenSearch';
import TextFieldSearch from '../../../../component-library/components/Form/TextFieldSearch';
import { BridgeToken } from '../types';
import { Skeleton } from '../../../../component-library/components/Skeleton';
import { useAssetMetadata } from '../hooks/useAssetMetadata';
import { CaipChainId, Hex } from '@metamask/utils';
import { FlatList } from 'react-native-gesture-handler';
import BottomSheet, {
  BottomSheetRef,
} from '../../../../component-library/components/BottomSheets/BottomSheet';

// FlashList on iOS had some issues so we use FlatList for both platforms now
const ListComponent = FlatList;

const createStyles = (params: { theme: Theme }) => {
  const { theme } = params;
  return StyleSheet.create({
    emptyList: {
      marginVertical: 10,
      marginHorizontal: 24,
    },
    networksButton: {
      borderColor: theme.colors.border.muted,
    },
    buttonContainer: {
      paddingHorizontal: 16,
      paddingVertical: 12,
    },
    loadingSkeleton: {
      padding: 16,
    },
    skeletonCircle: {
      borderRadius: 15,
    },
    skeletonItemContainer: {
      paddingLeft: 18,
      paddingRight: 10,
      paddingVertical: 12,
    },
    // Need the flex 1 to make sure this doesn't disappear when FlexDirection.Row is used
    skeletonItemRows: {
      flex: 1,
    },
<<<<<<< HEAD
=======
    tokensList: {
      marginTop: 10,
    },
    searchInput: {
      borderRadius: 12,
      borderWidth: 0,
      backgroundColor: theme.colors.background.section,
    },
>>>>>>> c0d92e35
  });
};

export const SkeletonItem = () => {
  const { styles } = useStyles(createStyles, {});

  return (
    <Box
      gap={16}
      flexDirection={FlexDirection.Row}
      alignItems={AlignItems.center}
      style={styles.skeletonItemContainer}
    >
      <Skeleton height={30} width={30} style={styles.skeletonCircle} />

      <Box gap={4} style={styles.skeletonItemRows}>
        <Skeleton height={24} width={'96%'} />
        <Skeleton height={24} width={'37%'} />
      </Box>
    </Box>
  );
};

export const LoadingSkeleton = () => {
  const { styles } = useStyles(createStyles, {});

  return (
    <Box style={styles.loadingSkeleton}>
      <SkeletonItem />
      <SkeletonItem />
      <SkeletonItem />
      <SkeletonItem />
      <SkeletonItem />
      <SkeletonItem />
      <SkeletonItem />
    </Box>
  );
};

interface BridgeTokenSelectorBaseProps {
  networksBar: React.ReactNode;
  renderTokenItem: ({
    item,
  }: {
    item: BridgeToken | null;
  }) => React.JSX.Element;
  /**
   * All tokens that we can search through
   */
  allTokens: BridgeToken[];
  tokensToRender: BridgeToken[];
  /**
   * Tokens to render, a subset of allTokens to improve rendering performance
   */
  pending?: boolean;
  chainIdToFetchMetadata?: Hex | CaipChainId;
  title?: string;
  scrollResetKey?: string | Hex | CaipChainId;
}

export const BridgeTokenSelectorBase: React.FC<
  BridgeTokenSelectorBaseProps
> = ({
  networksBar,
  renderTokenItem,
  allTokens,
  tokensToRender,
  pending,
  chainIdToFetchMetadata: chainId,
  title,
  scrollResetKey,
}) => {
<<<<<<< HEAD
  const { styles } = useStyles(createStyles, {});
=======
  const { styles, theme } = useStyles(createStyles, {});
>>>>>>> c0d92e35
  const {
    searchString,
    setSearchString,
    searchResults,
    debouncedSearchString,
  } = useTokenSearch({
    tokens: allTokens || [],
  });

  const {
    assetMetadata: unlistedAssetMetadata,
    pending: unlistedAssetMetadataPending,
  } = useAssetMetadata(
    debouncedSearchString,
    Boolean(debouncedSearchString && searchResults.length === 0),
    chainId,
  );

  const tokensToRenderWithSearch = useMemo(() => {
    if (!searchString) {
      return tokensToRender;
    }

    if (searchResults.length > 0) {
      return searchResults;
    }

    return unlistedAssetMetadata ? [unlistedAssetMetadata] : [];
  }, [searchString, searchResults, tokensToRender, unlistedAssetMetadata]);

  const keyExtractor = useCallback(
    (token: BridgeToken | null, index: number) =>
      token ? `${token.chainId}-${token.address}` : `skeleton-${index}`,
    [],
  );

  const handleSearchTextChange = useCallback(
    (text: string) => {
      setSearchString(text);
    },
    [setSearchString],
  );

  const renderEmptyList = useMemo(
    () => (
      <Box style={styles.emptyList}>
        <Text color={TextColor.Alternative}>
          {strings('swaps.no_tokens_result', {
            searchString: debouncedSearchString,
          })}
        </Text>
      </Box>
    ),
    [debouncedSearchString, styles],
  );

  const sheetRef = useRef<BottomSheetRef>(null);
  const dismissModal = (): void => {
    sheetRef.current?.onCloseBottomSheet();
  };

  const shouldRenderOverallLoading = useMemo(
    () => (pending && allTokens?.length === 0) || unlistedAssetMetadataPending,
    [pending, unlistedAssetMetadataPending, allTokens],
  );

  // We show the tokens with balance immediately, but we need to wait for the top tokens to load
  // So we show a few skeletons for the top tokens
  const tokensToRenderWithSearchAndSkeletons: (BridgeToken | null)[] =
    useMemo(() => {
      if (pending && tokensToRenderWithSearch?.length > 0) {
        return [...tokensToRenderWithSearch, ...Array(4).fill(null)];
      }

      return tokensToRenderWithSearch;
    }, [pending, tokensToRenderWithSearch]);
<<<<<<< HEAD
=======

  const placeholderTextColor = theme.colors.text.alternative;
>>>>>>> c0d92e35

  return (
    <BottomSheet
      ref={sheetRef}
      isFullscreen
      keyboardAvoidingViewEnabled={false}
    >
      <BottomSheetHeader
        onClose={dismissModal}
        closeButtonProps={{ testID: 'bridge-token-selector-close-button' }}
      >
        <Text variant={TextVariant.HeadingMD}>
          {title ?? strings('bridge.select_token')}
        </Text>
      </BottomSheetHeader>

<<<<<<< HEAD
      <Box style={styles.buttonContainer} gap={16}>
=======
      <Box style={styles.buttonContainer} gap={20}>
>>>>>>> c0d92e35
        {networksBar}

        <TextFieldSearch
          value={searchString}
          onChangeText={handleSearchTextChange}
          placeholder={strings('swaps.search_token')}
          testID="bridge-token-search-input"
<<<<<<< HEAD
=======
          style={styles.searchInput}
          placeholderTextColor={placeholderTextColor}
>>>>>>> c0d92e35
        />
      </Box>

      {/* Need this extra View to fix tokens not being reliably pressable on Android hardware, no idea why */}
      <View>
        <ListComponent
<<<<<<< HEAD
=======
          style={styles.tokensList}
>>>>>>> c0d92e35
          key={scrollResetKey}
          data={
            shouldRenderOverallLoading
              ? []
              : tokensToRenderWithSearchAndSkeletons
          }
          renderItem={renderTokenItem}
          keyExtractor={keyExtractor}
          ListEmptyComponent={
            debouncedSearchString && !shouldRenderOverallLoading
              ? renderEmptyList
              : LoadingSkeleton
          }
          showsVerticalScrollIndicator
          showsHorizontalScrollIndicator={false}
          bounces
          scrollEnabled
          removeClippedSubviews
          maxToRenderPerBatch={20}
          windowSize={10}
          initialNumToRender={20}
          keyboardShouldPersistTaps="always"
        />
      </View>
    </BottomSheet>
  );
};<|MERGE_RESOLUTION|>--- conflicted
+++ resolved
@@ -53,8 +53,6 @@
     skeletonItemRows: {
       flex: 1,
     },
-<<<<<<< HEAD
-=======
     tokensList: {
       marginTop: 10,
     },
@@ -63,7 +61,6 @@
       borderWidth: 0,
       backgroundColor: theme.colors.background.section,
     },
->>>>>>> c0d92e35
   });
 };
 
@@ -136,11 +133,7 @@
   title,
   scrollResetKey,
 }) => {
-<<<<<<< HEAD
-  const { styles } = useStyles(createStyles, {});
-=======
   const { styles, theme } = useStyles(createStyles, {});
->>>>>>> c0d92e35
   const {
     searchString,
     setSearchString,
@@ -217,11 +210,8 @@
 
       return tokensToRenderWithSearch;
     }, [pending, tokensToRenderWithSearch]);
-<<<<<<< HEAD
-=======
 
   const placeholderTextColor = theme.colors.text.alternative;
->>>>>>> c0d92e35
 
   return (
     <BottomSheet
@@ -238,11 +228,7 @@
         </Text>
       </BottomSheetHeader>
 
-<<<<<<< HEAD
-      <Box style={styles.buttonContainer} gap={16}>
-=======
       <Box style={styles.buttonContainer} gap={20}>
->>>>>>> c0d92e35
         {networksBar}
 
         <TextFieldSearch
@@ -250,21 +236,15 @@
           onChangeText={handleSearchTextChange}
           placeholder={strings('swaps.search_token')}
           testID="bridge-token-search-input"
-<<<<<<< HEAD
-=======
           style={styles.searchInput}
           placeholderTextColor={placeholderTextColor}
->>>>>>> c0d92e35
         />
       </Box>
 
       {/* Need this extra View to fix tokens not being reliably pressable on Android hardware, no idea why */}
       <View>
         <ListComponent
-<<<<<<< HEAD
-=======
           style={styles.tokensList}
->>>>>>> c0d92e35
           key={scrollResetKey}
           data={
             shouldRenderOverallLoading
