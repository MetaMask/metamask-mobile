import React, { useCallback, useMemo, useRef } from 'react';
import { StyleSheet, View } from 'react-native';
import { Box } from '../../Box/Box';
import Text, {
  TextColor,
} from '../../../../component-library/components/Texts/Text';
import { useStyles } from '../../../../component-library/hooks';
import { Theme } from '../../../../util/theme/models';
import BottomSheetHeader from '../../../../component-library/components/BottomSheets/BottomSheetHeader';
import { strings } from '../../../../../locales/i18n';
import { FlexDirection, AlignItems } from '../../Box/box.types';
import { useTokenSearch } from '../hooks/useTokenSearch';
import TextFieldSearch from '../../../../component-library/components/Form/TextFieldSearch';
import { BridgeToken } from '../types';
import { Skeleton } from '../../../../component-library/components/Skeleton';
import { useAssetMetadata } from '../hooks/useAssetMetadata';
import { CaipChainId, Hex } from '@metamask/utils';
import { FlatList } from 'react-native-gesture-handler';
import BottomSheet, {
  BottomSheetRef,
} from '../../../../component-library/components/BottomSheets/BottomSheet';
import { ButtonIconSizes } from '../../../../component-library/components/Buttons/ButtonIcon';

// FlashList on iOS had some issues so we use FlatList for both platforms now
const ListComponent = FlatList;

const createStyles = (params: { theme: Theme }) => {
  const { theme } = params;
  return StyleSheet.create({
    emptyList: {
      marginVertical: 10,
      marginHorizontal: 24,
    },
    networksButton: {
      borderColor: theme.colors.border.muted,
    },
    buttonContainer: {
      paddingHorizontal: 16,
      paddingVertical: 12,
    },
    loadingSkeleton: {
      padding: 16,
    },
    skeletonCircle: {
      borderRadius: 15,
    },
    skeletonItemContainer: {
      paddingLeft: 18,
      paddingRight: 10,
      paddingVertical: 12,
    },
    // Need the flex 1 to make sure this doesn't disappear when FlexDirection.Row is used
    skeletonItemRows: {
      flex: 1,
    },
    tokensList: {
      marginTop: 10,
      flex: 1,
    },
    tokensListContent: {
      paddingBottom: 0,
    },
    tokensListContainer: {
      flex: 1,
    },
    searchInput: {
      borderRadius: 12,
      borderWidth: 0,
      backgroundColor: theme.colors.background.section,
    },
  });
};

export const SkeletonItem = React.memo(() => {
  const { styles } = useStyles(createStyles, {});

  return (
    <Box
      gap={16}
      flexDirection={FlexDirection.Row}
      alignItems={AlignItems.center}
      style={styles.skeletonItemContainer}
    >
      <Skeleton height={30} width={30} style={styles.skeletonCircle} />

      <Box gap={4} style={styles.skeletonItemRows}>
        <Skeleton height={24} width={'96%'} />
        <Skeleton height={24} width={'37%'} />
      </Box>
    </Box>
  );
});

export const LoadingSkeleton = React.memo(() => {
  const { styles } = useStyles(createStyles, {});

  return (
    <Box style={styles.loadingSkeleton}>
      <SkeletonItem />
      <SkeletonItem />
      <SkeletonItem />
      <SkeletonItem />
      <SkeletonItem />
      <SkeletonItem />
      <SkeletonItem />
    </Box>
  );
});

interface BridgeTokenSelectorBaseProps {
  networksBar: React.ReactNode;
  renderTokenItem: ({
    item,
  }: {
    item: BridgeToken | null;
  }) => React.JSX.Element;
  /**
   * All tokens that we can search through
   */
  allTokens: BridgeToken[];
  tokensToRender: BridgeToken[];
  /**
   * Tokens to render, a subset of allTokens to improve rendering performance
   */
  pending?: boolean;
  chainIdToFetchMetadata?: Hex | CaipChainId;
  title?: string;
  scrollResetKey?: string | Hex | CaipChainId;
}

export const BridgeTokenSelectorBase: React.FC<BridgeTokenSelectorBaseProps> =
  React.memo(
    ({
      networksBar,
      renderTokenItem,
      allTokens,
      tokensToRender,
      pending,
      chainIdToFetchMetadata: chainId,
      title,
      scrollResetKey,
    }) => {
      const { styles, theme } = useStyles(createStyles);
      const {
        searchString,
        setSearchString,
        searchResults,
        debouncedSearchString,
      } = useTokenSearch({
        tokens: allTokens || [],
      });

      const {
        assetMetadata: unlistedAssetMetadata,
        pending: unlistedAssetMetadataPending,
      } = useAssetMetadata(
        debouncedSearchString,
        Boolean(debouncedSearchString && searchResults.length === 0),
        chainId,
      );

      const tokensToRenderWithSearch = useMemo(() => {
        if (!searchString) {
          return tokensToRender;
        }

        if (searchResults.length > 0) {
          return searchResults;
        }

        return unlistedAssetMetadata ? [unlistedAssetMetadata] : [];
      }, [searchString, searchResults, tokensToRender, unlistedAssetMetadata]);

      const keyExtractor = useCallback(
        (token: BridgeToken | null, index: number) =>
          token ? `${token.chainId}-${token.address}` : `skeleton-${index}`,
        [],
      );

      const handleSearchTextChange = useCallback(
        (text: string) => {
          setSearchString(text);
        },
        [setSearchString],
      );

      const renderEmptyList = useMemo(
        () => (
          <Box style={styles.emptyList}>
            <Text color={TextColor.Alternative}>
              {strings('swaps.no_tokens_result', {
                searchString: debouncedSearchString,
              })}
            </Text>
          </Box>
        ),
        [debouncedSearchString, styles],
      );

      const sheetRef = useRef<BottomSheetRef>(null);
      const dismissModal = useCallback((): void => {
        sheetRef.current?.onCloseBottomSheet();
      }, []);

      const shouldRenderOverallLoading = useMemo(
        () =>
          (pending && allTokens?.length === 0) || unlistedAssetMetadataPending,
        [pending, unlistedAssetMetadataPending, allTokens],
      );

      // We show the tokens with balance immediately, but we need to wait for the top tokens to load
      // So we show a few skeletons for the top tokens
      const tokensToRenderWithSearchAndSkeletons: (BridgeToken | null)[] =
        useMemo(() => {
          if (pending && tokensToRenderWithSearch?.length > 0) {
            return [...tokensToRenderWithSearch, ...Array(4).fill(null)];
          }

          return tokensToRenderWithSearch;
        }, [pending, tokensToRenderWithSearch]);

      const placeholderTextColor = theme.colors.text.alternative;

<<<<<<< HEAD
  return (
    <BottomSheet
      ref={sheetRef}
      isFullscreen
      keyboardAvoidingViewEnabled={false}
    >
      <BottomSheetHeader
        onClose={dismissModal}
        closeButtonProps={{
          testID: 'bridge-token-selector-close-button',
          size: ButtonIconSizes.Lg,
        }}
      >
        <Text variant={TextVariant.HeadingMD}>
          {title ?? strings('bridge.select_token')}
        </Text>
      </BottomSheetHeader>
=======
      return (
        <BottomSheet
          ref={sheetRef}
          isFullscreen
          keyboardAvoidingViewEnabled={false}
        >
          <BottomSheetHeader
            onClose={dismissModal}
            closeButtonProps={{
              testID: 'bridge-token-selector-close-button',
            }}
          >
            {title ?? strings('bridge.select_token')}
          </BottomSheetHeader>
>>>>>>> f4e8f8d0

          <Box style={styles.buttonContainer} gap={20}>
            {networksBar}

            <TextFieldSearch
              value={searchString}
              onChangeText={handleSearchTextChange}
              placeholder={strings('swaps.search_token')}
              testID="bridge-token-search-input"
              style={styles.searchInput}
              placeholderTextColor={placeholderTextColor}
            />
          </Box>

          {/* Need this extra View to fix tokens not being reliably pressable on Android hardware, no idea why */}
          <View style={styles.tokensListContainer}>
            <ListComponent
              style={styles.tokensList}
              contentContainerStyle={styles.tokensListContent}
              key={scrollResetKey}
              data={
                shouldRenderOverallLoading
                  ? []
                  : tokensToRenderWithSearchAndSkeletons
              }
              renderItem={renderTokenItem}
              keyExtractor={keyExtractor}
              ListEmptyComponent={
                debouncedSearchString && !shouldRenderOverallLoading
                  ? renderEmptyList
                  : LoadingSkeleton
              }
              showsVerticalScrollIndicator
              showsHorizontalScrollIndicator={false}
              bounces
              scrollEnabled
              removeClippedSubviews
              maxToRenderPerBatch={20}
              windowSize={10}
              initialNumToRender={20}
              keyboardShouldPersistTaps="always"
            />
          </View>
        </BottomSheet>
      );
    },
  );<|MERGE_RESOLUTION|>--- conflicted
+++ resolved
@@ -19,7 +19,6 @@
 import BottomSheet, {
   BottomSheetRef,
 } from '../../../../component-library/components/BottomSheets/BottomSheet';
-import { ButtonIconSizes } from '../../../../component-library/components/Buttons/ButtonIcon';
 
 // FlashList on iOS had some issues so we use FlatList for both platforms now
 const ListComponent = FlatList;
@@ -221,25 +220,6 @@
 
       const placeholderTextColor = theme.colors.text.alternative;
 
-<<<<<<< HEAD
-  return (
-    <BottomSheet
-      ref={sheetRef}
-      isFullscreen
-      keyboardAvoidingViewEnabled={false}
-    >
-      <BottomSheetHeader
-        onClose={dismissModal}
-        closeButtonProps={{
-          testID: 'bridge-token-selector-close-button',
-          size: ButtonIconSizes.Lg,
-        }}
-      >
-        <Text variant={TextVariant.HeadingMD}>
-          {title ?? strings('bridge.select_token')}
-        </Text>
-      </BottomSheetHeader>
-=======
       return (
         <BottomSheet
           ref={sheetRef}
@@ -254,7 +234,6 @@
           >
             {title ?? strings('bridge.select_token')}
           </BottomSheetHeader>
->>>>>>> f4e8f8d0
 
           <Box style={styles.buttonContainer} gap={20}>
             {networksBar}
