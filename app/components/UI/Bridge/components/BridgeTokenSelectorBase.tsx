--- conflicted
+++ resolved
@@ -20,11 +20,8 @@
 import { Skeleton } from '../../../../component-library/components/Skeleton';
 import { useAssetMetadata } from '../hooks/useAssetMetadata';
 import { CaipChainId, Hex } from '@metamask/utils';
-<<<<<<< HEAD
-=======
 import ReusableModal, { ReusableModalRef } from '../../ReusableModal';
 import { useSafeAreaInsets } from 'react-native-safe-area-context';
->>>>>>> c3b2efdc
 
 const createStyles = (params: { theme: Theme }) => {
   const { theme } = params;
@@ -70,8 +67,6 @@
     skeletonItemRows: {
       flex: 1,
     },
-<<<<<<< HEAD
-=======
     screen: { justifyContent: 'flex-end' },
     sheet: {
       backgroundColor: theme.colors.background.default,
@@ -86,7 +81,6 @@
       marginTop: 8,
       alignSelf: 'center',
     },
->>>>>>> c3b2efdc
   });
 };
 
@@ -148,10 +142,7 @@
   chainIdToFetchMetadata: chainId,
 }) => {
   const { styles, theme } = useStyles(createStyles, {});
-<<<<<<< HEAD
-=======
   const safeAreaInsets = useSafeAreaInsets();
->>>>>>> c3b2efdc
   const {
     searchString,
     setSearchString,
