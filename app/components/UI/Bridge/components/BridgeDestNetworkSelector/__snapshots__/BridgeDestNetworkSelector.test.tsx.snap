// Jest Snapshot v1, https://goo.gl/fbAQLP

exports[`BridgeDestNetworkSelector renders with initial state and displays networks 1`] = `
<View
  style={
    {
      "flex": 1,
    }
  }
>
  <RNCSafeAreaProvider
    onInsetsChange={[Function]}
    style={
      [
        {
          "flex": 1,
        },
        undefined,
      ]
    }
  >
    <View
      collapsable={false}
      pointerEvents="box-none"
      style={
        {
          "zIndex": 1,
        }
      }
    >
      <View
        accessibilityElementsHidden={false}
        importantForAccessibility="auto"
        onLayout={[Function]}
        pointerEvents="box-none"
        style={null}
      >
        <View
          collapsable={false}
          pointerEvents="box-none"
          style={
            {
              "bottom": 0,
              "left": 0,
              "opacity": 1,
              "position": "absolute",
              "right": 0,
              "top": 0,
              "zIndex": 0,
            }
          }
        >
          <View
            collapsable={false}
            style={
              {
                "backgroundColor": "rgb(255, 255, 255)",
                "borderBottomColor": "rgb(216, 216, 216)",
                "flex": 1,
                "shadowColor": "rgb(216, 216, 216)",
                "shadowOffset": {
                  "height": 0.5,
                  "width": 0,
                },
                "shadowOpacity": 0.85,
                "shadowRadius": 0,
              }
            }
          />
        </View>
        <View
          collapsable={false}
          pointerEvents="box-none"
          style={
            {
              "height": 64,
              "maxHeight": undefined,
              "minHeight": undefined,
              "opacity": undefined,
              "transform": undefined,
            }
          }
        >
          <View
            pointerEvents="none"
            style={
              {
                "height": 20,
              }
            }
          />
          <View
            pointerEvents="box-none"
            style={
              {
                "alignItems": "center",
                "flex": 1,
                "flexDirection": "row",
                "justifyContent": "center",
              }
            }
          >
            <View
              collapsable={false}
              pointerEvents="box-none"
              style={
                {
                  "marginHorizontal": 16,
                  "opacity": 1,
                }
              }
            >
              <Text
                accessibilityRole="header"
                aria-level="1"
                collapsable={false}
                numberOfLines={1}
                onLayout={[Function]}
                style={
                  {
                    "color": "rgb(28, 28, 30)",
                    "fontSize": 17,
                    "fontWeight": "600",
                  }
                }
              >
                BridgeDestNetworkSelector
              </Text>
            </View>
          </View>
        </View>
      </View>
    </View>
    <RNSScreenContainer
      onLayout={[Function]}
      style={
        {
          "flex": 1,
        }
      }
    >
      <RNSScreen
        activityState={2}
        collapsable={false}
        gestureResponseDistance={
          {
            "bottom": -1,
            "end": -1,
            "start": -1,
            "top": -1,
          }
        }
        onGestureCancel={[Function]}
        pointerEvents="box-none"
        sheetAllowedDetents="large"
        sheetCornerRadius={-1}
        sheetExpandsWhenScrolledToEdge={true}
        sheetGrabberVisible={false}
        sheetLargestUndimmedDetent="all"
        style={
          {
            "bottom": 0,
            "left": 0,
            "position": "absolute",
            "right": 0,
            "top": 0,
            "zIndex": undefined,
          }
        }
      >
        <View
          collapsable={false}
          style={
            {
              "opacity": 1,
            }
          }
        />
        <View
          accessibilityElementsHidden={false}
          closing={false}
          gestureVelocityImpact={0.3}
          importantForAccessibility="auto"
          onClose={[Function]}
          onGestureBegin={[Function]}
          onGestureCanceled={[Function]}
          onGestureEnd={[Function]}
          onOpen={[Function]}
          onTransition={[Function]}
          pointerEvents="box-none"
          style={
            [
              {
                "overflow": undefined,
              },
              {
                "bottom": 0,
                "left": 0,
                "position": "absolute",
                "right": 0,
                "top": 0,
              },
            ]
          }
          transitionSpec={
            {
              "close": {
                "animation": "spring",
                "config": {
                  "damping": 500,
                  "mass": 3,
                  "overshootClamping": true,
                  "restDisplacementThreshold": 10,
                  "restSpeedThreshold": 10,
                  "stiffness": 1000,
                },
              },
              "open": {
                "animation": "spring",
                "config": {
                  "damping": 500,
                  "mass": 3,
                  "overshootClamping": true,
                  "restDisplacementThreshold": 10,
                  "restSpeedThreshold": 10,
                  "stiffness": 1000,
                },
              },
            }
          }
        >
          <View
            collapsable={false}
            needsOffscreenAlphaCompositing={false}
            pointerEvents="box-none"
            style={
              {
                "flex": 1,
              }
            }
          >
            <View
              collapsable={false}
              enabled={false}
              handlerTag={-1}
              handlerType="PanGestureHandler"
              onGestureHandlerEvent={[Function]}
              onGestureHandlerStateChange={[Function]}
              style={
                {
                  "flex": 1,
                  "transform": [
                    {
                      "translateX": 0,
                    },
                    {
                      "translateX": 0,
                    },
                  ],
                }
              }
            >
              <View
                collapsable={false}
                pointerEvents="none"
                style={
                  {
                    "backgroundColor": "rgb(242, 242, 242)",
                    "bottom": 0,
                    "left": 0,
                    "position": "absolute",
                    "shadowColor": "#000",
                    "shadowOffset": {
                      "height": 1,
                      "width": -1,
                    },
                    "shadowOpacity": 0.3,
                    "shadowRadius": 5,
                    "top": 0,
                    "width": 3,
                  }
                }
              />
              <View
                style={
                  [
                    {
                      "flex": 1,
                      "overflow": "hidden",
                    },
                    [
                      {
                        "backgroundColor": "rgb(242, 242, 242)",
                      },
                      undefined,
                    ],
                  ]
                }
              >
                <View
                  style={
                    {
                      "flex": 1,
                      "flexDirection": "column-reverse",
                    }
                  }
                >
                  <View
                    style={
                      {
                        "flex": 1,
                      }
                    }
                  >
                    <View
                      onLayout={[Function]}
                      style={
                        [
                          {
                            "bottom": 0,
                            "justifyContent": "flex-end",
                            "left": 0,
                            "position": "absolute",
                            "right": 0,
                            "top": 0,
                          },
                          {
                            "paddingBottom": 0,
                          },
                        ]
                      }
                    >
                      <View
                        style={
                          [
                            {
                              "backgroundColor": "#3f434a66",
                              "bottom": 0,
                              "left": 0,
                              "position": "absolute",
                              "right": 0,
                              "top": 0,
                            },
                            {
                              "opacity": 0,
                            },
                          ]
                        }
                      >
                        <TouchableOpacity
                          onPress={[Function]}
                          style={
                            {
                              "flex": 1,
                            }
                          }
                        />
                      </View>
                      <View
                        onLayout={[Function]}
                        style={
                          [
                            {
                              "bottom": 0,
                              "left": 0,
                              "position": "absolute",
                              "right": 0,
                            },
                            {
                              "paddingBottom": 0,
                            },
                          ]
                        }
                      >
                        <View
                          collapsable={false}
                          enabled={true}
                          handlerTag={-1}
                          handlerType="PanGestureHandler"
                          onGestureHandlerEvent={[Function]}
                          onGestureHandlerStateChange={[Function]}
                          onLayout={[Function]}
                          style={
                            [
                              {
                                "backgroundColor": "#ffffff",
                                "borderColor": "#b7bbc866",
                                "borderTopLeftRadius": 24,
                                "borderTopRightRadius": 24,
                                "borderWidth": 1,
                                "height": 1334,
                                "maxHeight": 1334,
                                "overflow": "hidden",
                                "paddingBottom": 0,
                                "shadowColor": "#0000001a",
                                "shadowOffset": {
                                  "height": 2,
                                  "width": 0,
                                },
                                "shadowOpacity": 1,
                                "shadowRadius": 40,
                              },
                              {
                                "transform": [
                                  {
                                    "translateY": 1334,
                                  },
                                ],
                              },
                            ]
                          }
                        >
                          <View
                            style={
                              {
                                "alignItems": "center",
                                "alignSelf": "stretch",
                                "padding": 4,
                              }
                            }
                          >
                            <View
                              style={
                                {
                                  "backgroundColor": "#b7bbc866",
                                  "borderRadius": 2,
                                  "height": 4,
                                  "width": 40,
                                }
                              }
                            />
                          </View>
                          <View
                            style={
                              [
                                {
                                  "backgroundColor": "#ffffff",
                                  "flexDirection": "row",
                                  "gap": 16,
                                  "padding": 16,
                                },
                                false,
                              ]
                            }
                            testID="header"
                          >
                            <View
                              style={
                                {
                                  "width": undefined,
                                }
                              }
                            >
                              <View
                                onLayout={[Function]}
                              />
                            </View>
                            <View
                              style={
                                {
                                  "alignItems": "center",
                                  "flex": 1,
                                }
                              }
                            >
                              <Text
                                accessibilityRole="text"
                                style={
                                  {
                                    "color": "#121314",
<<<<<<< HEAD
                                    "flex": 1,
                                    "fontFamily": "Geist Bold",
                                    "fontSize": 18,
=======
                                    "fontFamily": "Geist Bold",
                                    "fontSize": 16,
>>>>>>> f4e8f8d0
                                    "letterSpacing": 0,
                                    "lineHeight": 24,
                                    "textAlign": "center",
                                  }
<<<<<<< HEAD
                                }
                              >
                                Select network
                              </Text>
                            </View>
                            <View
                              style={
                                {
                                  "width": undefined,
                                }
                              }
                            >
                              <View
                                onLayout={[Function]}
                              >
=======
                                }
                                testID="header-title"
                              >
                                Select network
                              </Text>
                            </View>
                            <View
                              style={
                                {
                                  "width": undefined,
                                }
                              }
                            >
                              <View
                                onLayout={[Function]}
                              >
>>>>>>> f4e8f8d0
                                <TouchableOpacity
                                  accessible={true}
                                  activeOpacity={1}
                                  disabled={false}
                                  onPress={[Function]}
                                  onPressIn={[Function]}
                                  onPressOut={[Function]}
                                  style={
                                    {
                                      "alignItems": "center",
                                      "borderRadius": 8,
                                      "height": 32,
                                      "justifyContent": "center",
                                      "opacity": 1,
                                      "width": 32,
                                    }
                                  }
                                  testID="bridge-network-selector-close-button"
                                >
                                  <SvgMock
                                    color="#121314"
                                    fill="currentColor"
                                    height={24}
                                    name="Close"
                                    style={
                                      {
                                        "height": 24,
                                        "width": 24,
                                      }
                                    }
                                    width={24}
                                  />
                                </TouchableOpacity>
                              </View>
                            </View>
                          </View>
                          <RCTScrollView>
                            <View>
                              <RCTScrollView
                                showsVerticalScrollIndicator={false}
                                style={
                                  {
                                    "flex": 1,
                                  }
                                }
                              >
                                <View>
                                  <View
                                    style={
                                      [
                                        {},
                                        {
                                          "padding": 8,
                                        },
                                      ]
                                    }
                                  >
                                    <TouchableOpacity
                                      onPress={[Function]}
                                    >
                                      <View
                                        accessibilityRole="none"
                                        accessible={true}
                                        style={
                                          {
                                            "padding": 16,
                                          }
                                        }
                                      >
                                        <View
                                          style={
                                            {
                                              "alignItems": "center",
                                              "flexDirection": "row",
                                            }
                                          }
                                        >
                                          <View
                                            alignItems="center"
                                            flexDirection="row"
                                            style={
                                              [
                                                {
                                                  "alignItems": "center",
                                                  "flexDirection": "row",
                                                },
                                                {
                                                  "flex": 1,
                                                },
                                              ]
                                            }
                                          >
                                            <View
                                              alignItems="center"
                                              flexDirection="row"
                                              gap={8}
                                              style={
                                                [
                                                  {
                                                    "alignItems": "center",
                                                    "flexDirection": "row",
                                                    "gap": 8,
                                                  },
                                                  {
                                                    "flex": 1,
                                                  },
                                                ]
                                              }
                                            >
                                              <View
                                                style={
                                                  {
                                                    "alignItems": "center",
                                                    "backgroundColor": "#ffffff",
                                                    "borderRadius": 8,
                                                    "height": 32,
                                                    "justifyContent": "center",
                                                    "overflow": "hidden",
                                                    "width": 32,
                                                  }
                                                }
                                              >
                                                <Image
                                                  onError={[Function]}
                                                  resizeMode="contain"
                                                  source={1}
                                                  style={
                                                    {
                                                      "height": 32,
                                                      "width": 32,
                                                    }
                                                  }
                                                  testID="network-avatar-image"
                                                />
                                              </View>
                                              <Text
                                                accessibilityRole="text"
                                                style={
                                                  {
                                                    "color": "#121314",
                                                    "fontFamily": "Geist Medium",
                                                    "fontSize": 18,
                                                    "letterSpacing": 0,
                                                    "lineHeight": 24,
                                                  }
                                                }
                                              >
                                                Bitcoin
                                              </Text>
                                            </View>
                                          </View>
                                        </View>
                                      </View>
                                    </TouchableOpacity>
                                    <TouchableOpacity
                                      onPress={[Function]}
                                    >
                                      <View
                                        accessibilityRole="none"
                                        accessible={true}
                                        style={
                                          {
                                            "padding": 16,
                                          }
                                        }
                                      >
                                        <View
                                          style={
                                            {
                                              "alignItems": "center",
                                              "flexDirection": "row",
                                            }
                                          }
                                        >
                                          <View
                                            alignItems="center"
                                            flexDirection="row"
                                            style={
                                              [
                                                {
                                                  "alignItems": "center",
                                                  "flexDirection": "row",
                                                },
                                                {
                                                  "flex": 1,
                                                },
                                              ]
                                            }
                                          >
                                            <View
                                              alignItems="center"
                                              flexDirection="row"
                                              gap={8}
                                              style={
                                                [
                                                  {
                                                    "alignItems": "center",
                                                    "flexDirection": "row",
                                                    "gap": 8,
                                                  },
                                                  {
                                                    "flex": 1,
                                                  },
                                                ]
                                              }
                                            >
                                              <View
                                                style={
                                                  {
                                                    "alignItems": "center",
                                                    "backgroundColor": "#ffffff",
                                                    "borderRadius": 8,
                                                    "height": 32,
                                                    "justifyContent": "center",
                                                    "overflow": "hidden",
                                                    "width": 32,
                                                  }
                                                }
                                              >
                                                <Image
                                                  onError={[Function]}
                                                  resizeMode="contain"
                                                  source={1}
                                                  style={
                                                    {
                                                      "height": 32,
                                                      "width": 32,
                                                    }
                                                  }
                                                  testID="network-avatar-image"
                                                />
                                              </View>
                                              <Text
                                                accessibilityRole="text"
                                                style={
                                                  {
                                                    "color": "#121314",
                                                    "fontFamily": "Geist Medium",
                                                    "fontSize": 18,
                                                    "letterSpacing": 0,
                                                    "lineHeight": 24,
                                                  }
                                                }
                                              >
                                                Solana
                                              </Text>
                                            </View>
                                          </View>
                                        </View>
                                      </View>
                                    </TouchableOpacity>
                                    <TouchableOpacity
                                      onPress={[Function]}
                                    >
                                      <View
                                        accessibilityRole="none"
                                        accessible={true}
                                        style={
                                          {
                                            "padding": 16,
                                          }
                                        }
                                      >
                                        <View
                                          style={
                                            {
                                              "alignItems": "center",
                                              "flexDirection": "row",
                                            }
                                          }
                                        >
                                          <View
                                            alignItems="center"
                                            flexDirection="row"
                                            style={
                                              [
                                                {
                                                  "alignItems": "center",
                                                  "flexDirection": "row",
                                                },
                                                {
                                                  "flex": 1,
                                                },
                                              ]
                                            }
                                          >
                                            <View
                                              alignItems="center"
                                              flexDirection="row"
                                              gap={8}
                                              style={
                                                [
                                                  {
                                                    "alignItems": "center",
                                                    "flexDirection": "row",
                                                    "gap": 8,
                                                  },
                                                  {
                                                    "flex": 1,
                                                  },
                                                ]
                                              }
                                            >
                                              <View
                                                style={
                                                  {
                                                    "alignItems": "center",
                                                    "backgroundColor": "#ffffff",
                                                    "borderRadius": 8,
                                                    "height": 32,
                                                    "justifyContent": "center",
                                                    "overflow": "hidden",
                                                    "width": 32,
                                                  }
                                                }
                                              >
                                                <Image
                                                  onError={[Function]}
                                                  resizeMode="contain"
                                                  source={1}
                                                  style={
                                                    {
                                                      "height": 32,
                                                      "width": 32,
                                                    }
                                                  }
                                                  testID="network-avatar-image"
                                                />
                                              </View>
                                              <Text
                                                accessibilityRole="text"
                                                style={
                                                  {
                                                    "color": "#121314",
                                                    "fontFamily": "Geist Medium",
                                                    "fontSize": 18,
                                                    "letterSpacing": 0,
                                                    "lineHeight": 24,
                                                  }
                                                }
                                              >
                                                Optimism
                                              </Text>
                                            </View>
                                          </View>
                                        </View>
                                      </View>
                                    </TouchableOpacity>
                                  </View>
                                </View>
                              </RCTScrollView>
                            </View>
                          </RCTScrollView>
                        </View>
                      </View>
                    </View>
                  </View>
                </View>
              </View>
            </View>
          </View>
        </View>
      </RNSScreen>
    </RNSScreenContainer>
  </RNCSafeAreaProvider>
</View>
`;<|MERGE_RESOLUTION|>--- conflicted
+++ resolved
@@ -468,35 +468,12 @@
                                 style={
                                   {
                                     "color": "#121314",
-<<<<<<< HEAD
-                                    "flex": 1,
-                                    "fontFamily": "Geist Bold",
-                                    "fontSize": 18,
-=======
                                     "fontFamily": "Geist Bold",
                                     "fontSize": 16,
->>>>>>> f4e8f8d0
                                     "letterSpacing": 0,
                                     "lineHeight": 24,
                                     "textAlign": "center",
                                   }
-<<<<<<< HEAD
-                                }
-                              >
-                                Select network
-                              </Text>
-                            </View>
-                            <View
-                              style={
-                                {
-                                  "width": undefined,
-                                }
-                              }
-                            >
-                              <View
-                                onLayout={[Function]}
-                              >
-=======
                                 }
                                 testID="header-title"
                               >
@@ -513,7 +490,6 @@
                               <View
                                 onLayout={[Function]}
                               >
->>>>>>> f4e8f8d0
                                 <TouchableOpacity
                                   accessible={true}
                                   activeOpacity={1}
