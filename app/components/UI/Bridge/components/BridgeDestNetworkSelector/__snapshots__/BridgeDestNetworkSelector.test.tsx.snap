// Jest Snapshot v1, https://goo.gl/fbAQLP

exports[`BridgeDestNetworkSelector renders with initial state and displays networks 1`] = `
<View
  style={
    {
      "flex": 1,
    }
  }
>
  <RNCSafeAreaProvider
    onInsetsChange={[Function]}
    style={
      [
        {
          "flex": 1,
        },
        undefined,
      ]
    }
  >
    <View
      collapsable={false}
      pointerEvents="box-none"
      style={
        {
          "zIndex": 1,
        }
      }
    >
      <View
        accessibilityElementsHidden={false}
        importantForAccessibility="auto"
        onLayout={[Function]}
        pointerEvents="box-none"
        style={null}
      >
        <View
          collapsable={false}
          pointerEvents="box-none"
          style={
            {
              "bottom": 0,
              "left": 0,
              "opacity": 1,
              "position": "absolute",
              "right": 0,
              "top": 0,
              "zIndex": 0,
            }
          }
        >
          <View
            collapsable={false}
            style={
              {
                "backgroundColor": "rgb(255, 255, 255)",
                "borderBottomColor": "rgb(216, 216, 216)",
                "flex": 1,
                "shadowColor": "rgb(216, 216, 216)",
                "shadowOffset": {
                  "height": 0.5,
                  "width": 0,
                },
                "shadowOpacity": 0.85,
                "shadowRadius": 0,
              }
            }
          />
        </View>
        <View
          collapsable={false}
          pointerEvents="box-none"
          style={
            {
              "height": 64,
              "maxHeight": undefined,
              "minHeight": undefined,
              "opacity": undefined,
              "transform": undefined,
            }
          }
        >
          <View
            pointerEvents="none"
            style={
              {
                "height": 20,
              }
            }
          />
          <View
            pointerEvents="box-none"
            style={
              {
                "alignItems": "center",
                "flex": 1,
                "flexDirection": "row",
                "justifyContent": "center",
              }
            }
          >
            <View
              collapsable={false}
              pointerEvents="box-none"
              style={
                {
                  "marginHorizontal": 16,
                  "opacity": 1,
                }
              }
            >
              <Text
                accessibilityRole="header"
                aria-level="1"
                collapsable={false}
                numberOfLines={1}
                onLayout={[Function]}
                style={
                  {
                    "color": "rgb(28, 28, 30)",
                    "fontSize": 17,
                    "fontWeight": "600",
                  }
                }
              >
                BridgeDestNetworkSelector
              </Text>
            </View>
          </View>
        </View>
      </View>
    </View>
    <RNSScreenContainer
      onLayout={[Function]}
      style={
        {
          "flex": 1,
        }
      }
    >
      <RNSScreen
        activityState={2}
        collapsable={false}
        gestureResponseDistance={
          {
            "bottom": -1,
            "end": -1,
            "start": -1,
            "top": -1,
          }
        }
        onGestureCancel={[Function]}
        pointerEvents="box-none"
        sheetAllowedDetents="large"
        sheetCornerRadius={-1}
        sheetExpandsWhenScrolledToEdge={true}
        sheetGrabberVisible={false}
        sheetLargestUndimmedDetent="all"
        style={
          {
            "bottom": 0,
            "left": 0,
            "position": "absolute",
            "right": 0,
            "top": 0,
            "zIndex": undefined,
          }
        }
      >
        <View
          collapsable={false}
          style={
            {
              "opacity": 1,
            }
          }
        />
        <View
          accessibilityElementsHidden={false}
          closing={false}
          gestureVelocityImpact={0.3}
          importantForAccessibility="auto"
          onClose={[Function]}
          onGestureBegin={[Function]}
          onGestureCanceled={[Function]}
          onGestureEnd={[Function]}
          onOpen={[Function]}
          onTransition={[Function]}
          pointerEvents="box-none"
          style={
            [
              {
                "overflow": undefined,
              },
              {
                "bottom": 0,
                "left": 0,
                "position": "absolute",
                "right": 0,
                "top": 0,
              },
            ]
          }
          transitionSpec={
            {
              "close": {
                "animation": "spring",
                "config": {
                  "damping": 500,
                  "mass": 3,
                  "overshootClamping": true,
                  "restDisplacementThreshold": 10,
                  "restSpeedThreshold": 10,
                  "stiffness": 1000,
                },
              },
              "open": {
                "animation": "spring",
                "config": {
                  "damping": 500,
                  "mass": 3,
                  "overshootClamping": true,
                  "restDisplacementThreshold": 10,
                  "restSpeedThreshold": 10,
                  "stiffness": 1000,
                },
              },
            }
          }
        >
          <View
            collapsable={false}
            needsOffscreenAlphaCompositing={false}
            pointerEvents="box-none"
            style={
              {
                "flex": 1,
              }
            }
          >
            <View
              collapsable={false}
              onGestureHandlerEvent={[Function]}
              onGestureHandlerStateChange={[Function]}
              style={
                {
                  "flex": 1,
                  "transform": [
                    {
                      "translateX": 0,
                    },
                    {
                      "translateX": 0,
                    },
                  ],
                }
              }
            >
              <View
                collapsable={false}
                pointerEvents="none"
                style={
                  {
                    "backgroundColor": "rgb(242, 242, 242)",
                    "bottom": 0,
                    "left": 0,
                    "position": "absolute",
                    "shadowColor": "#000",
                    "shadowOffset": {
                      "height": 1,
                      "width": -1,
                    },
                    "shadowOpacity": 0.3,
                    "shadowRadius": 5,
                    "top": 0,
                    "width": 3,
                  }
                }
              />
              <View
                style={
                  [
                    {
                      "flex": 1,
                      "overflow": "hidden",
                    },
                    [
                      {
                        "backgroundColor": "rgb(242, 242, 242)",
                      },
                      undefined,
                    ],
                  ]
                }
              >
                <View
                  style={
                    {
                      "flex": 1,
                      "flexDirection": "column-reverse",
                    }
                  }
                >
                  <View
                    style={
                      {
                        "flex": 1,
                      }
                    }
                  >
                    <View
                      onLayout={[Function]}
                      style={
                        [
                          {
                            "bottom": 0,
                            "justifyContent": "flex-end",
                            "left": 0,
                            "position": "absolute",
                            "right": 0,
                            "top": 0,
                          },
                          {
                            "paddingBottom": 0,
                          },
                        ]
                      }
                    >
                      <View
                        style={
                          [
                            {
                              "backgroundColor": "#00000066",
                              "bottom": 0,
                              "left": 0,
                              "position": "absolute",
                              "right": 0,
                              "top": 0,
                            },
                            {
                              "opacity": 0,
                            },
                          ]
                        }
                      >
                        <TouchableOpacity
                          onPress={[Function]}
                          style={
                            {
                              "flex": 1,
                            }
                          }
                        />
                      </View>
                      <View
                        onLayout={[Function]}
                        style={
                          [
                            {
                              "bottom": 0,
                              "left": 0,
                              "position": "absolute",
                              "right": 0,
                            },
                            {
                              "paddingBottom": 0,
                            },
                          ]
                        }
                      >
                        <View
                          collapsable={false}
                          onGestureHandlerEvent={[Function]}
                          onGestureHandlerStateChange={[Function]}
                          onLayout={[Function]}
                          style={
                            [
                              {
                                "backgroundColor": "#ffffff",
                                "borderColor": "#b7bbc866",
                                "borderTopLeftRadius": 8,
                                "borderTopRightRadius": 8,
                                "borderWidth": 1,
                                "height": 1334,
                                "maxHeight": 1334,
                                "overflow": "hidden",
                                "paddingBottom": 0,
                                "shadowColor": "#0000001a",
                                "shadowOffset": {
                                  "height": 2,
                                  "width": 0,
                                },
                                "shadowOpacity": 1,
                                "shadowRadius": 40,
                              },
                              {
                                "transform": [
                                  {
                                    "translateY": 1334,
                                  },
                                ],
                              },
                            ]
                          }
                        >
                          <View
                            style={
                              {
                                "alignItems": "center",
                                "alignSelf": "stretch",
                                "padding": 4,
                              }
                            }
                          >
                            <View
                              style={
                                {
                                  "backgroundColor": "#b7bbc866",
                                  "borderRadius": 2,
                                  "height": 4,
                                  "width": 40,
                                }
                              }
                            />
                          </View>
                          <View
                            style={
                              [
                                {},
                                {
                                  "backgroundColor": "#ffffff",
                                  "flex": 1,
                                },
                              ]
                            }
                          >
                            <View
                              gap={4}
                              style={
                                [
                                  {
                                    "gap": 4,
                                  },
                                  undefined,
                                ]
                              }
                            >
                              <View
                                style={
                                  [
                                    {
                                      "backgroundColor": "#ffffff",
                                      "flexDirection": "row",
                                      "padding": 16,
                                    },
                                    false,
                                  ]
                                }
                                testID="header"
                              >
                                <View
                                  style={
                                    {
                                      "width": undefined,
                                    }
                                  }
                                >
                                  <View
                                    onLayout={[Function]}
                                  />
                                </View>
                                <View
                                  style={
                                    {
                                      "alignItems": "center",
                                      "flex": 1,
                                      "marginHorizontal": 16,
                                    }
                                  }
                                >
                                  <View
                                    alignItems="center"
                                    flexDirection="row"
                                    justifyContent="center"
                                    style={
                                      [
                                        {
                                          "alignItems": "center",
                                          "flexDirection": "row",
                                          "justifyContent": "center",
                                        },
                                        undefined,
                                      ]
                                    }
                                  >
                                    <Text
                                      accessibilityRole="text"
                                      style={
                                        {
                                          "color": "#121314",
                                          "flex": 1,
                                          "fontFamily": "CentraNo1-Bold",
                                          "fontSize": 18,
                                          "fontWeight": "700",
                                          "letterSpacing": 0,
                                          "lineHeight": 24,
                                          "textAlign": "center",
                                        }
                                      }
                                    >
                                      Select network
                                    </Text>
                                    <View
                                      style={
                                        [
                                          {},
                                          [
                                            {
                                              "position": "absolute",
                                              "right": 0,
                                            },
                                            {
                                              "padding": 8,
                                            },
                                          ],
                                        ]
                                      }
                                    >
                                      <TouchableOpacity
                                        onPress={[Function]}
                                        testID="bridge-network-selector-close-button"
                                      >
                                        <SvgMock
                                          color="#121314"
                                          height={16}
                                          name="Close"
                                          style={
                                            {
                                              "height": 16,
                                              "width": 16,
                                            }
                                          }
                                          width={16}
                                        />
                                      </TouchableOpacity>
                                    </View>
                                  </View>
                                </View>
                                <View
                                  style={
                                    {
                                      "width": undefined,
                                    }
                                  }
                                >
                                  <View
                                    onLayout={[Function]}
                                  />
                                </View>
                              </View>
                            </View>
                            <View
                              style={
                                [
                                  {},
                                  {
                                    "backgroundColor": "#ffffff",
                                    "flex": 1,
                                  },
                                ]
                              }
                            >
                              <View
                                style={
                                  [
                                    {},
                                    {
                                      "padding": 8,
                                    },
                                  ]
                                }
                              >
                                <TouchableOpacity
                                  onPress={[Function]}
                                >
                                  <View
                                    accessibilityRole="none"
                                    accessible={true}
                                    style={
                                      {
                                        "padding": 16,
                                      }
                                    }
                                  >
                                    <View
                                      style={
                                        {
                                          "alignItems": "center",
                                          "flexDirection": "row",
                                        }
                                      }
                                    >
                                      <View
                                        alignItems="center"
                                        flexDirection="row"
                                        style={
                                          [
                                            {
                                              "alignItems": "center",
                                              "flexDirection": "row",
                                            },
                                            {
                                              "flex": 1,
                                            },
                                          ]
                                        }
                                      >
                                        <View
                                          alignItems="center"
                                          flexDirection="row"
                                          gap={8}
                                          style={
                                            [
                                              {
                                                "alignItems": "center",
                                                "flexDirection": "row",
                                                "gap": 8,
                                              },
                                              {
                                                "flex": 1,
                                              },
                                            ]
                                          }
                                        >
                                          <View
                                            style={
                                              {
                                                "alignItems": "center",
                                                "backgroundColor": "#ffffff",
                                                "borderRadius": 8,
                                                "height": 32,
                                                "justifyContent": "center",
                                                "overflow": "hidden",
                                                "width": 32,
                                              }
                                            }
                                          >
                                            <Image
                                              onError={[Function]}
                                              resizeMode="contain"
                                              source={1}
                                              style={
                                                {
                                                  "height": 32,
                                                  "width": 32,
                                                }
                                              }
                                              testID="network-avatar-image"
                                            />
                                          </View>
                                          <Text
                                            accessibilityRole="text"
                                            style={
                                              {
                                                "color": "#121314",
                                                "fontFamily": "CentraNo1-Medium",
                                                "fontSize": 18,
<<<<<<< HEAD
                                                "fontWeight": "500",
                                                "letterSpacing": 0,
                                                "lineHeight": 24,
                                              }
                                            }
                                          >
                                            Ethereum Mainnet
                                          </Text>
                                        </View>
                                      </View>
                                    </View>
                                  </View>
                                </TouchableOpacity>
                                <TouchableOpacity
                                  onPress={[Function]}
                                >
                                  <View
                                    accessibilityRole="none"
                                    accessible={true}
                                    style={
                                      {
                                        "padding": 16,
                                      }
                                    }
                                  >
                                    <View
                                      style={
                                        {
                                          "alignItems": "center",
                                          "flexDirection": "row",
                                        }
                                      }
                                    >
                                      <View
                                        alignItems="center"
                                        flexDirection="row"
                                        style={
                                          [
                                            {
                                              "alignItems": "center",
                                              "flexDirection": "row",
                                            },
                                            {
                                              "flex": 1,
                                            },
                                          ]
                                        }
                                      >
                                        <View
                                          alignItems="center"
                                          flexDirection="row"
                                          gap={8}
                                          style={
                                            [
                                              {
                                                "alignItems": "center",
                                                "flexDirection": "row",
                                                "gap": 8,
                                              },
                                              {
                                                "flex": 1,
                                              },
                                            ]
                                          }
                                        >
                                          <View
                                            style={
                                              {
                                                "alignItems": "center",
                                                "backgroundColor": "#ffffff",
                                                "borderRadius": 8,
                                                "height": 32,
                                                "justifyContent": "center",
                                                "overflow": "hidden",
                                                "width": 32,
                                              }
                                            }
                                          >
                                            <Image
                                              onError={[Function]}
                                              resizeMode="contain"
                                              source={1}
                                              style={
                                                {
                                                  "height": 32,
                                                  "width": 32,
                                                }
                                              }
                                              testID="network-avatar-image"
                                            />
                                          </View>
                                          <Text
                                            accessibilityRole="text"
                                            style={
                                              {
                                                "color": "#121314",
                                                "fontFamily": "CentraNo1-Medium",
                                                "fontSize": 18,
=======
>>>>>>> 733bad1a
                                                "fontWeight": "500",
                                                "letterSpacing": 0,
                                                "lineHeight": 24,
                                              }
                                            }
                                          >
                                            Optimism
                                          </Text>
                                        </View>
                                      </View>
                                    </View>
                                  </View>
                                </TouchableOpacity>
<<<<<<< HEAD
                                <TouchableOpacity
                                  onPress={[Function]}
                                >
                                  <View
                                    accessibilityRole="none"
                                    accessible={true}
                                    style={
                                      {
                                        "padding": 16,
                                      }
                                    }
                                  >
                                    <View
                                      style={
                                        {
                                          "alignItems": "center",
                                          "flexDirection": "row",
                                        }
                                      }
                                    >
                                      <View
                                        alignItems="center"
                                        flexDirection="row"
                                        style={
                                          [
                                            {
                                              "alignItems": "center",
                                              "flexDirection": "row",
                                            },
                                            {
                                              "flex": 1,
                                            },
                                          ]
                                        }
                                      >
                                        <View
                                          alignItems="center"
                                          flexDirection="row"
                                          gap={8}
                                          style={
                                            [
                                              {
                                                "alignItems": "center",
                                                "flexDirection": "row",
                                                "gap": 8,
                                              },
                                              {
                                                "flex": 1,
                                              },
                                            ]
                                          }
                                        >
                                          <View
                                            style={
                                              {
                                                "alignItems": "center",
                                                "backgroundColor": "#ffffff",
                                                "borderRadius": 8,
                                                "height": 32,
                                                "justifyContent": "center",
                                                "overflow": "hidden",
                                                "width": 32,
                                              }
                                            }
                                          >
                                            <Image
                                              onError={[Function]}
                                              resizeMode="contain"
                                              source={1}
                                              style={
                                                {
                                                  "height": 32,
                                                  "width": 32,
                                                }
                                              }
                                              testID="network-avatar-image"
                                            />
                                          </View>
                                          <Text
                                            accessibilityRole="text"
                                            style={
                                              {
                                                "color": "#121314",
                                                "fontFamily": "CentraNo1-Medium",
                                                "fontSize": 18,
                                                "fontWeight": "500",
                                                "letterSpacing": 0,
                                                "lineHeight": 24,
                                              }
                                            }
                                          >
                                            Base
                                          </Text>
                                        </View>
                                      </View>
                                    </View>
                                  </View>
                                </TouchableOpacity>
=======
>>>>>>> 733bad1a
                              </View>
                            </View>
                          </View>
                        </View>
                      </View>
                    </View>
                  </View>
                </View>
              </View>
            </View>
          </View>
        </View>
      </RNSScreen>
    </RNSScreenContainer>
  </RNCSafeAreaProvider>
</View>
`;<|MERGE_RESOLUTION|>--- conflicted
+++ resolved
@@ -666,107 +666,6 @@
                                                 "color": "#121314",
                                                 "fontFamily": "CentraNo1-Medium",
                                                 "fontSize": 18,
-<<<<<<< HEAD
-                                                "fontWeight": "500",
-                                                "letterSpacing": 0,
-                                                "lineHeight": 24,
-                                              }
-                                            }
-                                          >
-                                            Ethereum Mainnet
-                                          </Text>
-                                        </View>
-                                      </View>
-                                    </View>
-                                  </View>
-                                </TouchableOpacity>
-                                <TouchableOpacity
-                                  onPress={[Function]}
-                                >
-                                  <View
-                                    accessibilityRole="none"
-                                    accessible={true}
-                                    style={
-                                      {
-                                        "padding": 16,
-                                      }
-                                    }
-                                  >
-                                    <View
-                                      style={
-                                        {
-                                          "alignItems": "center",
-                                          "flexDirection": "row",
-                                        }
-                                      }
-                                    >
-                                      <View
-                                        alignItems="center"
-                                        flexDirection="row"
-                                        style={
-                                          [
-                                            {
-                                              "alignItems": "center",
-                                              "flexDirection": "row",
-                                            },
-                                            {
-                                              "flex": 1,
-                                            },
-                                          ]
-                                        }
-                                      >
-                                        <View
-                                          alignItems="center"
-                                          flexDirection="row"
-                                          gap={8}
-                                          style={
-                                            [
-                                              {
-                                                "alignItems": "center",
-                                                "flexDirection": "row",
-                                                "gap": 8,
-                                              },
-                                              {
-                                                "flex": 1,
-                                              },
-                                            ]
-                                          }
-                                        >
-                                          <View
-                                            style={
-                                              {
-                                                "alignItems": "center",
-                                                "backgroundColor": "#ffffff",
-                                                "borderRadius": 8,
-                                                "height": 32,
-                                                "justifyContent": "center",
-                                                "overflow": "hidden",
-                                                "width": 32,
-                                              }
-                                            }
-                                          >
-                                            <Image
-                                              onError={[Function]}
-                                              resizeMode="contain"
-                                              source={1}
-                                              style={
-                                                {
-                                                  "height": 32,
-                                                  "width": 32,
-                                                }
-                                              }
-                                              testID="network-avatar-image"
-                                            />
-                                          </View>
-                                          <Text
-                                            accessibilityRole="text"
-                                            style={
-                                              {
-                                                "color": "#121314",
-                                                "fontFamily": "CentraNo1-Medium",
-                                                "fontSize": 18,
-=======
->>>>>>> 733bad1a
                                                 "fontWeight": "500",
                                                 "letterSpacing": 0,
                                                 "lineHeight": 24,
@@ -780,107 +679,6 @@
                                     </View>
                                   </View>
                                 </TouchableOpacity>
-<<<<<<< HEAD
-                                <TouchableOpacity
-                                  onPress={[Function]}
-                                >
-                                  <View
-                                    accessibilityRole="none"
-                                    accessible={true}
-                                    style={
-                                      {
-                                        "padding": 16,
-                                      }
-                                    }
-                                  >
-                                    <View
-                                      style={
-                                        {
-                                          "alignItems": "center",
-                                          "flexDirection": "row",
-                                        }
-                                      }
-                                    >
-                                      <View
-                                        alignItems="center"
-                                        flexDirection="row"
-                                        style={
-                                          [
-                                            {
-                                              "alignItems": "center",
-                                              "flexDirection": "row",
-                                            },
-                                            {
-                                              "flex": 1,
-                                            },
-                                          ]
-                                        }
-                                      >
-                                        <View
-                                          alignItems="center"
-                                          flexDirection="row"
-                                          gap={8}
-                                          style={
-                                            [
-                                              {
-                                                "alignItems": "center",
-                                                "flexDirection": "row",
-                                                "gap": 8,
-                                              },
-                                              {
-                                                "flex": 1,
-                                              },
-                                            ]
-                                          }
-                                        >
-                                          <View
-                                            style={
-                                              {
-                                                "alignItems": "center",
-                                                "backgroundColor": "#ffffff",
-                                                "borderRadius": 8,
-                                                "height": 32,
-                                                "justifyContent": "center",
-                                                "overflow": "hidden",
-                                                "width": 32,
-                                              }
-                                            }
-                                          >
-                                            <Image
-                                              onError={[Function]}
-                                              resizeMode="contain"
-                                              source={1}
-                                              style={
-                                                {
-                                                  "height": 32,
-                                                  "width": 32,
-                                                }
-                                              }
-                                              testID="network-avatar-image"
-                                            />
-                                          </View>
-                                          <Text
-                                            accessibilityRole="text"
-                                            style={
-                                              {
-                                                "color": "#121314",
-                                                "fontFamily": "CentraNo1-Medium",
-                                                "fontSize": 18,
-                                                "fontWeight": "500",
-                                                "letterSpacing": 0,
-                                                "lineHeight": 24,
-                                              }
-                                            }
-                                          >
-                                            Base
-                                          </Text>
-                                        </View>
-                                      </View>
-                                    </View>
-                                  </View>
-                                </TouchableOpacity>
-=======
->>>>>>> 733bad1a
                               </View>
                             </View>
                           </View>
