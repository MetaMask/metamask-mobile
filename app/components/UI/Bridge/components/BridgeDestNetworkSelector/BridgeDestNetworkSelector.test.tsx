import { initialState } from '../../_mocks_/initialState';
import { fireEvent } from '@testing-library/react-native';
import { renderScreen } from '../../../../../util/test/renderWithProvider';
import { BridgeDestNetworkSelector } from '.';
import Routes from '../../../../../constants/navigation/Routes';
import { Hex } from '@metamask/utils';
import { setSelectedDestChainId } from '../../../../../core/redux/slices/bridge';
import { formatChainIdToCaip } from '@metamask/bridge-controller';
<<<<<<< HEAD
import { initialState } from '../../_mocks_/initialState';
=======
>>>>>>> bd91ac84

const mockNavigate = jest.fn();
const mockGoBack = jest.fn();

jest.mock('@react-navigation/native', () => ({
  ...jest.requireActual('@react-navigation/native'),
  useNavigation: () => ({
    navigate: mockNavigate,
    goBack: mockGoBack,
  }),
}));

jest.mock('../../../../../core/redux/slices/bridge', () => {
  const actual = jest.requireActual('../../../../../core/redux/slices/bridge');
  return {
    __esModule: true,
    ...actual,
    default: actual.default,
    setSelectedDestChainId: jest.fn(actual.setSelectedDestChainId),
  };
});

describe('BridgeDestNetworkSelector', () => {
  const mockChainId = '0x1' as Hex;
  const optimismChainId = '0xa' as Hex;

  beforeEach(() => {
    jest.clearAllMocks();
  });

  it('renders with initial state and displays networks', () => {
    const { getByText, toJSON } = renderScreen(
      BridgeDestNetworkSelector,
      {
        name: Routes.BRIDGE.MODALS.DEST_NETWORK_SELECTOR,
      },
      { state: initialState },
    );

    // Header should be visible
    expect(getByText('Select network')).toBeTruthy();

    // Networks should be visible
    expect(getByText('Optimism')).toBeTruthy();

    expect(toJSON()).toMatchSnapshot();
  });

  it('handles network selection correctly', () => {
    const { getByText } = renderScreen(
      BridgeDestNetworkSelector,
      {
        name: Routes.BRIDGE.MODALS.DEST_NETWORK_SELECTOR,
      },
      { state: initialState },
    );

    // Click on Optimism network
    const optimismNetwork = getByText('Optimism');
    fireEvent.press(optimismNetwork);

    // Should call setSelectedDestChainId with optimismChainId
    expect(setSelectedDestChainId).toHaveBeenCalledWith(optimismChainId);

    // Should navigate back
    expect(mockGoBack).toHaveBeenCalled();
  });

  it('handles close button correctly', () => {
    const { getByTestId } = renderScreen(
      BridgeDestNetworkSelector,
      {
        name: Routes.BRIDGE.MODALS.DEST_NETWORK_SELECTOR,
      },
      { state: initialState },
    );

    const closeButton = getByTestId('bridge-network-selector-close-button');
    fireEvent.press(closeButton);

    expect(mockGoBack).toHaveBeenCalled();
  });

  it('only displays active destination networks', () => {
    // Create a state with a network that has isActiveDest set to false
    const stateWithInactiveDest = {
      ...initialState,
      engine: {
        ...initialState.engine,
        backgroundState: {
          ...initialState.engine.backgroundState,
          RemoteFeatureFlagController: {
            remoteFeatureFlags: {
              bridgeConfig: {
<<<<<<< HEAD
=======
                minimumVersion: '0.0.0',
                maxRefreshCount: 5,
                refreshRate: 30000,
                support: true,
                chains: {
                  [formatChainIdToCaip(mockChainId)]: {
                    isActiveSrc: true,
                    isActiveDest: false,
                  }, // Set Ethereum to inactive as dest
                  [formatChainIdToCaip(optimismChainId)]: {
                    isActiveSrc: true,
                    isActiveDest: true,
                  },
                },
              },
              bridgeConfigV2: {
                minimumVersion: '0.0.0',
>>>>>>> bd91ac84
                maxRefreshCount: 5,
                refreshRate: 30000,
                support: true,
                chains: {
                  [formatChainIdToCaip(mockChainId)]: {
                    isActiveSrc: true,
                    isActiveDest: false,
                  }, // Set Ethereum to inactive as dest
                  [formatChainIdToCaip(optimismChainId)]: {
                    isActiveSrc: true,
                    isActiveDest: true,
                  },
                },
              },
            },
          },
        },
      },
    };

    const { queryByText } = renderScreen(
      BridgeDestNetworkSelector,
      {
        name: Routes.BRIDGE.MODALS.DEST_NETWORK_SELECTOR,
      },
      { state: stateWithInactiveDest },
    );

    // Ethereum should not be visible as it's not active as a destination
    expect(queryByText('Ethereum Mainnet')).toBeNull();

    // Optimism and Base should be visible
    expect(queryByText('Optimism')).toBeTruthy();
  });
});<|MERGE_RESOLUTION|>--- conflicted
+++ resolved
@@ -6,10 +6,6 @@
 import { Hex } from '@metamask/utils';
 import { setSelectedDestChainId } from '../../../../../core/redux/slices/bridge';
 import { formatChainIdToCaip } from '@metamask/bridge-controller';
-<<<<<<< HEAD
-import { initialState } from '../../_mocks_/initialState';
-=======
->>>>>>> bd91ac84
 
 const mockNavigate = jest.fn();
 const mockGoBack = jest.fn();
@@ -104,8 +100,6 @@
           RemoteFeatureFlagController: {
             remoteFeatureFlags: {
               bridgeConfig: {
-<<<<<<< HEAD
-=======
                 minimumVersion: '0.0.0',
                 maxRefreshCount: 5,
                 refreshRate: 30000,
@@ -123,7 +117,6 @@
               },
               bridgeConfigV2: {
                 minimumVersion: '0.0.0',
->>>>>>> bd91ac84
                 maxRefreshCount: 5,
                 refreshRate: 30000,
                 support: true,
