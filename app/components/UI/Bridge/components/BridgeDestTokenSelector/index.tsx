import React, { useCallback } from 'react';
import { useSelector, useDispatch } from 'react-redux';
<<<<<<< HEAD
import { useNavigation } from '@react-navigation/native';
=======
import { RouteProp, useNavigation, useRoute } from '@react-navigation/native';
>>>>>>> 733bad1a
import { Hex } from '@metamask/utils';
import { selectNetworkConfigurations } from '../../../../../selectors/networkController';
import { selectDestToken, selectSelectedDestChainId, selectSourceToken, setDestToken } from '../../../../../core/redux/slices/bridge';
import { getNetworkImageSource } from '../../../../../util/networks';
import { TokenSelectorItem } from '../TokenSelectorItem';
import { BridgeDestNetworksBar } from '../BridgeDestNetworksBar';
<<<<<<< HEAD
import { BridgeTokenSelectorBase } from '../BridgeTokenSelectorBase';
=======
import { BridgeTokenSelectorBase, SkeletonItem } from '../BridgeTokenSelectorBase';
>>>>>>> 733bad1a
import { IconColor, IconName } from '../../../../../component-library/components/Icons/Icon';
import ButtonIcon, { ButtonIconSizes } from '../../../../../component-library/components/Buttons/ButtonIcon';
import { useStyles } from '../../../../../component-library/hooks';
import { StyleSheet } from 'react-native';
import { useTokens } from '../../hooks/useTokens';
<<<<<<< HEAD
import { BridgeToken } from '../../types';
import { PopularList } from '../../../../../util/networks/customNetworks';

=======
import { BridgeToken, BridgeViewMode } from '../../types';
import { PopularList } from '../../../../../util/networks/customNetworks';

export interface BridgeDestTokenSelectorRouteParams {
  bridgeViewMode: BridgeViewMode;
}

>>>>>>> 733bad1a
const createStyles = () => StyleSheet.create({
  infoButton: {
    marginRight: 12,
  },
});
export const BridgeDestTokenSelector: React.FC = () => {
  const dispatch = useDispatch();
  const { styles } = useStyles(createStyles, {});
  const navigation = useNavigation();
  const route = useRoute<RouteProp<{ params: BridgeDestTokenSelectorRouteParams }, 'params'>>();

  const networkConfigurations = useSelector(selectNetworkConfigurations);
  const selectedDestToken = useSelector(selectDestToken);
<<<<<<< HEAD

  const selectedDestChainId = useSelector(selectSelectedDestChainId);
  const selectedSourceToken = useSelector(selectSourceToken);
  const { tokens: tokensList, pending } = useTokens({
    topTokensChainId: selectedDestChainId as Hex,
    balanceChainIds: [selectedDestChainId as Hex],
=======
  const selectedDestChainId = useSelector(selectSelectedDestChainId);
  const selectedSourceToken = useSelector(selectSourceToken);
  const { tokens: tokensList, pending } = useTokens({
    topTokensChainId: selectedDestChainId,
    balanceChainIds: selectedDestChainId ? [selectedDestChainId] : [],
>>>>>>> 733bad1a
    tokensToExclude: selectedSourceToken ? [selectedSourceToken] : [],
  });
  const handleTokenPress = useCallback(
    (token: BridgeToken) => {
      dispatch(setDestToken(token));
      navigation.goBack();
    },
    [dispatch, navigation]
  );

  const renderToken = useCallback(
<<<<<<< HEAD
    ({ item }: { item: BridgeToken }) => {
=======
    ({ item }: { item: BridgeToken | null }) => {
      // This is to support a partial loading state for top tokens
      // We can show tokens with balance immediately, but we need to wait for the top tokens to load
      if (!item) {
        return <SkeletonItem />;
      }
>>>>>>> 733bad1a

      // Open the asset details screen as a bottom sheet
      const handleInfoButtonPress = () => navigation.navigate('Asset', { ...item });

      // If the user hasn't added the network, it won't be in the networkConfigurations object
      // So we use the PopularList to get the network name
      const networkName = networkConfigurations?.[item.chainId as Hex]?.name
        ?? PopularList.find((network) => network.chainId === item.chainId)?.nickname
        ?? 'Unknown Network';

      return (
      <TokenSelectorItem
        token={item}
        onPress={handleTokenPress}
        networkName={networkName}
        //@ts-expect-error - The utils/network file is still JS and this function expects a networkType, and should be optional
        networkImageSource={getNetworkImageSource({ chainId: item.chainId as Hex })}
        isSelected={
          selectedDestToken?.address === item.address &&
          selectedDestToken?.chainId === item.chainId
        }
      >
        <ButtonIcon
          iconName={IconName.Info}
          size={ButtonIconSizes.Md}
          onPress={handleInfoButtonPress}
          iconColor={IconColor.Alternative}
          style={styles.infoButton}
          testID="token-info-button"
        />
      </TokenSelectorItem>
    );},
    [handleTokenPress, networkConfigurations, selectedDestToken, navigation, styles.infoButton]
  );

  return (
    <BridgeTokenSelectorBase
<<<<<<< HEAD
      networksBar={<BridgeDestNetworksBar />}
      renderTokenItem={renderToken}
      tokensList={tokensList}
      pending={pending}
=======
      networksBar={route.params.bridgeViewMode === BridgeViewMode.Bridge ? <BridgeDestNetworksBar /> : undefined}
      renderTokenItem={renderToken}
      tokensList={tokensList}
      pending={pending}
      chainIdToFetchMetadata={selectedDestChainId}
>>>>>>> 733bad1a
    />
  );
};<|MERGE_RESOLUTION|>--- conflicted
+++ resolved
@@ -1,31 +1,18 @@
 import React, { useCallback } from 'react';
 import { useSelector, useDispatch } from 'react-redux';
-<<<<<<< HEAD
-import { useNavigation } from '@react-navigation/native';
-=======
 import { RouteProp, useNavigation, useRoute } from '@react-navigation/native';
->>>>>>> 733bad1a
 import { Hex } from '@metamask/utils';
 import { selectNetworkConfigurations } from '../../../../../selectors/networkController';
 import { selectDestToken, selectSelectedDestChainId, selectSourceToken, setDestToken } from '../../../../../core/redux/slices/bridge';
 import { getNetworkImageSource } from '../../../../../util/networks';
 import { TokenSelectorItem } from '../TokenSelectorItem';
 import { BridgeDestNetworksBar } from '../BridgeDestNetworksBar';
-<<<<<<< HEAD
-import { BridgeTokenSelectorBase } from '../BridgeTokenSelectorBase';
-=======
 import { BridgeTokenSelectorBase, SkeletonItem } from '../BridgeTokenSelectorBase';
->>>>>>> 733bad1a
 import { IconColor, IconName } from '../../../../../component-library/components/Icons/Icon';
 import ButtonIcon, { ButtonIconSizes } from '../../../../../component-library/components/Buttons/ButtonIcon';
 import { useStyles } from '../../../../../component-library/hooks';
 import { StyleSheet } from 'react-native';
 import { useTokens } from '../../hooks/useTokens';
-<<<<<<< HEAD
-import { BridgeToken } from '../../types';
-import { PopularList } from '../../../../../util/networks/customNetworks';
-
-=======
 import { BridgeToken, BridgeViewMode } from '../../types';
 import { PopularList } from '../../../../../util/networks/customNetworks';
 
@@ -33,7 +20,6 @@
   bridgeViewMode: BridgeViewMode;
 }
 
->>>>>>> 733bad1a
 const createStyles = () => StyleSheet.create({
   infoButton: {
     marginRight: 12,
@@ -47,20 +33,11 @@
 
   const networkConfigurations = useSelector(selectNetworkConfigurations);
   const selectedDestToken = useSelector(selectDestToken);
-<<<<<<< HEAD
-
-  const selectedDestChainId = useSelector(selectSelectedDestChainId);
-  const selectedSourceToken = useSelector(selectSourceToken);
-  const { tokens: tokensList, pending } = useTokens({
-    topTokensChainId: selectedDestChainId as Hex,
-    balanceChainIds: [selectedDestChainId as Hex],
-=======
   const selectedDestChainId = useSelector(selectSelectedDestChainId);
   const selectedSourceToken = useSelector(selectSourceToken);
   const { tokens: tokensList, pending } = useTokens({
     topTokensChainId: selectedDestChainId,
     balanceChainIds: selectedDestChainId ? [selectedDestChainId] : [],
->>>>>>> 733bad1a
     tokensToExclude: selectedSourceToken ? [selectedSourceToken] : [],
   });
   const handleTokenPress = useCallback(
@@ -72,16 +49,12 @@
   );
 
   const renderToken = useCallback(
-<<<<<<< HEAD
-    ({ item }: { item: BridgeToken }) => {
-=======
     ({ item }: { item: BridgeToken | null }) => {
       // This is to support a partial loading state for top tokens
       // We can show tokens with balance immediately, but we need to wait for the top tokens to load
       if (!item) {
         return <SkeletonItem />;
       }
->>>>>>> 733bad1a
 
       // Open the asset details screen as a bottom sheet
       const handleInfoButtonPress = () => navigation.navigate('Asset', { ...item });
@@ -119,18 +92,11 @@
 
   return (
     <BridgeTokenSelectorBase
-<<<<<<< HEAD
-      networksBar={<BridgeDestNetworksBar />}
-      renderTokenItem={renderToken}
-      tokensList={tokensList}
-      pending={pending}
-=======
       networksBar={route.params.bridgeViewMode === BridgeViewMode.Bridge ? <BridgeDestNetworksBar /> : undefined}
       renderTokenItem={renderToken}
       tokensList={tokensList}
       pending={pending}
       chainIdToFetchMetadata={selectedDestChainId}
->>>>>>> 733bad1a
     />
   );
 };