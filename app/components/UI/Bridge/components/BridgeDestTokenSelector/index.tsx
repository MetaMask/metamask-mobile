--- conflicted
+++ resolved
@@ -78,22 +78,6 @@
         return <SkeletonItem />;
       }
 
-<<<<<<< HEAD
-      // Open the asset details screen as a bottom sheet
-      // Use dispatch with unique key to force new modal instance
-      const handleInfoButtonPress = () => {
-        navigation.dispatch({
-          type: 'NAVIGATE',
-          payload: {
-            name: 'Asset',
-            key: `Asset-${item.address}-${item.chainId}-${Date.now()}`,
-            params: { ...item },
-          },
-        });
-      };
-
-=======
->>>>>>> 72548a9d
       // If the user hasn't added the network, it won't be in the networkConfigurations object
       // So we use the PopularList to get the network name
       const networkName = getNetworkName(
