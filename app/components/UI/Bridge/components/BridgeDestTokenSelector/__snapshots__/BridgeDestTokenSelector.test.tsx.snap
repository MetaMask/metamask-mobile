--- conflicted
+++ resolved
@@ -727,29 +727,6 @@
                                   }
                                 }
                               >
-<<<<<<< HEAD
-                                <View>
-                                  <TouchableOpacity
-                                    accessibilityRole="button"
-                                    accessible={true}
-                                    activeOpacity={1}
-                                    onPress={[Function]}
-                                    onPressIn={[Function]}
-                                    onPressOut={[Function]}
-                                    style={
-                                      {
-                                        "alignItems": "center",
-                                        "alignSelf": "flex-start",
-                                        "backgroundColor": "transparent",
-                                        "borderColor": "#b7bbc866",
-                                        "borderRadius": 12,
-                                        "borderWidth": 1,
-                                        "flexDirection": "row",
-                                        "height": 40,
-                                        "justifyContent": "center",
-                                        "paddingHorizontal": 16,
-                                      }
-=======
                                 <TextInput
                                   autoFocus={false}
                                   editable={true}
@@ -770,7 +747,6 @@
                                       "letterSpacing": 0,
                                       "opacity": 1,
                                       "paddingVertical": 0,
->>>>>>> 884a0c65
                                     }
                                   }
                                   testID="bridge-token-search-input"
@@ -860,17 +836,8 @@
                                     onPress={[Function]}
                                     style={
                                       {
-<<<<<<< HEAD
-                                        "alignItems": "center",
-                                        "alignSelf": "flex-start",
-                                        "backgroundColor": "transparent",
-                                        "borderColor": "#b7bbc866",
-                                        "borderRadius": 12,
-                                        "borderWidth": 1,
-=======
                                         "alignItems": "flex-start",
                                         "flex": 1,
->>>>>>> 884a0c65
                                         "flexDirection": "row",
                                         "paddingHorizontal": 15,
                                         "paddingVertical": 10,
