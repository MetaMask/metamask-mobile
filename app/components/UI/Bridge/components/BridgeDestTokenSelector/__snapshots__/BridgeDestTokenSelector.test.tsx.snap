// Jest Snapshot v1, https://goo.gl/fbAQLP

exports[`BridgeDestTokenSelector renders with initial state and displays tokens 1`] = `
<View
  style={
    {
      "flex": 1,
    }
  }
>
  <RNCSafeAreaProvider
    onInsetsChange={[Function]}
    style={
      [
        {
          "flex": 1,
        },
        undefined,
      ]
    }
  >
    <View
      collapsable={false}
      pointerEvents="box-none"
      style={
        {
          "zIndex": 1,
        }
      }
    >
      <View
        accessibilityElementsHidden={false}
        importantForAccessibility="auto"
        onLayout={[Function]}
        pointerEvents="box-none"
        style={null}
      >
        <View
          collapsable={false}
          pointerEvents="box-none"
          style={
            {
              "bottom": 0,
              "left": 0,
              "opacity": 1,
              "position": "absolute",
              "right": 0,
              "top": 0,
              "zIndex": 0,
            }
          }
        >
          <View
            collapsable={false}
            style={
              {
                "backgroundColor": "rgb(255, 255, 255)",
                "borderBottomColor": "rgb(216, 216, 216)",
                "flex": 1,
                "shadowColor": "rgb(216, 216, 216)",
                "shadowOffset": {
                  "height": 0.5,
                  "width": 0,
                },
                "shadowOpacity": 0.85,
                "shadowRadius": 0,
              }
            }
          />
        </View>
        <View
          collapsable={false}
          pointerEvents="box-none"
          style={
            {
              "height": 64,
              "maxHeight": undefined,
              "minHeight": undefined,
              "opacity": undefined,
              "transform": undefined,
            }
          }
        >
          <View
            pointerEvents="none"
            style={
              {
                "height": 20,
              }
            }
          />
          <View
            pointerEvents="box-none"
            style={
              {
                "alignItems": "center",
                "flex": 1,
                "flexDirection": "row",
                "justifyContent": "center",
              }
            }
          >
            <View
              collapsable={false}
              pointerEvents="box-none"
              style={
                {
                  "marginHorizontal": 16,
                  "opacity": 1,
                }
              }
            >
              <Text
                accessibilityRole="header"
                aria-level="1"
                collapsable={false}
                numberOfLines={1}
                onLayout={[Function]}
                style={
                  {
                    "color": "rgb(28, 28, 30)",
                    "fontSize": 17,
                    "fontWeight": "600",
                  }
                }
              >
                BridgeDestTokenSelector
              </Text>
            </View>
          </View>
        </View>
      </View>
    </View>
    <RNSScreenContainer
      onLayout={[Function]}
      style={
        {
          "flex": 1,
        }
      }
    >
      <RNSScreen
        activityState={2}
        collapsable={false}
        gestureResponseDistance={
          {
            "bottom": -1,
            "end": -1,
            "start": -1,
            "top": -1,
          }
        }
        onGestureCancel={[Function]}
        pointerEvents="box-none"
        sheetAllowedDetents="large"
        sheetCornerRadius={-1}
        sheetExpandsWhenScrolledToEdge={true}
        sheetGrabberVisible={false}
        sheetLargestUndimmedDetent="all"
        style={
          {
            "bottom": 0,
            "left": 0,
            "position": "absolute",
            "right": 0,
            "top": 0,
            "zIndex": undefined,
          }
        }
      >
        <View
          collapsable={false}
          style={
            {
              "opacity": 1,
            }
          }
        />
        <View
          accessibilityElementsHidden={false}
          closing={false}
          gestureVelocityImpact={0.3}
          importantForAccessibility="auto"
          onClose={[Function]}
          onGestureBegin={[Function]}
          onGestureCanceled={[Function]}
          onGestureEnd={[Function]}
          onOpen={[Function]}
          onTransition={[Function]}
          pointerEvents="box-none"
          style={
            [
              {
                "overflow": undefined,
              },
              {
                "bottom": 0,
                "left": 0,
                "position": "absolute",
                "right": 0,
                "top": 0,
              },
            ]
          }
          transitionSpec={
            {
              "close": {
                "animation": "spring",
                "config": {
                  "damping": 500,
                  "mass": 3,
                  "overshootClamping": true,
                  "restDisplacementThreshold": 10,
                  "restSpeedThreshold": 10,
                  "stiffness": 1000,
                },
              },
              "open": {
                "animation": "spring",
                "config": {
                  "damping": 500,
                  "mass": 3,
                  "overshootClamping": true,
                  "restDisplacementThreshold": 10,
                  "restSpeedThreshold": 10,
                  "stiffness": 1000,
                },
              },
            }
          }
        >
          <View
            collapsable={false}
            needsOffscreenAlphaCompositing={false}
            pointerEvents="box-none"
            style={
              {
                "flex": 1,
              }
            }
          >
            <View
              collapsable={false}
              onGestureHandlerEvent={[Function]}
              onGestureHandlerStateChange={[Function]}
              style={
                {
                  "flex": 1,
                  "transform": [
                    {
                      "translateX": 0,
                    },
                    {
                      "translateX": 0,
                    },
                  ],
                }
              }
            >
              <View
                collapsable={false}
                pointerEvents="none"
                style={
                  {
                    "backgroundColor": "rgb(242, 242, 242)",
                    "bottom": 0,
                    "left": 0,
                    "position": "absolute",
                    "shadowColor": "#000",
                    "shadowOffset": {
                      "height": 1,
                      "width": -1,
                    },
                    "shadowOpacity": 0.3,
                    "shadowRadius": 5,
                    "top": 0,
                    "width": 3,
                  }
                }
              />
              <View
                style={
                  [
                    {
                      "flex": 1,
                      "overflow": "hidden",
                    },
                    [
                      {
                        "backgroundColor": "rgb(242, 242, 242)",
                      },
                      undefined,
                    ],
                  ]
                }
              >
                <View
                  style={
                    {
                      "flex": 1,
                      "flexDirection": "column-reverse",
                    }
                  }
                >
                  <View
                    style={
                      {
                        "flex": 1,
                      }
                    }
                  >
                    <View
                      onLayout={[Function]}
                      style={
                        [
                          {
                            "bottom": 0,
                            "justifyContent": "flex-end",
                            "left": 0,
                            "position": "absolute",
                            "right": 0,
                            "top": 0,
                          },
                          {
                            "paddingBottom": 0,
                          },
                        ]
                      }
                    >
                      <View
                        style={
                          [
                            {
                              "backgroundColor": "#00000066",
                              "bottom": 0,
                              "left": 0,
                              "position": "absolute",
                              "right": 0,
                              "top": 0,
                            },
                            {
                              "opacity": 0,
                            },
                          ]
                        }
                      >
                        <TouchableOpacity
                          onPress={[Function]}
                          style={
                            {
                              "flex": 1,
                            }
                          }
                        />
                      </View>
                      <View
                        onLayout={[Function]}
                        style={
                          [
                            {
                              "bottom": 0,
                              "left": 0,
                              "position": "absolute",
                              "right": 0,
                            },
                            {
                              "paddingBottom": 0,
                            },
                          ]
                        }
                      >
                        <View
                          collapsable={false}
                          onGestureHandlerEvent={[Function]}
                          onGestureHandlerStateChange={[Function]}
                          onLayout={[Function]}
                          style={
                            [
                              {
                                "backgroundColor": "#ffffff",
                                "borderColor": "#b7bbc866",
                                "borderTopLeftRadius": 8,
                                "borderTopRightRadius": 8,
                                "borderWidth": 1,
                                "height": 1334,
                                "maxHeight": 1334,
                                "overflow": "hidden",
                                "paddingBottom": 0,
                                "shadowColor": "#0000001a",
                                "shadowOffset": {
                                  "height": 2,
                                  "width": 0,
                                },
                                "shadowOpacity": 1,
                                "shadowRadius": 40,
                              },
                              {
                                "transform": [
                                  {
                                    "translateY": 1334,
                                  },
                                ],
                              },
                            ]
                          }
                        >
                          <View
                            style={
                              {
                                "alignItems": "center",
                                "alignSelf": "stretch",
                                "padding": 4,
                              }
                            }
                          >
                            <View
                              style={
                                {
                                  "backgroundColor": "#b7bbc866",
                                  "borderRadius": 2,
                                  "height": 4,
                                  "width": 40,
                                }
                              }
                            />
                          </View>
                          <View
                            style={
                              [
                                {},
                                {
                                  "backgroundColor": "#ffffff",
                                  "flex": 1,
                                },
                              ]
                            }
                          >
                            <View
                              gap={4}
                              style={
                                [
                                  {
                                    "gap": 4,
                                  },
                                  undefined,
                                ]
                              }
                            >
                              <View
                                style={
                                  [
                                    {
                                      "backgroundColor": "#ffffff",
                                      "flexDirection": "row",
                                      "padding": 16,
                                    },
                                    false,
                                  ]
                                }
                                testID="header"
                              >
                                <View
                                  style={
                                    {
                                      "width": undefined,
                                    }
                                  }
                                >
                                  <View
                                    onLayout={[Function]}
                                  />
                                </View>
                                <View
                                  style={
                                    {
                                      "alignItems": "center",
                                      "flex": 1,
                                      "marginHorizontal": 16,
                                    }
                                  }
                                >
                                  <View
                                    alignItems="center"
                                    flexDirection="row"
                                    justifyContent="center"
                                    style={
                                      [
                                        {
                                          "alignItems": "center",
                                          "flexDirection": "row",
                                          "justifyContent": "center",
                                        },
                                        undefined,
                                      ]
                                    }
                                  >
                                    <Text
                                      accessibilityRole="text"
                                      style={
                                        {
                                          "color": "#121314",
                                          "flex": 1,
                                          "fontFamily": "CentraNo1-Bold",
                                          "fontSize": 18,
                                          "fontWeight": "700",
                                          "letterSpacing": 0,
                                          "lineHeight": 24,
                                          "textAlign": "center",
                                        }
                                      }
                                    >
                                      Select token
                                    </Text>
                                    <View
                                      style={
                                        [
                                          {},
                                          [
                                            {
                                              "position": "absolute",
                                              "right": 0,
                                            },
                                            {
                                              "padding": 8,
                                            },
                                          ],
                                        ]
                                      }
                                    >
                                      <TouchableOpacity
                                        onPress={[Function]}
                                        testID="bridge-token-selector-close-button"
                                      >
                                        <SvgMock
                                          color="#121314"
                                          height={16}
                                          name="Close"
                                          style={
                                            {
                                              "height": 16,
                                              "width": 16,
                                            }
                                          }
                                          width={16}
                                        />
                                      </TouchableOpacity>
                                    </View>
                                  </View>
                                </View>
                                <View
                                  style={
                                    {
                                      "width": undefined,
                                    }
                                  }
                                >
                                  <View
                                    onLayout={[Function]}
                                  />
                                </View>
                              </View>
                            </View>
                            <View
                              gap={16}
                              style={
                                [
                                  {
                                    "gap": 16,
                                  },
                                  {
                                    "paddingHorizontal": 16,
                                    "paddingVertical": 12,
                                  },
                                ]
                              }
                            >
                              <RCTScrollView
                                contentContainerStyle={
                                  {
                                    "alignItems": "center",
                                    "flexDirection": "row",
                                    "gap": 4,
                                    "paddingHorizontal": 4,
                                  }
                                }
                                horizontal={true}
                                showsHorizontalScrollIndicator={false}
                                style={
                                  {
                                    "flexGrow": 0,
                                  }
                                }
                              >
                                <View>
                                  <TouchableOpacity
                                    accessibilityRole="button"
                                    accessible={true}
                                    activeOpacity={1}
                                    onPress={[Function]}
                                    onPressIn={[Function]}
                                    onPressOut={[Function]}
                                    style={
                                      {
                                        "alignItems": "center",
                                        "alignSelf": "flex-start",
                                        "backgroundColor": "transparent",
                                        "borderColor": "#b7bbc866",
                                        "borderRadius": 20,
                                        "borderWidth": 1,
                                        "flexDirection": "row",
                                        "height": 40,
                                        "justifyContent": "center",
                                        "paddingHorizontal": 16,
                                      }
                                    }
                                  >
                                    <Text
                                      accessibilityRole="text"
                                      style={
                                        {
                                          "color": "#121314",
                                          "fontFamily": "CentraNo1-Book",
                                          "fontSize": 16,
                                          "fontWeight": "400",
                                          "letterSpacing": 0,
                                          "lineHeight": 24,
                                        }
                                      }
                                    >
                                      See all
                                    </Text>
                                    <SvgMock
                                      color="#4459ff"
                                      height={16}
                                      name="ArrowDown"
                                      style={
                                        {
                                          "height": 16,
                                          "marginLeft": 8,
                                          "width": 16,
                                        }
                                      }
                                      width={16}
                                    />
                                  </TouchableOpacity>
                                  <TouchableOpacity
                                    accessibilityRole="button"
                                    accessible={true}
                                    activeOpacity={1}
                                    onPress={[Function]}
                                    onPressIn={[Function]}
                                    onPressOut={[Function]}
                                    style={
                                      {
                                        "alignItems": "center",
                                        "alignSelf": "flex-start",
<<<<<<< HEAD
                                        "backgroundColor": "#4459ff1a",
                                        "borderColor": "#4459ff1a",
=======
                                        "backgroundColor": "transparent",
                                        "borderColor": "#b7bbc866",
>>>>>>> 733bad1a
                                        "borderRadius": 20,
                                        "borderWidth": 1,
                                        "flexDirection": "row",
                                        "height": 40,
                                        "justifyContent": "center",
                                        "paddingHorizontal": 16,
                                      }
                                    }
                                  >
                                    <View
                                      alignItems="center"
                                      flexDirection="row"
                                      gap={4}
                                      style={
                                        [
                                          {
                                            "alignItems": "center",
                                            "flexDirection": "row",
                                            "gap": 4,
                                          },
                                          undefined,
                                        ]
                                      }
                                    >
                                      <View
                                        style={
                                          {
                                            "alignItems": "center",
                                            "backgroundColor": "#ffffff",
                                            "borderRadius": 8,
                                            "height": 16,
                                            "justifyContent": "center",
                                            "overflow": "hidden",
                                            "width": 16,
                                          }
                                        }
                                      >
                                        <Image
                                          onError={[Function]}
                                          resizeMode="contain"
                                          source={1}
                                          style={
                                            {
                                              "height": 16,
                                              "width": 16,
                                            }
                                          }
                                          testID="network-avatar-image"
                                        />
                                      </View>
                                      <Text
                                        accessibilityRole="text"
                                        style={
                                          {
                                            "color": "#121314",
                                            "fontFamily": "CentraNo1-Book",
                                            "fontSize": 16,
                                            "fontWeight": "400",
                                            "letterSpacing": 0,
                                            "lineHeight": 24,
<<<<<<< HEAD
                                          }
                                        }
                                      >
                                        Ethereum
                                      </Text>
                                    </View>
                                  </TouchableOpacity>
                                  <TouchableOpacity
                                    accessibilityRole="button"
                                    accessible={true}
                                    activeOpacity={1}
                                    onPress={[Function]}
                                    onPressIn={[Function]}
                                    onPressOut={[Function]}
                                    style={
                                      {
                                        "alignItems": "center",
                                        "alignSelf": "flex-start",
                                        "backgroundColor": "transparent",
                                        "borderColor": "#b7bbc866",
                                        "borderRadius": 20,
                                        "borderWidth": 1,
                                        "flexDirection": "row",
                                        "height": 40,
                                        "justifyContent": "center",
                                        "paddingHorizontal": 16,
                                      }
                                    }
                                  >
                                    <View
                                      alignItems="center"
                                      flexDirection="row"
                                      gap={4}
                                      style={
                                        [
                                          {
                                            "alignItems": "center",
                                            "flexDirection": "row",
                                            "gap": 4,
                                          },
                                          undefined,
                                        ]
                                      }
                                    >
                                      <Text
                                        accessibilityRole="text"
                                        style={
                                          {
                                            "color": "#121314",
                                            "fontFamily": "CentraNo1-Book",
                                            "fontSize": 16,
                                            "fontWeight": "400",
                                            "letterSpacing": 0,
                                            "lineHeight": 24,
=======
>>>>>>> 733bad1a
                                          }
                                        }
                                      >
                                        Optimism
                                      </Text>
                                    </View>
                                  </TouchableOpacity>
                                </View>
                              </RCTScrollView>
                              <View
                                style={
                                  {
                                    "alignItems": "center",
                                    "backgroundColor": "#ffffff",
                                    "borderColor": "#b7bbc8",
                                    "borderRadius": 8,
                                    "borderWidth": 1,
                                    "flexDirection": "row",
                                    "height": 40,
                                    "opacity": 1,
                                    "paddingHorizontal": 16,
                                  }
                                }
                                testID="textfield"
                              >
                                <View
                                  style={
                                    {
                                      "marginRight": 8,
                                    }
                                  }
                                  testID="textfield-startacccessory"
                                >
                                  <SvgMock
                                    color="#121314"
                                    height={16}
                                    name="Search"
                                    style={
                                      {
                                        "height": 16,
                                        "width": 16,
                                      }
                                    }
                                    width={16}
                                  />
                                </View>
                                <View
                                  style={
                                    {
                                      "flex": 1,
                                    }
                                  }
                                >
                                  <TextInput
                                    autoFocus={false}
                                    editable={true}
                                    onBlur={[Function]}
                                    onChangeText={[Function]}
                                    onFocus={[Function]}
                                    placeholder="Enter token name or paste address"
                                    style={
                                      {
                                        "backgroundColor": "#ffffff",
                                        "borderColor": "transparent",
                                        "borderWidth": 1,
                                        "color": "#121314",
                                        "fontFamily": "CentraNo1-Book",
                                        "fontSize": 16,
                                        "fontWeight": "400",
                                        "height": 24,
                                        "letterSpacing": 0,
                                        "opacity": 1,
                                        "paddingVertical": 0,
                                      }
                                    }
                                    testID="bridge-token-search-input"
                                    value=""
                                  />
                                </View>
                              </View>
                            </View>
                            <RCTScrollView
                              ListEmptyComponent={[Function]}
                              data={
                                [
                                  {
                                    "address": "0x0000000000000000000000000000000000000002",
                                    "balance": "2",
                                    "balanceFiat": "$200000",
                                    "chainId": "0x1",
                                    "decimals": 18,
                                    "image": "https://token2.com/logo.png",
                                    "name": "Hello Token",
                                    "symbol": "HELLO",
                                    "tokenFiatAmount": 200000,
                                  },
                                  {
                                    "address": "0x0000000000000000000000000000000000000001",
                                    "balance": "1",
                                    "balanceFiat": "$20000",
                                    "chainId": "0x1",
                                    "decimals": 18,
                                    "image": "https://token1.com/logo.png",
                                    "name": "Token One",
                                    "symbol": "TOKEN1",
                                    "tokenFiatAmount": 20000,
                                  },
                                  {
                                    "address": "0x0000000000000000000000000000000000000000",
                                    "balance": "3",
                                    "balanceFiat": "$6000",
                                    "chainId": "0x1",
                                    "decimals": 18,
                                    "image": "",
                                    "name": "Ethereum",
                                    "symbol": "ETH",
                                    "tokenFiatAmount": 6000,
                                  },
                                ]
                              }
                              getItem={[Function]}
                              getItemCount={[Function]}
                              keyExtractor={[Function]}
                              onContentSizeChange={[Function]}
                              onLayout={[Function]}
                              onMomentumScrollBegin={[Function]}
                              onMomentumScrollEnd={[Function]}
                              onScroll={[Function]}
                              onScrollBeginDrag={[Function]}
                              onScrollEndDrag={[Function]}
                              removeClippedSubviews={false}
                              renderItem={[Function]}
                              scrollEventThrottle={0.0001}
                              stickyHeaderIndices={[]}
                              viewabilityConfigCallbackPairs={[]}
                            >
                              <View>
                                <View
                                  onFocusCapture={[Function]}
                                  onLayout={[Function]}
                                  style={null}
                                >
                                  <View
                                    flexDirection="row"
                                    style={
                                      [
                                        {
                                          "flexDirection": "row",
                                        },
                                        {
                                          "backgroundColor": "#ffffff",
                                          "padding": 4,
                                        },
                                      ]
                                    }
                                  >
                                    <TouchableOpacity
                                      onPress={[Function]}
                                      style={
                                        {
                                          "alignItems": "flex-start",
                                          "flex": 1,
                                          "flexDirection": "row",
                                          "paddingHorizontal": 15,
                                          "paddingVertical": 10,
                                        }
                                      }
                                      testID="asset-HELLO"
                                    >
                                      <View
                                        alignItems="center"
                                        flexDirection="row"
                                        gap={4}
                                        style={
                                          [
                                            {
                                              "alignItems": "center",
                                              "flexDirection": "row",
                                              "gap": 4,
                                            },
                                            undefined,
                                          ]
                                        }
                                      >
                                        <View
                                          onLayout={[Function]}
                                          style={
                                            {
                                              "alignSelf": undefined,
                                              "position": "relative",
                                            }
                                          }
                                          testID="badge-wrapper-badge"
                                        >
                                          <View>
<<<<<<< HEAD
                                            <View
                                              style={
                                                {
                                                  "backgroundColor": "#ffffff",
                                                  "borderRadius": 16,
                                                  "height": 32,
                                                  "overflow": "hidden",
                                                  "width": 32,
=======
                                            <View
                                              style={
                                                {
                                                  "backgroundColor": "#ffffff",
                                                  "borderRadius": 16,
                                                  "height": 32,
                                                  "overflow": "hidden",
                                                  "width": 32,
                                                }
                                              }
                                            >
                                              <Image
                                                onError={[Function]}
                                                resizeMode="contain"
                                                source={
                                                  {
                                                    "uri": "https://token2.com/logo.png",
                                                  }
                                                }
                                                style={
                                                  {
                                                    "flex": 1,
                                                    "height": undefined,
                                                    "width": undefined,
                                                  }
                                                }
                                                testID="token-avatar-image"
                                              />
                                            </View>
                                          </View>
                                          <View
                                            style={
                                              {
                                                "alignItems": "center",
                                                "aspectRatio": 1,
                                                "bottom": 0,
                                                "height": 0,
                                                "justifyContent": "center",
                                                "position": "absolute",
                                                "right": 0,
                                                "transform": [
                                                  {
                                                    "translateX": 0,
                                                  },
                                                  {
                                                    "translateY": 0,
                                                  },
                                                ],
                                              }
                                            }
                                          >
                                            <View
                                              onLayout={[Function]}
                                              style={
                                                {
                                                  "alignItems": "center",
                                                  "aspectRatio": 1,
                                                  "height": "50%",
                                                  "justifyContent": "center",
                                                  "maxHeight": 24,
                                                  "minHeight": 8,
                                                  "opacity": 0,
>>>>>>> 733bad1a
                                                }
                                              }
                                              testID="badgenetwork"
                                            >
                                              <Image
                                                onError={[Function]}
                                                resizeMode="contain"
                                                source={
                                                  {
                                                    "uri": "https://token2.com/logo.png",
                                                  }
                                                }
                                                style={
                                                  {
<<<<<<< HEAD
                                                    "flex": 1,
                                                    "height": undefined,
                                                    "width": undefined,
                                                  }
                                                }
                                                testID="token-avatar-image"
                                              />
                                            </View>
                                          </View>
=======
                                                    "alignItems": "center",
                                                    "backgroundColor": "#ffffff",
                                                    "borderColor": "#ffffff",
                                                    "borderRadius": 8,
                                                    "borderWidth": 2,
                                                    "height": 32,
                                                    "justifyContent": "center",
                                                    "overflow": "hidden",
                                                    "shadowColor": "#0000001a",
                                                    "shadowOffset": {
                                                      "height": 2,
                                                      "width": 0,
                                                    },
                                                    "shadowOpacity": 1,
                                                    "shadowRadius": 4,
                                                    "transform": [
                                                      {
                                                        "scale": 1,
                                                      },
                                                    ],
                                                    "width": 32,
                                                  }
                                                }
                                              >
                                                <Image
                                                  onError={[Function]}
                                                  resizeMode="contain"
                                                  source={1}
                                                  style={
                                                    {
                                                      "height": 32,
                                                      "width": 32,
                                                    }
                                                  }
                                                  testID="network-avatar-image"
                                                />
                                              </View>
                                            </View>
                                          </View>
                                        </View>
                                        <View
                                          flexDirection="column"
                                          gap={4}
                                          style={
                                            [
                                              {
                                                "flexDirection": "column",
                                                "gap": 4,
                                              },
                                              {
                                                "flex": 1,
                                                "marginLeft": 8,
                                              },
                                            ]
                                          }
                                        >
                                          <Text
                                            accessibilityRole="text"
                                            style={
                                              {
                                                "color": "#121314",
                                                "fontFamily": "CentraNo1-Medium",
                                                "fontSize": 18,
                                                "fontWeight": "500",
                                                "letterSpacing": 0,
                                                "lineHeight": 24,
                                              }
                                            }
                                          >
                                            HELLO
                                          </Text>
                                          <Text
                                            accessibilityRole="text"
                                            style={
                                              {
                                                "color": "#686e7d",
                                                "fontFamily": "CentraNo1-Book",
                                                "fontSize": 16,
                                                "fontWeight": "400",
                                                "letterSpacing": 0,
                                                "lineHeight": 24,
                                              }
                                            }
                                          >
                                            Hello Token
                                          </Text>
                                        </View>
                                        <View
                                          style={
                                            [
                                              {},
                                              {
                                                "alignItems": "flex-end",
                                                "flex": 1,
                                              },
                                            ]
                                          }
                                        >
                                          <Text
                                            accessibilityRole="text"
                                            style={
                                              {
                                                "color": "#121314",
                                                "fontFamily": "CentraNo1-Book",
                                                "fontSize": 16,
                                                "fontWeight": "400",
                                                "letterSpacing": 0,
                                                "lineHeight": 24,
                                              }
                                            }
                                          >
                                            $200000
                                          </Text>
                                          <Text
                                            accessibilityRole="text"
                                            style={
                                              {
                                                "color": "#121314",
                                                "fontFamily": "CentraNo1-Book",
                                                "fontSize": 16,
                                                "fontWeight": "400",
                                                "letterSpacing": 0,
                                                "lineHeight": 24,
                                              }
                                            }
                                          >
                                            2 HELLO
                                          </Text>
                                        </View>
                                      </View>
                                    </TouchableOpacity>
                                    <TouchableOpacity
                                      accessible={true}
                                      activeOpacity={1}
                                      disabled={false}
                                      onPress={[Function]}
                                      onPressIn={[Function]}
                                      onPressOut={[Function]}
                                      style={
                                        {
                                          "alignItems": "center",
                                          "borderRadius": 8,
                                          "height": 28,
                                          "justifyContent": "center",
                                          "marginRight": 12,
                                          "opacity": 1,
                                          "width": 28,
                                        }
                                      }
                                      testID="token-info-button"
                                    >
                                      <SvgMock
                                        color="#686e7d"
                                        height={20}
                                        name="Info"
                                        style={
                                          {
                                            "height": 20,
                                            "width": 20,
                                          }
                                        }
                                        width={20}
                                      />
                                    </TouchableOpacity>
                                  </View>
                                </View>
                                <View
                                  onFocusCapture={[Function]}
                                  onLayout={[Function]}
                                  style={null}
                                >
                                  <View
                                    alignItems="center"
                                    flexDirection="row"
                                    style={
                                      [
                                        {
                                          "alignItems": "center",
                                          "flexDirection": "row",
                                        },
                                        {
                                          "backgroundColor": "#ffffff",
                                          "padding": 4,
                                        },
                                      ]
                                    }
                                  >
                                    <TouchableOpacity
                                      onPress={[Function]}
                                      style={
                                        {
                                          "alignItems": "flex-start",
                                          "flex": 1,
                                          "flexDirection": "row",
                                          "paddingHorizontal": 15,
                                          "paddingVertical": 10,
                                        }
                                      }
                                      testID="asset-TOKEN1"
                                    >
                                      <View
                                        alignItems="center"
                                        flexDirection="row"
                                        gap={4}
                                        style={
                                          [
                                            {
                                              "alignItems": "center",
                                              "flexDirection": "row",
                                              "gap": 4,
                                            },
                                            undefined,
                                          ]
                                        }
                                      >
                                        <View
                                          onLayout={[Function]}
                                          style={
                                            {
                                              "alignSelf": undefined,
                                              "position": "relative",
                                            }
                                          }
                                          testID="badge-wrapper-badge"
                                        >
                                          <View>
                                            <View
                                              style={
                                                {
                                                  "backgroundColor": "#ffffff",
                                                  "borderRadius": 16,
                                                  "height": 32,
                                                  "overflow": "hidden",
                                                  "width": 32,
                                                }
                                              }
                                            >
                                              <Image
                                                onError={[Function]}
                                                resizeMode="contain"
                                                source={
                                                  {
                                                    "uri": "https://token1.com/logo.png",
                                                  }
                                                }
                                                style={
                                                  {
                                                    "flex": 1,
                                                    "height": undefined,
                                                    "width": undefined,
                                                  }
                                                }
                                                testID="token-avatar-image"
                                              />
                                            </View>
                                          </View>
>>>>>>> 733bad1a
                                          <View
                                            style={
                                              {
                                                "alignItems": "center",
                                                "aspectRatio": 1,
                                                "bottom": 0,
                                                "height": 0,
                                                "justifyContent": "center",
                                                "position": "absolute",
                                                "right": 0,
                                                "transform": [
                                                  {
                                                    "translateX": 0,
                                                  },
                                                  {
                                                    "translateY": 0,
                                                  },
                                                ],
                                              }
                                            }
                                          >
                                            <View
                                              onLayout={[Function]}
                                              style={
                                                {
                                                  "alignItems": "center",
                                                  "aspectRatio": 1,
                                                  "height": "50%",
                                                  "justifyContent": "center",
                                                  "maxHeight": 24,
                                                  "minHeight": 8,
                                                  "opacity": 0,
                                                }
                                              }
                                              testID="badgenetwork"
                                            >
                                              <View
                                                style={
                                                  {
                                                    "alignItems": "center",
                                                    "backgroundColor": "#ffffff",
                                                    "borderColor": "#ffffff",
                                                    "borderRadius": 8,
                                                    "borderWidth": 2,
                                                    "height": 32,
                                                    "justifyContent": "center",
                                                    "overflow": "hidden",
                                                    "shadowColor": "#0000001a",
                                                    "shadowOffset": {
                                                      "height": 2,
                                                      "width": 0,
                                                    },
                                                    "shadowOpacity": 1,
                                                    "shadowRadius": 4,
                                                    "transform": [
                                                      {
                                                        "scale": 1,
                                                      },
                                                    ],
                                                    "width": 32,
                                                  }
                                                }
                                              >
                                                <Image
                                                  onError={[Function]}
                                                  resizeMode="contain"
                                                  source={1}
                                                  style={
                                                    {
                                                      "height": 32,
                                                      "width": 32,
                                                    }
                                                  }
                                                  testID="network-avatar-image"
                                                />
                                              </View>
                                            </View>
                                          </View>
                                        </View>
                                        <View
                                          flexDirection="column"
                                          gap={4}
                                          style={
                                            [
                                              {
                                                "flexDirection": "column",
                                                "gap": 4,
                                              },
                                              {
                                                "flex": 1,
                                                "marginLeft": 8,
                                              },
                                            ]
                                          }
                                        >
                                          <Text
                                            accessibilityRole="text"
                                            style={
                                              {
                                                "color": "#121314",
                                                "fontFamily": "CentraNo1-Medium",
                                                "fontSize": 18,
                                                "fontWeight": "500",
                                                "letterSpacing": 0,
                                                "lineHeight": 24,
                                              }
<<<<<<< HEAD
                                            }
                                          >
                                            HELLO
                                          </Text>
                                          <Text
                                            accessibilityRole="text"
                                            style={
                                              {
                                                "color": "#686e7d",
                                                "fontFamily": "CentraNo1-Book",
                                                "fontSize": 16,
                                                "fontWeight": "400",
                                                "letterSpacing": 0,
                                                "lineHeight": 24,
                                              }
                                            }
                                          >
                                            Hello Token
=======
                                            }
                                          >
                                            TOKEN1
                                          </Text>
                                          <Text
                                            accessibilityRole="text"
                                            style={
                                              {
                                                "color": "#686e7d",
                                                "fontFamily": "CentraNo1-Book",
                                                "fontSize": 16,
                                                "fontWeight": "400",
                                                "letterSpacing": 0,
                                                "lineHeight": 24,
                                              }
                                            }
                                          >
                                            Token One
>>>>>>> 733bad1a
                                          </Text>
                                        </View>
                                        <View
                                          style={
                                            [
                                              {},
                                              {
                                                "alignItems": "flex-end",
                                                "flex": 1,
                                              },
                                            ]
                                          }
<<<<<<< HEAD
                                        />
=======
                                        >
                                          <Text
                                            accessibilityRole="text"
                                            style={
                                              {
                                                "color": "#121314",
                                                "fontFamily": "CentraNo1-Book",
                                                "fontSize": 16,
                                                "fontWeight": "400",
                                                "letterSpacing": 0,
                                                "lineHeight": 24,
                                              }
                                            }
                                          >
                                            $20000
                                          </Text>
                                          <Text
                                            accessibilityRole="text"
                                            style={
                                              {
                                                "color": "#121314",
                                                "fontFamily": "CentraNo1-Book",
                                                "fontSize": 16,
                                                "fontWeight": "400",
                                                "letterSpacing": 0,
                                                "lineHeight": 24,
                                              }
                                            }
                                          >
                                            1 TOKEN1
                                          </Text>
                                        </View>
>>>>>>> 733bad1a
                                      </View>
                                    </TouchableOpacity>
                                    <TouchableOpacity
                                      accessible={true}
                                      activeOpacity={1}
                                      disabled={false}
                                      onPress={[Function]}
                                      onPressIn={[Function]}
                                      onPressOut={[Function]}
                                      style={
                                        {
                                          "alignItems": "center",
                                          "borderRadius": 8,
                                          "height": 28,
                                          "justifyContent": "center",
                                          "marginRight": 12,
                                          "opacity": 1,
                                          "width": 28,
                                        }
                                      }
                                      testID="token-info-button"
                                    >
                                      <SvgMock
                                        color="#686e7d"
                                        height={20}
                                        name="Info"
                                        style={
                                          {
                                            "height": 20,
                                            "width": 20,
                                          }
                                        }
                                        width={20}
                                      />
                                    </TouchableOpacity>
                                  </View>
                                </View>
                                <View
                                  onFocusCapture={[Function]}
                                  onLayout={[Function]}
                                  style={null}
                                >
                                  <View
                                    flexDirection="row"
                                    style={
                                      [
                                        {
                                          "flexDirection": "row",
                                        },
                                        {
                                          "backgroundColor": "#ffffff",
                                          "padding": 4,
                                        },
                                      ]
                                    }
                                  >
                                    <TouchableOpacity
                                      onPress={[Function]}
                                      style={
                                        {
                                          "alignItems": "flex-start",
                                          "flex": 1,
                                          "flexDirection": "row",
                                          "paddingHorizontal": 15,
                                          "paddingVertical": 10,
                                        }
                                      }
<<<<<<< HEAD
                                      testID="asset-TOKEN1"
=======
                                      testID="asset-ETH"
>>>>>>> 733bad1a
                                    >
                                      <View
                                        alignItems="center"
                                        flexDirection="row"
                                        gap={4}
                                        style={
                                          [
                                            {
                                              "alignItems": "center",
                                              "flexDirection": "row",
                                              "gap": 4,
                                            },
                                            undefined,
                                          ]
                                        }
                                      >
                                        <View
                                          onLayout={[Function]}
                                          style={
                                            {
                                              "alignSelf": undefined,
                                              "position": "relative",
                                            }
                                          }
                                          testID="badge-wrapper-badge"
                                        >
                                          <View>
                                            <View
<<<<<<< HEAD
                                              style={
                                                {
                                                  "backgroundColor": "#ffffff",
                                                  "borderRadius": 16,
                                                  "height": 32,
                                                  "overflow": "hidden",
                                                  "width": 32,
                                                }
                                              }
                                            >
                                              <Image
                                                onError={[Function]}
                                                resizeMode="contain"
                                                source={
                                                  {
                                                    "uri": "https://token1.com/logo.png",
                                                  }
                                                }
                                                style={
                                                  {
                                                    "flex": 1,
                                                    "height": undefined,
                                                    "width": undefined,
                                                  }
                                                }
                                                testID="token-avatar-image"
                                              />
=======
                                              useNativeDriver={true}
                                            >
                                              <Image
                                                fadeIn={true}
                                                onError={[Function]}
                                                onLoadEnd={[Function]}
                                                source={
                                                  {
                                                    "uri": "",
                                                  }
                                                }
                                                style={
                                                  [
                                                    {
                                                      "borderRadius": 12,
                                                      "height": 24,
                                                      "width": 24,
                                                    },
                                                    {
                                                      "borderRadius": 18,
                                                      "height": 36,
                                                      "width": 36,
                                                    },
                                                    undefined,
                                                    undefined,
                                                    undefined,
                                                  ]
                                                }
                                                testID="network-logo-ETH"
                                              />
                                              <View
                                                collapsable={false}
                                                style={
                                                  {
                                                    "bottom": 0,
                                                    "left": 0,
                                                    "opacity": 1,
                                                    "position": "absolute",
                                                    "right": 0,
                                                    "top": 0,
                                                  }
                                                }
                                              >
                                                <View
                                                  style={
                                                    [
                                                      {
                                                        "borderRadius": 18,
                                                        "height": 36,
                                                        "width": 36,
                                                      },
                                                      {
                                                        "backgroundColor": "#eee",
                                                      },
                                                      undefined,
                                                    ]
                                                  }
                                                />
                                              </View>
>>>>>>> 733bad1a
                                            </View>
                                          </View>
                                          <View
                                            style={
                                              {
                                                "alignItems": "center",
                                                "aspectRatio": 1,
                                                "bottom": 0,
                                                "height": 0,
                                                "justifyContent": "center",
                                                "position": "absolute",
                                                "right": 0,
                                                "transform": [
                                                  {
                                                    "translateX": 0,
                                                  },
                                                  {
                                                    "translateY": 0,
                                                  },
                                                ],
                                              }
                                            }
                                          >
                                            <View
                                              onLayout={[Function]}
                                              style={
                                                {
                                                  "alignItems": "center",
                                                  "aspectRatio": 1,
                                                  "height": "50%",
                                                  "justifyContent": "center",
                                                  "maxHeight": 24,
                                                  "minHeight": 8,
                                                  "opacity": 0,
                                                }
                                              }
                                              testID="badgenetwork"
                                            >
                                              <View
                                                style={
                                                  {
                                                    "alignItems": "center",
                                                    "backgroundColor": "#ffffff",
                                                    "borderColor": "#ffffff",
                                                    "borderRadius": 8,
                                                    "borderWidth": 2,
                                                    "height": 32,
                                                    "justifyContent": "center",
                                                    "overflow": "hidden",
                                                    "shadowColor": "#0000001a",
                                                    "shadowOffset": {
                                                      "height": 2,
                                                      "width": 0,
                                                    },
                                                    "shadowOpacity": 1,
                                                    "shadowRadius": 4,
                                                    "transform": [
                                                      {
                                                        "scale": 1,
                                                      },
                                                    ],
                                                    "width": 32,
                                                  }
                                                }
                                              >
                                                <Image
                                                  onError={[Function]}
                                                  resizeMode="contain"
                                                  source={1}
                                                  style={
                                                    {
                                                      "height": 32,
                                                      "width": 32,
                                                    }
                                                  }
                                                  testID="network-avatar-image"
                                                />
                                              </View>
                                            </View>
                                          </View>
                                        </View>
                                        <View
                                          flexDirection="column"
                                          gap={4}
                                          style={
                                            [
                                              {
                                                "flexDirection": "column",
                                                "gap": 4,
                                              },
                                              {
                                                "flex": 1,
                                                "marginLeft": 8,
                                              },
                                            ]
                                          }
                                        >
                                          <Text
                                            accessibilityRole="text"
                                            style={
                                              {
                                                "color": "#121314",
                                                "fontFamily": "CentraNo1-Medium",
                                                "fontSize": 18,
                                                "fontWeight": "500",
                                                "letterSpacing": 0,
                                                "lineHeight": 24,
                                              }
<<<<<<< HEAD
                                            }
                                          >
                                            TOKEN1
                                          </Text>
                                          <Text
                                            accessibilityRole="text"
                                            style={
                                              {
                                                "color": "#686e7d",
                                                "fontFamily": "CentraNo1-Book",
                                                "fontSize": 16,
                                                "fontWeight": "400",
                                                "letterSpacing": 0,
                                                "lineHeight": 24,
                                              }
                                            }
                                          >
                                            Token One
=======
                                            }
                                          >
                                            ETH
                                          </Text>
                                          <Text
                                            accessibilityRole="text"
                                            style={
                                              {
                                                "color": "#686e7d",
                                                "fontFamily": "CentraNo1-Book",
                                                "fontSize": 16,
                                                "fontWeight": "400",
                                                "letterSpacing": 0,
                                                "lineHeight": 24,
                                              }
                                            }
                                          >
                                            Ethereum
>>>>>>> 733bad1a
                                          </Text>
                                        </View>
                                        <View
                                          style={
                                            [
                                              {},
                                              {
                                                "alignItems": "flex-end",
                                                "flex": 1,
                                              },
                                            ]
                                          }
<<<<<<< HEAD
                                        />
=======
                                        >
                                          <Text
                                            accessibilityRole="text"
                                            style={
                                              {
                                                "color": "#121314",
                                                "fontFamily": "CentraNo1-Book",
                                                "fontSize": 16,
                                                "fontWeight": "400",
                                                "letterSpacing": 0,
                                                "lineHeight": 24,
                                              }
                                            }
                                          >
                                            $6000
                                          </Text>
                                          <Text
                                            accessibilityRole="text"
                                            style={
                                              {
                                                "color": "#121314",
                                                "fontFamily": "CentraNo1-Book",
                                                "fontSize": 16,
                                                "fontWeight": "400",
                                                "letterSpacing": 0,
                                                "lineHeight": 24,
                                              }
                                            }
                                          >
                                            3 ETH
                                          </Text>
                                        </View>
>>>>>>> 733bad1a
                                      </View>
                                    </TouchableOpacity>
                                    <TouchableOpacity
                                      accessible={true}
                                      activeOpacity={1}
                                      disabled={false}
                                      onPress={[Function]}
                                      onPressIn={[Function]}
                                      onPressOut={[Function]}
                                      style={
                                        {
                                          "alignItems": "center",
                                          "borderRadius": 8,
                                          "height": 28,
                                          "justifyContent": "center",
                                          "marginRight": 12,
                                          "opacity": 1,
                                          "width": 28,
                                        }
                                      }
                                      testID="token-info-button"
                                    >
                                      <SvgMock
                                        color="#686e7d"
                                        height={20}
                                        name="Info"
                                        style={
                                          {
                                            "height": 20,
                                            "width": 20,
                                          }
                                        }
                                        width={20}
                                      />
                                    </TouchableOpacity>
                                  </View>
                                </View>
                              </View>
                            </RCTScrollView>
                          </View>
                        </View>
                      </View>
                    </View>
                  </View>
                </View>
              </View>
            </View>
          </View>
        </View>
      </RNSScreen>
    </RNSScreenContainer>
  </RNCSafeAreaProvider>
</View>
`;<|MERGE_RESOLUTION|>--- conflicted
+++ resolved
@@ -654,92 +654,6 @@
                                       {
                                         "alignItems": "center",
                                         "alignSelf": "flex-start",
-<<<<<<< HEAD
-                                        "backgroundColor": "#4459ff1a",
-                                        "borderColor": "#4459ff1a",
-=======
-                                        "backgroundColor": "transparent",
-                                        "borderColor": "#b7bbc866",
->>>>>>> 733bad1a
-                                        "borderRadius": 20,
-                                        "borderWidth": 1,
-                                        "flexDirection": "row",
-                                        "height": 40,
-                                        "justifyContent": "center",
-                                        "paddingHorizontal": 16,
-                                      }
-                                    }
-                                  >
-                                    <View
-                                      alignItems="center"
-                                      flexDirection="row"
-                                      gap={4}
-                                      style={
-                                        [
-                                          {
-                                            "alignItems": "center",
-                                            "flexDirection": "row",
-                                            "gap": 4,
-                                          },
-                                          undefined,
-                                        ]
-                                      }
-                                    >
-                                      <View
-                                        style={
-                                          {
-                                            "alignItems": "center",
-                                            "backgroundColor": "#ffffff",
-                                            "borderRadius": 8,
-                                            "height": 16,
-                                            "justifyContent": "center",
-                                            "overflow": "hidden",
-                                            "width": 16,
-                                          }
-                                        }
-                                      >
-                                        <Image
-                                          onError={[Function]}
-                                          resizeMode="contain"
-                                          source={1}
-                                          style={
-                                            {
-                                              "height": 16,
-                                              "width": 16,
-                                            }
-                                          }
-                                          testID="network-avatar-image"
-                                        />
-                                      </View>
-                                      <Text
-                                        accessibilityRole="text"
-                                        style={
-                                          {
-                                            "color": "#121314",
-                                            "fontFamily": "CentraNo1-Book",
-                                            "fontSize": 16,
-                                            "fontWeight": "400",
-                                            "letterSpacing": 0,
-                                            "lineHeight": 24,
-<<<<<<< HEAD
-                                          }
-                                        }
-                                      >
-                                        Ethereum
-                                      </Text>
-                                    </View>
-                                  </TouchableOpacity>
-                                  <TouchableOpacity
-                                    accessibilityRole="button"
-                                    accessible={true}
-                                    activeOpacity={1}
-                                    onPress={[Function]}
-                                    onPressIn={[Function]}
-                                    onPressOut={[Function]}
-                                    style={
-                                      {
-                                        "alignItems": "center",
-                                        "alignSelf": "flex-start",
                                         "backgroundColor": "transparent",
                                         "borderColor": "#b7bbc866",
                                         "borderRadius": 20,
@@ -776,8 +690,6 @@
                                             "fontWeight": "400",
                                             "letterSpacing": 0,
                                             "lineHeight": 24,
-=======
->>>>>>> 733bad1a
                                           }
                                         }
                                       >
@@ -921,10 +833,12 @@
                                   style={null}
                                 >
                                   <View
+                                    alignItems="center"
                                     flexDirection="row"
                                     style={
                                       [
                                         {
+                                          "alignItems": "center",
                                           "flexDirection": "row",
                                         },
                                         {
@@ -973,16 +887,6 @@
                                           testID="badge-wrapper-badge"
                                         >
                                           <View>
-<<<<<<< HEAD
-                                            <View
-                                              style={
-                                                {
-                                                  "backgroundColor": "#ffffff",
-                                                  "borderRadius": 16,
-                                                  "height": 32,
-                                                  "overflow": "hidden",
-                                                  "width": 32,
-=======
                                             <View
                                               style={
                                                 {
@@ -1045,32 +949,13 @@
                                                   "maxHeight": 24,
                                                   "minHeight": 8,
                                                   "opacity": 0,
->>>>>>> 733bad1a
                                                 }
                                               }
                                               testID="badgenetwork"
                                             >
-                                              <Image
-                                                onError={[Function]}
-                                                resizeMode="contain"
-                                                source={
-                                                  {
-                                                    "uri": "https://token2.com/logo.png",
-                                                  }
-                                                }
+                                              <View
                                                 style={
                                                   {
-<<<<<<< HEAD
-                                                    "flex": 1,
-                                                    "height": undefined,
-                                                    "width": undefined,
-                                                  }
-                                                }
-                                                testID="token-avatar-image"
-                                              />
-                                            </View>
-                                          </View>
-=======
                                                     "alignItems": "center",
                                                     "backgroundColor": "#ffffff",
                                                     "borderColor": "#ffffff",
@@ -1327,7 +1212,6 @@
                                               />
                                             </View>
                                           </View>
->>>>>>> 733bad1a
                                           <View
                                             style={
                                               {
@@ -1434,10 +1318,9 @@
                                                 "letterSpacing": 0,
                                                 "lineHeight": 24,
                                               }
-<<<<<<< HEAD
                                             }
                                           >
-                                            HELLO
+                                            TOKEN1
                                           </Text>
                                           <Text
                                             accessibilityRole="text"
@@ -1452,27 +1335,7 @@
                                               }
                                             }
                                           >
-                                            Hello Token
-=======
-                                            }
-                                          >
-                                            TOKEN1
-                                          </Text>
-                                          <Text
-                                            accessibilityRole="text"
-                                            style={
-                                              {
-                                                "color": "#686e7d",
-                                                "fontFamily": "CentraNo1-Book",
-                                                "fontSize": 16,
-                                                "fontWeight": "400",
-                                                "letterSpacing": 0,
-                                                "lineHeight": 24,
-                                              }
-                                            }
-                                          >
                                             Token One
->>>>>>> 733bad1a
                                           </Text>
                                         </View>
                                         <View
@@ -1485,9 +1348,6 @@
                                               },
                                             ]
                                           }
-<<<<<<< HEAD
-                                        />
-=======
                                         >
                                           <Text
                                             accessibilityRole="text"
@@ -1520,7 +1380,6 @@
                                             1 TOKEN1
                                           </Text>
                                         </View>
->>>>>>> 733bad1a
                                       </View>
                                     </TouchableOpacity>
                                     <TouchableOpacity
@@ -1564,10 +1423,12 @@
                                   style={null}
                                 >
                                   <View
+                                    alignItems="center"
                                     flexDirection="row"
                                     style={
                                       [
                                         {
+                                          "alignItems": "center",
                                           "flexDirection": "row",
                                         },
                                         {
@@ -1588,11 +1449,7 @@
                                           "paddingVertical": 10,
                                         }
                                       }
-<<<<<<< HEAD
-                                      testID="asset-TOKEN1"
-=======
                                       testID="asset-ETH"
->>>>>>> 733bad1a
                                     >
                                       <View
                                         alignItems="center"
@@ -1621,35 +1478,6 @@
                                         >
                                           <View>
                                             <View
-<<<<<<< HEAD
-                                              style={
-                                                {
-                                                  "backgroundColor": "#ffffff",
-                                                  "borderRadius": 16,
-                                                  "height": 32,
-                                                  "overflow": "hidden",
-                                                  "width": 32,
-                                                }
-                                              }
-                                            >
-                                              <Image
-                                                onError={[Function]}
-                                                resizeMode="contain"
-                                                source={
-                                                  {
-                                                    "uri": "https://token1.com/logo.png",
-                                                  }
-                                                }
-                                                style={
-                                                  {
-                                                    "flex": 1,
-                                                    "height": undefined,
-                                                    "width": undefined,
-                                                  }
-                                                }
-                                                testID="token-avatar-image"
-                                              />
-=======
                                               useNativeDriver={true}
                                             >
                                               <Image
@@ -1709,7 +1537,6 @@
                                                   }
                                                 />
                                               </View>
->>>>>>> 733bad1a
                                             </View>
                                           </View>
                                           <View
@@ -1818,10 +1645,9 @@
                                                 "letterSpacing": 0,
                                                 "lineHeight": 24,
                                               }
-<<<<<<< HEAD
                                             }
                                           >
-                                            TOKEN1
+                                            ETH
                                           </Text>
                                           <Text
                                             accessibilityRole="text"
@@ -1836,27 +1662,7 @@
                                               }
                                             }
                                           >
-                                            Token One
-=======
-                                            }
-                                          >
-                                            ETH
-                                          </Text>
-                                          <Text
-                                            accessibilityRole="text"
-                                            style={
-                                              {
-                                                "color": "#686e7d",
-                                                "fontFamily": "CentraNo1-Book",
-                                                "fontSize": 16,
-                                                "fontWeight": "400",
-                                                "letterSpacing": 0,
-                                                "lineHeight": 24,
-                                              }
-                                            }
-                                          >
                                             Ethereum
->>>>>>> 733bad1a
                                           </Text>
                                         </View>
                                         <View
@@ -1869,9 +1675,6 @@
                                               },
                                             ]
                                           }
-<<<<<<< HEAD
-                                        />
-=======
                                         >
                                           <Text
                                             accessibilityRole="text"
@@ -1904,7 +1707,6 @@
                                             3 ETH
                                           </Text>
                                         </View>
->>>>>>> 733bad1a
                                       </View>
                                     </TouchableOpacity>
                                     <TouchableOpacity
