// Jest Snapshot v1, https://goo.gl/fbAQLP

exports[`BridgeDestTokenSelector renders with initial state and displays tokens 1`] = `
<View
  style={
    {
      "flex": 1,
    }
  }
>
  <RNCSafeAreaProvider
    onInsetsChange={[Function]}
    style={
      [
        {
          "flex": 1,
        },
        undefined,
      ]
    }
  >
    <View
      collapsable={false}
      pointerEvents="box-none"
      style={
        {
          "zIndex": 1,
        }
      }
    >
      <View
        accessibilityElementsHidden={false}
        importantForAccessibility="auto"
        onLayout={[Function]}
        pointerEvents="box-none"
        style={null}
      >
        <View
          collapsable={false}
          pointerEvents="box-none"
          style={
            {
              "bottom": 0,
              "left": 0,
              "opacity": 1,
              "position": "absolute",
              "right": 0,
              "top": 0,
              "zIndex": 0,
            }
          }
        >
          <View
            collapsable={false}
            style={
              {
                "backgroundColor": "rgb(255, 255, 255)",
                "borderBottomColor": "rgb(216, 216, 216)",
                "flex": 1,
                "shadowColor": "rgb(216, 216, 216)",
                "shadowOffset": {
                  "height": 0.5,
                  "width": 0,
                },
                "shadowOpacity": 0.85,
                "shadowRadius": 0,
              }
            }
          />
        </View>
        <View
          collapsable={false}
          pointerEvents="box-none"
          style={
            {
              "height": 64,
              "maxHeight": undefined,
              "minHeight": undefined,
              "opacity": undefined,
              "transform": undefined,
            }
          }
        >
          <View
            pointerEvents="none"
            style={
              {
                "height": 20,
              }
            }
          />
          <View
            pointerEvents="box-none"
            style={
              {
                "alignItems": "center",
                "flex": 1,
                "flexDirection": "row",
                "justifyContent": "center",
              }
            }
          >
            <View
              collapsable={false}
              pointerEvents="box-none"
              style={
                {
                  "marginHorizontal": 16,
                  "opacity": 1,
                }
              }
            >
              <Text
                accessibilityRole="header"
                aria-level="1"
                collapsable={false}
                numberOfLines={1}
                onLayout={[Function]}
                style={
                  {
                    "color": "rgb(28, 28, 30)",
                    "fontSize": 17,
                    "fontWeight": "600",
                  }
                }
              >
                BridgeDestTokenSelector
              </Text>
            </View>
          </View>
        </View>
      </View>
    </View>
    <RNSScreenContainer
      onLayout={[Function]}
      style={
        {
          "flex": 1,
        }
      }
    >
      <RNSScreen
        activityState={2}
        collapsable={false}
        gestureResponseDistance={
          {
            "bottom": -1,
            "end": -1,
            "start": -1,
            "top": -1,
          }
        }
        onGestureCancel={[Function]}
        pointerEvents="box-none"
        sheetAllowedDetents="large"
        sheetCornerRadius={-1}
        sheetExpandsWhenScrolledToEdge={true}
        sheetGrabberVisible={false}
        sheetLargestUndimmedDetent="all"
        style={
          {
            "bottom": 0,
            "left": 0,
            "position": "absolute",
            "right": 0,
            "top": 0,
            "zIndex": undefined,
          }
        }
      >
        <View
          collapsable={false}
          style={
            {
              "opacity": 1,
            }
          }
        />
        <View
          accessibilityElementsHidden={false}
          closing={false}
          gestureVelocityImpact={0.3}
          importantForAccessibility="auto"
          onClose={[Function]}
          onGestureBegin={[Function]}
          onGestureCanceled={[Function]}
          onGestureEnd={[Function]}
          onOpen={[Function]}
          onTransition={[Function]}
          pointerEvents="box-none"
          style={
            [
              {
                "overflow": undefined,
              },
              {
                "bottom": 0,
                "left": 0,
                "position": "absolute",
                "right": 0,
                "top": 0,
              },
            ]
          }
          transitionSpec={
            {
              "close": {
                "animation": "spring",
                "config": {
                  "damping": 500,
                  "mass": 3,
                  "overshootClamping": true,
                  "restDisplacementThreshold": 10,
                  "restSpeedThreshold": 10,
                  "stiffness": 1000,
                },
              },
              "open": {
                "animation": "spring",
                "config": {
                  "damping": 500,
                  "mass": 3,
                  "overshootClamping": true,
                  "restDisplacementThreshold": 10,
                  "restSpeedThreshold": 10,
                  "stiffness": 1000,
                },
              },
            }
          }
        >
          <View
            collapsable={false}
            needsOffscreenAlphaCompositing={false}
            pointerEvents="box-none"
            style={
              {
                "flex": 1,
              }
            }
          >
            <View
              collapsable={false}
              enabled={false}
              handlerTag={-1}
              handlerType="PanGestureHandler"
              onGestureHandlerEvent={[Function]}
              onGestureHandlerStateChange={[Function]}
              style={
                {
                  "flex": 1,
                  "transform": [
                    {
                      "translateX": 0,
                    },
                    {
                      "translateX": 0,
                    },
                  ],
                }
              }
            >
              <View
                collapsable={false}
                pointerEvents="none"
                style={
                  {
                    "backgroundColor": "rgb(242, 242, 242)",
                    "bottom": 0,
                    "left": 0,
                    "position": "absolute",
                    "shadowColor": "#000",
                    "shadowOffset": {
                      "height": 1,
                      "width": -1,
                    },
                    "shadowOpacity": 0.3,
                    "shadowRadius": 5,
                    "top": 0,
                    "width": 3,
                  }
                }
              />
              <View
                style={
                  [
                    {
                      "flex": 1,
                      "overflow": "hidden",
                    },
                    [
                      {
                        "backgroundColor": "rgb(242, 242, 242)",
                      },
                      undefined,
                    ],
                  ]
                }
              >
                <View
                  style={
                    {
                      "flex": 1,
                      "flexDirection": "column-reverse",
                    }
                  }
                >
                  <View
                    style={
                      {
                        "flex": 1,
                      }
                    }
                  >
                    <View
                      onLayout={[Function]}
                      style={
                        [
                          {
                            "bottom": 0,
                            "justifyContent": "flex-end",
                            "left": 0,
                            "position": "absolute",
                            "right": 0,
                            "top": 0,
                          },
                          {
                            "paddingBottom": 0,
                          },
                        ]
                      }
                    >
                      <View
                        style={
                          [
                            {
                              "backgroundColor": "#3f434a66",
                              "bottom": 0,
                              "left": 0,
                              "position": "absolute",
                              "right": 0,
                              "top": 0,
                            },
                            {
                              "opacity": 0,
                            },
                          ]
                        }
                      >
                        <TouchableOpacity
                          onPress={[Function]}
                          style={
                            {
                              "flex": 1,
                            }
                          }
                        />
                      </View>
                      <View
                        onLayout={[Function]}
                        style={
                          [
                            {
                              "bottom": 0,
                              "left": 0,
                              "position": "absolute",
                              "right": 0,
                            },
                            {
                              "paddingBottom": 0,
                            },
                          ]
                        }
                      >
                        <View
                          collapsable={false}
                          enabled={true}
                          handlerTag={3}
                          handlerType="PanGestureHandler"
                          onGestureHandlerEvent={[Function]}
                          onGestureHandlerStateChange={[Function]}
                          onLayout={[Function]}
                          style={
                            [
                              {
                                "backgroundColor": "#ffffff",
                                "borderColor": "#b7bbc866",
                                "borderTopLeftRadius": 24,
                                "borderTopRightRadius": 24,
                                "borderWidth": 1,
                                "height": 1334,
                                "maxHeight": 1334,
                                "overflow": "hidden",
                                "paddingBottom": 0,
                                "shadowColor": "#0000001a",
                                "shadowOffset": {
                                  "height": 2,
                                  "width": 0,
                                },
                                "shadowOpacity": 1,
                                "shadowRadius": 40,
                              },
                              {
                                "transform": [
                                  {
                                    "translateY": 1334,
                                  },
                                ],
                              },
                            ]
                          }
                        >
                          <View
                            style={
                              {
                                "alignItems": "center",
                                "alignSelf": "stretch",
                                "padding": 4,
                              }
                            }
                          >
                            <View
                              style={
                                {
                                  "backgroundColor": "#b7bbc866",
                                  "borderRadius": 2,
                                  "height": 4,
                                  "width": 40,
                                }
                              }
                            />
                          </View>
                          <View
                            style={
                              [
                                {
                                  "backgroundColor": "#ffffff",
                                  "flexDirection": "row",
                                  "gap": 16,
                                  "padding": 16,
                                },
                                false,
                              ]
                            }
                            testID="header"
                          >
                            <View
                              style={
                                {
                                  "width": undefined,
                                }
                              }
                            >
                              <View
                                onLayout={[Function]}
                              />
                            </View>
                            <View
                              style={
                                {
                                  "alignItems": "center",
                                  "flex": 1,
                                }
                              }
                            >
                              <Text
                                accessibilityRole="text"
                                style={
                                  {
                                    "color": "#121314",
                                    "fontFamily": "Geist Bold",
                                    "fontSize": 18,
                                    "letterSpacing": 0,
                                    "lineHeight": 24,
                                  }
                                }
                              >
                                Select token
                              </Text>
                            </View>
                            <View
                              style={
                                {
                                  "width": undefined,
                                }
                              }
                            >
                              <View
                                onLayout={[Function]}
                              >
                                <TouchableOpacity
                                  accessible={true}
                                  activeOpacity={1}
                                  disabled={false}
                                  onPress={[Function]}
                                  onPressIn={[Function]}
                                  onPressOut={[Function]}
                                  style={
                                    {
                                      "alignItems": "center",
                                      "borderRadius": 8,
                                      "height": 28,
                                      "justifyContent": "center",
                                      "opacity": 1,
                                      "width": 28,
                                    }
                                  }
                                  testID="bridge-token-selector-close-button"
                                >
                                  <SvgMock
                                    color="#121314"
                                    fill="currentColor"
                                    height={20}
                                    name="Close"
                                    style={
                                      {
                                        "height": 20,
                                        "width": 20,
                                      }
                                    }
                                    width={20}
                                  />
                                </TouchableOpacity>
                              </View>
                            </View>
                          </View>
                          <View
                            gap={20}
                            style={
                              [
                                {
                                  "gap": 20,
                                },
                                {
                                  "paddingHorizontal": 16,
                                  "paddingVertical": 12,
                                },
                              ]
                            }
                          >
                            <RCTScrollView
                              collapsable={false}
                              contentContainerStyle={
                                {
                                  "alignItems": "center",
                                  "flexDirection": "row",
                                  "gap": 10,
                                  "paddingHorizontal": 4,
                                }
                              }
                              handlerTag={1}
                              handlerType="NativeViewGestureHandler"
                              horizontal={true}
                              onGestureHandlerEvent={[Function]}
                              onGestureHandlerStateChange={[Function]}
                              showsHorizontalScrollIndicator={false}
                              style={
                                {
                                  "flexGrow": 0,
                                }
                              }
                            >
                              <View>
                                <TouchableOpacity
                                  accessibilityRole="button"
                                  accessible={true}
                                  activeOpacity={1}
                                  onPress={[Function]}
                                  onPressIn={[Function]}
                                  style={
                                    {
                                      "alignItems": "center",
                                      "alignSelf": "flex-start",
                                      "backgroundColor": "#ffffff",
                                      "borderColor": "#b7bbc866",
                                      "borderRadius": 10,
                                      "borderWidth": 1,
                                      "flexDirection": "row",
                                      "height": 40,
                                      "justifyContent": "center",
                                      "overflow": "hidden",
                                      "paddingHorizontal": 16,
                                    }
                                  }
                                >
                                  <Text
                                    accessibilityRole="text"
                                    style={
                                      {
                                        "color": "#121314",
                                        "fontFamily": "Geist Regular",
                                        "fontSize": 16,
                                        "letterSpacing": 0,
                                        "lineHeight": 24,
                                      }
                                    }
                                  >
                                    See all
                                  </Text>
                                  <SvgMock
                                    color="#121314"
                                    fill="currentColor"
                                    height={16}
                                    name="ArrowDown"
                                    style={
                                      {
                                        "height": 16,
                                        "marginLeft": 8,
                                        "width": 16,
                                      }
                                    }
                                    width={16}
                                  />
                                </TouchableOpacity>
                                <TouchableOpacity
                                  accessibilityRole="button"
                                  accessible={true}
                                  activeOpacity={1}
                                  onPress={[Function]}
                                  onPressIn={[Function]}
                                  style={
                                    {
                                      "alignItems": "center",
                                      "alignSelf": "flex-start",
                                      "backgroundColor": "#ffffff",
                                      "borderColor": "#b7bbc866",
                                      "borderRadius": 10,
                                      "borderWidth": 1,
                                      "flexDirection": "row",
                                      "height": 40,
                                      "justifyContent": "center",
                                      "overflow": "hidden",
                                      "paddingHorizontal": 16,
                                    }
                                  }
                                >
                                  <View
                                    alignItems="center"
                                    flexDirection="row"
                                    gap={8}
                                    style={
                                      [
                                        {
                                          "alignItems": "center",
                                          "flexDirection": "row",
                                          "gap": 8,
                                        },
                                        undefined,
                                      ]
                                    }
                                  >
                                    <Text
                                      accessibilityRole="text"
                                      style={
                                        {
                                          "color": "#121314",
                                          "fontFamily": "Geist Regular",
                                          "fontSize": 16,
                                          "letterSpacing": 0,
                                          "lineHeight": 24,
                                        }
                                      }
                                    >
                                      Solana
                                    </Text>
                                  </View>
                                </TouchableOpacity>
                                <TouchableOpacity
                                  accessibilityRole="button"
                                  accessible={true}
                                  activeOpacity={1}
                                  onPress={[Function]}
                                  onPressIn={[Function]}
                                  style={
                                    {
                                      "alignItems": "center",
                                      "alignSelf": "flex-start",
                                      "backgroundColor": "#ffffff",
                                      "borderColor": "#b7bbc866",
                                      "borderRadius": 10,
                                      "borderWidth": 1,
                                      "flexDirection": "row",
                                      "height": 40,
                                      "justifyContent": "center",
                                      "overflow": "hidden",
                                      "paddingHorizontal": 16,
                                    }
                                  }
                                >
                                  <View
                                    alignItems="center"
                                    flexDirection="row"
                                    gap={8}
                                    style={
                                      [
                                        {
                                          "alignItems": "center",
                                          "flexDirection": "row",
                                          "gap": 8,
                                        },
                                        undefined,
                                      ]
                                    }
                                  >
                                    <Text
                                      accessibilityRole="text"
                                      style={
                                        {
                                          "color": "#121314",
                                          "fontFamily": "Geist Regular",
                                          "fontSize": 16,
                                          "letterSpacing": 0,
                                          "lineHeight": 24,
                                        }
                                      }
                                    >
                                      Optimism
                                    </Text>
                                  </View>
                                </TouchableOpacity>
                                <TouchableOpacity
                                  accessibilityRole="button"
                                  accessible={true}
                                  activeOpacity={1}
                                  onPress={[Function]}
                                  onPressIn={[Function]}
                                  style={
                                    {
                                      "alignItems": "center",
                                      "alignSelf": "flex-start",
                                      "backgroundColor": "#ffffff",
                                      "borderColor": "#b7bbc866",
                                      "borderRadius": 10,
                                      "borderWidth": 1,
                                      "flexDirection": "row",
                                      "height": 40,
                                      "justifyContent": "center",
                                      "overflow": "hidden",
                                      "paddingHorizontal": 16,
                                    }
                                  }
                                >
                                  <View
                                    alignItems="center"
                                    flexDirection="row"
                                    gap={8}
                                    style={
                                      [
                                        {
                                          "alignItems": "center",
                                          "flexDirection": "row",
                                          "gap": 8,
                                        },
                                        undefined,
                                      ]
                                    }
                                  >
                                    <Text
                                      accessibilityRole="text"
                                      style={
                                        {
                                          "color": "#121314",
                                          "fontFamily": "Geist Regular",
                                          "fontSize": 16,
                                          "letterSpacing": 0,
                                          "lineHeight": 24,
                                        }
                                      }
                                    >
                                      Bitcoin
                                    </Text>
                                  </View>
                                </TouchableOpacity>
                              </View>
                            </RCTScrollView>
                            <View
                              accessibilityState={
                                {
                                  "busy": undefined,
                                  "checked": undefined,
                                  "disabled": undefined,
                                  "expanded": undefined,
                                  "selected": undefined,
                                }
                              }
                              accessibilityValue={
                                {
                                  "max": undefined,
                                  "min": undefined,
                                  "now": undefined,
                                  "text": undefined,
                                }
                              }
                              accessible={true}
                              collapsable={false}
                              focusable={true}
                              onBlur={[Function]}
                              onClick={[Function]}
                              onFocus={[Function]}
                              onResponderGrant={[Function]}
                              onResponderMove={[Function]}
                              onResponderRelease={[Function]}
                              onResponderTerminate={[Function]}
                              onResponderTerminationRequest={[Function]}
                              onStartShouldSetResponder={[Function]}
                              style={
                                {
                                  "alignItems": "center",
                                  "backgroundColor": "#f3f5f9",
                                  "borderColor": "#b7bbc8",
                                  "borderRadius": 12,
                                  "borderWidth": 0,
                                  "flexDirection": "row",
                                  "height": 40,
                                  "opacity": 1,
                                  "paddingHorizontal": 16,
                                }
                              }
                              testID="textfield"
                            >
                              <View
                                style={
                                  {
                                    "marginRight": 8,
                                  }
                                }
                                testID="textfield-startacccessory"
                              >
                                <SvgMock
                                  color="#121314"
                                  fill="currentColor"
                                  height={16}
                                  name="Search"
                                  style={
                                    {
                                      "height": 16,
                                      "width": 16,
                                    }
                                  }
                                  width={16}
                                />
                              </View>
                              <View
                                style={
                                  {
                                    "flex": 1,
                                  }
                                }
                              >
                                <TextInput
                                  autoFocus={false}
                                  editable={true}
                                  onBlur={[Function]}
                                  onChangeText={[Function]}
                                  onFocus={[Function]}
                                  placeholder="Enter token name or paste address"
                                  placeholderTextColor="#686e7d"
                                  style={
                                    {
                                      "backgroundColor": "inherit",
                                      "borderColor": "transparent",
                                      "borderWidth": 1,
                                      "color": "#121314",
                                      "fontFamily": "Geist Regular",
                                      "fontSize": 16,
                                      "fontWeight": "400",
                                      "height": 38,
                                      "letterSpacing": 0,
                                      "opacity": 1,
                                      "paddingVertical": 2,
                                      "textAlignVertical": "center",
                                    }
                                  }
                                  testID="bridge-token-search-input"
                                  value=""
                                />
                              </View>
                            </View>
                          </View>
                          <View>
                            <RCTScrollView
                              ListEmptyComponent={[Function]}
                              bounces={true}
                              collapsable={false}
                              data={
                                [
                                  {
<<<<<<< HEAD
=======
                                    "accountType": undefined,
>>>>>>> d5ca588d
                                    "address": "0x0000000000000000000000000000000000000002",
                                    "balance": "2.0",
                                    "balanceFiat": "$200000",
                                    "chainId": "0x1",
                                    "decimals": 18,
<<<<<<< HEAD
                                    "image": "https://token2.com/logo.png",
=======
                                    "image": "https://static.cx.metamask.io/api/v2/tokenIcons/assets/eip155/1/erc20/0x0000000000000000000000000000000000000002.png",
>>>>>>> d5ca588d
                                    "name": "Hello Token",
                                    "symbol": "HELLO",
                                    "tokenFiatAmount": 200000,
                                  },
                                  {
<<<<<<< HEAD
=======
                                    "accountType": undefined,
>>>>>>> d5ca588d
                                    "address": "0x0000000000000000000000000000000000000001",
                                    "balance": "1.0",
                                    "balanceFiat": "$20000",
                                    "chainId": "0x1",
                                    "decimals": 18,
<<<<<<< HEAD
                                    "image": "https://token1.com/logo.png",
=======
                                    "image": "https://static.cx.metamask.io/api/v2/tokenIcons/assets/eip155/1/erc20/0x0000000000000000000000000000000000000001.png",
>>>>>>> d5ca588d
                                    "name": "Token One",
                                    "symbol": "TOKEN1",
                                    "tokenFiatAmount": 20000,
                                  },
                                  {
<<<<<<< HEAD
=======
                                    "accountType": undefined,
>>>>>>> d5ca588d
                                    "address": "0x0000000000000000000000000000000000000000",
                                    "balance": "3.0",
                                    "balanceFiat": "$6000",
                                    "chainId": "0x1",
                                    "decimals": 18,
<<<<<<< HEAD
                                    "image": "",
=======
                                    "image": "https://static.cx.metamask.io/api/v2/tokenIcons/assets/eip155/1/slip44/60.png",
>>>>>>> d5ca588d
                                    "name": "Ethereum",
                                    "symbol": "ETH",
                                    "tokenFiatAmount": 6000,
                                  },
                                ]
                              }
                              getItem={[Function]}
                              getItemCount={[Function]}
                              handlerTag={2}
                              handlerType="NativeViewGestureHandler"
                              initialNumToRender={20}
                              keyExtractor={[Function]}
                              keyboardShouldPersistTaps="always"
                              maxToRenderPerBatch={20}
                              onContentSizeChange={[Function]}
                              onGestureHandlerEvent={[Function]}
                              onGestureHandlerStateChange={[Function]}
                              onLayout={[Function]}
                              onMomentumScrollBegin={[Function]}
                              onMomentumScrollEnd={[Function]}
                              onScroll={[Function]}
                              onScrollBeginDrag={[Function]}
                              onScrollEndDrag={[Function]}
                              removeClippedSubviews={true}
                              renderItem={[Function]}
                              renderScrollComponent={[Function]}
                              scrollEnabled={true}
                              scrollEventThrottle={0.0001}
                              showsHorizontalScrollIndicator={false}
                              showsVerticalScrollIndicator={true}
                              stickyHeaderIndices={[]}
                              style={
                                {
                                  "marginTop": 10,
                                }
                              }
                              viewabilityConfigCallbackPairs={[]}
                              windowSize={10}
                            >
                              <View>
                                <View
                                  onFocusCapture={[Function]}
                                  onLayout={[Function]}
                                  style={null}
                                >
                                  <View
                                    alignItems="center"
                                    flexDirection="row"
                                    style={
                                      [
                                        {
                                          "alignItems": "center",
                                          "flexDirection": "row",
                                        },
                                        {
                                          "backgroundColor": "#ffffff",
                                          "padding": 4,
                                        },
                                      ]
                                    }
                                  >
                                    <TouchableOpacity
                                      onPress={[Function]}
                                      style={
                                        {
                                          "alignItems": "flex-start",
                                          "flex": 1,
                                          "flexDirection": "row",
                                          "paddingHorizontal": 15,
                                          "paddingVertical": 10,
                                        }
                                      }
                                      testID="asset-0x1-HELLO"
                                    >
                                      <View
                                        alignItems="center"
                                        flexDirection="row"
                                        gap={4}
                                        style={
                                          [
                                            {
                                              "alignItems": "center",
                                              "flexDirection": "row",
                                              "gap": 4,
                                            },
                                            undefined,
                                          ]
                                        }
                                      >
                                        <View
                                          onLayout={[Function]}
                                          style={
                                            {
                                              "alignSelf": undefined,
                                              "position": "relative",
                                            }
                                          }
                                          testID="badge-wrapper-badge"
                                        >
                                          <View>
                                            <View
                                              style={
                                                {
                                                  "backgroundColor": "#ffffff",
                                                  "borderRadius": 16,
                                                  "height": 32,
                                                  "overflow": "hidden",
                                                  "width": 32,
                                                }
<<<<<<< HEAD
                                              }
                                            >
                                              <Image
                                                onError={[Function]}
                                                resizeMode="contain"
                                                source={
                                                  {
                                                    "uri": "https://token2.com/logo.png",
                                                  }
                                                }
                                                style={
                                                  {
                                                    "flex": 1,
                                                    "height": undefined,
                                                    "width": undefined,
                                                  }
                                                }
                                                testID="token-avatar-image"
                                              />
                                            </View>
                                          </View>
                                          <View
                                            style={
                                              {
                                                "alignItems": "center",
                                                "aspectRatio": 1,
                                                "bottom": 0,
                                                "height": 0,
                                                "justifyContent": "center",
                                                "position": "absolute",
                                                "right": 0,
                                                "transform": [
                                                  {
                                                    "translateX": 0,
                                                  },
                                                  {
                                                    "translateY": 0,
                                                  },
                                                ],
                                              }
                                            }
                                          >
                                            <View
                                              onLayout={[Function]}
                                              style={
                                                {
                                                  "alignItems": "center",
                                                  "aspectRatio": 1,
                                                  "height": "50%",
                                                  "justifyContent": "center",
                                                  "maxHeight": 24,
                                                  "minHeight": 8,
                                                  "opacity": 0,
                                                }
                                              }
                                              testID="badgenetwork"
                                            >
                                              <View
                                                style={
                                                  {
                                                    "alignItems": "center",
                                                    "backgroundColor": "#ffffff",
                                                    "borderColor": "#ffffff",
                                                    "borderRadius": 8,
                                                    "borderWidth": 2,
                                                    "height": 32,
                                                    "justifyContent": "center",
                                                    "overflow": "hidden",
                                                    "shadowColor": "#0000001a",
                                                    "shadowOffset": {
                                                      "height": 2,
                                                      "width": 0,
                                                    },
                                                    "shadowOpacity": 1,
                                                    "shadowRadius": 4,
                                                    "transform": [
                                                      {
                                                        "scale": 1,
                                                      },
                                                    ],
                                                    "width": 32,
                                                  }
                                                }
=======
                                              }
                                            >
                                              <Image
                                                onError={[Function]}
                                                resizeMode="contain"
                                                source={
                                                  {
                                                    "uri": "https://static.cx.metamask.io/api/v2/tokenIcons/assets/eip155/1/erc20/0x0000000000000000000000000000000000000002.png",
                                                  }
                                                }
                                                style={
                                                  {
                                                    "flex": 1,
                                                    "height": undefined,
                                                    "width": undefined,
                                                  }
                                                }
                                                testID="token-avatar-image"
                                              />
                                            </View>
                                          </View>
                                          <View
                                            style={
                                              {
                                                "alignItems": "center",
                                                "aspectRatio": 1,
                                                "bottom": 0,
                                                "height": 0,
                                                "justifyContent": "center",
                                                "position": "absolute",
                                                "right": 0,
                                                "transform": [
                                                  {
                                                    "translateX": 0,
                                                  },
                                                  {
                                                    "translateY": 0,
                                                  },
                                                ],
                                              }
                                            }
                                          >
                                            <View
                                              onLayout={[Function]}
                                              style={
                                                {
                                                  "alignItems": "center",
                                                  "aspectRatio": 1,
                                                  "height": "50%",
                                                  "justifyContent": "center",
                                                  "maxHeight": 24,
                                                  "minHeight": 8,
                                                  "opacity": 0,
                                                }
                                              }
                                              testID="badgenetwork"
                                            >
                                              <View
                                                style={
                                                  {
                                                    "alignItems": "center",
                                                    "backgroundColor": "#ffffff",
                                                    "borderColor": "#ffffff",
                                                    "borderRadius": 8,
                                                    "borderWidth": 2,
                                                    "height": 32,
                                                    "justifyContent": "center",
                                                    "overflow": "hidden",
                                                    "shadowColor": "#0000001a",
                                                    "shadowOffset": {
                                                      "height": 2,
                                                      "width": 0,
                                                    },
                                                    "shadowOpacity": 1,
                                                    "shadowRadius": 4,
                                                    "transform": [
                                                      {
                                                        "scale": 1,
                                                      },
                                                    ],
                                                    "width": 32,
                                                  }
                                                }
>>>>>>> d5ca588d
                                              >
                                                <Image
                                                  onError={[Function]}
                                                  resizeMode="contain"
                                                  source={1}
                                                  style={
                                                    {
                                                      "height": 32,
                                                      "width": 32,
                                                    }
                                                  }
                                                  testID="network-avatar-image"
                                                />
                                              </View>
                                            </View>
                                          </View>
                                        </View>
                                        <View
                                          flexDirection="column"
                                          gap={4}
                                          style={
                                            [
                                              {
                                                "flexDirection": "column",
                                                "gap": 4,
                                              },
                                              {
                                                "flex": 1,
                                                "marginLeft": 8,
                                              },
                                            ]
                                          }
                                        >
                                          <View
                                            alignItems="center"
                                            flexDirection="row"
<<<<<<< HEAD
=======
                                            gap={4}
>>>>>>> d5ca588d
                                            style={
                                              [
                                                {
                                                  "alignItems": "center",
                                                  "flexDirection": "row",
<<<<<<< HEAD
=======
                                                  "gap": 4,
>>>>>>> d5ca588d
                                                },
                                                undefined,
                                              ]
                                            }
                                          >
                                            <Text
                                              accessibilityRole="text"
                                              style={
                                                {
                                                  "color": "#121314",
                                                  "fontFamily": "Geist Medium",
                                                  "fontSize": 18,
                                                  "letterSpacing": 0,
                                                  "lineHeight": 24,
                                                }
                                              }
                                            >
                                              HELLO
                                            </Text>
                                          </View>
                                          <Text
                                            accessibilityRole="text"
                                            style={
                                              {
                                                "color": "#686e7d",
                                                "fontFamily": "Geist Regular",
                                                "fontSize": 16,
                                                "letterSpacing": 0,
                                                "lineHeight": 24,
                                              }
                                            }
                                          >
                                            Hello Token
                                          </Text>
                                        </View>
                                        <View
                                          gap={4}
                                          style={
                                            [
                                              {
                                                "gap": 4,
                                              },
                                              {
                                                "alignItems": "flex-end",
                                                "flex": 1,
                                              },
                                            ]
                                          }
                                        >
                                          <Text
                                            accessibilityRole="text"
                                            style={
                                              {
                                                "color": "#121314",
                                                "fontFamily": "Geist Medium",
                                                "fontSize": 18,
                                                "letterSpacing": 0,
                                                "lineHeight": 24,
                                              }
                                            }
                                          >
                                            $200000
                                          </Text>
                                          <Text
                                            accessibilityRole="text"
                                            style={
                                              {
                                                "color": "#686e7d",
                                                "fontFamily": "Geist Regular",
                                                "fontSize": 16,
                                                "letterSpacing": 0,
                                                "lineHeight": 24,
                                              }
                                            }
                                          >
                                            2 HELLO
                                          </Text>
                                        </View>
                                      </View>
                                    </TouchableOpacity>
                                    <TouchableOpacity
                                      accessible={true}
                                      activeOpacity={1}
                                      disabled={false}
                                      onPress={[Function]}
                                      onPressIn={[Function]}
                                      onPressOut={[Function]}
                                      style={
                                        {
                                          "alignItems": "center",
                                          "borderRadius": 8,
                                          "height": 28,
                                          "justifyContent": "center",
                                          "marginRight": 12,
                                          "opacity": 1,
                                          "width": 28,
                                        }
                                      }
                                      testID="token-info-button"
                                    >
                                      <SvgMock
                                        color="#686e7d"
                                        fill="currentColor"
                                        height={20}
                                        name="Info"
                                        style={
                                          {
                                            "height": 20,
                                            "width": 20,
                                          }
                                        }
                                        width={20}
                                      />
                                    </TouchableOpacity>
                                  </View>
                                </View>
                                <View
                                  onFocusCapture={[Function]}
                                  onLayout={[Function]}
                                  style={null}
                                >
                                  <View
                                    alignItems="center"
                                    flexDirection="row"
                                    style={
                                      [
                                        {
                                          "alignItems": "center",
                                          "flexDirection": "row",
                                        },
                                        {
                                          "backgroundColor": "#ffffff",
                                          "padding": 4,
                                        },
                                      ]
                                    }
                                  >
                                    <TouchableOpacity
                                      onPress={[Function]}
                                      style={
                                        {
                                          "alignItems": "flex-start",
                                          "flex": 1,
                                          "flexDirection": "row",
                                          "paddingHorizontal": 15,
                                          "paddingVertical": 10,
                                        }
                                      }
                                      testID="asset-0x1-TOKEN1"
                                    >
                                      <View
                                        alignItems="center"
                                        flexDirection="row"
                                        gap={4}
                                        style={
                                          [
                                            {
                                              "alignItems": "center",
                                              "flexDirection": "row",
                                              "gap": 4,
                                            },
                                            undefined,
                                          ]
                                        }
                                      >
                                        <View
                                          onLayout={[Function]}
                                          style={
                                            {
                                              "alignSelf": undefined,
                                              "position": "relative",
                                            }
                                          }
                                          testID="badge-wrapper-badge"
                                        >
                                          <View>
                                            <View
                                              style={
                                                {
                                                  "backgroundColor": "#ffffff",
                                                  "borderRadius": 16,
                                                  "height": 32,
                                                  "overflow": "hidden",
                                                  "width": 32,
                                                }
                                              }
                                            >
                                              <Image
                                                onError={[Function]}
                                                resizeMode="contain"
                                                source={
                                                  {
<<<<<<< HEAD
                                                    "uri": "https://token1.com/logo.png",
=======
                                                    "uri": "https://static.cx.metamask.io/api/v2/tokenIcons/assets/eip155/1/erc20/0x0000000000000000000000000000000000000001.png",
>>>>>>> d5ca588d
                                                  }
                                                }
                                                style={
                                                  {
                                                    "flex": 1,
                                                    "height": undefined,
                                                    "width": undefined,
                                                  }
                                                }
                                                testID="token-avatar-image"
                                              />
                                            </View>
                                          </View>
                                          <View
                                            style={
                                              {
                                                "alignItems": "center",
                                                "aspectRatio": 1,
                                                "bottom": 0,
                                                "height": 0,
                                                "justifyContent": "center",
                                                "position": "absolute",
                                                "right": 0,
                                                "transform": [
                                                  {
                                                    "translateX": 0,
                                                  },
                                                  {
                                                    "translateY": 0,
                                                  },
                                                ],
                                              }
                                            }
                                          >
                                            <View
                                              onLayout={[Function]}
                                              style={
                                                {
                                                  "alignItems": "center",
                                                  "aspectRatio": 1,
                                                  "height": "50%",
                                                  "justifyContent": "center",
                                                  "maxHeight": 24,
                                                  "minHeight": 8,
                                                  "opacity": 0,
                                                }
                                              }
                                              testID="badgenetwork"
                                            >
                                              <View
                                                style={
                                                  {
                                                    "alignItems": "center",
                                                    "backgroundColor": "#ffffff",
                                                    "borderColor": "#ffffff",
                                                    "borderRadius": 8,
                                                    "borderWidth": 2,
                                                    "height": 32,
                                                    "justifyContent": "center",
                                                    "overflow": "hidden",
                                                    "shadowColor": "#0000001a",
                                                    "shadowOffset": {
                                                      "height": 2,
                                                      "width": 0,
                                                    },
                                                    "shadowOpacity": 1,
                                                    "shadowRadius": 4,
                                                    "transform": [
                                                      {
                                                        "scale": 1,
                                                      },
                                                    ],
                                                    "width": 32,
                                                  }
                                                }
                                              >
                                                <Image
                                                  onError={[Function]}
                                                  resizeMode="contain"
                                                  source={1}
                                                  style={
                                                    {
                                                      "height": 32,
                                                      "width": 32,
                                                    }
                                                  }
                                                  testID="network-avatar-image"
                                                />
                                              </View>
                                            </View>
                                          </View>
                                        </View>
                                        <View
                                          flexDirection="column"
                                          gap={4}
                                          style={
                                            [
                                              {
                                                "flexDirection": "column",
                                                "gap": 4,
                                              },
                                              {
                                                "flex": 1,
                                                "marginLeft": 8,
                                              },
                                            ]
                                          }
                                        >
                                          <View
                                            alignItems="center"
                                            flexDirection="row"
<<<<<<< HEAD
=======
                                            gap={4}
>>>>>>> d5ca588d
                                            style={
                                              [
                                                {
                                                  "alignItems": "center",
                                                  "flexDirection": "row",
<<<<<<< HEAD
                                                },
                                                undefined,
                                              ]
                                            }
                                          >
                                            <Text
                                              accessibilityRole="text"
                                              style={
                                                {
                                                  "color": "#121314",
                                                  "fontFamily": "Geist Medium",
                                                  "fontSize": 18,
                                                  "letterSpacing": 0,
                                                  "lineHeight": 24,
                                                }
                                              }
                                            >
                                              TOKEN1
                                            </Text>
                                          </View>
                                          <Text
                                            accessibilityRole="text"
                                            style={
                                              {
                                                "color": "#686e7d",
                                                "fontFamily": "Geist Regular",
                                                "fontSize": 16,
                                                "letterSpacing": 0,
                                                "lineHeight": 24,
                                              }
                                            }
                                          >
                                            Token One
                                          </Text>
                                        </View>
                                        <View
                                          gap={4}
                                          style={
                                            [
                                              {
                                                "gap": 4,
                                              },
                                              {
                                                "alignItems": "flex-end",
                                                "flex": 1,
                                              },
                                            ]
                                          }
                                        >
                                          <Text
                                            accessibilityRole="text"
                                            style={
                                              {
                                                "color": "#121314",
                                                "fontFamily": "Geist Medium",
                                                "fontSize": 18,
                                                "letterSpacing": 0,
                                                "lineHeight": 24,
                                              }
                                            }
                                          >
                                            $20000
                                          </Text>
                                          <Text
                                            accessibilityRole="text"
                                            style={
                                              {
                                                "color": "#686e7d",
                                                "fontFamily": "Geist Regular",
                                                "fontSize": 16,
                                                "letterSpacing": 0,
                                                "lineHeight": 24,
                                              }
=======
                                                  "gap": 4,
                                                },
                                                undefined,
                                              ]
                                            }
                                          >
                                            <Text
                                              accessibilityRole="text"
                                              style={
                                                {
                                                  "color": "#121314",
                                                  "fontFamily": "Geist Medium",
                                                  "fontSize": 18,
                                                  "letterSpacing": 0,
                                                  "lineHeight": 24,
                                                }
                                              }
                                            >
                                              TOKEN1
                                            </Text>
                                          </View>
                                          <Text
                                            accessibilityRole="text"
                                            style={
                                              {
                                                "color": "#686e7d",
                                                "fontFamily": "Geist Regular",
                                                "fontSize": 16,
                                                "letterSpacing": 0,
                                                "lineHeight": 24,
                                              }
                                            }
                                          >
                                            Token One
                                          </Text>
                                        </View>
                                        <View
                                          gap={4}
                                          style={
                                            [
                                              {
                                                "gap": 4,
                                              },
                                              {
                                                "alignItems": "flex-end",
                                                "flex": 1,
                                              },
                                            ]
                                          }
                                        >
                                          <Text
                                            accessibilityRole="text"
                                            style={
                                              {
                                                "color": "#121314",
                                                "fontFamily": "Geist Medium",
                                                "fontSize": 18,
                                                "letterSpacing": 0,
                                                "lineHeight": 24,
                                              }
                                            }
                                          >
                                            $20000
                                          </Text>
                                          <Text
                                            accessibilityRole="text"
                                            style={
                                              {
                                                "color": "#686e7d",
                                                "fontFamily": "Geist Regular",
                                                "fontSize": 16,
                                                "letterSpacing": 0,
                                                "lineHeight": 24,
                                              }
>>>>>>> d5ca588d
                                            }
                                          >
                                            1 TOKEN1
                                          </Text>
                                        </View>
                                      </View>
                                    </TouchableOpacity>
                                    <TouchableOpacity
                                      accessible={true}
                                      activeOpacity={1}
                                      disabled={false}
                                      onPress={[Function]}
                                      onPressIn={[Function]}
                                      onPressOut={[Function]}
                                      style={
                                        {
                                          "alignItems": "center",
                                          "borderRadius": 8,
                                          "height": 28,
                                          "justifyContent": "center",
                                          "marginRight": 12,
                                          "opacity": 1,
                                          "width": 28,
                                        }
                                      }
                                      testID="token-info-button"
                                    >
                                      <SvgMock
                                        color="#686e7d"
                                        fill="currentColor"
                                        height={20}
                                        name="Info"
                                        style={
                                          {
                                            "height": 20,
                                            "width": 20,
                                          }
                                        }
                                        width={20}
                                      />
                                    </TouchableOpacity>
                                  </View>
                                </View>
                                <View
                                  onFocusCapture={[Function]}
                                  onLayout={[Function]}
                                  style={null}
                                >
                                  <View
                                    alignItems="center"
                                    flexDirection="row"
                                    style={
                                      [
                                        {
                                          "alignItems": "center",
                                          "flexDirection": "row",
                                        },
                                        {
                                          "backgroundColor": "#ffffff",
                                          "padding": 4,
                                        },
                                      ]
                                    }
                                  >
                                    <TouchableOpacity
                                      onPress={[Function]}
                                      style={
                                        {
                                          "alignItems": "flex-start",
                                          "flex": 1,
                                          "flexDirection": "row",
                                          "paddingHorizontal": 15,
                                          "paddingVertical": 10,
                                        }
                                      }
                                      testID="asset-0x1-ETH"
                                    >
                                      <View
                                        alignItems="center"
                                        flexDirection="row"
                                        gap={4}
                                        style={
                                          [
                                            {
                                              "alignItems": "center",
                                              "flexDirection": "row",
                                              "gap": 4,
                                            },
                                            undefined,
                                          ]
                                        }
                                      >
                                        <View
                                          onLayout={[Function]}
                                          style={
                                            {
                                              "alignSelf": undefined,
                                              "position": "relative",
                                            }
                                          }
                                          testID="badge-wrapper-badge"
                                        >
                                          <View>
                                            <View
                                              useNativeDriver={true}
                                            >
                                              <View
                                                fadeIn={true}
                                                source={
                                                  {
                                                    "uri": "",
                                                  }
                                                }
                                                style={
                                                  [
                                                    {
                                                      "borderRadius": 12,
                                                      "height": 24,
                                                      "width": 24,
                                                    },
                                                    {
                                                      "borderRadius": 18,
                                                      "height": 36,
                                                      "width": 36,
                                                    },
                                                    undefined,
                                                    undefined,
                                                    undefined,
                                                  ]
                                                }
                                                testID="network-logo-ETH"
                                              />
                                              <View
                                                collapsable={false}
                                                style={
                                                  {
                                                    "bottom": 0,
                                                    "left": 0,
                                                    "opacity": 1,
                                                    "position": "absolute",
                                                    "right": 0,
                                                    "top": 0,
                                                  }
                                                }
                                              >
                                                <View
                                                  style={
                                                    [
                                                      {
                                                        "borderRadius": 18,
                                                        "height": 36,
                                                        "width": 36,
                                                      },
                                                      {
                                                        "backgroundColor": "#eee",
                                                      },
                                                      undefined,
                                                    ]
                                                  }
                                                />
                                              </View>
                                            </View>
                                          </View>
                                          <View
                                            style={
                                              {
                                                "alignItems": "center",
                                                "aspectRatio": 1,
                                                "bottom": 0,
                                                "height": 0,
                                                "justifyContent": "center",
                                                "position": "absolute",
                                                "right": 0,
                                                "transform": [
                                                  {
                                                    "translateX": 0,
                                                  },
                                                  {
                                                    "translateY": 0,
                                                  },
                                                ],
                                              }
                                            }
                                          >
                                            <View
                                              onLayout={[Function]}
                                              style={
                                                {
                                                  "alignItems": "center",
                                                  "aspectRatio": 1,
                                                  "height": "50%",
                                                  "justifyContent": "center",
                                                  "maxHeight": 24,
                                                  "minHeight": 8,
                                                  "opacity": 0,
                                                }
                                              }
                                              testID="badgenetwork"
                                            >
                                              <View
                                                style={
                                                  {
                                                    "alignItems": "center",
                                                    "backgroundColor": "#ffffff",
                                                    "borderColor": "#ffffff",
                                                    "borderRadius": 8,
                                                    "borderWidth": 2,
                                                    "height": 32,
                                                    "justifyContent": "center",
                                                    "overflow": "hidden",
                                                    "shadowColor": "#0000001a",
                                                    "shadowOffset": {
                                                      "height": 2,
                                                      "width": 0,
                                                    },
                                                    "shadowOpacity": 1,
                                                    "shadowRadius": 4,
                                                    "transform": [
                                                      {
                                                        "scale": 1,
                                                      },
                                                    ],
                                                    "width": 32,
                                                  }
                                                }
                                              >
                                                <Image
                                                  onError={[Function]}
                                                  resizeMode="contain"
                                                  source={1}
                                                  style={
                                                    {
                                                      "height": 32,
                                                      "width": 32,
                                                    }
                                                  }
                                                  testID="network-avatar-image"
                                                />
                                              </View>
                                            </View>
                                          </View>
                                        </View>
                                        <View
                                          flexDirection="column"
                                          gap={4}
                                          style={
                                            [
                                              {
                                                "flexDirection": "column",
                                                "gap": 4,
                                              },
                                              {
                                                "flex": 1,
                                                "marginLeft": 8,
                                              },
                                            ]
                                          }
                                        >
                                          <View
                                            alignItems="center"
                                            flexDirection="row"
<<<<<<< HEAD
=======
                                            gap={4}
>>>>>>> d5ca588d
                                            style={
                                              [
                                                {
                                                  "alignItems": "center",
                                                  "flexDirection": "row",
<<<<<<< HEAD
=======
                                                  "gap": 4,
>>>>>>> d5ca588d
                                                },
                                                undefined,
                                              ]
                                            }
                                          >
                                            <Text
                                              accessibilityRole="text"
                                              style={
                                                {
                                                  "color": "#121314",
                                                  "fontFamily": "Geist Medium",
                                                  "fontSize": 18,
                                                  "letterSpacing": 0,
                                                  "lineHeight": 24,
                                                }
                                              }
                                            >
                                              ETH
                                            </Text>
                                          </View>
                                          <Text
                                            accessibilityRole="text"
                                            style={
                                              {
                                                "color": "#686e7d",
                                                "fontFamily": "Geist Regular",
                                                "fontSize": 16,
                                                "letterSpacing": 0,
                                                "lineHeight": 24,
                                              }
                                            }
                                          >
                                            Ethereum
                                          </Text>
                                        </View>
                                        <View
                                          gap={4}
                                          style={
                                            [
                                              {
                                                "gap": 4,
                                              },
                                              {
                                                "alignItems": "flex-end",
                                                "flex": 1,
                                              },
                                            ]
                                          }
                                        >
                                          <Text
                                            accessibilityRole="text"
                                            style={
                                              {
                                                "color": "#121314",
                                                "fontFamily": "Geist Medium",
                                                "fontSize": 18,
                                                "letterSpacing": 0,
                                                "lineHeight": 24,
                                              }
                                            }
                                          >
                                            $6000
                                          </Text>
                                          <Text
                                            accessibilityRole="text"
                                            style={
                                              {
                                                "color": "#686e7d",
                                                "fontFamily": "Geist Regular",
                                                "fontSize": 16,
                                                "letterSpacing": 0,
                                                "lineHeight": 24,
                                              }
                                            }
                                          >
                                            3 ETH
                                          </Text>
                                        </View>
                                      </View>
                                    </TouchableOpacity>
                                    <TouchableOpacity
                                      accessible={true}
                                      activeOpacity={1}
                                      disabled={false}
                                      onPress={[Function]}
                                      onPressIn={[Function]}
                                      onPressOut={[Function]}
                                      style={
                                        {
                                          "alignItems": "center",
                                          "borderRadius": 8,
                                          "height": 28,
                                          "justifyContent": "center",
                                          "marginRight": 12,
                                          "opacity": 1,
                                          "width": 28,
                                        }
                                      }
                                      testID="token-info-button"
                                    >
                                      <SvgMock
                                        color="#686e7d"
                                        fill="currentColor"
                                        height={20}
                                        name="Info"
                                        style={
                                          {
                                            "height": 20,
                                            "width": 20,
                                          }
                                        }
                                        width={20}
                                      />
                                    </TouchableOpacity>
                                  </View>
                                </View>
                              </View>
                            </RCTScrollView>
                          </View>
                        </View>
                      </View>
                    </View>
                  </View>
                </View>
              </View>
            </View>
          </View>
        </View>
      </RNSScreen>
    </RNSScreenContainer>
  </RNCSafeAreaProvider>
</View>
`;<|MERGE_RESOLUTION|>--- conflicted
+++ resolved
@@ -885,58 +885,37 @@
                               data={
                                 [
                                   {
-<<<<<<< HEAD
-=======
                                     "accountType": undefined,
->>>>>>> d5ca588d
                                     "address": "0x0000000000000000000000000000000000000002",
                                     "balance": "2.0",
                                     "balanceFiat": "$200000",
                                     "chainId": "0x1",
                                     "decimals": 18,
-<<<<<<< HEAD
-                                    "image": "https://token2.com/logo.png",
-=======
                                     "image": "https://static.cx.metamask.io/api/v2/tokenIcons/assets/eip155/1/erc20/0x0000000000000000000000000000000000000002.png",
->>>>>>> d5ca588d
                                     "name": "Hello Token",
                                     "symbol": "HELLO",
                                     "tokenFiatAmount": 200000,
                                   },
                                   {
-<<<<<<< HEAD
-=======
                                     "accountType": undefined,
->>>>>>> d5ca588d
                                     "address": "0x0000000000000000000000000000000000000001",
                                     "balance": "1.0",
                                     "balanceFiat": "$20000",
                                     "chainId": "0x1",
                                     "decimals": 18,
-<<<<<<< HEAD
-                                    "image": "https://token1.com/logo.png",
-=======
                                     "image": "https://static.cx.metamask.io/api/v2/tokenIcons/assets/eip155/1/erc20/0x0000000000000000000000000000000000000001.png",
->>>>>>> d5ca588d
                                     "name": "Token One",
                                     "symbol": "TOKEN1",
                                     "tokenFiatAmount": 20000,
                                   },
                                   {
-<<<<<<< HEAD
-=======
                                     "accountType": undefined,
->>>>>>> d5ca588d
                                     "address": "0x0000000000000000000000000000000000000000",
                                     "balance": "3.0",
                                     "balanceFiat": "$6000",
                                     "chainId": "0x1",
                                     "decimals": 18,
-<<<<<<< HEAD
-                                    "image": "",
-=======
                                     "image": "https://static.cx.metamask.io/api/v2/tokenIcons/assets/eip155/1/slip44/60.png",
->>>>>>> d5ca588d
                                     "name": "Ethereum",
                                     "symbol": "ETH",
                                     "tokenFiatAmount": 6000,
@@ -1046,7 +1025,6 @@
                                                   "overflow": "hidden",
                                                   "width": 32,
                                                 }
-<<<<<<< HEAD
                                               }
                                             >
                                               <Image
@@ -1054,7 +1032,7 @@
                                                 resizeMode="contain"
                                                 source={
                                                   {
-                                                    "uri": "https://token2.com/logo.png",
+                                                    "uri": "https://static.cx.metamask.io/api/v2/tokenIcons/assets/eip155/1/erc20/0x0000000000000000000000000000000000000002.png",
                                                   }
                                                 }
                                                 style={
@@ -1130,91 +1108,6 @@
                                                     "width": 32,
                                                   }
                                                 }
-=======
-                                              }
-                                            >
-                                              <Image
-                                                onError={[Function]}
-                                                resizeMode="contain"
-                                                source={
-                                                  {
-                                                    "uri": "https://static.cx.metamask.io/api/v2/tokenIcons/assets/eip155/1/erc20/0x0000000000000000000000000000000000000002.png",
-                                                  }
-                                                }
-                                                style={
-                                                  {
-                                                    "flex": 1,
-                                                    "height": undefined,
-                                                    "width": undefined,
-                                                  }
-                                                }
-                                                testID="token-avatar-image"
-                                              />
-                                            </View>
-                                          </View>
-                                          <View
-                                            style={
-                                              {
-                                                "alignItems": "center",
-                                                "aspectRatio": 1,
-                                                "bottom": 0,
-                                                "height": 0,
-                                                "justifyContent": "center",
-                                                "position": "absolute",
-                                                "right": 0,
-                                                "transform": [
-                                                  {
-                                                    "translateX": 0,
-                                                  },
-                                                  {
-                                                    "translateY": 0,
-                                                  },
-                                                ],
-                                              }
-                                            }
-                                          >
-                                            <View
-                                              onLayout={[Function]}
-                                              style={
-                                                {
-                                                  "alignItems": "center",
-                                                  "aspectRatio": 1,
-                                                  "height": "50%",
-                                                  "justifyContent": "center",
-                                                  "maxHeight": 24,
-                                                  "minHeight": 8,
-                                                  "opacity": 0,
-                                                }
-                                              }
-                                              testID="badgenetwork"
-                                            >
-                                              <View
-                                                style={
-                                                  {
-                                                    "alignItems": "center",
-                                                    "backgroundColor": "#ffffff",
-                                                    "borderColor": "#ffffff",
-                                                    "borderRadius": 8,
-                                                    "borderWidth": 2,
-                                                    "height": 32,
-                                                    "justifyContent": "center",
-                                                    "overflow": "hidden",
-                                                    "shadowColor": "#0000001a",
-                                                    "shadowOffset": {
-                                                      "height": 2,
-                                                      "width": 0,
-                                                    },
-                                                    "shadowOpacity": 1,
-                                                    "shadowRadius": 4,
-                                                    "transform": [
-                                                      {
-                                                        "scale": 1,
-                                                      },
-                                                    ],
-                                                    "width": 32,
-                                                  }
-                                                }
->>>>>>> d5ca588d
                                               >
                                                 <Image
                                                   onError={[Function]}
@@ -1251,19 +1144,13 @@
                                           <View
                                             alignItems="center"
                                             flexDirection="row"
-<<<<<<< HEAD
-=======
                                             gap={4}
->>>>>>> d5ca588d
                                             style={
                                               [
                                                 {
                                                   "alignItems": "center",
                                                   "flexDirection": "row",
-<<<<<<< HEAD
-=======
                                                   "gap": 4,
->>>>>>> d5ca588d
                                                 },
                                                 undefined,
                                               ]
@@ -1456,11 +1343,7 @@
                                                 resizeMode="contain"
                                                 source={
                                                   {
-<<<<<<< HEAD
-                                                    "uri": "https://token1.com/logo.png",
-=======
                                                     "uri": "https://static.cx.metamask.io/api/v2/tokenIcons/assets/eip155/1/erc20/0x0000000000000000000000000000000000000001.png",
->>>>>>> d5ca588d
                                                   }
                                                 }
                                                 style={
@@ -1572,90 +1455,12 @@
                                           <View
                                             alignItems="center"
                                             flexDirection="row"
-<<<<<<< HEAD
-=======
                                             gap={4}
->>>>>>> d5ca588d
                                             style={
                                               [
                                                 {
                                                   "alignItems": "center",
                                                   "flexDirection": "row",
-<<<<<<< HEAD
-                                                },
-                                                undefined,
-                                              ]
-                                            }
-                                          >
-                                            <Text
-                                              accessibilityRole="text"
-                                              style={
-                                                {
-                                                  "color": "#121314",
-                                                  "fontFamily": "Geist Medium",
-                                                  "fontSize": 18,
-                                                  "letterSpacing": 0,
-                                                  "lineHeight": 24,
-                                                }
-                                              }
-                                            >
-                                              TOKEN1
-                                            </Text>
-                                          </View>
-                                          <Text
-                                            accessibilityRole="text"
-                                            style={
-                                              {
-                                                "color": "#686e7d",
-                                                "fontFamily": "Geist Regular",
-                                                "fontSize": 16,
-                                                "letterSpacing": 0,
-                                                "lineHeight": 24,
-                                              }
-                                            }
-                                          >
-                                            Token One
-                                          </Text>
-                                        </View>
-                                        <View
-                                          gap={4}
-                                          style={
-                                            [
-                                              {
-                                                "gap": 4,
-                                              },
-                                              {
-                                                "alignItems": "flex-end",
-                                                "flex": 1,
-                                              },
-                                            ]
-                                          }
-                                        >
-                                          <Text
-                                            accessibilityRole="text"
-                                            style={
-                                              {
-                                                "color": "#121314",
-                                                "fontFamily": "Geist Medium",
-                                                "fontSize": 18,
-                                                "letterSpacing": 0,
-                                                "lineHeight": 24,
-                                              }
-                                            }
-                                          >
-                                            $20000
-                                          </Text>
-                                          <Text
-                                            accessibilityRole="text"
-                                            style={
-                                              {
-                                                "color": "#686e7d",
-                                                "fontFamily": "Geist Regular",
-                                                "fontSize": 16,
-                                                "letterSpacing": 0,
-                                                "lineHeight": 24,
-                                              }
-=======
                                                   "gap": 4,
                                                 },
                                                 undefined,
@@ -1730,7 +1535,6 @@
                                                 "letterSpacing": 0,
                                                 "lineHeight": 24,
                                               }
->>>>>>> d5ca588d
                                             }
                                           >
                                             1 TOKEN1
@@ -1992,19 +1796,13 @@
                                           <View
                                             alignItems="center"
                                             flexDirection="row"
-<<<<<<< HEAD
-=======
                                             gap={4}
->>>>>>> d5ca588d
                                             style={
                                               [
                                                 {
                                                   "alignItems": "center",
                                                   "flexDirection": "row",
-<<<<<<< HEAD
-=======
                                                   "gap": 4,
->>>>>>> d5ca588d
                                                 },
                                                 undefined,
                                               ]
