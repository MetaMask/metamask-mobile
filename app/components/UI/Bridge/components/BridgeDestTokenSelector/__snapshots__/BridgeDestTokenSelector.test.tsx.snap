// Jest Snapshot v1, https://goo.gl/fbAQLP

exports[`BridgeDestTokenSelector renders with initial state and displays tokens 1`] = `
<View
  style={
    {
      "flex": 1,
    }
  }
>
  <RNCSafeAreaProvider
    onInsetsChange={[Function]}
    style={
      [
        {
          "flex": 1,
        },
        undefined,
      ]
    }
  >
    <View
      collapsable={false}
      pointerEvents="box-none"
      style={
        {
          "zIndex": 1,
        }
      }
    >
      <View
        accessibilityElementsHidden={false}
        importantForAccessibility="auto"
        onLayout={[Function]}
        pointerEvents="box-none"
        style={null}
      >
        <View
          collapsable={false}
          pointerEvents="box-none"
          style={
            {
              "bottom": 0,
              "left": 0,
              "opacity": 1,
              "position": "absolute",
              "right": 0,
              "top": 0,
              "zIndex": 0,
            }
          }
        >
          <View
            collapsable={false}
            style={
              {
                "backgroundColor": "rgb(255, 255, 255)",
                "borderBottomColor": "rgb(216, 216, 216)",
                "flex": 1,
                "shadowColor": "rgb(216, 216, 216)",
                "shadowOffset": {
                  "height": 0.5,
                  "width": 0,
                },
                "shadowOpacity": 0.85,
                "shadowRadius": 0,
              }
            }
          />
        </View>
        <View
          collapsable={false}
          pointerEvents="box-none"
          style={
            {
              "height": 64,
              "maxHeight": undefined,
              "minHeight": undefined,
              "opacity": undefined,
              "transform": undefined,
            }
          }
        >
          <View
            pointerEvents="none"
            style={
              {
                "height": 20,
              }
            }
          />
          <View
            pointerEvents="box-none"
            style={
              {
                "alignItems": "center",
                "flex": 1,
                "flexDirection": "row",
                "justifyContent": "center",
              }
            }
          >
            <View
              collapsable={false}
              pointerEvents="box-none"
              style={
                {
                  "marginHorizontal": 16,
                  "opacity": 1,
                }
              }
            >
              <Text
                accessibilityRole="header"
                aria-level="1"
                collapsable={false}
                numberOfLines={1}
                onLayout={[Function]}
                style={
                  {
                    "color": "rgb(28, 28, 30)",
                    "fontSize": 17,
                    "fontWeight": "600",
                  }
                }
              >
                BridgeDestTokenSelector
              </Text>
            </View>
          </View>
        </View>
      </View>
    </View>
    <RNSScreenContainer
      onLayout={[Function]}
      style={
        {
          "flex": 1,
        }
      }
    >
      <RNSScreen
        activityState={2}
        collapsable={false}
        gestureResponseDistance={
          {
            "bottom": -1,
            "end": -1,
            "start": -1,
            "top": -1,
          }
        }
        onGestureCancel={[Function]}
        pointerEvents="box-none"
        sheetAllowedDetents="large"
        sheetCornerRadius={-1}
        sheetExpandsWhenScrolledToEdge={true}
        sheetGrabberVisible={false}
        sheetLargestUndimmedDetent="all"
        style={
          {
            "bottom": 0,
            "left": 0,
            "position": "absolute",
            "right": 0,
            "top": 0,
            "zIndex": undefined,
          }
        }
      >
        <View
          collapsable={false}
          style={
            {
              "opacity": 1,
            }
          }
        />
        <View
          accessibilityElementsHidden={false}
          closing={false}
          gestureVelocityImpact={0.3}
          importantForAccessibility="auto"
          onClose={[Function]}
          onGestureBegin={[Function]}
          onGestureCanceled={[Function]}
          onGestureEnd={[Function]}
          onOpen={[Function]}
          onTransition={[Function]}
          pointerEvents="box-none"
          style={
            [
              {
                "overflow": undefined,
              },
              {
                "bottom": 0,
                "left": 0,
                "position": "absolute",
                "right": 0,
                "top": 0,
              },
            ]
          }
          transitionSpec={
            {
              "close": {
                "animation": "spring",
                "config": {
                  "damping": 500,
                  "mass": 3,
                  "overshootClamping": true,
                  "restDisplacementThreshold": 10,
                  "restSpeedThreshold": 10,
                  "stiffness": 1000,
                },
              },
              "open": {
                "animation": "spring",
                "config": {
                  "damping": 500,
                  "mass": 3,
                  "overshootClamping": true,
                  "restDisplacementThreshold": 10,
                  "restSpeedThreshold": 10,
                  "stiffness": 1000,
                },
              },
            }
          }
        >
          <View
            collapsable={false}
            needsOffscreenAlphaCompositing={false}
            pointerEvents="box-none"
            style={
              {
                "flex": 1,
              }
            }
          >
            <View
              collapsable={false}
              enabled={false}
              handlerTag={-1}
              handlerType="PanGestureHandler"
              onGestureHandlerEvent={[Function]}
              onGestureHandlerStateChange={[Function]}
              style={
                {
                  "flex": 1,
                  "transform": [
                    {
                      "translateX": 0,
                    },
                    {
                      "translateX": 0,
                    },
                  ],
                }
              }
            >
              <View
                collapsable={false}
                pointerEvents="none"
                style={
                  {
                    "backgroundColor": "rgb(242, 242, 242)",
                    "bottom": 0,
                    "left": 0,
                    "position": "absolute",
                    "shadowColor": "#000",
                    "shadowOffset": {
                      "height": 1,
                      "width": -1,
                    },
                    "shadowOpacity": 0.3,
                    "shadowRadius": 5,
                    "top": 0,
                    "width": 3,
                  }
                }
              />
              <View
                style={
                  [
                    {
                      "flex": 1,
                      "overflow": "hidden",
                    },
                    [
                      {
                        "backgroundColor": "rgb(242, 242, 242)",
                      },
                      undefined,
                    ],
                  ]
                }
              >
                <View
                  style={
                    {
                      "flex": 1,
                      "flexDirection": "column-reverse",
                    }
                  }
                >
                  <View
                    style={
                      {
                        "flex": 1,
                      }
                    }
                  >
                    <View
                      onLayout={[Function]}
                      style={
                        [
                          {
                            "bottom": 0,
                            "justifyContent": "flex-end",
                            "left": 0,
                            "position": "absolute",
                            "right": 0,
                            "top": 0,
                          },
                          {
                            "paddingBottom": 0,
                          },
                        ]
                      }
                    >
                      <View
                        style={
                          [
                            {
                              "backgroundColor": "#3f434a66",
                              "bottom": 0,
                              "left": 0,
                              "position": "absolute",
                              "right": 0,
                              "top": 0,
                            },
                            {
                              "opacity": 0,
                            },
                          ]
                        }
                      >
                        <TouchableOpacity
                          onPress={[Function]}
                          style={
                            {
                              "flex": 1,
                            }
                          }
                        />
                      </View>
                      <View
                        onLayout={[Function]}
                        style={
                          [
                            {
                              "bottom": 0,
                              "left": 0,
                              "position": "absolute",
                              "right": 0,
                            },
                            {
                              "paddingBottom": 0,
                            },
                          ]
                        }
                      >
                        <View
                          collapsable={false}
                          enabled={true}
                          handlerTag={3}
                          handlerType="PanGestureHandler"
                          onGestureHandlerEvent={[Function]}
                          onGestureHandlerStateChange={[Function]}
                          onLayout={[Function]}
                          style={
                            [
                              {
                                "backgroundColor": "#ffffff",
                                "borderColor": "#b7bbc866",
                                "borderTopLeftRadius": 24,
                                "borderTopRightRadius": 24,
                                "borderWidth": 1,
                                "height": 1334,
                                "maxHeight": 1334,
                                "overflow": "hidden",
                                "paddingBottom": 0,
                                "shadowColor": "#0000001a",
                                "shadowOffset": {
                                  "height": 2,
                                  "width": 0,
                                },
                                "shadowOpacity": 1,
                                "shadowRadius": 40,
                              },
                              {
                                "transform": [
                                  {
                                    "translateY": 1334,
                                  },
                                ],
                              },
                            ]
                          }
                        >
                          <View
                            style={
                              {
                                "alignItems": "center",
                                "alignSelf": "stretch",
                                "padding": 4,
                              }
                            }
                          >
                            <View
                              style={
                                {
                                  "backgroundColor": "#b7bbc866",
                                  "borderRadius": 2,
                                  "height": 4,
                                  "width": 40,
                                }
                              }
                            />
                          </View>
                          <View
                            style={
                              [
                                {
                                  "backgroundColor": "#ffffff",
                                  "flexDirection": "row",
                                  "gap": 16,
                                  "padding": 16,
                                },
                                false,
                              ]
                            }
                            testID="header"
                          >
                            <View
                              style={
                                {
                                  "width": undefined,
                                }
                              }
                            >
                              <View
                                onLayout={[Function]}
                              />
                            </View>
                            <View
                              style={
                                {
                                  "alignItems": "center",
                                  "flex": 1,
                                }
                              }
                            >
                              <Text
                                accessibilityRole="text"
                                style={
                                  {
                                    "color": "#121314",
                                    "fontFamily": "Geist Bold",
                                    "fontSize": 18,
                                    "letterSpacing": 0,
                                    "lineHeight": 24,
                                  }
                                }
                              >
                                Select token
                              </Text>
                            </View>
                            <View
                              style={
                                {
                                  "width": undefined,
                                }
                              }
                            >
                              <View
                                onLayout={[Function]}
                              >
                                <TouchableOpacity
                                  accessible={true}
                                  activeOpacity={1}
                                  disabled={false}
                                  onPress={[Function]}
                                  onPressIn={[Function]}
                                  onPressOut={[Function]}
                                  style={
                                    {
                                      "alignItems": "center",
                                      "borderRadius": 8,
<<<<<<< HEAD
                                      "height": 24,
                                      "justifyContent": "center",
                                      "opacity": 1,
                                      "width": 24,
=======
                                      "height": 28,
                                      "justifyContent": "center",
                                      "opacity": 1,
                                      "width": 28,
>>>>>>> 8e7057fe
                                    }
                                  }
                                  testID="bridge-token-selector-close-button"
                                >
                                  <SvgMock
                                    color="#121314"
                                    fill="currentColor"
<<<<<<< HEAD
                                    height={16}
                                    name="Close"
                                    style={
                                      {
                                        "height": 16,
                                        "width": 16,
                                      }
                                    }
                                    width={16}
=======
                                    height={20}
                                    name="Close"
                                    style={
                                      {
                                        "height": 20,
                                        "width": 20,
                                      }
                                    }
                                    width={20}
>>>>>>> 8e7057fe
                                  />
                                </TouchableOpacity>
                              </View>
                            </View>
                          </View>
                          <View
                            gap={20}
                            style={
                              [
                                {
                                  "gap": 20,
                                },
                                {
                                  "paddingHorizontal": 16,
                                  "paddingVertical": 12,
                                },
                              ]
                            }
                          >
                            <RCTScrollView
                              collapsable={false}
                              contentContainerStyle={
                                {
                                  "alignItems": "center",
                                  "flexDirection": "row",
                                  "gap": 4,
                                  "paddingHorizontal": 4,
                                }
                              }
                              handlerTag={1}
                              handlerType="NativeViewGestureHandler"
                              horizontal={true}
                              onGestureHandlerEvent={[Function]}
                              onGestureHandlerStateChange={[Function]}
                              showsHorizontalScrollIndicator={false}
                              style={
                                {
                                  "flexGrow": 0,
                                }
                              }
                            >
                              <View>
                                <TouchableOpacity
                                  accessibilityRole="button"
                                  accessible={true}
                                  activeOpacity={1}
                                  onPress={[Function]}
                                  onPressIn={[Function]}
                                  onPressOut={[Function]}
                                  style={
                                    {
                                      "alignItems": "center",
                                      "alignSelf": "flex-start",
                                      "backgroundColor": "#3c4d9d0f",
                                      "borderColor": "#b7bbc866",
                                      "borderRadius": 12,
                                      "borderWidth": 1,
                                      "flexDirection": "row",
                                      "height": 40,
                                      "justifyContent": "center",
                                      "overflow": "hidden",
                                      "paddingHorizontal": 16,
                                    }
                                  }
                                >
                                  <Text
                                    accessibilityRole="text"
                                    style={
                                      {
                                        "color": "#121314",
                                        "fontFamily": "Geist Regular",
                                        "fontSize": 16,
                                        "letterSpacing": 0,
                                        "lineHeight": 24,
                                      }
                                    }
                                  >
                                    See all
                                  </Text>
                                  <SvgMock
                                    color="#121314"
                                    fill="currentColor"
                                    height={16}
                                    name="ArrowDown"
                                    style={
                                      {
                                        "height": 16,
                                        "marginLeft": 8,
                                        "width": 16,
                                      }
                                    }
                                    width={16}
                                  />
                                </TouchableOpacity>
                                <TouchableOpacity
                                  accessibilityRole="button"
                                  accessible={true}
                                  activeOpacity={1}
                                  onPress={[Function]}
                                  onPressIn={[Function]}
                                  onPressOut={[Function]}
                                  style={
                                    {
                                      "alignItems": "center",
                                      "alignSelf": "flex-start",
                                      "backgroundColor": "#3c4d9d0f",
                                      "borderColor": "#b7bbc866",
                                      "borderRadius": 12,
                                      "borderWidth": 1,
                                      "flexDirection": "row",
                                      "height": 40,
                                      "justifyContent": "center",
                                      "overflow": "hidden",
                                      "paddingHorizontal": 16,
                                    }
                                  }
                                >
                                  <View
                                    alignItems="center"
                                    flexDirection="row"
                                    gap={4}
                                    style={
                                      [
                                        {
                                          "alignItems": "center",
                                          "flexDirection": "row",
                                          "gap": 4,
                                        },
                                        undefined,
                                      ]
                                    }
                                  >
                                    <Text
                                      accessibilityRole="text"
                                      style={
                                        {
                                          "color": "#121314",
                                          "fontFamily": "Geist Regular",
                                          "fontSize": 16,
                                          "letterSpacing": 0,
                                          "lineHeight": 24,
                                        }
                                      }
                                    >
                                      Solana
                                    </Text>
                                  </View>
                                </TouchableOpacity>
                                <TouchableOpacity
                                  accessibilityRole="button"
                                  accessible={true}
                                  activeOpacity={1}
                                  onPress={[Function]}
                                  onPressIn={[Function]}
                                  onPressOut={[Function]}
                                  style={
                                    {
                                      "alignItems": "center",
                                      "alignSelf": "flex-start",
                                      "backgroundColor": "#3c4d9d0f",
                                      "borderColor": "#b7bbc866",
                                      "borderRadius": 12,
                                      "borderWidth": 1,
                                      "flexDirection": "row",
                                      "height": 40,
                                      "justifyContent": "center",
                                      "overflow": "hidden",
                                      "paddingHorizontal": 16,
                                    }
                                  }
                                >
                                  <View
                                    alignItems="center"
                                    flexDirection="row"
                                    gap={4}
                                    style={
                                      [
                                        {
                                          "alignItems": "center",
                                          "flexDirection": "row",
                                          "gap": 4,
                                        },
                                        undefined,
                                      ]
                                    }
                                  >
                                    <Text
                                      accessibilityRole="text"
                                      style={
                                        {
                                          "color": "#121314",
                                          "fontFamily": "Geist Regular",
                                          "fontSize": 16,
                                          "letterSpacing": 0,
                                          "lineHeight": 24,
                                        }
                                      }
                                    >
                                      Optimism
                                    </Text>
                                  </View>
                                </TouchableOpacity>
                                <TouchableOpacity
                                  accessibilityRole="button"
                                  accessible={true}
                                  activeOpacity={1}
                                  onPress={[Function]}
                                  onPressIn={[Function]}
                                  onPressOut={[Function]}
                                  style={
                                    {
                                      "alignItems": "center",
                                      "alignSelf": "flex-start",
                                      "backgroundColor": "#3c4d9d0f",
                                      "borderColor": "#b7bbc866",
                                      "borderRadius": 12,
                                      "borderWidth": 1,
                                      "flexDirection": "row",
                                      "height": 40,
                                      "justifyContent": "center",
                                      "overflow": "hidden",
                                      "paddingHorizontal": 16,
                                    }
                                  }
                                >
                                  <View
                                    alignItems="center"
                                    flexDirection="row"
                                    gap={4}
                                    style={
                                      [
                                        {
                                          "alignItems": "center",
                                          "flexDirection": "row",
                                          "gap": 4,
                                        },
                                        undefined,
                                      ]
                                    }
                                  >
                                    <Text
                                      accessibilityRole="text"
                                      style={
                                        {
                                          "color": "#121314",
                                          "fontFamily": "Geist Regular",
                                          "fontSize": 16,
                                          "letterSpacing": 0,
                                          "lineHeight": 24,
                                        }
                                      }
                                    >
                                      Bitcoin
                                    </Text>
                                  </View>
                                </TouchableOpacity>
                              </View>
                            </RCTScrollView>
                            <View
                              accessibilityState={
                                {
                                  "busy": undefined,
                                  "checked": undefined,
                                  "disabled": undefined,
                                  "expanded": undefined,
                                  "selected": undefined,
                                }
                              }
                              accessibilityValue={
                                {
                                  "max": undefined,
                                  "min": undefined,
                                  "now": undefined,
                                  "text": undefined,
                                }
                              }
                              accessible={true}
                              collapsable={false}
                              focusable={true}
                              onBlur={[Function]}
                              onClick={[Function]}
                              onFocus={[Function]}
                              onResponderGrant={[Function]}
                              onResponderMove={[Function]}
                              onResponderRelease={[Function]}
                              onResponderTerminate={[Function]}
                              onResponderTerminationRequest={[Function]}
                              onStartShouldSetResponder={[Function]}
                              style={
                                {
                                  "alignItems": "center",
                                  "backgroundColor": "#f3f5f9",
                                  "borderColor": "#b7bbc8",
                                  "borderRadius": 12,
                                  "borderWidth": 0,
                                  "flexDirection": "row",
                                  "height": 40,
                                  "opacity": 1,
                                  "paddingHorizontal": 16,
                                }
                              }
                              testID="textfield"
                            >
                              <View
                                style={
                                  {
                                    "marginRight": 8,
                                  }
                                }
                                testID="textfield-startacccessory"
                              >
                                <SvgMock
                                  color="#121314"
                                  fill="currentColor"
                                  height={16}
                                  name="Search"
                                  style={
                                    {
                                      "height": 16,
                                      "width": 16,
                                    }
                                  }
                                  width={16}
                                />
                              </View>
                              <View
                                style={
                                  {
                                    "flex": 1,
                                  }
                                }
                              >
                                <TextInput
                                  autoFocus={false}
                                  editable={true}
                                  onBlur={[Function]}
                                  onChangeText={[Function]}
                                  onFocus={[Function]}
                                  placeholder="Enter token name or paste address"
                                  placeholderTextColor="#686e7d"
                                  style={
                                    {
                                      "backgroundColor": "inherit",
                                      "borderColor": "transparent",
                                      "borderWidth": 1,
                                      "color": "#121314",
                                      "fontFamily": "Geist Regular",
                                      "fontSize": 16,
                                      "fontWeight": "400",
                                      "height": 38,
                                      "letterSpacing": 0,
                                      "opacity": 1,
                                      "paddingVertical": 2,
                                      "textAlignVertical": "center",
                                    }
                                  }
                                  testID="bridge-token-search-input"
                                  value=""
                                />
                              </View>
                            </View>
                          </View>
                          <View>
                            <RCTScrollView
                              ListEmptyComponent={[Function]}
                              bounces={true}
                              collapsable={false}
                              data={
                                [
                                  {
                                    "address": "0x0000000000000000000000000000000000000002",
                                    "balance": "2.0",
                                    "balanceFiat": "$200000",
                                    "chainId": "0x1",
                                    "decimals": 18,
                                    "image": "https://token2.com/logo.png",
                                    "name": "Hello Token",
                                    "symbol": "HELLO",
                                    "tokenFiatAmount": 200000,
                                  },
                                  {
                                    "address": "0x0000000000000000000000000000000000000001",
                                    "balance": "1.0",
                                    "balanceFiat": "$20000",
                                    "chainId": "0x1",
                                    "decimals": 18,
                                    "image": "https://token1.com/logo.png",
                                    "name": "Token One",
                                    "symbol": "TOKEN1",
                                    "tokenFiatAmount": 20000,
                                  },
                                  {
                                    "address": "0x0000000000000000000000000000000000000000",
                                    "balance": "3.0",
                                    "balanceFiat": "$6000",
                                    "chainId": "0x1",
                                    "decimals": 18,
                                    "image": "",
                                    "name": "Ethereum",
                                    "symbol": "ETH",
                                    "tokenFiatAmount": 6000,
                                  },
                                ]
                              }
                              getItem={[Function]}
                              getItemCount={[Function]}
                              handlerTag={2}
                              handlerType="NativeViewGestureHandler"
                              initialNumToRender={20}
                              keyExtractor={[Function]}
                              keyboardShouldPersistTaps="always"
                              maxToRenderPerBatch={20}
                              onContentSizeChange={[Function]}
                              onGestureHandlerEvent={[Function]}
                              onGestureHandlerStateChange={[Function]}
                              onLayout={[Function]}
                              onMomentumScrollBegin={[Function]}
                              onMomentumScrollEnd={[Function]}
                              onScroll={[Function]}
                              onScrollBeginDrag={[Function]}
                              onScrollEndDrag={[Function]}
                              removeClippedSubviews={true}
                              renderItem={[Function]}
                              renderScrollComponent={[Function]}
                              scrollEnabled={true}
                              scrollEventThrottle={0.0001}
                              showsHorizontalScrollIndicator={false}
                              showsVerticalScrollIndicator={true}
                              stickyHeaderIndices={[]}
<<<<<<< HEAD
=======
                              style={
                                {
                                  "marginTop": 10,
                                }
                              }
>>>>>>> 8e7057fe
                              viewabilityConfigCallbackPairs={[]}
                              windowSize={10}
                            >
                              <View>
                                <View
                                  onFocusCapture={[Function]}
                                  onLayout={[Function]}
                                  style={null}
                                >
                                  <View
                                    alignItems="center"
                                    flexDirection="row"
                                    style={
                                      [
                                        {
                                          "alignItems": "center",
                                          "flexDirection": "row",
                                        },
                                        {
                                          "backgroundColor": "#ffffff",
                                          "padding": 4,
                                        },
                                      ]
                                    }
                                  >
                                    <TouchableOpacity
                                      onPress={[Function]}
                                      style={
                                        {
                                          "alignItems": "flex-start",
                                          "flex": 1,
                                          "flexDirection": "row",
                                          "paddingHorizontal": 15,
                                          "paddingVertical": 10,
                                        }
                                      }
                                      testID="asset-0x1-HELLO"
                                    >
                                      <View
                                        alignItems="center"
                                        flexDirection="row"
                                        gap={4}
                                        style={
                                          [
                                            {
                                              "alignItems": "center",
                                              "flexDirection": "row",
                                              "gap": 4,
                                            },
                                            undefined,
                                          ]
                                        }
                                      >
                                        <View
                                          onLayout={[Function]}
                                          style={
                                            {
                                              "alignSelf": undefined,
                                              "position": "relative",
                                            }
                                          }
                                          testID="badge-wrapper-badge"
                                        >
                                          <View>
                                            <View
                                              style={
                                                {
                                                  "backgroundColor": "#ffffff",
                                                  "borderRadius": 16,
                                                  "height": 32,
                                                  "overflow": "hidden",
                                                  "width": 32,
                                                }
<<<<<<< HEAD
                                              }
                                            >
                                              <Image
                                                onError={[Function]}
                                                resizeMode="contain"
                                                source={
                                                  {
                                                    "uri": "https://token2.com/logo.png",
                                                  }
                                                }
                                                style={
                                                  {
                                                    "flex": 1,
                                                    "height": undefined,
                                                    "width": undefined,
                                                  }
                                                }
                                                testID="token-avatar-image"
                                              />
                                            </View>
                                          </View>
                                          <View
                                            style={
                                              {
                                                "alignItems": "center",
                                                "aspectRatio": 1,
                                                "bottom": 0,
                                                "height": 0,
                                                "justifyContent": "center",
                                                "position": "absolute",
                                                "right": 0,
                                                "transform": [
                                                  {
                                                    "translateX": 0,
                                                  },
                                                  {
                                                    "translateY": 0,
                                                  },
                                                ],
                                              }
                                            }
                                          >
                                            <View
                                              onLayout={[Function]}
                                              style={
                                                {
                                                  "alignItems": "center",
                                                  "aspectRatio": 1,
                                                  "height": "50%",
                                                  "justifyContent": "center",
                                                  "maxHeight": 24,
                                                  "minHeight": 8,
                                                  "opacity": 0,
                                                }
                                              }
                                              testID="badgenetwork"
                                            >
                                              <View
                                                style={
                                                  {
                                                    "alignItems": "center",
                                                    "backgroundColor": "#ffffff",
                                                    "borderColor": "#ffffff",
                                                    "borderRadius": 8,
                                                    "borderWidth": 2,
                                                    "height": 32,
                                                    "justifyContent": "center",
                                                    "overflow": "hidden",
                                                    "shadowColor": "#0000001a",
                                                    "shadowOffset": {
                                                      "height": 2,
                                                      "width": 0,
                                                    },
                                                    "shadowOpacity": 1,
                                                    "shadowRadius": 4,
                                                    "transform": [
                                                      {
                                                        "scale": 1,
                                                      },
                                                    ],
                                                    "width": 32,
                                                  }
                                                }
                                              >
                                                <Image
                                                  onError={[Function]}
                                                  resizeMode="contain"
                                                  source={1}
                                                  style={
                                                    {
                                                      "height": 32,
                                                      "width": 32,
                                                    }
                                                  }
                                                  testID="network-avatar-image"
                                                />
                                              </View>
                                            </View>
=======
                                              }
                                            >
                                              <Image
                                                onError={[Function]}
                                                resizeMode="contain"
                                                source={
                                                  {
                                                    "uri": "https://token2.com/logo.png",
                                                  }
                                                }
                                                style={
                                                  {
                                                    "flex": 1,
                                                    "height": undefined,
                                                    "width": undefined,
                                                  }
                                                }
                                                testID="token-avatar-image"
                                              />
                                            </View>
                                          </View>
                                          <View
                                            style={
                                              {
                                                "alignItems": "center",
                                                "aspectRatio": 1,
                                                "bottom": 0,
                                                "height": 0,
                                                "justifyContent": "center",
                                                "position": "absolute",
                                                "right": 0,
                                                "transform": [
                                                  {
                                                    "translateX": 0,
                                                  },
                                                  {
                                                    "translateY": 0,
                                                  },
                                                ],
                                              }
                                            }
                                          >
                                            <View
                                              onLayout={[Function]}
                                              style={
                                                {
                                                  "alignItems": "center",
                                                  "aspectRatio": 1,
                                                  "height": "50%",
                                                  "justifyContent": "center",
                                                  "maxHeight": 24,
                                                  "minHeight": 8,
                                                  "opacity": 0,
                                                }
                                              }
                                              testID="badgenetwork"
                                            >
                                              <View
                                                style={
                                                  {
                                                    "alignItems": "center",
                                                    "backgroundColor": "#ffffff",
                                                    "borderColor": "#ffffff",
                                                    "borderRadius": 8,
                                                    "borderWidth": 2,
                                                    "height": 32,
                                                    "justifyContent": "center",
                                                    "overflow": "hidden",
                                                    "shadowColor": "#0000001a",
                                                    "shadowOffset": {
                                                      "height": 2,
                                                      "width": 0,
                                                    },
                                                    "shadowOpacity": 1,
                                                    "shadowRadius": 4,
                                                    "transform": [
                                                      {
                                                        "scale": 1,
                                                      },
                                                    ],
                                                    "width": 32,
                                                  }
                                                }
                                              >
                                                <Image
                                                  onError={[Function]}
                                                  resizeMode="contain"
                                                  source={1}
                                                  style={
                                                    {
                                                      "height": 32,
                                                      "width": 32,
                                                    }
                                                  }
                                                  testID="network-avatar-image"
                                                />
                                              </View>
                                            </View>
>>>>>>> 8e7057fe
                                          </View>
                                        </View>
                                        <View
                                          flexDirection="column"
                                          gap={4}
                                          style={
                                            [
                                              {
                                                "flexDirection": "column",
                                                "gap": 4,
                                              },
                                              {
                                                "flex": 1,
                                                "marginLeft": 8,
                                              },
                                            ]
                                          }
                                        >
<<<<<<< HEAD
                                          <Text
                                            accessibilityRole="text"
                                            style={
                                              {
                                                "color": "#121314",
                                                "fontFamily": "Geist Medium",
                                                "fontSize": 18,
                                                "letterSpacing": 0,
                                                "lineHeight": 24,
                                              }
                                            }
                                          >
                                            HELLO
                                          </Text>
=======
                                          <View
                                            alignItems="center"
                                            flexDirection="row"
                                            style={
                                              [
                                                {
                                                  "alignItems": "center",
                                                  "flexDirection": "row",
                                                },
                                                undefined,
                                              ]
                                            }
                                          >
                                            <Text
                                              accessibilityRole="text"
                                              style={
                                                {
                                                  "color": "#121314",
                                                  "fontFamily": "Geist Medium",
                                                  "fontSize": 18,
                                                  "letterSpacing": 0,
                                                  "lineHeight": 24,
                                                }
                                              }
                                            >
                                              HELLO
                                            </Text>
                                          </View>
>>>>>>> 8e7057fe
                                          <Text
                                            accessibilityRole="text"
                                            style={
                                              {
                                                "color": "#686e7d",
                                                "fontFamily": "Geist Regular",
                                                "fontSize": 16,
                                                "letterSpacing": 0,
                                                "lineHeight": 24,
                                              }
                                            }
                                          >
                                            Hello Token
                                          </Text>
                                        </View>
                                        <View
<<<<<<< HEAD
                                          style={
                                            [
                                              {},
=======
                                          gap={4}
                                          style={
                                            [
                                              {
                                                "gap": 4,
                                              },
>>>>>>> 8e7057fe
                                              {
                                                "alignItems": "flex-end",
                                                "flex": 1,
                                              },
                                            ]
                                          }
                                        >
                                          <Text
                                            accessibilityRole="text"
                                            style={
                                              {
                                                "color": "#121314",
<<<<<<< HEAD
                                                "fontFamily": "Geist Regular",
                                                "fontSize": 16,
=======
                                                "fontFamily": "Geist Medium",
                                                "fontSize": 18,
>>>>>>> 8e7057fe
                                                "letterSpacing": 0,
                                                "lineHeight": 24,
                                              }
                                            }
                                          >
                                            $200000
                                          </Text>
                                          <Text
                                            accessibilityRole="text"
                                            style={
                                              {
<<<<<<< HEAD
                                                "color": "#121314",
=======
                                                "color": "#686e7d",
>>>>>>> 8e7057fe
                                                "fontFamily": "Geist Regular",
                                                "fontSize": 16,
                                                "letterSpacing": 0,
                                                "lineHeight": 24,
                                              }
                                            }
                                          >
                                            2 HELLO
                                          </Text>
                                        </View>
                                      </View>
                                    </TouchableOpacity>
                                    <TouchableOpacity
                                      accessible={true}
                                      activeOpacity={1}
                                      disabled={false}
                                      onPress={[Function]}
                                      onPressIn={[Function]}
                                      onPressOut={[Function]}
                                      style={
                                        {
                                          "alignItems": "center",
                                          "borderRadius": 8,
                                          "height": 28,
                                          "justifyContent": "center",
                                          "marginRight": 12,
                                          "opacity": 1,
                                          "width": 28,
                                        }
                                      }
                                      testID="token-info-button"
                                    >
                                      <SvgMock
                                        color="#686e7d"
                                        fill="currentColor"
                                        height={20}
                                        name="Info"
                                        style={
                                          {
                                            "height": 20,
                                            "width": 20,
                                          }
                                        }
                                        width={20}
                                      />
                                    </TouchableOpacity>
                                  </View>
                                </View>
                                <View
                                  onFocusCapture={[Function]}
                                  onLayout={[Function]}
                                  style={null}
                                >
                                  <View
                                    alignItems="center"
                                    flexDirection="row"
                                    style={
                                      [
                                        {
                                          "alignItems": "center",
                                          "flexDirection": "row",
                                        },
                                        {
                                          "backgroundColor": "#ffffff",
                                          "padding": 4,
                                        },
                                      ]
                                    }
                                  >
                                    <TouchableOpacity
                                      onPress={[Function]}
                                      style={
                                        {
                                          "alignItems": "flex-start",
                                          "flex": 1,
                                          "flexDirection": "row",
                                          "paddingHorizontal": 15,
                                          "paddingVertical": 10,
                                        }
                                      }
                                      testID="asset-0x1-TOKEN1"
                                    >
                                      <View
                                        alignItems="center"
                                        flexDirection="row"
                                        gap={4}
                                        style={
                                          [
                                            {
                                              "alignItems": "center",
                                              "flexDirection": "row",
                                              "gap": 4,
                                            },
                                            undefined,
                                          ]
                                        }
                                      >
                                        <View
                                          onLayout={[Function]}
                                          style={
                                            {
                                              "alignSelf": undefined,
                                              "position": "relative",
                                            }
                                          }
                                          testID="badge-wrapper-badge"
                                        >
                                          <View>
                                            <View
                                              style={
                                                {
                                                  "backgroundColor": "#ffffff",
                                                  "borderRadius": 16,
                                                  "height": 32,
                                                  "overflow": "hidden",
                                                  "width": 32,
                                                }
                                              }
                                            >
                                              <Image
                                                onError={[Function]}
                                                resizeMode="contain"
                                                source={
                                                  {
                                                    "uri": "https://token1.com/logo.png",
                                                  }
                                                }
                                                style={
                                                  {
                                                    "flex": 1,
                                                    "height": undefined,
                                                    "width": undefined,
                                                  }
                                                }
                                                testID="token-avatar-image"
                                              />
                                            </View>
                                          </View>
                                          <View
                                            style={
                                              {
                                                "alignItems": "center",
                                                "aspectRatio": 1,
                                                "bottom": 0,
                                                "height": 0,
                                                "justifyContent": "center",
                                                "position": "absolute",
                                                "right": 0,
                                                "transform": [
                                                  {
                                                    "translateX": 0,
                                                  },
                                                  {
                                                    "translateY": 0,
                                                  },
                                                ],
                                              }
                                            }
                                          >
                                            <View
                                              onLayout={[Function]}
                                              style={
                                                {
                                                  "alignItems": "center",
                                                  "aspectRatio": 1,
                                                  "height": "50%",
                                                  "justifyContent": "center",
                                                  "maxHeight": 24,
                                                  "minHeight": 8,
                                                  "opacity": 0,
                                                }
                                              }
                                              testID="badgenetwork"
                                            >
                                              <View
                                                style={
                                                  {
                                                    "alignItems": "center",
                                                    "backgroundColor": "#ffffff",
                                                    "borderColor": "#ffffff",
                                                    "borderRadius": 8,
                                                    "borderWidth": 2,
                                                    "height": 32,
                                                    "justifyContent": "center",
                                                    "overflow": "hidden",
                                                    "shadowColor": "#0000001a",
                                                    "shadowOffset": {
                                                      "height": 2,
                                                      "width": 0,
                                                    },
                                                    "shadowOpacity": 1,
                                                    "shadowRadius": 4,
                                                    "transform": [
                                                      {
                                                        "scale": 1,
                                                      },
                                                    ],
                                                    "width": 32,
                                                  }
                                                }
                                              >
                                                <Image
                                                  onError={[Function]}
                                                  resizeMode="contain"
                                                  source={1}
                                                  style={
                                                    {
                                                      "height": 32,
                                                      "width": 32,
                                                    }
                                                  }
                                                  testID="network-avatar-image"
                                                />
                                              </View>
                                            </View>
                                          </View>
                                        </View>
                                        <View
                                          flexDirection="column"
                                          gap={4}
                                          style={
                                            [
                                              {
                                                "flexDirection": "column",
                                                "gap": 4,
                                              },
                                              {
                                                "flex": 1,
                                                "marginLeft": 8,
                                              },
                                            ]
                                          }
                                        >
<<<<<<< HEAD
                                          <Text
                                            accessibilityRole="text"
                                            style={
                                              {
                                                "color": "#121314",
                                                "fontFamily": "Geist Medium",
                                                "fontSize": 18,
                                                "letterSpacing": 0,
                                                "lineHeight": 24,
                                              }
                                            }
                                          >
                                            TOKEN1
                                          </Text>
                                          <Text
                                            accessibilityRole="text"
                                            style={
                                              {
                                                "color": "#686e7d",
                                                "fontFamily": "Geist Regular",
                                                "fontSize": 16,
                                                "letterSpacing": 0,
                                                "lineHeight": 24,
                                              }
                                            }
                                          >
                                            Token One
                                          </Text>
                                        </View>
                                        <View
                                          style={
                                            [
                                              {},
                                              {
                                                "alignItems": "flex-end",
                                                "flex": 1,
                                              },
                                            ]
                                          }
                                        >
                                          <Text
                                            accessibilityRole="text"
                                            style={
                                              {
                                                "color": "#121314",
                                                "fontFamily": "Geist Regular",
                                                "fontSize": 16,
                                                "letterSpacing": 0,
                                                "lineHeight": 24,
                                              }
                                            }
                                          >
                                            $20000
                                          </Text>
                                          <Text
                                            accessibilityRole="text"
                                            style={
                                              {
                                                "color": "#121314",
                                                "fontFamily": "Geist Regular",
                                                "fontSize": 16,
                                                "letterSpacing": 0,
                                                "lineHeight": 24,
                                              }
=======
                                          <View
                                            alignItems="center"
                                            flexDirection="row"
                                            style={
                                              [
                                                {
                                                  "alignItems": "center",
                                                  "flexDirection": "row",
                                                },
                                                undefined,
                                              ]
                                            }
                                          >
                                            <Text
                                              accessibilityRole="text"
                                              style={
                                                {
                                                  "color": "#121314",
                                                  "fontFamily": "Geist Medium",
                                                  "fontSize": 18,
                                                  "letterSpacing": 0,
                                                  "lineHeight": 24,
                                                }
                                              }
                                            >
                                              TOKEN1
                                            </Text>
                                          </View>
                                          <Text
                                            accessibilityRole="text"
                                            style={
                                              {
                                                "color": "#686e7d",
                                                "fontFamily": "Geist Regular",
                                                "fontSize": 16,
                                                "letterSpacing": 0,
                                                "lineHeight": 24,
                                              }
                                            }
                                          >
                                            Token One
                                          </Text>
                                        </View>
                                        <View
                                          gap={4}
                                          style={
                                            [
                                              {
                                                "gap": 4,
                                              },
                                              {
                                                "alignItems": "flex-end",
                                                "flex": 1,
                                              },
                                            ]
                                          }
                                        >
                                          <Text
                                            accessibilityRole="text"
                                            style={
                                              {
                                                "color": "#121314",
                                                "fontFamily": "Geist Medium",
                                                "fontSize": 18,
                                                "letterSpacing": 0,
                                                "lineHeight": 24,
                                              }
                                            }
                                          >
                                            $20000
                                          </Text>
                                          <Text
                                            accessibilityRole="text"
                                            style={
                                              {
                                                "color": "#686e7d",
                                                "fontFamily": "Geist Regular",
                                                "fontSize": 16,
                                                "letterSpacing": 0,
                                                "lineHeight": 24,
                                              }
>>>>>>> 8e7057fe
                                            }
                                          >
                                            1 TOKEN1
                                          </Text>
                                        </View>
                                      </View>
                                    </TouchableOpacity>
                                    <TouchableOpacity
                                      accessible={true}
                                      activeOpacity={1}
                                      disabled={false}
                                      onPress={[Function]}
                                      onPressIn={[Function]}
                                      onPressOut={[Function]}
                                      style={
                                        {
                                          "alignItems": "center",
                                          "borderRadius": 8,
                                          "height": 28,
                                          "justifyContent": "center",
                                          "marginRight": 12,
                                          "opacity": 1,
                                          "width": 28,
                                        }
                                      }
                                      testID="token-info-button"
                                    >
                                      <SvgMock
                                        color="#686e7d"
                                        fill="currentColor"
                                        height={20}
                                        name="Info"
                                        style={
                                          {
                                            "height": 20,
                                            "width": 20,
                                          }
                                        }
                                        width={20}
                                      />
                                    </TouchableOpacity>
                                  </View>
                                </View>
                                <View
                                  onFocusCapture={[Function]}
                                  onLayout={[Function]}
                                  style={null}
                                >
                                  <View
                                    alignItems="center"
                                    flexDirection="row"
                                    style={
                                      [
                                        {
                                          "alignItems": "center",
                                          "flexDirection": "row",
                                        },
                                        {
                                          "backgroundColor": "#ffffff",
                                          "padding": 4,
                                        },
                                      ]
                                    }
                                  >
                                    <TouchableOpacity
                                      onPress={[Function]}
                                      style={
                                        {
                                          "alignItems": "flex-start",
                                          "flex": 1,
                                          "flexDirection": "row",
                                          "paddingHorizontal": 15,
                                          "paddingVertical": 10,
                                        }
                                      }
                                      testID="asset-0x1-ETH"
                                    >
                                      <View
                                        alignItems="center"
                                        flexDirection="row"
                                        gap={4}
                                        style={
                                          [
                                            {
                                              "alignItems": "center",
                                              "flexDirection": "row",
                                              "gap": 4,
                                            },
                                            undefined,
                                          ]
                                        }
                                      >
                                        <View
                                          onLayout={[Function]}
                                          style={
                                            {
                                              "alignSelf": undefined,
                                              "position": "relative",
                                            }
                                          }
                                          testID="badge-wrapper-badge"
                                        >
                                          <View>
                                            <View
                                              useNativeDriver={true}
                                            >
<<<<<<< HEAD
                                              <Image
                                                fadeIn={true}
                                                onError={[Function]}
                                                onLoadEnd={[Function]}
=======
                                              <View
                                                fadeIn={true}
>>>>>>> 8e7057fe
                                                source={
                                                  {
                                                    "uri": "",
                                                  }
                                                }
                                                style={
                                                  [
                                                    {
                                                      "borderRadius": 12,
                                                      "height": 24,
                                                      "width": 24,
                                                    },
                                                    {
                                                      "borderRadius": 18,
                                                      "height": 36,
                                                      "width": 36,
                                                    },
                                                    undefined,
                                                    undefined,
                                                    undefined,
                                                  ]
                                                }
                                                testID="network-logo-ETH"
                                              />
                                              <View
                                                collapsable={false}
                                                style={
                                                  {
                                                    "bottom": 0,
                                                    "left": 0,
                                                    "opacity": 1,
                                                    "position": "absolute",
                                                    "right": 0,
                                                    "top": 0,
                                                  }
                                                }
                                              >
                                                <View
                                                  style={
                                                    [
                                                      {
                                                        "borderRadius": 18,
                                                        "height": 36,
                                                        "width": 36,
                                                      },
                                                      {
                                                        "backgroundColor": "#eee",
                                                      },
                                                      undefined,
                                                    ]
                                                  }
                                                />
                                              </View>
                                            </View>
                                          </View>
                                          <View
                                            style={
                                              {
                                                "alignItems": "center",
                                                "aspectRatio": 1,
                                                "bottom": 0,
                                                "height": 0,
                                                "justifyContent": "center",
                                                "position": "absolute",
                                                "right": 0,
                                                "transform": [
                                                  {
                                                    "translateX": 0,
                                                  },
                                                  {
                                                    "translateY": 0,
                                                  },
                                                ],
                                              }
                                            }
                                          >
                                            <View
                                              onLayout={[Function]}
                                              style={
                                                {
                                                  "alignItems": "center",
                                                  "aspectRatio": 1,
                                                  "height": "50%",
                                                  "justifyContent": "center",
                                                  "maxHeight": 24,
                                                  "minHeight": 8,
                                                  "opacity": 0,
                                                }
                                              }
                                              testID="badgenetwork"
                                            >
                                              <View
                                                style={
                                                  {
                                                    "alignItems": "center",
                                                    "backgroundColor": "#ffffff",
                                                    "borderColor": "#ffffff",
                                                    "borderRadius": 8,
                                                    "borderWidth": 2,
                                                    "height": 32,
                                                    "justifyContent": "center",
                                                    "overflow": "hidden",
                                                    "shadowColor": "#0000001a",
                                                    "shadowOffset": {
                                                      "height": 2,
                                                      "width": 0,
                                                    },
                                                    "shadowOpacity": 1,
                                                    "shadowRadius": 4,
                                                    "transform": [
                                                      {
                                                        "scale": 1,
                                                      },
                                                    ],
                                                    "width": 32,
                                                  }
                                                }
                                              >
                                                <Image
                                                  onError={[Function]}
                                                  resizeMode="contain"
                                                  source={1}
                                                  style={
                                                    {
                                                      "height": 32,
                                                      "width": 32,
                                                    }
                                                  }
                                                  testID="network-avatar-image"
                                                />
                                              </View>
                                            </View>
                                          </View>
                                        </View>
                                        <View
                                          flexDirection="column"
                                          gap={4}
                                          style={
                                            [
                                              {
                                                "flexDirection": "column",
                                                "gap": 4,
                                              },
                                              {
                                                "flex": 1,
                                                "marginLeft": 8,
                                              },
                                            ]
                                          }
                                        >
<<<<<<< HEAD
                                          <Text
                                            accessibilityRole="text"
                                            style={
                                              {
                                                "color": "#121314",
                                                "fontFamily": "Geist Medium",
                                                "fontSize": 18,
                                                "letterSpacing": 0,
                                                "lineHeight": 24,
                                              }
                                            }
                                          >
                                            ETH
                                          </Text>
=======
                                          <View
                                            alignItems="center"
                                            flexDirection="row"
                                            style={
                                              [
                                                {
                                                  "alignItems": "center",
                                                  "flexDirection": "row",
                                                },
                                                undefined,
                                              ]
                                            }
                                          >
                                            <Text
                                              accessibilityRole="text"
                                              style={
                                                {
                                                  "color": "#121314",
                                                  "fontFamily": "Geist Medium",
                                                  "fontSize": 18,
                                                  "letterSpacing": 0,
                                                  "lineHeight": 24,
                                                }
                                              }
                                            >
                                              ETH
                                            </Text>
                                          </View>
>>>>>>> 8e7057fe
                                          <Text
                                            accessibilityRole="text"
                                            style={
                                              {
                                                "color": "#686e7d",
                                                "fontFamily": "Geist Regular",
                                                "fontSize": 16,
                                                "letterSpacing": 0,
                                                "lineHeight": 24,
                                              }
                                            }
                                          >
                                            Ethereum
                                          </Text>
                                        </View>
                                        <View
<<<<<<< HEAD
                                          style={
                                            [
                                              {},
=======
                                          gap={4}
                                          style={
                                            [
                                              {
                                                "gap": 4,
                                              },
>>>>>>> 8e7057fe
                                              {
                                                "alignItems": "flex-end",
                                                "flex": 1,
                                              },
                                            ]
                                          }
                                        >
                                          <Text
                                            accessibilityRole="text"
                                            style={
                                              {
                                                "color": "#121314",
<<<<<<< HEAD
                                                "fontFamily": "Geist Regular",
                                                "fontSize": 16,
=======
                                                "fontFamily": "Geist Medium",
                                                "fontSize": 18,
>>>>>>> 8e7057fe
                                                "letterSpacing": 0,
                                                "lineHeight": 24,
                                              }
                                            }
                                          >
                                            $6000
                                          </Text>
                                          <Text
                                            accessibilityRole="text"
                                            style={
                                              {
<<<<<<< HEAD
                                                "color": "#121314",
=======
                                                "color": "#686e7d",
>>>>>>> 8e7057fe
                                                "fontFamily": "Geist Regular",
                                                "fontSize": 16,
                                                "letterSpacing": 0,
                                                "lineHeight": 24,
                                              }
                                            }
                                          >
                                            3 ETH
                                          </Text>
                                        </View>
                                      </View>
                                    </TouchableOpacity>
                                    <TouchableOpacity
                                      accessible={true}
                                      activeOpacity={1}
                                      disabled={false}
                                      onPress={[Function]}
                                      onPressIn={[Function]}
                                      onPressOut={[Function]}
                                      style={
                                        {
                                          "alignItems": "center",
                                          "borderRadius": 8,
                                          "height": 28,
                                          "justifyContent": "center",
                                          "marginRight": 12,
                                          "opacity": 1,
                                          "width": 28,
                                        }
                                      }
                                      testID="token-info-button"
                                    >
                                      <SvgMock
                                        color="#686e7d"
                                        fill="currentColor"
                                        height={20}
                                        name="Info"
                                        style={
                                          {
                                            "height": 20,
                                            "width": 20,
                                          }
                                        }
                                        width={20}
                                      />
                                    </TouchableOpacity>
                                  </View>
                                </View>
                              </View>
                            </RCTScrollView>
                          </View>
                        </View>
                      </View>
                    </View>
                  </View>
                </View>
              </View>
            </View>
          </View>
        </View>
      </RNSScreen>
    </RNSScreenContainer>
  </RNCSafeAreaProvider>
</View>
`;<|MERGE_RESOLUTION|>--- conflicted
+++ resolved
@@ -499,17 +499,10 @@
                                     {
                                       "alignItems": "center",
                                       "borderRadius": 8,
-<<<<<<< HEAD
-                                      "height": 24,
-                                      "justifyContent": "center",
-                                      "opacity": 1,
-                                      "width": 24,
-=======
                                       "height": 28,
                                       "justifyContent": "center",
                                       "opacity": 1,
                                       "width": 28,
->>>>>>> 8e7057fe
                                     }
                                   }
                                   testID="bridge-token-selector-close-button"
@@ -517,17 +510,6 @@
                                   <SvgMock
                                     color="#121314"
                                     fill="currentColor"
-<<<<<<< HEAD
-                                    height={16}
-                                    name="Close"
-                                    style={
-                                      {
-                                        "height": 16,
-                                        "width": 16,
-                                      }
-                                    }
-                                    width={16}
-=======
                                     height={20}
                                     name="Close"
                                     style={
@@ -537,7 +519,6 @@
                                       }
                                     }
                                     width={20}
->>>>>>> 8e7057fe
                                   />
                                 </TouchableOpacity>
                               </View>
@@ -967,14 +948,11 @@
                               showsHorizontalScrollIndicator={false}
                               showsVerticalScrollIndicator={true}
                               stickyHeaderIndices={[]}
-<<<<<<< HEAD
-=======
                               style={
                                 {
                                   "marginTop": 10,
                                 }
                               }
->>>>>>> 8e7057fe
                               viewabilityConfigCallbackPairs={[]}
                               windowSize={10}
                             >
@@ -1048,7 +1026,6 @@
                                                   "overflow": "hidden",
                                                   "width": 32,
                                                 }
-<<<<<<< HEAD
                                               }
                                             >
                                               <Image
@@ -1147,106 +1124,6 @@
                                                 />
                                               </View>
                                             </View>
-=======
-                                              }
-                                            >
-                                              <Image
-                                                onError={[Function]}
-                                                resizeMode="contain"
-                                                source={
-                                                  {
-                                                    "uri": "https://token2.com/logo.png",
-                                                  }
-                                                }
-                                                style={
-                                                  {
-                                                    "flex": 1,
-                                                    "height": undefined,
-                                                    "width": undefined,
-                                                  }
-                                                }
-                                                testID="token-avatar-image"
-                                              />
-                                            </View>
-                                          </View>
-                                          <View
-                                            style={
-                                              {
-                                                "alignItems": "center",
-                                                "aspectRatio": 1,
-                                                "bottom": 0,
-                                                "height": 0,
-                                                "justifyContent": "center",
-                                                "position": "absolute",
-                                                "right": 0,
-                                                "transform": [
-                                                  {
-                                                    "translateX": 0,
-                                                  },
-                                                  {
-                                                    "translateY": 0,
-                                                  },
-                                                ],
-                                              }
-                                            }
-                                          >
-                                            <View
-                                              onLayout={[Function]}
-                                              style={
-                                                {
-                                                  "alignItems": "center",
-                                                  "aspectRatio": 1,
-                                                  "height": "50%",
-                                                  "justifyContent": "center",
-                                                  "maxHeight": 24,
-                                                  "minHeight": 8,
-                                                  "opacity": 0,
-                                                }
-                                              }
-                                              testID="badgenetwork"
-                                            >
-                                              <View
-                                                style={
-                                                  {
-                                                    "alignItems": "center",
-                                                    "backgroundColor": "#ffffff",
-                                                    "borderColor": "#ffffff",
-                                                    "borderRadius": 8,
-                                                    "borderWidth": 2,
-                                                    "height": 32,
-                                                    "justifyContent": "center",
-                                                    "overflow": "hidden",
-                                                    "shadowColor": "#0000001a",
-                                                    "shadowOffset": {
-                                                      "height": 2,
-                                                      "width": 0,
-                                                    },
-                                                    "shadowOpacity": 1,
-                                                    "shadowRadius": 4,
-                                                    "transform": [
-                                                      {
-                                                        "scale": 1,
-                                                      },
-                                                    ],
-                                                    "width": 32,
-                                                  }
-                                                }
-                                              >
-                                                <Image
-                                                  onError={[Function]}
-                                                  resizeMode="contain"
-                                                  source={1}
-                                                  style={
-                                                    {
-                                                      "height": 32,
-                                                      "width": 32,
-                                                    }
-                                                  }
-                                                  testID="network-avatar-image"
-                                                />
-                                              </View>
-                                            </View>
->>>>>>> 8e7057fe
                                           </View>
                                         </View>
                                         <View
@@ -1265,22 +1142,6 @@
                                             ]
                                           }
                                         >
-<<<<<<< HEAD
-                                          <Text
-                                            accessibilityRole="text"
-                                            style={
-                                              {
-                                                "color": "#121314",
-                                                "fontFamily": "Geist Medium",
-                                                "fontSize": 18,
-                                                "letterSpacing": 0,
-                                                "lineHeight": 24,
-                                              }
-                                            }
-                                          >
-                                            HELLO
-                                          </Text>
-=======
                                           <View
                                             alignItems="center"
                                             flexDirection="row"
@@ -1309,7 +1170,6 @@
                                               HELLO
                                             </Text>
                                           </View>
->>>>>>> 8e7057fe
                                           <Text
                                             accessibilityRole="text"
                                             style={
@@ -1326,18 +1186,12 @@
                                           </Text>
                                         </View>
                                         <View
-<<<<<<< HEAD
-                                          style={
-                                            [
-                                              {},
-=======
                                           gap={4}
                                           style={
                                             [
                                               {
                                                 "gap": 4,
                                               },
->>>>>>> 8e7057fe
                                               {
                                                 "alignItems": "flex-end",
                                                 "flex": 1,
@@ -1350,13 +1204,8 @@
                                             style={
                                               {
                                                 "color": "#121314",
-<<<<<<< HEAD
-                                                "fontFamily": "Geist Regular",
-                                                "fontSize": 16,
-=======
                                                 "fontFamily": "Geist Medium",
                                                 "fontSize": 18,
->>>>>>> 8e7057fe
                                                 "letterSpacing": 0,
                                                 "lineHeight": 24,
                                               }
@@ -1368,11 +1217,7 @@
                                             accessibilityRole="text"
                                             style={
                                               {
-<<<<<<< HEAD
-                                                "color": "#121314",
-=======
                                                 "color": "#686e7d",
->>>>>>> 8e7057fe
                                                 "fontFamily": "Geist Regular",
                                                 "fontSize": 16,
                                                 "letterSpacing": 0,
@@ -1606,72 +1451,6 @@
                                             ]
                                           }
                                         >
-<<<<<<< HEAD
-                                          <Text
-                                            accessibilityRole="text"
-                                            style={
-                                              {
-                                                "color": "#121314",
-                                                "fontFamily": "Geist Medium",
-                                                "fontSize": 18,
-                                                "letterSpacing": 0,
-                                                "lineHeight": 24,
-                                              }
-                                            }
-                                          >
-                                            TOKEN1
-                                          </Text>
-                                          <Text
-                                            accessibilityRole="text"
-                                            style={
-                                              {
-                                                "color": "#686e7d",
-                                                "fontFamily": "Geist Regular",
-                                                "fontSize": 16,
-                                                "letterSpacing": 0,
-                                                "lineHeight": 24,
-                                              }
-                                            }
-                                          >
-                                            Token One
-                                          </Text>
-                                        </View>
-                                        <View
-                                          style={
-                                            [
-                                              {},
-                                              {
-                                                "alignItems": "flex-end",
-                                                "flex": 1,
-                                              },
-                                            ]
-                                          }
-                                        >
-                                          <Text
-                                            accessibilityRole="text"
-                                            style={
-                                              {
-                                                "color": "#121314",
-                                                "fontFamily": "Geist Regular",
-                                                "fontSize": 16,
-                                                "letterSpacing": 0,
-                                                "lineHeight": 24,
-                                              }
-                                            }
-                                          >
-                                            $20000
-                                          </Text>
-                                          <Text
-                                            accessibilityRole="text"
-                                            style={
-                                              {
-                                                "color": "#121314",
-                                                "fontFamily": "Geist Regular",
-                                                "fontSize": 16,
-                                                "letterSpacing": 0,
-                                                "lineHeight": 24,
-                                              }
-=======
                                           <View
                                             alignItems="center"
                                             flexDirection="row"
@@ -1753,7 +1532,6 @@
                                                 "letterSpacing": 0,
                                                 "lineHeight": 24,
                                               }
->>>>>>> 8e7057fe
                                             }
                                           >
                                             1 TOKEN1
@@ -1860,15 +1638,8 @@
                                             <View
                                               useNativeDriver={true}
                                             >
-<<<<<<< HEAD
-                                              <Image
-                                                fadeIn={true}
-                                                onError={[Function]}
-                                                onLoadEnd={[Function]}
-=======
                                               <View
                                                 fadeIn={true}
->>>>>>> 8e7057fe
                                                 source={
                                                   {
                                                     "uri": "",
@@ -2019,22 +1790,6 @@
                                             ]
                                           }
                                         >
-<<<<<<< HEAD
-                                          <Text
-                                            accessibilityRole="text"
-                                            style={
-                                              {
-                                                "color": "#121314",
-                                                "fontFamily": "Geist Medium",
-                                                "fontSize": 18,
-                                                "letterSpacing": 0,
-                                                "lineHeight": 24,
-                                              }
-                                            }
-                                          >
-                                            ETH
-                                          </Text>
-=======
                                           <View
                                             alignItems="center"
                                             flexDirection="row"
@@ -2063,7 +1818,6 @@
                                               ETH
                                             </Text>
                                           </View>
->>>>>>> 8e7057fe
                                           <Text
                                             accessibilityRole="text"
                                             style={
@@ -2080,18 +1834,12 @@
                                           </Text>
                                         </View>
                                         <View
-<<<<<<< HEAD
-                                          style={
-                                            [
-                                              {},
-=======
                                           gap={4}
                                           style={
                                             [
                                               {
                                                 "gap": 4,
                                               },
->>>>>>> 8e7057fe
                                               {
                                                 "alignItems": "flex-end",
                                                 "flex": 1,
@@ -2104,13 +1852,8 @@
                                             style={
                                               {
                                                 "color": "#121314",
-<<<<<<< HEAD
-                                                "fontFamily": "Geist Regular",
-                                                "fontSize": 16,
-=======
                                                 "fontFamily": "Geist Medium",
                                                 "fontSize": 18,
->>>>>>> 8e7057fe
                                                 "letterSpacing": 0,
                                                 "lineHeight": 24,
                                               }
@@ -2122,11 +1865,7 @@
                                             accessibilityRole="text"
                                             style={
                                               {
-<<<<<<< HEAD
-                                                "color": "#121314",
-=======
                                                 "color": "#686e7d",
->>>>>>> 8e7057fe
                                                 "fontFamily": "Geist Regular",
                                                 "fontSize": 16,
                                                 "letterSpacing": 0,
