import { fireEvent, waitFor } from '@testing-library/react-native';
import { renderScreen } from '../../../../../util/test/renderWithProvider';
import { BridgeDestTokenSelector } from '.';
import Routes from '../../../../../constants/navigation/Routes';
import { setDestToken } from '../../../../../core/redux/slices/bridge';
<<<<<<< HEAD
import { initialState, ethToken2Address } from '../../_mocks_/initialState';
=======
import {
  initialState as initialStateBase,
  ethToken2Address,
} from '../../_mocks_/initialState';
import { cloneDeep } from 'lodash';
import { useRoute } from '@react-navigation/native';
>>>>>>> 733bad1a

const mockNavigate = jest.fn();
const mockGoBack = jest.fn();

jest.mock('@react-navigation/native', () => ({
  ...jest.requireActual('@react-navigation/native'),
  useNavigation: () => ({
    navigate: mockNavigate,
    goBack: mockGoBack,
  }),
  useRoute: jest.fn().mockReturnValue({
    params: {
      bridgeViewMode: 'Bridge',
    },
  }),
}));

jest.mock('../../../../../core/redux/slices/bridge', () => {
  const actual = jest.requireActual('../../../../../core/redux/slices/bridge');
  return {
    __esModule: true,
    ...actual,
    default: actual.default,
    setDestToken: jest.fn(actual.setDestToken),
  };
});

<<<<<<< HEAD


=======
>>>>>>> 733bad1a
jest.mock('../../../../Views/NetworkSelector/useSwitchNetworks', () => ({
  useSwitchNetworks: () => ({
    onSetRpcTarget: jest.fn(),
    onNetworkChange: jest.fn(),
  }),
}));

jest.mock('../../../../../core/Engine', () => ({
  context: {
    SwapsController: {
      fetchTopAssetsWithCache: jest.fn().mockReturnValue([
        {
          address: '0x0000000000000000000000000000000000000001',
          symbol: 'TOKEN1',
        },
        {
          address: '0x0000000000000000000000000000000000000002',
          symbol: 'HELLO',
        },
      ]),
    },
  },
}));

jest.mock('@metamask/bridge-controller', () => ({
  ...jest.requireActual('@metamask/bridge-controller'),
  fetchBridgeTokens: jest.fn().mockReturnValue({
    '0x0000000000000000000000000000000000000001': {
      address: '0x0000000000000000000000000000000000000001',
      symbol: 'TOKEN1',
      name: 'Token One',
      decimals: 18,
      chainId: '0x1',
      iconUrl: 'https://token1.com/logo.png',
    },
    '0x0000000000000000000000000000000000000002': {
      address: '0x0000000000000000000000000000000000000002',
      symbol: 'HELLO',
      name: 'Hello Token',
      decimals: 18,
      chainId: '0x1',
      iconUrl: 'https://token2.com/logo.png',
    },
  }),
}));

describe('BridgeDestTokenSelector', () => {
  // Fix ReferenceError: You are trying to access a property or method of the Jest environment after it has been torn down.
  jest.useFakeTimers();
<<<<<<< HEAD
=======

  const initialState = cloneDeep(initialStateBase);
  // eslint-disable-next-line @typescript-eslint/no-explicit-any
  initialState.bridge.selectedDestChainId = '0x1' as any;
>>>>>>> 733bad1a

  beforeEach(() => {
    jest.clearAllMocks();
  });

  it('renders with initial state and displays tokens', async () => {
    const { getByText, toJSON } = renderScreen(
      BridgeDestTokenSelector,
      {
        name: Routes.BRIDGE.MODALS.DEST_TOKEN_SELECTOR,
      },
      { state: initialState },
    );

    // Header should be visible
    expect(getByText('Select token')).toBeTruthy();

    // Tokens for destination chain should be visible
    await waitFor(() => {
      expect(getByText('HELLO')).toBeTruthy();
    });

    expect(toJSON()).toMatchSnapshot();
  });

  it('handles token selection correctly', async () => {
    const { getByText } = renderScreen(
      BridgeDestTokenSelector,
      {
        name: Routes.BRIDGE.MODALS.DEST_TOKEN_SELECTOR,
      },
      { state: initialState },
    );

    await waitFor(() => {
      const token1Element = getByText('HELLO');
      fireEvent.press(token1Element);
    });

<<<<<<< HEAD
    expect(setDestToken).toHaveBeenCalledWith(expect.objectContaining({
      address: ethToken2Address,
      balance: '2',
      chainId: '0x1',
      decimals: 18,
      image: 'https://token2.com/logo.png',
      name: 'Hello Token',
      symbol: 'HELLO',
    }));
=======
    expect(setDestToken).toHaveBeenCalledWith(
      expect.objectContaining({
        address: ethToken2Address,
        balance: '2',
        chainId: '0x1',
        decimals: 18,
        image: 'https://token2.com/logo.png',
        name: 'Hello Token',
        symbol: 'HELLO',
      }),
    );
>>>>>>> 733bad1a
    expect(mockGoBack).toHaveBeenCalled();
  });

  it('handles info button click correctly, navigates to Asset screen', async () => {
    const { getAllByTestId, getByText } = renderScreen(
      BridgeDestTokenSelector,
      {
        name: Routes.BRIDGE.MODALS.DEST_TOKEN_SELECTOR,
      },
      { state: initialState },
    );

    await waitFor(() => {
      expect(getByText('HELLO')).toBeTruthy();
      expect(getByText('TOKEN1')).toBeTruthy();
    });

    // Get the info button using its test ID
    const infoButton = getAllByTestId('token-info-button')[0];

    // Ensure we found the info button
    expect(infoButton).toBeTruthy();

    // Press the info button
    fireEvent.press(infoButton);

    // Verify navigation to Asset screen with the correct token params
<<<<<<< HEAD
    expect(mockNavigate).toHaveBeenCalledWith('Asset', expect.objectContaining({
      address: ethToken2Address,
      balance: '2',
      balanceFiat: '$200000',
      chainId: '0x1',
      decimals: 18,
      image: 'https://token2.com/logo.png',
      name: 'Hello Token',
      symbol: 'HELLO',
      tokenFiatAmount: 200000
    }));
=======
    expect(mockNavigate).toHaveBeenCalledWith(
      'Asset',
      expect.objectContaining({
        address: ethToken2Address,
        balance: '2',
        balanceFiat: '$200000',
        chainId: '0x1',
        decimals: 18,
        image: 'https://token2.com/logo.png',
        name: 'Hello Token',
        symbol: 'HELLO',
        tokenFiatAmount: 200000,
      }),
    );
>>>>>>> 733bad1a
  });

  it('handles close button correctly', () => {
    const { getByTestId } = renderScreen(
      BridgeDestTokenSelector,
      {
        name: Routes.BRIDGE.MODALS.DEST_TOKEN_SELECTOR,
      },
      { state: initialState },
    );

    const closeButton = getByTestId('bridge-token-selector-close-button');
    fireEvent.press(closeButton);

    expect(mockGoBack).toHaveBeenCalled();
  });

  it('handles token search functionality correctly', async () => {
    const { getByTestId, getByText, queryByText } = renderScreen(
      BridgeDestTokenSelector,
      {
        name: Routes.BRIDGE.MODALS.DEST_TOKEN_SELECTOR,
      },
      { state: initialState },
    );

    // Initially all tokens should be visible
    await waitFor(() => {
      expect(getByText('HELLO')).toBeTruthy();
    });

    // Search for TOKEN1
    const searchInput = getByTestId('bridge-token-search-input');
    fireEvent.changeText(searchInput, 'HELLO');

    // Should only show HELLO, not ETH
    await waitFor(() => {
      expect(getByText('HELLO')).toBeTruthy();
      expect(queryByText('ETH')).toBeNull();
    });

    // Search should be case-insensitive
    fireEvent.changeText(searchInput, 'hello');
    await waitFor(() => {
      expect(getByText('HELLO')).toBeTruthy();
      expect(queryByText('ETH')).toBeNull();
    });
  });

  it('displays empty state when no tokens match search', async () => {
    jest.useFakeTimers();
    const { getByTestId, getByText } = renderScreen(
      BridgeDestTokenSelector,
      {
        name: Routes.BRIDGE.MODALS.DEST_TOKEN_SELECTOR,
      },
      { state: initialState },
    );

    const searchInput = getByTestId('bridge-token-search-input');
    fireEvent.changeText(searchInput, 'NONEXISTENT');

    await waitFor(() => {
      expect(getByText('No tokens match', { exact: false })).toBeTruthy();
    });
  });

  it('hides destination network bar when mode is Swap', async () => {
    (useRoute as jest.Mock).mockReturnValue({
      params: {
        bridgeViewMode: 'Swap',
      },
    });
    const { queryByText } = renderScreen(
      BridgeDestTokenSelector,
      {
        name: Routes.BRIDGE.MODALS.DEST_TOKEN_SELECTOR,
      },
      { state: initialState },
    );

    const seeAllButton = queryByText('See all');
    expect(seeAllButton).toBeNull();

    // Restore the original mock
    (useRoute as jest.Mock).mockReturnValue({
      params: {
        bridgeViewMode: 'Bridge',
      },
    });
  });

  it('shows destination network bar when mode is Bridge', async () => {
    const { getByText } = renderScreen(
      BridgeDestTokenSelector,
      {
        name: Routes.BRIDGE.MODALS.DEST_TOKEN_SELECTOR,
      },
      { state: initialState },
    );

    const seeAllButton = getByText('See all');
    expect(seeAllButton).toBeTruthy();
  });

  it('navigates to destination network selector when See all is pressed', async () => {
    const { getByText } = renderScreen(
      BridgeDestTokenSelector,
      {
        name: Routes.BRIDGE.MODALS.DEST_TOKEN_SELECTOR,
      },
      { state: initialState },
    );

    const seeAllButton = getByText('See all');
    fireEvent.press(seeAllButton);

    expect(mockNavigate).toHaveBeenCalledWith(Routes.BRIDGE.MODALS.ROOT, {
      screen: Routes.BRIDGE.MODALS.DEST_NETWORK_SELECTOR,
    });
  });
});<|MERGE_RESOLUTION|>--- conflicted
+++ resolved
@@ -3,16 +3,12 @@
 import { BridgeDestTokenSelector } from '.';
 import Routes from '../../../../../constants/navigation/Routes';
 import { setDestToken } from '../../../../../core/redux/slices/bridge';
-<<<<<<< HEAD
-import { initialState, ethToken2Address } from '../../_mocks_/initialState';
-=======
 import {
   initialState as initialStateBase,
   ethToken2Address,
 } from '../../_mocks_/initialState';
 import { cloneDeep } from 'lodash';
 import { useRoute } from '@react-navigation/native';
->>>>>>> 733bad1a
 
 const mockNavigate = jest.fn();
 const mockGoBack = jest.fn();
@@ -40,11 +36,6 @@
   };
 });
 
-<<<<<<< HEAD
-
-
-=======
->>>>>>> 733bad1a
 jest.mock('../../../../Views/NetworkSelector/useSwitchNetworks', () => ({
   useSwitchNetworks: () => ({
     onSetRpcTarget: jest.fn(),
@@ -94,13 +85,10 @@
 describe('BridgeDestTokenSelector', () => {
   // Fix ReferenceError: You are trying to access a property or method of the Jest environment after it has been torn down.
   jest.useFakeTimers();
-<<<<<<< HEAD
-=======
 
   const initialState = cloneDeep(initialStateBase);
   // eslint-disable-next-line @typescript-eslint/no-explicit-any
   initialState.bridge.selectedDestChainId = '0x1' as any;
->>>>>>> 733bad1a
 
   beforeEach(() => {
     jest.clearAllMocks();
@@ -140,17 +128,6 @@
       fireEvent.press(token1Element);
     });
 
-<<<<<<< HEAD
-    expect(setDestToken).toHaveBeenCalledWith(expect.objectContaining({
-      address: ethToken2Address,
-      balance: '2',
-      chainId: '0x1',
-      decimals: 18,
-      image: 'https://token2.com/logo.png',
-      name: 'Hello Token',
-      symbol: 'HELLO',
-    }));
-=======
     expect(setDestToken).toHaveBeenCalledWith(
       expect.objectContaining({
         address: ethToken2Address,
@@ -162,7 +139,6 @@
         symbol: 'HELLO',
       }),
     );
->>>>>>> 733bad1a
     expect(mockGoBack).toHaveBeenCalled();
   });
 
@@ -190,19 +166,6 @@
     fireEvent.press(infoButton);
 
     // Verify navigation to Asset screen with the correct token params
-<<<<<<< HEAD
-    expect(mockNavigate).toHaveBeenCalledWith('Asset', expect.objectContaining({
-      address: ethToken2Address,
-      balance: '2',
-      balanceFiat: '$200000',
-      chainId: '0x1',
-      decimals: 18,
-      image: 'https://token2.com/logo.png',
-      name: 'Hello Token',
-      symbol: 'HELLO',
-      tokenFiatAmount: 200000
-    }));
-=======
     expect(mockNavigate).toHaveBeenCalledWith(
       'Asset',
       expect.objectContaining({
@@ -217,7 +180,6 @@
         tokenFiatAmount: 200000,
       }),
     );
->>>>>>> 733bad1a
   });
 
   it('handles close button correctly', () => {
