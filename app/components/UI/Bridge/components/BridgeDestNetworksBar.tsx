--- conflicted
+++ resolved
@@ -112,10 +112,6 @@
   const renderDestChains = useCallback(
     () =>
       sortedDestChains.map((chain) => {
-<<<<<<< HEAD
-        // @ts-expect-error - The utils/network file is still JS and this function expects a networkType, and should be optional
-=======
->>>>>>> c3b2efdc
         const networkImage = getNetworkImageSource({ chainId: chain.chainId });
 
         const handleSelectNetwork = (chainId: Hex | CaipChainId) =>
