import React, { useCallback, useMemo, useEffect } from 'react';
import { useSelector, useDispatch } from 'react-redux';
import { debounce } from 'lodash';
import { useNavigation } from '@react-navigation/native';
import {
  Hex,
  ///: BEGIN:ONLY_INCLUDE_IF(keyring-snaps)
  CaipChainId,
  ///: END:ONLY_INCLUDE_IF
} from '@metamask/utils';
import {
  selectChainId,
  selectEvmNetworkConfigurationsByChainId,
  selectNetworkConfigurations,
} from '../../../../../selectors/networkController';
import {
  selectSelectedSourceChainIds,
  selectEnabledSourceChains,
  setSourceToken,
  selectSourceToken,
  selectDestToken,
  selectBridgeViewMode,
} from '../../../../../core/redux/slices/bridge';
import { getNetworkImageSource } from '../../../../../util/networks';
import { TokenSelectorItem } from '../TokenSelectorItem';
import { useSortedSourceNetworks } from '../../hooks/useSortedSourceNetworks';
import { BridgeSourceNetworksBar } from '../BridgeSourceNetworksBar';
import {
  BridgeTokenSelectorBase,
  SkeletonItem,
} from '../BridgeTokenSelectorBase';
import { useTokens } from '../../hooks/useTokens';
import { BridgeToken, BridgeViewMode } from '../../types';
import { useSwitchNetworks } from '../../../../Views/NetworkSelector/useSwitchNetworks';
import { useNetworkInfo } from '../../../../../selectors/selectedNetworkController';

export const BridgeSourceTokenSelector: React.FC = () => {
  const dispatch = useDispatch();
  const navigation = useNavigation();
  const bridgeViewMode = useSelector(selectBridgeViewMode);

  const evmNetworkConfigurations = useSelector(
    selectEvmNetworkConfigurationsByChainId,
  );
  const allNetworkConfigurations = useSelector(selectNetworkConfigurations);
  const enabledSourceChains = useSelector(selectEnabledSourceChains);
  const selectedSourceChainIds = useSelector(selectSelectedSourceChainIds);
  const { sortedSourceNetworks } = useSortedSourceNetworks();
  const selectedSourceToken = useSelector(selectSourceToken);
  const selectedDestToken = useSelector(selectDestToken);
  const selectedChainId = useSelector(selectChainId);

  const {
    chainId: selectedEvmChainId, // Will be the most recently selected EVM chain if you are on Solana
    domainIsConnectedDapp,
    networkName: selectedNetworkName,
  } = useNetworkInfo();
  const {
    onSetRpcTarget,
    ///: BEGIN:ONLY_INCLUDE_IF(keyring-snaps)
    onNonEvmNetworkChange,
    ///: END:ONLY_INCLUDE_IF
  } = useSwitchNetworks({
    domainIsConnectedDapp,
    selectedChainId: selectedEvmChainId,
    selectedNetworkName,
  });

  let balanceChainIds;
  const isBridgeOrUnified =
    bridgeViewMode === BridgeViewMode.Bridge ||
    bridgeViewMode === BridgeViewMode.Unified;
  if (isBridgeOrUnified) {
    balanceChainIds = selectedSourceChainIds;
  } else {
    // Really only for Solana Swap
    balanceChainIds = selectedSourceToken?.chainId
      ? [selectedSourceToken?.chainId]
      : undefined;
  }

  const { allTokens, tokensToRender, pending } = useTokens({
    topTokensChainId: selectedSourceToken?.chainId,
    balanceChainIds,
    tokensToExclude: selectedDestToken ? [selectedDestToken] : [],
  });

  const handleTokenPress = useCallback(
    async (token: BridgeToken) => {
      // Navigate back to the previous screen immediately so we unmount the component
      // And don't refetch the top tokens
      // The chain switching will still happen in the background
      // Chain switching is important for calling /suggestedGasFees endpoint for the right chain
      // and also the next time you open up the token selector to fetch top tokens for the right chain
      navigation.goBack();
      dispatch(setSourceToken(token));

      // Switch to the chain of the selected token
      const evmNetworkConfiguration =
        evmNetworkConfigurations[token.chainId as Hex];

      if (evmNetworkConfiguration) {
        await onSetRpcTarget(evmNetworkConfiguration);
      }

      ///: BEGIN:ONLY_INCLUDE_IF(keyring-snaps)
      if (!evmNetworkConfiguration) {
        await onNonEvmNetworkChange(token.chainId as CaipChainId);
      }
      ///: END:ONLY_INCLUDE_IF
    },
    [
      navigation,
      dispatch,
      evmNetworkConfigurations,
      onSetRpcTarget,
      ///: BEGIN:ONLY_INCLUDE_IF(keyring-snaps)
      onNonEvmNetworkChange,
      ///: END:ONLY_INCLUDE_IF
    ],
  );

  const debouncedTokenPress = useMemo(
    () => debounce(handleTokenPress, 500),
    [handleTokenPress],
  );

  // Cleanup debounced function on unmount and dependency changes
  useEffect(
    () => () => {
      debouncedTokenPress.cancel();
    },
    [debouncedTokenPress],
  );

  const renderItem = useCallback(
    ({ item }: { item: BridgeToken | null }) => {
      // This is to support a partial loading state for top tokens
      // We can show tokens with balance immediately, but we need to wait for the top tokens to load
      if (!item) {
        return <SkeletonItem />;
      }

<<<<<<< HEAD
      const handleTokenPress = async (token: BridgeToken) => {
        // Navigate back to the previous screen immediately so we unmount the component
        // And don't refetch the top tokens
        // The chain switching will still happen in the background
        // Chain switching is important for calling /suggestedGasFees endpoint for the right chain
        // and also the next time you open up the token selector to fetch top tokens for the right chain
        navigation.goBack();
        dispatch(setSourceToken(token));

        // Switch to the chain of the selected token
        const evmNetworkConfiguration =
          evmNetworkConfigurations[token.chainId as Hex];

        if (evmNetworkConfiguration) {
          await onSetRpcTarget(evmNetworkConfiguration);
        }

        ///: BEGIN:ONLY_INCLUDE_IF(keyring-snaps)
        if (!evmNetworkConfiguration) {
          await onNonEvmNetworkChange(token.chainId as CaipChainId);
        }
        ///: END:ONLY_INCLUDE_IF
      };

=======
>>>>>>> c0d92e35
      const networkName = allNetworkConfigurations[item.chainId]?.name;

      return (
        <TokenSelectorItem
          token={item}
          onPress={debouncedTokenPress}
          networkName={networkName}
          networkImageSource={getNetworkImageSource({ chainId: item.chainId })}
          isSelected={
            selectedSourceToken?.address === item.address &&
            selectedSourceToken?.chainId === item.chainId
          }
        />
      );
    },
    [allNetworkConfigurations, selectedSourceToken, debouncedTokenPress],
  );

  const networksToShow = useMemo(
    () =>
      sortedSourceNetworks.filter(({ chainId }) =>
        selectedSourceChainIds.includes(chainId),
      ),
    [selectedSourceChainIds, sortedSourceNetworks],
  );

  return (
    <BridgeTokenSelectorBase
      networksBar={
        isBridgeOrUnified ? (
          <BridgeSourceNetworksBar
            networksToShow={networksToShow}
            networkConfigurations={allNetworkConfigurations}
            selectedSourceChainIds={selectedSourceChainIds as Hex[]}
            enabledSourceChains={enabledSourceChains}
          />
        ) : undefined
      }
      renderTokenItem={renderItem}
      allTokens={allTokens}
      tokensToRender={tokensToRender}
      pending={pending}
      chainIdToFetchMetadata={selectedChainId}
    />
  );
};<|MERGE_RESOLUTION|>--- conflicted
+++ resolved
@@ -141,33 +141,6 @@
         return <SkeletonItem />;
       }
 
-<<<<<<< HEAD
-      const handleTokenPress = async (token: BridgeToken) => {
-        // Navigate back to the previous screen immediately so we unmount the component
-        // And don't refetch the top tokens
-        // The chain switching will still happen in the background
-        // Chain switching is important for calling /suggestedGasFees endpoint for the right chain
-        // and also the next time you open up the token selector to fetch top tokens for the right chain
-        navigation.goBack();
-        dispatch(setSourceToken(token));
-
-        // Switch to the chain of the selected token
-        const evmNetworkConfiguration =
-          evmNetworkConfigurations[token.chainId as Hex];
-
-        if (evmNetworkConfiguration) {
-          await onSetRpcTarget(evmNetworkConfiguration);
-        }
-
-        ///: BEGIN:ONLY_INCLUDE_IF(keyring-snaps)
-        if (!evmNetworkConfiguration) {
-          await onNonEvmNetworkChange(token.chainId as CaipChainId);
-        }
-        ///: END:ONLY_INCLUDE_IF
-      };
-
-=======
->>>>>>> c0d92e35
       const networkName = allNetworkConfigurations[item.chainId]?.name;
 
       return (
