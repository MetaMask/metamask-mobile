// Jest Snapshot v1, https://goo.gl/fbAQLP

exports[`BridgeSourceTokenSelector renders with initial state and displays tokens 1`] = `
<View
  style={
    {
      "flex": 1,
    }
  }
>
  <RNCSafeAreaProvider
    onInsetsChange={[Function]}
    style={
      [
        {
          "flex": 1,
        },
        undefined,
      ]
    }
  >
    <View
      collapsable={false}
      pointerEvents="box-none"
      style={
        {
          "zIndex": 1,
        }
      }
    >
      <View
        accessibilityElementsHidden={false}
        importantForAccessibility="auto"
        onLayout={[Function]}
        pointerEvents="box-none"
        style={null}
      >
        <View
          collapsable={false}
          pointerEvents="box-none"
          style={
            {
              "bottom": 0,
              "left": 0,
              "opacity": 1,
              "position": "absolute",
              "right": 0,
              "top": 0,
              "zIndex": 0,
            }
          }
        >
          <View
            collapsable={false}
            style={
              {
                "backgroundColor": "rgb(255, 255, 255)",
                "borderBottomColor": "rgb(216, 216, 216)",
                "flex": 1,
                "shadowColor": "rgb(216, 216, 216)",
                "shadowOffset": {
                  "height": 0.5,
                  "width": 0,
                },
                "shadowOpacity": 0.85,
                "shadowRadius": 0,
              }
            }
          />
        </View>
        <View
          collapsable={false}
          pointerEvents="box-none"
          style={
            {
              "height": 64,
              "maxHeight": undefined,
              "minHeight": undefined,
              "opacity": undefined,
              "transform": undefined,
            }
          }
        >
          <View
            pointerEvents="none"
            style={
              {
                "height": 20,
              }
            }
          />
          <View
            pointerEvents="box-none"
            style={
              {
                "alignItems": "center",
                "flex": 1,
                "flexDirection": "row",
                "justifyContent": "center",
              }
            }
          >
            <View
              collapsable={false}
              pointerEvents="box-none"
              style={
                {
                  "marginHorizontal": 16,
                  "opacity": 1,
                }
              }
            >
              <Text
                accessibilityRole="header"
                aria-level="1"
                collapsable={false}
                numberOfLines={1}
                onLayout={[Function]}
                style={
                  {
                    "color": "rgb(28, 28, 30)",
                    "fontSize": 17,
                    "fontWeight": "600",
                  }
                }
              >
                BridgeSourceTokenSelector
              </Text>
            </View>
          </View>
        </View>
      </View>
    </View>
    <RNSScreenContainer
      onLayout={[Function]}
      style={
        {
          "flex": 1,
        }
      }
    >
      <RNSScreen
        activityState={2}
        collapsable={false}
        gestureResponseDistance={
          {
            "bottom": -1,
            "end": -1,
            "start": -1,
            "top": -1,
          }
        }
        onGestureCancel={[Function]}
        pointerEvents="box-none"
        sheetAllowedDetents="large"
        sheetCornerRadius={-1}
        sheetExpandsWhenScrolledToEdge={true}
        sheetGrabberVisible={false}
        sheetLargestUndimmedDetent="all"
        style={
          {
            "bottom": 0,
            "left": 0,
            "position": "absolute",
            "right": 0,
            "top": 0,
            "zIndex": undefined,
          }
        }
      >
        <View
          collapsable={false}
          style={
            {
              "opacity": 1,
            }
          }
        />
        <View
          accessibilityElementsHidden={false}
          closing={false}
          gestureVelocityImpact={0.3}
          importantForAccessibility="auto"
          onClose={[Function]}
          onGestureBegin={[Function]}
          onGestureCanceled={[Function]}
          onGestureEnd={[Function]}
          onOpen={[Function]}
          onTransition={[Function]}
          pointerEvents="box-none"
          style={
            [
              {
                "overflow": undefined,
              },
              {
                "bottom": 0,
                "left": 0,
                "position": "absolute",
                "right": 0,
                "top": 0,
              },
            ]
          }
          transitionSpec={
            {
              "close": {
                "animation": "spring",
                "config": {
                  "damping": 500,
                  "mass": 3,
                  "overshootClamping": true,
                  "restDisplacementThreshold": 10,
                  "restSpeedThreshold": 10,
                  "stiffness": 1000,
                },
              },
              "open": {
                "animation": "spring",
                "config": {
                  "damping": 500,
                  "mass": 3,
                  "overshootClamping": true,
                  "restDisplacementThreshold": 10,
                  "restSpeedThreshold": 10,
                  "stiffness": 1000,
                },
              },
            }
          }
        >
          <View
            collapsable={false}
            needsOffscreenAlphaCompositing={false}
            pointerEvents="box-none"
            style={
              {
                "flex": 1,
              }
            }
          >
            <View
              collapsable={false}
              enabled={false}
              handlerTag={-1}
              handlerType="PanGestureHandler"
              onGestureHandlerEvent={[Function]}
              onGestureHandlerStateChange={[Function]}
              style={
                {
                  "flex": 1,
                  "transform": [
                    {
                      "translateX": 0,
                    },
                    {
                      "translateX": 0,
                    },
                  ],
                }
              }
            >
              <View
                collapsable={false}
                pointerEvents="none"
                style={
                  {
                    "backgroundColor": "rgb(242, 242, 242)",
                    "bottom": 0,
                    "left": 0,
                    "position": "absolute",
                    "shadowColor": "#000",
                    "shadowOffset": {
                      "height": 1,
                      "width": -1,
                    },
                    "shadowOpacity": 0.3,
                    "shadowRadius": 5,
                    "top": 0,
                    "width": 3,
                  }
                }
              />
              <View
                style={
                  [
                    {
                      "flex": 1,
                      "overflow": "hidden",
                    },
                    [
                      {
                        "backgroundColor": "rgb(242, 242, 242)",
                      },
                      undefined,
                    ],
                  ]
                }
              >
                <View
                  style={
                    {
                      "flex": 1,
                      "flexDirection": "column-reverse",
                    }
                  }
                >
                  <View
                    style={
                      {
                        "flex": 1,
                      }
                    }
                  >
                    <View
                      onLayout={[Function]}
                      style={
                        [
                          {
                            "bottom": 0,
                            "justifyContent": "flex-end",
                            "left": 0,
                            "position": "absolute",
                            "right": 0,
                            "top": 0,
                          },
                          {
                            "paddingBottom": 0,
                          },
                        ]
                      }
                    >
                      <View
                        style={
                          [
                            {
                              "backgroundColor": "#3f434a66",
                              "bottom": 0,
                              "left": 0,
                              "position": "absolute",
                              "right": 0,
                              "top": 0,
                            },
                            {
                              "opacity": 0,
                            },
                          ]
                        }
                      >
                        <TouchableOpacity
                          onPress={[Function]}
                          style={
                            {
                              "flex": 1,
                            }
                          }
                        />
                      </View>
                      <View
                        onLayout={[Function]}
                        style={
                          [
                            {
                              "bottom": 0,
                              "left": 0,
                              "position": "absolute",
                              "right": 0,
                            },
                            {
                              "paddingBottom": 0,
                            },
                          ]
                        }
                      >
                        <View
                          collapsable={false}
                          enabled={true}
                          handlerTag={2}
                          handlerType="PanGestureHandler"
                          onGestureHandlerEvent={[Function]}
                          onGestureHandlerStateChange={[Function]}
                          onLayout={[Function]}
                          style={
                            [
                              {
                                "backgroundColor": "#ffffff",
                                "borderColor": "#b7bbc866",
                                "borderTopLeftRadius": 24,
                                "borderTopRightRadius": 24,
                                "borderWidth": 1,
                                "height": 1334,
                                "maxHeight": 1334,
                                "overflow": "hidden",
                                "paddingBottom": 0,
                                "shadowColor": "#0000001a",
                                "shadowOffset": {
                                  "height": 2,
                                  "width": 0,
                                },
                                "shadowOpacity": 1,
                                "shadowRadius": 40,
                              },
                              {
                                "transform": [
                                  {
                                    "translateY": 1334,
                                  },
                                ],
                              },
                            ]
                          }
                        >
                          <View
                            style={
                              {
                                "alignItems": "center",
                                "alignSelf": "stretch",
                                "padding": 4,
                              }
                            }
                          >
                            <View
                              style={
                                {
                                  "backgroundColor": "#b7bbc866",
                                  "borderRadius": 2,
                                  "height": 4,
                                  "width": 40,
                                }
                              }
                            />
                          </View>
                          <View
                            style={
                              [
                                {
                                  "backgroundColor": "#ffffff",
                                  "flexDirection": "row",
                                  "gap": 16,
                                  "padding": 16,
                                },
                                false,
                              ]
                            }
                            testID="header"
                          >
                            <View
                              style={
                                {
                                  "width": undefined,
                                }
                              }
                            >
                              <View
                                onLayout={[Function]}
                              />
                            </View>
                            <View
                              style={
                                {
                                  "alignItems": "center",
                                  "flex": 1,
                                }
                              }
                            >
                              <Text
                                accessibilityRole="text"
                                style={
                                  {
                                    "color": "#121314",
                                    "fontFamily": "Geist Bold",
                                    "fontSize": 18,
                                    "letterSpacing": 0,
                                    "lineHeight": 24,
                                  }
                                }
                              >
                                Select token
                              </Text>
                            </View>
                            <View
                              style={
                                {
                                  "width": undefined,
                                }
                              }
                            >
                              <View
                                onLayout={[Function]}
                              >
                                <TouchableOpacity
                                  accessible={true}
                                  activeOpacity={1}
                                  disabled={false}
                                  onPress={[Function]}
                                  onPressIn={[Function]}
                                  onPressOut={[Function]}
                                  style={
                                    {
                                      "alignItems": "center",
                                      "borderRadius": 8,
<<<<<<< HEAD
                                      "height": 24,
                                      "justifyContent": "center",
                                      "opacity": 1,
                                      "width": 24,
=======
                                      "height": 28,
                                      "justifyContent": "center",
                                      "opacity": 1,
                                      "width": 28,
>>>>>>> 8e7057fe
                                    }
                                  }
                                  testID="bridge-token-selector-close-button"
                                >
                                  <SvgMock
                                    color="#121314"
                                    fill="currentColor"
<<<<<<< HEAD
                                    height={16}
                                    name="Close"
                                    style={
                                      {
                                        "height": 16,
                                        "width": 16,
                                      }
                                    }
                                    width={16}
=======
                                    height={20}
                                    name="Close"
                                    style={
                                      {
                                        "height": 20,
                                        "width": 20,
                                      }
                                    }
                                    width={20}
>>>>>>> 8e7057fe
                                  />
                                </TouchableOpacity>
                              </View>
                            </View>
                          </View>
                          <View
                            gap={20}
                            style={
                              [
                                {
                                  "gap": 20,
                                },
                                {
                                  "paddingHorizontal": 16,
                                  "paddingVertical": 12,
                                },
                              ]
                            }
                          >
                            <TouchableOpacity
                              accessibilityRole="button"
                              accessible={true}
                              activeOpacity={1}
                              onPress={[Function]}
                              onPressIn={[Function]}
                              onPressOut={[Function]}
                              style={
                                {
                                  "alignItems": "center",
                                  "alignSelf": "flex-start",
                                  "backgroundColor": "#3c4d9d0f",
                                  "borderColor": "#b7bbc866",
                                  "borderRadius": 12,
                                  "borderWidth": 1,
                                  "flexDirection": "row",
                                  "height": 40,
                                  "justifyContent": "center",
                                  "overflow": "hidden",
                                  "paddingHorizontal": 16,
                                }
                              }
                            >
                              <View
                                alignItems="center"
                                flexDirection="row"
                                gap={8}
                                style={
                                  [
                                    {
                                      "alignItems": "center",
                                      "flexDirection": "row",
                                      "gap": 8,
                                    },
                                    undefined,
                                  ]
                                }
                              >
                                <View
                                  alignItems="center"
                                  flexDirection="row"
                                  style={
                                    [
                                      {
                                        "alignItems": "center",
                                        "flexDirection": "row",
                                      },
                                      undefined,
                                    ]
                                  }
                                >
                                  <View
                                    style={
                                      {
                                        "alignItems": "center",
                                        "flexDirection": "row",
                                      }
                                    }
                                    testID="avatar-group-container"
                                  >
                                    <View
                                      style={
                                        {
                                          "marginLeft": 0,
                                        }
                                      }
                                      testID="avatargroup-avatar-container-0"
                                    >
                                      <View
                                        style={
                                          {
                                            "alignItems": "center",
                                            "backgroundColor": "#ffffff",
                                            "borderColor": "#ffffff",
                                            "borderRadius": 4,
                                            "borderWidth": 1.5,
                                            "height": 16,
                                            "justifyContent": "center",
                                            "overflow": "hidden",
                                            "width": 16,
                                          }
                                        }
                                        testID="avatargroup-avatar"
                                      >
                                        <Image
                                          onError={[Function]}
                                          resizeMode="contain"
                                          source={1}
                                          style={
                                            {
                                              "height": 16,
                                              "width": 16,
                                            }
                                          }
                                          testID="network-avatar-image"
                                        />
                                      </View>
                                    </View>
                                    <View
                                      style={
                                        {
                                          "marginLeft": -6,
                                        }
                                      }
                                      testID="avatargroup-avatar-container-1"
                                    >
                                      <View
                                        style={
                                          {
                                            "alignItems": "center",
                                            "backgroundColor": "#ffffff",
                                            "borderColor": "#ffffff",
                                            "borderRadius": 4,
                                            "borderWidth": 1.5,
                                            "height": 16,
                                            "justifyContent": "center",
                                            "overflow": "hidden",
                                            "width": 16,
                                          }
                                        }
                                        testID="avatargroup-avatar"
                                      >
                                        <Image
                                          onError={[Function]}
                                          resizeMode="contain"
                                          source={1}
                                          style={
                                            {
                                              "height": 16,
                                              "width": 16,
                                            }
                                          }
                                          testID="network-avatar-image"
                                        />
                                      </View>
                                    </View>
                                    <View
                                      style={
                                        {
                                          "marginLeft": -6,
                                        }
                                      }
                                      testID="avatargroup-avatar-container-2"
                                    >
                                      <View
                                        style={
                                          {
                                            "alignItems": "center",
                                            "backgroundColor": "#ffffff",
                                            "borderColor": "#ffffff",
                                            "borderRadius": 4,
                                            "borderWidth": 1.5,
                                            "height": 16,
                                            "justifyContent": "center",
                                            "overflow": "hidden",
                                            "width": 16,
                                          }
                                        }
                                        testID="avatargroup-avatar"
                                      >
                                        <Image
                                          onError={[Function]}
                                          resizeMode="contain"
                                          source={1}
                                          style={
                                            {
                                              "height": 16,
                                              "width": 16,
                                            }
                                          }
                                          testID="network-avatar-image"
                                        />
                                      </View>
                                    </View>
                                    <View
                                      style={
                                        {
                                          "marginLeft": -6,
                                        }
                                      }
                                      testID="avatargroup-avatar-container-3"
                                    >
                                      <View
                                        style={
                                          {
                                            "alignItems": "center",
                                            "backgroundColor": "#ffffff",
                                            "borderColor": "#ffffff",
                                            "borderRadius": 4,
                                            "borderWidth": 1.5,
                                            "height": 16,
                                            "justifyContent": "center",
                                            "overflow": "hidden",
                                            "width": 16,
                                          }
                                        }
                                        testID="avatargroup-avatar"
                                      >
                                        <Image
                                          onError={[Function]}
                                          resizeMode="contain"
                                          source={1}
                                          style={
                                            {
                                              "height": 16,
                                              "width": 16,
                                            }
                                          }
                                          testID="network-avatar-image"
                                        />
                                      </View>
                                    </View>
                                  </View>
                                </View>
                                <Text
                                  accessibilityRole="text"
                                  style={
                                    {
                                      "color": "#121314",
                                      "fontFamily": "Geist Regular",
                                      "fontSize": 16,
                                      "letterSpacing": 0,
                                      "lineHeight": 24,
                                    }
                                  }
                                >
                                  All networks
                                </Text>
                              </View>
                              <SvgMock
                                color="#121314"
                                fill="currentColor"
                                height={16}
                                name="ArrowDown"
                                style={
                                  {
                                    "height": 16,
                                    "marginLeft": 8,
                                    "width": 16,
                                  }
                                }
                                width={16}
                              />
                            </TouchableOpacity>
                            <View
                              accessibilityState={
                                {
                                  "busy": undefined,
                                  "checked": undefined,
                                  "disabled": undefined,
                                  "expanded": undefined,
                                  "selected": undefined,
                                }
                              }
                              accessibilityValue={
                                {
                                  "max": undefined,
                                  "min": undefined,
                                  "now": undefined,
                                  "text": undefined,
                                }
                              }
                              accessible={true}
                              collapsable={false}
                              focusable={true}
                              onBlur={[Function]}
                              onClick={[Function]}
                              onFocus={[Function]}
                              onResponderGrant={[Function]}
                              onResponderMove={[Function]}
                              onResponderRelease={[Function]}
                              onResponderTerminate={[Function]}
                              onResponderTerminationRequest={[Function]}
                              onStartShouldSetResponder={[Function]}
                              style={
                                {
                                  "alignItems": "center",
                                  "backgroundColor": "#f3f5f9",
                                  "borderColor": "#b7bbc8",
                                  "borderRadius": 12,
                                  "borderWidth": 0,
                                  "flexDirection": "row",
                                  "height": 40,
                                  "opacity": 1,
                                  "paddingHorizontal": 16,
                                }
                              }
                              testID="textfield"
                            >
                              <View
                                style={
                                  {
                                    "marginRight": 8,
                                  }
                                }
                                testID="textfield-startacccessory"
                              >
                                <SvgMock
                                  color="#121314"
                                  fill="currentColor"
                                  height={16}
                                  name="Search"
                                  style={
                                    {
                                      "height": 16,
                                      "width": 16,
                                    }
                                  }
                                  width={16}
                                />
                              </View>
                              <View
                                style={
                                  {
                                    "flex": 1,
                                  }
                                }
                              >
                                <TextInput
                                  autoFocus={false}
                                  editable={true}
                                  onBlur={[Function]}
                                  onChangeText={[Function]}
                                  onFocus={[Function]}
                                  placeholder="Enter token name or paste address"
                                  placeholderTextColor="#686e7d"
                                  style={
                                    {
                                      "backgroundColor": "inherit",
                                      "borderColor": "transparent",
                                      "borderWidth": 1,
                                      "color": "#121314",
                                      "fontFamily": "Geist Regular",
                                      "fontSize": 16,
                                      "fontWeight": "400",
                                      "height": 38,
                                      "letterSpacing": 0,
                                      "opacity": 1,
                                      "paddingVertical": 2,
                                      "textAlignVertical": "center",
                                    }
                                  }
                                  testID="bridge-token-search-input"
                                  value=""
                                />
                              </View>
                            </View>
                          </View>
                          <View>
                            <RCTScrollView
                              ListEmptyComponent={[Function]}
                              bounces={true}
                              collapsable={false}
                              data={
                                [
                                  {
                                    "address": "0x0000000000000000000000000000000000000002",
                                    "balance": "2.0",
                                    "balanceFiat": "$200000",
                                    "chainId": "0x1",
                                    "decimals": 18,
                                    "image": "https://token2.com/logo.png",
                                    "name": "Hello Token",
                                    "symbol": "HELLO",
                                    "tokenFiatAmount": 200000,
                                  },
                                  {
                                    "address": "0x0000000000000000000000000000000000000003",
                                    "balance": "5.0",
                                    "balanceFiat": "$80000",
                                    "chainId": "0xa",
                                    "decimals": 18,
                                    "image": "https://token3.com/logo.png",
                                    "name": "Foo Token",
                                    "symbol": "FOO",
                                    "tokenFiatAmount": 80000,
                                  },
                                  {
                                    "address": "0x0000000000000000000000000000000000000000",
                                    "balance": "20.0",
                                    "balanceFiat": "$40000",
                                    "chainId": "0xa",
                                    "decimals": 18,
                                    "image": "",
                                    "name": "Ethereum",
                                    "symbol": "ETH",
                                    "tokenFiatAmount": 40000,
                                  },
                                  {
<<<<<<< HEAD
=======
                                    "address": "solana:5eykt4UsFv8P8NJdTREpY1vzqKqZKvdp/token:EPjFWdd5AufqSSqeM2qN1xzybapC8G4wEGGkZwyTDt1v",
                                    "balance": "20000.456",
                                    "balanceFiat": "20000.456 USD",
                                    "chainId": "solana:5eykt4UsFv8P8NJdTREpY1vzqKqZKvdp",
                                    "decimals": 6,
                                    "image": "https://raw.githubusercontent.com/solana-labs/token-list/main/assets/mainnet/EPjFWdd5AufqSSqeM2qN1xzybapC8G4wEGGkZwyTDt1v/logo.png",
                                    "name": "USD Coin",
                                    "symbol": "USDC",
                                    "tokenFiatAmount": 20000.456,
                                  },
                                  {
>>>>>>> 8e7057fe
                                    "address": "0x0000000000000000000000000000000000000001",
                                    "balance": "1.0",
                                    "balanceFiat": "$20000",
                                    "chainId": "0x1",
                                    "decimals": 18,
                                    "image": "https://token1.com/logo.png",
                                    "name": "Token One",
                                    "symbol": "TOKEN1",
                                    "tokenFiatAmount": 20000,
                                  },
                                  {
<<<<<<< HEAD
=======
                                    "address": "solana:5eykt4UsFv8P8NJdTREpY1vzqKqZKvdp/slip44:501",
                                    "balance": "100.123",
                                    "balanceFiat": "10012.3 USD",
                                    "chainId": "solana:5eykt4UsFv8P8NJdTREpY1vzqKqZKvdp",
                                    "decimals": 9,
                                    "image": "https://raw.githubusercontent.com/solana-labs/token-list/main/assets/mainnet/EPjFWdd5AufqSSqeM2qN1xzybapC8G4wEGGkZwyTDt1v/logo.png",
                                    "name": "Solana",
                                    "symbol": "SOL",
                                    "tokenFiatAmount": 10012.3,
                                  },
                                  {
>>>>>>> 8e7057fe
                                    "address": "0x0000000000000000000000000000000000000000",
                                    "balance": "3.0",
                                    "balanceFiat": "$6000",
                                    "chainId": "0x1",
                                    "decimals": 18,
                                    "image": "",
                                    "name": "Ethereum",
                                    "symbol": "ETH",
                                    "tokenFiatAmount": 6000,
                                  },
<<<<<<< HEAD
=======
                                  {
                                    "address": "bip122:000000000019d6689c085ae165831e93/slip44:0",
                                    "balance": "0.015",
                                    "balanceFiat": "1500 USD",
                                    "chainId": "bip122:000000000019d6689c085ae165831e93",
                                    "decimals": 8,
                                    "image": "btcIconUrl",
                                    "name": "Bitcoin",
                                    "symbol": "BTC",
                                    "tokenFiatAmount": 1500,
                                  },
>>>>>>> 8e7057fe
                                ]
                              }
                              getItem={[Function]}
                              getItemCount={[Function]}
                              handlerTag={1}
                              handlerType="NativeViewGestureHandler"
                              initialNumToRender={20}
                              keyExtractor={[Function]}
                              keyboardShouldPersistTaps="always"
                              maxToRenderPerBatch={20}
                              onContentSizeChange={[Function]}
                              onGestureHandlerEvent={[Function]}
                              onGestureHandlerStateChange={[Function]}
                              onLayout={[Function]}
                              onMomentumScrollBegin={[Function]}
                              onMomentumScrollEnd={[Function]}
                              onScroll={[Function]}
                              onScrollBeginDrag={[Function]}
                              onScrollEndDrag={[Function]}
                              removeClippedSubviews={true}
                              renderItem={[Function]}
                              renderScrollComponent={[Function]}
                              scrollEnabled={true}
                              scrollEventThrottle={0.0001}
                              showsHorizontalScrollIndicator={false}
                              showsVerticalScrollIndicator={true}
                              stickyHeaderIndices={[]}
<<<<<<< HEAD
=======
                              style={
                                {
                                  "marginTop": 10,
                                }
                              }
>>>>>>> 8e7057fe
                              viewabilityConfigCallbackPairs={[]}
                              windowSize={10}
                            >
                              <View>
                                <View
                                  onFocusCapture={[Function]}
                                  onLayout={[Function]}
                                  style={null}
                                >
                                  <View
                                    alignItems="center"
                                    flexDirection="row"
                                    style={
                                      [
                                        {
                                          "alignItems": "center",
                                          "flexDirection": "row",
                                        },
                                        {
                                          "backgroundColor": "#ffffff",
                                          "padding": 4,
                                        },
                                      ]
                                    }
                                  >
                                    <TouchableOpacity
                                      onPress={[Function]}
                                      style={
                                        {
                                          "alignItems": "flex-start",
                                          "flex": 1,
                                          "flexDirection": "row",
                                          "paddingHorizontal": 15,
                                          "paddingVertical": 10,
                                        }
                                      }
                                      testID="asset-0x1-HELLO"
                                    >
                                      <View
                                        alignItems="center"
                                        flexDirection="row"
                                        gap={4}
                                        style={
                                          [
                                            {
                                              "alignItems": "center",
                                              "flexDirection": "row",
                                              "gap": 4,
                                            },
                                            undefined,
                                          ]
                                        }
                                      >
                                        <View
                                          onLayout={[Function]}
                                          style={
                                            {
                                              "alignSelf": undefined,
                                              "position": "relative",
                                            }
                                          }
                                          testID="badge-wrapper-badge"
                                        >
                                          <View>
                                            <View
                                              style={
                                                {
                                                  "backgroundColor": "#ffffff",
                                                  "borderRadius": 16,
                                                  "height": 32,
                                                  "overflow": "hidden",
                                                  "width": 32,
                                                }
<<<<<<< HEAD
                                              }
                                            >
                                              <Image
                                                onError={[Function]}
                                                resizeMode="contain"
                                                source={
                                                  {
                                                    "uri": "https://token2.com/logo.png",
                                                  }
                                                }
                                                style={
                                                  {
                                                    "flex": 1,
                                                    "height": undefined,
                                                    "width": undefined,
                                                  }
                                                }
                                                testID="token-avatar-image"
                                              />
                                            </View>
                                          </View>
                                          <View
                                            style={
                                              {
                                                "alignItems": "center",
                                                "aspectRatio": 1,
                                                "bottom": 0,
                                                "height": 0,
                                                "justifyContent": "center",
                                                "position": "absolute",
                                                "right": 0,
                                                "transform": [
                                                  {
                                                    "translateX": 0,
                                                  },
                                                  {
                                                    "translateY": 0,
                                                  },
                                                ],
                                              }
                                            }
                                          >
                                            <View
                                              onLayout={[Function]}
                                              style={
                                                {
                                                  "alignItems": "center",
                                                  "aspectRatio": 1,
                                                  "height": "50%",
                                                  "justifyContent": "center",
                                                  "maxHeight": 24,
                                                  "minHeight": 8,
                                                  "opacity": 0,
                                                }
                                              }
                                              testID="badgenetwork"
                                            >
                                              <View
                                                style={
                                                  {
                                                    "alignItems": "center",
                                                    "backgroundColor": "#ffffff",
                                                    "borderColor": "#ffffff",
                                                    "borderRadius": 8,
                                                    "borderWidth": 2,
                                                    "height": 32,
                                                    "justifyContent": "center",
                                                    "overflow": "hidden",
                                                    "shadowColor": "#0000001a",
                                                    "shadowOffset": {
                                                      "height": 2,
                                                      "width": 0,
                                                    },
                                                    "shadowOpacity": 1,
                                                    "shadowRadius": 4,
                                                    "transform": [
                                                      {
                                                        "scale": 1,
                                                      },
                                                    ],
                                                    "width": 32,
                                                  }
                                                }
                                              >
                                                <Image
                                                  onError={[Function]}
                                                  resizeMode="contain"
                                                  source={1}
                                                  style={
                                                    {
                                                      "height": 32,
                                                      "width": 32,
                                                    }
                                                  }
                                                  testID="network-avatar-image"
                                                />
                                              </View>
                                            </View>
=======
                                              }
                                            >
                                              <Image
                                                onError={[Function]}
                                                resizeMode="contain"
                                                source={
                                                  {
                                                    "uri": "https://token2.com/logo.png",
                                                  }
                                                }
                                                style={
                                                  {
                                                    "flex": 1,
                                                    "height": undefined,
                                                    "width": undefined,
                                                  }
                                                }
                                                testID="token-avatar-image"
                                              />
                                            </View>
                                          </View>
                                          <View
                                            style={
                                              {
                                                "alignItems": "center",
                                                "aspectRatio": 1,
                                                "bottom": 0,
                                                "height": 0,
                                                "justifyContent": "center",
                                                "position": "absolute",
                                                "right": 0,
                                                "transform": [
                                                  {
                                                    "translateX": 0,
                                                  },
                                                  {
                                                    "translateY": 0,
                                                  },
                                                ],
                                              }
                                            }
                                          >
                                            <View
                                              onLayout={[Function]}
                                              style={
                                                {
                                                  "alignItems": "center",
                                                  "aspectRatio": 1,
                                                  "height": "50%",
                                                  "justifyContent": "center",
                                                  "maxHeight": 24,
                                                  "minHeight": 8,
                                                  "opacity": 0,
                                                }
                                              }
                                              testID="badgenetwork"
                                            >
                                              <View
                                                style={
                                                  {
                                                    "alignItems": "center",
                                                    "backgroundColor": "#ffffff",
                                                    "borderColor": "#ffffff",
                                                    "borderRadius": 8,
                                                    "borderWidth": 2,
                                                    "height": 32,
                                                    "justifyContent": "center",
                                                    "overflow": "hidden",
                                                    "shadowColor": "#0000001a",
                                                    "shadowOffset": {
                                                      "height": 2,
                                                      "width": 0,
                                                    },
                                                    "shadowOpacity": 1,
                                                    "shadowRadius": 4,
                                                    "transform": [
                                                      {
                                                        "scale": 1,
                                                      },
                                                    ],
                                                    "width": 32,
                                                  }
                                                }
                                              >
                                                <Image
                                                  onError={[Function]}
                                                  resizeMode="contain"
                                                  source={1}
                                                  style={
                                                    {
                                                      "height": 32,
                                                      "width": 32,
                                                    }
                                                  }
                                                  testID="network-avatar-image"
                                                />
                                              </View>
                                            </View>
>>>>>>> 8e7057fe
                                          </View>
                                        </View>
                                        <View
                                          flexDirection="column"
                                          gap={4}
                                          style={
                                            [
                                              {
                                                "flexDirection": "column",
                                                "gap": 4,
                                              },
                                              {
                                                "flex": 1,
                                                "marginLeft": 8,
                                              },
                                            ]
                                          }
                                        >
<<<<<<< HEAD
                                          <Text
                                            accessibilityRole="text"
                                            style={
                                              {
                                                "color": "#121314",
                                                "fontFamily": "Geist Medium",
                                                "fontSize": 18,
                                                "letterSpacing": 0,
                                                "lineHeight": 24,
                                              }
                                            }
                                          >
                                            HELLO
                                          </Text>
=======
                                          <View
                                            alignItems="center"
                                            flexDirection="row"
                                            style={
                                              [
                                                {
                                                  "alignItems": "center",
                                                  "flexDirection": "row",
                                                },
                                                undefined,
                                              ]
                                            }
                                          >
                                            <Text
                                              accessibilityRole="text"
                                              style={
                                                {
                                                  "color": "#121314",
                                                  "fontFamily": "Geist Medium",
                                                  "fontSize": 18,
                                                  "letterSpacing": 0,
                                                  "lineHeight": 24,
                                                }
                                              }
                                            >
                                              HELLO
                                            </Text>
                                          </View>
>>>>>>> 8e7057fe
                                          <Text
                                            accessibilityRole="text"
                                            style={
                                              {
                                                "color": "#686e7d",
                                                "fontFamily": "Geist Regular",
                                                "fontSize": 16,
                                                "letterSpacing": 0,
                                                "lineHeight": 24,
                                              }
                                            }
                                          >
                                            Hello Token
                                          </Text>
                                        </View>
                                        <View
<<<<<<< HEAD
                                          style={
                                            [
                                              {},
=======
                                          gap={4}
                                          style={
                                            [
                                              {
                                                "gap": 4,
                                              },
>>>>>>> 8e7057fe
                                              {
                                                "alignItems": "flex-end",
                                                "flex": 1,
                                              },
                                            ]
                                          }
                                        >
                                          <Text
                                            accessibilityRole="text"
                                            style={
                                              {
                                                "color": "#121314",
<<<<<<< HEAD
                                                "fontFamily": "Geist Regular",
                                                "fontSize": 16,
=======
                                                "fontFamily": "Geist Medium",
                                                "fontSize": 18,
>>>>>>> 8e7057fe
                                                "letterSpacing": 0,
                                                "lineHeight": 24,
                                              }
                                            }
                                          >
                                            $200000
                                          </Text>
                                          <Text
                                            accessibilityRole="text"
                                            style={
                                              {
<<<<<<< HEAD
                                                "color": "#121314",
=======
                                                "color": "#686e7d",
>>>>>>> 8e7057fe
                                                "fontFamily": "Geist Regular",
                                                "fontSize": 16,
                                                "letterSpacing": 0,
                                                "lineHeight": 24,
                                              }
                                            }
                                          >
                                            2 HELLO
                                          </Text>
                                        </View>
                                      </View>
                                    </TouchableOpacity>
                                  </View>
                                </View>
                                <View
                                  onFocusCapture={[Function]}
                                  onLayout={[Function]}
                                  style={null}
                                >
                                  <View
                                    alignItems="center"
                                    flexDirection="row"
                                    style={
                                      [
                                        {
                                          "alignItems": "center",
                                          "flexDirection": "row",
                                        },
                                        {
                                          "backgroundColor": "#ffffff",
                                          "padding": 4,
                                        },
                                      ]
                                    }
                                  >
                                    <TouchableOpacity
                                      onPress={[Function]}
                                      style={
                                        {
                                          "alignItems": "flex-start",
                                          "flex": 1,
                                          "flexDirection": "row",
                                          "paddingHorizontal": 15,
                                          "paddingVertical": 10,
                                        }
                                      }
                                      testID="asset-0xa-FOO"
                                    >
                                      <View
                                        alignItems="center"
                                        flexDirection="row"
                                        gap={4}
                                        style={
                                          [
                                            {
                                              "alignItems": "center",
                                              "flexDirection": "row",
                                              "gap": 4,
                                            },
                                            undefined,
                                          ]
                                        }
                                      >
                                        <View
                                          onLayout={[Function]}
                                          style={
                                            {
                                              "alignSelf": undefined,
                                              "position": "relative",
                                            }
                                          }
                                          testID="badge-wrapper-badge"
                                        >
                                          <View>
                                            <View
                                              style={
                                                {
                                                  "backgroundColor": "#ffffff",
                                                  "borderRadius": 16,
                                                  "height": 32,
                                                  "overflow": "hidden",
                                                  "width": 32,
                                                }
<<<<<<< HEAD
                                              }
                                            >
                                              <Image
                                                onError={[Function]}
                                                resizeMode="contain"
                                                source={
                                                  {
                                                    "uri": "https://token3.com/logo.png",
                                                  }
                                                }
                                                style={
                                                  {
                                                    "flex": 1,
                                                    "height": undefined,
                                                    "width": undefined,
                                                  }
                                                }
                                                testID="token-avatar-image"
                                              />
                                            </View>
                                          </View>
                                          <View
                                            style={
                                              {
                                                "alignItems": "center",
                                                "aspectRatio": 1,
                                                "bottom": 0,
                                                "height": 0,
                                                "justifyContent": "center",
                                                "position": "absolute",
                                                "right": 0,
                                                "transform": [
                                                  {
                                                    "translateX": 0,
                                                  },
                                                  {
                                                    "translateY": 0,
                                                  },
                                                ],
                                              }
                                            }
                                          >
                                            <View
                                              onLayout={[Function]}
                                              style={
                                                {
                                                  "alignItems": "center",
                                                  "aspectRatio": 1,
                                                  "height": "50%",
                                                  "justifyContent": "center",
                                                  "maxHeight": 24,
                                                  "minHeight": 8,
                                                  "opacity": 0,
                                                }
                                              }
                                              testID="badgenetwork"
                                            >
                                              <View
                                                style={
                                                  {
                                                    "alignItems": "center",
                                                    "backgroundColor": "#ffffff",
                                                    "borderColor": "#ffffff",
                                                    "borderRadius": 8,
                                                    "borderWidth": 2,
                                                    "height": 32,
                                                    "justifyContent": "center",
                                                    "overflow": "hidden",
                                                    "shadowColor": "#0000001a",
                                                    "shadowOffset": {
                                                      "height": 2,
                                                      "width": 0,
                                                    },
                                                    "shadowOpacity": 1,
                                                    "shadowRadius": 4,
                                                    "transform": [
                                                      {
                                                        "scale": 1,
                                                      },
                                                    ],
                                                    "width": 32,
                                                  }
                                                }
                                              >
                                                <Image
                                                  onError={[Function]}
                                                  resizeMode="contain"
                                                  source={1}
                                                  style={
                                                    {
                                                      "height": 32,
                                                      "width": 32,
                                                    }
                                                  }
                                                  testID="network-avatar-image"
                                                />
                                              </View>
                                            </View>
=======
                                              }
                                            >
                                              <Image
                                                onError={[Function]}
                                                resizeMode="contain"
                                                source={
                                                  {
                                                    "uri": "https://token3.com/logo.png",
                                                  }
                                                }
                                                style={
                                                  {
                                                    "flex": 1,
                                                    "height": undefined,
                                                    "width": undefined,
                                                  }
                                                }
                                                testID="token-avatar-image"
                                              />
                                            </View>
                                          </View>
                                          <View
                                            style={
                                              {
                                                "alignItems": "center",
                                                "aspectRatio": 1,
                                                "bottom": 0,
                                                "height": 0,
                                                "justifyContent": "center",
                                                "position": "absolute",
                                                "right": 0,
                                                "transform": [
                                                  {
                                                    "translateX": 0,
                                                  },
                                                  {
                                                    "translateY": 0,
                                                  },
                                                ],
                                              }
                                            }
                                          >
                                            <View
                                              onLayout={[Function]}
                                              style={
                                                {
                                                  "alignItems": "center",
                                                  "aspectRatio": 1,
                                                  "height": "50%",
                                                  "justifyContent": "center",
                                                  "maxHeight": 24,
                                                  "minHeight": 8,
                                                  "opacity": 0,
                                                }
                                              }
                                              testID="badgenetwork"
                                            >
                                              <View
                                                style={
                                                  {
                                                    "alignItems": "center",
                                                    "backgroundColor": "#ffffff",
                                                    "borderColor": "#ffffff",
                                                    "borderRadius": 8,
                                                    "borderWidth": 2,
                                                    "height": 32,
                                                    "justifyContent": "center",
                                                    "overflow": "hidden",
                                                    "shadowColor": "#0000001a",
                                                    "shadowOffset": {
                                                      "height": 2,
                                                      "width": 0,
                                                    },
                                                    "shadowOpacity": 1,
                                                    "shadowRadius": 4,
                                                    "transform": [
                                                      {
                                                        "scale": 1,
                                                      },
                                                    ],
                                                    "width": 32,
                                                  }
                                                }
                                              >
                                                <Image
                                                  onError={[Function]}
                                                  resizeMode="contain"
                                                  source={1}
                                                  style={
                                                    {
                                                      "height": 32,
                                                      "width": 32,
                                                    }
                                                  }
                                                  testID="network-avatar-image"
                                                />
                                              </View>
                                            </View>
>>>>>>> 8e7057fe
                                          </View>
                                        </View>
                                        <View
                                          flexDirection="column"
                                          gap={4}
                                          style={
                                            [
                                              {
                                                "flexDirection": "column",
                                                "gap": 4,
                                              },
                                              {
                                                "flex": 1,
                                                "marginLeft": 8,
                                              },
                                            ]
                                          }
                                        >
<<<<<<< HEAD
                                          <Text
                                            accessibilityRole="text"
                                            style={
                                              {
                                                "color": "#121314",
                                                "fontFamily": "Geist Medium",
                                                "fontSize": 18,
                                                "letterSpacing": 0,
                                                "lineHeight": 24,
                                              }
                                            }
                                          >
                                            FOO
                                          </Text>
=======
                                          <View
                                            alignItems="center"
                                            flexDirection="row"
                                            style={
                                              [
                                                {
                                                  "alignItems": "center",
                                                  "flexDirection": "row",
                                                },
                                                undefined,
                                              ]
                                            }
                                          >
                                            <Text
                                              accessibilityRole="text"
                                              style={
                                                {
                                                  "color": "#121314",
                                                  "fontFamily": "Geist Medium",
                                                  "fontSize": 18,
                                                  "letterSpacing": 0,
                                                  "lineHeight": 24,
                                                }
                                              }
                                            >
                                              FOO
                                            </Text>
                                          </View>
>>>>>>> 8e7057fe
                                          <Text
                                            accessibilityRole="text"
                                            style={
                                              {
                                                "color": "#686e7d",
                                                "fontFamily": "Geist Regular",
                                                "fontSize": 16,
                                                "letterSpacing": 0,
                                                "lineHeight": 24,
                                              }
                                            }
                                          >
                                            Foo Token
                                          </Text>
                                        </View>
                                        <View
<<<<<<< HEAD
                                          style={
                                            [
                                              {},
=======
                                          gap={4}
                                          style={
                                            [
                                              {
                                                "gap": 4,
                                              },
>>>>>>> 8e7057fe
                                              {
                                                "alignItems": "flex-end",
                                                "flex": 1,
                                              },
                                            ]
                                          }
                                        >
                                          <Text
                                            accessibilityRole="text"
                                            style={
                                              {
                                                "color": "#121314",
<<<<<<< HEAD
                                                "fontFamily": "Geist Regular",
                                                "fontSize": 16,
=======
                                                "fontFamily": "Geist Medium",
                                                "fontSize": 18,
>>>>>>> 8e7057fe
                                                "letterSpacing": 0,
                                                "lineHeight": 24,
                                              }
                                            }
                                          >
                                            $80000
                                          </Text>
                                          <Text
                                            accessibilityRole="text"
                                            style={
                                              {
<<<<<<< HEAD
                                                "color": "#121314",
=======
                                                "color": "#686e7d",
>>>>>>> 8e7057fe
                                                "fontFamily": "Geist Regular",
                                                "fontSize": 16,
                                                "letterSpacing": 0,
                                                "lineHeight": 24,
                                              }
                                            }
                                          >
                                            5 FOO
                                          </Text>
                                        </View>
                                      </View>
                                    </TouchableOpacity>
                                  </View>
                                </View>
                                <View
                                  onFocusCapture={[Function]}
                                  onLayout={[Function]}
                                  style={null}
                                >
                                  <View
                                    alignItems="center"
                                    flexDirection="row"
                                    style={
                                      [
                                        {
                                          "alignItems": "center",
                                          "flexDirection": "row",
                                        },
                                        {
                                          "backgroundColor": "#ffffff",
                                          "padding": 4,
                                        },
                                      ]
                                    }
                                  >
                                    <TouchableOpacity
                                      onPress={[Function]}
                                      style={
                                        {
                                          "alignItems": "flex-start",
                                          "flex": 1,
                                          "flexDirection": "row",
                                          "paddingHorizontal": 15,
                                          "paddingVertical": 10,
                                        }
                                      }
                                      testID="asset-0xa-ETH"
                                    >
                                      <View
                                        alignItems="center"
                                        flexDirection="row"
                                        gap={4}
                                        style={
                                          [
                                            {
                                              "alignItems": "center",
                                              "flexDirection": "row",
                                              "gap": 4,
                                            },
                                            undefined,
                                          ]
                                        }
                                      >
                                        <View
                                          onLayout={[Function]}
                                          style={
                                            {
                                              "alignSelf": undefined,
                                              "position": "relative",
                                            }
                                          }
                                          testID="badge-wrapper-badge"
                                        >
                                          <View>
                                            <View
                                              useNativeDriver={true}
                                            >
<<<<<<< HEAD
                                              <Image
                                                fadeIn={true}
                                                onError={[Function]}
                                                onLoadEnd={[Function]}
=======
                                              <View
                                                fadeIn={true}
>>>>>>> 8e7057fe
                                                source={
                                                  {
                                                    "uri": "",
                                                  }
                                                }
                                                style={
                                                  [
                                                    {
                                                      "borderRadius": 12,
                                                      "height": 24,
                                                      "width": 24,
                                                    },
                                                    {
                                                      "borderRadius": 18,
                                                      "height": 36,
                                                      "width": 36,
                                                    },
                                                    undefined,
                                                    undefined,
                                                    undefined,
                                                  ]
                                                }
                                                testID="network-logo-ETH"
                                              />
                                              <View
                                                collapsable={false}
                                                style={
                                                  {
                                                    "bottom": 0,
                                                    "left": 0,
                                                    "opacity": 1,
                                                    "position": "absolute",
                                                    "right": 0,
                                                    "top": 0,
                                                  }
                                                }
                                              >
                                                <View
                                                  style={
                                                    [
                                                      {
                                                        "borderRadius": 18,
                                                        "height": 36,
                                                        "width": 36,
                                                      },
                                                      {
                                                        "backgroundColor": "#eee",
                                                      },
                                                      undefined,
                                                    ]
                                                  }
                                                />
                                              </View>
                                            </View>
                                          </View>
                                          <View
                                            style={
                                              {
                                                "alignItems": "center",
                                                "aspectRatio": 1,
                                                "bottom": 0,
                                                "height": 0,
                                                "justifyContent": "center",
                                                "position": "absolute",
                                                "right": 0,
                                                "transform": [
                                                  {
                                                    "translateX": 0,
                                                  },
                                                  {
                                                    "translateY": 0,
                                                  },
                                                ],
                                              }
                                            }
                                          >
                                            <View
                                              onLayout={[Function]}
                                              style={
                                                {
                                                  "alignItems": "center",
                                                  "aspectRatio": 1,
                                                  "height": "50%",
                                                  "justifyContent": "center",
                                                  "maxHeight": 24,
                                                  "minHeight": 8,
                                                  "opacity": 0,
                                                }
                                              }
                                              testID="badgenetwork"
                                            >
                                              <View
                                                style={
                                                  {
                                                    "alignItems": "center",
                                                    "backgroundColor": "#ffffff",
                                                    "borderColor": "#ffffff",
                                                    "borderRadius": 8,
                                                    "borderWidth": 2,
                                                    "height": 32,
                                                    "justifyContent": "center",
                                                    "overflow": "hidden",
                                                    "shadowColor": "#0000001a",
                                                    "shadowOffset": {
                                                      "height": 2,
                                                      "width": 0,
                                                    },
                                                    "shadowOpacity": 1,
                                                    "shadowRadius": 4,
                                                    "transform": [
                                                      {
                                                        "scale": 1,
                                                      },
                                                    ],
                                                    "width": 32,
                                                  }
                                                }
                                              >
                                                <Image
                                                  onError={[Function]}
                                                  resizeMode="contain"
                                                  source={1}
                                                  style={
                                                    {
                                                      "height": 32,
                                                      "width": 32,
                                                    }
                                                  }
                                                  testID="network-avatar-image"
                                                />
                                              </View>
                                            </View>
                                          </View>
                                        </View>
                                        <View
                                          flexDirection="column"
                                          gap={4}
                                          style={
                                            [
                                              {
                                                "flexDirection": "column",
                                                "gap": 4,
                                              },
                                              {
                                                "flex": 1,
                                                "marginLeft": 8,
                                              },
                                            ]
                                          }
                                        >
<<<<<<< HEAD
                                          <Text
                                            accessibilityRole="text"
                                            style={
                                              {
                                                "color": "#121314",
                                                "fontFamily": "Geist Medium",
                                                "fontSize": 18,
                                                "letterSpacing": 0,
                                                "lineHeight": 24,
                                              }
                                            }
                                          >
                                            ETH
                                          </Text>
=======
                                          <View
                                            alignItems="center"
                                            flexDirection="row"
                                            style={
                                              [
                                                {
                                                  "alignItems": "center",
                                                  "flexDirection": "row",
                                                },
                                                undefined,
                                              ]
                                            }
                                          >
                                            <Text
                                              accessibilityRole="text"
                                              style={
                                                {
                                                  "color": "#121314",
                                                  "fontFamily": "Geist Medium",
                                                  "fontSize": 18,
                                                  "letterSpacing": 0,
                                                  "lineHeight": 24,
                                                }
                                              }
                                            >
                                              ETH
                                            </Text>
                                          </View>
>>>>>>> 8e7057fe
                                          <Text
                                            accessibilityRole="text"
                                            style={
                                              {
                                                "color": "#686e7d",
                                                "fontFamily": "Geist Regular",
                                                "fontSize": 16,
                                                "letterSpacing": 0,
                                                "lineHeight": 24,
                                              }
                                            }
                                          >
                                            Ethereum
                                          </Text>
<<<<<<< HEAD
                                        </View>
                                        <View
                                          style={
                                            [
                                              {},
                                              {
                                                "alignItems": "flex-end",
                                                "flex": 1,
                                              },
                                            ]
                                          }
                                        >
                                          <Text
                                            accessibilityRole="text"
                                            style={
                                              {
                                                "color": "#121314",
                                                "fontFamily": "Geist Regular",
                                                "fontSize": 16,
                                                "letterSpacing": 0,
                                                "lineHeight": 24,
                                              }
                                            }
                                          >
                                            $40000
                                          </Text>
                                          <Text
                                            accessibilityRole="text"
                                            style={
                                              {
                                                "color": "#121314",
                                                "fontFamily": "Geist Regular",
                                                "fontSize": 16,
                                                "letterSpacing": 0,
                                                "lineHeight": 24,
                                              }
                                            }
                                          >
                                            20 ETH
                                          </Text>
                                        </View>
=======
                                        </View>
                                        <View
                                          gap={4}
                                          style={
                                            [
                                              {
                                                "gap": 4,
                                              },
                                              {
                                                "alignItems": "flex-end",
                                                "flex": 1,
                                              },
                                            ]
                                          }
                                        >
                                          <Text
                                            accessibilityRole="text"
                                            style={
                                              {
                                                "color": "#121314",
                                                "fontFamily": "Geist Medium",
                                                "fontSize": 18,
                                                "letterSpacing": 0,
                                                "lineHeight": 24,
                                              }
                                            }
                                          >
                                            $40000
                                          </Text>
                                          <Text
                                            accessibilityRole="text"
                                            style={
                                              {
                                                "color": "#686e7d",
                                                "fontFamily": "Geist Regular",
                                                "fontSize": 16,
                                                "letterSpacing": 0,
                                                "lineHeight": 24,
                                              }
                                            }
                                          >
                                            20 ETH
                                          </Text>
                                        </View>
                                      </View>
                                    </TouchableOpacity>
                                  </View>
                                </View>
                                <View
                                  onFocusCapture={[Function]}
                                  onLayout={[Function]}
                                  style={null}
                                >
                                  <View
                                    alignItems="center"
                                    flexDirection="row"
                                    style={
                                      [
                                        {
                                          "alignItems": "center",
                                          "flexDirection": "row",
                                        },
                                        {
                                          "backgroundColor": "#ffffff",
                                          "padding": 4,
                                        },
                                      ]
                                    }
                                  >
                                    <TouchableOpacity
                                      onPress={[Function]}
                                      style={
                                        {
                                          "alignItems": "flex-start",
                                          "flex": 1,
                                          "flexDirection": "row",
                                          "paddingHorizontal": 15,
                                          "paddingVertical": 10,
                                        }
                                      }
                                      testID="asset-solana:5eykt4UsFv8P8NJdTREpY1vzqKqZKvdp-USDC"
                                    >
                                      <View
                                        alignItems="center"
                                        flexDirection="row"
                                        gap={4}
                                        style={
                                          [
                                            {
                                              "alignItems": "center",
                                              "flexDirection": "row",
                                              "gap": 4,
                                            },
                                            undefined,
                                          ]
                                        }
                                      >
                                        <View
                                          onLayout={[Function]}
                                          style={
                                            {
                                              "alignSelf": undefined,
                                              "position": "relative",
                                            }
                                          }
                                          testID="badge-wrapper-badge"
                                        >
                                          <View>
                                            <View
                                              style={
                                                {
                                                  "backgroundColor": "#ffffff",
                                                  "borderRadius": 16,
                                                  "height": 32,
                                                  "overflow": "hidden",
                                                  "width": 32,
                                                }
                                              }
                                            >
                                              <Image
                                                onError={[Function]}
                                                resizeMode="contain"
                                                source={
                                                  {
                                                    "uri": "https://raw.githubusercontent.com/solana-labs/token-list/main/assets/mainnet/EPjFWdd5AufqSSqeM2qN1xzybapC8G4wEGGkZwyTDt1v/logo.png",
                                                  }
                                                }
                                                style={
                                                  {
                                                    "flex": 1,
                                                    "height": undefined,
                                                    "width": undefined,
                                                  }
                                                }
                                                testID="token-avatar-image"
                                              />
                                            </View>
                                          </View>
                                          <View
                                            style={
                                              {
                                                "alignItems": "center",
                                                "aspectRatio": 1,
                                                "bottom": 0,
                                                "height": 0,
                                                "justifyContent": "center",
                                                "position": "absolute",
                                                "right": 0,
                                                "transform": [
                                                  {
                                                    "translateX": 0,
                                                  },
                                                  {
                                                    "translateY": 0,
                                                  },
                                                ],
                                              }
                                            }
                                          >
                                            <View
                                              onLayout={[Function]}
                                              style={
                                                {
                                                  "alignItems": "center",
                                                  "aspectRatio": 1,
                                                  "height": "50%",
                                                  "justifyContent": "center",
                                                  "maxHeight": 24,
                                                  "minHeight": 8,
                                                  "opacity": 0,
                                                }
                                              }
                                              testID="badgenetwork"
                                            >
                                              <View
                                                style={
                                                  {
                                                    "alignItems": "center",
                                                    "backgroundColor": "#ffffff",
                                                    "borderColor": "#ffffff",
                                                    "borderRadius": 8,
                                                    "borderWidth": 2,
                                                    "height": 32,
                                                    "justifyContent": "center",
                                                    "overflow": "hidden",
                                                    "shadowColor": "#0000001a",
                                                    "shadowOffset": {
                                                      "height": 2,
                                                      "width": 0,
                                                    },
                                                    "shadowOpacity": 1,
                                                    "shadowRadius": 4,
                                                    "transform": [
                                                      {
                                                        "scale": 1,
                                                      },
                                                    ],
                                                    "width": 32,
                                                  }
                                                }
                                              >
                                                <Image
                                                  onError={[Function]}
                                                  resizeMode="contain"
                                                  source={1}
                                                  style={
                                                    {
                                                      "height": 32,
                                                      "width": 32,
                                                    }
                                                  }
                                                  testID="network-avatar-image"
                                                />
                                              </View>
                                            </View>
                                          </View>
                                        </View>
                                        <View
                                          flexDirection="column"
                                          gap={4}
                                          style={
                                            [
                                              {
                                                "flexDirection": "column",
                                                "gap": 4,
                                              },
                                              {
                                                "flex": 1,
                                                "marginLeft": 8,
                                              },
                                            ]
                                          }
                                        >
                                          <View
                                            alignItems="center"
                                            flexDirection="row"
                                            style={
                                              [
                                                {
                                                  "alignItems": "center",
                                                  "flexDirection": "row",
                                                },
                                                undefined,
                                              ]
                                            }
                                          >
                                            <Text
                                              accessibilityRole="text"
                                              style={
                                                {
                                                  "color": "#121314",
                                                  "fontFamily": "Geist Medium",
                                                  "fontSize": 18,
                                                  "letterSpacing": 0,
                                                  "lineHeight": 24,
                                                }
                                              }
                                            >
                                              USDC
                                            </Text>
                                          </View>
                                          <Text
                                            accessibilityRole="text"
                                            style={
                                              {
                                                "color": "#686e7d",
                                                "fontFamily": "Geist Regular",
                                                "fontSize": 16,
                                                "letterSpacing": 0,
                                                "lineHeight": 24,
                                              }
                                            }
                                          >
                                            USD Coin
                                          </Text>
                                        </View>
                                        <View
                                          gap={4}
                                          style={
                                            [
                                              {
                                                "gap": 4,
                                              },
                                              {
                                                "alignItems": "flex-end",
                                                "flex": 1,
                                              },
                                            ]
                                          }
                                        >
                                          <Text
                                            accessibilityRole="text"
                                            style={
                                              {
                                                "color": "#121314",
                                                "fontFamily": "Geist Medium",
                                                "fontSize": 18,
                                                "letterSpacing": 0,
                                                "lineHeight": 24,
                                              }
                                            }
                                          >
                                            20000.456 USD
                                          </Text>
                                          <Text
                                            accessibilityRole="text"
                                            style={
                                              {
                                                "color": "#686e7d",
                                                "fontFamily": "Geist Regular",
                                                "fontSize": 16,
                                                "letterSpacing": 0,
                                                "lineHeight": 24,
                                              }
                                            }
                                          >
                                            20000.456 USDC
                                          </Text>
                                        </View>
                                      </View>
                                    </TouchableOpacity>
                                  </View>
                                </View>
                                <View
                                  onFocusCapture={[Function]}
                                  onLayout={[Function]}
                                  style={null}
                                >
                                  <View
                                    alignItems="center"
                                    flexDirection="row"
                                    style={
                                      [
                                        {
                                          "alignItems": "center",
                                          "flexDirection": "row",
                                        },
                                        {
                                          "backgroundColor": "#ffffff",
                                          "padding": 4,
                                        },
                                      ]
                                    }
                                  >
                                    <TouchableOpacity
                                      onPress={[Function]}
                                      style={
                                        {
                                          "alignItems": "flex-start",
                                          "flex": 1,
                                          "flexDirection": "row",
                                          "paddingHorizontal": 15,
                                          "paddingVertical": 10,
                                        }
                                      }
                                      testID="asset-0x1-TOKEN1"
                                    >
                                      <View
                                        alignItems="center"
                                        flexDirection="row"
                                        gap={4}
                                        style={
                                          [
                                            {
                                              "alignItems": "center",
                                              "flexDirection": "row",
                                              "gap": 4,
                                            },
                                            undefined,
                                          ]
                                        }
                                      >
                                        <View
                                          onLayout={[Function]}
                                          style={
                                            {
                                              "alignSelf": undefined,
                                              "position": "relative",
                                            }
                                          }
                                          testID="badge-wrapper-badge"
                                        >
                                          <View>
                                            <View
                                              style={
                                                {
                                                  "backgroundColor": "#ffffff",
                                                  "borderRadius": 16,
                                                  "height": 32,
                                                  "overflow": "hidden",
                                                  "width": 32,
                                                }
                                              }
                                            >
                                              <Image
                                                onError={[Function]}
                                                resizeMode="contain"
                                                source={
                                                  {
                                                    "uri": "https://token1.com/logo.png",
                                                  }
                                                }
                                                style={
                                                  {
                                                    "flex": 1,
                                                    "height": undefined,
                                                    "width": undefined,
                                                  }
                                                }
                                                testID="token-avatar-image"
                                              />
                                            </View>
                                          </View>
                                          <View
                                            style={
                                              {
                                                "alignItems": "center",
                                                "aspectRatio": 1,
                                                "bottom": 0,
                                                "height": 0,
                                                "justifyContent": "center",
                                                "position": "absolute",
                                                "right": 0,
                                                "transform": [
                                                  {
                                                    "translateX": 0,
                                                  },
                                                  {
                                                    "translateY": 0,
                                                  },
                                                ],
                                              }
                                            }
                                          >
                                            <View
                                              onLayout={[Function]}
                                              style={
                                                {
                                                  "alignItems": "center",
                                                  "aspectRatio": 1,
                                                  "height": "50%",
                                                  "justifyContent": "center",
                                                  "maxHeight": 24,
                                                  "minHeight": 8,
                                                  "opacity": 0,
                                                }
                                              }
                                              testID="badgenetwork"
                                            >
                                              <View
                                                style={
                                                  {
                                                    "alignItems": "center",
                                                    "backgroundColor": "#ffffff",
                                                    "borderColor": "#ffffff",
                                                    "borderRadius": 8,
                                                    "borderWidth": 2,
                                                    "height": 32,
                                                    "justifyContent": "center",
                                                    "overflow": "hidden",
                                                    "shadowColor": "#0000001a",
                                                    "shadowOffset": {
                                                      "height": 2,
                                                      "width": 0,
                                                    },
                                                    "shadowOpacity": 1,
                                                    "shadowRadius": 4,
                                                    "transform": [
                                                      {
                                                        "scale": 1,
                                                      },
                                                    ],
                                                    "width": 32,
                                                  }
                                                }
                                              >
                                                <Image
                                                  onError={[Function]}
                                                  resizeMode="contain"
                                                  source={1}
                                                  style={
                                                    {
                                                      "height": 32,
                                                      "width": 32,
                                                    }
                                                  }
                                                  testID="network-avatar-image"
                                                />
                                              </View>
                                            </View>
                                          </View>
                                        </View>
                                        <View
                                          flexDirection="column"
                                          gap={4}
                                          style={
                                            [
                                              {
                                                "flexDirection": "column",
                                                "gap": 4,
                                              },
                                              {
                                                "flex": 1,
                                                "marginLeft": 8,
                                              },
                                            ]
                                          }
                                        >
                                          <View
                                            alignItems="center"
                                            flexDirection="row"
                                            style={
                                              [
                                                {
                                                  "alignItems": "center",
                                                  "flexDirection": "row",
                                                },
                                                undefined,
                                              ]
                                            }
                                          >
                                            <Text
                                              accessibilityRole="text"
                                              style={
                                                {
                                                  "color": "#121314",
                                                  "fontFamily": "Geist Medium",
                                                  "fontSize": 18,
                                                  "letterSpacing": 0,
                                                  "lineHeight": 24,
                                                }
                                              }
                                            >
                                              TOKEN1
                                            </Text>
                                          </View>
                                          <Text
                                            accessibilityRole="text"
                                            style={
                                              {
                                                "color": "#686e7d",
                                                "fontFamily": "Geist Regular",
                                                "fontSize": 16,
                                                "letterSpacing": 0,
                                                "lineHeight": 24,
                                              }
                                            }
                                          >
                                            Token One
                                          </Text>
                                        </View>
                                        <View
                                          gap={4}
                                          style={
                                            [
                                              {
                                                "gap": 4,
                                              },
                                              {
                                                "alignItems": "flex-end",
                                                "flex": 1,
                                              },
                                            ]
                                          }
                                        >
                                          <Text
                                            accessibilityRole="text"
                                            style={
                                              {
                                                "color": "#121314",
                                                "fontFamily": "Geist Medium",
                                                "fontSize": 18,
                                                "letterSpacing": 0,
                                                "lineHeight": 24,
                                              }
                                            }
                                          >
                                            $20000
                                          </Text>
                                          <Text
                                            accessibilityRole="text"
                                            style={
                                              {
                                                "color": "#686e7d",
                                                "fontFamily": "Geist Regular",
                                                "fontSize": 16,
                                                "letterSpacing": 0,
                                                "lineHeight": 24,
                                              }
                                            }
                                          >
                                            1 TOKEN1
                                          </Text>
                                        </View>
>>>>>>> 8e7057fe
                                      </View>
                                    </TouchableOpacity>
                                  </View>
                                </View>
                                <View
                                  onFocusCapture={[Function]}
                                  onLayout={[Function]}
                                  style={null}
                                >
                                  <View
                                    alignItems="center"
                                    flexDirection="row"
                                    style={
                                      [
                                        {
                                          "alignItems": "center",
                                          "flexDirection": "row",
                                        },
                                        {
                                          "backgroundColor": "#ffffff",
                                          "padding": 4,
                                        },
                                      ]
                                    }
                                  >
                                    <TouchableOpacity
                                      onPress={[Function]}
                                      style={
                                        {
                                          "alignItems": "flex-start",
                                          "flex": 1,
                                          "flexDirection": "row",
                                          "paddingHorizontal": 15,
                                          "paddingVertical": 10,
                                        }
                                      }
<<<<<<< HEAD
                                      testID="asset-0x1-TOKEN1"
=======
                                      testID="asset-solana:5eykt4UsFv8P8NJdTREpY1vzqKqZKvdp-SOL"
>>>>>>> 8e7057fe
                                    >
                                      <View
                                        alignItems="center"
                                        flexDirection="row"
                                        gap={4}
                                        style={
                                          [
                                            {
                                              "alignItems": "center",
                                              "flexDirection": "row",
                                              "gap": 4,
                                            },
                                            undefined,
                                          ]
                                        }
                                      >
                                        <View
                                          onLayout={[Function]}
                                          style={
                                            {
                                              "alignSelf": undefined,
                                              "position": "relative",
                                            }
                                          }
                                          testID="badge-wrapper-badge"
                                        >
                                          <View>
                                            <View
                                              style={
                                                {
                                                  "backgroundColor": "#ffffff",
                                                  "borderRadius": 16,
                                                  "height": 32,
                                                  "overflow": "hidden",
                                                  "width": 32,
                                                }
<<<<<<< HEAD
                                              }
                                            >
                                              <Image
                                                onError={[Function]}
                                                resizeMode="contain"
                                                source={
                                                  {
                                                    "uri": "https://token1.com/logo.png",
                                                  }
                                                }
                                                style={
                                                  {
                                                    "flex": 1,
                                                    "height": undefined,
                                                    "width": undefined,
                                                  }
                                                }
                                                testID="token-avatar-image"
                                              />
=======
                                              }
                                            >
                                              <Image
                                                onError={[Function]}
                                                resizeMode="contain"
                                                source={
                                                  {
                                                    "uri": "https://raw.githubusercontent.com/solana-labs/token-list/main/assets/mainnet/EPjFWdd5AufqSSqeM2qN1xzybapC8G4wEGGkZwyTDt1v/logo.png",
                                                  }
                                                }
                                                style={
                                                  {
                                                    "flex": 1,
                                                    "height": undefined,
                                                    "width": undefined,
                                                  }
                                                }
                                                testID="token-avatar-image"
                                              />
                                            </View>
                                          </View>
                                          <View
                                            style={
                                              {
                                                "alignItems": "center",
                                                "aspectRatio": 1,
                                                "bottom": 0,
                                                "height": 0,
                                                "justifyContent": "center",
                                                "position": "absolute",
                                                "right": 0,
                                                "transform": [
                                                  {
                                                    "translateX": 0,
                                                  },
                                                  {
                                                    "translateY": 0,
                                                  },
                                                ],
                                              }
                                            }
                                          >
                                            <View
                                              onLayout={[Function]}
                                              style={
                                                {
                                                  "alignItems": "center",
                                                  "aspectRatio": 1,
                                                  "height": "50%",
                                                  "justifyContent": "center",
                                                  "maxHeight": 24,
                                                  "minHeight": 8,
                                                  "opacity": 0,
                                                }
                                              }
                                              testID="badgenetwork"
                                            >
                                              <View
                                                style={
                                                  {
                                                    "alignItems": "center",
                                                    "backgroundColor": "#ffffff",
                                                    "borderColor": "#ffffff",
                                                    "borderRadius": 8,
                                                    "borderWidth": 2,
                                                    "height": 32,
                                                    "justifyContent": "center",
                                                    "overflow": "hidden",
                                                    "shadowColor": "#0000001a",
                                                    "shadowOffset": {
                                                      "height": 2,
                                                      "width": 0,
                                                    },
                                                    "shadowOpacity": 1,
                                                    "shadowRadius": 4,
                                                    "transform": [
                                                      {
                                                        "scale": 1,
                                                      },
                                                    ],
                                                    "width": 32,
                                                  }
                                                }
                                              >
                                                <Image
                                                  onError={[Function]}
                                                  resizeMode="contain"
                                                  source={1}
                                                  style={
                                                    {
                                                      "height": 32,
                                                      "width": 32,
                                                    }
                                                  }
                                                  testID="network-avatar-image"
                                                />
                                              </View>
                                            </View>
                                          </View>
                                        </View>
                                        <View
                                          flexDirection="column"
                                          gap={4}
                                          style={
                                            [
                                              {
                                                "flexDirection": "column",
                                                "gap": 4,
                                              },
                                              {
                                                "flex": 1,
                                                "marginLeft": 8,
                                              },
                                            ]
                                          }
                                        >
                                          <View
                                            alignItems="center"
                                            flexDirection="row"
                                            style={
                                              [
                                                {
                                                  "alignItems": "center",
                                                  "flexDirection": "row",
                                                },
                                                undefined,
                                              ]
                                            }
                                          >
                                            <Text
                                              accessibilityRole="text"
                                              style={
                                                {
                                                  "color": "#121314",
                                                  "fontFamily": "Geist Medium",
                                                  "fontSize": 18,
                                                  "letterSpacing": 0,
                                                  "lineHeight": 24,
                                                }
                                              }
                                            >
                                              SOL
                                            </Text>
                                          </View>
                                          <Text
                                            accessibilityRole="text"
                                            style={
                                              {
                                                "color": "#686e7d",
                                                "fontFamily": "Geist Regular",
                                                "fontSize": 16,
                                                "letterSpacing": 0,
                                                "lineHeight": 24,
                                              }
                                            }
                                          >
                                            Solana
                                          </Text>
                                        </View>
                                        <View
                                          gap={4}
                                          style={
                                            [
                                              {
                                                "gap": 4,
                                              },
                                              {
                                                "alignItems": "flex-end",
                                                "flex": 1,
                                              },
                                            ]
                                          }
                                        >
                                          <Text
                                            accessibilityRole="text"
                                            style={
                                              {
                                                "color": "#121314",
                                                "fontFamily": "Geist Medium",
                                                "fontSize": 18,
                                                "letterSpacing": 0,
                                                "lineHeight": 24,
                                              }
                                            }
                                          >
                                            10012.3 USD
                                          </Text>
                                          <Text
                                            accessibilityRole="text"
                                            style={
                                              {
                                                "color": "#686e7d",
                                                "fontFamily": "Geist Regular",
                                                "fontSize": 16,
                                                "letterSpacing": 0,
                                                "lineHeight": 24,
                                              }
                                            }
                                          >
                                            100.123 SOL
                                          </Text>
                                        </View>
                                      </View>
                                    </TouchableOpacity>
                                  </View>
                                </View>
                                <View
                                  onFocusCapture={[Function]}
                                  onLayout={[Function]}
                                  style={null}
                                >
                                  <View
                                    alignItems="center"
                                    flexDirection="row"
                                    style={
                                      [
                                        {
                                          "alignItems": "center",
                                          "flexDirection": "row",
                                        },
                                        {
                                          "backgroundColor": "#ffffff",
                                          "padding": 4,
                                        },
                                      ]
                                    }
                                  >
                                    <TouchableOpacity
                                      onPress={[Function]}
                                      style={
                                        {
                                          "alignItems": "flex-start",
                                          "flex": 1,
                                          "flexDirection": "row",
                                          "paddingHorizontal": 15,
                                          "paddingVertical": 10,
                                        }
                                      }
                                      testID="asset-0x1-ETH"
                                    >
                                      <View
                                        alignItems="center"
                                        flexDirection="row"
                                        gap={4}
                                        style={
                                          [
                                            {
                                              "alignItems": "center",
                                              "flexDirection": "row",
                                              "gap": 4,
                                            },
                                            undefined,
                                          ]
                                        }
                                      >
                                        <View
                                          onLayout={[Function]}
                                          style={
                                            {
                                              "alignSelf": undefined,
                                              "position": "relative",
                                            }
                                          }
                                          testID="badge-wrapper-badge"
                                        >
                                          <View>
                                            <View
                                              useNativeDriver={true}
                                            >
                                              <View
                                                fadeIn={true}
                                                source={
                                                  {
                                                    "uri": "",
                                                  }
                                                }
                                                style={
                                                  [
                                                    {
                                                      "borderRadius": 12,
                                                      "height": 24,
                                                      "width": 24,
                                                    },
                                                    {
                                                      "borderRadius": 18,
                                                      "height": 36,
                                                      "width": 36,
                                                    },
                                                    undefined,
                                                    undefined,
                                                    undefined,
                                                  ]
                                                }
                                                testID="network-logo-ETH"
                                              />
                                              <View
                                                collapsable={false}
                                                style={
                                                  {
                                                    "bottom": 0,
                                                    "left": 0,
                                                    "opacity": 1,
                                                    "position": "absolute",
                                                    "right": 0,
                                                    "top": 0,
                                                  }
                                                }
                                              >
                                                <View
                                                  style={
                                                    [
                                                      {
                                                        "borderRadius": 18,
                                                        "height": 36,
                                                        "width": 36,
                                                      },
                                                      {
                                                        "backgroundColor": "#eee",
                                                      },
                                                      undefined,
                                                    ]
                                                  }
                                                />
                                              </View>
>>>>>>> 8e7057fe
                                            </View>
                                          </View>
                                          <View
                                            style={
                                              {
                                                "alignItems": "center",
                                                "aspectRatio": 1,
                                                "bottom": 0,
                                                "height": 0,
                                                "justifyContent": "center",
                                                "position": "absolute",
                                                "right": 0,
                                                "transform": [
                                                  {
                                                    "translateX": 0,
                                                  },
                                                  {
                                                    "translateY": 0,
                                                  },
                                                ],
                                              }
                                            }
                                          >
                                            <View
                                              onLayout={[Function]}
                                              style={
                                                {
                                                  "alignItems": "center",
                                                  "aspectRatio": 1,
                                                  "height": "50%",
                                                  "justifyContent": "center",
                                                  "maxHeight": 24,
                                                  "minHeight": 8,
                                                  "opacity": 0,
                                                }
                                              }
                                              testID="badgenetwork"
                                            >
                                              <View
                                                style={
                                                  {
                                                    "alignItems": "center",
                                                    "backgroundColor": "#ffffff",
                                                    "borderColor": "#ffffff",
                                                    "borderRadius": 8,
                                                    "borderWidth": 2,
                                                    "height": 32,
                                                    "justifyContent": "center",
                                                    "overflow": "hidden",
                                                    "shadowColor": "#0000001a",
                                                    "shadowOffset": {
                                                      "height": 2,
                                                      "width": 0,
                                                    },
                                                    "shadowOpacity": 1,
                                                    "shadowRadius": 4,
                                                    "transform": [
                                                      {
                                                        "scale": 1,
                                                      },
                                                    ],
                                                    "width": 32,
                                                  }
                                                }
                                              >
                                                <Image
                                                  onError={[Function]}
                                                  resizeMode="contain"
                                                  source={1}
                                                  style={
                                                    {
                                                      "height": 32,
                                                      "width": 32,
                                                    }
                                                  }
                                                  testID="network-avatar-image"
                                                />
                                              </View>
                                            </View>
                                          </View>
                                        </View>
                                        <View
                                          flexDirection="column"
                                          gap={4}
                                          style={
                                            [
                                              {
                                                "flexDirection": "column",
                                                "gap": 4,
                                              },
                                              {
                                                "flex": 1,
                                                "marginLeft": 8,
                                              },
                                            ]
                                          }
                                        >
<<<<<<< HEAD
                                          <Text
                                            accessibilityRole="text"
                                            style={
                                              {
                                                "color": "#121314",
                                                "fontFamily": "Geist Medium",
                                                "fontSize": 18,
                                                "letterSpacing": 0,
                                                "lineHeight": 24,
                                              }
                                            }
                                          >
                                            TOKEN1
                                          </Text>
=======
                                          <View
                                            alignItems="center"
                                            flexDirection="row"
                                            style={
                                              [
                                                {
                                                  "alignItems": "center",
                                                  "flexDirection": "row",
                                                },
                                                undefined,
                                              ]
                                            }
                                          >
                                            <Text
                                              accessibilityRole="text"
                                              style={
                                                {
                                                  "color": "#121314",
                                                  "fontFamily": "Geist Medium",
                                                  "fontSize": 18,
                                                  "letterSpacing": 0,
                                                  "lineHeight": 24,
                                                }
                                              }
                                            >
                                              ETH
                                            </Text>
                                          </View>
>>>>>>> 8e7057fe
                                          <Text
                                            accessibilityRole="text"
                                            style={
                                              {
                                                "color": "#686e7d",
                                                "fontFamily": "Geist Regular",
                                                "fontSize": 16,
                                                "letterSpacing": 0,
                                                "lineHeight": 24,
                                              }
                                            }
                                          >
<<<<<<< HEAD
                                            Token One
                                          </Text>
                                        </View>
                                        <View
                                          style={
                                            [
                                              {},
=======
                                            Ethereum
                                          </Text>
                                        </View>
                                        <View
                                          gap={4}
                                          style={
                                            [
                                              {
                                                "gap": 4,
                                              },
>>>>>>> 8e7057fe
                                              {
                                                "alignItems": "flex-end",
                                                "flex": 1,
                                              },
                                            ]
                                          }
                                        >
                                          <Text
                                            accessibilityRole="text"
                                            style={
                                              {
                                                "color": "#121314",
<<<<<<< HEAD
                                                "fontFamily": "Geist Regular",
                                                "fontSize": 16,
=======
                                                "fontFamily": "Geist Medium",
                                                "fontSize": 18,
>>>>>>> 8e7057fe
                                                "letterSpacing": 0,
                                                "lineHeight": 24,
                                              }
                                            }
                                          >
<<<<<<< HEAD
                                            $20000
=======
                                            $6000
>>>>>>> 8e7057fe
                                          </Text>
                                          <Text
                                            accessibilityRole="text"
                                            style={
                                              {
<<<<<<< HEAD
                                                "color": "#121314",
=======
                                                "color": "#686e7d",
>>>>>>> 8e7057fe
                                                "fontFamily": "Geist Regular",
                                                "fontSize": 16,
                                                "letterSpacing": 0,
                                                "lineHeight": 24,
                                              }
                                            }
                                          >
<<<<<<< HEAD
                                            1 TOKEN1
=======
                                            3 ETH
>>>>>>> 8e7057fe
                                          </Text>
                                        </View>
                                      </View>
                                    </TouchableOpacity>
                                  </View>
                                </View>
                                <View
                                  onFocusCapture={[Function]}
                                  onLayout={[Function]}
                                  style={null}
                                >
                                  <View
                                    alignItems="center"
                                    flexDirection="row"
                                    style={
                                      [
                                        {
                                          "alignItems": "center",
                                          "flexDirection": "row",
                                        },
                                        {
                                          "backgroundColor": "#ffffff",
                                          "padding": 4,
                                        },
                                      ]
                                    }
                                  >
                                    <TouchableOpacity
                                      onPress={[Function]}
                                      style={
                                        {
                                          "alignItems": "flex-start",
                                          "flex": 1,
                                          "flexDirection": "row",
                                          "paddingHorizontal": 15,
                                          "paddingVertical": 10,
                                        }
                                      }
<<<<<<< HEAD
                                      testID="asset-0x1-ETH"
=======
                                      testID="asset-bip122:000000000019d6689c085ae165831e93-BTC"
>>>>>>> 8e7057fe
                                    >
                                      <View
                                        alignItems="center"
                                        flexDirection="row"
                                        gap={4}
                                        style={
                                          [
                                            {
                                              "alignItems": "center",
                                              "flexDirection": "row",
                                              "gap": 4,
                                            },
                                            undefined,
                                          ]
                                        }
                                      >
                                        <View
                                          onLayout={[Function]}
                                          style={
                                            {
                                              "alignSelf": undefined,
                                              "position": "relative",
                                            }
                                          }
                                          testID="badge-wrapper-badge"
                                        >
                                          <View>
                                            <View
<<<<<<< HEAD
                                              useNativeDriver={true}
                                            >
                                              <Image
                                                fadeIn={true}
                                                onError={[Function]}
                                                onLoadEnd={[Function]}
                                                source={
                                                  {
                                                    "uri": "",
                                                  }
                                                }
                                                style={
                                                  [
                                                    {
                                                      "borderRadius": 12,
                                                      "height": 24,
                                                      "width": 24,
                                                    },
                                                    {
                                                      "borderRadius": 18,
                                                      "height": 36,
                                                      "width": 36,
                                                    },
                                                    undefined,
                                                    undefined,
                                                    undefined,
                                                  ]
                                                }
                                                testID="network-logo-ETH"
                                              />
                                              <View
                                                collapsable={false}
                                                style={
                                                  {
                                                    "bottom": 0,
                                                    "left": 0,
                                                    "opacity": 1,
                                                    "position": "absolute",
                                                    "right": 0,
                                                    "top": 0,
                                                  }
                                                }
                                              >
                                                <View
                                                  style={
                                                    [
                                                      {
                                                        "borderRadius": 18,
                                                        "height": 36,
                                                        "width": 36,
                                                      },
                                                      {
                                                        "backgroundColor": "#eee",
                                                      },
                                                      undefined,
                                                    ]
                                                  }
                                                />
                                              </View>
=======
                                              style={
                                                {
                                                  "backgroundColor": "#ffffff",
                                                  "borderRadius": 16,
                                                  "height": 32,
                                                  "overflow": "hidden",
                                                  "width": 32,
                                                }
                                              }
                                            >
                                              <Image
                                                onError={[Function]}
                                                resizeMode="contain"
                                                source={
                                                  {
                                                    "uri": "btcIconUrl",
                                                  }
                                                }
                                                style={
                                                  {
                                                    "flex": 1,
                                                    "height": undefined,
                                                    "width": undefined,
                                                  }
                                                }
                                                testID="token-avatar-image"
                                              />
>>>>>>> 8e7057fe
                                            </View>
                                          </View>
                                          <View
                                            style={
                                              {
                                                "alignItems": "center",
                                                "aspectRatio": 1,
                                                "bottom": 0,
                                                "height": 0,
                                                "justifyContent": "center",
                                                "position": "absolute",
                                                "right": 0,
                                                "transform": [
                                                  {
                                                    "translateX": 0,
                                                  },
                                                  {
                                                    "translateY": 0,
                                                  },
                                                ],
                                              }
                                            }
                                          >
                                            <View
                                              onLayout={[Function]}
                                              style={
                                                {
                                                  "alignItems": "center",
                                                  "aspectRatio": 1,
                                                  "height": "50%",
                                                  "justifyContent": "center",
                                                  "maxHeight": 24,
                                                  "minHeight": 8,
                                                  "opacity": 0,
                                                }
                                              }
                                              testID="badgenetwork"
                                            >
                                              <View
                                                style={
                                                  {
                                                    "alignItems": "center",
                                                    "backgroundColor": "#ffffff",
                                                    "borderColor": "#ffffff",
                                                    "borderRadius": 8,
                                                    "borderWidth": 2,
                                                    "height": 32,
                                                    "justifyContent": "center",
                                                    "overflow": "hidden",
                                                    "shadowColor": "#0000001a",
                                                    "shadowOffset": {
                                                      "height": 2,
                                                      "width": 0,
                                                    },
                                                    "shadowOpacity": 1,
                                                    "shadowRadius": 4,
                                                    "transform": [
                                                      {
                                                        "scale": 1,
                                                      },
                                                    ],
                                                    "width": 32,
                                                  }
                                                }
                                              >
                                                <Image
                                                  onError={[Function]}
                                                  resizeMode="contain"
                                                  source={1}
                                                  style={
                                                    {
                                                      "height": 32,
                                                      "width": 32,
                                                    }
                                                  }
                                                  testID="network-avatar-image"
                                                />
                                              </View>
                                            </View>
                                          </View>
                                        </View>
                                        <View
                                          flexDirection="column"
                                          gap={4}
                                          style={
                                            [
                                              {
                                                "flexDirection": "column",
                                                "gap": 4,
                                              },
                                              {
                                                "flex": 1,
                                                "marginLeft": 8,
                                              },
                                            ]
                                          }
                                        >
<<<<<<< HEAD
                                          <Text
                                            accessibilityRole="text"
                                            style={
                                              {
                                                "color": "#121314",
                                                "fontFamily": "Geist Medium",
                                                "fontSize": 18,
                                                "letterSpacing": 0,
                                                "lineHeight": 24,
                                              }
                                            }
                                          >
                                            ETH
                                          </Text>
=======
                                          <View
                                            alignItems="center"
                                            flexDirection="row"
                                            style={
                                              [
                                                {
                                                  "alignItems": "center",
                                                  "flexDirection": "row",
                                                },
                                                undefined,
                                              ]
                                            }
                                          >
                                            <Text
                                              accessibilityRole="text"
                                              style={
                                                {
                                                  "color": "#121314",
                                                  "fontFamily": "Geist Medium",
                                                  "fontSize": 18,
                                                  "letterSpacing": 0,
                                                  "lineHeight": 24,
                                                }
                                              }
                                            >
                                              BTC
                                            </Text>
                                          </View>
>>>>>>> 8e7057fe
                                          <Text
                                            accessibilityRole="text"
                                            style={
                                              {
                                                "color": "#686e7d",
                                                "fontFamily": "Geist Regular",
                                                "fontSize": 16,
                                                "letterSpacing": 0,
                                                "lineHeight": 24,
                                              }
                                            }
                                          >
<<<<<<< HEAD
                                            Ethereum
                                          </Text>
                                        </View>
                                        <View
                                          style={
                                            [
                                              {},
=======
                                            Bitcoin
                                          </Text>
                                        </View>
                                        <View
                                          gap={4}
                                          style={
                                            [
                                              {
                                                "gap": 4,
                                              },
>>>>>>> 8e7057fe
                                              {
                                                "alignItems": "flex-end",
                                                "flex": 1,
                                              },
                                            ]
                                          }
                                        >
                                          <Text
                                            accessibilityRole="text"
                                            style={
                                              {
                                                "color": "#121314",
<<<<<<< HEAD
                                                "fontFamily": "Geist Regular",
                                                "fontSize": 16,
=======
                                                "fontFamily": "Geist Medium",
                                                "fontSize": 18,
>>>>>>> 8e7057fe
                                                "letterSpacing": 0,
                                                "lineHeight": 24,
                                              }
                                            }
                                          >
<<<<<<< HEAD
                                            $6000
=======
                                            1500 USD
>>>>>>> 8e7057fe
                                          </Text>
                                          <Text
                                            accessibilityRole="text"
                                            style={
                                              {
<<<<<<< HEAD
                                                "color": "#121314",
=======
                                                "color": "#686e7d",
>>>>>>> 8e7057fe
                                                "fontFamily": "Geist Regular",
                                                "fontSize": 16,
                                                "letterSpacing": 0,
                                                "lineHeight": 24,
                                              }
                                            }
                                          >
<<<<<<< HEAD
                                            3 ETH
=======
                                            0.015 BTC
>>>>>>> 8e7057fe
                                          </Text>
                                        </View>
                                      </View>
                                    </TouchableOpacity>
                                  </View>
                                </View>
                              </View>
                            </RCTScrollView>
                          </View>
                        </View>
                      </View>
                    </View>
                  </View>
                </View>
              </View>
            </View>
          </View>
        </View>
      </RNSScreen>
    </RNSScreenContainer>
  </RNCSafeAreaProvider>
</View>
`;<|MERGE_RESOLUTION|>--- conflicted
+++ resolved
@@ -499,17 +499,10 @@
                                     {
                                       "alignItems": "center",
                                       "borderRadius": 8,
-<<<<<<< HEAD
-                                      "height": 24,
-                                      "justifyContent": "center",
-                                      "opacity": 1,
-                                      "width": 24,
-=======
                                       "height": 28,
                                       "justifyContent": "center",
                                       "opacity": 1,
                                       "width": 28,
->>>>>>> 8e7057fe
                                     }
                                   }
                                   testID="bridge-token-selector-close-button"
@@ -517,17 +510,6 @@
                                   <SvgMock
                                     color="#121314"
                                     fill="currentColor"
-<<<<<<< HEAD
-                                    height={16}
-                                    name="Close"
-                                    style={
-                                      {
-                                        "height": 16,
-                                        "width": 16,
-                                      }
-                                    }
-                                    width={16}
-=======
                                     height={20}
                                     name="Close"
                                     style={
@@ -537,7 +519,6 @@
                                       }
                                     }
                                     width={20}
->>>>>>> 8e7057fe
                                   />
                                 </TouchableOpacity>
                               </View>
@@ -946,8 +927,6 @@
                                     "tokenFiatAmount": 40000,
                                   },
                                   {
-<<<<<<< HEAD
-=======
                                     "address": "solana:5eykt4UsFv8P8NJdTREpY1vzqKqZKvdp/token:EPjFWdd5AufqSSqeM2qN1xzybapC8G4wEGGkZwyTDt1v",
                                     "balance": "20000.456",
                                     "balanceFiat": "20000.456 USD",
@@ -959,7 +938,6 @@
                                     "tokenFiatAmount": 20000.456,
                                   },
                                   {
->>>>>>> 8e7057fe
                                     "address": "0x0000000000000000000000000000000000000001",
                                     "balance": "1.0",
                                     "balanceFiat": "$20000",
@@ -971,8 +949,6 @@
                                     "tokenFiatAmount": 20000,
                                   },
                                   {
-<<<<<<< HEAD
-=======
                                     "address": "solana:5eykt4UsFv8P8NJdTREpY1vzqKqZKvdp/slip44:501",
                                     "balance": "100.123",
                                     "balanceFiat": "10012.3 USD",
@@ -984,7 +960,6 @@
                                     "tokenFiatAmount": 10012.3,
                                   },
                                   {
->>>>>>> 8e7057fe
                                     "address": "0x0000000000000000000000000000000000000000",
                                     "balance": "3.0",
                                     "balanceFiat": "$6000",
@@ -995,8 +970,6 @@
                                     "symbol": "ETH",
                                     "tokenFiatAmount": 6000,
                                   },
-<<<<<<< HEAD
-=======
                                   {
                                     "address": "bip122:000000000019d6689c085ae165831e93/slip44:0",
                                     "balance": "0.015",
@@ -1008,7 +981,6 @@
                                     "symbol": "BTC",
                                     "tokenFiatAmount": 1500,
                                   },
->>>>>>> 8e7057fe
                                 ]
                               }
                               getItem={[Function]}
@@ -1036,14 +1008,11 @@
                               showsHorizontalScrollIndicator={false}
                               showsVerticalScrollIndicator={true}
                               stickyHeaderIndices={[]}
-<<<<<<< HEAD
-=======
                               style={
                                 {
                                   "marginTop": 10,
                                 }
                               }
->>>>>>> 8e7057fe
                               viewabilityConfigCallbackPairs={[]}
                               windowSize={10}
                             >
@@ -1117,7 +1086,6 @@
                                                   "overflow": "hidden",
                                                   "width": 32,
                                                 }
-<<<<<<< HEAD
                                               }
                                             >
                                               <Image
@@ -1216,106 +1184,6 @@
                                                 />
                                               </View>
                                             </View>
-=======
-                                              }
-                                            >
-                                              <Image
-                                                onError={[Function]}
-                                                resizeMode="contain"
-                                                source={
-                                                  {
-                                                    "uri": "https://token2.com/logo.png",
-                                                  }
-                                                }
-                                                style={
-                                                  {
-                                                    "flex": 1,
-                                                    "height": undefined,
-                                                    "width": undefined,
-                                                  }
-                                                }
-                                                testID="token-avatar-image"
-                                              />
-                                            </View>
-                                          </View>
-                                          <View
-                                            style={
-                                              {
-                                                "alignItems": "center",
-                                                "aspectRatio": 1,
-                                                "bottom": 0,
-                                                "height": 0,
-                                                "justifyContent": "center",
-                                                "position": "absolute",
-                                                "right": 0,
-                                                "transform": [
-                                                  {
-                                                    "translateX": 0,
-                                                  },
-                                                  {
-                                                    "translateY": 0,
-                                                  },
-                                                ],
-                                              }
-                                            }
-                                          >
-                                            <View
-                                              onLayout={[Function]}
-                                              style={
-                                                {
-                                                  "alignItems": "center",
-                                                  "aspectRatio": 1,
-                                                  "height": "50%",
-                                                  "justifyContent": "center",
-                                                  "maxHeight": 24,
-                                                  "minHeight": 8,
-                                                  "opacity": 0,
-                                                }
-                                              }
-                                              testID="badgenetwork"
-                                            >
-                                              <View
-                                                style={
-                                                  {
-                                                    "alignItems": "center",
-                                                    "backgroundColor": "#ffffff",
-                                                    "borderColor": "#ffffff",
-                                                    "borderRadius": 8,
-                                                    "borderWidth": 2,
-                                                    "height": 32,
-                                                    "justifyContent": "center",
-                                                    "overflow": "hidden",
-                                                    "shadowColor": "#0000001a",
-                                                    "shadowOffset": {
-                                                      "height": 2,
-                                                      "width": 0,
-                                                    },
-                                                    "shadowOpacity": 1,
-                                                    "shadowRadius": 4,
-                                                    "transform": [
-                                                      {
-                                                        "scale": 1,
-                                                      },
-                                                    ],
-                                                    "width": 32,
-                                                  }
-                                                }
-                                              >
-                                                <Image
-                                                  onError={[Function]}
-                                                  resizeMode="contain"
-                                                  source={1}
-                                                  style={
-                                                    {
-                                                      "height": 32,
-                                                      "width": 32,
-                                                    }
-                                                  }
-                                                  testID="network-avatar-image"
-                                                />
-                                              </View>
-                                            </View>
->>>>>>> 8e7057fe
                                           </View>
                                         </View>
                                         <View
@@ -1334,22 +1202,6 @@
                                             ]
                                           }
                                         >
-<<<<<<< HEAD
-                                          <Text
-                                            accessibilityRole="text"
-                                            style={
-                                              {
-                                                "color": "#121314",
-                                                "fontFamily": "Geist Medium",
-                                                "fontSize": 18,
-                                                "letterSpacing": 0,
-                                                "lineHeight": 24,
-                                              }
-                                            }
-                                          >
-                                            HELLO
-                                          </Text>
-=======
                                           <View
                                             alignItems="center"
                                             flexDirection="row"
@@ -1378,7 +1230,6 @@
                                               HELLO
                                             </Text>
                                           </View>
->>>>>>> 8e7057fe
                                           <Text
                                             accessibilityRole="text"
                                             style={
@@ -1395,18 +1246,12 @@
                                           </Text>
                                         </View>
                                         <View
-<<<<<<< HEAD
-                                          style={
-                                            [
-                                              {},
-=======
                                           gap={4}
                                           style={
                                             [
                                               {
                                                 "gap": 4,
                                               },
->>>>>>> 8e7057fe
                                               {
                                                 "alignItems": "flex-end",
                                                 "flex": 1,
@@ -1419,13 +1264,8 @@
                                             style={
                                               {
                                                 "color": "#121314",
-<<<<<<< HEAD
-                                                "fontFamily": "Geist Regular",
-                                                "fontSize": 16,
-=======
                                                 "fontFamily": "Geist Medium",
                                                 "fontSize": 18,
->>>>>>> 8e7057fe
                                                 "letterSpacing": 0,
                                                 "lineHeight": 24,
                                               }
@@ -1437,11 +1277,7 @@
                                             accessibilityRole="text"
                                             style={
                                               {
-<<<<<<< HEAD
-                                                "color": "#121314",
-=======
                                                 "color": "#686e7d",
->>>>>>> 8e7057fe
                                                 "fontFamily": "Geist Regular",
                                                 "fontSize": 16,
                                                 "letterSpacing": 0,
@@ -1525,7 +1361,6 @@
                                                   "overflow": "hidden",
                                                   "width": 32,
                                                 }
-<<<<<<< HEAD
                                               }
                                             >
                                               <Image
@@ -1624,106 +1459,6 @@
                                                 />
                                               </View>
                                             </View>
-=======
-                                              }
-                                            >
-                                              <Image
-                                                onError={[Function]}
-                                                resizeMode="contain"
-                                                source={
-                                                  {
-                                                    "uri": "https://token3.com/logo.png",
-                                                  }
-                                                }
-                                                style={
-                                                  {
-                                                    "flex": 1,
-                                                    "height": undefined,
-                                                    "width": undefined,
-                                                  }
-                                                }
-                                                testID="token-avatar-image"
-                                              />
-                                            </View>
-                                          </View>
-                                          <View
-                                            style={
-                                              {
-                                                "alignItems": "center",
-                                                "aspectRatio": 1,
-                                                "bottom": 0,
-                                                "height": 0,
-                                                "justifyContent": "center",
-                                                "position": "absolute",
-                                                "right": 0,
-                                                "transform": [
-                                                  {
-                                                    "translateX": 0,
-                                                  },
-                                                  {
-                                                    "translateY": 0,
-                                                  },
-                                                ],
-                                              }
-                                            }
-                                          >
-                                            <View
-                                              onLayout={[Function]}
-                                              style={
-                                                {
-                                                  "alignItems": "center",
-                                                  "aspectRatio": 1,
-                                                  "height": "50%",
-                                                  "justifyContent": "center",
-                                                  "maxHeight": 24,
-                                                  "minHeight": 8,
-                                                  "opacity": 0,
-                                                }
-                                              }
-                                              testID="badgenetwork"
-                                            >
-                                              <View
-                                                style={
-                                                  {
-                                                    "alignItems": "center",
-                                                    "backgroundColor": "#ffffff",
-                                                    "borderColor": "#ffffff",
-                                                    "borderRadius": 8,
-                                                    "borderWidth": 2,
-                                                    "height": 32,
-                                                    "justifyContent": "center",
-                                                    "overflow": "hidden",
-                                                    "shadowColor": "#0000001a",
-                                                    "shadowOffset": {
-                                                      "height": 2,
-                                                      "width": 0,
-                                                    },
-                                                    "shadowOpacity": 1,
-                                                    "shadowRadius": 4,
-                                                    "transform": [
-                                                      {
-                                                        "scale": 1,
-                                                      },
-                                                    ],
-                                                    "width": 32,
-                                                  }
-                                                }
-                                              >
-                                                <Image
-                                                  onError={[Function]}
-                                                  resizeMode="contain"
-                                                  source={1}
-                                                  style={
-                                                    {
-                                                      "height": 32,
-                                                      "width": 32,
-                                                    }
-                                                  }
-                                                  testID="network-avatar-image"
-                                                />
-                                              </View>
-                                            </View>
->>>>>>> 8e7057fe
                                           </View>
                                         </View>
                                         <View
@@ -1742,22 +1477,6 @@
                                             ]
                                           }
                                         >
-<<<<<<< HEAD
-                                          <Text
-                                            accessibilityRole="text"
-                                            style={
-                                              {
-                                                "color": "#121314",
-                                                "fontFamily": "Geist Medium",
-                                                "fontSize": 18,
-                                                "letterSpacing": 0,
-                                                "lineHeight": 24,
-                                              }
-                                            }
-                                          >
-                                            FOO
-                                          </Text>
-=======
                                           <View
                                             alignItems="center"
                                             flexDirection="row"
@@ -1786,7 +1505,6 @@
                                               FOO
                                             </Text>
                                           </View>
->>>>>>> 8e7057fe
                                           <Text
                                             accessibilityRole="text"
                                             style={
@@ -1803,18 +1521,12 @@
                                           </Text>
                                         </View>
                                         <View
-<<<<<<< HEAD
-                                          style={
-                                            [
-                                              {},
-=======
                                           gap={4}
                                           style={
                                             [
                                               {
                                                 "gap": 4,
                                               },
->>>>>>> 8e7057fe
                                               {
                                                 "alignItems": "flex-end",
                                                 "flex": 1,
@@ -1827,13 +1539,8 @@
                                             style={
                                               {
                                                 "color": "#121314",
-<<<<<<< HEAD
-                                                "fontFamily": "Geist Regular",
-                                                "fontSize": 16,
-=======
                                                 "fontFamily": "Geist Medium",
                                                 "fontSize": 18,
->>>>>>> 8e7057fe
                                                 "letterSpacing": 0,
                                                 "lineHeight": 24,
                                               }
@@ -1845,11 +1552,7 @@
                                             accessibilityRole="text"
                                             style={
                                               {
-<<<<<<< HEAD
-                                                "color": "#121314",
-=======
                                                 "color": "#686e7d",
->>>>>>> 8e7057fe
                                                 "fontFamily": "Geist Regular",
                                                 "fontSize": 16,
                                                 "letterSpacing": 0,
@@ -1927,15 +1630,8 @@
                                             <View
                                               useNativeDriver={true}
                                             >
-<<<<<<< HEAD
-                                              <Image
-                                                fadeIn={true}
-                                                onError={[Function]}
-                                                onLoadEnd={[Function]}
-=======
                                               <View
                                                 fadeIn={true}
->>>>>>> 8e7057fe
                                                 source={
                                                   {
                                                     "uri": "",
@@ -2086,22 +1782,6 @@
                                             ]
                                           }
                                         >
-<<<<<<< HEAD
-                                          <Text
-                                            accessibilityRole="text"
-                                            style={
-                                              {
-                                                "color": "#121314",
-                                                "fontFamily": "Geist Medium",
-                                                "fontSize": 18,
-                                                "letterSpacing": 0,
-                                                "lineHeight": 24,
-                                              }
-                                            }
-                                          >
-                                            ETH
-                                          </Text>
-=======
                                           <View
                                             alignItems="center"
                                             flexDirection="row"
@@ -2130,7 +1810,6 @@
                                               ETH
                                             </Text>
                                           </View>
->>>>>>> 8e7057fe
                                           <Text
                                             accessibilityRole="text"
                                             style={
@@ -2145,49 +1824,6 @@
                                           >
                                             Ethereum
                                           </Text>
-<<<<<<< HEAD
-                                        </View>
-                                        <View
-                                          style={
-                                            [
-                                              {},
-                                              {
-                                                "alignItems": "flex-end",
-                                                "flex": 1,
-                                              },
-                                            ]
-                                          }
-                                        >
-                                          <Text
-                                            accessibilityRole="text"
-                                            style={
-                                              {
-                                                "color": "#121314",
-                                                "fontFamily": "Geist Regular",
-                                                "fontSize": 16,
-                                                "letterSpacing": 0,
-                                                "lineHeight": 24,
-                                              }
-                                            }
-                                          >
-                                            $40000
-                                          </Text>
-                                          <Text
-                                            accessibilityRole="text"
-                                            style={
-                                              {
-                                                "color": "#121314",
-                                                "fontFamily": "Geist Regular",
-                                                "fontSize": 16,
-                                                "letterSpacing": 0,
-                                                "lineHeight": 24,
-                                              }
-                                            }
-                                          >
-                                            20 ETH
-                                          </Text>
-                                        </View>
-=======
                                         </View>
                                         <View
                                           gap={4}
@@ -2782,7 +2418,6 @@
                                             1 TOKEN1
                                           </Text>
                                         </View>
->>>>>>> 8e7057fe
                                       </View>
                                     </TouchableOpacity>
                                   </View>
@@ -2819,11 +2454,7 @@
                                           "paddingVertical": 10,
                                         }
                                       }
-<<<<<<< HEAD
-                                      testID="asset-0x1-TOKEN1"
-=======
                                       testID="asset-solana:5eykt4UsFv8P8NJdTREpY1vzqKqZKvdp-SOL"
->>>>>>> 8e7057fe
                                     >
                                       <View
                                         alignItems="center"
@@ -2860,27 +2491,6 @@
                                                   "overflow": "hidden",
                                                   "width": 32,
                                                 }
-<<<<<<< HEAD
-                                              }
-                                            >
-                                              <Image
-                                                onError={[Function]}
-                                                resizeMode="contain"
-                                                source={
-                                                  {
-                                                    "uri": "https://token1.com/logo.png",
-                                                  }
-                                                }
-                                                style={
-                                                  {
-                                                    "flex": 1,
-                                                    "height": undefined,
-                                                    "width": undefined,
-                                                  }
-                                                }
-                                                testID="token-avatar-image"
-                                              />
-=======
                                               }
                                             >
                                               <Image
@@ -3205,7 +2815,6 @@
                                                   }
                                                 />
                                               </View>
->>>>>>> 8e7057fe
                                             </View>
                                           </View>
                                           <View
@@ -3303,22 +2912,6 @@
                                             ]
                                           }
                                         >
-<<<<<<< HEAD
-                                          <Text
-                                            accessibilityRole="text"
-                                            style={
-                                              {
-                                                "color": "#121314",
-                                                "fontFamily": "Geist Medium",
-                                                "fontSize": 18,
-                                                "letterSpacing": 0,
-                                                "lineHeight": 24,
-                                              }
-                                            }
-                                          >
-                                            TOKEN1
-                                          </Text>
-=======
                                           <View
                                             alignItems="center"
                                             flexDirection="row"
@@ -3347,7 +2940,6 @@
                                               ETH
                                             </Text>
                                           </View>
->>>>>>> 8e7057fe
                                           <Text
                                             accessibilityRole="text"
                                             style={
@@ -3360,15 +2952,6 @@
                                               }
                                             }
                                           >
-<<<<<<< HEAD
-                                            Token One
-                                          </Text>
-                                        </View>
-                                        <View
-                                          style={
-                                            [
-                                              {},
-=======
                                             Ethereum
                                           </Text>
                                         </View>
@@ -3379,7 +2962,6 @@
                                               {
                                                 "gap": 4,
                                               },
->>>>>>> 8e7057fe
                                               {
                                                 "alignItems": "flex-end",
                                                 "flex": 1,
@@ -3392,33 +2974,20 @@
                                             style={
                                               {
                                                 "color": "#121314",
-<<<<<<< HEAD
-                                                "fontFamily": "Geist Regular",
-                                                "fontSize": 16,
-=======
                                                 "fontFamily": "Geist Medium",
                                                 "fontSize": 18,
->>>>>>> 8e7057fe
                                                 "letterSpacing": 0,
                                                 "lineHeight": 24,
                                               }
                                             }
                                           >
-<<<<<<< HEAD
-                                            $20000
-=======
                                             $6000
->>>>>>> 8e7057fe
                                           </Text>
                                           <Text
                                             accessibilityRole="text"
                                             style={
                                               {
-<<<<<<< HEAD
-                                                "color": "#121314",
-=======
                                                 "color": "#686e7d",
->>>>>>> 8e7057fe
                                                 "fontFamily": "Geist Regular",
                                                 "fontSize": 16,
                                                 "letterSpacing": 0,
@@ -3426,11 +2995,7 @@
                                               }
                                             }
                                           >
-<<<<<<< HEAD
-                                            1 TOKEN1
-=======
                                             3 ETH
->>>>>>> 8e7057fe
                                           </Text>
                                         </View>
                                       </View>
@@ -3469,11 +3034,7 @@
                                           "paddingVertical": 10,
                                         }
                                       }
-<<<<<<< HEAD
-                                      testID="asset-0x1-ETH"
-=======
                                       testID="asset-bip122:000000000019d6689c085ae165831e93-BTC"
->>>>>>> 8e7057fe
                                     >
                                       <View
                                         alignItems="center"
@@ -3502,67 +3063,6 @@
                                         >
                                           <View>
                                             <View
-<<<<<<< HEAD
-                                              useNativeDriver={true}
-                                            >
-                                              <Image
-                                                fadeIn={true}
-                                                onError={[Function]}
-                                                onLoadEnd={[Function]}
-                                                source={
-                                                  {
-                                                    "uri": "",
-                                                  }
-                                                }
-                                                style={
-                                                  [
-                                                    {
-                                                      "borderRadius": 12,
-                                                      "height": 24,
-                                                      "width": 24,
-                                                    },
-                                                    {
-                                                      "borderRadius": 18,
-                                                      "height": 36,
-                                                      "width": 36,
-                                                    },
-                                                    undefined,
-                                                    undefined,
-                                                    undefined,
-                                                  ]
-                                                }
-                                                testID="network-logo-ETH"
-                                              />
-                                              <View
-                                                collapsable={false}
-                                                style={
-                                                  {
-                                                    "bottom": 0,
-                                                    "left": 0,
-                                                    "opacity": 1,
-                                                    "position": "absolute",
-                                                    "right": 0,
-                                                    "top": 0,
-                                                  }
-                                                }
-                                              >
-                                                <View
-                                                  style={
-                                                    [
-                                                      {
-                                                        "borderRadius": 18,
-                                                        "height": 36,
-                                                        "width": 36,
-                                                      },
-                                                      {
-                                                        "backgroundColor": "#eee",
-                                                      },
-                                                      undefined,
-                                                    ]
-                                                  }
-                                                />
-                                              </View>
-=======
                                               style={
                                                 {
                                                   "backgroundColor": "#ffffff",
@@ -3590,7 +3090,6 @@
                                                 }
                                                 testID="token-avatar-image"
                                               />
->>>>>>> 8e7057fe
                                             </View>
                                           </View>
                                           <View
@@ -3688,22 +3187,6 @@
                                             ]
                                           }
                                         >
-<<<<<<< HEAD
-                                          <Text
-                                            accessibilityRole="text"
-                                            style={
-                                              {
-                                                "color": "#121314",
-                                                "fontFamily": "Geist Medium",
-                                                "fontSize": 18,
-                                                "letterSpacing": 0,
-                                                "lineHeight": 24,
-                                              }
-                                            }
-                                          >
-                                            ETH
-                                          </Text>
-=======
                                           <View
                                             alignItems="center"
                                             flexDirection="row"
@@ -3732,7 +3215,6 @@
                                               BTC
                                             </Text>
                                           </View>
->>>>>>> 8e7057fe
                                           <Text
                                             accessibilityRole="text"
                                             style={
@@ -3745,15 +3227,6 @@
                                               }
                                             }
                                           >
-<<<<<<< HEAD
-                                            Ethereum
-                                          </Text>
-                                        </View>
-                                        <View
-                                          style={
-                                            [
-                                              {},
-=======
                                             Bitcoin
                                           </Text>
                                         </View>
@@ -3764,7 +3237,6 @@
                                               {
                                                 "gap": 4,
                                               },
->>>>>>> 8e7057fe
                                               {
                                                 "alignItems": "flex-end",
                                                 "flex": 1,
@@ -3777,33 +3249,20 @@
                                             style={
                                               {
                                                 "color": "#121314",
-<<<<<<< HEAD
-                                                "fontFamily": "Geist Regular",
-                                                "fontSize": 16,
-=======
                                                 "fontFamily": "Geist Medium",
                                                 "fontSize": 18,
->>>>>>> 8e7057fe
                                                 "letterSpacing": 0,
                                                 "lineHeight": 24,
                                               }
                                             }
                                           >
-<<<<<<< HEAD
-                                            $6000
-=======
                                             1500 USD
->>>>>>> 8e7057fe
                                           </Text>
                                           <Text
                                             accessibilityRole="text"
                                             style={
                                               {
-<<<<<<< HEAD
-                                                "color": "#121314",
-=======
                                                 "color": "#686e7d",
->>>>>>> 8e7057fe
                                                 "fontFamily": "Geist Regular",
                                                 "fontSize": 16,
                                                 "letterSpacing": 0,
@@ -3811,11 +3270,7 @@
                                               }
                                             }
                                           >
-<<<<<<< HEAD
-                                            3 ETH
-=======
                                             0.015 BTC
->>>>>>> 8e7057fe
                                           </Text>
                                         </View>
                                       </View>
