--- conflicted
+++ resolved
@@ -761,11 +761,7 @@
                                           "backgroundColor": "#000000cc",
                                           "borderRadius": 4,
                                           "color": "#ffffff",
-<<<<<<< HEAD
-                                          "fontFamily": "Geist Medium",
-=======
                                           "fontFamily": "Geist-Medium",
->>>>>>> adcb2c27
                                           "fontSize": 10,
                                           "height": 16,
                                           "letterSpacing": 0,
@@ -3599,11 +3595,7 @@
                                               style={
                                                 {
                                                   "color": "#121314",
-<<<<<<< HEAD
-                                                  "fontFamily": "Geist Medium",
-=======
                                                   "fontFamily": "Geist-Medium",
->>>>>>> adcb2c27
                                                   "fontSize": 18,
                                                   "letterSpacing": 0,
                                                   "lineHeight": 24,
@@ -3618,11 +3610,7 @@
                                             style={
                                               {
                                                 "color": "#686e7d",
-<<<<<<< HEAD
-                                                "fontFamily": "Geist Regular",
-=======
                                                 "fontFamily": "Geist-Regular",
->>>>>>> adcb2c27
                                                 "fontSize": 16,
                                                 "letterSpacing": 0,
                                                 "lineHeight": 24,
@@ -3651,11 +3639,7 @@
                                             style={
                                               {
                                                 "color": "#121314",
-<<<<<<< HEAD
-                                                "fontFamily": "Geist Medium",
-=======
                                                 "fontFamily": "Geist-Medium",
->>>>>>> adcb2c27
                                                 "fontSize": 18,
                                                 "letterSpacing": 0,
                                                 "lineHeight": 24,
@@ -3669,11 +3653,7 @@
                                             style={
                                               {
                                                 "color": "#686e7d",
-<<<<<<< HEAD
-                                                "fontFamily": "Geist Regular",
-=======
                                                 "fontFamily": "Geist-Regular",
->>>>>>> adcb2c27
                                                 "fontSize": 16,
                                                 "letterSpacing": 0,
                                                 "lineHeight": 24,
