// Jest Snapshot v1, https://goo.gl/fbAQLP

exports[`BridgeSourceTokenSelector renders with initial state and displays tokens 1`] = `
<View
  style={
    {
      "flex": 1,
    }
  }
>
  <RNCSafeAreaProvider
    onInsetsChange={[Function]}
    style={
      [
        {
          "flex": 1,
        },
        undefined,
      ]
    }
  >
    <View
      collapsable={false}
      pointerEvents="box-none"
      style={
        {
          "zIndex": 1,
        }
      }
    >
      <View
        accessibilityElementsHidden={false}
        importantForAccessibility="auto"
        onLayout={[Function]}
        pointerEvents="box-none"
        style={null}
      >
        <View
          collapsable={false}
          pointerEvents="box-none"
          style={
            {
              "bottom": 0,
              "left": 0,
              "opacity": 1,
              "position": "absolute",
              "right": 0,
              "top": 0,
              "zIndex": 0,
            }
          }
        >
          <View
            collapsable={false}
            style={
              {
                "backgroundColor": "rgb(255, 255, 255)",
                "borderBottomColor": "rgb(216, 216, 216)",
                "flex": 1,
                "shadowColor": "rgb(216, 216, 216)",
                "shadowOffset": {
                  "height": 0.5,
                  "width": 0,
                },
                "shadowOpacity": 0.85,
                "shadowRadius": 0,
              }
            }
          />
        </View>
        <View
          collapsable={false}
          pointerEvents="box-none"
          style={
            {
              "height": 64,
              "maxHeight": undefined,
              "minHeight": undefined,
              "opacity": undefined,
              "transform": undefined,
            }
          }
        >
          <View
            pointerEvents="none"
            style={
              {
                "height": 20,
              }
            }
          />
          <View
            pointerEvents="box-none"
            style={
              {
                "alignItems": "center",
                "flex": 1,
                "flexDirection": "row",
                "justifyContent": "center",
              }
            }
          >
            <View
              collapsable={false}
              pointerEvents="box-none"
              style={
                {
                  "marginHorizontal": 16,
                  "opacity": 1,
                }
              }
            >
              <Text
                accessibilityRole="header"
                aria-level="1"
                collapsable={false}
                numberOfLines={1}
                onLayout={[Function]}
                style={
                  {
                    "color": "rgb(28, 28, 30)",
                    "fontSize": 17,
                    "fontWeight": "600",
                  }
                }
              >
                BridgeSourceTokenSelector
              </Text>
            </View>
          </View>
        </View>
      </View>
    </View>
    <RNSScreenContainer
      onLayout={[Function]}
      style={
        {
          "flex": 1,
        }
      }
    >
      <RNSScreen
        activityState={2}
        collapsable={false}
        gestureResponseDistance={
          {
            "bottom": -1,
            "end": -1,
            "start": -1,
            "top": -1,
          }
        }
        onGestureCancel={[Function]}
        pointerEvents="box-none"
        sheetAllowedDetents="large"
        sheetCornerRadius={-1}
        sheetExpandsWhenScrolledToEdge={true}
        sheetGrabberVisible={false}
        sheetLargestUndimmedDetent="all"
        style={
          {
            "bottom": 0,
            "left": 0,
            "position": "absolute",
            "right": 0,
            "top": 0,
            "zIndex": undefined,
          }
        }
      >
        <View
          collapsable={false}
          style={
            {
              "opacity": 1,
            }
          }
        />
        <View
          accessibilityElementsHidden={false}
          closing={false}
          gestureVelocityImpact={0.3}
          importantForAccessibility="auto"
          onClose={[Function]}
          onGestureBegin={[Function]}
          onGestureCanceled={[Function]}
          onGestureEnd={[Function]}
          onOpen={[Function]}
          onTransition={[Function]}
          pointerEvents="box-none"
          style={
            [
              {
                "overflow": undefined,
              },
              {
                "bottom": 0,
                "left": 0,
                "position": "absolute",
                "right": 0,
                "top": 0,
              },
            ]
          }
          transitionSpec={
            {
              "close": {
                "animation": "spring",
                "config": {
                  "damping": 500,
                  "mass": 3,
                  "overshootClamping": true,
                  "restDisplacementThreshold": 10,
                  "restSpeedThreshold": 10,
                  "stiffness": 1000,
                },
              },
              "open": {
                "animation": "spring",
                "config": {
                  "damping": 500,
                  "mass": 3,
                  "overshootClamping": true,
                  "restDisplacementThreshold": 10,
                  "restSpeedThreshold": 10,
                  "stiffness": 1000,
                },
              },
            }
          }
        >
          <View
            collapsable={false}
            needsOffscreenAlphaCompositing={false}
            pointerEvents="box-none"
            style={
              {
                "flex": 1,
              }
            }
          >
            <View
              collapsable={false}
              onGestureHandlerEvent={[Function]}
              onGestureHandlerStateChange={[Function]}
              style={
                {
                  "flex": 1,
                  "transform": [
                    {
                      "translateX": 0,
                    },
                    {
                      "translateX": 0,
                    },
                  ],
                }
              }
            >
              <View
                collapsable={false}
                pointerEvents="none"
                style={
                  {
                    "backgroundColor": "rgb(242, 242, 242)",
                    "bottom": 0,
                    "left": 0,
                    "position": "absolute",
                    "shadowColor": "#000",
                    "shadowOffset": {
                      "height": 1,
                      "width": -1,
                    },
                    "shadowOpacity": 0.3,
                    "shadowRadius": 5,
                    "top": 0,
                    "width": 3,
                  }
                }
              />
              <View
                style={
                  [
                    {
                      "flex": 1,
                      "overflow": "hidden",
                    },
                    [
                      {
                        "backgroundColor": "rgb(242, 242, 242)",
                      },
                      undefined,
                    ],
                  ]
                }
              >
                <View
                  style={
                    {
                      "flex": 1,
                      "flexDirection": "column-reverse",
                    }
                  }
                >
                  <View
                    style={
                      {
                        "flex": 1,
                      }
                    }
                  >
                    <View
                      style={
                        {
                          "bottom": 0,
                          "left": 0,
                          "position": "absolute",
                          "right": 0,
                          "top": 0,
                        }
                      }
                    >
                      <View
                        style={
                          [
                            {
                              "backgroundColor": "#00000066",
                              "bottom": 0,
                              "left": 0,
                              "position": "absolute",
                              "right": 0,
                              "top": 0,
                            },
                            {
                              "opacity": undefined,
                            },
                          ]
                        }
                      />
                      <View
                        collapsable={false}
                        onGestureHandlerEvent={[Function]}
                        onGestureHandlerStateChange={[Function]}
                        style={
                          [
                            [
                              {
                                "bottom": 0,
                                "left": 0,
                                "position": "absolute",
                                "right": 0,
                                "top": 0,
                              },
                              {
                                "transform": [
                                  {
                                    "translateY": 1334,
                                  },
                                ],
                              },
                            ],
                            [
                              {
                                "justifyContent": "flex-end",
                              },
                              {
                                "marginTop": 0,
                              },
                            ],
                          ]
                        }
                      >
                        <TouchableOpacity
                          disabled={false}
                          onPress={[Function]}
                          style={
                            {
                              "bottom": 0,
                              "left": 0,
                              "position": "absolute",
                              "right": 0,
                              "top": 0,
                            }
                          }
                        />
                        <View
                          style={
                            [
                              {},
                              [
                                {
                                  "backgroundColor": "#ffffff",
                                  "flex": 1,
                                },
                                {
                                  "backgroundColor": "#ffffff",
                                  "borderTopLeftRadius": 20,
                                  "borderTopRightRadius": 20,
                                },
                                {
                                  "paddingBottom": 0,
                                },
                              ],
                            ]
                          }
                        >
                          <View
                            style={
                              [
                                {},
                                {
                                  "alignSelf": "center",
                                  "backgroundColor": "#b7bbc8",
                                  "borderRadius": 4,
                                  "height": 5,
                                  "marginTop": 8,
                                  "width": 48,
                                },
                              ]
                            }
                          />
                          <View
                            gap={4}
                            style={
                              [
                                {
                                  "gap": 4,
                                },
                                undefined,
                              ]
                            }
                          >
                            <View
                              style={
                                [
                                  {
                                    "backgroundColor": "#ffffff",
                                    "flexDirection": "row",
                                    "padding": 16,
                                  },
                                  false,
                                ]
                              }
                              testID="header"
                            >
                              <View
                                style={
                                  {
                                    "width": undefined,
                                  }
                                }
                              >
                                <View
                                  onLayout={[Function]}
                                />
                              </View>
                              <View
                                style={
                                  {
                                    "alignItems": "center",
                                    "flex": 1,
                                    "marginHorizontal": 16,
                                  }
                                }
                              >
                                <View
                                  alignItems="center"
                                  flexDirection="row"
                                  justifyContent="center"
                                  style={
                                    [
                                      {
                                        "alignItems": "center",
                                        "flexDirection": "row",
                                        "justifyContent": "center",
                                      },
                                      undefined,
                                    ]
                                  }
                                >
                                  <Text
                                    accessibilityRole="text"
                                    style={
                                      {
                                        "color": "#121314",
                                        "flex": 1,
                                        "fontFamily": "CentraNo1-Bold",
                                        "fontSize": 18,
                                        "fontWeight": "700",
                                        "letterSpacing": 0,
                                        "lineHeight": 24,
                                        "textAlign": "center",
                                      }
                                    }
                                  >
                                    Select token
                                  </Text>
                                  <View
                                    style={
                                      [
                                        {},
                                        [
                                          {
                                            "position": "absolute",
                                            "right": 0,
                                          },
                                          {
                                            "padding": 8,
                                          },
                                        ],
                                      ]
                                    }
                                  >
                                    <TouchableOpacity
                                      onPress={[Function]}
                                      testID="bridge-token-selector-close-button"
                                    >
<<<<<<< HEAD
                                      <TouchableOpacity
                                        onPress={[Function]}
                                        testID="bridge-token-selector-close-button"
                                      >
                                        <SvgMock
                                          color="#121314"
                                          fill="currentColor"
                                          height={16}
                                          name="Close"
                                          style={
                                            {
                                              "height": 16,
                                              "width": 16,
                                            }
=======
                                      <SvgMock
                                        color="#121314"
                                        height={16}
                                        name="Close"
                                        style={
                                          {
                                            "height": 16,
                                            "width": 16,
>>>>>>> 1c7aeddd
                                          }
                                        }
                                        width={16}
                                      />
                                    </TouchableOpacity>
                                  </View>
                                </View>
                              </View>
                              <View
                                style={
                                  {
                                    "width": undefined,
                                  }
                                }
                              >
                                <View
                                  onLayout={[Function]}
                                />
                              </View>
                            </View>
                          </View>
                          <View
                            gap={16}
                            style={
                              [
                                {
                                  "gap": 16,
                                },
                                {
                                  "paddingHorizontal": 16,
                                  "paddingVertical": 12,
                                },
                              ]
                            }
                          >
                            <TouchableOpacity
                              accessibilityRole="button"
                              accessible={true}
                              activeOpacity={1}
                              onPress={[Function]}
                              onPressIn={[Function]}
                              onPressOut={[Function]}
                              style={
                                {
                                  "alignItems": "center",
                                  "alignSelf": "flex-start",
                                  "backgroundColor": "transparent",
                                  "borderColor": "#b7bbc866",
                                  "borderRadius": 20,
                                  "borderWidth": 1,
                                  "flexDirection": "row",
                                  "height": 40,
                                  "justifyContent": "center",
                                  "paddingHorizontal": 16,
                                }
                              }
                            >
                              <View
                                alignItems="center"
                                flexDirection="row"
                                gap={4}
                                style={
                                  [
                                    {
                                      "alignItems": "center",
                                      "flexDirection": "row",
                                      "gap": 4,
                                    },
                                    undefined,
                                  ]
                                }
                              >
                                <View
                                  alignItems="center"
                                  flexDirection="row"
                                  gap={-8}
                                  style={
                                    [
                                      {
                                        "alignItems": "center",
                                        "flexDirection": "row",
                                        "gap": -8,
                                      },
                                      undefined,
                                    ]
                                  }
                                >
                                  <View
                                    style={
                                      [
                                        {},
                                        {},
                                      ]
                                    }
                                  >
                                    <View
                                      style={
                                        {
                                          "alignItems": "center",
                                          "backgroundColor": "#ffffff",
                                          "borderRadius": 8,
                                          "height": 16,
                                          "justifyContent": "center",
                                          "marginRight": 0,
                                          "overflow": "hidden",
                                          "width": 16,
                                        }
                                      }
                                    >
                                      <Image
                                        onError={[Function]}
                                        resizeMode="contain"
                                        source={1}
                                        style={
                                          {
                                            "height": 16,
                                            "width": 16,
                                          }
                                        }
                                        testID="network-avatar-image"
                                      />
                                    </View>
                                  </View>
                                  <View
                                    style={
                                      [
                                        {},
                                        {},
                                      ]
                                    }
                                  >
                                    <View
                                      style={
                                        {
                                          "alignItems": "center",
                                          "backgroundColor": "#ffffff",
                                          "borderRadius": 8,
                                          "height": 16,
                                          "justifyContent": "center",
                                          "marginRight": 0,
                                          "overflow": "hidden",
                                          "width": 16,
                                        }
                                      }
                                    >
                                      <Image
                                        onError={[Function]}
                                        resizeMode="contain"
                                        source={1}
                                        style={
                                          {
                                            "height": 16,
                                            "width": 16,
                                          }
                                        }
                                        testID="network-avatar-image"
                                      />
                                    </View>
                                  </View>
                                </View>
<<<<<<< HEAD
                                <SvgMock
                                  color="#4459ff"
                                  fill="currentColor"
=======
                                <Text
                                  accessibilityRole="text"
                                  style={
                                    {
                                      "color": "#121314",
                                      "fontFamily": "CentraNo1-Book",
                                      "fontSize": 16,
                                      "fontWeight": "400",
                                      "letterSpacing": 0,
                                      "lineHeight": 24,
                                    }
                                  }
                                >
                                  All networks
                                </Text>
                              </View>
                              <SvgMock
                                color="#4459ff"
                                height={16}
                                name="ArrowDown"
                                style={
                                  {
                                    "height": 16,
                                    "marginLeft": 8,
                                    "width": 16,
                                  }
                                }
                                width={16}
                              />
                            </TouchableOpacity>
                            <View
                              style={
                                {
                                  "alignItems": "center",
                                  "backgroundColor": "#ffffff",
                                  "borderColor": "#b7bbc8",
                                  "borderRadius": 8,
                                  "borderWidth": 1,
                                  "flexDirection": "row",
                                  "height": 40,
                                  "opacity": 1,
                                  "paddingHorizontal": 16,
                                }
                              }
                              testID="textfield"
                            >
                              <View
                                style={
                                  {
                                    "marginRight": 8,
                                  }
                                }
                                testID="textfield-startacccessory"
                              >
                                <SvgMock
                                  color="#121314"
>>>>>>> 1c7aeddd
                                  height={16}
                                  name="Search"
                                  style={
                                    {
                                      "height": 16,
                                      "width": 16,
                                    }
                                  }
                                  width={16}
                                />
                              </View>
                              <View
                                style={
                                  {
                                    "flex": 1,
                                  }
                                }
                              >
                                <TextInput
                                  autoFocus={false}
                                  editable={true}
                                  onBlur={[Function]}
                                  onChangeText={[Function]}
                                  onFocus={[Function]}
                                  placeholder="Enter token name or paste address"
                                  style={
                                    {
                                      "backgroundColor": "#ffffff",
                                      "borderColor": "transparent",
                                      "borderWidth": 1,
                                      "color": "#121314",
                                      "fontFamily": "CentraNo1-Book",
                                      "fontSize": 16,
                                      "fontWeight": "400",
                                      "height": 24,
                                      "letterSpacing": 0,
                                      "opacity": 1,
                                      "paddingVertical": 0,
                                    }
                                  }
<<<<<<< HEAD
                                  testID="textfield-startacccessory"
                                >
                                  <SvgMock
                                    color="#121314"
                                    fill="currentColor"
                                    height={16}
                                    name="Search"
                                    style={
                                      {
                                        "height": 16,
                                        "width": 16,
                                      }
                                    }
                                    width={16}
                                  />
                                </View>
=======
                                  testID="bridge-token-search-input"
                                  value=""
                                />
                              </View>
                            </View>
                          </View>
                          <RCTScrollView
                            ListEmptyComponent={[Function]}
                            data={
                              [
                                {
                                  "address": "0x0000000000000000000000000000000000000002",
                                  "balance": "2",
                                  "balanceFiat": "$200000",
                                  "chainId": "0x1",
                                  "decimals": 18,
                                  "image": "https://token2.com/logo.png",
                                  "name": "Hello Token",
                                  "symbol": "HELLO",
                                  "tokenFiatAmount": 200000,
                                },
                                {
                                  "address": "0x0000000000000000000000000000000000000003",
                                  "balance": "5",
                                  "balanceFiat": "$80000",
                                  "chainId": "0xa",
                                  "decimals": 18,
                                  "image": "https://token3.com/logo.png",
                                  "name": "Foo Token",
                                  "symbol": "FOO",
                                  "tokenFiatAmount": 80000,
                                },
                                {
                                  "address": "0x0000000000000000000000000000000000000000",
                                  "balance": "20",
                                  "balanceFiat": "$40000",
                                  "chainId": "0xa",
                                  "decimals": 18,
                                  "image": "",
                                  "name": "Ethereum",
                                  "symbol": "ETH",
                                  "tokenFiatAmount": 40000,
                                },
                                {
                                  "address": "0x0000000000000000000000000000000000000001",
                                  "balance": "1",
                                  "balanceFiat": "$20000",
                                  "chainId": "0x1",
                                  "decimals": 18,
                                  "image": "https://token1.com/logo.png",
                                  "name": "Token One",
                                  "symbol": "TOKEN1",
                                  "tokenFiatAmount": 20000,
                                },
                                {
                                  "address": "0x0000000000000000000000000000000000000000",
                                  "balance": "3",
                                  "balanceFiat": "$6000",
                                  "chainId": "0x1",
                                  "decimals": 18,
                                  "image": "",
                                  "name": "Ethereum",
                                  "symbol": "ETH",
                                  "tokenFiatAmount": 6000,
                                },
                              ]
                            }
                            getItem={[Function]}
                            getItemCount={[Function]}
                            keyExtractor={[Function]}
                            onContentSizeChange={[Function]}
                            onLayout={[Function]}
                            onMomentumScrollBegin={[Function]}
                            onMomentumScrollEnd={[Function]}
                            onScroll={[Function]}
                            onScrollBeginDrag={[Function]}
                            onScrollEndDrag={[Function]}
                            removeClippedSubviews={false}
                            renderItem={[Function]}
                            scrollEventThrottle={0.0001}
                            stickyHeaderIndices={[]}
                            viewabilityConfigCallbackPairs={[]}
                          >
                            <View>
                              <View
                                onFocusCapture={[Function]}
                                onLayout={[Function]}
                                style={null}
                              >
>>>>>>> 1c7aeddd
                                <View
                                  alignItems="center"
                                  flexDirection="row"
                                  style={
                                    [
                                      {
                                        "alignItems": "center",
                                        "flexDirection": "row",
                                      },
                                      {
                                        "backgroundColor": "#ffffff",
                                        "padding": 4,
                                      },
                                    ]
                                  }
                                >
                                  <TouchableOpacity
                                    onPress={[Function]}
                                    style={
                                      {
                                        "alignItems": "flex-start",
                                        "flex": 1,
                                        "flexDirection": "row",
                                        "paddingHorizontal": 15,
                                        "paddingVertical": 10,
                                      }
                                    }
                                    testID="asset-HELLO"
                                  >
                                    <View
                                      alignItems="center"
                                      flexDirection="row"
                                      gap={4}
                                      style={
                                        [
                                          {
                                            "alignItems": "center",
                                            "flexDirection": "row",
                                            "gap": 4,
                                          },
                                          undefined,
                                        ]
                                      }
                                    >
                                      <View
                                        onLayout={[Function]}
                                        style={
                                          {
                                            "alignSelf": undefined,
                                            "position": "relative",
                                          }
                                        }
                                        testID="badge-wrapper-badge"
                                      >
                                        <View>
                                          <View
                                            style={
                                              {
                                                "backgroundColor": "#ffffff",
                                                "borderRadius": 16,
                                                "height": 32,
                                                "overflow": "hidden",
                                                "width": 32,
                                              }
                                            }
                                          >
                                            <Image
                                              onError={[Function]}
                                              resizeMode="contain"
                                              source={
                                                {
                                                  "uri": "https://token2.com/logo.png",
                                                }
                                              }
                                              style={
                                                {
                                                  "flex": 1,
                                                  "height": undefined,
                                                  "width": undefined,
                                                }
                                              }
                                              testID="token-avatar-image"
                                            />
                                          </View>
                                        </View>
                                        <View
                                          style={
                                            {
                                              "alignItems": "center",
                                              "aspectRatio": 1,
                                              "bottom": 0,
                                              "height": 0,
                                              "justifyContent": "center",
                                              "position": "absolute",
                                              "right": 0,
                                              "transform": [
                                                {
                                                  "translateX": 0,
                                                },
                                                {
                                                  "translateY": 0,
                                                },
                                              ],
                                            }
                                          }
                                        >
                                          <View
                                            onLayout={[Function]}
                                            style={
                                              {
                                                "alignItems": "center",
                                                "aspectRatio": 1,
                                                "height": "50%",
                                                "justifyContent": "center",
                                                "maxHeight": 24,
                                                "minHeight": 8,
                                                "opacity": 0,
                                              }
                                            }
                                            testID="badgenetwork"
                                          >
                                            <View
                                              style={
                                                {
                                                  "alignItems": "center",
                                                  "backgroundColor": "#ffffff",
                                                  "borderColor": "#ffffff",
                                                  "borderRadius": 8,
                                                  "borderWidth": 2,
                                                  "height": 32,
                                                  "justifyContent": "center",
                                                  "overflow": "hidden",
                                                  "shadowColor": "#0000001a",
                                                  "shadowOffset": {
                                                    "height": 2,
                                                    "width": 0,
                                                  },
                                                  "shadowOpacity": 1,
                                                  "shadowRadius": 4,
                                                  "transform": [
                                                    {
                                                      "scale": 1,
                                                    },
                                                  ],
                                                  "width": 32,
                                                }
                                              }
                                            >
                                              <Image
                                                onError={[Function]}
                                                resizeMode="contain"
                                                source={1}
                                                style={
                                                  {
                                                    "height": 32,
                                                    "width": 32,
                                                  }
                                                }
                                                testID="network-avatar-image"
                                              />
                                            </View>
                                          </View>
                                        </View>
                                      </View>
                                      <View
                                        flexDirection="column"
                                        gap={4}
                                        style={
                                          [
                                            {
                                              "flexDirection": "column",
                                              "gap": 4,
                                            },
                                            {
                                              "flex": 1,
                                              "marginLeft": 8,
                                            },
                                          ]
                                        }
                                      >
                                        <Text
                                          accessibilityRole="text"
                                          style={
                                            {
                                              "color": "#121314",
                                              "fontFamily": "CentraNo1-Medium",
                                              "fontSize": 18,
                                              "fontWeight": "500",
                                              "letterSpacing": 0,
                                              "lineHeight": 24,
                                            }
                                          }
                                        >
                                          HELLO
                                        </Text>
                                        <Text
                                          accessibilityRole="text"
                                          style={
                                            {
                                              "color": "#686e7d",
                                              "fontFamily": "CentraNo1-Book",
                                              "fontSize": 16,
                                              "fontWeight": "400",
                                              "letterSpacing": 0,
                                              "lineHeight": 24,
                                            }
                                          }
                                        >
                                          Hello Token
                                        </Text>
                                      </View>
                                      <View
                                        style={
                                          [
                                            {},
                                            {
                                              "alignItems": "flex-end",
                                              "flex": 1,
                                            },
                                          ]
                                        }
                                      >
                                        <Text
                                          accessibilityRole="text"
                                          style={
                                            {
                                              "color": "#121314",
                                              "fontFamily": "CentraNo1-Book",
                                              "fontSize": 16,
                                              "fontWeight": "400",
                                              "letterSpacing": 0,
                                              "lineHeight": 24,
                                            }
                                          }
                                        >
                                          $200000
                                        </Text>
                                        <Text
                                          accessibilityRole="text"
                                          style={
                                            {
                                              "color": "#121314",
                                              "fontFamily": "CentraNo1-Book",
                                              "fontSize": 16,
                                              "fontWeight": "400",
                                              "letterSpacing": 0,
                                              "lineHeight": 24,
                                            }
                                          }
                                        >
                                          2 HELLO
                                        </Text>
                                      </View>
                                    </View>
                                  </TouchableOpacity>
                                </View>
                              </View>
                              <View
                                onFocusCapture={[Function]}
                                onLayout={[Function]}
                                style={null}
                              >
                                <View
                                  alignItems="center"
                                  flexDirection="row"
                                  style={
                                    [
                                      {
                                        "alignItems": "center",
                                        "flexDirection": "row",
                                      },
                                      {
                                        "backgroundColor": "#ffffff",
                                        "padding": 4,
                                      },
                                    ]
                                  }
                                >
                                  <TouchableOpacity
                                    onPress={[Function]}
                                    style={
                                      {
                                        "alignItems": "flex-start",
                                        "flex": 1,
                                        "flexDirection": "row",
                                        "paddingHorizontal": 15,
                                        "paddingVertical": 10,
                                      }
                                    }
                                    testID="asset-FOO"
                                  >
                                    <View
                                      alignItems="center"
                                      flexDirection="row"
                                      gap={4}
                                      style={
                                        [
                                          {
                                            "alignItems": "center",
                                            "flexDirection": "row",
                                            "gap": 4,
                                          },
                                          undefined,
                                        ]
                                      }
                                    >
                                      <View
                                        onLayout={[Function]}
                                        style={
                                          {
                                            "alignSelf": undefined,
                                            "position": "relative",
                                          }
                                        }
                                        testID="badge-wrapper-badge"
                                      >
                                        <View>
                                          <View
                                            style={
                                              {
                                                "backgroundColor": "#ffffff",
                                                "borderRadius": 16,
                                                "height": 32,
                                                "overflow": "hidden",
                                                "width": 32,
                                              }
                                            }
                                          >
                                            <Image
                                              onError={[Function]}
                                              resizeMode="contain"
                                              source={
                                                {
                                                  "uri": "https://token3.com/logo.png",
                                                }
                                              }
                                              style={
                                                {
                                                  "flex": 1,
                                                  "height": undefined,
                                                  "width": undefined,
                                                }
                                              }
                                              testID="token-avatar-image"
                                            />
                                          </View>
                                        </View>
                                        <View
                                          style={
                                            {
                                              "alignItems": "center",
                                              "aspectRatio": 1,
                                              "bottom": 0,
                                              "height": 0,
                                              "justifyContent": "center",
                                              "position": "absolute",
                                              "right": 0,
                                              "transform": [
                                                {
                                                  "translateX": 0,
                                                },
                                                {
                                                  "translateY": 0,
                                                },
                                              ],
                                            }
                                          }
                                        >
                                          <View
                                            onLayout={[Function]}
                                            style={
                                              {
                                                "alignItems": "center",
                                                "aspectRatio": 1,
                                                "height": "50%",
                                                "justifyContent": "center",
                                                "maxHeight": 24,
                                                "minHeight": 8,
                                                "opacity": 0,
                                              }
                                            }
                                            testID="badgenetwork"
                                          >
                                            <View
                                              style={
                                                {
                                                  "alignItems": "center",
                                                  "backgroundColor": "#ffffff",
                                                  "borderColor": "#ffffff",
                                                  "borderRadius": 8,
                                                  "borderWidth": 2,
                                                  "height": 32,
                                                  "justifyContent": "center",
                                                  "overflow": "hidden",
                                                  "shadowColor": "#0000001a",
                                                  "shadowOffset": {
                                                    "height": 2,
                                                    "width": 0,
                                                  },
                                                  "shadowOpacity": 1,
                                                  "shadowRadius": 4,
                                                  "transform": [
                                                    {
                                                      "scale": 1,
                                                    },
                                                  ],
                                                  "width": 32,
                                                }
                                              }
                                            >
                                              <Image
                                                onError={[Function]}
                                                resizeMode="contain"
                                                source={1}
                                                style={
                                                  {
                                                    "height": 32,
                                                    "width": 32,
                                                  }
                                                }
                                                testID="network-avatar-image"
                                              />
                                            </View>
                                          </View>
                                        </View>
                                      </View>
                                      <View
                                        flexDirection="column"
                                        gap={4}
                                        style={
                                          [
                                            {
                                              "flexDirection": "column",
                                              "gap": 4,
                                            },
                                            {
                                              "flex": 1,
                                              "marginLeft": 8,
                                            },
                                          ]
                                        }
                                      >
                                        <Text
                                          accessibilityRole="text"
                                          style={
                                            {
                                              "color": "#121314",
                                              "fontFamily": "CentraNo1-Medium",
                                              "fontSize": 18,
                                              "fontWeight": "500",
                                              "letterSpacing": 0,
                                              "lineHeight": 24,
                                            }
                                          }
                                        >
                                          FOO
                                        </Text>
                                        <Text
                                          accessibilityRole="text"
                                          style={
                                            {
                                              "color": "#686e7d",
                                              "fontFamily": "CentraNo1-Book",
                                              "fontSize": 16,
                                              "fontWeight": "400",
                                              "letterSpacing": 0,
                                              "lineHeight": 24,
                                            }
                                          }
                                        >
                                          Foo Token
                                        </Text>
                                      </View>
                                      <View
                                        style={
                                          [
                                            {},
                                            {
                                              "alignItems": "flex-end",
                                              "flex": 1,
                                            },
                                          ]
                                        }
                                      >
                                        <Text
                                          accessibilityRole="text"
                                          style={
                                            {
                                              "color": "#121314",
                                              "fontFamily": "CentraNo1-Book",
                                              "fontSize": 16,
                                              "fontWeight": "400",
                                              "letterSpacing": 0,
                                              "lineHeight": 24,
                                            }
                                          }
                                        >
                                          $80000
                                        </Text>
                                        <Text
                                          accessibilityRole="text"
                                          style={
                                            {
                                              "color": "#121314",
                                              "fontFamily": "CentraNo1-Book",
                                              "fontSize": 16,
                                              "fontWeight": "400",
                                              "letterSpacing": 0,
                                              "lineHeight": 24,
                                            }
                                          }
                                        >
                                          5 FOO
                                        </Text>
                                      </View>
                                    </View>
                                  </TouchableOpacity>
                                </View>
                              </View>
                              <View
                                onFocusCapture={[Function]}
                                onLayout={[Function]}
                                style={null}
                              >
                                <View
                                  alignItems="center"
                                  flexDirection="row"
                                  style={
                                    [
                                      {
                                        "alignItems": "center",
                                        "flexDirection": "row",
                                      },
                                      {
                                        "backgroundColor": "#ffffff",
                                        "padding": 4,
                                      },
                                    ]
                                  }
                                >
                                  <TouchableOpacity
                                    onPress={[Function]}
                                    style={
                                      {
                                        "alignItems": "flex-start",
                                        "flex": 1,
                                        "flexDirection": "row",
                                        "paddingHorizontal": 15,
                                        "paddingVertical": 10,
                                      }
                                    }
                                    testID="asset-ETH"
                                  >
                                    <View
                                      alignItems="center"
                                      flexDirection="row"
                                      gap={4}
                                      style={
                                        [
                                          {
                                            "alignItems": "center",
                                            "flexDirection": "row",
                                            "gap": 4,
                                          },
                                          undefined,
                                        ]
                                      }
                                    >
                                      <View
                                        onLayout={[Function]}
                                        style={
                                          {
                                            "alignSelf": undefined,
                                            "position": "relative",
                                          }
                                        }
                                        testID="badge-wrapper-badge"
                                      >
                                        <View>
                                          <View
                                            useNativeDriver={true}
                                          >
                                            <Image
                                              fadeIn={true}
                                              onError={[Function]}
                                              onLoadEnd={[Function]}
                                              source={
                                                {
                                                  "uri": "",
                                                }
                                              }
                                              style={
                                                [
                                                  {
                                                    "borderRadius": 12,
                                                    "height": 24,
                                                    "width": 24,
                                                  },
                                                  {
                                                    "borderRadius": 18,
                                                    "height": 36,
                                                    "width": 36,
                                                  },
                                                  undefined,
                                                  undefined,
                                                  undefined,
                                                ]
                                              }
                                              testID="network-logo-ETH"
                                            />
                                            <View
                                              collapsable={false}
                                              style={
                                                {
                                                  "bottom": 0,
                                                  "left": 0,
                                                  "opacity": 1,
                                                  "position": "absolute",
                                                  "right": 0,
                                                  "top": 0,
                                                }
                                              }
                                            >
                                              <View
                                                style={
                                                  [
                                                    {
                                                      "borderRadius": 18,
                                                      "height": 36,
                                                      "width": 36,
                                                    },
                                                    {
                                                      "backgroundColor": "#eee",
                                                    },
                                                    undefined,
                                                  ]
                                                }
                                              />
                                            </View>
                                          </View>
                                        </View>
                                        <View
                                          style={
                                            {
                                              "alignItems": "center",
                                              "aspectRatio": 1,
                                              "bottom": 0,
                                              "height": 0,
                                              "justifyContent": "center",
                                              "position": "absolute",
                                              "right": 0,
                                              "transform": [
                                                {
                                                  "translateX": 0,
                                                },
                                                {
                                                  "translateY": 0,
                                                },
                                              ],
                                            }
                                          }
                                        >
                                          <View
                                            onLayout={[Function]}
                                            style={
                                              {
                                                "alignItems": "center",
                                                "aspectRatio": 1,
                                                "height": "50%",
                                                "justifyContent": "center",
                                                "maxHeight": 24,
                                                "minHeight": 8,
                                                "opacity": 0,
                                              }
                                            }
                                            testID="badgenetwork"
                                          >
                                            <View
                                              style={
                                                {
                                                  "alignItems": "center",
                                                  "backgroundColor": "#ffffff",
                                                  "borderColor": "#ffffff",
                                                  "borderRadius": 8,
                                                  "borderWidth": 2,
                                                  "height": 32,
                                                  "justifyContent": "center",
                                                  "overflow": "hidden",
                                                  "shadowColor": "#0000001a",
                                                  "shadowOffset": {
                                                    "height": 2,
                                                    "width": 0,
                                                  },
                                                  "shadowOpacity": 1,
                                                  "shadowRadius": 4,
                                                  "transform": [
                                                    {
                                                      "scale": 1,
                                                    },
                                                  ],
                                                  "width": 32,
                                                }
                                              }
                                            >
                                              <Image
                                                onError={[Function]}
                                                resizeMode="contain"
                                                source={1}
                                                style={
                                                  {
                                                    "height": 32,
                                                    "width": 32,
                                                  }
                                                }
                                                testID="network-avatar-image"
                                              />
                                            </View>
                                          </View>
                                        </View>
                                      </View>
                                      <View
                                        flexDirection="column"
                                        gap={4}
                                        style={
                                          [
                                            {
                                              "flexDirection": "column",
                                              "gap": 4,
                                            },
                                            {
                                              "flex": 1,
                                              "marginLeft": 8,
                                            },
                                          ]
                                        }
                                      >
                                        <Text
                                          accessibilityRole="text"
                                          style={
                                            {
                                              "color": "#121314",
                                              "fontFamily": "CentraNo1-Medium",
                                              "fontSize": 18,
                                              "fontWeight": "500",
                                              "letterSpacing": 0,
                                              "lineHeight": 24,
                                            }
                                          }
                                        >
                                          ETH
                                        </Text>
                                        <Text
                                          accessibilityRole="text"
                                          style={
                                            {
                                              "color": "#686e7d",
                                              "fontFamily": "CentraNo1-Book",
                                              "fontSize": 16,
                                              "fontWeight": "400",
                                              "letterSpacing": 0,
                                              "lineHeight": 24,
                                            }
                                          }
                                        >
                                          Ethereum
                                        </Text>
                                      </View>
                                      <View
                                        style={
                                          [
                                            {},
                                            {
                                              "alignItems": "flex-end",
                                              "flex": 1,
                                            },
                                          ]
                                        }
                                      >
                                        <Text
                                          accessibilityRole="text"
                                          style={
                                            {
                                              "color": "#121314",
                                              "fontFamily": "CentraNo1-Book",
                                              "fontSize": 16,
                                              "fontWeight": "400",
                                              "letterSpacing": 0,
                                              "lineHeight": 24,
                                            }
                                          }
                                        >
                                          $40000
                                        </Text>
                                        <Text
                                          accessibilityRole="text"
                                          style={
                                            {
                                              "color": "#121314",
                                              "fontFamily": "CentraNo1-Book",
                                              "fontSize": 16,
                                              "fontWeight": "400",
                                              "letterSpacing": 0,
                                              "lineHeight": 24,
                                            }
                                          }
                                        >
                                          20 ETH
                                        </Text>
                                      </View>
                                    </View>
                                  </TouchableOpacity>
                                </View>
                              </View>
                              <View
                                onFocusCapture={[Function]}
                                onLayout={[Function]}
                                style={null}
                              >
                                <View
                                  alignItems="center"
                                  flexDirection="row"
                                  style={
                                    [
                                      {
                                        "alignItems": "center",
                                        "flexDirection": "row",
                                      },
                                      {
                                        "backgroundColor": "#ffffff",
                                        "padding": 4,
                                      },
                                    ]
                                  }
                                >
                                  <TouchableOpacity
                                    onPress={[Function]}
                                    style={
                                      {
                                        "alignItems": "flex-start",
                                        "flex": 1,
                                        "flexDirection": "row",
                                        "paddingHorizontal": 15,
                                        "paddingVertical": 10,
                                      }
                                    }
                                    testID="asset-TOKEN1"
                                  >
                                    <View
                                      alignItems="center"
                                      flexDirection="row"
                                      gap={4}
                                      style={
                                        [
                                          {
                                            "alignItems": "center",
                                            "flexDirection": "row",
                                            "gap": 4,
                                          },
                                          undefined,
                                        ]
                                      }
                                    >
                                      <View
                                        onLayout={[Function]}
                                        style={
                                          {
                                            "alignSelf": undefined,
                                            "position": "relative",
                                          }
                                        }
                                        testID="badge-wrapper-badge"
                                      >
                                        <View>
                                          <View
                                            style={
                                              {
                                                "backgroundColor": "#ffffff",
                                                "borderRadius": 16,
                                                "height": 32,
                                                "overflow": "hidden",
                                                "width": 32,
                                              }
                                            }
                                          >
                                            <Image
                                              onError={[Function]}
                                              resizeMode="contain"
                                              source={
                                                {
                                                  "uri": "https://token1.com/logo.png",
                                                }
                                              }
                                              style={
                                                {
                                                  "flex": 1,
                                                  "height": undefined,
                                                  "width": undefined,
                                                }
                                              }
                                              testID="token-avatar-image"
                                            />
                                          </View>
                                        </View>
                                        <View
                                          style={
                                            {
                                              "alignItems": "center",
                                              "aspectRatio": 1,
                                              "bottom": 0,
                                              "height": 0,
                                              "justifyContent": "center",
                                              "position": "absolute",
                                              "right": 0,
                                              "transform": [
                                                {
                                                  "translateX": 0,
                                                },
                                                {
                                                  "translateY": 0,
                                                },
                                              ],
                                            }
                                          }
                                        >
                                          <View
                                            onLayout={[Function]}
                                            style={
                                              {
                                                "alignItems": "center",
                                                "aspectRatio": 1,
                                                "height": "50%",
                                                "justifyContent": "center",
                                                "maxHeight": 24,
                                                "minHeight": 8,
                                                "opacity": 0,
                                              }
                                            }
                                            testID="badgenetwork"
                                          >
                                            <View
                                              style={
                                                {
                                                  "alignItems": "center",
                                                  "backgroundColor": "#ffffff",
                                                  "borderColor": "#ffffff",
                                                  "borderRadius": 8,
                                                  "borderWidth": 2,
                                                  "height": 32,
                                                  "justifyContent": "center",
                                                  "overflow": "hidden",
                                                  "shadowColor": "#0000001a",
                                                  "shadowOffset": {
                                                    "height": 2,
                                                    "width": 0,
                                                  },
                                                  "shadowOpacity": 1,
                                                  "shadowRadius": 4,
                                                  "transform": [
                                                    {
                                                      "scale": 1,
                                                    },
                                                  ],
                                                  "width": 32,
                                                }
                                              }
                                            >
                                              <Image
                                                onError={[Function]}
                                                resizeMode="contain"
                                                source={1}
                                                style={
                                                  {
                                                    "height": 32,
                                                    "width": 32,
                                                  }
                                                }
                                                testID="network-avatar-image"
                                              />
                                            </View>
                                          </View>
                                        </View>
                                      </View>
                                      <View
                                        flexDirection="column"
                                        gap={4}
                                        style={
                                          [
                                            {
                                              "flexDirection": "column",
                                              "gap": 4,
                                            },
                                            {
                                              "flex": 1,
                                              "marginLeft": 8,
                                            },
                                          ]
                                        }
                                      >
                                        <Text
                                          accessibilityRole="text"
                                          style={
                                            {
                                              "color": "#121314",
                                              "fontFamily": "CentraNo1-Medium",
                                              "fontSize": 18,
                                              "fontWeight": "500",
                                              "letterSpacing": 0,
                                              "lineHeight": 24,
                                            }
                                          }
                                        >
                                          TOKEN1
                                        </Text>
                                        <Text
                                          accessibilityRole="text"
                                          style={
                                            {
                                              "color": "#686e7d",
                                              "fontFamily": "CentraNo1-Book",
                                              "fontSize": 16,
                                              "fontWeight": "400",
                                              "letterSpacing": 0,
                                              "lineHeight": 24,
                                            }
                                          }
                                        >
                                          Token One
                                        </Text>
                                      </View>
                                      <View
                                        style={
                                          [
                                            {},
                                            {
                                              "alignItems": "flex-end",
                                              "flex": 1,
                                            },
                                          ]
                                        }
                                      >
                                        <Text
                                          accessibilityRole="text"
                                          style={
                                            {
                                              "color": "#121314",
                                              "fontFamily": "CentraNo1-Book",
                                              "fontSize": 16,
                                              "fontWeight": "400",
                                              "letterSpacing": 0,
                                              "lineHeight": 24,
                                            }
                                          }
                                        >
                                          $20000
                                        </Text>
                                        <Text
                                          accessibilityRole="text"
                                          style={
                                            {
                                              "color": "#121314",
                                              "fontFamily": "CentraNo1-Book",
                                              "fontSize": 16,
                                              "fontWeight": "400",
                                              "letterSpacing": 0,
                                              "lineHeight": 24,
                                            }
                                          }
                                        >
                                          1 TOKEN1
                                        </Text>
                                      </View>
                                    </View>
                                  </TouchableOpacity>
                                </View>
                              </View>
                              <View
                                onFocusCapture={[Function]}
                                onLayout={[Function]}
                                style={null}
                              >
                                <View
                                  alignItems="center"
                                  flexDirection="row"
                                  style={
                                    [
                                      {
                                        "alignItems": "center",
                                        "flexDirection": "row",
                                      },
                                      {
                                        "backgroundColor": "#ffffff",
                                        "padding": 4,
                                      },
                                    ]
                                  }
                                >
                                  <TouchableOpacity
                                    onPress={[Function]}
                                    style={
                                      {
                                        "alignItems": "flex-start",
                                        "flex": 1,
                                        "flexDirection": "row",
                                        "paddingHorizontal": 15,
                                        "paddingVertical": 10,
                                      }
                                    }
                                    testID="asset-ETH"
                                  >
                                    <View
                                      alignItems="center"
                                      flexDirection="row"
                                      gap={4}
                                      style={
                                        [
                                          {
                                            "alignItems": "center",
                                            "flexDirection": "row",
                                            "gap": 4,
                                          },
                                          undefined,
                                        ]
                                      }
                                    >
                                      <View
                                        onLayout={[Function]}
                                        style={
                                          {
                                            "alignSelf": undefined,
                                            "position": "relative",
                                          }
                                        }
                                        testID="badge-wrapper-badge"
                                      >
                                        <View>
                                          <View
                                            useNativeDriver={true}
                                          >
                                            <Image
                                              fadeIn={true}
                                              onError={[Function]}
                                              onLoadEnd={[Function]}
                                              source={
                                                {
                                                  "uri": "",
                                                }
                                              }
                                              style={
                                                [
                                                  {
                                                    "borderRadius": 12,
                                                    "height": 24,
                                                    "width": 24,
                                                  },
                                                  {
                                                    "borderRadius": 18,
                                                    "height": 36,
                                                    "width": 36,
                                                  },
                                                  undefined,
                                                  undefined,
                                                  undefined,
                                                ]
                                              }
                                              testID="network-logo-ETH"
                                            />
                                            <View
                                              collapsable={false}
                                              style={
                                                {
                                                  "bottom": 0,
                                                  "left": 0,
                                                  "opacity": 1,
                                                  "position": "absolute",
                                                  "right": 0,
                                                  "top": 0,
                                                }
                                              }
                                            >
                                              <View
                                                style={
                                                  [
                                                    {
                                                      "borderRadius": 18,
                                                      "height": 36,
                                                      "width": 36,
                                                    },
                                                    {
                                                      "backgroundColor": "#eee",
                                                    },
                                                    undefined,
                                                  ]
                                                }
                                              />
                                            </View>
                                          </View>
                                        </View>
                                        <View
                                          style={
                                            {
                                              "alignItems": "center",
                                              "aspectRatio": 1,
                                              "bottom": 0,
                                              "height": 0,
                                              "justifyContent": "center",
                                              "position": "absolute",
                                              "right": 0,
                                              "transform": [
                                                {
                                                  "translateX": 0,
                                                },
                                                {
                                                  "translateY": 0,
                                                },
                                              ],
                                            }
                                          }
                                        >
                                          <View
                                            onLayout={[Function]}
                                            style={
                                              {
                                                "alignItems": "center",
                                                "aspectRatio": 1,
                                                "height": "50%",
                                                "justifyContent": "center",
                                                "maxHeight": 24,
                                                "minHeight": 8,
                                                "opacity": 0,
                                              }
                                            }
                                            testID="badgenetwork"
                                          >
                                            <View
                                              style={
                                                {
                                                  "alignItems": "center",
                                                  "backgroundColor": "#ffffff",
                                                  "borderColor": "#ffffff",
                                                  "borderRadius": 8,
                                                  "borderWidth": 2,
                                                  "height": 32,
                                                  "justifyContent": "center",
                                                  "overflow": "hidden",
                                                  "shadowColor": "#0000001a",
                                                  "shadowOffset": {
                                                    "height": 2,
                                                    "width": 0,
                                                  },
                                                  "shadowOpacity": 1,
                                                  "shadowRadius": 4,
                                                  "transform": [
                                                    {
                                                      "scale": 1,
                                                    },
                                                  ],
                                                  "width": 32,
                                                }
                                              }
                                            >
                                              <Image
                                                onError={[Function]}
                                                resizeMode="contain"
                                                source={1}
                                                style={
                                                  {
                                                    "height": 32,
                                                    "width": 32,
                                                  }
                                                }
                                                testID="network-avatar-image"
                                              />
                                            </View>
                                          </View>
                                        </View>
                                      </View>
                                      <View
                                        flexDirection="column"
                                        gap={4}
                                        style={
                                          [
                                            {
                                              "flexDirection": "column",
                                              "gap": 4,
                                            },
                                            {
                                              "flex": 1,
                                              "marginLeft": 8,
                                            },
                                          ]
                                        }
                                      >
                                        <Text
                                          accessibilityRole="text"
                                          style={
                                            {
                                              "color": "#121314",
                                              "fontFamily": "CentraNo1-Medium",
                                              "fontSize": 18,
                                              "fontWeight": "500",
                                              "letterSpacing": 0,
                                              "lineHeight": 24,
                                            }
                                          }
                                        >
                                          ETH
                                        </Text>
                                        <Text
                                          accessibilityRole="text"
                                          style={
                                            {
                                              "color": "#686e7d",
                                              "fontFamily": "CentraNo1-Book",
                                              "fontSize": 16,
                                              "fontWeight": "400",
                                              "letterSpacing": 0,
                                              "lineHeight": 24,
                                            }
                                          }
                                        >
                                          Ethereum
                                        </Text>
                                      </View>
                                      <View
                                        style={
                                          [
                                            {},
                                            {
                                              "alignItems": "flex-end",
                                              "flex": 1,
                                            },
                                          ]
                                        }
                                      >
                                        <Text
                                          accessibilityRole="text"
                                          style={
                                            {
                                              "color": "#121314",
                                              "fontFamily": "CentraNo1-Book",
                                              "fontSize": 16,
                                              "fontWeight": "400",
                                              "letterSpacing": 0,
                                              "lineHeight": 24,
                                            }
                                          }
                                        >
                                          $6000
                                        </Text>
                                        <Text
                                          accessibilityRole="text"
                                          style={
                                            {
                                              "color": "#121314",
                                              "fontFamily": "CentraNo1-Book",
                                              "fontSize": 16,
                                              "fontWeight": "400",
                                              "letterSpacing": 0,
                                              "lineHeight": 24,
                                            }
                                          }
                                        >
                                          3 ETH
                                        </Text>
                                      </View>
                                    </View>
                                  </TouchableOpacity>
                                </View>
                              </View>
                            </View>
                          </RCTScrollView>
                        </View>
                      </View>
                    </View>
                  </View>
                </View>
              </View>
            </View>
          </View>
        </View>
      </RNSScreen>
    </RNSScreenContainer>
  </RNCSafeAreaProvider>
</View>
`;<|MERGE_RESOLUTION|>--- conflicted
+++ resolved
@@ -515,22 +515,6 @@
                                       onPress={[Function]}
                                       testID="bridge-token-selector-close-button"
                                     >
-<<<<<<< HEAD
-                                      <TouchableOpacity
-                                        onPress={[Function]}
-                                        testID="bridge-token-selector-close-button"
-                                      >
-                                        <SvgMock
-                                          color="#121314"
-                                          fill="currentColor"
-                                          height={16}
-                                          name="Close"
-                                          style={
-                                            {
-                                              "height": 16,
-                                              "width": 16,
-                                            }
-=======
                                       <SvgMock
                                         color="#121314"
                                         height={16}
@@ -539,7 +523,6 @@
                                           {
                                             "height": 16,
                                             "width": 16,
->>>>>>> 1c7aeddd
                                           }
                                         }
                                         width={16}
@@ -700,11 +683,6 @@
                                     </View>
                                   </View>
                                 </View>
-<<<<<<< HEAD
-                                <SvgMock
-                                  color="#4459ff"
-                                  fill="currentColor"
-=======
                                 <Text
                                   accessibilityRole="text"
                                   style={
@@ -761,7 +739,6 @@
                               >
                                 <SvgMock
                                   color="#121314"
->>>>>>> 1c7aeddd
                                   height={16}
                                   name="Search"
                                   style={
@@ -802,24 +779,6 @@
                                       "paddingVertical": 0,
                                     }
                                   }
-<<<<<<< HEAD
-                                  testID="textfield-startacccessory"
-                                >
-                                  <SvgMock
-                                    color="#121314"
-                                    fill="currentColor"
-                                    height={16}
-                                    name="Search"
-                                    style={
-                                      {
-                                        "height": 16,
-                                        "width": 16,
-                                      }
-                                    }
-                                    width={16}
-                                  />
-                                </View>
-=======
                                   testID="bridge-token-search-input"
                                   value=""
                                 />
@@ -909,7 +868,6 @@
                                 onLayout={[Function]}
                                 style={null}
                               >
->>>>>>> 1c7aeddd
                                 <View
                                   alignItems="center"
                                   flexDirection="row"
