--- conflicted
+++ resolved
@@ -894,64 +894,42 @@
                               data={
                                 [
                                   {
-<<<<<<< HEAD
                                     "accountType": undefined,
-=======
->>>>>>> c0842c92
                                     "address": "0x0000000000000000000000000000000000000002",
                                     "balance": "2.0",
                                     "balanceFiat": "$200000",
                                     "chainId": "0x1",
                                     "decimals": 18,
-<<<<<<< HEAD
                                     "image": "https://static.cx.metamask.io/api/v2/tokenIcons/assets/eip155/1/erc20/0x0000000000000000000000000000000000000002.png",
-=======
-                                    "image": "https://token2.com/logo.png",
->>>>>>> c0842c92
                                     "name": "Hello Token",
                                     "symbol": "HELLO",
                                     "tokenFiatAmount": 200000,
                                   },
                                   {
-<<<<<<< HEAD
                                     "accountType": undefined,
-=======
->>>>>>> c0842c92
                                     "address": "0x0000000000000000000000000000000000000003",
                                     "balance": "5.0",
                                     "balanceFiat": "$80000",
                                     "chainId": "0xa",
                                     "decimals": 18,
-<<<<<<< HEAD
                                     "image": "https://static.cx.metamask.io/api/v2/tokenIcons/assets/eip155/10/erc20/0x0000000000000000000000000000000000000003.png",
-=======
-                                    "image": "https://token3.com/logo.png",
->>>>>>> c0842c92
                                     "name": "Foo Token",
                                     "symbol": "FOO",
                                     "tokenFiatAmount": 80000,
                                   },
                                   {
-<<<<<<< HEAD
                                     "accountType": undefined,
-=======
->>>>>>> c0842c92
                                     "address": "0x0000000000000000000000000000000000000000",
                                     "balance": "20.0",
                                     "balanceFiat": "$40000",
                                     "chainId": "0xa",
                                     "decimals": 18,
-<<<<<<< HEAD
                                     "image": "https://static.cx.metamask.io/api/v2/tokenIcons/assets/eip155/10/slip44/60.png",
-=======
-                                    "image": "",
->>>>>>> c0842c92
                                     "name": "Ethereum",
                                     "symbol": "ETH",
                                     "tokenFiatAmount": 40000,
                                   },
                                   {
-<<<<<<< HEAD
                                     "accountType": "solana:data-account",
                                     "address": "solana:5eykt4UsFv8P8NJdTREpY1vzqKqZKvdp/token:EPjFWdd5AufqSSqeM2qN1xzybapC8G4wEGGkZwyTDt1v",
                                     "balance": "20000.456",
@@ -965,24 +943,17 @@
                                   },
                                   {
                                     "accountType": undefined,
-=======
->>>>>>> c0842c92
                                     "address": "0x0000000000000000000000000000000000000001",
                                     "balance": "1.0",
                                     "balanceFiat": "$20000",
                                     "chainId": "0x1",
                                     "decimals": 18,
-<<<<<<< HEAD
                                     "image": "https://static.cx.metamask.io/api/v2/tokenIcons/assets/eip155/1/erc20/0x0000000000000000000000000000000000000001.png",
-=======
-                                    "image": "https://token1.com/logo.png",
->>>>>>> c0842c92
                                     "name": "Token One",
                                     "symbol": "TOKEN1",
                                     "tokenFiatAmount": 20000,
                                   },
                                   {
-<<<<<<< HEAD
                                     "accountType": "solana:data-account",
                                     "address": "solana:5eykt4UsFv8P8NJdTREpY1vzqKqZKvdp/slip44:501",
                                     "balance": "100.123",
@@ -996,23 +967,16 @@
                                   },
                                   {
                                     "accountType": undefined,
-=======
->>>>>>> c0842c92
                                     "address": "0x0000000000000000000000000000000000000000",
                                     "balance": "3.0",
                                     "balanceFiat": "$6000",
                                     "chainId": "0x1",
                                     "decimals": 18,
-<<<<<<< HEAD
                                     "image": "https://static.cx.metamask.io/api/v2/tokenIcons/assets/eip155/1/slip44/60.png",
-=======
-                                    "image": "",
->>>>>>> c0842c92
                                     "name": "Ethereum",
                                     "symbol": "ETH",
                                     "tokenFiatAmount": 6000,
                                   },
-<<<<<<< HEAD
                                   {
                                     "accountType": "bip122:p2wpkh",
                                     "address": "bip122:000000000019d6689c085ae165831e93/slip44:0",
@@ -1025,8 +989,6 @@
                                     "symbol": "BTC",
                                     "tokenFiatAmount": 1500,
                                   },
-=======
->>>>>>> c0842c92
                                 ]
                               }
                               getItem={[Function]}
@@ -1132,7 +1094,6 @@
                                                   "overflow": "hidden",
                                                   "width": 32,
                                                 }
-<<<<<<< HEAD
                                               }
                                             >
                                               <Image
@@ -1231,106 +1192,6 @@
                                                 />
                                               </View>
                                             </View>
-=======
-                                              }
-                                            >
-                                              <Image
-                                                onError={[Function]}
-                                                resizeMode="contain"
-                                                source={
-                                                  {
-                                                    "uri": "https://token2.com/logo.png",
-                                                  }
-                                                }
-                                                style={
-                                                  {
-                                                    "flex": 1,
-                                                    "height": undefined,
-                                                    "width": undefined,
-                                                  }
-                                                }
-                                                testID="token-avatar-image"
-                                              />
-                                            </View>
-                                          </View>
-                                          <View
-                                            style={
-                                              {
-                                                "alignItems": "center",
-                                                "aspectRatio": 1,
-                                                "bottom": 0,
-                                                "height": 0,
-                                                "justifyContent": "center",
-                                                "position": "absolute",
-                                                "right": 0,
-                                                "transform": [
-                                                  {
-                                                    "translateX": 0,
-                                                  },
-                                                  {
-                                                    "translateY": 0,
-                                                  },
-                                                ],
-                                              }
-                                            }
-                                          >
-                                            <View
-                                              onLayout={[Function]}
-                                              style={
-                                                {
-                                                  "alignItems": "center",
-                                                  "aspectRatio": 1,
-                                                  "height": "50%",
-                                                  "justifyContent": "center",
-                                                  "maxHeight": 24,
-                                                  "minHeight": 8,
-                                                  "opacity": 0,
-                                                }
-                                              }
-                                              testID="badgenetwork"
-                                            >
-                                              <View
-                                                style={
-                                                  {
-                                                    "alignItems": "center",
-                                                    "backgroundColor": "#ffffff",
-                                                    "borderColor": "#ffffff",
-                                                    "borderRadius": 8,
-                                                    "borderWidth": 2,
-                                                    "height": 32,
-                                                    "justifyContent": "center",
-                                                    "overflow": "hidden",
-                                                    "shadowColor": "#0000001a",
-                                                    "shadowOffset": {
-                                                      "height": 2,
-                                                      "width": 0,
-                                                    },
-                                                    "shadowOpacity": 1,
-                                                    "shadowRadius": 4,
-                                                    "transform": [
-                                                      {
-                                                        "scale": 1,
-                                                      },
-                                                    ],
-                                                    "width": 32,
-                                                  }
-                                                }
-                                              >
-                                                <Image
-                                                  onError={[Function]}
-                                                  resizeMode="contain"
-                                                  source={1}
-                                                  style={
-                                                    {
-                                                      "height": 32,
-                                                      "width": 32,
-                                                    }
-                                                  }
-                                                  testID="network-avatar-image"
-                                                />
-                                              </View>
-                                            </View>
->>>>>>> c0842c92
                                           </View>
                                         </View>
                                         <View
@@ -1352,19 +1213,13 @@
                                           <View
                                             alignItems="center"
                                             flexDirection="row"
-<<<<<<< HEAD
                                             gap={4}
-=======
->>>>>>> c0842c92
                                             style={
                                               [
                                                 {
                                                   "alignItems": "center",
                                                   "flexDirection": "row",
-<<<<<<< HEAD
                                                   "gap": 4,
-=======
->>>>>>> c0842c92
                                                 },
                                                 undefined,
                                               ]
@@ -1516,7 +1371,6 @@
                                                   "overflow": "hidden",
                                                   "width": 32,
                                                 }
-<<<<<<< HEAD
                                               }
                                             >
                                               <Image
@@ -1615,106 +1469,6 @@
                                                 />
                                               </View>
                                             </View>
-=======
-                                              }
-                                            >
-                                              <Image
-                                                onError={[Function]}
-                                                resizeMode="contain"
-                                                source={
-                                                  {
-                                                    "uri": "https://token3.com/logo.png",
-                                                  }
-                                                }
-                                                style={
-                                                  {
-                                                    "flex": 1,
-                                                    "height": undefined,
-                                                    "width": undefined,
-                                                  }
-                                                }
-                                                testID="token-avatar-image"
-                                              />
-                                            </View>
-                                          </View>
-                                          <View
-                                            style={
-                                              {
-                                                "alignItems": "center",
-                                                "aspectRatio": 1,
-                                                "bottom": 0,
-                                                "height": 0,
-                                                "justifyContent": "center",
-                                                "position": "absolute",
-                                                "right": 0,
-                                                "transform": [
-                                                  {
-                                                    "translateX": 0,
-                                                  },
-                                                  {
-                                                    "translateY": 0,
-                                                  },
-                                                ],
-                                              }
-                                            }
-                                          >
-                                            <View
-                                              onLayout={[Function]}
-                                              style={
-                                                {
-                                                  "alignItems": "center",
-                                                  "aspectRatio": 1,
-                                                  "height": "50%",
-                                                  "justifyContent": "center",
-                                                  "maxHeight": 24,
-                                                  "minHeight": 8,
-                                                  "opacity": 0,
-                                                }
-                                              }
-                                              testID="badgenetwork"
-                                            >
-                                              <View
-                                                style={
-                                                  {
-                                                    "alignItems": "center",
-                                                    "backgroundColor": "#ffffff",
-                                                    "borderColor": "#ffffff",
-                                                    "borderRadius": 8,
-                                                    "borderWidth": 2,
-                                                    "height": 32,
-                                                    "justifyContent": "center",
-                                                    "overflow": "hidden",
-                                                    "shadowColor": "#0000001a",
-                                                    "shadowOffset": {
-                                                      "height": 2,
-                                                      "width": 0,
-                                                    },
-                                                    "shadowOpacity": 1,
-                                                    "shadowRadius": 4,
-                                                    "transform": [
-                                                      {
-                                                        "scale": 1,
-                                                      },
-                                                    ],
-                                                    "width": 32,
-                                                  }
-                                                }
-                                              >
-                                                <Image
-                                                  onError={[Function]}
-                                                  resizeMode="contain"
-                                                  source={1}
-                                                  style={
-                                                    {
-                                                      "height": 32,
-                                                      "width": 32,
-                                                    }
-                                                  }
-                                                  testID="network-avatar-image"
-                                                />
-                                              </View>
-                                            </View>
->>>>>>> c0842c92
                                           </View>
                                         </View>
                                         <View
@@ -1736,19 +1490,13 @@
                                           <View
                                             alignItems="center"
                                             flexDirection="row"
-<<<<<<< HEAD
                                             gap={4}
-=======
->>>>>>> c0842c92
                                             style={
                                               [
                                                 {
                                                   "alignItems": "center",
                                                   "flexDirection": "row",
-<<<<<<< HEAD
                                                   "gap": 4,
-=======
->>>>>>> c0842c92
                                                 },
                                                 undefined,
                                               ]
@@ -2049,19 +1797,13 @@
                                           <View
                                             alignItems="center"
                                             flexDirection="row"
-<<<<<<< HEAD
                                             gap={4}
-=======
->>>>>>> c0842c92
                                             style={
                                               [
                                                 {
                                                   "alignItems": "center",
                                                   "flexDirection": "row",
-<<<<<<< HEAD
                                                   "gap": 4,
-=======
->>>>>>> c0842c92
                                                 },
                                                 undefined,
                                               ]
@@ -2096,7 +1838,6 @@
                                           >
                                             Ethereum
                                           </Text>
-<<<<<<< HEAD
                                         </View>
                                         <View
                                           gap={4}
@@ -2235,7 +1976,8 @@
                                               />
                                             </View>
                                           </View>
-                                          <View
+                                          <Text
+                                            accessibilityRole="text"
                                             style={
                                               {
                                                 "alignItems": "center",
@@ -2695,52 +2437,6 @@
                                             1 TOKEN1
                                           </Text>
                                         </View>
-=======
-                                        </View>
-                                        <View
-                                          gap={4}
-                                          style={
-                                            [
-                                              {
-                                                "gap": 4,
-                                              },
-                                              {
-                                                "alignItems": "flex-end",
-                                                "flex": 1,
-                                              },
-                                            ]
-                                          }
-                                        >
-                                          <Text
-                                            accessibilityRole="text"
-                                            style={
-                                              {
-                                                "color": "#121314",
-                                                "fontFamily": "Geist Medium",
-                                                "fontSize": 18,
-                                                "letterSpacing": 0,
-                                                "lineHeight": 24,
-                                              }
-                                            }
-                                          >
-                                            $40000
-                                          </Text>
-                                          <Text
-                                            accessibilityRole="text"
-                                            style={
-                                              {
-                                                "color": "#686e7d",
-                                                "fontFamily": "Geist Regular",
-                                                "fontSize": 16,
-                                                "letterSpacing": 0,
-                                                "lineHeight": 24,
-                                              }
-                                            }
-                                          >
-                                            20 ETH
-                                          </Text>
-                                        </View>
->>>>>>> c0842c92
                                       </View>
                                     </TouchableOpacity>
                                   </View>
@@ -2777,11 +2473,7 @@
                                           "paddingVertical": 10,
                                         }
                                       }
-<<<<<<< HEAD
                                       testID="asset-solana:5eykt4UsFv8P8NJdTREpY1vzqKqZKvdp-SOL"
-=======
-                                      testID="asset-0x1-TOKEN1"
->>>>>>> c0842c92
                                     >
                                       <View
                                         alignItems="center"
@@ -2818,7 +2510,6 @@
                                                   "overflow": "hidden",
                                                   "width": 32,
                                                 }
-<<<<<<< HEAD
                                               }
                                             >
                                               <Image
@@ -2840,7 +2531,8 @@
                                               />
                                             </View>
                                           </View>
-                                          <View
+                                          <Text
+                                            accessibilityRole="text"
                                             style={
                                               {
                                                 "alignItems": "center",
@@ -3145,27 +2837,6 @@
                                                   }
                                                 />
                                               </View>
-=======
-                                              }
-                                            >
-                                              <Image
-                                                onError={[Function]}
-                                                resizeMode="contain"
-                                                source={
-                                                  {
-                                                    "uri": "https://token1.com/logo.png",
-                                                  }
-                                                }
-                                                style={
-                                                  {
-                                                    "flex": 1,
-                                                    "height": undefined,
-                                                    "width": undefined,
-                                                  }
-                                                }
-                                                testID="token-avatar-image"
-                                              />
->>>>>>> c0842c92
                                             </View>
                                           </View>
                                           <View
@@ -3266,19 +2937,13 @@
                                           <View
                                             alignItems="center"
                                             flexDirection="row"
-<<<<<<< HEAD
                                             gap={4}
-=======
->>>>>>> c0842c92
                                             style={
                                               [
                                                 {
                                                   "alignItems": "center",
                                                   "flexDirection": "row",
-<<<<<<< HEAD
                                                   "gap": 4,
-=======
->>>>>>> c0842c92
                                                 },
                                                 undefined,
                                               ]
@@ -3296,11 +2961,7 @@
                                                 }
                                               }
                                             >
-<<<<<<< HEAD
                                               ETH
-=======
-                                              TOKEN1
->>>>>>> c0842c92
                                             </Text>
                                           </View>
                                           <Text
@@ -3315,11 +2976,7 @@
                                               }
                                             }
                                           >
-<<<<<<< HEAD
                                             Ethereum
-=======
-                                            Token One
->>>>>>> c0842c92
                                           </Text>
                                         </View>
                                         <View
@@ -3348,11 +3005,7 @@
                                               }
                                             }
                                           >
-<<<<<<< HEAD
                                             $6000
-=======
-                                            $20000
->>>>>>> c0842c92
                                           </Text>
                                           <Text
                                             accessibilityRole="text"
@@ -3366,11 +3019,7 @@
                                               }
                                             }
                                           >
-<<<<<<< HEAD
                                             3 ETH
-=======
-                                            1 TOKEN1
->>>>>>> c0842c92
                                           </Text>
                                         </View>
                                       </View>
@@ -3409,11 +3058,7 @@
                                           "paddingVertical": 10,
                                         }
                                       }
-<<<<<<< HEAD
                                       testID="asset-bip122:000000000019d6689c085ae165831e93-BTC"
-=======
-                                      testID="asset-0x1-ETH"
->>>>>>> c0842c92
                                     >
                                       <View
                                         alignItems="center"
@@ -3442,7 +3087,6 @@
                                         >
                                           <View>
                                             <View
-<<<<<<< HEAD
                                               style={
                                                 {
                                                   "backgroundColor": "#ffffff",
@@ -3470,68 +3114,10 @@
                                                 }
                                                 testID="token-avatar-image"
                                               />
-=======
-                                              useNativeDriver={true}
-                                            >
-                                              <View
-                                                fadeIn={true}
-                                                source={
-                                                  {
-                                                    "uri": "",
-                                                  }
-                                                }
-                                                style={
-                                                  [
-                                                    {
-                                                      "borderRadius": 12,
-                                                      "height": 24,
-                                                      "width": 24,
-                                                    },
-                                                    {
-                                                      "borderRadius": 18,
-                                                      "height": 36,
-                                                      "width": 36,
-                                                    },
-                                                    undefined,
-                                                    undefined,
-                                                    undefined,
-                                                  ]
-                                                }
-                                                testID="network-logo-ETH"
-                                              />
-                                              <View
-                                                collapsable={false}
-                                                style={
-                                                  {
-                                                    "bottom": 0,
-                                                    "left": 0,
-                                                    "opacity": 1,
-                                                    "position": "absolute",
-                                                    "right": 0,
-                                                    "top": 0,
-                                                  }
-                                                }
-                                              >
-                                                <View
-                                                  style={
-                                                    [
-                                                      {
-                                                        "borderRadius": 18,
-                                                        "height": 36,
-                                                        "width": 36,
-                                                      },
-                                                      {
-                                                        "backgroundColor": "#eee",
-                                                      },
-                                                      undefined,
-                                                    ]
-                                                  }
-                                                />
-                                              </View>
->>>>>>> c0842c92
                                             </View>
                                           </View>
-                                          <View
+                                          <Text
+                                            accessibilityRole="text"
                                             style={
                                               {
                                                 "alignItems": "center",
@@ -3629,19 +3215,13 @@
                                           <View
                                             alignItems="center"
                                             flexDirection="row"
-<<<<<<< HEAD
                                             gap={4}
-=======
->>>>>>> c0842c92
                                             style={
                                               [
                                                 {
                                                   "alignItems": "center",
                                                   "flexDirection": "row",
-<<<<<<< HEAD
                                                   "gap": 4,
-=======
->>>>>>> c0842c92
                                                 },
                                                 undefined,
                                               ]
@@ -3661,7 +3241,6 @@
                                             >
                                               BTC
                                             </Text>
-<<<<<<< HEAD
                                             <View
                                               style={
                                                 {
@@ -3688,8 +3267,6 @@
                                                 Native SegWit
                                               </Text>
                                             </View>
-=======
->>>>>>> c0842c92
                                           </View>
                                           <Text
                                             accessibilityRole="text"
@@ -3703,11 +3280,7 @@
                                               }
                                             }
                                           >
-<<<<<<< HEAD
                                             Bitcoin
-=======
-                                            Ethereum
->>>>>>> c0842c92
                                           </Text>
                                         </View>
                                         <View
@@ -3736,11 +3309,7 @@
                                               }
                                             }
                                           >
-<<<<<<< HEAD
                                             1500 USD
-=======
-                                            $6000
->>>>>>> c0842c92
                                           </Text>
                                           <Text
                                             accessibilityRole="text"
@@ -3754,11 +3323,7 @@
                                               }
                                             }
                                           >
-<<<<<<< HEAD
                                             0.015 BTC
-=======
-                                            3 ETH
->>>>>>> c0842c92
                                           </Text>
                                         </View>
                                       </View>
