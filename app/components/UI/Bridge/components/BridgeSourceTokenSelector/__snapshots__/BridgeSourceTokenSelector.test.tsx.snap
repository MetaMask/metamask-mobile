// Jest Snapshot v1, https://goo.gl/fbAQLP

exports[`BridgeSourceTokenSelector renders with initial state and displays tokens 1`] = `
<View
  style={
    {
      "flex": 1,
    }
  }
>
  <RNCSafeAreaProvider
    onInsetsChange={[Function]}
    style={
      [
        {
          "flex": 1,
        },
        undefined,
      ]
    }
  >
    <View
      collapsable={false}
      pointerEvents="box-none"
      style={
        {
          "zIndex": 1,
        }
      }
    >
      <View
        accessibilityElementsHidden={false}
        importantForAccessibility="auto"
        onLayout={[Function]}
        pointerEvents="box-none"
        style={null}
      >
        <View
          collapsable={false}
          pointerEvents="box-none"
          style={
            {
              "bottom": 0,
              "left": 0,
              "opacity": 1,
              "position": "absolute",
              "right": 0,
              "top": 0,
              "zIndex": 0,
            }
          }
        >
          <View
            collapsable={false}
            style={
              {
                "backgroundColor": "rgb(255, 255, 255)",
                "borderBottomColor": "rgb(216, 216, 216)",
                "flex": 1,
                "shadowColor": "rgb(216, 216, 216)",
                "shadowOffset": {
                  "height": 0.5,
                  "width": 0,
                },
                "shadowOpacity": 0.85,
                "shadowRadius": 0,
              }
            }
          />
        </View>
        <View
          collapsable={false}
          pointerEvents="box-none"
          style={
            {
              "height": 64,
              "maxHeight": undefined,
              "minHeight": undefined,
              "opacity": undefined,
              "transform": undefined,
            }
          }
        >
          <View
            pointerEvents="none"
            style={
              {
                "height": 20,
              }
            }
          />
          <View
            pointerEvents="box-none"
            style={
              {
                "alignItems": "center",
                "flex": 1,
                "flexDirection": "row",
                "justifyContent": "center",
              }
            }
          >
            <View
              collapsable={false}
              pointerEvents="box-none"
              style={
                {
                  "marginHorizontal": 16,
                  "opacity": 1,
                }
              }
            >
              <Text
                accessibilityRole="header"
                aria-level="1"
                collapsable={false}
                numberOfLines={1}
                onLayout={[Function]}
                style={
                  {
                    "color": "rgb(28, 28, 30)",
                    "fontSize": 17,
                    "fontWeight": "600",
                  }
                }
              >
                BridgeSourceTokenSelector
              </Text>
            </View>
          </View>
        </View>
      </View>
    </View>
    <RNSScreenContainer
      onLayout={[Function]}
      style={
        {
          "flex": 1,
        }
      }
    >
      <RNSScreen
        activityState={2}
        collapsable={false}
        gestureResponseDistance={
          {
            "bottom": -1,
            "end": -1,
            "start": -1,
            "top": -1,
          }
        }
        onGestureCancel={[Function]}
        pointerEvents="box-none"
        sheetAllowedDetents="large"
        sheetCornerRadius={-1}
        sheetExpandsWhenScrolledToEdge={true}
        sheetGrabberVisible={false}
        sheetLargestUndimmedDetent="all"
        style={
          {
            "bottom": 0,
            "left": 0,
            "position": "absolute",
            "right": 0,
            "top": 0,
            "zIndex": undefined,
          }
        }
      >
        <View
          collapsable={false}
          style={
            {
              "opacity": 1,
            }
          }
        />
        <View
          accessibilityElementsHidden={false}
          closing={false}
          gestureVelocityImpact={0.3}
          importantForAccessibility="auto"
          onClose={[Function]}
          onGestureBegin={[Function]}
          onGestureCanceled={[Function]}
          onGestureEnd={[Function]}
          onOpen={[Function]}
          onTransition={[Function]}
          pointerEvents="box-none"
          style={
            [
              {
                "overflow": undefined,
              },
              {
                "bottom": 0,
                "left": 0,
                "position": "absolute",
                "right": 0,
                "top": 0,
              },
            ]
          }
          transitionSpec={
            {
              "close": {
                "animation": "spring",
                "config": {
                  "damping": 500,
                  "mass": 3,
                  "overshootClamping": true,
                  "restDisplacementThreshold": 10,
                  "restSpeedThreshold": 10,
                  "stiffness": 1000,
                },
              },
              "open": {
                "animation": "spring",
                "config": {
                  "damping": 500,
                  "mass": 3,
                  "overshootClamping": true,
                  "restDisplacementThreshold": 10,
                  "restSpeedThreshold": 10,
                  "stiffness": 1000,
                },
              },
            }
          }
        >
          <View
            collapsable={false}
            needsOffscreenAlphaCompositing={false}
            pointerEvents="box-none"
            style={
              {
                "flex": 1,
              }
            }
          >
            <View
              collapsable={false}
              enabled={false}
              handlerTag={-1}
              handlerType="PanGestureHandler"
              onGestureHandlerEvent={[Function]}
              onGestureHandlerStateChange={[Function]}
              style={
                {
                  "flex": 1,
                  "transform": [
                    {
                      "translateX": 0,
                    },
                    {
                      "translateX": 0,
                    },
                  ],
                }
              }
            >
              <View
                collapsable={false}
                pointerEvents="none"
                style={
                  {
                    "backgroundColor": "rgb(242, 242, 242)",
                    "bottom": 0,
                    "left": 0,
                    "position": "absolute",
                    "shadowColor": "#000",
                    "shadowOffset": {
                      "height": 1,
                      "width": -1,
                    },
                    "shadowOpacity": 0.3,
                    "shadowRadius": 5,
                    "top": 0,
                    "width": 3,
                  }
                }
              />
              <View
                style={
                  [
                    {
                      "flex": 1,
                      "overflow": "hidden",
                    },
                    [
                      {
                        "backgroundColor": "rgb(242, 242, 242)",
                      },
                      undefined,
                    ],
                  ]
                }
              >
                <View
                  style={
                    {
                      "flex": 1,
                      "flexDirection": "column-reverse",
                    }
                  }
                >
                  <View
                    style={
                      {
                        "flex": 1,
                      }
                    }
                  >
                    <View
                      onLayout={[Function]}
                      style={
                        [
                          {
                            "bottom": 0,
                            "justifyContent": "flex-end",
                            "left": 0,
                            "position": "absolute",
                            "right": 0,
                            "top": 0,
                          },
                          {
                            "paddingBottom": 0,
                          },
                        ]
                      }
                    >
                      <View
                        style={
                          [
                            {
                              "backgroundColor": "#3f434a66",
                              "bottom": 0,
                              "left": 0,
                              "position": "absolute",
                              "right": 0,
                              "top": 0,
                            },
                            {
                              "opacity": 0,
                            },
                          ]
                        }
                      >
                        <TouchableOpacity
                          onPress={[Function]}
                          style={
                            {
                              "flex": 1,
                            }
                          }
                        />
                      </View>
                      <View
                        onLayout={[Function]}
                        style={
                          [
                            {
                              "bottom": 0,
                              "left": 0,
                              "position": "absolute",
                              "right": 0,
                            },
                            {
                              "paddingBottom": 0,
                            },
                          ]
                        }
                      >
                        <View
                          collapsable={false}
                          enabled={true}
                          handlerTag={2}
                          handlerType="PanGestureHandler"
                          onGestureHandlerEvent={[Function]}
                          onGestureHandlerStateChange={[Function]}
                          onLayout={[Function]}
                          style={
                            [
                              {
                                "backgroundColor": "#ffffff",
                                "borderColor": "#b7bbc866",
                                "borderTopLeftRadius": 24,
                                "borderTopRightRadius": 24,
                                "borderWidth": 1,
                                "height": 1334,
                                "maxHeight": 1334,
                                "overflow": "hidden",
                                "paddingBottom": 0,
                                "shadowColor": "#0000001a",
                                "shadowOffset": {
                                  "height": 2,
                                  "width": 0,
                                },
                                "shadowOpacity": 1,
                                "shadowRadius": 40,
                              },
                              {
                                "transform": [
                                  {
                                    "translateY": 1334,
                                  },
                                ],
                              },
                            ]
                          }
                        >
                          <View
                            style={
                              {
                                "alignItems": "center",
                                "alignSelf": "stretch",
                                "padding": 4,
                              }
                            }
                          >
                            <View
                              style={
                                {
                                  "backgroundColor": "#b7bbc866",
                                  "borderRadius": 2,
                                  "height": 4,
                                  "width": 40,
                                }
                              }
                            />
                          </View>
                          <View
                            style={
                              [
                                {
                                  "backgroundColor": "#ffffff",
                                  "flexDirection": "row",
                                  "gap": 16,
                                  "padding": 16,
                                },
                                false,
                              ]
                            }
                            testID="header"
                          >
                            <View
                              style={
                                {
                                  "width": undefined,
                                }
                              }
                            >
                              <View
                                onLayout={[Function]}
                              />
                            </View>
                            <View
                              style={
                                {
                                  "alignItems": "center",
                                  "flex": 1,
                                }
                              }
                            >
                              <Text
                                accessibilityRole="text"
                                style={
                                  {
                                    "color": "#121314",
                                    "fontFamily": "Geist Bold",
                                    "fontSize": 18,
                                    "letterSpacing": 0,
                                    "lineHeight": 24,
                                  }
                                }
                              >
                                Select token
                              </Text>
                            </View>
                            <View
                              style={
                                {
                                  "width": undefined,
                                }
                              }
                            >
                              <View
                                onLayout={[Function]}
                              >
                                <TouchableOpacity
                                  accessible={true}
                                  activeOpacity={1}
                                  disabled={false}
                                  onPress={[Function]}
                                  onPressIn={[Function]}
                                  onPressOut={[Function]}
                                  style={
                                    {
                                      "alignItems": "center",
                                      "borderRadius": 8,
<<<<<<< HEAD
                                      "height": 24,
                                      "justifyContent": "center",
                                      "opacity": 1,
                                      "width": 24,
=======
                                      "height": 28,
                                      "justifyContent": "center",
                                      "opacity": 1,
                                      "width": 28,
>>>>>>> c0d92e35
                                    }
                                  }
                                  testID="bridge-token-selector-close-button"
                                >
                                  <SvgMock
                                    color="#121314"
                                    fill="currentColor"
<<<<<<< HEAD
                                    height={16}
                                    name="Close"
                                    style={
                                      {
                                        "height": 16,
                                        "width": 16,
                                      }
                                    }
                                    width={16}
=======
                                    height={20}
                                    name="Close"
                                    style={
                                      {
                                        "height": 20,
                                        "width": 20,
                                      }
                                    }
                                    width={20}
>>>>>>> c0d92e35
                                  />
                                </TouchableOpacity>
                              </View>
                            </View>
                          </View>
                          <View
                            gap={20}
                            style={
                              [
                                {
                                  "gap": 20,
                                },
                                {
                                  "paddingHorizontal": 16,
                                  "paddingVertical": 12,
                                },
                              ]
                            }
                          >
                            <TouchableOpacity
                              accessibilityRole="button"
                              accessible={true}
                              activeOpacity={1}
                              onPress={[Function]}
                              onPressIn={[Function]}
                              onPressOut={[Function]}
                              style={
                                {
                                  "alignItems": "center",
                                  "alignSelf": "flex-start",
                                  "backgroundColor": "#3c4d9d0f",
                                  "borderColor": "#b7bbc866",
                                  "borderRadius": 12,
                                  "borderWidth": 1,
                                  "flexDirection": "row",
                                  "height": 40,
                                  "justifyContent": "center",
                                  "overflow": "hidden",
                                  "paddingHorizontal": 16,
                                }
                              }
                            >
                              <View
                                alignItems="center"
                                flexDirection="row"
                                gap={8}
                                style={
                                  [
                                    {
                                      "alignItems": "center",
                                      "flexDirection": "row",
                                      "gap": 8,
                                    },
                                    undefined,
                                  ]
                                }
                              >
                                <View
                                  alignItems="center"
                                  flexDirection="row"
                                  style={
                                    [
                                      {
                                        "alignItems": "center",
                                        "flexDirection": "row",
                                      },
                                      undefined,
                                    ]
                                  }
                                >
                                  <View
                                    style={
                                      {
                                        "alignItems": "center",
                                        "flexDirection": "row",
                                      }
                                    }
                                    testID="avatar-group-container"
                                  >
                                    <View
                                      style={
                                        {
                                          "marginLeft": 0,
                                        }
                                      }
                                      testID="avatargroup-avatar-container-0"
                                    >
                                      <View
                                        style={
                                          {
                                            "alignItems": "center",
                                            "backgroundColor": "#ffffff",
                                            "borderColor": "#ffffff",
                                            "borderRadius": 4,
                                            "borderWidth": 1.5,
                                            "height": 16,
                                            "justifyContent": "center",
                                            "overflow": "hidden",
                                            "width": 16,
                                          }
                                        }
                                        testID="avatargroup-avatar"
                                      >
                                        <Image
                                          onError={[Function]}
                                          resizeMode="contain"
                                          source={1}
                                          style={
                                            {
                                              "height": 16,
                                              "width": 16,
                                            }
                                          }
                                          testID="network-avatar-image"
                                        />
                                      </View>
                                    </View>
                                    <View
                                      style={
                                        {
                                          "marginLeft": -6,
                                        }
                                      }
                                      testID="avatargroup-avatar-container-1"
                                    >
                                      <View
                                        style={
                                          {
                                            "alignItems": "center",
                                            "backgroundColor": "#ffffff",
                                            "borderColor": "#ffffff",
                                            "borderRadius": 4,
                                            "borderWidth": 1.5,
                                            "height": 16,
                                            "justifyContent": "center",
                                            "overflow": "hidden",
                                            "width": 16,
                                          }
                                        }
                                        testID="avatargroup-avatar"
                                      >
                                        <Image
                                          onError={[Function]}
                                          resizeMode="contain"
                                          source={1}
                                          style={
                                            {
                                              "height": 16,
                                              "width": 16,
                                            }
                                          }
                                          testID="network-avatar-image"
                                        />
                                      </View>
                                    </View>
                                  </View>
                                </View>
                                <Text
                                  accessibilityRole="text"
                                  style={
                                    {
                                      "color": "#121314",
                                      "fontFamily": "Geist Regular",
                                      "fontSize": 16,
                                      "letterSpacing": 0,
                                      "lineHeight": 24,
                                    }
                                  }
                                >
                                  All networks
                                </Text>
                              </View>
                              <SvgMock
                                color="#121314"
                                fill="currentColor"
                                height={16}
                                name="ArrowDown"
                                style={
                                  {
                                    "height": 16,
                                    "marginLeft": 8,
                                    "width": 16,
                                  }
                                }
                                width={16}
                              />
                            </TouchableOpacity>
                            <View
                              accessibilityState={
                                {
                                  "busy": undefined,
                                  "checked": undefined,
                                  "disabled": undefined,
                                  "expanded": undefined,
                                  "selected": undefined,
                                }
                              }
                              accessibilityValue={
                                {
                                  "max": undefined,
                                  "min": undefined,
                                  "now": undefined,
                                  "text": undefined,
                                }
                              }
                              accessible={true}
                              collapsable={false}
                              focusable={true}
                              onBlur={[Function]}
                              onClick={[Function]}
                              onFocus={[Function]}
                              onResponderGrant={[Function]}
                              onResponderMove={[Function]}
                              onResponderRelease={[Function]}
                              onResponderTerminate={[Function]}
                              onResponderTerminationRequest={[Function]}
                              onStartShouldSetResponder={[Function]}
                              style={
                                {
                                  "alignItems": "center",
                                  "backgroundColor": "#f3f5f9",
                                  "borderColor": "#b7bbc8",
                                  "borderRadius": 12,
                                  "borderWidth": 0,
                                  "flexDirection": "row",
                                  "height": 40,
                                  "opacity": 1,
                                  "paddingHorizontal": 16,
                                }
                              }
                              testID="textfield"
                            >
                              <View
                                style={
                                  {
                                    "marginRight": 8,
                                  }
                                }
                                testID="textfield-startacccessory"
                              >
                                <SvgMock
                                  color="#121314"
                                  fill="currentColor"
                                  height={16}
                                  name="Search"
                                  style={
                                    {
                                      "height": 16,
                                      "width": 16,
                                    }
                                  }
                                  width={16}
                                />
                              </View>
                              <View
                                style={
                                  {
                                    "flex": 1,
                                  }
                                }
                              >
                                <TextInput
                                  autoFocus={false}
                                  editable={true}
                                  onBlur={[Function]}
                                  onChangeText={[Function]}
                                  onFocus={[Function]}
                                  placeholder="Enter token name or paste address"
                                  placeholderTextColor="#686e7d"
                                  style={
                                    {
                                      "backgroundColor": "inherit",
                                      "borderColor": "transparent",
                                      "borderWidth": 1,
                                      "color": "#121314",
                                      "fontFamily": "Geist Regular",
                                      "fontSize": 16,
                                      "fontWeight": "400",
                                      "height": 38,
                                      "letterSpacing": 0,
                                      "opacity": 1,
                                      "paddingVertical": 0,
                                    }
                                  }
                                  testID="bridge-token-search-input"
                                  value=""
                                />
                              </View>
                            </View>
                          </View>
                          <View>
                            <RCTScrollView
                              ListEmptyComponent={[Function]}
                              bounces={true}
                              collapsable={false}
                              data={
                                [
                                  {
                                    "address": "0x0000000000000000000000000000000000000002",
                                    "balance": "2.0",
                                    "balanceFiat": "$200000",
                                    "chainId": "0x1",
                                    "decimals": 18,
                                    "image": "https://token2.com/logo.png",
                                    "name": "Hello Token",
                                    "symbol": "HELLO",
                                    "tokenFiatAmount": 200000,
                                  },
                                  {
                                    "address": "0x0000000000000000000000000000000000000003",
                                    "balance": "5.0",
                                    "balanceFiat": "$80000",
                                    "chainId": "0xa",
                                    "decimals": 18,
                                    "image": "https://token3.com/logo.png",
                                    "name": "Foo Token",
                                    "symbol": "FOO",
                                    "tokenFiatAmount": 80000,
                                  },
                                  {
                                    "address": "0x0000000000000000000000000000000000000000",
                                    "balance": "20.0",
                                    "balanceFiat": "$40000",
                                    "chainId": "0xa",
                                    "decimals": 18,
                                    "image": "",
                                    "name": "Ethereum",
                                    "symbol": "ETH",
                                    "tokenFiatAmount": 40000,
                                  },
                                  {
                                    "address": "0x0000000000000000000000000000000000000001",
                                    "balance": "1.0",
                                    "balanceFiat": "$20000",
                                    "chainId": "0x1",
                                    "decimals": 18,
                                    "image": "https://token1.com/logo.png",
                                    "name": "Token One",
                                    "symbol": "TOKEN1",
                                    "tokenFiatAmount": 20000,
                                  },
                                  {
                                    "address": "0x0000000000000000000000000000000000000000",
                                    "balance": "3.0",
                                    "balanceFiat": "$6000",
                                    "chainId": "0x1",
                                    "decimals": 18,
                                    "image": "",
                                    "name": "Ethereum",
                                    "symbol": "ETH",
                                    "tokenFiatAmount": 6000,
                                  },
                                ]
                              }
                              getItem={[Function]}
                              getItemCount={[Function]}
                              handlerTag={1}
                              handlerType="NativeViewGestureHandler"
                              initialNumToRender={20}
                              keyExtractor={[Function]}
                              keyboardShouldPersistTaps="always"
                              maxToRenderPerBatch={20}
                              onContentSizeChange={[Function]}
                              onGestureHandlerEvent={[Function]}
                              onGestureHandlerStateChange={[Function]}
                              onLayout={[Function]}
                              onMomentumScrollBegin={[Function]}
                              onMomentumScrollEnd={[Function]}
                              onScroll={[Function]}
                              onScrollBeginDrag={[Function]}
                              onScrollEndDrag={[Function]}
                              removeClippedSubviews={true}
                              renderItem={[Function]}
                              renderScrollComponent={[Function]}
                              scrollEnabled={true}
                              scrollEventThrottle={0.0001}
                              showsHorizontalScrollIndicator={false}
                              showsVerticalScrollIndicator={true}
                              stickyHeaderIndices={[]}
<<<<<<< HEAD
=======
                              style={
                                {
                                  "marginTop": 10,
                                }
                              }
>>>>>>> c0d92e35
                              viewabilityConfigCallbackPairs={[]}
                              windowSize={10}
                            >
                              <View>
                                <View
                                  onFocusCapture={[Function]}
                                  onLayout={[Function]}
                                  style={null}
                                >
                                  <View
                                    alignItems="center"
                                    flexDirection="row"
                                    style={
                                      [
                                        {
                                          "alignItems": "center",
                                          "flexDirection": "row",
                                        },
                                        {
                                          "backgroundColor": "#ffffff",
                                          "padding": 4,
                                        },
                                      ]
                                    }
                                  >
                                    <TouchableOpacity
                                      onPress={[Function]}
                                      style={
                                        {
                                          "alignItems": "flex-start",
                                          "flex": 1,
                                          "flexDirection": "row",
                                          "paddingHorizontal": 15,
                                          "paddingVertical": 10,
                                        }
                                      }
                                      testID="asset-0x1-HELLO"
                                    >
                                      <View
                                        alignItems="center"
                                        flexDirection="row"
                                        gap={4}
                                        style={
                                          [
                                            {
                                              "alignItems": "center",
                                              "flexDirection": "row",
                                              "gap": 4,
                                            },
                                            undefined,
                                          ]
                                        }
                                      >
                                        <View
                                          onLayout={[Function]}
                                          style={
                                            {
                                              "alignSelf": undefined,
                                              "position": "relative",
                                            }
                                          }
                                          testID="badge-wrapper-badge"
                                        >
                                          <View>
                                            <View
                                              style={
                                                {
                                                  "backgroundColor": "#ffffff",
                                                  "borderRadius": 16,
                                                  "height": 32,
                                                  "overflow": "hidden",
                                                  "width": 32,
                                                }
                                              }
                                            >
                                              <Image
                                                onError={[Function]}
                                                resizeMode="contain"
                                                source={
                                                  {
                                                    "uri": "https://token2.com/logo.png",
                                                  }
                                                }
                                                style={
                                                  {
                                                    "flex": 1,
                                                    "height": undefined,
                                                    "width": undefined,
                                                  }
                                                }
                                                testID="token-avatar-image"
                                              />
                                            </View>
                                          </View>
                                          <View
                                            style={
                                              {
                                                "alignItems": "center",
                                                "aspectRatio": 1,
                                                "bottom": 0,
                                                "height": 0,
                                                "justifyContent": "center",
                                                "position": "absolute",
                                                "right": 0,
                                                "transform": [
                                                  {
                                                    "translateX": 0,
                                                  },
                                                  {
                                                    "translateY": 0,
                                                  },
                                                ],
                                              }
                                            }
                                          >
                                            <View
                                              onLayout={[Function]}
                                              style={
                                                {
                                                  "alignItems": "center",
                                                  "aspectRatio": 1,
                                                  "height": "50%",
                                                  "justifyContent": "center",
                                                  "maxHeight": 24,
                                                  "minHeight": 8,
                                                  "opacity": 0,
                                                }
                                              }
                                              testID="badgenetwork"
                                            >
                                              <View
                                                style={
                                                  {
                                                    "alignItems": "center",
                                                    "backgroundColor": "#ffffff",
                                                    "borderColor": "#ffffff",
                                                    "borderRadius": 8,
                                                    "borderWidth": 2,
                                                    "height": 32,
                                                    "justifyContent": "center",
                                                    "overflow": "hidden",
                                                    "shadowColor": "#0000001a",
                                                    "shadowOffset": {
                                                      "height": 2,
                                                      "width": 0,
                                                    },
                                                    "shadowOpacity": 1,
                                                    "shadowRadius": 4,
                                                    "transform": [
                                                      {
                                                        "scale": 1,
                                                      },
                                                    ],
                                                    "width": 32,
                                                  }
                                                }
                                              >
                                                <Image
                                                  onError={[Function]}
                                                  resizeMode="contain"
                                                  source={1}
                                                  style={
                                                    {
                                                      "height": 32,
                                                      "width": 32,
                                                    }
                                                  }
                                                  testID="network-avatar-image"
                                                />
                                              </View>
                                            </View>
                                          </View>
                                        </View>
                                        <View
                                          flexDirection="column"
                                          gap={4}
                                          style={
                                            [
                                              {
                                                "flexDirection": "column",
                                                "gap": 4,
                                              },
                                              {
                                                "flex": 1,
                                                "marginLeft": 8,
                                              },
                                            ]
                                          }
                                        >
<<<<<<< HEAD
                                          <Text
                                            accessibilityRole="text"
                                            style={
                                              {
                                                "color": "#121314",
                                                "fontFamily": "Geist Medium",
                                                "fontSize": 18,
                                                "letterSpacing": 0,
                                                "lineHeight": 24,
                                              }
                                            }
                                          >
                                            HELLO
                                          </Text>
=======
                                          <View
                                            alignItems="center"
                                            flexDirection="row"
                                            style={
                                              [
                                                {
                                                  "alignItems": "center",
                                                  "flexDirection": "row",
                                                },
                                                undefined,
                                              ]
                                            }
                                          >
                                            <Text
                                              accessibilityRole="text"
                                              style={
                                                {
                                                  "color": "#121314",
                                                  "fontFamily": "Geist Medium",
                                                  "fontSize": 18,
                                                  "letterSpacing": 0,
                                                  "lineHeight": 24,
                                                }
                                              }
                                            >
                                              HELLO
                                            </Text>
                                          </View>
>>>>>>> c0d92e35
                                          <Text
                                            accessibilityRole="text"
                                            style={
                                              {
                                                "color": "#686e7d",
                                                "fontFamily": "Geist Regular",
                                                "fontSize": 16,
                                                "letterSpacing": 0,
                                                "lineHeight": 24,
                                              }
                                            }
                                          >
                                            Hello Token
                                          </Text>
                                        </View>
                                        <View
<<<<<<< HEAD
                                          style={
                                            [
                                              {},
=======
                                          gap={4}
                                          style={
                                            [
                                              {
                                                "gap": 4,
                                              },
>>>>>>> c0d92e35
                                              {
                                                "alignItems": "flex-end",
                                                "flex": 1,
                                              },
                                            ]
                                          }
                                        >
                                          <Text
                                            accessibilityRole="text"
                                            style={
                                              {
                                                "color": "#121314",
<<<<<<< HEAD
                                                "fontFamily": "Geist Regular",
                                                "fontSize": 16,
=======
                                                "fontFamily": "Geist Medium",
                                                "fontSize": 18,
>>>>>>> c0d92e35
                                                "letterSpacing": 0,
                                                "lineHeight": 24,
                                              }
                                            }
                                          >
                                            $200000
                                          </Text>
                                          <Text
                                            accessibilityRole="text"
                                            style={
                                              {
<<<<<<< HEAD
                                                "color": "#121314",
=======
                                                "color": "#686e7d",
>>>>>>> c0d92e35
                                                "fontFamily": "Geist Regular",
                                                "fontSize": 16,
                                                "letterSpacing": 0,
                                                "lineHeight": 24,
                                              }
                                            }
                                          >
                                            2 HELLO
                                          </Text>
                                        </View>
                                      </View>
                                    </TouchableOpacity>
                                  </View>
                                </View>
                                <View
                                  onFocusCapture={[Function]}
                                  onLayout={[Function]}
                                  style={null}
                                >
                                  <View
                                    alignItems="center"
                                    flexDirection="row"
                                    style={
                                      [
                                        {
                                          "alignItems": "center",
                                          "flexDirection": "row",
                                        },
                                        {
                                          "backgroundColor": "#ffffff",
                                          "padding": 4,
                                        },
                                      ]
                                    }
                                  >
                                    <TouchableOpacity
                                      onPress={[Function]}
                                      style={
                                        {
                                          "alignItems": "flex-start",
                                          "flex": 1,
                                          "flexDirection": "row",
                                          "paddingHorizontal": 15,
                                          "paddingVertical": 10,
                                        }
                                      }
                                      testID="asset-0xa-FOO"
                                    >
                                      <View
                                        alignItems="center"
                                        flexDirection="row"
                                        gap={4}
                                        style={
                                          [
                                            {
                                              "alignItems": "center",
                                              "flexDirection": "row",
                                              "gap": 4,
                                            },
                                            undefined,
                                          ]
                                        }
                                      >
                                        <View
                                          onLayout={[Function]}
                                          style={
                                            {
                                              "alignSelf": undefined,
                                              "position": "relative",
                                            }
                                          }
                                          testID="badge-wrapper-badge"
                                        >
                                          <View>
                                            <View
                                              style={
                                                {
                                                  "backgroundColor": "#ffffff",
                                                  "borderRadius": 16,
                                                  "height": 32,
                                                  "overflow": "hidden",
                                                  "width": 32,
                                                }
                                              }
                                            >
                                              <Image
                                                onError={[Function]}
                                                resizeMode="contain"
                                                source={
                                                  {
                                                    "uri": "https://token3.com/logo.png",
                                                  }
                                                }
                                                style={
                                                  {
                                                    "flex": 1,
                                                    "height": undefined,
                                                    "width": undefined,
                                                  }
                                                }
                                                testID="token-avatar-image"
                                              />
                                            </View>
                                          </View>
                                          <View
                                            style={
                                              {
                                                "alignItems": "center",
                                                "aspectRatio": 1,
                                                "bottom": 0,
                                                "height": 0,
                                                "justifyContent": "center",
                                                "position": "absolute",
                                                "right": 0,
                                                "transform": [
                                                  {
                                                    "translateX": 0,
                                                  },
                                                  {
                                                    "translateY": 0,
                                                  },
                                                ],
                                              }
                                            }
                                          >
                                            <View
                                              onLayout={[Function]}
                                              style={
                                                {
                                                  "alignItems": "center",
                                                  "aspectRatio": 1,
                                                  "height": "50%",
                                                  "justifyContent": "center",
                                                  "maxHeight": 24,
                                                  "minHeight": 8,
                                                  "opacity": 0,
                                                }
                                              }
                                              testID="badgenetwork"
                                            >
                                              <View
                                                style={
                                                  {
                                                    "alignItems": "center",
                                                    "backgroundColor": "#ffffff",
                                                    "borderColor": "#ffffff",
                                                    "borderRadius": 8,
                                                    "borderWidth": 2,
                                                    "height": 32,
                                                    "justifyContent": "center",
                                                    "overflow": "hidden",
                                                    "shadowColor": "#0000001a",
                                                    "shadowOffset": {
                                                      "height": 2,
                                                      "width": 0,
                                                    },
                                                    "shadowOpacity": 1,
                                                    "shadowRadius": 4,
                                                    "transform": [
                                                      {
                                                        "scale": 1,
                                                      },
                                                    ],
                                                    "width": 32,
                                                  }
                                                }
                                              >
                                                <Image
                                                  onError={[Function]}
                                                  resizeMode="contain"
                                                  source={1}
                                                  style={
                                                    {
                                                      "height": 32,
                                                      "width": 32,
                                                    }
                                                  }
                                                  testID="network-avatar-image"
                                                />
                                              </View>
                                            </View>
                                          </View>
                                        </View>
                                        <View
                                          flexDirection="column"
                                          gap={4}
                                          style={
                                            [
                                              {
                                                "flexDirection": "column",
                                                "gap": 4,
                                              },
                                              {
                                                "flex": 1,
                                                "marginLeft": 8,
                                              },
                                            ]
                                          }
                                        >
<<<<<<< HEAD
                                          <Text
                                            accessibilityRole="text"
                                            style={
                                              {
                                                "color": "#121314",
                                                "fontFamily": "Geist Medium",
                                                "fontSize": 18,
                                                "letterSpacing": 0,
                                                "lineHeight": 24,
                                              }
                                            }
                                          >
                                            FOO
                                          </Text>
=======
                                          <View
                                            alignItems="center"
                                            flexDirection="row"
                                            style={
                                              [
                                                {
                                                  "alignItems": "center",
                                                  "flexDirection": "row",
                                                },
                                                undefined,
                                              ]
                                            }
                                          >
                                            <Text
                                              accessibilityRole="text"
                                              style={
                                                {
                                                  "color": "#121314",
                                                  "fontFamily": "Geist Medium",
                                                  "fontSize": 18,
                                                  "letterSpacing": 0,
                                                  "lineHeight": 24,
                                                }
                                              }
                                            >
                                              FOO
                                            </Text>
                                          </View>
>>>>>>> c0d92e35
                                          <Text
                                            accessibilityRole="text"
                                            style={
                                              {
                                                "color": "#686e7d",
                                                "fontFamily": "Geist Regular",
                                                "fontSize": 16,
                                                "letterSpacing": 0,
                                                "lineHeight": 24,
                                              }
                                            }
                                          >
                                            Foo Token
                                          </Text>
                                        </View>
                                        <View
<<<<<<< HEAD
                                          style={
                                            [
                                              {},
=======
                                          gap={4}
                                          style={
                                            [
                                              {
                                                "gap": 4,
                                              },
>>>>>>> c0d92e35
                                              {
                                                "alignItems": "flex-end",
                                                "flex": 1,
                                              },
                                            ]
                                          }
                                        >
                                          <Text
                                            accessibilityRole="text"
                                            style={
                                              {
                                                "color": "#121314",
<<<<<<< HEAD
                                                "fontFamily": "Geist Regular",
                                                "fontSize": 16,
=======
                                                "fontFamily": "Geist Medium",
                                                "fontSize": 18,
>>>>>>> c0d92e35
                                                "letterSpacing": 0,
                                                "lineHeight": 24,
                                              }
                                            }
                                          >
                                            $80000
                                          </Text>
                                          <Text
                                            accessibilityRole="text"
                                            style={
                                              {
<<<<<<< HEAD
                                                "color": "#121314",
=======
                                                "color": "#686e7d",
>>>>>>> c0d92e35
                                                "fontFamily": "Geist Regular",
                                                "fontSize": 16,
                                                "letterSpacing": 0,
                                                "lineHeight": 24,
                                              }
                                            }
                                          >
                                            5 FOO
                                          </Text>
                                        </View>
                                      </View>
                                    </TouchableOpacity>
                                  </View>
                                </View>
                                <View
                                  onFocusCapture={[Function]}
                                  onLayout={[Function]}
                                  style={null}
                                >
                                  <View
                                    alignItems="center"
                                    flexDirection="row"
                                    style={
                                      [
                                        {
                                          "alignItems": "center",
                                          "flexDirection": "row",
                                        },
                                        {
                                          "backgroundColor": "#ffffff",
                                          "padding": 4,
                                        },
                                      ]
                                    }
                                  >
                                    <TouchableOpacity
                                      onPress={[Function]}
                                      style={
                                        {
                                          "alignItems": "flex-start",
                                          "flex": 1,
                                          "flexDirection": "row",
                                          "paddingHorizontal": 15,
                                          "paddingVertical": 10,
                                        }
                                      }
                                      testID="asset-0xa-ETH"
                                    >
                                      <View
                                        alignItems="center"
                                        flexDirection="row"
                                        gap={4}
                                        style={
                                          [
                                            {
                                              "alignItems": "center",
                                              "flexDirection": "row",
                                              "gap": 4,
                                            },
                                            undefined,
                                          ]
                                        }
                                      >
                                        <View
                                          onLayout={[Function]}
                                          style={
                                            {
                                              "alignSelf": undefined,
                                              "position": "relative",
                                            }
                                          }
                                          testID="badge-wrapper-badge"
                                        >
                                          <View>
                                            <View
                                              useNativeDriver={true}
                                            >
<<<<<<< HEAD
                                              <Image
                                                fadeIn={true}
                                                onError={[Function]}
                                                onLoadEnd={[Function]}
=======
                                              <View
                                                fadeIn={true}
>>>>>>> c0d92e35
                                                source={
                                                  {
                                                    "uri": "",
                                                  }
                                                }
                                                style={
                                                  [
                                                    {
                                                      "borderRadius": 12,
                                                      "height": 24,
                                                      "width": 24,
                                                    },
                                                    {
                                                      "borderRadius": 18,
                                                      "height": 36,
                                                      "width": 36,
                                                    },
                                                    undefined,
                                                    undefined,
                                                    undefined,
                                                  ]
                                                }
                                                testID="network-logo-ETH"
                                              />
                                              <View
                                                collapsable={false}
                                                style={
                                                  {
                                                    "bottom": 0,
                                                    "left": 0,
                                                    "opacity": 1,
                                                    "position": "absolute",
                                                    "right": 0,
                                                    "top": 0,
                                                  }
                                                }
                                              >
                                                <View
                                                  style={
                                                    [
                                                      {
                                                        "borderRadius": 18,
                                                        "height": 36,
                                                        "width": 36,
                                                      },
                                                      {
                                                        "backgroundColor": "#eee",
                                                      },
                                                      undefined,
                                                    ]
                                                  }
                                                />
                                              </View>
                                            </View>
                                          </View>
                                          <View
                                            style={
                                              {
                                                "alignItems": "center",
                                                "aspectRatio": 1,
                                                "bottom": 0,
                                                "height": 0,
                                                "justifyContent": "center",
                                                "position": "absolute",
                                                "right": 0,
                                                "transform": [
                                                  {
                                                    "translateX": 0,
                                                  },
                                                  {
                                                    "translateY": 0,
                                                  },
                                                ],
                                              }
                                            }
                                          >
                                            <View
                                              onLayout={[Function]}
                                              style={
                                                {
                                                  "alignItems": "center",
                                                  "aspectRatio": 1,
                                                  "height": "50%",
                                                  "justifyContent": "center",
                                                  "maxHeight": 24,
                                                  "minHeight": 8,
                                                  "opacity": 0,
                                                }
                                              }
                                              testID="badgenetwork"
                                            >
                                              <View
                                                style={
                                                  {
                                                    "alignItems": "center",
                                                    "backgroundColor": "#ffffff",
                                                    "borderColor": "#ffffff",
                                                    "borderRadius": 8,
                                                    "borderWidth": 2,
                                                    "height": 32,
                                                    "justifyContent": "center",
                                                    "overflow": "hidden",
                                                    "shadowColor": "#0000001a",
                                                    "shadowOffset": {
                                                      "height": 2,
                                                      "width": 0,
                                                    },
                                                    "shadowOpacity": 1,
                                                    "shadowRadius": 4,
                                                    "transform": [
                                                      {
                                                        "scale": 1,
                                                      },
                                                    ],
                                                    "width": 32,
                                                  }
                                                }
                                              >
                                                <Image
                                                  onError={[Function]}
                                                  resizeMode="contain"
                                                  source={1}
                                                  style={
                                                    {
                                                      "height": 32,
                                                      "width": 32,
                                                    }
                                                  }
                                                  testID="network-avatar-image"
                                                />
                                              </View>
                                            </View>
                                          </View>
                                        </View>
                                        <View
                                          flexDirection="column"
                                          gap={4}
                                          style={
                                            [
                                              {
                                                "flexDirection": "column",
                                                "gap": 4,
                                              },
                                              {
                                                "flex": 1,
                                                "marginLeft": 8,
                                              },
                                            ]
                                          }
                                        >
<<<<<<< HEAD
                                          <Text
                                            accessibilityRole="text"
                                            style={
                                              {
                                                "color": "#121314",
                                                "fontFamily": "Geist Medium",
                                                "fontSize": 18,
                                                "letterSpacing": 0,
                                                "lineHeight": 24,
                                              }
                                            }
                                          >
                                            ETH
                                          </Text>
=======
                                          <View
                                            alignItems="center"
                                            flexDirection="row"
                                            style={
                                              [
                                                {
                                                  "alignItems": "center",
                                                  "flexDirection": "row",
                                                },
                                                undefined,
                                              ]
                                            }
                                          >
                                            <Text
                                              accessibilityRole="text"
                                              style={
                                                {
                                                  "color": "#121314",
                                                  "fontFamily": "Geist Medium",
                                                  "fontSize": 18,
                                                  "letterSpacing": 0,
                                                  "lineHeight": 24,
                                                }
                                              }
                                            >
                                              ETH
                                            </Text>
                                          </View>
>>>>>>> c0d92e35
                                          <Text
                                            accessibilityRole="text"
                                            style={
                                              {
                                                "color": "#686e7d",
                                                "fontFamily": "Geist Regular",
                                                "fontSize": 16,
                                                "letterSpacing": 0,
                                                "lineHeight": 24,
                                              }
                                            }
                                          >
                                            Ethereum
                                          </Text>
                                        </View>
                                        <View
<<<<<<< HEAD
                                          style={
                                            [
                                              {},
=======
                                          gap={4}
                                          style={
                                            [
                                              {
                                                "gap": 4,
                                              },
>>>>>>> c0d92e35
                                              {
                                                "alignItems": "flex-end",
                                                "flex": 1,
                                              },
                                            ]
                                          }
                                        >
                                          <Text
                                            accessibilityRole="text"
                                            style={
                                              {
                                                "color": "#121314",
<<<<<<< HEAD
                                                "fontFamily": "Geist Regular",
                                                "fontSize": 16,
=======
                                                "fontFamily": "Geist Medium",
                                                "fontSize": 18,
>>>>>>> c0d92e35
                                                "letterSpacing": 0,
                                                "lineHeight": 24,
                                              }
                                            }
                                          >
                                            $40000
                                          </Text>
                                          <Text
                                            accessibilityRole="text"
                                            style={
                                              {
<<<<<<< HEAD
                                                "color": "#121314",
=======
                                                "color": "#686e7d",
>>>>>>> c0d92e35
                                                "fontFamily": "Geist Regular",
                                                "fontSize": 16,
                                                "letterSpacing": 0,
                                                "lineHeight": 24,
                                              }
                                            }
                                          >
                                            20 ETH
                                          </Text>
                                        </View>
                                      </View>
                                    </TouchableOpacity>
                                  </View>
                                </View>
                                <View
                                  onFocusCapture={[Function]}
                                  onLayout={[Function]}
                                  style={null}
                                >
                                  <View
                                    alignItems="center"
                                    flexDirection="row"
                                    style={
                                      [
                                        {
                                          "alignItems": "center",
                                          "flexDirection": "row",
                                        },
                                        {
                                          "backgroundColor": "#ffffff",
                                          "padding": 4,
                                        },
                                      ]
                                    }
                                  >
                                    <TouchableOpacity
                                      onPress={[Function]}
                                      style={
                                        {
                                          "alignItems": "flex-start",
                                          "flex": 1,
                                          "flexDirection": "row",
                                          "paddingHorizontal": 15,
                                          "paddingVertical": 10,
                                        }
                                      }
                                      testID="asset-0x1-TOKEN1"
                                    >
                                      <View
                                        alignItems="center"
                                        flexDirection="row"
                                        gap={4}
                                        style={
                                          [
                                            {
                                              "alignItems": "center",
                                              "flexDirection": "row",
                                              "gap": 4,
                                            },
                                            undefined,
                                          ]
                                        }
                                      >
                                        <View
                                          onLayout={[Function]}
                                          style={
                                            {
                                              "alignSelf": undefined,
                                              "position": "relative",
                                            }
                                          }
                                          testID="badge-wrapper-badge"
                                        >
                                          <View>
                                            <View
                                              style={
                                                {
                                                  "backgroundColor": "#ffffff",
                                                  "borderRadius": 16,
                                                  "height": 32,
                                                  "overflow": "hidden",
                                                  "width": 32,
                                                }
                                              }
                                            >
                                              <Image
                                                onError={[Function]}
                                                resizeMode="contain"
                                                source={
                                                  {
                                                    "uri": "https://token1.com/logo.png",
                                                  }
                                                }
                                                style={
                                                  {
                                                    "flex": 1,
                                                    "height": undefined,
                                                    "width": undefined,
                                                  }
                                                }
                                                testID="token-avatar-image"
                                              />
                                            </View>
                                          </View>
                                          <View
                                            style={
                                              {
                                                "alignItems": "center",
                                                "aspectRatio": 1,
                                                "bottom": 0,
                                                "height": 0,
                                                "justifyContent": "center",
                                                "position": "absolute",
                                                "right": 0,
                                                "transform": [
                                                  {
                                                    "translateX": 0,
                                                  },
                                                  {
                                                    "translateY": 0,
                                                  },
                                                ],
                                              }
                                            }
                                          >
                                            <View
                                              onLayout={[Function]}
                                              style={
                                                {
                                                  "alignItems": "center",
                                                  "aspectRatio": 1,
                                                  "height": "50%",
                                                  "justifyContent": "center",
                                                  "maxHeight": 24,
                                                  "minHeight": 8,
                                                  "opacity": 0,
                                                }
                                              }
                                              testID="badgenetwork"
                                            >
                                              <View
                                                style={
                                                  {
                                                    "alignItems": "center",
                                                    "backgroundColor": "#ffffff",
                                                    "borderColor": "#ffffff",
                                                    "borderRadius": 8,
                                                    "borderWidth": 2,
                                                    "height": 32,
                                                    "justifyContent": "center",
                                                    "overflow": "hidden",
                                                    "shadowColor": "#0000001a",
                                                    "shadowOffset": {
                                                      "height": 2,
                                                      "width": 0,
                                                    },
                                                    "shadowOpacity": 1,
                                                    "shadowRadius": 4,
                                                    "transform": [
                                                      {
                                                        "scale": 1,
                                                      },
                                                    ],
                                                    "width": 32,
                                                  }
                                                }
                                              >
                                                <Image
                                                  onError={[Function]}
                                                  resizeMode="contain"
                                                  source={1}
                                                  style={
                                                    {
                                                      "height": 32,
                                                      "width": 32,
                                                    }
                                                  }
                                                  testID="network-avatar-image"
                                                />
                                              </View>
                                            </View>
                                          </View>
                                        </View>
                                        <View
                                          flexDirection="column"
                                          gap={4}
                                          style={
                                            [
                                              {
                                                "flexDirection": "column",
                                                "gap": 4,
                                              },
                                              {
                                                "flex": 1,
                                                "marginLeft": 8,
                                              },
                                            ]
                                          }
                                        >
<<<<<<< HEAD
                                          <Text
                                            accessibilityRole="text"
                                            style={
                                              {
                                                "color": "#121314",
                                                "fontFamily": "Geist Medium",
                                                "fontSize": 18,
                                                "letterSpacing": 0,
                                                "lineHeight": 24,
                                              }
                                            }
                                          >
                                            TOKEN1
                                          </Text>
=======
                                          <View
                                            alignItems="center"
                                            flexDirection="row"
                                            style={
                                              [
                                                {
                                                  "alignItems": "center",
                                                  "flexDirection": "row",
                                                },
                                                undefined,
                                              ]
                                            }
                                          >
                                            <Text
                                              accessibilityRole="text"
                                              style={
                                                {
                                                  "color": "#121314",
                                                  "fontFamily": "Geist Medium",
                                                  "fontSize": 18,
                                                  "letterSpacing": 0,
                                                  "lineHeight": 24,
                                                }
                                              }
                                            >
                                              TOKEN1
                                            </Text>
                                          </View>
>>>>>>> c0d92e35
                                          <Text
                                            accessibilityRole="text"
                                            style={
                                              {
                                                "color": "#686e7d",
                                                "fontFamily": "Geist Regular",
                                                "fontSize": 16,
                                                "letterSpacing": 0,
                                                "lineHeight": 24,
                                              }
                                            }
                                          >
                                            Token One
                                          </Text>
                                        </View>
                                        <View
<<<<<<< HEAD
                                          style={
                                            [
                                              {},
=======
                                          gap={4}
                                          style={
                                            [
                                              {
                                                "gap": 4,
                                              },
>>>>>>> c0d92e35
                                              {
                                                "alignItems": "flex-end",
                                                "flex": 1,
                                              },
                                            ]
                                          }
                                        >
                                          <Text
                                            accessibilityRole="text"
                                            style={
                                              {
                                                "color": "#121314",
<<<<<<< HEAD
                                                "fontFamily": "Geist Regular",
                                                "fontSize": 16,
=======
                                                "fontFamily": "Geist Medium",
                                                "fontSize": 18,
>>>>>>> c0d92e35
                                                "letterSpacing": 0,
                                                "lineHeight": 24,
                                              }
                                            }
                                          >
                                            $20000
                                          </Text>
                                          <Text
                                            accessibilityRole="text"
                                            style={
                                              {
<<<<<<< HEAD
                                                "color": "#121314",
=======
                                                "color": "#686e7d",
>>>>>>> c0d92e35
                                                "fontFamily": "Geist Regular",
                                                "fontSize": 16,
                                                "letterSpacing": 0,
                                                "lineHeight": 24,
                                              }
                                            }
                                          >
                                            1 TOKEN1
                                          </Text>
                                        </View>
                                      </View>
                                    </TouchableOpacity>
                                  </View>
                                </View>
                                <View
                                  onFocusCapture={[Function]}
                                  onLayout={[Function]}
                                  style={null}
                                >
                                  <View
                                    alignItems="center"
                                    flexDirection="row"
                                    style={
                                      [
                                        {
                                          "alignItems": "center",
                                          "flexDirection": "row",
                                        },
                                        {
                                          "backgroundColor": "#ffffff",
                                          "padding": 4,
                                        },
                                      ]
                                    }
                                  >
                                    <TouchableOpacity
                                      onPress={[Function]}
                                      style={
                                        {
                                          "alignItems": "flex-start",
                                          "flex": 1,
                                          "flexDirection": "row",
                                          "paddingHorizontal": 15,
                                          "paddingVertical": 10,
                                        }
                                      }
                                      testID="asset-0x1-ETH"
                                    >
                                      <View
                                        alignItems="center"
                                        flexDirection="row"
                                        gap={4}
                                        style={
                                          [
                                            {
                                              "alignItems": "center",
                                              "flexDirection": "row",
                                              "gap": 4,
                                            },
                                            undefined,
                                          ]
                                        }
                                      >
                                        <View
                                          onLayout={[Function]}
                                          style={
                                            {
                                              "alignSelf": undefined,
                                              "position": "relative",
                                            }
                                          }
                                          testID="badge-wrapper-badge"
                                        >
                                          <View>
                                            <View
                                              useNativeDriver={true}
                                            >
<<<<<<< HEAD
                                              <Image
                                                fadeIn={true}
                                                onError={[Function]}
                                                onLoadEnd={[Function]}
=======
                                              <View
                                                fadeIn={true}
>>>>>>> c0d92e35
                                                source={
                                                  {
                                                    "uri": "",
                                                  }
                                                }
                                                style={
                                                  [
                                                    {
                                                      "borderRadius": 12,
                                                      "height": 24,
                                                      "width": 24,
                                                    },
                                                    {
                                                      "borderRadius": 18,
                                                      "height": 36,
                                                      "width": 36,
                                                    },
                                                    undefined,
                                                    undefined,
                                                    undefined,
                                                  ]
                                                }
                                                testID="network-logo-ETH"
                                              />
                                              <View
                                                collapsable={false}
                                                style={
                                                  {
                                                    "bottom": 0,
                                                    "left": 0,
                                                    "opacity": 1,
                                                    "position": "absolute",
                                                    "right": 0,
                                                    "top": 0,
                                                  }
                                                }
                                              >
                                                <View
                                                  style={
                                                    [
                                                      {
                                                        "borderRadius": 18,
                                                        "height": 36,
                                                        "width": 36,
                                                      },
                                                      {
                                                        "backgroundColor": "#eee",
                                                      },
                                                      undefined,
                                                    ]
                                                  }
                                                />
                                              </View>
                                            </View>
                                          </View>
                                          <View
                                            style={
                                              {
                                                "alignItems": "center",
                                                "aspectRatio": 1,
                                                "bottom": 0,
                                                "height": 0,
                                                "justifyContent": "center",
                                                "position": "absolute",
                                                "right": 0,
                                                "transform": [
                                                  {
                                                    "translateX": 0,
                                                  },
                                                  {
                                                    "translateY": 0,
                                                  },
                                                ],
                                              }
                                            }
                                          >
                                            <View
                                              onLayout={[Function]}
                                              style={
                                                {
                                                  "alignItems": "center",
                                                  "aspectRatio": 1,
                                                  "height": "50%",
                                                  "justifyContent": "center",
                                                  "maxHeight": 24,
                                                  "minHeight": 8,
                                                  "opacity": 0,
                                                }
                                              }
                                              testID="badgenetwork"
                                            >
                                              <View
                                                style={
                                                  {
                                                    "alignItems": "center",
                                                    "backgroundColor": "#ffffff",
                                                    "borderColor": "#ffffff",
                                                    "borderRadius": 8,
                                                    "borderWidth": 2,
                                                    "height": 32,
                                                    "justifyContent": "center",
                                                    "overflow": "hidden",
                                                    "shadowColor": "#0000001a",
                                                    "shadowOffset": {
                                                      "height": 2,
                                                      "width": 0,
                                                    },
                                                    "shadowOpacity": 1,
                                                    "shadowRadius": 4,
                                                    "transform": [
                                                      {
                                                        "scale": 1,
                                                      },
                                                    ],
                                                    "width": 32,
                                                  }
                                                }
                                              >
                                                <Image
                                                  onError={[Function]}
                                                  resizeMode="contain"
                                                  source={1}
                                                  style={
                                                    {
                                                      "height": 32,
                                                      "width": 32,
                                                    }
                                                  }
                                                  testID="network-avatar-image"
                                                />
                                              </View>
                                            </View>
                                          </View>
                                        </View>
                                        <View
                                          flexDirection="column"
                                          gap={4}
                                          style={
                                            [
                                              {
                                                "flexDirection": "column",
                                                "gap": 4,
                                              },
                                              {
                                                "flex": 1,
                                                "marginLeft": 8,
                                              },
                                            ]
                                          }
                                        >
<<<<<<< HEAD
                                          <Text
                                            accessibilityRole="text"
                                            style={
                                              {
                                                "color": "#121314",
                                                "fontFamily": "Geist Medium",
                                                "fontSize": 18,
                                                "letterSpacing": 0,
                                                "lineHeight": 24,
                                              }
                                            }
                                          >
                                            ETH
                                          </Text>
=======
                                          <View
                                            alignItems="center"
                                            flexDirection="row"
                                            style={
                                              [
                                                {
                                                  "alignItems": "center",
                                                  "flexDirection": "row",
                                                },
                                                undefined,
                                              ]
                                            }
                                          >
                                            <Text
                                              accessibilityRole="text"
                                              style={
                                                {
                                                  "color": "#121314",
                                                  "fontFamily": "Geist Medium",
                                                  "fontSize": 18,
                                                  "letterSpacing": 0,
                                                  "lineHeight": 24,
                                                }
                                              }
                                            >
                                              ETH
                                            </Text>
                                          </View>
>>>>>>> c0d92e35
                                          <Text
                                            accessibilityRole="text"
                                            style={
                                              {
                                                "color": "#686e7d",
                                                "fontFamily": "Geist Regular",
                                                "fontSize": 16,
                                                "letterSpacing": 0,
                                                "lineHeight": 24,
                                              }
                                            }
                                          >
                                            Ethereum
                                          </Text>
                                        </View>
                                        <View
<<<<<<< HEAD
                                          style={
                                            [
                                              {},
=======
                                          gap={4}
                                          style={
                                            [
                                              {
                                                "gap": 4,
                                              },
>>>>>>> c0d92e35
                                              {
                                                "alignItems": "flex-end",
                                                "flex": 1,
                                              },
                                            ]
                                          }
                                        >
                                          <Text
                                            accessibilityRole="text"
                                            style={
                                              {
                                                "color": "#121314",
<<<<<<< HEAD
                                                "fontFamily": "Geist Regular",
                                                "fontSize": 16,
=======
                                                "fontFamily": "Geist Medium",
                                                "fontSize": 18,
>>>>>>> c0d92e35
                                                "letterSpacing": 0,
                                                "lineHeight": 24,
                                              }
                                            }
                                          >
                                            $6000
                                          </Text>
                                          <Text
                                            accessibilityRole="text"
                                            style={
                                              {
<<<<<<< HEAD
                                                "color": "#121314",
=======
                                                "color": "#686e7d",
>>>>>>> c0d92e35
                                                "fontFamily": "Geist Regular",
                                                "fontSize": 16,
                                                "letterSpacing": 0,
                                                "lineHeight": 24,
                                              }
                                            }
                                          >
                                            3 ETH
                                          </Text>
                                        </View>
                                      </View>
                                    </TouchableOpacity>
                                  </View>
                                </View>
                              </View>
                            </RCTScrollView>
                          </View>
                        </View>
                      </View>
                    </View>
                  </View>
                </View>
              </View>
            </View>
          </View>
        </View>
      </RNSScreen>
    </RNSScreenContainer>
  </RNCSafeAreaProvider>
</View>
`;<|MERGE_RESOLUTION|>--- conflicted
+++ resolved
@@ -499,17 +499,10 @@
                                     {
                                       "alignItems": "center",
                                       "borderRadius": 8,
-<<<<<<< HEAD
-                                      "height": 24,
-                                      "justifyContent": "center",
-                                      "opacity": 1,
-                                      "width": 24,
-=======
                                       "height": 28,
                                       "justifyContent": "center",
                                       "opacity": 1,
                                       "width": 28,
->>>>>>> c0d92e35
                                     }
                                   }
                                   testID="bridge-token-selector-close-button"
@@ -517,17 +510,6 @@
                                   <SvgMock
                                     color="#121314"
                                     fill="currentColor"
-<<<<<<< HEAD
-                                    height={16}
-                                    name="Close"
-                                    style={
-                                      {
-                                        "height": 16,
-                                        "width": 16,
-                                      }
-                                    }
-                                    width={16}
-=======
                                     height={20}
                                     name="Close"
                                     style={
@@ -537,7 +519,6 @@
                                       }
                                     }
                                     width={20}
->>>>>>> c0d92e35
                                   />
                                 </TouchableOpacity>
                               </View>
@@ -917,14 +898,11 @@
                               showsHorizontalScrollIndicator={false}
                               showsVerticalScrollIndicator={true}
                               stickyHeaderIndices={[]}
-<<<<<<< HEAD
-=======
                               style={
                                 {
                                   "marginTop": 10,
                                 }
                               }
->>>>>>> c0d92e35
                               viewabilityConfigCallbackPairs={[]}
                               windowSize={10}
                             >
@@ -1114,22 +1092,6 @@
                                             ]
                                           }
                                         >
-<<<<<<< HEAD
-                                          <Text
-                                            accessibilityRole="text"
-                                            style={
-                                              {
-                                                "color": "#121314",
-                                                "fontFamily": "Geist Medium",
-                                                "fontSize": 18,
-                                                "letterSpacing": 0,
-                                                "lineHeight": 24,
-                                              }
-                                            }
-                                          >
-                                            HELLO
-                                          </Text>
-=======
                                           <View
                                             alignItems="center"
                                             flexDirection="row"
@@ -1158,7 +1120,6 @@
                                               HELLO
                                             </Text>
                                           </View>
->>>>>>> c0d92e35
                                           <Text
                                             accessibilityRole="text"
                                             style={
@@ -1175,18 +1136,12 @@
                                           </Text>
                                         </View>
                                         <View
-<<<<<<< HEAD
-                                          style={
-                                            [
-                                              {},
-=======
                                           gap={4}
                                           style={
                                             [
                                               {
                                                 "gap": 4,
                                               },
->>>>>>> c0d92e35
                                               {
                                                 "alignItems": "flex-end",
                                                 "flex": 1,
@@ -1199,13 +1154,8 @@
                                             style={
                                               {
                                                 "color": "#121314",
-<<<<<<< HEAD
-                                                "fontFamily": "Geist Regular",
-                                                "fontSize": 16,
-=======
                                                 "fontFamily": "Geist Medium",
                                                 "fontSize": 18,
->>>>>>> c0d92e35
                                                 "letterSpacing": 0,
                                                 "lineHeight": 24,
                                               }
@@ -1217,11 +1167,7 @@
                                             accessibilityRole="text"
                                             style={
                                               {
-<<<<<<< HEAD
-                                                "color": "#121314",
-=======
                                                 "color": "#686e7d",
->>>>>>> c0d92e35
                                                 "fontFamily": "Geist Regular",
                                                 "fontSize": 16,
                                                 "letterSpacing": 0,
@@ -1421,22 +1367,6 @@
                                             ]
                                           }
                                         >
-<<<<<<< HEAD
-                                          <Text
-                                            accessibilityRole="text"
-                                            style={
-                                              {
-                                                "color": "#121314",
-                                                "fontFamily": "Geist Medium",
-                                                "fontSize": 18,
-                                                "letterSpacing": 0,
-                                                "lineHeight": 24,
-                                              }
-                                            }
-                                          >
-                                            FOO
-                                          </Text>
-=======
                                           <View
                                             alignItems="center"
                                             flexDirection="row"
@@ -1465,7 +1395,6 @@
                                               FOO
                                             </Text>
                                           </View>
->>>>>>> c0d92e35
                                           <Text
                                             accessibilityRole="text"
                                             style={
@@ -1482,18 +1411,12 @@
                                           </Text>
                                         </View>
                                         <View
-<<<<<<< HEAD
-                                          style={
-                                            [
-                                              {},
-=======
                                           gap={4}
                                           style={
                                             [
                                               {
                                                 "gap": 4,
                                               },
->>>>>>> c0d92e35
                                               {
                                                 "alignItems": "flex-end",
                                                 "flex": 1,
@@ -1506,13 +1429,8 @@
                                             style={
                                               {
                                                 "color": "#121314",
-<<<<<<< HEAD
-                                                "fontFamily": "Geist Regular",
-                                                "fontSize": 16,
-=======
                                                 "fontFamily": "Geist Medium",
                                                 "fontSize": 18,
->>>>>>> c0d92e35
                                                 "letterSpacing": 0,
                                                 "lineHeight": 24,
                                               }
@@ -1524,11 +1442,7 @@
                                             accessibilityRole="text"
                                             style={
                                               {
-<<<<<<< HEAD
-                                                "color": "#121314",
-=======
                                                 "color": "#686e7d",
->>>>>>> c0d92e35
                                                 "fontFamily": "Geist Regular",
                                                 "fontSize": 16,
                                                 "letterSpacing": 0,
@@ -1606,15 +1520,8 @@
                                             <View
                                               useNativeDriver={true}
                                             >
-<<<<<<< HEAD
-                                              <Image
-                                                fadeIn={true}
-                                                onError={[Function]}
-                                                onLoadEnd={[Function]}
-=======
                                               <View
                                                 fadeIn={true}
->>>>>>> c0d92e35
                                                 source={
                                                   {
                                                     "uri": "",
@@ -1765,22 +1672,6 @@
                                             ]
                                           }
                                         >
-<<<<<<< HEAD
-                                          <Text
-                                            accessibilityRole="text"
-                                            style={
-                                              {
-                                                "color": "#121314",
-                                                "fontFamily": "Geist Medium",
-                                                "fontSize": 18,
-                                                "letterSpacing": 0,
-                                                "lineHeight": 24,
-                                              }
-                                            }
-                                          >
-                                            ETH
-                                          </Text>
-=======
                                           <View
                                             alignItems="center"
                                             flexDirection="row"
@@ -1809,7 +1700,6 @@
                                               ETH
                                             </Text>
                                           </View>
->>>>>>> c0d92e35
                                           <Text
                                             accessibilityRole="text"
                                             style={
@@ -1826,18 +1716,12 @@
                                           </Text>
                                         </View>
                                         <View
-<<<<<<< HEAD
-                                          style={
-                                            [
-                                              {},
-=======
                                           gap={4}
                                           style={
                                             [
                                               {
                                                 "gap": 4,
                                               },
->>>>>>> c0d92e35
                                               {
                                                 "alignItems": "flex-end",
                                                 "flex": 1,
@@ -1850,13 +1734,8 @@
                                             style={
                                               {
                                                 "color": "#121314",
-<<<<<<< HEAD
-                                                "fontFamily": "Geist Regular",
-                                                "fontSize": 16,
-=======
                                                 "fontFamily": "Geist Medium",
                                                 "fontSize": 18,
->>>>>>> c0d92e35
                                                 "letterSpacing": 0,
                                                 "lineHeight": 24,
                                               }
@@ -1868,11 +1747,7 @@
                                             accessibilityRole="text"
                                             style={
                                               {
-<<<<<<< HEAD
-                                                "color": "#121314",
-=======
                                                 "color": "#686e7d",
->>>>>>> c0d92e35
                                                 "fontFamily": "Geist Regular",
                                                 "fontSize": 16,
                                                 "letterSpacing": 0,
@@ -2072,22 +1947,6 @@
                                             ]
                                           }
                                         >
-<<<<<<< HEAD
-                                          <Text
-                                            accessibilityRole="text"
-                                            style={
-                                              {
-                                                "color": "#121314",
-                                                "fontFamily": "Geist Medium",
-                                                "fontSize": 18,
-                                                "letterSpacing": 0,
-                                                "lineHeight": 24,
-                                              }
-                                            }
-                                          >
-                                            TOKEN1
-                                          </Text>
-=======
                                           <View
                                             alignItems="center"
                                             flexDirection="row"
@@ -2116,7 +1975,6 @@
                                               TOKEN1
                                             </Text>
                                           </View>
->>>>>>> c0d92e35
                                           <Text
                                             accessibilityRole="text"
                                             style={
@@ -2133,18 +1991,12 @@
                                           </Text>
                                         </View>
                                         <View
-<<<<<<< HEAD
-                                          style={
-                                            [
-                                              {},
-=======
                                           gap={4}
                                           style={
                                             [
                                               {
                                                 "gap": 4,
                                               },
->>>>>>> c0d92e35
                                               {
                                                 "alignItems": "flex-end",
                                                 "flex": 1,
@@ -2157,13 +2009,8 @@
                                             style={
                                               {
                                                 "color": "#121314",
-<<<<<<< HEAD
-                                                "fontFamily": "Geist Regular",
-                                                "fontSize": 16,
-=======
                                                 "fontFamily": "Geist Medium",
                                                 "fontSize": 18,
->>>>>>> c0d92e35
                                                 "letterSpacing": 0,
                                                 "lineHeight": 24,
                                               }
@@ -2175,11 +2022,7 @@
                                             accessibilityRole="text"
                                             style={
                                               {
-<<<<<<< HEAD
-                                                "color": "#121314",
-=======
                                                 "color": "#686e7d",
->>>>>>> c0d92e35
                                                 "fontFamily": "Geist Regular",
                                                 "fontSize": 16,
                                                 "letterSpacing": 0,
@@ -2257,15 +2100,8 @@
                                             <View
                                               useNativeDriver={true}
                                             >
-<<<<<<< HEAD
-                                              <Image
-                                                fadeIn={true}
-                                                onError={[Function]}
-                                                onLoadEnd={[Function]}
-=======
                                               <View
                                                 fadeIn={true}
->>>>>>> c0d92e35
                                                 source={
                                                   {
                                                     "uri": "",
@@ -2416,22 +2252,6 @@
                                             ]
                                           }
                                         >
-<<<<<<< HEAD
-                                          <Text
-                                            accessibilityRole="text"
-                                            style={
-                                              {
-                                                "color": "#121314",
-                                                "fontFamily": "Geist Medium",
-                                                "fontSize": 18,
-                                                "letterSpacing": 0,
-                                                "lineHeight": 24,
-                                              }
-                                            }
-                                          >
-                                            ETH
-                                          </Text>
-=======
                                           <View
                                             alignItems="center"
                                             flexDirection="row"
@@ -2460,7 +2280,6 @@
                                               ETH
                                             </Text>
                                           </View>
->>>>>>> c0d92e35
                                           <Text
                                             accessibilityRole="text"
                                             style={
@@ -2477,18 +2296,12 @@
                                           </Text>
                                         </View>
                                         <View
-<<<<<<< HEAD
-                                          style={
-                                            [
-                                              {},
-=======
                                           gap={4}
                                           style={
                                             [
                                               {
                                                 "gap": 4,
                                               },
->>>>>>> c0d92e35
                                               {
                                                 "alignItems": "flex-end",
                                                 "flex": 1,
@@ -2501,13 +2314,8 @@
                                             style={
                                               {
                                                 "color": "#121314",
-<<<<<<< HEAD
-                                                "fontFamily": "Geist Regular",
-                                                "fontSize": 16,
-=======
                                                 "fontFamily": "Geist Medium",
                                                 "fontSize": 18,
->>>>>>> c0d92e35
                                                 "letterSpacing": 0,
                                                 "lineHeight": 24,
                                               }
@@ -2519,11 +2327,7 @@
                                             accessibilityRole="text"
                                             style={
                                               {
-<<<<<<< HEAD
-                                                "color": "#121314",
-=======
                                                 "color": "#686e7d",
->>>>>>> c0d92e35
                                                 "fontFamily": "Geist Regular",
                                                 "fontSize": 16,
                                                 "letterSpacing": 0,
