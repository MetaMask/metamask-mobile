// Jest Snapshot v1, https://goo.gl/fbAQLP

exports[`BridgeSourceTokenSelector renders with initial state and displays tokens 1`] = `
<View
  style={
    {
      "flex": 1,
    }
  }
>
  <RNCSafeAreaProvider
    onInsetsChange={[Function]}
    style={
      [
        {
          "flex": 1,
        },
        undefined,
      ]
    }
  >
    <View
      collapsable={false}
      pointerEvents="box-none"
      style={
        {
          "zIndex": 1,
        }
      }
    >
      <View
        accessibilityElementsHidden={false}
        importantForAccessibility="auto"
        onLayout={[Function]}
        pointerEvents="box-none"
        style={null}
      >
        <View
          collapsable={false}
          pointerEvents="box-none"
          style={
            {
              "bottom": 0,
              "left": 0,
              "opacity": 1,
              "position": "absolute",
              "right": 0,
              "top": 0,
              "zIndex": 0,
            }
          }
        >
          <View
            collapsable={false}
            style={
              {
                "backgroundColor": "rgb(255, 255, 255)",
                "borderBottomColor": "rgb(216, 216, 216)",
                "flex": 1,
                "shadowColor": "rgb(216, 216, 216)",
                "shadowOffset": {
                  "height": 0.5,
                  "width": 0,
                },
                "shadowOpacity": 0.85,
                "shadowRadius": 0,
              }
            }
          />
        </View>
        <View
          collapsable={false}
          pointerEvents="box-none"
          style={
            {
              "height": 64,
              "maxHeight": undefined,
              "minHeight": undefined,
              "opacity": undefined,
              "transform": undefined,
            }
          }
        >
          <View
            pointerEvents="none"
            style={
              {
                "height": 20,
              }
            }
          />
          <View
            pointerEvents="box-none"
            style={
              {
                "alignItems": "center",
                "flex": 1,
                "flexDirection": "row",
                "justifyContent": "center",
              }
            }
          >
            <View
              collapsable={false}
              pointerEvents="box-none"
              style={
                {
                  "marginHorizontal": 16,
                  "opacity": 1,
                }
              }
            >
              <Text
                accessibilityRole="header"
                aria-level="1"
                collapsable={false}
                numberOfLines={1}
                onLayout={[Function]}
                style={
                  {
                    "color": "rgb(28, 28, 30)",
                    "fontSize": 17,
                    "fontWeight": "600",
                  }
                }
              >
                BridgeSourceTokenSelector
              </Text>
            </View>
          </View>
        </View>
      </View>
    </View>
    <RNSScreenContainer
      onLayout={[Function]}
      style={
        {
          "flex": 1,
        }
      }
    >
      <RNSScreen
        activityState={2}
        collapsable={false}
        gestureResponseDistance={
          {
            "bottom": -1,
            "end": -1,
            "start": -1,
            "top": -1,
          }
        }
        onGestureCancel={[Function]}
        pointerEvents="box-none"
        sheetAllowedDetents="large"
        sheetCornerRadius={-1}
        sheetExpandsWhenScrolledToEdge={true}
        sheetGrabberVisible={false}
        sheetLargestUndimmedDetent="all"
        style={
          {
            "bottom": 0,
            "left": 0,
            "position": "absolute",
            "right": 0,
            "top": 0,
            "zIndex": undefined,
          }
        }
      >
        <View
          collapsable={false}
          style={
            {
              "opacity": 1,
            }
          }
        />
        <View
          accessibilityElementsHidden={false}
          closing={false}
          gestureVelocityImpact={0.3}
          importantForAccessibility="auto"
          onClose={[Function]}
          onGestureBegin={[Function]}
          onGestureCanceled={[Function]}
          onGestureEnd={[Function]}
          onOpen={[Function]}
          onTransition={[Function]}
          pointerEvents="box-none"
          style={
            [
              {
                "overflow": undefined,
              },
              {
                "bottom": 0,
                "left": 0,
                "position": "absolute",
                "right": 0,
                "top": 0,
              },
            ]
          }
          transitionSpec={
            {
              "close": {
                "animation": "spring",
                "config": {
                  "damping": 500,
                  "mass": 3,
                  "overshootClamping": true,
                  "restDisplacementThreshold": 10,
                  "restSpeedThreshold": 10,
                  "stiffness": 1000,
                },
              },
              "open": {
                "animation": "spring",
                "config": {
                  "damping": 500,
                  "mass": 3,
                  "overshootClamping": true,
                  "restDisplacementThreshold": 10,
                  "restSpeedThreshold": 10,
                  "stiffness": 1000,
                },
              },
            }
          }
        >
          <View
            collapsable={false}
            needsOffscreenAlphaCompositing={false}
            pointerEvents="box-none"
            style={
              {
                "flex": 1,
              }
            }
          >
            <View
              collapsable={false}
              enabled={false}
              handlerTag={-1}
              handlerType="PanGestureHandler"
              onGestureHandlerEvent={[Function]}
              onGestureHandlerStateChange={[Function]}
              style={
                {
                  "flex": 1,
                  "transform": [
                    {
                      "translateX": 0,
                    },
                    {
                      "translateX": 0,
                    },
                  ],
                }
              }
            >
              <View
                collapsable={false}
                pointerEvents="none"
                style={
                  {
                    "backgroundColor": "rgb(242, 242, 242)",
                    "bottom": 0,
                    "left": 0,
                    "position": "absolute",
                    "shadowColor": "#000",
                    "shadowOffset": {
                      "height": 1,
                      "width": -1,
                    },
                    "shadowOpacity": 0.3,
                    "shadowRadius": 5,
                    "top": 0,
                    "width": 3,
                  }
                }
              />
              <View
                style={
                  [
                    {
                      "flex": 1,
                      "overflow": "hidden",
                    },
                    [
                      {
                        "backgroundColor": "rgb(242, 242, 242)",
                      },
                      undefined,
                    ],
                  ]
                }
              >
                <View
                  style={
                    {
                      "flex": 1,
                      "flexDirection": "column-reverse",
                    }
                  }
                >
                  <View
                    style={
                      {
                        "flex": 1,
                      }
                    }
                  >
                    <View
                      onLayout={[Function]}
                      style={
                        [
                          {
                            "bottom": 0,
                            "justifyContent": "flex-end",
                            "left": 0,
                            "position": "absolute",
                            "right": 0,
                            "top": 0,
                          },
                          {
                            "paddingBottom": 0,
                          },
                        ]
                      }
                    >
                      <View
                        style={
                          [
                            {
                              "backgroundColor": "#3f434a66",
                              "bottom": 0,
                              "left": 0,
                              "position": "absolute",
                              "right": 0,
                              "top": 0,
                            },
                            {
                              "opacity": 0,
                            },
                          ]
                        }
                      >
                        <TouchableOpacity
                          onPress={[Function]}
                          style={
                            {
                              "flex": 1,
                            }
                          }
                        />
                      </View>
                      <View
                        onLayout={[Function]}
                        style={
                          [
                            {
                              "bottom": 0,
                              "left": 0,
                              "position": "absolute",
                              "right": 0,
                            },
                            {
                              "paddingBottom": 0,
                            },
                          ]
                        }
                      >
                        <View
                          collapsable={false}
                          enabled={true}
                          handlerTag={2}
                          handlerType="PanGestureHandler"
                          onGestureHandlerEvent={[Function]}
                          onGestureHandlerStateChange={[Function]}
                          onLayout={[Function]}
                          style={
                            [
                              {
                                "backgroundColor": "#ffffff",
                                "borderColor": "#b7bbc866",
                                "borderTopLeftRadius": 24,
                                "borderTopRightRadius": 24,
                                "borderWidth": 1,
                                "height": 1334,
                                "maxHeight": 1334,
                                "overflow": "hidden",
                                "paddingBottom": 0,
                                "shadowColor": "#0000001a",
                                "shadowOffset": {
                                  "height": 2,
                                  "width": 0,
                                },
                                "shadowOpacity": 1,
                                "shadowRadius": 40,
                              },
                              {
                                "transform": [
                                  {
                                    "translateY": 1334,
                                  },
                                ],
                              },
                            ]
                          }
                        >
                          <View
                            style={
                              {
                                "alignItems": "center",
                                "alignSelf": "stretch",
                                "padding": 4,
                              }
                            }
                          >
                            <View
                              style={
                                {
                                  "backgroundColor": "#b7bbc866",
                                  "borderRadius": 2,
                                  "height": 4,
                                  "width": 40,
                                }
                              }
                            />
                          </View>
                          <View
                            style={
                              [
                                {
                                  "backgroundColor": "#ffffff",
                                  "flexDirection": "row",
                                  "gap": 16,
                                  "padding": 16,
                                },
                                false,
                              ]
                            }
                            testID="header"
                          >
                            <View
                              style={
                                {
                                  "width": undefined,
                                }
                              }
                            >
                              <View
                                onLayout={[Function]}
                              />
                            </View>
                            <View
                              style={
                                {
                                  "alignItems": "center",
                                  "flex": 1,
                                }
                              }
                            >
                              <Text
                                accessibilityRole="text"
                                style={
                                  {
                                    "color": "#121314",
                                    "fontFamily": "Geist Bold",
                                    "fontSize": 18,
                                    "letterSpacing": 0,
                                    "lineHeight": 24,
                                  }
                                }
                              >
                                Select token
                              </Text>
                            </View>
                            <View
                              style={
                                {
                                  "width": undefined,
                                }
                              }
                            >
                              <View
                                onLayout={[Function]}
                              >
                                <TouchableOpacity
                                  accessible={true}
                                  activeOpacity={1}
                                  disabled={false}
                                  onPress={[Function]}
                                  onPressIn={[Function]}
                                  onPressOut={[Function]}
                                  style={
                                    {
                                      "alignItems": "center",
                                      "borderRadius": 8,
                                      "height": 28,
                                      "justifyContent": "center",
                                      "opacity": 1,
                                      "width": 28,
                                    }
                                  }
                                  testID="bridge-token-selector-close-button"
                                >
                                  <SvgMock
                                    color="#121314"
                                    fill="currentColor"
                                    height={20}
                                    name="Close"
                                    style={
                                      {
                                        "height": 20,
                                        "width": 20,
                                      }
                                    }
                                    width={20}
                                  />
                                </TouchableOpacity>
                              </View>
                            </View>
                          </View>
                          <View
                            gap={20}
                            style={
                              [
                                {
                                  "gap": 20,
                                },
                                {
                                  "paddingHorizontal": 16,
                                  "paddingVertical": 12,
                                },
                              ]
                            }
                          >
                            <TouchableOpacity
                              accessibilityRole="button"
                              accessible={true}
                              activeOpacity={1}
                              onPress={[Function]}
                              onPressIn={[Function]}
                              onPressOut={[Function]}
                              style={
                                {
                                  "alignItems": "center",
                                  "alignSelf": "flex-start",
                                  "backgroundColor": "#3c4d9d0f",
                                  "borderColor": "#b7bbc866",
                                  "borderRadius": 12,
                                  "borderWidth": 1,
                                  "flexDirection": "row",
                                  "height": 40,
                                  "justifyContent": "center",
                                  "overflow": "hidden",
                                  "paddingHorizontal": 16,
                                }
                              }
                            >
                              <View
                                alignItems="center"
                                flexDirection="row"
                                gap={8}
                                style={
                                  [
                                    {
                                      "alignItems": "center",
                                      "flexDirection": "row",
                                      "gap": 8,
                                    },
                                    undefined,
                                  ]
                                }
                              >
                                <View
                                  alignItems="center"
                                  flexDirection="row"
                                  style={
                                    [
                                      {
                                        "alignItems": "center",
                                        "flexDirection": "row",
                                      },
                                      undefined,
                                    ]
                                  }
                                >
                                  <View
                                    style={
                                      {
                                        "alignItems": "center",
                                        "flexDirection": "row",
                                      }
                                    }
                                    testID="avatar-group-container"
                                  >
                                    <View
                                      style={
                                        {
                                          "marginLeft": 0,
                                        }
                                      }
                                      testID="avatargroup-avatar-container-0"
                                    >
                                      <View
                                        style={
                                          {
                                            "alignItems": "center",
                                            "backgroundColor": "#ffffff",
                                            "borderColor": "#ffffff",
                                            "borderRadius": 4,
                                            "borderWidth": 1.5,
                                            "height": 16,
                                            "justifyContent": "center",
                                            "overflow": "hidden",
                                            "width": 16,
                                          }
                                        }
                                        testID="avatargroup-avatar"
                                      >
                                        <Image
                                          onError={[Function]}
                                          resizeMode="contain"
                                          source={1}
                                          style={
                                            {
                                              "height": 16,
                                              "width": 16,
                                            }
                                          }
                                          testID="network-avatar-image"
                                        />
                                      </View>
                                    </View>
                                    <View
                                      style={
                                        {
                                          "marginLeft": -6,
                                        }
                                      }
                                      testID="avatargroup-avatar-container-1"
                                    >
                                      <View
                                        style={
                                          {
                                            "alignItems": "center",
                                            "backgroundColor": "#ffffff",
                                            "borderColor": "#ffffff",
                                            "borderRadius": 4,
                                            "borderWidth": 1.5,
                                            "height": 16,
                                            "justifyContent": "center",
                                            "overflow": "hidden",
                                            "width": 16,
                                          }
                                        }
                                        testID="avatargroup-avatar"
                                      >
                                        <Image
                                          onError={[Function]}
                                          resizeMode="contain"
                                          source={1}
                                          style={
                                            {
                                              "height": 16,
                                              "width": 16,
                                            }
                                          }
                                          testID="network-avatar-image"
                                        />
                                      </View>
                                    </View>
                                    <View
                                      style={
                                        {
                                          "marginLeft": -6,
                                        }
                                      }
                                      testID="avatargroup-avatar-container-2"
                                    >
                                      <View
                                        style={
                                          {
                                            "alignItems": "center",
                                            "backgroundColor": "#ffffff",
                                            "borderColor": "#ffffff",
                                            "borderRadius": 4,
                                            "borderWidth": 1.5,
                                            "height": 16,
                                            "justifyContent": "center",
                                            "overflow": "hidden",
                                            "width": 16,
                                          }
                                        }
                                        testID="avatargroup-avatar"
                                      >
                                        <Image
                                          onError={[Function]}
                                          resizeMode="contain"
                                          source={1}
                                          style={
                                            {
                                              "height": 16,
                                              "width": 16,
                                            }
                                          }
                                          testID="network-avatar-image"
                                        />
                                      </View>
                                    </View>
                                    <View
                                      style={
                                        {
                                          "marginLeft": -6,
                                        }
                                      }
                                      testID="avatargroup-avatar-container-3"
                                    >
                                      <View
                                        style={
                                          {
                                            "alignItems": "center",
                                            "backgroundColor": "#ffffff",
                                            "borderColor": "#ffffff",
                                            "borderRadius": 4,
                                            "borderWidth": 1.5,
                                            "height": 16,
                                            "justifyContent": "center",
                                            "overflow": "hidden",
                                            "width": 16,
                                          }
                                        }
                                        testID="avatargroup-avatar"
                                      >
                                        <Image
                                          onError={[Function]}
                                          resizeMode="contain"
                                          source={1}
                                          style={
                                            {
                                              "height": 16,
                                              "width": 16,
                                            }
                                          }
                                          testID="network-avatar-image"
                                        />
                                      </View>
                                    </View>
                                  </View>
                                </View>
                                <Text
                                  accessibilityRole="text"
                                  style={
                                    {
                                      "color": "#121314",
                                      "fontFamily": "Geist Regular",
                                      "fontSize": 16,
                                      "letterSpacing": 0,
                                      "lineHeight": 24,
                                    }
                                  }
                                >
                                  All networks
                                </Text>
                              </View>
                              <SvgMock
                                color="#121314"
                                fill="currentColor"
                                height={16}
                                name="ArrowDown"
                                style={
                                  {
                                    "height": 16,
                                    "marginLeft": 8,
                                    "width": 16,
                                  }
                                }
                                width={16}
                              />
                            </TouchableOpacity>
                            <View
                              accessibilityState={
                                {
                                  "busy": undefined,
                                  "checked": undefined,
                                  "disabled": undefined,
                                  "expanded": undefined,
                                  "selected": undefined,
                                }
                              }
                              accessibilityValue={
                                {
                                  "max": undefined,
                                  "min": undefined,
                                  "now": undefined,
                                  "text": undefined,
                                }
                              }
                              accessible={true}
                              collapsable={false}
                              focusable={true}
                              onBlur={[Function]}
                              onClick={[Function]}
                              onFocus={[Function]}
                              onResponderGrant={[Function]}
                              onResponderMove={[Function]}
                              onResponderRelease={[Function]}
                              onResponderTerminate={[Function]}
                              onResponderTerminationRequest={[Function]}
                              onStartShouldSetResponder={[Function]}
                              style={
                                {
                                  "alignItems": "center",
                                  "backgroundColor": "#f3f5f9",
                                  "borderColor": "#b7bbc8",
                                  "borderRadius": 12,
                                  "borderWidth": 0,
                                  "flexDirection": "row",
                                  "height": 40,
                                  "opacity": 1,
                                  "paddingHorizontal": 16,
                                }
                              }
                              testID="textfield"
                            >
                              <View
                                style={
                                  {
                                    "marginRight": 8,
                                  }
                                }
                                testID="textfield-startacccessory"
                              >
                                <SvgMock
                                  color="#121314"
                                  fill="currentColor"
                                  height={16}
                                  name="Search"
                                  style={
                                    {
                                      "height": 16,
                                      "width": 16,
                                    }
                                  }
                                  width={16}
                                />
                              </View>
                              <View
                                style={
                                  {
                                    "flex": 1,
                                  }
                                }
                              >
                                <TextInput
                                  autoFocus={false}
                                  editable={true}
                                  onBlur={[Function]}
                                  onChangeText={[Function]}
                                  onFocus={[Function]}
                                  placeholder="Enter token name or paste address"
                                  placeholderTextColor="#686e7d"
                                  style={
                                    {
                                      "backgroundColor": "inherit",
                                      "borderColor": "transparent",
                                      "borderWidth": 1,
                                      "color": "#121314",
                                      "fontFamily": "Geist Regular",
                                      "fontSize": 16,
                                      "height": 38,
                                      "letterSpacing": 0,
                                      "lineHeight": 20,
                                      "opacity": 1,
                                      "paddingVertical": 2,
                                      "textAlignVertical": "center",
                                    }
                                  }
                                  testID="bridge-token-search-input"
                                  value=""
                                />
                              </View>
                            </View>
                          </View>
                          <View>
                            <RCTScrollView
                              ListEmptyComponent={[Function]}
                              bounces={true}
                              collapsable={false}
                              data={
                                [
                                  {
<<<<<<< HEAD
=======
                                    "accountType": undefined,
>>>>>>> 338177c4
                                    "address": "0x0000000000000000000000000000000000000002",
                                    "balance": "2.0",
                                    "balanceFiat": "$200000",
                                    "chainId": "0x1",
                                    "decimals": 18,
<<<<<<< HEAD
                                    "image": "https://token2.com/logo.png",
=======
                                    "image": "https://static.cx.metamask.io/api/v2/tokenIcons/assets/eip155/1/erc20/0x0000000000000000000000000000000000000002.png",
>>>>>>> 338177c4
                                    "name": "Hello Token",
                                    "symbol": "HELLO",
                                    "tokenFiatAmount": 200000,
                                  },
                                  {
<<<<<<< HEAD
=======
                                    "accountType": undefined,
>>>>>>> 338177c4
                                    "address": "0x0000000000000000000000000000000000000003",
                                    "balance": "5.0",
                                    "balanceFiat": "$80000",
                                    "chainId": "0xa",
                                    "decimals": 18,
<<<<<<< HEAD
                                    "image": "https://token3.com/logo.png",
=======
                                    "image": "https://static.cx.metamask.io/api/v2/tokenIcons/assets/eip155/10/erc20/0x0000000000000000000000000000000000000003.png",
>>>>>>> 338177c4
                                    "name": "Foo Token",
                                    "symbol": "FOO",
                                    "tokenFiatAmount": 80000,
                                  },
                                  {
<<<<<<< HEAD
=======
                                    "accountType": undefined,
>>>>>>> 338177c4
                                    "address": "0x0000000000000000000000000000000000000000",
                                    "balance": "20.0",
                                    "balanceFiat": "$40000",
                                    "chainId": "0xa",
                                    "decimals": 18,
<<<<<<< HEAD
                                    "image": "",
=======
                                    "image": "https://static.cx.metamask.io/api/v2/tokenIcons/assets/eip155/10/slip44/60.png",
>>>>>>> 338177c4
                                    "name": "Ethereum",
                                    "symbol": "ETH",
                                    "tokenFiatAmount": 40000,
                                  },
                                  {
<<<<<<< HEAD
=======
                                    "accountType": "solana:data-account",
                                    "address": "solana:5eykt4UsFv8P8NJdTREpY1vzqKqZKvdp/token:EPjFWdd5AufqSSqeM2qN1xzybapC8G4wEGGkZwyTDt1v",
                                    "balance": "20000.456",
                                    "balanceFiat": "20000.456 USD",
                                    "chainId": "solana:5eykt4UsFv8P8NJdTREpY1vzqKqZKvdp",
                                    "decimals": 6,
                                    "image": "https://static.cx.metamask.io/api/v2/tokenIcons/assets/solana/5eykt4UsFv8P8NJdTREpY1vzqKqZKvdp/token/EPjFWdd5AufqSSqeM2qN1xzybapC8G4wEGGkZwyTDt1v.png",
                                    "name": "USD Coin",
                                    "symbol": "USDC",
                                    "tokenFiatAmount": 20000.456,
                                  },
                                  {
                                    "accountType": undefined,
>>>>>>> 338177c4
                                    "address": "0x0000000000000000000000000000000000000001",
                                    "balance": "1.0",
                                    "balanceFiat": "$20000",
                                    "chainId": "0x1",
                                    "decimals": 18,
<<<<<<< HEAD
                                    "image": "https://token1.com/logo.png",
=======
                                    "image": "https://static.cx.metamask.io/api/v2/tokenIcons/assets/eip155/1/erc20/0x0000000000000000000000000000000000000001.png",
>>>>>>> 338177c4
                                    "name": "Token One",
                                    "symbol": "TOKEN1",
                                    "tokenFiatAmount": 20000,
                                  },
                                  {
<<<<<<< HEAD
=======
                                    "accountType": "solana:data-account",
                                    "address": "solana:5eykt4UsFv8P8NJdTREpY1vzqKqZKvdp/slip44:501",
                                    "balance": "100.123",
                                    "balanceFiat": "10012.3 USD",
                                    "chainId": "solana:5eykt4UsFv8P8NJdTREpY1vzqKqZKvdp",
                                    "decimals": 9,
                                    "image": "https://static.cx.metamask.io/api/v2/tokenIcons/assets/solana/5eykt4UsFv8P8NJdTREpY1vzqKqZKvdp/slip44/501.png",
                                    "name": "Solana",
                                    "symbol": "SOL",
                                    "tokenFiatAmount": 10012.3,
                                  },
                                  {
                                    "accountType": undefined,
>>>>>>> 338177c4
                                    "address": "0x0000000000000000000000000000000000000000",
                                    "balance": "3.0",
                                    "balanceFiat": "$6000",
                                    "chainId": "0x1",
                                    "decimals": 18,
<<<<<<< HEAD
                                    "image": "",
=======
                                    "image": "https://static.cx.metamask.io/api/v2/tokenIcons/assets/eip155/1/slip44/60.png",
>>>>>>> 338177c4
                                    "name": "Ethereum",
                                    "symbol": "ETH",
                                    "tokenFiatAmount": 6000,
                                  },
<<<<<<< HEAD
=======
                                  {
                                    "accountType": "bip122:p2wpkh",
                                    "address": "bip122:000000000019d6689c085ae165831e93/slip44:0",
                                    "balance": "0.015",
                                    "balanceFiat": "1500 USD",
                                    "chainId": "bip122:000000000019d6689c085ae165831e93",
                                    "decimals": 8,
                                    "image": "https://static.cx.metamask.io/api/v2/tokenIcons/assets/bip122/000000000019d6689c085ae165831e93/slip44/0.png",
                                    "name": "Bitcoin",
                                    "symbol": "BTC",
                                    "tokenFiatAmount": 1500,
                                  },
>>>>>>> 338177c4
                                ]
                              }
                              getItem={[Function]}
                              getItemCount={[Function]}
                              handlerTag={1}
                              handlerType="NativeViewGestureHandler"
                              initialNumToRender={20}
                              keyExtractor={[Function]}
                              keyboardShouldPersistTaps="always"
                              maxToRenderPerBatch={20}
                              onContentSizeChange={[Function]}
                              onGestureHandlerEvent={[Function]}
                              onGestureHandlerStateChange={[Function]}
                              onLayout={[Function]}
                              onMomentumScrollBegin={[Function]}
                              onMomentumScrollEnd={[Function]}
                              onScroll={[Function]}
                              onScrollBeginDrag={[Function]}
                              onScrollEndDrag={[Function]}
                              removeClippedSubviews={true}
                              renderItem={[Function]}
                              renderScrollComponent={[Function]}
                              scrollEnabled={true}
                              scrollEventThrottle={0.0001}
                              showsHorizontalScrollIndicator={false}
                              showsVerticalScrollIndicator={true}
                              stickyHeaderIndices={[]}
                              style={
                                {
                                  "marginTop": 10,
                                }
                              }
                              viewabilityConfigCallbackPairs={[]}
                              windowSize={10}
                            >
                              <View>
                                <View
                                  onFocusCapture={[Function]}
                                  onLayout={[Function]}
                                  style={null}
                                >
                                  <View
                                    alignItems="center"
                                    flexDirection="row"
                                    style={
                                      [
                                        {
                                          "alignItems": "center",
                                          "flexDirection": "row",
                                        },
                                        {
                                          "backgroundColor": "#ffffff",
                                          "padding": 4,
                                        },
                                      ]
                                    }
                                  >
                                    <TouchableOpacity
                                      onPress={[Function]}
                                      style={
                                        {
                                          "alignItems": "flex-start",
                                          "flex": 1,
                                          "flexDirection": "row",
                                          "paddingHorizontal": 15,
                                          "paddingVertical": 10,
                                        }
                                      }
                                      testID="asset-0x1-HELLO"
                                    >
                                      <View
                                        alignItems="center"
                                        flexDirection="row"
                                        gap={4}
                                        style={
                                          [
                                            {
                                              "alignItems": "center",
                                              "flexDirection": "row",
                                              "gap": 4,
                                            },
                                            undefined,
                                          ]
                                        }
                                      >
                                        <View
                                          onLayout={[Function]}
                                          style={
                                            {
                                              "alignSelf": undefined,
                                              "position": "relative",
                                            }
                                          }
                                          testID="badge-wrapper-badge"
                                        >
                                          <View>
                                            <View
                                              style={
                                                {
                                                  "backgroundColor": "#ffffff",
                                                  "borderRadius": 16,
                                                  "height": 32,
                                                  "overflow": "hidden",
                                                  "width": 32,
                                                }
<<<<<<< HEAD
                                              }
                                            >
                                              <Image
                                                onError={[Function]}
                                                resizeMode="contain"
                                                source={
                                                  {
                                                    "uri": "https://token2.com/logo.png",
                                                  }
                                                }
                                                style={
                                                  {
                                                    "flex": 1,
                                                    "height": undefined,
                                                    "width": undefined,
                                                  }
                                                }
                                                testID="token-avatar-image"
                                              />
                                            </View>
                                          </View>
                                          <View
                                            style={
                                              {
                                                "alignItems": "center",
                                                "aspectRatio": 1,
                                                "bottom": 0,
                                                "height": 0,
                                                "justifyContent": "center",
                                                "position": "absolute",
                                                "right": 0,
                                                "transform": [
                                                  {
                                                    "translateX": 0,
                                                  },
                                                  {
                                                    "translateY": 0,
                                                  },
                                                ],
                                              }
                                            }
                                          >
                                            <View
                                              onLayout={[Function]}
                                              style={
                                                {
                                                  "alignItems": "center",
                                                  "aspectRatio": 1,
                                                  "height": "50%",
                                                  "justifyContent": "center",
                                                  "maxHeight": 24,
                                                  "minHeight": 8,
                                                  "opacity": 0,
                                                }
                                              }
                                              testID="badgenetwork"
                                            >
                                              <View
                                                style={
                                                  {
                                                    "alignItems": "center",
                                                    "backgroundColor": "#ffffff",
                                                    "borderColor": "#ffffff",
                                                    "borderRadius": 8,
                                                    "borderWidth": 2,
                                                    "height": 32,
                                                    "justifyContent": "center",
                                                    "overflow": "hidden",
                                                    "shadowColor": "#0000001a",
                                                    "shadowOffset": {
                                                      "height": 2,
                                                      "width": 0,
                                                    },
                                                    "shadowOpacity": 1,
                                                    "shadowRadius": 4,
                                                    "transform": [
                                                      {
                                                        "scale": 1,
                                                      },
                                                    ],
                                                    "width": 32,
                                                  }
                                                }
                                              >
                                                <Image
                                                  onError={[Function]}
                                                  resizeMode="contain"
                                                  source={1}
                                                  style={
                                                    {
                                                      "height": 32,
                                                      "width": 32,
                                                    }
                                                  }
                                                  testID="network-avatar-image"
                                                />
                                              </View>
                                            </View>
=======
                                              }
                                            >
                                              <Image
                                                onError={[Function]}
                                                resizeMode="contain"
                                                source={
                                                  {
                                                    "uri": "https://static.cx.metamask.io/api/v2/tokenIcons/assets/eip155/1/erc20/0x0000000000000000000000000000000000000002.png",
                                                  }
                                                }
                                                style={
                                                  {
                                                    "flex": 1,
                                                    "height": undefined,
                                                    "width": undefined,
                                                  }
                                                }
                                                testID="token-avatar-image"
                                              />
                                            </View>
                                          </View>
                                          <View
                                            style={
                                              {
                                                "alignItems": "center",
                                                "aspectRatio": 1,
                                                "bottom": 0,
                                                "height": 0,
                                                "justifyContent": "center",
                                                "position": "absolute",
                                                "right": 0,
                                                "transform": [
                                                  {
                                                    "translateX": 0,
                                                  },
                                                  {
                                                    "translateY": 0,
                                                  },
                                                ],
                                              }
                                            }
                                          >
                                            <View
                                              onLayout={[Function]}
                                              style={
                                                {
                                                  "alignItems": "center",
                                                  "aspectRatio": 1,
                                                  "height": "50%",
                                                  "justifyContent": "center",
                                                  "maxHeight": 24,
                                                  "minHeight": 8,
                                                  "opacity": 0,
                                                }
                                              }
                                              testID="badgenetwork"
                                            >
                                              <View
                                                style={
                                                  {
                                                    "alignItems": "center",
                                                    "backgroundColor": "#ffffff",
                                                    "borderColor": "#ffffff",
                                                    "borderRadius": 8,
                                                    "borderWidth": 2,
                                                    "height": 32,
                                                    "justifyContent": "center",
                                                    "overflow": "hidden",
                                                    "shadowColor": "#0000001a",
                                                    "shadowOffset": {
                                                      "height": 2,
                                                      "width": 0,
                                                    },
                                                    "shadowOpacity": 1,
                                                    "shadowRadius": 4,
                                                    "transform": [
                                                      {
                                                        "scale": 1,
                                                      },
                                                    ],
                                                    "width": 32,
                                                  }
                                                }
                                              >
                                                <Image
                                                  onError={[Function]}
                                                  resizeMode="contain"
                                                  source={1}
                                                  style={
                                                    {
                                                      "height": 32,
                                                      "width": 32,
                                                    }
                                                  }
                                                  testID="network-avatar-image"
                                                />
                                              </View>
                                            </View>
>>>>>>> 338177c4
                                          </View>
                                        </View>
                                        <View
                                          flexDirection="column"
                                          gap={4}
                                          style={
                                            [
                                              {
                                                "flexDirection": "column",
                                                "gap": 4,
                                              },
                                              {
                                                "flex": 1,
                                                "marginLeft": 8,
                                              },
                                            ]
                                          }
                                        >
                                          <View
                                            alignItems="center"
                                            flexDirection="row"
<<<<<<< HEAD
=======
                                            gap={4}
>>>>>>> 338177c4
                                            style={
                                              [
                                                {
                                                  "alignItems": "center",
                                                  "flexDirection": "row",
<<<<<<< HEAD
=======
                                                  "gap": 4,
>>>>>>> 338177c4
                                                },
                                                undefined,
                                              ]
                                            }
                                          >
                                            <Text
                                              accessibilityRole="text"
                                              style={
                                                {
                                                  "color": "#121314",
                                                  "fontFamily": "Geist Medium",
                                                  "fontSize": 18,
                                                  "letterSpacing": 0,
                                                  "lineHeight": 24,
                                                }
                                              }
                                            >
                                              HELLO
                                            </Text>
                                          </View>
                                          <Text
                                            accessibilityRole="text"
                                            style={
                                              {
                                                "color": "#686e7d",
                                                "fontFamily": "Geist Regular",
                                                "fontSize": 16,
                                                "letterSpacing": 0,
                                                "lineHeight": 24,
                                              }
                                            }
                                          >
                                            Hello Token
                                          </Text>
                                        </View>
                                        <View
                                          gap={4}
                                          style={
                                            [
                                              {
                                                "gap": 4,
                                              },
                                              {
                                                "alignItems": "flex-end",
                                                "flex": 1,
                                              },
                                            ]
                                          }
                                        >
                                          <Text
                                            accessibilityRole="text"
                                            style={
                                              {
                                                "color": "#121314",
                                                "fontFamily": "Geist Medium",
                                                "fontSize": 18,
                                                "letterSpacing": 0,
                                                "lineHeight": 24,
                                              }
                                            }
                                          >
                                            $200000
                                          </Text>
                                          <Text
                                            accessibilityRole="text"
                                            style={
                                              {
                                                "color": "#686e7d",
                                                "fontFamily": "Geist Regular",
                                                "fontSize": 16,
                                                "letterSpacing": 0,
                                                "lineHeight": 24,
                                              }
                                            }
                                          >
                                            2 HELLO
                                          </Text>
                                        </View>
                                      </View>
                                    </TouchableOpacity>
                                  </View>
                                </View>
                                <View
                                  onFocusCapture={[Function]}
                                  onLayout={[Function]}
                                  style={null}
                                >
                                  <View
                                    alignItems="center"
                                    flexDirection="row"
                                    style={
                                      [
                                        {
                                          "alignItems": "center",
                                          "flexDirection": "row",
                                        },
                                        {
                                          "backgroundColor": "#ffffff",
                                          "padding": 4,
                                        },
                                      ]
                                    }
                                  >
                                    <TouchableOpacity
                                      onPress={[Function]}
                                      style={
                                        {
                                          "alignItems": "flex-start",
                                          "flex": 1,
                                          "flexDirection": "row",
                                          "paddingHorizontal": 15,
                                          "paddingVertical": 10,
                                        }
                                      }
                                      testID="asset-0xa-FOO"
                                    >
                                      <View
                                        alignItems="center"
                                        flexDirection="row"
                                        gap={4}
                                        style={
                                          [
                                            {
                                              "alignItems": "center",
                                              "flexDirection": "row",
                                              "gap": 4,
                                            },
                                            undefined,
                                          ]
                                        }
                                      >
                                        <View
                                          onLayout={[Function]}
                                          style={
                                            {
                                              "alignSelf": undefined,
                                              "position": "relative",
                                            }
                                          }
                                          testID="badge-wrapper-badge"
                                        >
                                          <View>
                                            <View
                                              style={
                                                {
                                                  "backgroundColor": "#ffffff",
                                                  "borderRadius": 16,
                                                  "height": 32,
                                                  "overflow": "hidden",
                                                  "width": 32,
                                                }
<<<<<<< HEAD
                                              }
                                            >
                                              <Image
                                                onError={[Function]}
                                                resizeMode="contain"
                                                source={
                                                  {
                                                    "uri": "https://token3.com/logo.png",
                                                  }
                                                }
                                                style={
                                                  {
                                                    "flex": 1,
                                                    "height": undefined,
                                                    "width": undefined,
                                                  }
                                                }
                                                testID="token-avatar-image"
                                              />
                                            </View>
                                          </View>
                                          <View
                                            style={
                                              {
                                                "alignItems": "center",
                                                "aspectRatio": 1,
                                                "bottom": 0,
                                                "height": 0,
                                                "justifyContent": "center",
                                                "position": "absolute",
                                                "right": 0,
                                                "transform": [
                                                  {
                                                    "translateX": 0,
                                                  },
                                                  {
                                                    "translateY": 0,
                                                  },
                                                ],
                                              }
                                            }
                                          >
                                            <View
                                              onLayout={[Function]}
                                              style={
                                                {
                                                  "alignItems": "center",
                                                  "aspectRatio": 1,
                                                  "height": "50%",
                                                  "justifyContent": "center",
                                                  "maxHeight": 24,
                                                  "minHeight": 8,
                                                  "opacity": 0,
                                                }
                                              }
                                              testID="badgenetwork"
                                            >
                                              <View
                                                style={
                                                  {
                                                    "alignItems": "center",
                                                    "backgroundColor": "#ffffff",
                                                    "borderColor": "#ffffff",
                                                    "borderRadius": 8,
                                                    "borderWidth": 2,
                                                    "height": 32,
                                                    "justifyContent": "center",
                                                    "overflow": "hidden",
                                                    "shadowColor": "#0000001a",
                                                    "shadowOffset": {
                                                      "height": 2,
                                                      "width": 0,
                                                    },
                                                    "shadowOpacity": 1,
                                                    "shadowRadius": 4,
                                                    "transform": [
                                                      {
                                                        "scale": 1,
                                                      },
                                                    ],
                                                    "width": 32,
                                                  }
                                                }
                                              >
                                                <Image
                                                  onError={[Function]}
                                                  resizeMode="contain"
                                                  source={1}
                                                  style={
                                                    {
                                                      "height": 32,
                                                      "width": 32,
                                                    }
                                                  }
                                                  testID="network-avatar-image"
                                                />
                                              </View>
                                            </View>
=======
                                              }
                                            >
                                              <Image
                                                onError={[Function]}
                                                resizeMode="contain"
                                                source={
                                                  {
                                                    "uri": "https://static.cx.metamask.io/api/v2/tokenIcons/assets/eip155/10/erc20/0x0000000000000000000000000000000000000003.png",
                                                  }
                                                }
                                                style={
                                                  {
                                                    "flex": 1,
                                                    "height": undefined,
                                                    "width": undefined,
                                                  }
                                                }
                                                testID="token-avatar-image"
                                              />
                                            </View>
                                          </View>
                                          <View
                                            style={
                                              {
                                                "alignItems": "center",
                                                "aspectRatio": 1,
                                                "bottom": 0,
                                                "height": 0,
                                                "justifyContent": "center",
                                                "position": "absolute",
                                                "right": 0,
                                                "transform": [
                                                  {
                                                    "translateX": 0,
                                                  },
                                                  {
                                                    "translateY": 0,
                                                  },
                                                ],
                                              }
                                            }
                                          >
                                            <View
                                              onLayout={[Function]}
                                              style={
                                                {
                                                  "alignItems": "center",
                                                  "aspectRatio": 1,
                                                  "height": "50%",
                                                  "justifyContent": "center",
                                                  "maxHeight": 24,
                                                  "minHeight": 8,
                                                  "opacity": 0,
                                                }
                                              }
                                              testID="badgenetwork"
                                            >
                                              <View
                                                style={
                                                  {
                                                    "alignItems": "center",
                                                    "backgroundColor": "#ffffff",
                                                    "borderColor": "#ffffff",
                                                    "borderRadius": 8,
                                                    "borderWidth": 2,
                                                    "height": 32,
                                                    "justifyContent": "center",
                                                    "overflow": "hidden",
                                                    "shadowColor": "#0000001a",
                                                    "shadowOffset": {
                                                      "height": 2,
                                                      "width": 0,
                                                    },
                                                    "shadowOpacity": 1,
                                                    "shadowRadius": 4,
                                                    "transform": [
                                                      {
                                                        "scale": 1,
                                                      },
                                                    ],
                                                    "width": 32,
                                                  }
                                                }
                                              >
                                                <Image
                                                  onError={[Function]}
                                                  resizeMode="contain"
                                                  source={1}
                                                  style={
                                                    {
                                                      "height": 32,
                                                      "width": 32,
                                                    }
                                                  }
                                                  testID="network-avatar-image"
                                                />
                                              </View>
                                            </View>
>>>>>>> 338177c4
                                          </View>
                                        </View>
                                        <View
                                          flexDirection="column"
                                          gap={4}
                                          style={
                                            [
                                              {
                                                "flexDirection": "column",
                                                "gap": 4,
                                              },
                                              {
                                                "flex": 1,
                                                "marginLeft": 8,
                                              },
                                            ]
                                          }
                                        >
                                          <View
                                            alignItems="center"
                                            flexDirection="row"
<<<<<<< HEAD
=======
                                            gap={4}
>>>>>>> 338177c4
                                            style={
                                              [
                                                {
                                                  "alignItems": "center",
                                                  "flexDirection": "row",
<<<<<<< HEAD
=======
                                                  "gap": 4,
>>>>>>> 338177c4
                                                },
                                                undefined,
                                              ]
                                            }
                                          >
                                            <Text
                                              accessibilityRole="text"
                                              style={
                                                {
                                                  "color": "#121314",
                                                  "fontFamily": "Geist Medium",
                                                  "fontSize": 18,
                                                  "letterSpacing": 0,
                                                  "lineHeight": 24,
                                                }
                                              }
                                            >
                                              FOO
                                            </Text>
                                          </View>
                                          <Text
                                            accessibilityRole="text"
                                            style={
                                              {
                                                "color": "#686e7d",
                                                "fontFamily": "Geist Regular",
                                                "fontSize": 16,
                                                "letterSpacing": 0,
                                                "lineHeight": 24,
                                              }
                                            }
                                          >
                                            Foo Token
                                          </Text>
                                        </View>
                                        <View
                                          gap={4}
                                          style={
                                            [
                                              {
                                                "gap": 4,
                                              },
                                              {
                                                "alignItems": "flex-end",
                                                "flex": 1,
                                              },
                                            ]
                                          }
                                        >
                                          <Text
                                            accessibilityRole="text"
                                            style={
                                              {
                                                "color": "#121314",
                                                "fontFamily": "Geist Medium",
                                                "fontSize": 18,
                                                "letterSpacing": 0,
                                                "lineHeight": 24,
                                              }
                                            }
                                          >
                                            $80000
                                          </Text>
                                          <Text
                                            accessibilityRole="text"
                                            style={
                                              {
                                                "color": "#686e7d",
                                                "fontFamily": "Geist Regular",
                                                "fontSize": 16,
                                                "letterSpacing": 0,
                                                "lineHeight": 24,
                                              }
                                            }
                                          >
                                            5 FOO
                                          </Text>
                                        </View>
                                      </View>
                                    </TouchableOpacity>
                                  </View>
                                </View>
                                <View
                                  onFocusCapture={[Function]}
                                  onLayout={[Function]}
                                  style={null}
                                >
                                  <View
                                    alignItems="center"
                                    flexDirection="row"
                                    style={
                                      [
                                        {
                                          "alignItems": "center",
                                          "flexDirection": "row",
                                        },
                                        {
                                          "backgroundColor": "#ffffff",
                                          "padding": 4,
                                        },
                                      ]
                                    }
                                  >
                                    <TouchableOpacity
                                      onPress={[Function]}
                                      style={
                                        {
                                          "alignItems": "flex-start",
                                          "flex": 1,
                                          "flexDirection": "row",
                                          "paddingHorizontal": 15,
                                          "paddingVertical": 10,
                                        }
                                      }
                                      testID="asset-0xa-ETH"
                                    >
                                      <View
                                        alignItems="center"
                                        flexDirection="row"
                                        gap={4}
                                        style={
                                          [
                                            {
                                              "alignItems": "center",
                                              "flexDirection": "row",
                                              "gap": 4,
                                            },
                                            undefined,
                                          ]
                                        }
                                      >
                                        <View
                                          onLayout={[Function]}
                                          style={
                                            {
                                              "alignSelf": undefined,
                                              "position": "relative",
                                            }
                                          }
                                          testID="badge-wrapper-badge"
                                        >
                                          <View>
                                            <View
                                              useNativeDriver={true}
                                            >
                                              <View
                                                fadeIn={true}
                                                source={
                                                  {
                                                    "uri": "",
                                                  }
                                                }
                                                style={
                                                  [
                                                    {
                                                      "borderRadius": 12,
                                                      "height": 24,
                                                      "width": 24,
                                                    },
                                                    {
                                                      "borderRadius": 18,
                                                      "height": 36,
                                                      "width": 36,
                                                    },
                                                    undefined,
                                                    undefined,
                                                    undefined,
                                                  ]
                                                }
                                                testID="network-logo-ETH"
                                              />
                                              <View
                                                collapsable={false}
                                                style={
                                                  {
                                                    "bottom": 0,
                                                    "left": 0,
                                                    "opacity": 1,
                                                    "position": "absolute",
                                                    "right": 0,
                                                    "top": 0,
                                                  }
                                                }
                                              >
                                                <View
                                                  style={
                                                    [
                                                      {
                                                        "borderRadius": 18,
                                                        "height": 36,
                                                        "width": 36,
                                                      },
                                                      {
                                                        "backgroundColor": "#eee",
                                                      },
                                                      undefined,
                                                    ]
                                                  }
                                                />
                                              </View>
                                            </View>
                                          </View>
                                          <View
                                            style={
                                              {
                                                "alignItems": "center",
                                                "aspectRatio": 1,
                                                "bottom": 0,
                                                "height": 0,
                                                "justifyContent": "center",
                                                "position": "absolute",
                                                "right": 0,
                                                "transform": [
                                                  {
                                                    "translateX": 0,
                                                  },
                                                  {
                                                    "translateY": 0,
                                                  },
                                                ],
                                              }
                                            }
                                          >
                                            <View
                                              onLayout={[Function]}
                                              style={
                                                {
                                                  "alignItems": "center",
                                                  "aspectRatio": 1,
                                                  "height": "50%",
                                                  "justifyContent": "center",
                                                  "maxHeight": 24,
                                                  "minHeight": 8,
                                                  "opacity": 0,
                                                }
                                              }
                                              testID="badgenetwork"
                                            >
                                              <View
                                                style={
                                                  {
                                                    "alignItems": "center",
                                                    "backgroundColor": "#ffffff",
                                                    "borderColor": "#ffffff",
                                                    "borderRadius": 8,
                                                    "borderWidth": 2,
                                                    "height": 32,
                                                    "justifyContent": "center",
                                                    "overflow": "hidden",
                                                    "shadowColor": "#0000001a",
                                                    "shadowOffset": {
                                                      "height": 2,
                                                      "width": 0,
                                                    },
                                                    "shadowOpacity": 1,
                                                    "shadowRadius": 4,
                                                    "transform": [
                                                      {
                                                        "scale": 1,
                                                      },
                                                    ],
                                                    "width": 32,
                                                  }
                                                }
                                              >
                                                <Image
                                                  onError={[Function]}
                                                  resizeMode="contain"
                                                  source={1}
                                                  style={
                                                    {
                                                      "height": 32,
                                                      "width": 32,
                                                    }
                                                  }
                                                  testID="network-avatar-image"
                                                />
                                              </View>
                                            </View>
                                          </View>
                                        </View>
                                        <View
                                          flexDirection="column"
                                          gap={4}
                                          style={
                                            [
                                              {
                                                "flexDirection": "column",
                                                "gap": 4,
                                              },
                                              {
                                                "flex": 1,
                                                "marginLeft": 8,
                                              },
                                            ]
                                          }
                                        >
                                          <View
                                            alignItems="center"
                                            flexDirection="row"
<<<<<<< HEAD
=======
                                            gap={4}
>>>>>>> 338177c4
                                            style={
                                              [
                                                {
                                                  "alignItems": "center",
                                                  "flexDirection": "row",
<<<<<<< HEAD
=======
                                                  "gap": 4,
>>>>>>> 338177c4
                                                },
                                                undefined,
                                              ]
                                            }
                                          >
                                            <Text
                                              accessibilityRole="text"
                                              style={
                                                {
                                                  "color": "#121314",
                                                  "fontFamily": "Geist Medium",
                                                  "fontSize": 18,
                                                  "letterSpacing": 0,
                                                  "lineHeight": 24,
                                                }
                                              }
                                            >
                                              ETH
                                            </Text>
                                          </View>
                                          <Text
                                            accessibilityRole="text"
                                            style={
                                              {
                                                "color": "#686e7d",
                                                "fontFamily": "Geist Regular",
                                                "fontSize": 16,
                                                "letterSpacing": 0,
                                                "lineHeight": 24,
                                              }
                                            }
                                          >
                                            Ethereum
                                          </Text>
<<<<<<< HEAD
                                        </View>
                                        <View
                                          gap={4}
                                          style={
                                            [
                                              {
                                                "gap": 4,
                                              },
                                              {
                                                "alignItems": "flex-end",
                                                "flex": 1,
                                              },
                                            ]
                                          }
                                        >
                                          <Text
                                            accessibilityRole="text"
                                            style={
                                              {
                                                "color": "#121314",
                                                "fontFamily": "Geist Medium",
                                                "fontSize": 18,
                                                "letterSpacing": 0,
                                                "lineHeight": 24,
                                              }
                                            }
                                          >
                                            $40000
                                          </Text>
                                          <Text
                                            accessibilityRole="text"
                                            style={
                                              {
                                                "color": "#686e7d",
                                                "fontFamily": "Geist Regular",
                                                "fontSize": 16,
                                                "letterSpacing": 0,
                                                "lineHeight": 24,
                                              }
                                            }
                                          >
                                            20 ETH
                                          </Text>
                                        </View>
=======
                                        </View>
                                        <View
                                          gap={4}
                                          style={
                                            [
                                              {
                                                "gap": 4,
                                              },
                                              {
                                                "alignItems": "flex-end",
                                                "flex": 1,
                                              },
                                            ]
                                          }
                                        >
                                          <Text
                                            accessibilityRole="text"
                                            style={
                                              {
                                                "color": "#121314",
                                                "fontFamily": "Geist Medium",
                                                "fontSize": 18,
                                                "letterSpacing": 0,
                                                "lineHeight": 24,
                                              }
                                            }
                                          >
                                            $40000
                                          </Text>
                                          <Text
                                            accessibilityRole="text"
                                            style={
                                              {
                                                "color": "#686e7d",
                                                "fontFamily": "Geist Regular",
                                                "fontSize": 16,
                                                "letterSpacing": 0,
                                                "lineHeight": 24,
                                              }
                                            }
                                          >
                                            20 ETH
                                          </Text>
                                        </View>
                                      </View>
                                    </TouchableOpacity>
                                  </View>
                                </View>
                                <View
                                  onFocusCapture={[Function]}
                                  onLayout={[Function]}
                                  style={null}
                                >
                                  <View
                                    alignItems="center"
                                    flexDirection="row"
                                    style={
                                      [
                                        {
                                          "alignItems": "center",
                                          "flexDirection": "row",
                                        },
                                        {
                                          "backgroundColor": "#ffffff",
                                          "padding": 4,
                                        },
                                      ]
                                    }
                                  >
                                    <TouchableOpacity
                                      onPress={[Function]}
                                      style={
                                        {
                                          "alignItems": "flex-start",
                                          "flex": 1,
                                          "flexDirection": "row",
                                          "paddingHorizontal": 15,
                                          "paddingVertical": 10,
                                        }
                                      }
                                      testID="asset-solana:5eykt4UsFv8P8NJdTREpY1vzqKqZKvdp-USDC"
                                    >
                                      <View
                                        alignItems="center"
                                        flexDirection="row"
                                        gap={4}
                                        style={
                                          [
                                            {
                                              "alignItems": "center",
                                              "flexDirection": "row",
                                              "gap": 4,
                                            },
                                            undefined,
                                          ]
                                        }
                                      >
                                        <View
                                          onLayout={[Function]}
                                          style={
                                            {
                                              "alignSelf": undefined,
                                              "position": "relative",
                                            }
                                          }
                                          testID="badge-wrapper-badge"
                                        >
                                          <View>
                                            <View
                                              style={
                                                {
                                                  "backgroundColor": "#ffffff",
                                                  "borderRadius": 16,
                                                  "height": 32,
                                                  "overflow": "hidden",
                                                  "width": 32,
                                                }
                                              }
                                            >
                                              <Image
                                                onError={[Function]}
                                                resizeMode="contain"
                                                source={
                                                  {
                                                    "uri": "https://static.cx.metamask.io/api/v2/tokenIcons/assets/solana/5eykt4UsFv8P8NJdTREpY1vzqKqZKvdp/token/EPjFWdd5AufqSSqeM2qN1xzybapC8G4wEGGkZwyTDt1v.png",
                                                  }
                                                }
                                                style={
                                                  {
                                                    "flex": 1,
                                                    "height": undefined,
                                                    "width": undefined,
                                                  }
                                                }
                                                testID="token-avatar-image"
                                              />
                                            </View>
                                          </View>
                                          <View
                                            style={
                                              {
                                                "alignItems": "center",
                                                "aspectRatio": 1,
                                                "bottom": 0,
                                                "height": 0,
                                                "justifyContent": "center",
                                                "position": "absolute",
                                                "right": 0,
                                                "transform": [
                                                  {
                                                    "translateX": 0,
                                                  },
                                                  {
                                                    "translateY": 0,
                                                  },
                                                ],
                                              }
                                            }
                                          >
                                            <View
                                              onLayout={[Function]}
                                              style={
                                                {
                                                  "alignItems": "center",
                                                  "aspectRatio": 1,
                                                  "height": "50%",
                                                  "justifyContent": "center",
                                                  "maxHeight": 24,
                                                  "minHeight": 8,
                                                  "opacity": 0,
                                                }
                                              }
                                              testID="badgenetwork"
                                            >
                                              <View
                                                style={
                                                  {
                                                    "alignItems": "center",
                                                    "backgroundColor": "#ffffff",
                                                    "borderColor": "#ffffff",
                                                    "borderRadius": 8,
                                                    "borderWidth": 2,
                                                    "height": 32,
                                                    "justifyContent": "center",
                                                    "overflow": "hidden",
                                                    "shadowColor": "#0000001a",
                                                    "shadowOffset": {
                                                      "height": 2,
                                                      "width": 0,
                                                    },
                                                    "shadowOpacity": 1,
                                                    "shadowRadius": 4,
                                                    "transform": [
                                                      {
                                                        "scale": 1,
                                                      },
                                                    ],
                                                    "width": 32,
                                                  }
                                                }
                                              >
                                                <Image
                                                  onError={[Function]}
                                                  resizeMode="contain"
                                                  source={1}
                                                  style={
                                                    {
                                                      "height": 32,
                                                      "width": 32,
                                                    }
                                                  }
                                                  testID="network-avatar-image"
                                                />
                                              </View>
                                            </View>
                                          </View>
                                        </View>
                                        <View
                                          flexDirection="column"
                                          gap={4}
                                          style={
                                            [
                                              {
                                                "flexDirection": "column",
                                                "gap": 4,
                                              },
                                              {
                                                "flex": 1,
                                                "marginLeft": 8,
                                              },
                                            ]
                                          }
                                        >
                                          <View
                                            alignItems="center"
                                            flexDirection="row"
                                            gap={4}
                                            style={
                                              [
                                                {
                                                  "alignItems": "center",
                                                  "flexDirection": "row",
                                                  "gap": 4,
                                                },
                                                undefined,
                                              ]
                                            }
                                          >
                                            <Text
                                              accessibilityRole="text"
                                              style={
                                                {
                                                  "color": "#121314",
                                                  "fontFamily": "Geist Medium",
                                                  "fontSize": 18,
                                                  "letterSpacing": 0,
                                                  "lineHeight": 24,
                                                }
                                              }
                                            >
                                              USDC
                                            </Text>
                                          </View>
                                          <Text
                                            accessibilityRole="text"
                                            style={
                                              {
                                                "color": "#686e7d",
                                                "fontFamily": "Geist Regular",
                                                "fontSize": 16,
                                                "letterSpacing": 0,
                                                "lineHeight": 24,
                                              }
                                            }
                                          >
                                            USD Coin
                                          </Text>
                                        </View>
                                        <View
                                          gap={4}
                                          style={
                                            [
                                              {
                                                "gap": 4,
                                              },
                                              {
                                                "alignItems": "flex-end",
                                                "flex": 1,
                                              },
                                            ]
                                          }
                                        >
                                          <Text
                                            accessibilityRole="text"
                                            style={
                                              {
                                                "color": "#121314",
                                                "fontFamily": "Geist Medium",
                                                "fontSize": 18,
                                                "letterSpacing": 0,
                                                "lineHeight": 24,
                                              }
                                            }
                                          >
                                            20000.456 USD
                                          </Text>
                                          <Text
                                            accessibilityRole="text"
                                            style={
                                              {
                                                "color": "#686e7d",
                                                "fontFamily": "Geist Regular",
                                                "fontSize": 16,
                                                "letterSpacing": 0,
                                                "lineHeight": 24,
                                              }
                                            }
                                          >
                                            20000.456 USDC
                                          </Text>
                                        </View>
                                      </View>
                                    </TouchableOpacity>
                                  </View>
                                </View>
                                <View
                                  onFocusCapture={[Function]}
                                  onLayout={[Function]}
                                  style={null}
                                >
                                  <View
                                    alignItems="center"
                                    flexDirection="row"
                                    style={
                                      [
                                        {
                                          "alignItems": "center",
                                          "flexDirection": "row",
                                        },
                                        {
                                          "backgroundColor": "#ffffff",
                                          "padding": 4,
                                        },
                                      ]
                                    }
                                  >
                                    <TouchableOpacity
                                      onPress={[Function]}
                                      style={
                                        {
                                          "alignItems": "flex-start",
                                          "flex": 1,
                                          "flexDirection": "row",
                                          "paddingHorizontal": 15,
                                          "paddingVertical": 10,
                                        }
                                      }
                                      testID="asset-0x1-TOKEN1"
                                    >
                                      <View
                                        alignItems="center"
                                        flexDirection="row"
                                        gap={4}
                                        style={
                                          [
                                            {
                                              "alignItems": "center",
                                              "flexDirection": "row",
                                              "gap": 4,
                                            },
                                            undefined,
                                          ]
                                        }
                                      >
                                        <View
                                          onLayout={[Function]}
                                          style={
                                            {
                                              "alignSelf": undefined,
                                              "position": "relative",
                                            }
                                          }
                                          testID="badge-wrapper-badge"
                                        >
                                          <View>
                                            <View
                                              style={
                                                {
                                                  "backgroundColor": "#ffffff",
                                                  "borderRadius": 16,
                                                  "height": 32,
                                                  "overflow": "hidden",
                                                  "width": 32,
                                                }
                                              }
                                            >
                                              <Image
                                                onError={[Function]}
                                                resizeMode="contain"
                                                source={
                                                  {
                                                    "uri": "https://static.cx.metamask.io/api/v2/tokenIcons/assets/eip155/1/erc20/0x0000000000000000000000000000000000000001.png",
                                                  }
                                                }
                                                style={
                                                  {
                                                    "flex": 1,
                                                    "height": undefined,
                                                    "width": undefined,
                                                  }
                                                }
                                                testID="token-avatar-image"
                                              />
                                            </View>
                                          </View>
                                          <View
                                            style={
                                              {
                                                "alignItems": "center",
                                                "aspectRatio": 1,
                                                "bottom": 0,
                                                "height": 0,
                                                "justifyContent": "center",
                                                "position": "absolute",
                                                "right": 0,
                                                "transform": [
                                                  {
                                                    "translateX": 0,
                                                  },
                                                  {
                                                    "translateY": 0,
                                                  },
                                                ],
                                              }
                                            }
                                          >
                                            <View
                                              onLayout={[Function]}
                                              style={
                                                {
                                                  "alignItems": "center",
                                                  "aspectRatio": 1,
                                                  "height": "50%",
                                                  "justifyContent": "center",
                                                  "maxHeight": 24,
                                                  "minHeight": 8,
                                                  "opacity": 0,
                                                }
                                              }
                                              testID="badgenetwork"
                                            >
                                              <View
                                                style={
                                                  {
                                                    "alignItems": "center",
                                                    "backgroundColor": "#ffffff",
                                                    "borderColor": "#ffffff",
                                                    "borderRadius": 8,
                                                    "borderWidth": 2,
                                                    "height": 32,
                                                    "justifyContent": "center",
                                                    "overflow": "hidden",
                                                    "shadowColor": "#0000001a",
                                                    "shadowOffset": {
                                                      "height": 2,
                                                      "width": 0,
                                                    },
                                                    "shadowOpacity": 1,
                                                    "shadowRadius": 4,
                                                    "transform": [
                                                      {
                                                        "scale": 1,
                                                      },
                                                    ],
                                                    "width": 32,
                                                  }
                                                }
                                              >
                                                <Image
                                                  onError={[Function]}
                                                  resizeMode="contain"
                                                  source={1}
                                                  style={
                                                    {
                                                      "height": 32,
                                                      "width": 32,
                                                    }
                                                  }
                                                  testID="network-avatar-image"
                                                />
                                              </View>
                                            </View>
                                          </View>
                                        </View>
                                        <View
                                          flexDirection="column"
                                          gap={4}
                                          style={
                                            [
                                              {
                                                "flexDirection": "column",
                                                "gap": 4,
                                              },
                                              {
                                                "flex": 1,
                                                "marginLeft": 8,
                                              },
                                            ]
                                          }
                                        >
                                          <View
                                            alignItems="center"
                                            flexDirection="row"
                                            gap={4}
                                            style={
                                              [
                                                {
                                                  "alignItems": "center",
                                                  "flexDirection": "row",
                                                  "gap": 4,
                                                },
                                                undefined,
                                              ]
                                            }
                                          >
                                            <Text
                                              accessibilityRole="text"
                                              style={
                                                {
                                                  "color": "#121314",
                                                  "fontFamily": "Geist Medium",
                                                  "fontSize": 18,
                                                  "letterSpacing": 0,
                                                  "lineHeight": 24,
                                                }
                                              }
                                            >
                                              TOKEN1
                                            </Text>
                                          </View>
                                          <Text
                                            accessibilityRole="text"
                                            style={
                                              {
                                                "color": "#686e7d",
                                                "fontFamily": "Geist Regular",
                                                "fontSize": 16,
                                                "letterSpacing": 0,
                                                "lineHeight": 24,
                                              }
                                            }
                                          >
                                            Token One
                                          </Text>
                                        </View>
                                        <View
                                          gap={4}
                                          style={
                                            [
                                              {
                                                "gap": 4,
                                              },
                                              {
                                                "alignItems": "flex-end",
                                                "flex": 1,
                                              },
                                            ]
                                          }
                                        >
                                          <Text
                                            accessibilityRole="text"
                                            style={
                                              {
                                                "color": "#121314",
                                                "fontFamily": "Geist Medium",
                                                "fontSize": 18,
                                                "letterSpacing": 0,
                                                "lineHeight": 24,
                                              }
                                            }
                                          >
                                            $20000
                                          </Text>
                                          <Text
                                            accessibilityRole="text"
                                            style={
                                              {
                                                "color": "#686e7d",
                                                "fontFamily": "Geist Regular",
                                                "fontSize": 16,
                                                "letterSpacing": 0,
                                                "lineHeight": 24,
                                              }
                                            }
                                          >
                                            1 TOKEN1
                                          </Text>
                                        </View>
>>>>>>> 338177c4
                                      </View>
                                    </TouchableOpacity>
                                  </View>
                                </View>
                                <View
                                  onFocusCapture={[Function]}
                                  onLayout={[Function]}
                                  style={null}
                                >
                                  <View
                                    alignItems="center"
                                    flexDirection="row"
                                    style={
                                      [
                                        {
                                          "alignItems": "center",
                                          "flexDirection": "row",
                                        },
                                        {
                                          "backgroundColor": "#ffffff",
                                          "padding": 4,
                                        },
                                      ]
                                    }
                                  >
                                    <TouchableOpacity
                                      onPress={[Function]}
                                      style={
                                        {
                                          "alignItems": "flex-start",
                                          "flex": 1,
                                          "flexDirection": "row",
                                          "paddingHorizontal": 15,
                                          "paddingVertical": 10,
                                        }
                                      }
<<<<<<< HEAD
                                      testID="asset-0x1-TOKEN1"
=======
                                      testID="asset-solana:5eykt4UsFv8P8NJdTREpY1vzqKqZKvdp-SOL"
>>>>>>> 338177c4
                                    >
                                      <View
                                        alignItems="center"
                                        flexDirection="row"
                                        gap={4}
                                        style={
                                          [
                                            {
                                              "alignItems": "center",
                                              "flexDirection": "row",
                                              "gap": 4,
                                            },
                                            undefined,
                                          ]
                                        }
                                      >
                                        <View
                                          onLayout={[Function]}
                                          style={
                                            {
                                              "alignSelf": undefined,
                                              "position": "relative",
                                            }
                                          }
                                          testID="badge-wrapper-badge"
                                        >
                                          <View>
                                            <View
                                              style={
                                                {
                                                  "backgroundColor": "#ffffff",
                                                  "borderRadius": 16,
                                                  "height": 32,
                                                  "overflow": "hidden",
                                                  "width": 32,
                                                }
<<<<<<< HEAD
                                              }
                                            >
                                              <Image
                                                onError={[Function]}
                                                resizeMode="contain"
                                                source={
                                                  {
                                                    "uri": "https://token1.com/logo.png",
                                                  }
                                                }
                                                style={
                                                  {
                                                    "flex": 1,
                                                    "height": undefined,
                                                    "width": undefined,
                                                  }
                                                }
                                                testID="token-avatar-image"
                                              />
=======
                                              }
                                            >
                                              <Image
                                                onError={[Function]}
                                                resizeMode="contain"
                                                source={
                                                  {
                                                    "uri": "https://static.cx.metamask.io/api/v2/tokenIcons/assets/solana/5eykt4UsFv8P8NJdTREpY1vzqKqZKvdp/slip44/501.png",
                                                  }
                                                }
                                                style={
                                                  {
                                                    "flex": 1,
                                                    "height": undefined,
                                                    "width": undefined,
                                                  }
                                                }
                                                testID="token-avatar-image"
                                              />
                                            </View>
                                          </View>
                                          <View
                                            style={
                                              {
                                                "alignItems": "center",
                                                "aspectRatio": 1,
                                                "bottom": 0,
                                                "height": 0,
                                                "justifyContent": "center",
                                                "position": "absolute",
                                                "right": 0,
                                                "transform": [
                                                  {
                                                    "translateX": 0,
                                                  },
                                                  {
                                                    "translateY": 0,
                                                  },
                                                ],
                                              }
                                            }
                                          >
                                            <View
                                              onLayout={[Function]}
                                              style={
                                                {
                                                  "alignItems": "center",
                                                  "aspectRatio": 1,
                                                  "height": "50%",
                                                  "justifyContent": "center",
                                                  "maxHeight": 24,
                                                  "minHeight": 8,
                                                  "opacity": 0,
                                                }
                                              }
                                              testID="badgenetwork"
                                            >
                                              <View
                                                style={
                                                  {
                                                    "alignItems": "center",
                                                    "backgroundColor": "#ffffff",
                                                    "borderColor": "#ffffff",
                                                    "borderRadius": 8,
                                                    "borderWidth": 2,
                                                    "height": 32,
                                                    "justifyContent": "center",
                                                    "overflow": "hidden",
                                                    "shadowColor": "#0000001a",
                                                    "shadowOffset": {
                                                      "height": 2,
                                                      "width": 0,
                                                    },
                                                    "shadowOpacity": 1,
                                                    "shadowRadius": 4,
                                                    "transform": [
                                                      {
                                                        "scale": 1,
                                                      },
                                                    ],
                                                    "width": 32,
                                                  }
                                                }
                                              >
                                                <Image
                                                  onError={[Function]}
                                                  resizeMode="contain"
                                                  source={1}
                                                  style={
                                                    {
                                                      "height": 32,
                                                      "width": 32,
                                                    }
                                                  }
                                                  testID="network-avatar-image"
                                                />
                                              </View>
                                            </View>
                                          </View>
                                        </View>
                                        <View
                                          flexDirection="column"
                                          gap={4}
                                          style={
                                            [
                                              {
                                                "flexDirection": "column",
                                                "gap": 4,
                                              },
                                              {
                                                "flex": 1,
                                                "marginLeft": 8,
                                              },
                                            ]
                                          }
                                        >
                                          <View
                                            alignItems="center"
                                            flexDirection="row"
                                            gap={4}
                                            style={
                                              [
                                                {
                                                  "alignItems": "center",
                                                  "flexDirection": "row",
                                                  "gap": 4,
                                                },
                                                undefined,
                                              ]
                                            }
                                          >
                                            <Text
                                              accessibilityRole="text"
                                              style={
                                                {
                                                  "color": "#121314",
                                                  "fontFamily": "Geist Medium",
                                                  "fontSize": 18,
                                                  "letterSpacing": 0,
                                                  "lineHeight": 24,
                                                }
                                              }
                                            >
                                              SOL
                                            </Text>
                                          </View>
                                          <Text
                                            accessibilityRole="text"
                                            style={
                                              {
                                                "color": "#686e7d",
                                                "fontFamily": "Geist Regular",
                                                "fontSize": 16,
                                                "letterSpacing": 0,
                                                "lineHeight": 24,
                                              }
                                            }
                                          >
                                            Solana
                                          </Text>
                                        </View>
                                        <View
                                          gap={4}
                                          style={
                                            [
                                              {
                                                "gap": 4,
                                              },
                                              {
                                                "alignItems": "flex-end",
                                                "flex": 1,
                                              },
                                            ]
                                          }
                                        >
                                          <Text
                                            accessibilityRole="text"
                                            style={
                                              {
                                                "color": "#121314",
                                                "fontFamily": "Geist Medium",
                                                "fontSize": 18,
                                                "letterSpacing": 0,
                                                "lineHeight": 24,
                                              }
                                            }
                                          >
                                            10012.3 USD
                                          </Text>
                                          <Text
                                            accessibilityRole="text"
                                            style={
                                              {
                                                "color": "#686e7d",
                                                "fontFamily": "Geist Regular",
                                                "fontSize": 16,
                                                "letterSpacing": 0,
                                                "lineHeight": 24,
                                              }
                                            }
                                          >
                                            100.123 SOL
                                          </Text>
                                        </View>
                                      </View>
                                    </TouchableOpacity>
                                  </View>
                                </View>
                                <View
                                  onFocusCapture={[Function]}
                                  onLayout={[Function]}
                                  style={null}
                                >
                                  <View
                                    alignItems="center"
                                    flexDirection="row"
                                    style={
                                      [
                                        {
                                          "alignItems": "center",
                                          "flexDirection": "row",
                                        },
                                        {
                                          "backgroundColor": "#ffffff",
                                          "padding": 4,
                                        },
                                      ]
                                    }
                                  >
                                    <TouchableOpacity
                                      onPress={[Function]}
                                      style={
                                        {
                                          "alignItems": "flex-start",
                                          "flex": 1,
                                          "flexDirection": "row",
                                          "paddingHorizontal": 15,
                                          "paddingVertical": 10,
                                        }
                                      }
                                      testID="asset-0x1-ETH"
                                    >
                                      <View
                                        alignItems="center"
                                        flexDirection="row"
                                        gap={4}
                                        style={
                                          [
                                            {
                                              "alignItems": "center",
                                              "flexDirection": "row",
                                              "gap": 4,
                                            },
                                            undefined,
                                          ]
                                        }
                                      >
                                        <View
                                          onLayout={[Function]}
                                          style={
                                            {
                                              "alignSelf": undefined,
                                              "position": "relative",
                                            }
                                          }
                                          testID="badge-wrapper-badge"
                                        >
                                          <View>
                                            <View
                                              useNativeDriver={true}
                                            >
                                              <View
                                                fadeIn={true}
                                                source={
                                                  {
                                                    "uri": "",
                                                  }
                                                }
                                                style={
                                                  [
                                                    {
                                                      "borderRadius": 12,
                                                      "height": 24,
                                                      "width": 24,
                                                    },
                                                    {
                                                      "borderRadius": 18,
                                                      "height": 36,
                                                      "width": 36,
                                                    },
                                                    undefined,
                                                    undefined,
                                                    undefined,
                                                  ]
                                                }
                                                testID="network-logo-ETH"
                                              />
                                              <View
                                                collapsable={false}
                                                style={
                                                  {
                                                    "bottom": 0,
                                                    "left": 0,
                                                    "opacity": 1,
                                                    "position": "absolute",
                                                    "right": 0,
                                                    "top": 0,
                                                  }
                                                }
                                              >
                                                <View
                                                  style={
                                                    [
                                                      {
                                                        "borderRadius": 18,
                                                        "height": 36,
                                                        "width": 36,
                                                      },
                                                      {
                                                        "backgroundColor": "#eee",
                                                      },
                                                      undefined,
                                                    ]
                                                  }
                                                />
                                              </View>
>>>>>>> 338177c4
                                            </View>
                                          </View>
                                          <View
                                            style={
                                              {
                                                "alignItems": "center",
                                                "aspectRatio": 1,
                                                "bottom": 0,
                                                "height": 0,
                                                "justifyContent": "center",
                                                "position": "absolute",
                                                "right": 0,
                                                "transform": [
                                                  {
                                                    "translateX": 0,
                                                  },
                                                  {
                                                    "translateY": 0,
                                                  },
                                                ],
                                              }
                                            }
                                          >
                                            <View
                                              onLayout={[Function]}
                                              style={
                                                {
                                                  "alignItems": "center",
                                                  "aspectRatio": 1,
                                                  "height": "50%",
                                                  "justifyContent": "center",
                                                  "maxHeight": 24,
                                                  "minHeight": 8,
                                                  "opacity": 0,
                                                }
                                              }
                                              testID="badgenetwork"
                                            >
                                              <View
                                                style={
                                                  {
                                                    "alignItems": "center",
                                                    "backgroundColor": "#ffffff",
                                                    "borderColor": "#ffffff",
                                                    "borderRadius": 8,
                                                    "borderWidth": 2,
                                                    "height": 32,
                                                    "justifyContent": "center",
                                                    "overflow": "hidden",
                                                    "shadowColor": "#0000001a",
                                                    "shadowOffset": {
                                                      "height": 2,
                                                      "width": 0,
                                                    },
                                                    "shadowOpacity": 1,
                                                    "shadowRadius": 4,
                                                    "transform": [
                                                      {
                                                        "scale": 1,
                                                      },
                                                    ],
                                                    "width": 32,
                                                  }
                                                }
                                              >
                                                <Image
                                                  onError={[Function]}
                                                  resizeMode="contain"
                                                  source={1}
                                                  style={
                                                    {
                                                      "height": 32,
                                                      "width": 32,
                                                    }
                                                  }
                                                  testID="network-avatar-image"
                                                />
                                              </View>
                                            </View>
                                          </View>
                                        </View>
                                        <View
                                          flexDirection="column"
                                          gap={4}
                                          style={
                                            [
                                              {
                                                "flexDirection": "column",
                                                "gap": 4,
                                              },
                                              {
                                                "flex": 1,
                                                "marginLeft": 8,
                                              },
                                            ]
                                          }
                                        >
                                          <View
                                            alignItems="center"
                                            flexDirection="row"
<<<<<<< HEAD
=======
                                            gap={4}
>>>>>>> 338177c4
                                            style={
                                              [
                                                {
                                                  "alignItems": "center",
                                                  "flexDirection": "row",
<<<<<<< HEAD
=======
                                                  "gap": 4,
>>>>>>> 338177c4
                                                },
                                                undefined,
                                              ]
                                            }
                                          >
                                            <Text
                                              accessibilityRole="text"
                                              style={
                                                {
                                                  "color": "#121314",
                                                  "fontFamily": "Geist Medium",
                                                  "fontSize": 18,
                                                  "letterSpacing": 0,
                                                  "lineHeight": 24,
                                                }
                                              }
                                            >
<<<<<<< HEAD
                                              TOKEN1
=======
                                              ETH
>>>>>>> 338177c4
                                            </Text>
                                          </View>
                                          <Text
                                            accessibilityRole="text"
                                            style={
                                              {
                                                "color": "#686e7d",
                                                "fontFamily": "Geist Regular",
                                                "fontSize": 16,
                                                "letterSpacing": 0,
                                                "lineHeight": 24,
                                              }
                                            }
                                          >
<<<<<<< HEAD
                                            Token One
=======
                                            Ethereum
>>>>>>> 338177c4
                                          </Text>
                                        </View>
                                        <View
                                          gap={4}
                                          style={
                                            [
                                              {
                                                "gap": 4,
                                              },
                                              {
                                                "alignItems": "flex-end",
                                                "flex": 1,
                                              },
                                            ]
                                          }
                                        >
                                          <Text
                                            accessibilityRole="text"
                                            style={
                                              {
                                                "color": "#121314",
                                                "fontFamily": "Geist Medium",
                                                "fontSize": 18,
                                                "letterSpacing": 0,
                                                "lineHeight": 24,
                                              }
                                            }
                                          >
<<<<<<< HEAD
                                            $20000
=======
                                            $6000
>>>>>>> 338177c4
                                          </Text>
                                          <Text
                                            accessibilityRole="text"
                                            style={
                                              {
                                                "color": "#686e7d",
                                                "fontFamily": "Geist Regular",
                                                "fontSize": 16,
                                                "letterSpacing": 0,
                                                "lineHeight": 24,
                                              }
                                            }
                                          >
<<<<<<< HEAD
                                            1 TOKEN1
=======
                                            3 ETH
>>>>>>> 338177c4
                                          </Text>
                                        </View>
                                      </View>
                                    </TouchableOpacity>
                                  </View>
                                </View>
                                <View
                                  onFocusCapture={[Function]}
                                  onLayout={[Function]}
                                  style={null}
                                >
                                  <View
                                    alignItems="center"
                                    flexDirection="row"
                                    style={
                                      [
                                        {
                                          "alignItems": "center",
                                          "flexDirection": "row",
                                        },
                                        {
                                          "backgroundColor": "#ffffff",
                                          "padding": 4,
                                        },
                                      ]
                                    }
                                  >
                                    <TouchableOpacity
                                      onPress={[Function]}
                                      style={
                                        {
                                          "alignItems": "flex-start",
                                          "flex": 1,
                                          "flexDirection": "row",
                                          "paddingHorizontal": 15,
                                          "paddingVertical": 10,
                                        }
                                      }
<<<<<<< HEAD
                                      testID="asset-0x1-ETH"
=======
                                      testID="asset-bip122:000000000019d6689c085ae165831e93-BTC"
>>>>>>> 338177c4
                                    >
                                      <View
                                        alignItems="center"
                                        flexDirection="row"
                                        gap={4}
                                        style={
                                          [
                                            {
                                              "alignItems": "center",
                                              "flexDirection": "row",
                                              "gap": 4,
                                            },
                                            undefined,
                                          ]
                                        }
                                      >
                                        <View
                                          onLayout={[Function]}
                                          style={
                                            {
                                              "alignSelf": undefined,
                                              "position": "relative",
                                            }
                                          }
                                          testID="badge-wrapper-badge"
                                        >
                                          <View>
                                            <View
<<<<<<< HEAD
                                              useNativeDriver={true}
                                            >
                                              <View
                                                fadeIn={true}
                                                source={
                                                  {
                                                    "uri": "",
                                                  }
                                                }
                                                style={
                                                  [
                                                    {
                                                      "borderRadius": 12,
                                                      "height": 24,
                                                      "width": 24,
                                                    },
                                                    {
                                                      "borderRadius": 18,
                                                      "height": 36,
                                                      "width": 36,
                                                    },
                                                    undefined,
                                                    undefined,
                                                    undefined,
                                                  ]
                                                }
                                                testID="network-logo-ETH"
                                              />
                                              <View
                                                collapsable={false}
                                                style={
                                                  {
                                                    "bottom": 0,
                                                    "left": 0,
                                                    "opacity": 1,
                                                    "position": "absolute",
                                                    "right": 0,
                                                    "top": 0,
                                                  }
                                                }
                                              >
                                                <View
                                                  style={
                                                    [
                                                      {
                                                        "borderRadius": 18,
                                                        "height": 36,
                                                        "width": 36,
                                                      },
                                                      {
                                                        "backgroundColor": "#eee",
                                                      },
                                                      undefined,
                                                    ]
                                                  }
                                                />
                                              </View>
=======
                                              style={
                                                {
                                                  "backgroundColor": "#ffffff",
                                                  "borderRadius": 16,
                                                  "height": 32,
                                                  "overflow": "hidden",
                                                  "width": 32,
                                                }
                                              }
                                            >
                                              <Image
                                                onError={[Function]}
                                                resizeMode="contain"
                                                source={
                                                  {
                                                    "uri": "https://static.cx.metamask.io/api/v2/tokenIcons/assets/bip122/000000000019d6689c085ae165831e93/slip44/0.png",
                                                  }
                                                }
                                                style={
                                                  {
                                                    "flex": 1,
                                                    "height": undefined,
                                                    "width": undefined,
                                                  }
                                                }
                                                testID="token-avatar-image"
                                              />
>>>>>>> 338177c4
                                            </View>
                                          </View>
                                          <View
                                            style={
                                              {
                                                "alignItems": "center",
                                                "aspectRatio": 1,
                                                "bottom": 0,
                                                "height": 0,
                                                "justifyContent": "center",
                                                "position": "absolute",
                                                "right": 0,
                                                "transform": [
                                                  {
                                                    "translateX": 0,
                                                  },
                                                  {
                                                    "translateY": 0,
                                                  },
                                                ],
                                              }
                                            }
                                          >
                                            <View
                                              onLayout={[Function]}
                                              style={
                                                {
                                                  "alignItems": "center",
                                                  "aspectRatio": 1,
                                                  "height": "50%",
                                                  "justifyContent": "center",
                                                  "maxHeight": 24,
                                                  "minHeight": 8,
                                                  "opacity": 0,
                                                }
                                              }
                                              testID="badgenetwork"
                                            >
                                              <View
                                                style={
                                                  {
                                                    "alignItems": "center",
                                                    "backgroundColor": "#ffffff",
                                                    "borderColor": "#ffffff",
                                                    "borderRadius": 8,
                                                    "borderWidth": 2,
                                                    "height": 32,
                                                    "justifyContent": "center",
                                                    "overflow": "hidden",
                                                    "shadowColor": "#0000001a",
                                                    "shadowOffset": {
                                                      "height": 2,
                                                      "width": 0,
                                                    },
                                                    "shadowOpacity": 1,
                                                    "shadowRadius": 4,
                                                    "transform": [
                                                      {
                                                        "scale": 1,
                                                      },
                                                    ],
                                                    "width": 32,
                                                  }
                                                }
                                              >
                                                <Image
                                                  onError={[Function]}
                                                  resizeMode="contain"
                                                  source={1}
                                                  style={
                                                    {
                                                      "height": 32,
                                                      "width": 32,
                                                    }
                                                  }
                                                  testID="network-avatar-image"
                                                />
                                              </View>
                                            </View>
                                          </View>
                                        </View>
                                        <View
                                          flexDirection="column"
                                          gap={4}
                                          style={
                                            [
                                              {
                                                "flexDirection": "column",
                                                "gap": 4,
                                              },
                                              {
                                                "flex": 1,
                                                "marginLeft": 8,
                                              },
                                            ]
                                          }
                                        >
                                          <View
                                            alignItems="center"
                                            flexDirection="row"
<<<<<<< HEAD
=======
                                            gap={4}
>>>>>>> 338177c4
                                            style={
                                              [
                                                {
                                                  "alignItems": "center",
                                                  "flexDirection": "row",
<<<<<<< HEAD
=======
                                                  "gap": 4,
>>>>>>> 338177c4
                                                },
                                                undefined,
                                              ]
                                            }
                                          >
                                            <Text
                                              accessibilityRole="text"
                                              style={
                                                {
                                                  "color": "#121314",
                                                  "fontFamily": "Geist Medium",
                                                  "fontSize": 18,
                                                  "letterSpacing": 0,
                                                  "lineHeight": 24,
                                                }
                                              }
                                            >
                                              BTC
                                            </Text>
<<<<<<< HEAD
=======
                                            <View
                                              style={
                                                {
                                                  "backgroundColor": "#f3f5f9",
                                                  "borderRadius": 4,
                                                  "height": 24,
                                                  "justifyContent": "center",
                                                  "paddingHorizontal": 8,
                                                }
                                              }
                                            >
                                              <Text
                                                accessibilityRole="text"
                                                style={
                                                  {
                                                    "color": "#686e7d",
                                                    "fontFamily": "Geist Medium",
                                                    "fontSize": 12,
                                                    "letterSpacing": 0.25,
                                                    "lineHeight": 20,
                                                  }
                                                }
                                              >
                                                Native SegWit
                                              </Text>
                                            </View>
>>>>>>> 338177c4
                                          </View>
                                          <Text
                                            accessibilityRole="text"
                                            style={
                                              {
                                                "color": "#686e7d",
                                                "fontFamily": "Geist Regular",
                                                "fontSize": 16,
                                                "letterSpacing": 0,
                                                "lineHeight": 24,
                                              }
                                            }
                                          >
<<<<<<< HEAD
                                            Ethereum
=======
                                            Bitcoin
>>>>>>> 338177c4
                                          </Text>
                                        </View>
                                        <View
                                          gap={4}
                                          style={
                                            [
                                              {
                                                "gap": 4,
                                              },
                                              {
                                                "alignItems": "flex-end",
                                                "flex": 1,
                                              },
                                            ]
                                          }
                                        >
                                          <Text
                                            accessibilityRole="text"
                                            style={
                                              {
                                                "color": "#121314",
                                                "fontFamily": "Geist Medium",
                                                "fontSize": 18,
                                                "letterSpacing": 0,
                                                "lineHeight": 24,
                                              }
                                            }
                                          >
<<<<<<< HEAD
                                            $6000
=======
                                            1500 USD
>>>>>>> 338177c4
                                          </Text>
                                          <Text
                                            accessibilityRole="text"
                                            style={
                                              {
                                                "color": "#686e7d",
                                                "fontFamily": "Geist Regular",
                                                "fontSize": 16,
                                                "letterSpacing": 0,
                                                "lineHeight": 24,
                                              }
                                            }
                                          >
<<<<<<< HEAD
                                            3 ETH
=======
                                            0.015 BTC
>>>>>>> 338177c4
                                          </Text>
                                        </View>
                                      </View>
                                    </TouchableOpacity>
                                  </View>
                                </View>
                              </View>
                            </RCTScrollView>
                          </View>
                        </View>
                      </View>
                    </View>
                  </View>
                </View>
              </View>
            </View>
          </View>
        </View>
      </RNSScreen>
    </RNSScreenContainer>
  </RNCSafeAreaProvider>
</View>
`;<|MERGE_RESOLUTION|>--- conflicted
+++ resolved
@@ -894,65 +894,42 @@
                               data={
                                 [
                                   {
-<<<<<<< HEAD
-=======
                                     "accountType": undefined,
->>>>>>> 338177c4
                                     "address": "0x0000000000000000000000000000000000000002",
                                     "balance": "2.0",
                                     "balanceFiat": "$200000",
                                     "chainId": "0x1",
                                     "decimals": 18,
-<<<<<<< HEAD
-                                    "image": "https://token2.com/logo.png",
-=======
                                     "image": "https://static.cx.metamask.io/api/v2/tokenIcons/assets/eip155/1/erc20/0x0000000000000000000000000000000000000002.png",
->>>>>>> 338177c4
                                     "name": "Hello Token",
                                     "symbol": "HELLO",
                                     "tokenFiatAmount": 200000,
                                   },
                                   {
-<<<<<<< HEAD
-=======
                                     "accountType": undefined,
->>>>>>> 338177c4
                                     "address": "0x0000000000000000000000000000000000000003",
                                     "balance": "5.0",
                                     "balanceFiat": "$80000",
                                     "chainId": "0xa",
                                     "decimals": 18,
-<<<<<<< HEAD
-                                    "image": "https://token3.com/logo.png",
-=======
                                     "image": "https://static.cx.metamask.io/api/v2/tokenIcons/assets/eip155/10/erc20/0x0000000000000000000000000000000000000003.png",
->>>>>>> 338177c4
                                     "name": "Foo Token",
                                     "symbol": "FOO",
                                     "tokenFiatAmount": 80000,
                                   },
                                   {
-<<<<<<< HEAD
-=======
                                     "accountType": undefined,
->>>>>>> 338177c4
                                     "address": "0x0000000000000000000000000000000000000000",
                                     "balance": "20.0",
                                     "balanceFiat": "$40000",
                                     "chainId": "0xa",
                                     "decimals": 18,
-<<<<<<< HEAD
-                                    "image": "",
-=======
                                     "image": "https://static.cx.metamask.io/api/v2/tokenIcons/assets/eip155/10/slip44/60.png",
->>>>>>> 338177c4
                                     "name": "Ethereum",
                                     "symbol": "ETH",
                                     "tokenFiatAmount": 40000,
                                   },
                                   {
-<<<<<<< HEAD
-=======
                                     "accountType": "solana:data-account",
                                     "address": "solana:5eykt4UsFv8P8NJdTREpY1vzqKqZKvdp/token:EPjFWdd5AufqSSqeM2qN1xzybapC8G4wEGGkZwyTDt1v",
                                     "balance": "20000.456",
@@ -966,24 +943,17 @@
                                   },
                                   {
                                     "accountType": undefined,
->>>>>>> 338177c4
                                     "address": "0x0000000000000000000000000000000000000001",
                                     "balance": "1.0",
                                     "balanceFiat": "$20000",
                                     "chainId": "0x1",
                                     "decimals": 18,
-<<<<<<< HEAD
-                                    "image": "https://token1.com/logo.png",
-=======
                                     "image": "https://static.cx.metamask.io/api/v2/tokenIcons/assets/eip155/1/erc20/0x0000000000000000000000000000000000000001.png",
->>>>>>> 338177c4
                                     "name": "Token One",
                                     "symbol": "TOKEN1",
                                     "tokenFiatAmount": 20000,
                                   },
                                   {
-<<<<<<< HEAD
-=======
                                     "accountType": "solana:data-account",
                                     "address": "solana:5eykt4UsFv8P8NJdTREpY1vzqKqZKvdp/slip44:501",
                                     "balance": "100.123",
@@ -997,23 +967,16 @@
                                   },
                                   {
                                     "accountType": undefined,
->>>>>>> 338177c4
                                     "address": "0x0000000000000000000000000000000000000000",
                                     "balance": "3.0",
                                     "balanceFiat": "$6000",
                                     "chainId": "0x1",
                                     "decimals": 18,
-<<<<<<< HEAD
-                                    "image": "",
-=======
                                     "image": "https://static.cx.metamask.io/api/v2/tokenIcons/assets/eip155/1/slip44/60.png",
->>>>>>> 338177c4
                                     "name": "Ethereum",
                                     "symbol": "ETH",
                                     "tokenFiatAmount": 6000,
                                   },
-<<<<<<< HEAD
-=======
                                   {
                                     "accountType": "bip122:p2wpkh",
                                     "address": "bip122:000000000019d6689c085ae165831e93/slip44:0",
@@ -1026,7 +989,6 @@
                                     "symbol": "BTC",
                                     "tokenFiatAmount": 1500,
                                   },
->>>>>>> 338177c4
                                 ]
                               }
                               getItem={[Function]}
@@ -1132,7 +1094,6 @@
                                                   "overflow": "hidden",
                                                   "width": 32,
                                                 }
-<<<<<<< HEAD
                                               }
                                             >
                                               <Image
@@ -1140,7 +1101,7 @@
                                                 resizeMode="contain"
                                                 source={
                                                   {
-                                                    "uri": "https://token2.com/logo.png",
+                                                    "uri": "https://static.cx.metamask.io/api/v2/tokenIcons/assets/eip155/1/erc20/0x0000000000000000000000000000000000000002.png",
                                                   }
                                                 }
                                                 style={
@@ -1231,106 +1192,6 @@
                                                 />
                                               </View>
                                             </View>
-=======
-                                              }
-                                            >
-                                              <Image
-                                                onError={[Function]}
-                                                resizeMode="contain"
-                                                source={
-                                                  {
-                                                    "uri": "https://static.cx.metamask.io/api/v2/tokenIcons/assets/eip155/1/erc20/0x0000000000000000000000000000000000000002.png",
-                                                  }
-                                                }
-                                                style={
-                                                  {
-                                                    "flex": 1,
-                                                    "height": undefined,
-                                                    "width": undefined,
-                                                  }
-                                                }
-                                                testID="token-avatar-image"
-                                              />
-                                            </View>
-                                          </View>
-                                          <View
-                                            style={
-                                              {
-                                                "alignItems": "center",
-                                                "aspectRatio": 1,
-                                                "bottom": 0,
-                                                "height": 0,
-                                                "justifyContent": "center",
-                                                "position": "absolute",
-                                                "right": 0,
-                                                "transform": [
-                                                  {
-                                                    "translateX": 0,
-                                                  },
-                                                  {
-                                                    "translateY": 0,
-                                                  },
-                                                ],
-                                              }
-                                            }
-                                          >
-                                            <View
-                                              onLayout={[Function]}
-                                              style={
-                                                {
-                                                  "alignItems": "center",
-                                                  "aspectRatio": 1,
-                                                  "height": "50%",
-                                                  "justifyContent": "center",
-                                                  "maxHeight": 24,
-                                                  "minHeight": 8,
-                                                  "opacity": 0,
-                                                }
-                                              }
-                                              testID="badgenetwork"
-                                            >
-                                              <View
-                                                style={
-                                                  {
-                                                    "alignItems": "center",
-                                                    "backgroundColor": "#ffffff",
-                                                    "borderColor": "#ffffff",
-                                                    "borderRadius": 8,
-                                                    "borderWidth": 2,
-                                                    "height": 32,
-                                                    "justifyContent": "center",
-                                                    "overflow": "hidden",
-                                                    "shadowColor": "#0000001a",
-                                                    "shadowOffset": {
-                                                      "height": 2,
-                                                      "width": 0,
-                                                    },
-                                                    "shadowOpacity": 1,
-                                                    "shadowRadius": 4,
-                                                    "transform": [
-                                                      {
-                                                        "scale": 1,
-                                                      },
-                                                    ],
-                                                    "width": 32,
-                                                  }
-                                                }
-                                              >
-                                                <Image
-                                                  onError={[Function]}
-                                                  resizeMode="contain"
-                                                  source={1}
-                                                  style={
-                                                    {
-                                                      "height": 32,
-                                                      "width": 32,
-                                                    }
-                                                  }
-                                                  testID="network-avatar-image"
-                                                />
-                                              </View>
-                                            </View>
->>>>>>> 338177c4
                                           </View>
                                         </View>
                                         <View
@@ -1352,19 +1213,13 @@
                                           <View
                                             alignItems="center"
                                             flexDirection="row"
-<<<<<<< HEAD
-=======
                                             gap={4}
->>>>>>> 338177c4
                                             style={
                                               [
                                                 {
                                                   "alignItems": "center",
                                                   "flexDirection": "row",
-<<<<<<< HEAD
-=======
                                                   "gap": 4,
->>>>>>> 338177c4
                                                 },
                                                 undefined,
                                               ]
@@ -1516,7 +1371,6 @@
                                                   "overflow": "hidden",
                                                   "width": 32,
                                                 }
-<<<<<<< HEAD
                                               }
                                             >
                                               <Image
@@ -1524,7 +1378,7 @@
                                                 resizeMode="contain"
                                                 source={
                                                   {
-                                                    "uri": "https://token3.com/logo.png",
+                                                    "uri": "https://static.cx.metamask.io/api/v2/tokenIcons/assets/eip155/10/erc20/0x0000000000000000000000000000000000000003.png",
                                                   }
                                                 }
                                                 style={
@@ -1615,106 +1469,6 @@
                                                 />
                                               </View>
                                             </View>
-=======
-                                              }
-                                            >
-                                              <Image
-                                                onError={[Function]}
-                                                resizeMode="contain"
-                                                source={
-                                                  {
-                                                    "uri": "https://static.cx.metamask.io/api/v2/tokenIcons/assets/eip155/10/erc20/0x0000000000000000000000000000000000000003.png",
-                                                  }
-                                                }
-                                                style={
-                                                  {
-                                                    "flex": 1,
-                                                    "height": undefined,
-                                                    "width": undefined,
-                                                  }
-                                                }
-                                                testID="token-avatar-image"
-                                              />
-                                            </View>
-                                          </View>
-                                          <View
-                                            style={
-                                              {
-                                                "alignItems": "center",
-                                                "aspectRatio": 1,
-                                                "bottom": 0,
-                                                "height": 0,
-                                                "justifyContent": "center",
-                                                "position": "absolute",
-                                                "right": 0,
-                                                "transform": [
-                                                  {
-                                                    "translateX": 0,
-                                                  },
-                                                  {
-                                                    "translateY": 0,
-                                                  },
-                                                ],
-                                              }
-                                            }
-                                          >
-                                            <View
-                                              onLayout={[Function]}
-                                              style={
-                                                {
-                                                  "alignItems": "center",
-                                                  "aspectRatio": 1,
-                                                  "height": "50%",
-                                                  "justifyContent": "center",
-                                                  "maxHeight": 24,
-                                                  "minHeight": 8,
-                                                  "opacity": 0,
-                                                }
-                                              }
-                                              testID="badgenetwork"
-                                            >
-                                              <View
-                                                style={
-                                                  {
-                                                    "alignItems": "center",
-                                                    "backgroundColor": "#ffffff",
-                                                    "borderColor": "#ffffff",
-                                                    "borderRadius": 8,
-                                                    "borderWidth": 2,
-                                                    "height": 32,
-                                                    "justifyContent": "center",
-                                                    "overflow": "hidden",
-                                                    "shadowColor": "#0000001a",
-                                                    "shadowOffset": {
-                                                      "height": 2,
-                                                      "width": 0,
-                                                    },
-                                                    "shadowOpacity": 1,
-                                                    "shadowRadius": 4,
-                                                    "transform": [
-                                                      {
-                                                        "scale": 1,
-                                                      },
-                                                    ],
-                                                    "width": 32,
-                                                  }
-                                                }
-                                              >
-                                                <Image
-                                                  onError={[Function]}
-                                                  resizeMode="contain"
-                                                  source={1}
-                                                  style={
-                                                    {
-                                                      "height": 32,
-                                                      "width": 32,
-                                                    }
-                                                  }
-                                                  testID="network-avatar-image"
-                                                />
-                                              </View>
-                                            </View>
->>>>>>> 338177c4
                                           </View>
                                         </View>
                                         <View
@@ -1736,19 +1490,13 @@
                                           <View
                                             alignItems="center"
                                             flexDirection="row"
-<<<<<<< HEAD
-=======
                                             gap={4}
->>>>>>> 338177c4
                                             style={
                                               [
                                                 {
                                                   "alignItems": "center",
                                                   "flexDirection": "row",
-<<<<<<< HEAD
-=======
                                                   "gap": 4,
->>>>>>> 338177c4
                                                 },
                                                 undefined,
                                               ]
@@ -2049,19 +1797,13 @@
                                           <View
                                             alignItems="center"
                                             flexDirection="row"
-<<<<<<< HEAD
-=======
                                             gap={4}
->>>>>>> 338177c4
                                             style={
                                               [
                                                 {
                                                   "alignItems": "center",
                                                   "flexDirection": "row",
-<<<<<<< HEAD
-=======
                                                   "gap": 4,
->>>>>>> 338177c4
                                                 },
                                                 undefined,
                                               ]
@@ -2096,52 +1838,6 @@
                                           >
                                             Ethereum
                                           </Text>
-<<<<<<< HEAD
-                                        </View>
-                                        <View
-                                          gap={4}
-                                          style={
-                                            [
-                                              {
-                                                "gap": 4,
-                                              },
-                                              {
-                                                "alignItems": "flex-end",
-                                                "flex": 1,
-                                              },
-                                            ]
-                                          }
-                                        >
-                                          <Text
-                                            accessibilityRole="text"
-                                            style={
-                                              {
-                                                "color": "#121314",
-                                                "fontFamily": "Geist Medium",
-                                                "fontSize": 18,
-                                                "letterSpacing": 0,
-                                                "lineHeight": 24,
-                                              }
-                                            }
-                                          >
-                                            $40000
-                                          </Text>
-                                          <Text
-                                            accessibilityRole="text"
-                                            style={
-                                              {
-                                                "color": "#686e7d",
-                                                "fontFamily": "Geist Regular",
-                                                "fontSize": 16,
-                                                "letterSpacing": 0,
-                                                "lineHeight": 24,
-                                              }
-                                            }
-                                          >
-                                            20 ETH
-                                          </Text>
-                                        </View>
-=======
                                         </View>
                                         <View
                                           gap={4}
@@ -2740,7 +2436,6 @@
                                             1 TOKEN1
                                           </Text>
                                         </View>
->>>>>>> 338177c4
                                       </View>
                                     </TouchableOpacity>
                                   </View>
@@ -2777,11 +2472,7 @@
                                           "paddingVertical": 10,
                                         }
                                       }
-<<<<<<< HEAD
-                                      testID="asset-0x1-TOKEN1"
-=======
                                       testID="asset-solana:5eykt4UsFv8P8NJdTREpY1vzqKqZKvdp-SOL"
->>>>>>> 338177c4
                                     >
                                       <View
                                         alignItems="center"
@@ -2818,27 +2509,6 @@
                                                   "overflow": "hidden",
                                                   "width": 32,
                                                 }
-<<<<<<< HEAD
-                                              }
-                                            >
-                                              <Image
-                                                onError={[Function]}
-                                                resizeMode="contain"
-                                                source={
-                                                  {
-                                                    "uri": "https://token1.com/logo.png",
-                                                  }
-                                                }
-                                                style={
-                                                  {
-                                                    "flex": 1,
-                                                    "height": undefined,
-                                                    "width": undefined,
-                                                  }
-                                                }
-                                                testID="token-avatar-image"
-                                              />
-=======
                                               }
                                             >
                                               <Image
@@ -3165,7 +2835,6 @@
                                                   }
                                                 />
                                               </View>
->>>>>>> 338177c4
                                             </View>
                                           </View>
                                           <View
@@ -3266,19 +2935,13 @@
                                           <View
                                             alignItems="center"
                                             flexDirection="row"
-<<<<<<< HEAD
-=======
                                             gap={4}
->>>>>>> 338177c4
                                             style={
                                               [
                                                 {
                                                   "alignItems": "center",
                                                   "flexDirection": "row",
-<<<<<<< HEAD
-=======
                                                   "gap": 4,
->>>>>>> 338177c4
                                                 },
                                                 undefined,
                                               ]
@@ -3296,11 +2959,7 @@
                                                 }
                                               }
                                             >
-<<<<<<< HEAD
-                                              TOKEN1
-=======
                                               ETH
->>>>>>> 338177c4
                                             </Text>
                                           </View>
                                           <Text
@@ -3315,11 +2974,7 @@
                                               }
                                             }
                                           >
-<<<<<<< HEAD
-                                            Token One
-=======
                                             Ethereum
->>>>>>> 338177c4
                                           </Text>
                                         </View>
                                         <View
@@ -3348,11 +3003,7 @@
                                               }
                                             }
                                           >
-<<<<<<< HEAD
-                                            $20000
-=======
                                             $6000
->>>>>>> 338177c4
                                           </Text>
                                           <Text
                                             accessibilityRole="text"
@@ -3366,11 +3017,7 @@
                                               }
                                             }
                                           >
-<<<<<<< HEAD
-                                            1 TOKEN1
-=======
                                             3 ETH
->>>>>>> 338177c4
                                           </Text>
                                         </View>
                                       </View>
@@ -3409,11 +3056,7 @@
                                           "paddingVertical": 10,
                                         }
                                       }
-<<<<<<< HEAD
-                                      testID="asset-0x1-ETH"
-=======
                                       testID="asset-bip122:000000000019d6689c085ae165831e93-BTC"
->>>>>>> 338177c4
                                     >
                                       <View
                                         alignItems="center"
@@ -3442,65 +3085,6 @@
                                         >
                                           <View>
                                             <View
-<<<<<<< HEAD
-                                              useNativeDriver={true}
-                                            >
-                                              <View
-                                                fadeIn={true}
-                                                source={
-                                                  {
-                                                    "uri": "",
-                                                  }
-                                                }
-                                                style={
-                                                  [
-                                                    {
-                                                      "borderRadius": 12,
-                                                      "height": 24,
-                                                      "width": 24,
-                                                    },
-                                                    {
-                                                      "borderRadius": 18,
-                                                      "height": 36,
-                                                      "width": 36,
-                                                    },
-                                                    undefined,
-                                                    undefined,
-                                                    undefined,
-                                                  ]
-                                                }
-                                                testID="network-logo-ETH"
-                                              />
-                                              <View
-                                                collapsable={false}
-                                                style={
-                                                  {
-                                                    "bottom": 0,
-                                                    "left": 0,
-                                                    "opacity": 1,
-                                                    "position": "absolute",
-                                                    "right": 0,
-                                                    "top": 0,
-                                                  }
-                                                }
-                                              >
-                                                <View
-                                                  style={
-                                                    [
-                                                      {
-                                                        "borderRadius": 18,
-                                                        "height": 36,
-                                                        "width": 36,
-                                                      },
-                                                      {
-                                                        "backgroundColor": "#eee",
-                                                      },
-                                                      undefined,
-                                                    ]
-                                                  }
-                                                />
-                                              </View>
-=======
                                               style={
                                                 {
                                                   "backgroundColor": "#ffffff",
@@ -3528,7 +3112,6 @@
                                                 }
                                                 testID="token-avatar-image"
                                               />
->>>>>>> 338177c4
                                             </View>
                                           </View>
                                           <View
@@ -3629,19 +3212,13 @@
                                           <View
                                             alignItems="center"
                                             flexDirection="row"
-<<<<<<< HEAD
-=======
                                             gap={4}
->>>>>>> 338177c4
                                             style={
                                               [
                                                 {
                                                   "alignItems": "center",
                                                   "flexDirection": "row",
-<<<<<<< HEAD
-=======
                                                   "gap": 4,
->>>>>>> 338177c4
                                                 },
                                                 undefined,
                                               ]
@@ -3661,8 +3238,6 @@
                                             >
                                               BTC
                                             </Text>
-<<<<<<< HEAD
-=======
                                             <View
                                               style={
                                                 {
@@ -3689,7 +3264,6 @@
                                                 Native SegWit
                                               </Text>
                                             </View>
->>>>>>> 338177c4
                                           </View>
                                           <Text
                                             accessibilityRole="text"
@@ -3703,11 +3277,7 @@
                                               }
                                             }
                                           >
-<<<<<<< HEAD
-                                            Ethereum
-=======
                                             Bitcoin
->>>>>>> 338177c4
                                           </Text>
                                         </View>
                                         <View
@@ -3736,11 +3306,7 @@
                                               }
                                             }
                                           >
-<<<<<<< HEAD
-                                            $6000
-=======
                                             1500 USD
->>>>>>> 338177c4
                                           </Text>
                                           <Text
                                             accessibilityRole="text"
@@ -3754,11 +3320,7 @@
                                               }
                                             }
                                           >
-<<<<<<< HEAD
-                                            3 ETH
-=======
                                             0.015 BTC
->>>>>>> 338177c4
                                           </Text>
                                         </View>
                                       </View>
