--- conflicted
+++ resolved
@@ -35,376 +35,7 @@
   };
 
   const mockState = {
-<<<<<<< HEAD
-    engine: {
-      backgroundState: {
-        ...initialBackgroundState,
-        EarnController: {
-          lending: {
-            markets: [],
-          },
-        },
-        RatesController: {
-          rates: {},
-          fiatCurrency: 'usd',
-          cryptocurrencies: [],
-        },
-        PermissionController: undefined,
-        GasFeeController: {
-          gasFeeEstimates: {},
-          estimatedGasFeeTimeBounds: {},
-          gasEstimateType: 'none' as const,
-          gasFeeEstimatesByChainId: {},
-          nonRPCGasFeeApisDisabled: false,
-        },
-        BridgeStatusController: {
-          txHistory: {
-            [mockTx.id]: {
-              txMetaId: mockTx.id,
-              account: mockAddress,
-              quote: {
-                requestId: 'test-request-id',
-                srcChainId: 1,
-                srcAsset: {
-                  chainId: 1,
-                  address: token1Address,
-                  decimals: 18,
-                },
-                destChainId: 10,
-                destAsset: {
-                  chainId: 10,
-                  address: token2Address,
-                  decimals: 18,
-                },
-                srcTokenAmount: '1000000000000000000',
-                destTokenAmount: '2000000000000000000',
-              },
-              status: {
-                srcChain: {
-                  txHash: '0x123',
-                },
-                destChain: {
-                  txHash: '0x456',
-                },
-              },
-              startTime: Date.now(),
-              estimatedProcessingTimeInSeconds: 300,
-            },
-          },
-        },
-        BridgeController: {
-          quoteRequest: {
-            slippage: 0.5,
-          },
-        },
-        RemoteFeatureFlagController: {
-          remoteFeatureFlags: {
-            bridgeConfig: {
-              maxRefreshCount: 5,
-              refreshRate: 30000,
-              support: true,
-              chains: {
-                [formatChainIdToCaip(mockChainId)]: {
-                  isActiveSrc: true,
-                  isActiveDest: true,
-                },
-                [formatChainIdToCaip(optimismChainId)]: {
-                  isActiveSrc: true,
-                  isActiveDest: true,
-                },
-              },
-            },
-          },
-        },
-        TokenBalancesController: {
-          tokenBalances: {
-            [mockAddress]: {
-              [mockChainId]: {
-                [token1Address]: '0x0de0b6b3a7640000' as Hex, // 1 TOKEN1
-                [token2Address]: '0x1bc16d674ec80000' as Hex, // 2 TOKEN2
-              },
-              [optimismChainId]: {
-                [token3Address]: '0x29a2241af62c0000' as Hex, // 3 TOKEN3
-              },
-            },
-          },
-        },
-        TokensController: {
-          allTokens: {
-            [mockChainId]: {
-              [mockAddress]: [
-                {
-                  address: token1Address,
-                  symbol: 'TOKEN1',
-                  decimals: 18,
-                  image: 'https://token1.com/logo.png',
-                  name: 'Token One',
-                  aggregators: ['1inch'],
-                },
-                {
-                  address: token2Address,
-                  symbol: 'TOKEN2',
-                  decimals: 18,
-                  image: 'https://token2.com/logo.png',
-                  name: 'Token Two',
-                  aggregators: ['uniswap'],
-                },
-              ],
-            },
-            [optimismChainId]: {
-              [mockAddress]: [
-                {
-                  address: token3Address,
-                  symbol: 'TOKEN3',
-                  decimals: 18,
-                  image: 'https://token3.com/logo.png',
-                  name: 'Token Three',
-                  aggregators: ['optimism'],
-                  chainId: optimismChainId,
-                },
-              ],
-            },
-          },
-          tokens: [
-            {
-              address: token1Address,
-              symbol: 'TOKEN1',
-              decimals: 18,
-              image: 'https://token1.com/logo.png',
-              name: 'Token One',
-              aggregators: ['1inch'],
-              chainId: mockChainId,
-            },
-            {
-              address: token2Address,
-              symbol: 'TOKEN2',
-              decimals: 18,
-              image: 'https://token2.com/logo.png',
-              name: 'Token Two',
-              aggregators: ['uniswap'],
-              chainId: mockChainId,
-            },
-            {
-              address: token3Address,
-              symbol: 'TOKEN3',
-              decimals: 18,
-              image: 'https://token3.com/logo.png',
-              name: 'Token Three',
-              aggregators: ['optimism'],
-              chainId: optimismChainId,
-            },
-          ],
-        },
-        NetworkController: {
-          selectedNetworkClientId: 'selectedNetworkClientId',
-          networksMetadata: {
-            mainnet: {
-              EIPS: {
-                1559: true,
-              },
-            },
-            selectedNetworkClientId: {
-              EIPS: {
-                1559: true,
-              },
-            },
-            '0xa': {
-              EIPS: {
-                1559: true,
-              },
-            },
-          },
-          networkConfigurationsByChainId: {
-            [mockChainId]: {
-              chainId: mockChainId,
-              rpcEndpoints: [
-                {
-                  networkClientId: 'selectedNetworkClientId',
-                },
-              ],
-              defaultRpcEndpointIndex: 0,
-              nativeCurrency: 'ETH',
-              ticker: 'ETH',
-              nickname: 'Ethereum Mainnet',
-              name: 'Ethereum Mainnet',
-            },
-            [optimismChainId]: {
-              chainId: optimismChainId,
-              rpcEndpoints: [
-                {
-                  networkClientId: 'optimismNetworkClientId',
-                },
-              ],
-              defaultRpcEndpointIndex: 0,
-              nativeCurrency: 'ETH',
-              ticker: 'ETH',
-              nickname: 'Optimism',
-              name: 'Optimism',
-            },
-          },
-          providerConfig: {
-            chainId: mockChainId,
-            ticker: 'ETH',
-            type: 'infura',
-          },
-        },
-        AccountTrackerController: {
-          accounts: {
-            [mockAddress]: {
-              balance: '0x29a2241af62c0000' as Hex, // 3 ETH
-            },
-          },
-          accountsByChainId: {
-            [mockChainId]: {
-              [mockAddress]: {
-                balance: '0x29a2241af62c0000' as Hex, // 3 ETH
-              },
-            },
-            [optimismChainId]: {
-              [mockAddress]: {
-                balance: '0x1158e460913d00000' as Hex, // 20 ETH on Optimism
-              },
-            },
-          },
-        },
-        MultichainNetworkController: {
-          isEvmSelected: true,
-          selectedMultichainNetworkChainId: undefined,
-          multichainNetworkConfigurationsByChainId: {},
-        },
-        AccountsController: {
-          internalAccounts: {
-            selectedAccount: 'account1',
-            accounts: {
-              account1: {
-                id: 'account1',
-                address: mockAddress,
-                name: 'Account 1',
-              },
-            },
-          },
-        },
-        AccountTreeController: {
-          accountTree: {
-            selectedAccountGroup: '' as const,
-            wallets: {
-              'keyring:default/1': {
-                id: 'keyring:default/1' as const,
-                groups: {
-                  'keyring:default/1': {
-                    id: 'keyring:default/1' as const,
-                    accounts: ['account1'],
-                    metadata: {
-                      name: 'Account 1',
-                    },
-                  },
-                },
-              },
-            },
-          },
-        },
-        CurrencyRateController: {
-          currentCurrency: 'USD',
-          currencyRates: {
-            ETH: {
-              conversionRate: 2000, // 1 ETH = $2000
-            },
-          },
-          conversionRate: 2000,
-        },
-        TokenRatesController: {
-          marketData: {
-            [mockChainId]: {
-              [ethers.constants.AddressZero as Hex]: {
-                tokenAddress: ethers.constants.AddressZero as Hex,
-                currency: 'ETH',
-                price: 1, // 1 ETH = 1 ETH
-              },
-              [token1Address]: {
-                tokenAddress: token1Address,
-                currency: 'ETH',
-                price: 10, // 1 TOKEN1 = 10 ETH
-              },
-              [token2Address]: {
-                tokenAddress: token2Address,
-                currency: 'ETH',
-                price: 5, // 1 TOKEN2 = 5 ETH
-              },
-            },
-            [optimismChainId]: {
-              [token3Address]: {
-                tokenAddress: token3Address,
-                currency: 'ETH',
-                price: 8, // 1 TOKEN3 = 8 ETH on Optimism
-              },
-            },
-          },
-        },
-        PreferencesController: {
-          tokenSortConfig: {
-            key: 'tokenFiatAmount',
-            order: 'dsc' as const,
-          },
-          ipfsGateway: 'https://dweb.link/ipfs/',
-          tokenNetworkFilter: {
-            [mockChainId]: true,
-            [optimismChainId]: true,
-          },
-        },
-        TokenListController: {
-          tokenList: {
-            [token3Address]: {
-              name: 'Token Three',
-              symbol: 'TOKEN3',
-              decimals: 18,
-              address: token3Address,
-              iconUrl: 'https://token3.com/logo.png',
-              occurrences: 1,
-              aggregators: [],
-            },
-          },
-          tokensChainsCache: {
-            [mockChainId]: {
-              timestamp: Date.now(),
-              data: {
-                [token3Address]: {
-                  name: 'Token Three',
-                  symbol: 'TOKEN3',
-                  decimals: 18,
-                  address: token3Address,
-                  iconUrl: 'https://token3.com/logo.png',
-                  occurrences: 1,
-                  aggregators: [],
-                },
-              },
-            },
-            [optimismChainId]: {
-              timestamp: Date.now(),
-              data: {
-                [token3Address]: {
-                  name: 'Token Three',
-                  symbol: 'TOKEN3',
-                  decimals: 18,
-                  address: token3Address,
-                  iconUrl: 'https://token3.com/logo.png',
-                  occurrences: 1,
-                  aggregators: ['optimism'],
-                },
-              },
-            },
-          },
-        },
-        PerpsController: {
-          connectionStatus: 'disconnected' as const,
-        },
-      },
-    },
-    settings: {
-      basicFunctionalityEnabled: true,
-    },
-=======
     ...initialState,
->>>>>>> d5ca588d
     bridge: {
       sourceToken: {
         symbol: 'ETH',
