--- conflicted
+++ resolved
@@ -1,18 +1,8 @@
-<<<<<<< HEAD
-import '../../_mocks_/initialState';
-import React from 'react';
-import BlockExplorersModal from './BlockExplorersModal';
-=======
 import { formatChainIdToCaip } from '@metamask/bridge-controller';
->>>>>>> 961a5281
 import {
   TransactionMeta,
   TransactionStatus,
 } from '@metamask/transaction-controller';
-<<<<<<< HEAD
-import { formatChainIdToCaip } from '@metamask/bridge-controller';
-=======
->>>>>>> 961a5281
 import { Hex } from '@metamask/utils';
 import { ethers } from 'ethers';
 import React from 'react';
