--- conflicted
+++ resolved
@@ -51,12 +51,8 @@
     },
     tokenSymbol: {
       color: theme.colors.text.default,
-<<<<<<< HEAD
-      fontSize: 24,
-=======
       fontSize: theme.typography.sHeadingLG.fontSize,
       fontWeight: 500,
->>>>>>> f4e8f8d0
     },
   });
 };
