--- conflicted
+++ resolved
@@ -34,8 +34,6 @@
 import { Theme } from '../../../../util/theme/models';
 import { Box } from '../../Box/Box';
 import { AlignItems, FlexDirection } from '../../Box/box.types';
-import SkeletonText from '../../Ramp/Aggregator/components/SkeletonText';
-import parseAmount from '../../Ramp/Aggregator/utils/parseAmount';
 import TokenIcon from '../../Swaps/components/TokenIcon';
 import {
   TOKEN_BALANCE_LOADING,
@@ -43,17 +41,7 @@
 } from '../../Tokens/constants';
 import { useRWAToken } from '../hooks/useRWAToken';
 import { BridgeToken } from '../types';
-import generateTestId from '../../../../../wdio/utils/generateTestId';
-import { getAssetTestId } from '../../../../../wdio/screen-objects/testIDs/Screens/WalletView.testIds';
-import { useSelector } from 'react-redux';
-import { selectNoFeeAssets } from '../../../../core/redux/slices/bridge';
-import { strings } from '../../../../../locales/i18n';
-import TagBase, {
-  TagShape,
-  TagSeverity,
-} from '../../../../component-library/base-components/TagBase';
 import Tag from '../../../../component-library/components/Tags/Tag';
-import { RootState } from '../../../../reducers';
 import { ACCOUNT_TYPE_LABELS } from '../../../../constants/account-type-labels';
 import parseAmount from '../../../../util/parseAmount';
 
@@ -112,21 +100,19 @@
       marginLeft: 8,
       paddingHorizontal: 6,
     },
-<<<<<<< HEAD
+    selectedItemWrapperReset: {
+      marginLeft: -4,
+    },
+    nativeTokenIcon: {
+      width: 32,
+      height: 32,
+    },
     stockBadge: {
       backgroundColor: theme.colors.background.muted,
       borderRadius: 12,
       paddingHorizontal: 8,
       paddingVertical: 4,
       alignSelf: 'flex-start',
-=======
-    selectedItemWrapperReset: {
-      marginLeft: -4,
-    },
-    nativeTokenIcon: {
-      width: 32,
-      height: 32,
->>>>>>> 9a297b4c
     },
   });
 
