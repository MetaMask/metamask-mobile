--- conflicted
+++ resolved
@@ -117,10 +117,7 @@
   return (
     <Box
       flexDirection={FlexDirection.Row}
-<<<<<<< HEAD
-=======
       alignItems={AlignItems.center}
->>>>>>> 733bad1a
       style={styles.container}
     >
       {isSelected && <View style={styles.selectedIndicator} />}
