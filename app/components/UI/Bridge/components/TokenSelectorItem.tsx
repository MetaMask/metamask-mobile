--- conflicted
+++ resolved
@@ -27,12 +27,6 @@
   TextColor,
   TextVariant,
 } from '../../../../component-library/components/Texts/Text';
-<<<<<<< HEAD
-=======
-import TokenIcon from '../../../Base/TokenIcon';
-import { Box } from '../../Box/Box';
-import { AlignItems, FlexDirection } from '../../Box/box.types';
->>>>>>> b63b52ff
 import { useStyles } from '../../../../component-library/hooks';
 import { selectNoFeeAssets } from '../../../../core/redux/slices/bridge';
 import { RootState } from '../../../../reducers';
@@ -40,7 +34,6 @@
 import { Theme } from '../../../../util/theme/models';
 import { Box } from '../../Box/Box';
 import { AlignItems, FlexDirection } from '../../Box/box.types';
-import TokenIcon from '../../Swaps/components/TokenIcon';
 import {
   TOKEN_BALANCE_LOADING,
   TOKEN_BALANCE_LOADING_UPPERCASE,
@@ -50,6 +43,7 @@
 import Tag from '../../../../component-library/components/Tags/Tag';
 import { ACCOUNT_TYPE_LABELS } from '../../../../constants/account-type-labels';
 import parseAmount from '../../../../util/parseAmount';
+import TokenIcon from '../../../Base/TokenIcon';
 
 const createStyles = ({
   theme,
