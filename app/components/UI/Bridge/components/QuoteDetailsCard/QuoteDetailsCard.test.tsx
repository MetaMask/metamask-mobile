--- conflicted
+++ resolved
@@ -27,16 +27,6 @@
   };
 });
 
-<<<<<<< HEAD
-// Mock useRewardsIconAnimation hook
-jest.mock('../../hooks/useRewardsIconAnimation', () => ({
-  useRewardsIconAnimation: jest.fn(() => ({
-    riveRef: { current: { fireState: jest.fn() } },
-  })),
-}));
-
-=======
->>>>>>> 338177c4
 const mockNavigate = jest.fn();
 jest.mock('@react-navigation/native', () => ({
   ...jest.requireActual('@react-navigation/native'),
@@ -509,11 +499,7 @@
       );
 
       // When rendering the component
-<<<<<<< HEAD
-      const { queryByText, getByText, getByTestId } = renderScreen(
-=======
       const { getByText, getByTestId } = renderScreen(
->>>>>>> 338177c4
         QuoteDetailsCard,
         { name: Routes.BRIDGE.ROOT },
         { state: testState },
@@ -631,11 +617,7 @@
       );
 
       // When rendering the component
-<<<<<<< HEAD
-      const { queryByText, getByText, getByTestId } = renderScreen(
-=======
       const { getByText, getByTestId } = renderScreen(
->>>>>>> 338177c4
         QuoteDetailsCard,
         { name: Routes.BRIDGE.ROOT },
         { state: testState },
@@ -764,11 +746,7 @@
       );
 
       // When rendering the component
-<<<<<<< HEAD
-      const { queryByText, getByText, getByTestId } = renderScreen(
-=======
       const { getByText, getByTestId } = renderScreen(
->>>>>>> 338177c4
         QuoteDetailsCard,
         { name: Routes.BRIDGE.ROOT },
         { state: testState },
@@ -819,11 +797,7 @@
       );
 
       // When rendering the component
-<<<<<<< HEAD
-      const { queryByText, getByText } = renderScreen(
-=======
       const { getByText } = renderScreen(
->>>>>>> 338177c4
         QuoteDetailsCard,
         { name: Routes.BRIDGE.ROOT },
         { state: testState },
