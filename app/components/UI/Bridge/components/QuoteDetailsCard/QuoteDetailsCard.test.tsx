--- conflicted
+++ resolved
@@ -27,16 +27,6 @@
   };
 });
 
-<<<<<<< HEAD
-// Mock useRewardsIconAnimation hook
-jest.mock('../../hooks/useRewardsIconAnimation', () => ({
-  useRewardsIconAnimation: jest.fn(() => ({
-    riveRef: { current: { fireState: jest.fn() } },
-  })),
-}));
-
-=======
->>>>>>> d5ca588d
 const mockNavigate = jest.fn();
 jest.mock('@react-navigation/native', () => ({
   ...jest.requireActual('@react-navigation/native'),
@@ -485,11 +475,7 @@
       );
 
       // When rendering the component
-<<<<<<< HEAD
-      const { queryByText, getByText, getByTestId } = renderScreen(
-=======
       const { getByText, getByTestId } = renderScreen(
->>>>>>> d5ca588d
         QuoteDetailsCard,
         { name: Routes.BRIDGE.ROOT },
         { state: testState },
@@ -607,11 +593,7 @@
       );
 
       // When rendering the component
-<<<<<<< HEAD
-      const { queryByText, getByText, getByTestId } = renderScreen(
-=======
       const { getByText, getByTestId } = renderScreen(
->>>>>>> d5ca588d
         QuoteDetailsCard,
         { name: Routes.BRIDGE.ROOT },
         { state: testState },
@@ -740,11 +722,7 @@
       );
 
       // When rendering the component
-<<<<<<< HEAD
-      const { queryByText, getByText, getByTestId } = renderScreen(
-=======
       const { getByText, getByTestId } = renderScreen(
->>>>>>> d5ca588d
         QuoteDetailsCard,
         { name: Routes.BRIDGE.ROOT },
         { state: testState },
@@ -795,11 +773,7 @@
       );
 
       // When rendering the component
-<<<<<<< HEAD
-      const { queryByText, getByText } = renderScreen(
-=======
       const { getByText } = renderScreen(
->>>>>>> d5ca588d
         QuoteDetailsCard,
         { name: Routes.BRIDGE.ROOT },
         { state: testState },
