--- conflicted
+++ resolved
@@ -92,8 +92,6 @@
   const sourceToken = useSelector(selectSourceToken);
   const destToken = useSelector(selectDestToken);
   const sourceAmount = useSelector(selectSourceAmount);
-<<<<<<< HEAD
-=======
 
   const isSameChainId = sourceToken?.chainId === destToken?.chainId;
 
@@ -103,7 +101,6 @@
       setIsExpanded(true);
     }
   }, [isSameChainId]);
->>>>>>> c3b2efdc
 
   const toggleAccordion = useCallback(() => {
     // Don't allow toggling if destination is Solana or it's a Solana swap
@@ -157,11 +154,6 @@
 
   const { networkFee, estimatedTime, rate, priceImpact, slippage } =
     formattedQuoteData;
-<<<<<<< HEAD
-
-  const isSameChainId = sourceToken.chainId === destToken.chainId;
-=======
->>>>>>> c3b2efdc
 
   return (
     <Box style={styles.container}>
@@ -170,40 +162,12 @@
         alignItems={AlignItems.center}
         justifyContent={JustifyContent.spaceBetween}
       >
-<<<<<<< HEAD
-        {!isSameChainId ? (
-          <Box
-            flexDirection={FlexDirection.Row}
-            alignItems={AlignItems.center}
-            style={styles.networkContainer}
-          >
-            <NetworkBadge chainId={String(sourceToken.chainId)} />
-            <Icon name={IconName.Arrow2Right} size={IconSize.Sm} />
-            <NetworkBadge chainId={String(destToken.chainId)} />
-          </Box>
-        ) : (
-          <Box>
-            <></>
-          </Box>
-        )}
-        <Box>
-          <Animated.View style={arrowStyle}>
-            <TouchableOpacity
-              onPress={toggleAccordion}
-              activeOpacity={0.7}
-              accessibilityRole="button"
-              accessibilityLabel={
-                isExpanded ? 'Collapse quote details' : 'Expand quote details'
-              }
-              testID="expand-quote-details"
-=======
         {!isSameChainId && (
           <>
             <Box
               flexDirection={FlexDirection.Row}
               alignItems={AlignItems.center}
               style={styles.networkContainer}
->>>>>>> c3b2efdc
             >
               <NetworkBadge chainId={String(sourceToken.chainId)} />
               <Icon name={IconName.Arrow2Right} size={IconSize.Sm} />
