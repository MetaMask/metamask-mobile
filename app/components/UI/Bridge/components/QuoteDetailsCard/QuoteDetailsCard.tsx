import React from 'react';
import { TouchableOpacity, Platform, UIManager } from 'react-native';
import { useNavigation } from '@react-navigation/native';
import I18n, { strings } from '../../../../../../locales/i18n';
import Text, {
  TextColor,
  TextVariant,
} from '../../../../../component-library/components/Texts/Text';
import { useTheme } from '../../../../../util/theme';
import createStyles from './QuoteDetailsCard.styles';
import Icon, {
  IconColor,
  IconName,
  IconSize,
} from '../../../../../component-library/components/Icons/Icon';
import KeyValueRow from '../../../../../component-library/components-temp/KeyValueRow';
import { TooltipSizes } from '../../../../../component-library/components-temp/KeyValueRow/KeyValueRow.types';
import {
  Box,
  BoxFlexDirection,
  BoxAlignItems,
  BoxJustifyContent,
} from '@metamask/design-system-react-native';
import Routes from '../../../../../constants/navigation/Routes';
import { useBridgeQuoteData } from '../../hooks/useBridgeQuoteData';
import { useSelector } from 'react-redux';
import {
  selectSourceAmount,
  selectDestToken,
  selectSourceToken,
  selectBridgeFeatureFlags,
} from '../../../../../core/redux/slices/bridge';
import { getIntlNumberFormatter } from '../../../../../util/intl';
import { useRewards } from '../../hooks/useRewards';
import { useRewardsIconAnimation } from '../../hooks/useRewardsIconAnimation';
import Rive, { Alignment, Fit } from 'rive-react-native';

// eslint-disable-next-line @typescript-eslint/no-require-imports, @typescript-eslint/no-var-requires, import/no-commonjs
const RewardsIconAnimation = require('../../../../../animations/rewards_icon_animations.riv');

if (
  Platform.OS === 'android' &&
  UIManager.setLayoutAnimationEnabledExperimental
) {
  UIManager.setLayoutAnimationEnabledExperimental(true);
}

const QuoteDetailsCard = () => {
  const theme = useTheme();
  const navigation = useNavigation();
  const styles = createStyles(theme);

  const locale = I18n.locale;
  const intlNumberFormatter = getIntlNumberFormatter(locale, {
    maximumFractionDigits: 3,
  });

  const {
    formattedQuoteData,
    activeQuote,
    isLoading: isQuoteLoading,
  } = useBridgeQuoteData();
  const sourceToken = useSelector(selectSourceToken);
  const destToken = useSelector(selectDestToken);
  const sourceAmount = useSelector(selectSourceAmount);
  const bridgeFeatureFlags = useSelector(selectBridgeFeatureFlags);
  const {
    estimatedPoints,
    isLoading: isRewardsLoading,
    shouldShowRewardsRow,
    hasError: hasRewardsError,
  } = useRewards({
    activeQuote,
    isQuoteLoading,
  });

  // Use custom hook for Rive animation logic
  const { riveRef } = useRewardsIconAnimation({
    isRewardsLoading,
    estimatedPoints,
    hasRewardsError,
    shouldShowRewardsRow,
  });

  const handleSlippagePress = () => {
    navigation.navigate(Routes.BRIDGE.MODALS.ROOT, {
      screen: Routes.BRIDGE.MODALS.SLIPPAGE_MODAL,
    });
  };

  // Early return for invalid states
  if (
    !sourceToken?.chainId ||
    !destToken?.chainId ||
    !sourceAmount ||
    !formattedQuoteData
  ) {
    return null;
  }

  const { networkFee, rate, priceImpact, slippage } = formattedQuoteData;

  const hasFee = activeQuote
    ? new BigNumber(activeQuote.quote.feeData.metabridge.amount).gt(0)
    : false;

  // Check if price impact warning should be shown
  const gasIncluded = !!activeQuote?.quote.gasIncluded;
  const rawPriceImpact = activeQuote?.quote.priceData?.priceImpact;
  const shouldShowPriceImpactWarning =
    rawPriceImpact !== undefined &&
    bridgeFeatureFlags?.priceImpactThreshold &&
    ((gasIncluded &&
      Number(rawPriceImpact) >=
        bridgeFeatureFlags.priceImpactThreshold.gasless) ||
      (!gasIncluded &&
        Number(rawPriceImpact) >=
          bridgeFeatureFlags.priceImpactThreshold.normal));

<<<<<<< HEAD
=======
  const formattedMinToTokenAmount = intlNumberFormatter.format(
    parseFloat(activeQuote?.minToTokenAmount?.amount || '0'),
  );

  let formattedEstimatedPoints = '';
  if (hasRewardsError) {
    formattedEstimatedPoints = strings('bridge.unable_to_load');
  } else if (estimatedPoints !== null) {
    formattedEstimatedPoints = intlNumberFormatter.format(estimatedPoints);
  }

>>>>>>> de227863
  return (
    <Box>
      <Box style={styles.container}>
        <KeyValueRow
          field={{
            label: {
              text: strings('bridge.rate'),
              variant: TextVariant.BodyMDMedium,
            },
            tooltip: {
              title: strings('bridge.quote_info_title'),
              content: strings('bridge.quote_info_content'),
              size: TooltipSizes.Sm,
            },
          }}
          value={{
            label: (
              <Text
                variant={TextVariant.BodyMD}
                numberOfLines={1}
                adjustsFontSizeToFit
                minimumFontScale={0.8}
              >
                {rate}
              </Text>
            ),
          }}
        />
        {activeQuote?.quote.gasIncluded ? (
          <Box
            flexDirection={BoxFlexDirection.Row}
            alignItems={BoxAlignItems.Center}
            justifyContent={BoxJustifyContent.Between}
          >
            <Text variant={TextVariant.BodyMDMedium}>
              {strings('bridge.network_fee')}
            </Text>
            <Box
              flexDirection={BoxFlexDirection.Row}
              alignItems={BoxAlignItems.Center}
              gap={8}
            >
              <Text
                variant={TextVariant.BodyMD}
                style={styles.strikethroughText}
              >
                {networkFee}
              </Text>
              <Text variant={TextVariant.BodyMD}>
                {strings('bridge.included')}
              </Text>
            </Box>
          </Box>
        ) : (
          <KeyValueRow
            field={{
              label: {
                text: strings('bridge.network_fee'),
                variant: TextVariant.BodyMDMedium,
              },
              tooltip: {
                title: strings('bridge.network_fee_info_title'),
                content: strings('bridge.network_fee_info_content'),
                size: TooltipSizes.Sm,
              },
            }}
            value={{
              label: {
                text: networkFee,
                variant: TextVariant.BodyMD,
              },
            }}
          />
        )}

        {priceImpact && (
          <KeyValueRow
            field={{
              label: {
                text: strings('bridge.price_impact'),
                variant: TextVariant.BodyMDMedium,
              },
              tooltip: {
                title: strings('bridge.price_impact_info_title'),
                content: gasIncluded
                  ? strings('bridge.price_impact_info_gasless_description')
                  : strings('bridge.price_impact_info_description'),
                size: TooltipSizes.Sm,
              },
            }}
            value={{
              label: {
                text: priceImpact,
                variant: TextVariant.BodyMD,
                color: shouldShowPriceImpactWarning
                  ? TextColor.Error
                  : undefined,
              },
            }}
          />
        )}

        <KeyValueRow
          field={{
            label: (
              <Box
                flexDirection={BoxFlexDirection.Row}
                alignItems={BoxAlignItems.Center}
                gap={4}
              >
                <TouchableOpacity
                  onPress={handleSlippagePress}
                  activeOpacity={0.6}
                  testID="edit-slippage-button"
                  style={styles.slippageButton}
                >
                  <Text variant={TextVariant.BodyMDMedium}>
                    {strings('bridge.slippage')}
                  </Text>
                  <Icon
                    name={IconName.Edit}
                    size={IconSize.Sm}
                    color={IconColor.Muted}
                  />
                </TouchableOpacity>
              </Box>
            ),
            tooltip: {
              title: strings('bridge.slippage_info_title'),
              content: strings('bridge.slippage_info_description'),
              size: TooltipSizes.Sm,
            },
          }}
          value={{
            label: {
              text: slippage,
              variant: TextVariant.BodyMD,
            },
          }}
        />

        {activeQuote?.minToTokenAmount && (
          <KeyValueRow
            field={{
              label: {
                text: strings('bridge.minimum_received'),
                variant: TextVariant.BodyMDMedium,
              },
              tooltip: {
                title: strings('bridge.minimum_received_tooltip_title'),
                content: strings('bridge.minimum_received_tooltip_content'),
                size: TooltipSizes.Sm,
              },
            }}
            value={{
              label: {
                text: `${formattedMinToTokenAmount} ${destToken?.symbol}`,
                variant: TextVariant.BodyMD,
              },
            }}
          />
        )}

        {/* Estimated Points */}
        {shouldShowRewardsRow && (
          <KeyValueRow
            field={{
              label: {
                text: strings('bridge.points'),
                variant: TextVariant.BodyMDMedium,
              },
              tooltip: {
                title: strings('bridge.points_tooltip'),
                content: `${strings(
                  'bridge.points_tooltip_content_1',
                )}\n\n${strings('bridge.points_tooltip_content_2')}`,
                size: TooltipSizes.Sm,
              },
            }}
            value={{
              label: (
                <Box
                  flexDirection={BoxFlexDirection.Row}
                  alignItems={BoxAlignItems.Center}
                  justifyContent={BoxJustifyContent.Center}
                  gap={1}
                >
                  <Rive
                    ref={riveRef}
                    source={RewardsIconAnimation}
                    fit={Fit.FitHeight}
                    alignment={Alignment.CenterRight}
                    style={styles.riveIcon}
                  />
                  {!isRewardsLoading && (
                    <Text variant={TextVariant.BodyMD}>
                      {formattedEstimatedPoints}
                    </Text>
                  )}
                </Box>
              ),
              ...(hasRewardsError && {
                tooltip: {
                  title: strings('bridge.points_error'),
                  content: strings('bridge.points_error_content'),
                  size: TooltipSizes.Sm,
                },
              }),
            }}
          />
        )}
      </Box>
    </Box>
  );
};

export default QuoteDetailsCard;<|MERGE_RESOLUTION|>--- conflicted
+++ resolved
@@ -100,10 +100,6 @@
 
   const { networkFee, rate, priceImpact, slippage } = formattedQuoteData;
 
-  const hasFee = activeQuote
-    ? new BigNumber(activeQuote.quote.feeData.metabridge.amount).gt(0)
-    : false;
-
   // Check if price impact warning should be shown
   const gasIncluded = !!activeQuote?.quote.gasIncluded;
   const rawPriceImpact = activeQuote?.quote.priceData?.priceImpact;
@@ -117,8 +113,6 @@
         Number(rawPriceImpact) >=
           bridgeFeatureFlags.priceImpactThreshold.normal));
 
-<<<<<<< HEAD
-=======
   const formattedMinToTokenAmount = intlNumberFormatter.format(
     parseFloat(activeQuote?.minToTokenAmount?.amount || '0'),
   );
@@ -130,7 +124,6 @@
     formattedEstimatedPoints = intlNumberFormatter.format(estimatedPoints);
   }
 
->>>>>>> de227863
   return (
     <Box>
       <Box style={styles.container}>
