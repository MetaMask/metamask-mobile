import React, { useState, useCallback, useEffect } from 'react';
import {
  TouchableOpacity,
  LayoutAnimation,
  Platform,
  UIManager,
} from 'react-native';
import { useNavigation } from '@react-navigation/native';
import I18n, { strings } from '../../../../../../locales/i18n';
import Text, {
  TextColor,
  TextVariant,
} from '../../../../../component-library/components/Texts/Text';
import { useTheme } from '../../../../../util/theme';
import createStyles from './QuoteDetailsCard.styles';
import Icon, {
  IconColor,
  IconName,
  IconSize,
} from '../../../../../component-library/components/Icons/Icon';
import KeyValueRow from '../../../../../component-library/components-temp/KeyValueRow';
import { TooltipSizes } from '../../../../../component-library/components-temp/KeyValueRow/KeyValueRow.types';
import Animated, {
  interpolate,
  useAnimatedStyle,
  useSharedValue,
  withTiming,
} from 'react-native-reanimated';
import Svg, { Defs, LinearGradient, Rect, Stop } from 'react-native-svg';
import { Box } from '../../../Box/Box';
import {
  FlexDirection,
  AlignItems,
  JustifyContent,
} from '../../../Box/box.types';
import Routes from '../../../../../constants/navigation/Routes';
import { useBridgeQuoteData } from '../../hooks/useBridgeQuoteData';
import { useSelector } from 'react-redux';
import {
  selectSourceAmount,
  selectDestToken,
  selectSourceToken,
  selectIsEvmSolanaBridge,
  selectBridgeFeatureFlags,
} from '../../../../../core/redux/slices/bridge';
<<<<<<< HEAD
import { getIntlNumberFormatter } from '../../../../../util/intl';
=======
import { useRewards } from '../../hooks/useRewards';
import BigNumber from 'bignumber.js';
import MetamaskRewardsPointsImage from '../../../../../images/metamask-rewards-points.svg';
>>>>>>> 0928f2ae

const ANIMATION_DURATION_MS = 50;

if (
  Platform.OS === 'android' &&
  UIManager.setLayoutAnimationEnabledExperimental
) {
  UIManager.setLayoutAnimationEnabledExperimental(true);
}

const QuoteDetailsCard = () => {
  const theme = useTheme();
  const navigation = useNavigation();
  const styles = createStyles(theme);
  const [isExpanded, setIsExpanded] = useState(false);
  const rotationValue = useSharedValue(0);

<<<<<<< HEAD
  const locale = I18n.locale;
  const intlNumberFormatter = getIntlNumberFormatter(locale, {
    maximumFractionDigits: 3,
  });

  const { formattedQuoteData, activeQuote } = useBridgeQuoteData();
=======
  const {
    formattedQuoteData,
    activeQuote,
    isLoading: isQuoteLoading,
  } = useBridgeQuoteData();
>>>>>>> 0928f2ae
  const sourceToken = useSelector(selectSourceToken);
  const destToken = useSelector(selectDestToken);
  const sourceAmount = useSelector(selectSourceAmount);
  const isEvmSolanaBridge = useSelector(selectIsEvmSolanaBridge);
  const bridgeFeatureFlags = useSelector(selectBridgeFeatureFlags);
  const {
    estimatedPoints,
    isLoading: isRewardsLoading,
    shouldShowRewardsRow,
  } = useRewards({
    activeQuote,
    isQuoteLoading,
  });

  const isSameChainId = sourceToken?.chainId === destToken?.chainId;
  // Initialize expanded state based on whether destination is Solana or it's a Solana swap
  useEffect(() => {
    if (isSameChainId || !isEvmSolanaBridge) {
      setIsExpanded(true);
    }
  }, [isEvmSolanaBridge, isSameChainId]);

  const toggleAccordion = useCallback(() => {
    LayoutAnimation.configureNext(
      LayoutAnimation.create(
        ANIMATION_DURATION_MS,
        LayoutAnimation.Types.easeInEaseOut,
        LayoutAnimation.Properties.opacity,
      ),
    );

    const newExpandedState = !isExpanded;
    setIsExpanded(newExpandedState);
    rotationValue.value = withTiming(newExpandedState ? 1 : 0, {
      duration: ANIMATION_DURATION_MS,
    });
  }, [isExpanded, rotationValue]);

  const arrowStyle = useAnimatedStyle(() => {
    const rotation = interpolate(rotationValue.value, [0, 1], [0, 180]);
    return {
      transform: [{ rotate: `${rotation}deg` }],
    };
  });

  const handleSlippagePress = () => {
    navigation.navigate(Routes.BRIDGE.MODALS.ROOT, {
      screen: Routes.BRIDGE.MODALS.SLIPPAGE_MODAL,
    });
  };

  // Early return for invalid states
  if (
    !sourceToken?.chainId ||
    !destToken?.chainId ||
    !sourceAmount ||
    !formattedQuoteData
  ) {
    return null;
  }

  const { networkFee, estimatedTime, rate, priceImpact, slippage } =
    formattedQuoteData;

  // Check if price impact warning should be shown
  const gasIncluded = !!activeQuote?.quote.gasIncluded;
  const rawPriceImpact = activeQuote?.quote.priceData?.priceImpact;
  const shouldShowPriceImpactWarning =
    rawPriceImpact !== undefined &&
    bridgeFeatureFlags?.priceImpactThreshold &&
    ((gasIncluded &&
      Number(rawPriceImpact) >=
        bridgeFeatureFlags.priceImpactThreshold.gasless) ||
      (!gasIncluded &&
        Number(rawPriceImpact) >=
          bridgeFeatureFlags.priceImpactThreshold.normal));

  const formattedMinToTokenAmount = intlNumberFormatter.format(
    parseFloat(activeQuote?.minToTokenAmount?.amount || '0'),
  );

  return (
    <Box>
      <Box style={styles.container}>
        <Box
          flexDirection={FlexDirection.Row}
          alignItems={AlignItems.center}
          justifyContent={JustifyContent.flexEnd}
        >
          {!isSameChainId && isEvmSolanaBridge && (
            <Animated.View style={arrowStyle}>
              <TouchableOpacity
                onPress={toggleAccordion}
                activeOpacity={0.7}
                accessibilityRole="button"
                accessibilityLabel={
                  isExpanded ? 'Collapse quote details' : 'Expand quote details'
                }
                testID="expand-quote-details"
              >
                <Icon
                  name={IconName.ArrowDown}
                  size={IconSize.Sm}
                  color={theme.colors.icon.muted}
                />
              </TouchableOpacity>
            </Animated.View>
          )}
        </Box>

        {/* Always visible content */}
        <KeyValueRow
          field={{
            label: {
              text: strings('bridge.rate'),
              variant: TextVariant.BodyMDMedium,
            },
            tooltip: {
              title: strings('bridge.quote_info_title'),
              content: strings('bridge.quote_info_content'),
              size: TooltipSizes.Sm,
            },
          }}
          value={{
            label: (
              <Text
                variant={TextVariant.BodyMD}
                numberOfLines={1}
                adjustsFontSizeToFit
                minimumFontScale={0.8}
              >
                {rate}
              </Text>
            ),
          }}
        />
        {activeQuote?.quote.gasIncluded ? (
          <Box
            flexDirection={FlexDirection.Row}
            alignItems={AlignItems.center}
            justifyContent={JustifyContent.spaceBetween}
          >
            <Text variant={TextVariant.BodyMDMedium}>
              {strings('bridge.network_fee')}
            </Text>
            <Box
              flexDirection={FlexDirection.Row}
              alignItems={AlignItems.center}
              gap={8}
            >
              <Text
                variant={TextVariant.BodyMD}
                style={styles.strikethroughText}
              >
                {networkFee}
              </Text>
              <Text variant={TextVariant.BodyMD}>
                {strings('bridge.included')}
              </Text>
            </Box>
          </Box>
        ) : (
          <KeyValueRow
            field={{
              label: {
                text: strings('bridge.network_fee'),
                variant: TextVariant.BodyMDMedium,
              },
              tooltip: {
                title: strings('bridge.network_fee_info_title'),
                content: strings('bridge.network_fee_info_content'),
                size: TooltipSizes.Sm,
              },
            }}
            value={{
              label: {
                text: networkFee,
                variant: TextVariant.BodyMD,
              },
            }}
          />
        )}

        {priceImpact && (
          <KeyValueRow
            field={{
              label: {
                text: strings('bridge.price_impact'),
                variant: TextVariant.BodyMDMedium,
              },
              tooltip: {
                title: strings('bridge.price_impact_info_title'),
                content: gasIncluded
                  ? strings('bridge.price_impact_info_gasless_description')
                  : strings('bridge.price_impact_info_description'),
                size: TooltipSizes.Sm,
              },
            }}
            value={{
              label: {
                text: priceImpact,
                variant: TextVariant.BodyMD,
                color: shouldShowPriceImpactWarning
                  ? TextColor.Error
                  : undefined,
              },
            }}
          />
        )}

        {/* Quote info with gradient overlay */}
        <Box>
          {!isExpanded && (
            <Box style={styles.gradientContainer}>
              <Svg height="30" width="100%">
                <Defs>
                  <LinearGradient id="fadeGradient" x1="0" y1="0" x2="0" y2="1">
                    <Stop
                      offset="0"
                      stopColor={theme.colors.background.default}
                      stopOpacity="0"
                    />
                    <Stop
                      offset="1"
                      stopColor={theme.colors.background.default}
                      stopOpacity="1"
                    />
                  </LinearGradient>
                </Defs>
                <Rect
                  x="0"
                  y="0"
                  width="100%"
                  height="30"
                  fill="url(#fadeGradient)"
                />
              </Svg>
            </Box>
          )}
        </Box>

        {/* Expandable content */}
        {isExpanded && (
          <Box gap={12}>
            <KeyValueRow
              field={{
                label: (
                  <Box
                    flexDirection={FlexDirection.Row}
                    alignItems={AlignItems.center}
                    gap={4}
                  >
                    <TouchableOpacity
                      onPress={handleSlippagePress}
                      activeOpacity={0.6}
                      testID="edit-slippage-button"
                      style={styles.slippageButton}
                    >
                      <Text variant={TextVariant.BodyMDMedium}>
                        {strings('bridge.slippage')}
                      </Text>
                      <Icon
                        name={IconName.Edit}
                        size={IconSize.Sm}
                        color={IconColor.Muted}
                      />
                    </TouchableOpacity>
                  </Box>
                ),
                tooltip: {
                  title: strings('bridge.slippage_info_title'),
                  content: strings('bridge.slippage_info_description'),
                  size: TooltipSizes.Sm,
                },
              }}
              value={{
                label: {
                  text: slippage,
                  variant: TextVariant.BodyMD,
                },
              }}
            />

<<<<<<< HEAD
            {activeQuote?.minToTokenAmount && (
              <KeyValueRow
                field={{
                  label: {
                    text: strings('bridge.minimum_received'),
                    variant: TextVariant.BodyMDMedium,
                  },
                  tooltip: {
                    title: strings('bridge.minimum_received_tooltip_title'),
                    content: strings('bridge.minimum_received_tooltip_content'),
=======
            {/* Estimated Points */}
            {shouldShowRewardsRow && (
              <KeyValueRow
                field={{
                  label: {
                    text: strings('bridge.points'),
                    variant: TextVariant.BodyMDMedium,
                  },
                  tooltip: {
                    title: strings('bridge.points_tooltip'),
                    content: strings('bridge.points_tooltip_content'),
>>>>>>> 0928f2ae
                    size: TooltipSizes.Sm,
                  },
                }}
                value={{
<<<<<<< HEAD
                  label: {
                    text: `${formattedMinToTokenAmount} ${destToken?.symbol}`,
                    variant: TextVariant.BodyMD,
                  },
                }}
              />
            )}

            {!isSameChainId && (
              <KeyValueRow
                field={{
                  label: {
                    text: strings('bridge.time'),
                    variant: TextVariant.BodyMDMedium,
                  },
                }}
                value={{
                  label: {
                    text: estimatedTime,
                    variant: TextVariant.BodyMD,
                  },
=======
                  label: (
                    <Box
                      flexDirection={FlexDirection.Row}
                      alignItems={AlignItems.center}
                      gap={4}
                    >
                      <MetamaskRewardsPointsImage name="MetamaskRewardsPoints" />
                      {!isRewardsLoading && estimatedPoints !== null && (
                        <Text variant={TextVariant.BodyMD}>
                          {estimatedPoints.toString()}
                        </Text>
                      )}
                    </Box>
                  ),
>>>>>>> 0928f2ae
                }}
              />
            )}
          </Box>
        )}
      </Box>
    </Box>
  );
};

export default QuoteDetailsCard;<|MERGE_RESOLUTION|>--- conflicted
+++ resolved
@@ -43,13 +43,9 @@
   selectIsEvmSolanaBridge,
   selectBridgeFeatureFlags,
 } from '../../../../../core/redux/slices/bridge';
-<<<<<<< HEAD
 import { getIntlNumberFormatter } from '../../../../../util/intl';
-=======
 import { useRewards } from '../../hooks/useRewards';
-import BigNumber from 'bignumber.js';
 import MetamaskRewardsPointsImage from '../../../../../images/metamask-rewards-points.svg';
->>>>>>> 0928f2ae
 
 const ANIMATION_DURATION_MS = 50;
 
@@ -67,20 +63,16 @@
   const [isExpanded, setIsExpanded] = useState(false);
   const rotationValue = useSharedValue(0);
 
-<<<<<<< HEAD
   const locale = I18n.locale;
   const intlNumberFormatter = getIntlNumberFormatter(locale, {
     maximumFractionDigits: 3,
   });
 
-  const { formattedQuoteData, activeQuote } = useBridgeQuoteData();
-=======
   const {
     formattedQuoteData,
     activeQuote,
     isLoading: isQuoteLoading,
   } = useBridgeQuoteData();
->>>>>>> 0928f2ae
   const sourceToken = useSelector(selectSourceToken);
   const destToken = useSelector(selectDestToken);
   const sourceAmount = useSelector(selectSourceAmount);
@@ -364,7 +356,6 @@
               }}
             />
 
-<<<<<<< HEAD
             {activeQuote?.minToTokenAmount && (
               <KeyValueRow
                 field={{
@@ -375,7 +366,35 @@
                   tooltip: {
                     title: strings('bridge.minimum_received_tooltip_title'),
                     content: strings('bridge.minimum_received_tooltip_content'),
-=======
+                    size: TooltipSizes.Sm,
+                  },
+                }}
+                value={{
+                  label: {
+                    text: `${formattedMinToTokenAmount} ${destToken?.symbol}`,
+                    variant: TextVariant.BodyMD,
+                  },
+                }}
+              />
+            )}
+
+            {!isSameChainId && (
+              <KeyValueRow
+                field={{
+                  label: {
+                    text: strings('bridge.time'),
+                    variant: TextVariant.BodyMDMedium,
+                  },
+                }}
+                value={{
+                  label: {
+                    text: estimatedTime,
+                    variant: TextVariant.BodyMD,
+                  },
+                }}
+              />
+            )}
+
             {/* Estimated Points */}
             {shouldShowRewardsRow && (
               <KeyValueRow
@@ -387,34 +406,9 @@
                   tooltip: {
                     title: strings('bridge.points_tooltip'),
                     content: strings('bridge.points_tooltip_content'),
->>>>>>> 0928f2ae
-                    size: TooltipSizes.Sm,
                   },
                 }}
                 value={{
-<<<<<<< HEAD
-                  label: {
-                    text: `${formattedMinToTokenAmount} ${destToken?.symbol}`,
-                    variant: TextVariant.BodyMD,
-                  },
-                }}
-              />
-            )}
-
-            {!isSameChainId && (
-              <KeyValueRow
-                field={{
-                  label: {
-                    text: strings('bridge.time'),
-                    variant: TextVariant.BodyMDMedium,
-                  },
-                }}
-                value={{
-                  label: {
-                    text: estimatedTime,
-                    variant: TextVariant.BodyMD,
-                  },
-=======
                   label: (
                     <Box
                       flexDirection={FlexDirection.Row}
@@ -429,7 +423,6 @@
                       )}
                     </Box>
                   ),
->>>>>>> 0928f2ae
                 }}
               />
             )}
