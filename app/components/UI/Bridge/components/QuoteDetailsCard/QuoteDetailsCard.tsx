--- conflicted
+++ resolved
@@ -37,18 +37,10 @@
 import { selectInternalAccounts } from '../../../../../selectors/accountsController';
 import { getIntlNumberFormatter } from '../../../../../util/intl';
 import { useRewards } from '../../hooks/useRewards';
-<<<<<<< HEAD
-import { useRewardsIconAnimation } from '../../hooks/useRewardsIconAnimation';
-import Rive, { Alignment, Fit } from 'rive-react-native';
 import { areAddressesEqual } from '../../../../../util/address';
-
-// eslint-disable-next-line @typescript-eslint/no-require-imports, @typescript-eslint/no-var-requires, import/no-commonjs
-const RewardsIconAnimation = require('../../../../../animations/rewards_icon_animations.riv');
-=======
 import RewardsAnimations, {
   RewardAnimationState,
 } from '../../../Rewards/components/RewardPointsAnimation';
->>>>>>> f2d36d03
 
 if (
   Platform.OS === 'android' &&
@@ -93,7 +85,6 @@
     isQuoteLoading,
   });
 
-<<<<<<< HEAD
   // Get the display name for the destination account
   const destinationDisplayName = useMemo(() => {
     if (!destAddress) return undefined;
@@ -118,16 +109,6 @@
     isMultichainAccountsState2Enabled,
   ]);
 
-  // Use custom hook for Rive animation logic
-  const { riveRef } = useRewardsIconAnimation({
-    isRewardsLoading,
-    estimatedPoints,
-    hasRewardsError,
-    shouldShowRewardsRow,
-  });
-
-=======
->>>>>>> f2d36d03
   const handleSlippagePress = () => {
     navigation.navigate(Routes.BRIDGE.MODALS.ROOT, {
       screen: Routes.BRIDGE.MODALS.SLIPPAGE_MODAL,
