// Jest Snapshot v1, https://goo.gl/fbAQLP

exports[`QuoteDetailsCard renders initial state 1`] = `
<View
  style={
    {
      "flex": 1,
    }
  }
>
  <RNCSafeAreaProvider
    onInsetsChange={[Function]}
    style={
      [
        {
          "flex": 1,
        },
        undefined,
      ]
    }
  >
    <View
      collapsable={false}
      pointerEvents="box-none"
      style={
        {
          "zIndex": 1,
        }
      }
    >
      <View
        accessibilityElementsHidden={false}
        importantForAccessibility="auto"
        onLayout={[Function]}
        pointerEvents="box-none"
        style={null}
      >
        <View
          collapsable={false}
          pointerEvents="box-none"
          style={
            {
              "bottom": 0,
              "left": 0,
              "opacity": 1,
              "position": "absolute",
              "right": 0,
              "top": 0,
              "zIndex": 0,
            }
          }
        >
          <View
            collapsable={false}
            style={
              {
                "backgroundColor": "rgb(255, 255, 255)",
                "borderBottomColor": "rgb(216, 216, 216)",
                "flex": 1,
                "shadowColor": "rgb(216, 216, 216)",
                "shadowOffset": {
                  "height": 0.5,
                  "width": 0,
                },
                "shadowOpacity": 0.85,
                "shadowRadius": 0,
              }
            }
          />
        </View>
        <View
          collapsable={false}
          pointerEvents="box-none"
          style={
            {
              "height": 64,
              "maxHeight": undefined,
              "minHeight": undefined,
              "opacity": undefined,
              "transform": undefined,
            }
          }
        >
          <View
            pointerEvents="none"
            style={
              {
                "height": 20,
              }
            }
          />
          <View
            pointerEvents="box-none"
            style={
              {
                "alignItems": "center",
                "flex": 1,
                "flexDirection": "row",
                "justifyContent": "center",
              }
            }
          >
            <View
              collapsable={false}
              pointerEvents="box-none"
              style={
                {
                  "marginHorizontal": 16,
                  "opacity": 1,
                }
              }
            >
              <Text
                accessibilityRole="header"
                aria-level="1"
                collapsable={false}
                numberOfLines={1}
                onLayout={[Function]}
                style={
                  {
                    "color": "rgb(28, 28, 30)",
                    "fontSize": 17,
                    "fontWeight": "600",
                  }
                }
              >
                Bridge
              </Text>
            </View>
          </View>
        </View>
      </View>
    </View>
    <RNSScreenContainer
      onLayout={[Function]}
      style={
        {
          "flex": 1,
        }
      }
    >
      <RNSScreen
        activityState={2}
        collapsable={false}
        gestureResponseDistance={
          {
            "bottom": -1,
            "end": -1,
            "start": -1,
            "top": -1,
          }
        }
        onGestureCancel={[Function]}
        pointerEvents="box-none"
        sheetAllowedDetents="large"
        sheetCornerRadius={-1}
        sheetExpandsWhenScrolledToEdge={true}
        sheetGrabberVisible={false}
        sheetLargestUndimmedDetent="all"
        style={
          {
            "bottom": 0,
            "left": 0,
            "position": "absolute",
            "right": 0,
            "top": 0,
            "zIndex": undefined,
          }
        }
      >
        <View
          collapsable={false}
          style={
            {
              "opacity": 1,
            }
          }
        />
        <View
          accessibilityElementsHidden={false}
          closing={false}
          gestureVelocityImpact={0.3}
          importantForAccessibility="auto"
          onClose={[Function]}
          onGestureBegin={[Function]}
          onGestureCanceled={[Function]}
          onGestureEnd={[Function]}
          onOpen={[Function]}
          onTransition={[Function]}
          pointerEvents="box-none"
          style={
            [
              {
                "overflow": undefined,
              },
              {
                "bottom": 0,
                "left": 0,
                "position": "absolute",
                "right": 0,
                "top": 0,
              },
            ]
          }
          transitionSpec={
            {
              "close": {
                "animation": "spring",
                "config": {
                  "damping": 500,
                  "mass": 3,
                  "overshootClamping": true,
                  "restDisplacementThreshold": 10,
                  "restSpeedThreshold": 10,
                  "stiffness": 1000,
                },
              },
              "open": {
                "animation": "spring",
                "config": {
                  "damping": 500,
                  "mass": 3,
                  "overshootClamping": true,
                  "restDisplacementThreshold": 10,
                  "restSpeedThreshold": 10,
                  "stiffness": 1000,
                },
              },
            }
          }
        >
          <View
            collapsable={false}
            needsOffscreenAlphaCompositing={false}
            pointerEvents="box-none"
            style={
              {
                "flex": 1,
              }
            }
          >
            <View
              collapsable={false}
              enabled={false}
              handlerTag={-1}
              handlerType="PanGestureHandler"
              onGestureHandlerEvent={[Function]}
              onGestureHandlerStateChange={[Function]}
              style={
                {
                  "flex": 1,
                  "transform": [
                    {
                      "translateX": 0,
                    },
                    {
                      "translateX": 0,
                    },
                  ],
                }
              }
            >
              <View
                collapsable={false}
                pointerEvents="none"
                style={
                  {
                    "backgroundColor": "rgb(242, 242, 242)",
                    "bottom": 0,
                    "left": 0,
                    "position": "absolute",
                    "shadowColor": "#000",
                    "shadowOffset": {
                      "height": 1,
                      "width": -1,
                    },
                    "shadowOpacity": 0.3,
                    "shadowRadius": 5,
                    "top": 0,
                    "width": 3,
                  }
                }
              />
              <View
                style={
                  [
                    {
                      "flex": 1,
                      "overflow": "hidden",
                    },
                    [
                      {
                        "backgroundColor": "rgb(242, 242, 242)",
                      },
                      undefined,
                    ],
                  ]
                }
              >
                <View
                  style={
                    {
                      "flex": 1,
                      "flexDirection": "column-reverse",
                    }
                  }
                >
                  <View
                    style={
                      {
                        "flex": 1,
                      }
                    }
                  >
                    <View
                      style={
                        [
                          {
                            "display": "flex",
                          },
                          undefined,
                        ]
                      }
                    >
                      <View
                        style={
                          [
                            {
                              "display": "flex",
                            },
                            {
                              "backgroundColor": "#ffffff",
                              "gap": 12,
                              "overflow": "hidden",
                              "paddingBottom": 16,
                              "paddingHorizontal": 16,
                              "paddingTop": 12,
                            },
                          ]
                        }
                      >
                        <View
                          style={
                            [
                              {
                                "alignItems": "center",
                                "flexDirection": "row",
                                "justifyContent": "space-between",
                                "overflow": "hidden",
                              },
                              [
                                undefined,
                              ],
                            ]
                          }
                        >
                          <View
                            style={
                              {
                                "alignItems": "flex-start",
                                "flex": 1,
                              }
                            }
                          >
                            <View
                              style={
                                {
                                  "alignItems": "center",
                                  "flexDirection": "row",
                                  "gap": 8,
                                }
                              }
                            >
                              <View
                                style={
                                  {
                                    "alignItems": "center",
                                    "flexDirection": "row",
                                  }
                                }
                              >
                                <View
                                  style={
                                    [
                                      {
                                        "alignItems": "center",
                                        "display": "flex",
                                        "flexDirection": "row",
                                        "gap": 4,
                                      },
                                      undefined,
                                    ]
                                  }
                                >
                                  <Text
                                    accessibilityRole="text"
                                    style={
                                      {
                                        "color": "#121314",
                                        "fontFamily": "Geist Regular",
                                        "fontSize": 16,
                                        "letterSpacing": 0,
                                        "lineHeight": 24,
                                      }
                                    }
                                  >
                                    Rate
                                  </Text>
                                  <View
                                    style={
                                      [
                                        {
                                          "display": "flex",
                                        },
                                        {
                                          "minWidth": 40,
                                        },
                                      ]
                                    }
                                  >
                                    <Text
                                      accessibilityRole="text"
                                      style={
                                        {
                                          "color": "#686e7d",
                                          "fontFamily": "Geist Regular",
                                          "fontSize": 16,
                                          "letterSpacing": 0,
                                          "lineHeight": 24,
                                        }
                                      }
                                    >
                                      0:30
                                    </Text>
                                  </View>
                                </View>
                                <TouchableOpacity
                                  accessibilityLabel="Rate tooltip"
                                  accessibilityRole="button"
                                  accessible={true}
                                  activeOpacity={1}
                                  disabled={false}
                                  onPress={[Function]}
                                  onPressIn={[Function]}
                                  onPressOut={[Function]}
                                  style={
                                    {
                                      "alignItems": "center",
                                      "borderRadius": 8,
                                      "height": 24,
                                      "justifyContent": "center",
                                      "opacity": 1,
                                      "width": 24,
                                    }
                                  }
                                >
                                  <SvgMock
                                    color="#686e7d"
                                    fill="currentColor"
                                    height={16}
                                    name="Info"
                                    style={
                                      {
                                        "height": 16,
                                        "width": 16,
                                      }
                                    }
                                    width={16}
                                  />
                                </TouchableOpacity>
                              </View>
                            </View>
                          </View>
                          <View
                            style={
                              {
                                "alignItems": "flex-end",
                                "flex": 1,
                              }
                            }
                          >
                            <View
                              style={
                                {
                                  "alignItems": "center",
                                  "flexDirection": "row",
                                  "gap": 8,
                                }
                              }
                            >
                              <View
                                style={
                                  {
                                    "alignItems": "center",
                                    "flexDirection": "row",
                                  }
                                }
                              >
                                <Text
                                  accessibilityRole="text"
                                  adjustsFontSizeToFit={true}
                                  minimumFontScale={0.8}
                                  numberOfLines={1}
                                  style={
                                    {
                                      "color": "#121314",
                                      "fontFamily": "Geist Regular",
                                      "fontSize": 16,
                                      "letterSpacing": 0,
                                      "lineHeight": 24,
                                    }
                                  }
                                >
                                  1 ETH = 24.4 USDC
                                </Text>
                              </View>
                            </View>
                          </View>
                        </View>
                        <View
                          style={
                            [
                              {
                                "alignItems": "center",
                                "flexDirection": "row",
                                "justifyContent": "space-between",
                                "overflow": "hidden",
                              },
                              [
                                undefined,
                              ],
                            ]
                          }
                        >
                          <View
                            style={
                              {
                                "alignItems": "flex-start",
                                "flex": 1,
                              }
                            }
                          >
                            <View
                              style={
                                {
                                  "alignItems": "center",
                                  "flexDirection": "row",
                                  "gap": 8,
                                }
                              }
                            >
                              <View
                                style={
                                  {
                                    "alignItems": "center",
                                    "flexDirection": "row",
                                  }
                                }
                              >
                                <Text
                                  accessibilityRole="text"
                                  style={
                                    {
                                      "color": "#121314",
                                      "fontFamily": "Geist Regular",
                                      "fontSize": 16,
                                      "letterSpacing": 0,
                                      "lineHeight": 24,
                                    }
                                  }
                                  testID="label"
                                >
                                  Network fee
                                </Text>
                                <TouchableOpacity
                                  accessibilityLabel="Network Fee tooltip"
                                  accessibilityRole="button"
                                  accessible={true}
                                  activeOpacity={1}
                                  disabled={false}
                                  onPress={[Function]}
                                  onPressIn={[Function]}
                                  onPressOut={[Function]}
                                  style={
                                    {
                                      "alignItems": "center",
                                      "borderRadius": 8,
                                      "height": 24,
                                      "justifyContent": "center",
                                      "opacity": 1,
                                      "width": 24,
                                    }
                                  }
                                >
                                  <SvgMock
                                    color="#686e7d"
                                    fill="currentColor"
                                    height={16}
                                    name="Info"
                                    style={
                                      {
                                        "height": 16,
                                        "width": 16,
                                      }
                                    }
                                    width={16}
                                  />
                                </TouchableOpacity>
                              </View>
                            </View>
                          </View>
                          <View
                            style={
                              {
                                "alignItems": "flex-end",
                                "flex": 1,
                              }
                            }
                          >
                            <View
                              style={
                                {
                                  "alignItems": "center",
                                  "flexDirection": "row",
                                  "gap": 8,
                                }
                              }
                            >
                              <View
                                style={
                                  {
                                    "alignItems": "center",
                                    "flexDirection": "row",
                                  }
                                }
                              >
                                <Text
                                  accessibilityRole="text"
                                  style={
                                    {
                                      "color": "#121314",
                                      "fontFamily": "Geist Regular",
                                      "fontSize": 16,
                                      "letterSpacing": 0,
                                      "lineHeight": 24,
                                    }
                                  }
                                  testID="label"
                                >
                                  0.01
                                </Text>
                              </View>
                            </View>
                          </View>
                        </View>
                        <View
                          style={
                            [
                              {
                                "alignItems": "center",
                                "flexDirection": "row",
                                "justifyContent": "space-between",
                                "overflow": "hidden",
                              },
                              [
                                undefined,
                              ],
                            ]
                          }
                        >
                          <View
                            style={
                              {
                                "alignItems": "flex-start",
                                "flex": 1,
                              }
                            }
                          >
                            <View
                              style={
                                {
                                  "alignItems": "center",
                                  "flexDirection": "row",
                                  "gap": 8,
                                }
                              }
                            >
                              <View
                                style={
                                  {
                                    "alignItems": "center",
                                    "flexDirection": "row",
                                  }
                                }
                              >
                                <Text
                                  accessibilityRole="text"
                                  style={
                                    {
                                      "color": "#121314",
                                      "fontFamily": "Geist Regular",
                                      "fontSize": 16,
                                      "letterSpacing": 0,
                                      "lineHeight": 24,
                                    }
                                  }
                                  testID="label"
                                >
                                  Slippage
                                </Text>
                                <TouchableOpacity
                                  accessibilityLabel="Slippage tooltip"
                                  accessibilityRole="button"
                                  accessible={true}
                                  activeOpacity={1}
                                  disabled={false}
                                  onPress={[Function]}
                                  onPressIn={[Function]}
                                  onPressOut={[Function]}
                                  style={
                                    {
                                      "alignItems": "center",
                                      "borderRadius": 8,
                                      "height": 24,
                                      "justifyContent": "center",
                                      "opacity": 1,
                                      "width": 24,
                                    }
                                  }
                                >
                                  <SvgMock
                                    color="#686e7d"
                                    fill="currentColor"
                                    height={16}
                                    name="Info"
                                    style={
                                      {
                                        "height": 16,
                                        "width": 16,
                                      }
                                    }
                                    width={16}
                                  />
                                </TouchableOpacity>
                              </View>
                            </View>
                          </View>
                          <View
                            style={
                              {
                                "alignItems": "flex-end",
                                "flex": 1,
                              }
                            }
                          >
                            <View
                              style={
                                {
                                  "alignItems": "center",
                                  "flexDirection": "row",
                                  "gap": 8,
                                }
                              }
                            >
                              <View
                                style={
                                  {
                                    "alignItems": "center",
                                    "flexDirection": "row",
                                  }
                                }
                              >
                                <TouchableOpacity
                                  activeOpacity={0.6}
                                  onPress={[Function]}
                                  style={
                                    {
                                      "alignItems": "center",
                                      "flexDirection": "row",
                                      "gap": 4,
                                    }
                                  }
                                  testID="edit-slippage-button"
                                >
                                  <Text
                                    accessibilityRole="text"
                                    style={
                                      {
                                        "color": "#121314",
                                        "fontFamily": "Geist Regular",
                                        "fontSize": 16,
                                        "letterSpacing": 0,
                                        "lineHeight": 24,
                                      }
                                    }
                                  >
                                    0.5%
                                  </Text>
                                  <SvgMock
                                    color="#b7bbc8"
                                    fill="currentColor"
                                    height={16}
                                    name="Edit"
                                    style={
                                      {
                                        "height": 16,
                                        "width": 16,
                                      }
                                    }
                                    width={16}
                                  />
                                </TouchableOpacity>
                              </View>
                            </View>
                          </View>
                        </View>
                        <View
                          style={
                            [
                              {
                                "alignItems": "center",
                                "flexDirection": "row",
                                "justifyContent": "space-between",
                                "overflow": "hidden",
                              },
                              [
                                undefined,
                              ],
                            ]
                          }
                        >
                          <View
                            style={
                              {
                                "alignItems": "flex-start",
                                "flex": 1,
                              }
                            }
                          >
                            <View
                              style={
                                {
                                  "alignItems": "center",
                                  "flexDirection": "row",
                                  "gap": 8,
                                }
                              }
                            >
                              <View
                                style={
                                  {
                                    "alignItems": "center",
                                    "flexDirection": "row",
                                  }
                                }
                              >
                                <Text
                                  accessibilityRole="text"
                                  style={
                                    {
                                      "color": "#121314",
                                      "fontFamily": "Geist Regular",
                                      "fontSize": 16,
                                      "letterSpacing": 0,
                                      "lineHeight": 24,
                                    }
                                  }
                                  testID="label"
                                >
                                  Price impact
                                </Text>
                                <TouchableOpacity
                                  accessibilityLabel="Price Impact tooltip"
                                  accessibilityRole="button"
                                  accessible={true}
                                  activeOpacity={1}
                                  disabled={false}
                                  onPress={[Function]}
                                  onPressIn={[Function]}
                                  onPressOut={[Function]}
                                  style={
                                    {
                                      "alignItems": "center",
                                      "borderRadius": 8,
                                      "height": 24,
                                      "justifyContent": "center",
                                      "opacity": 1,
                                      "width": 24,
                                    }
                                  }
                                >
                                  <SvgMock
                                    color="#686e7d"
                                    fill="currentColor"
                                    height={16}
                                    name="Info"
                                    style={
                                      {
                                        "height": 16,
                                        "width": 16,
                                      }
                                    }
                                    width={16}
                                  />
                                </TouchableOpacity>
                              </View>
                            </View>
                          </View>
                          <View
                            style={
                              {
                                "alignItems": "flex-end",
                                "flex": 1,
                              }
                            }
                          >
                            <View
                              style={
                                {
                                  "alignItems": "center",
                                  "flexDirection": "row",
                                  "gap": 8,
                                }
                              }
                            >
                              <View
                                style={
                                  {
                                    "alignItems": "center",
                                    "flexDirection": "row",
                                  }
                                }
                              >
                                <Text
                                  accessibilityRole="text"
                                  style={
                                    {
                                      "color": "#121314",
                                      "fontFamily": "Geist Regular",
                                      "fontSize": 16,
                                      "letterSpacing": 0,
                                      "lineHeight": 24,
                                    }
                                  }
                                  testID="label"
                                >
                                  -0.06%
                                </Text>
                              </View>
                            </View>
                          </View>
                        </View>
                        <View
                          style={
                            [
                              {
                                "alignItems": "center",
                                "flexDirection": "row",
                                "justifyContent": "space-between",
                                "overflow": "hidden",
                              },
                              undefined,
                            ]
                          }
                        >
                          <View
                            style={
                              [
                                {
                                  "display": "flex",
                                },
                                {
                                  "flex": 1,
                                  "minWidth": "auto",
                                  "width": "auto",
                                },
                              ]
                            }
                          >
                            <Text
                              accessibilityRole="text"
                              style={
                                {
                                  "color": "#121314",
<<<<<<< HEAD
                                  "fontFamily": "Geist Medium",
=======
                                  "fontFamily": "Geist Regular",
>>>>>>> 4e9972e7
                                  "fontSize": 16,
                                  "letterSpacing": 0,
                                  "lineHeight": 24,
                                }
                              }
                            >
                              Recipient
                            </Text>
                          </View>
                          <View
                            style={
                              [
                                {
                                  "alignItems": "flex-end",
                                  "display": "flex",
                                  "justifyContent": "flex-end",
                                },
                                {
                                  "flex": 1,
                                },
                              ]
                            }
                          >
                            <TouchableOpacity
                              activeOpacity={0.6}
                              onPress={[Function]}
                              style={
                                {
                                  "alignItems": "center",
                                  "flex": 1,
                                  "flexDirection": "row",
                                  "gap": 4,
                                }
                              }
                              testID="recipient-selector-button"
                            >
                              <Text
                                accessibilityRole="text"
                                ellipsizeMode="tail"
                                numberOfLines={1}
                                style={
                                  {
                                    "color": "#121314",
                                    "flexShrink": 1,
                                    "fontFamily": "Geist Regular",
                                    "fontSize": 16,
                                    "letterSpacing": 0,
                                    "lineHeight": 24,
                                  }
                                }
                              >
                                Select recipient
                              </Text>
                              <SvgMock
                                color="#b7bbc8"
                                fill="currentColor"
                                height={16}
                                name="Edit"
                                style={
                                  {
                                    "height": 16,
                                    "width": 16,
                                  }
                                }
                                width={16}
                              />
                            </TouchableOpacity>
                          </View>
                        </View>
                      </View>
                    </View>
                  </View>
                </View>
              </View>
            </View>
          </View>
        </View>
      </RNSScreen>
    </RNSScreenContainer>
  </RNCSafeAreaProvider>
</View>
`;<|MERGE_RESOLUTION|>--- conflicted
+++ resolved
@@ -982,11 +982,7 @@
                               style={
                                 {
                                   "color": "#121314",
-<<<<<<< HEAD
-                                  "fontFamily": "Geist Medium",
-=======
                                   "fontFamily": "Geist Regular",
->>>>>>> 4e9972e7
                                   "fontSize": 16,
                                   "letterSpacing": 0,
                                   "lineHeight": 24,
