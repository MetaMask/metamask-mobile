// Jest Snapshot v1, https://goo.gl/fbAQLP

exports[`QuoteDetailsCard renders expanded state 1`] = `
<View
  style={
    {
      "flex": 1,
    }
  }
>
  <RNCSafeAreaProvider
    onInsetsChange={[Function]}
    style={
      [
        {
          "flex": 1,
        },
        undefined,
      ]
    }
  >
    <View
      collapsable={false}
      pointerEvents="box-none"
      style={
        {
          "zIndex": 1,
        }
      }
    >
      <View
        accessibilityElementsHidden={false}
        importantForAccessibility="auto"
        onLayout={[Function]}
        pointerEvents="box-none"
        style={null}
      >
        <View
          collapsable={false}
          pointerEvents="box-none"
          style={
            {
              "bottom": 0,
              "left": 0,
              "opacity": 1,
              "position": "absolute",
              "right": 0,
              "top": 0,
              "zIndex": 0,
            }
          }
        >
          <View
            collapsable={false}
            style={
              {
                "backgroundColor": "rgb(255, 255, 255)",
                "borderBottomColor": "rgb(216, 216, 216)",
                "flex": 1,
                "shadowColor": "rgb(216, 216, 216)",
                "shadowOffset": {
                  "height": 0.5,
                  "width": 0,
                },
                "shadowOpacity": 0.85,
                "shadowRadius": 0,
              }
            }
          />
        </View>
        <View
          collapsable={false}
          pointerEvents="box-none"
          style={
            {
              "height": 64,
              "maxHeight": undefined,
              "minHeight": undefined,
              "opacity": undefined,
              "transform": undefined,
            }
          }
        >
          <View
            pointerEvents="none"
            style={
              {
                "height": 20,
              }
            }
          />
          <View
            pointerEvents="box-none"
            style={
              {
                "alignItems": "center",
                "flex": 1,
                "flexDirection": "row",
                "justifyContent": "center",
              }
            }
          >
            <View
              collapsable={false}
              pointerEvents="box-none"
              style={
                {
                  "marginHorizontal": 16,
                  "opacity": 1,
                }
              }
            >
              <Text
                accessibilityRole="header"
                aria-level="1"
                collapsable={false}
                numberOfLines={1}
                onLayout={[Function]}
                style={
                  {
                    "color": "rgb(28, 28, 30)",
                    "fontSize": 17,
                    "fontWeight": "600",
                  }
                }
              >
                Bridge
              </Text>
            </View>
          </View>
        </View>
      </View>
    </View>
    <RNSScreenContainer
      onLayout={[Function]}
      style={
        {
          "flex": 1,
        }
      }
    >
      <RNSScreen
        activityState={2}
        collapsable={false}
        gestureResponseDistance={
          {
            "bottom": -1,
            "end": -1,
            "start": -1,
            "top": -1,
          }
        }
        onGestureCancel={[Function]}
        pointerEvents="box-none"
        sheetAllowedDetents="large"
        sheetCornerRadius={-1}
        sheetExpandsWhenScrolledToEdge={true}
        sheetGrabberVisible={false}
        sheetLargestUndimmedDetent="all"
        style={
          {
            "bottom": 0,
            "left": 0,
            "position": "absolute",
            "right": 0,
            "top": 0,
            "zIndex": undefined,
          }
        }
      >
        <View
          collapsable={false}
          style={
            {
              "opacity": 1,
            }
          }
        />
        <View
          accessibilityElementsHidden={false}
          closing={false}
          gestureVelocityImpact={0.3}
          importantForAccessibility="auto"
          onClose={[Function]}
          onGestureBegin={[Function]}
          onGestureCanceled={[Function]}
          onGestureEnd={[Function]}
          onOpen={[Function]}
          onTransition={[Function]}
          pointerEvents="box-none"
          style={
            [
              {
                "overflow": undefined,
              },
              {
                "bottom": 0,
                "left": 0,
                "position": "absolute",
                "right": 0,
                "top": 0,
              },
            ]
          }
          transitionSpec={
            {
              "close": {
                "animation": "spring",
                "config": {
                  "damping": 500,
                  "mass": 3,
                  "overshootClamping": true,
                  "restDisplacementThreshold": 10,
                  "restSpeedThreshold": 10,
                  "stiffness": 1000,
                },
              },
              "open": {
                "animation": "spring",
                "config": {
                  "damping": 500,
                  "mass": 3,
                  "overshootClamping": true,
                  "restDisplacementThreshold": 10,
                  "restSpeedThreshold": 10,
                  "stiffness": 1000,
                },
              },
            }
          }
        >
          <View
            collapsable={false}
            needsOffscreenAlphaCompositing={false}
            pointerEvents="box-none"
            style={
              {
                "flex": 1,
              }
            }
          >
            <View
              collapsable={false}
              enabled={false}
              handlerTag={-1}
              handlerType="PanGestureHandler"
              onGestureHandlerEvent={[Function]}
              onGestureHandlerStateChange={[Function]}
              style={
                {
                  "flex": 1,
                  "transform": [
                    {
                      "translateX": 0,
                    },
                    {
                      "translateX": 0,
                    },
                  ],
                }
              }
            >
              <View
                collapsable={false}
                pointerEvents="none"
                style={
                  {
                    "backgroundColor": "rgb(242, 242, 242)",
                    "bottom": 0,
                    "left": 0,
                    "position": "absolute",
                    "shadowColor": "#000",
                    "shadowOffset": {
                      "height": 1,
                      "width": -1,
                    },
                    "shadowOpacity": 0.3,
                    "shadowRadius": 5,
                    "top": 0,
                    "width": 3,
                  }
                }
              />
              <View
                style={
                  [
                    {
                      "flex": 1,
                      "overflow": "hidden",
                    },
                    [
                      {
                        "backgroundColor": "rgb(242, 242, 242)",
                      },
                      undefined,
                    ],
                  ]
                }
              >
                <View
                  style={
                    {
                      "flex": 1,
                      "flexDirection": "column-reverse",
                    }
                  }
                >
                  <View
                    style={
                      {
                        "flex": 1,
                      }
                    }
                  >
                    <View
                      style={
                        [
                          {},
                          undefined,
                        ]
                      }
                    >
                      <View
                        style={
                          [
                            {},
                            {
                              "backgroundColor": "#ffffff",
                              "borderColor": "#b7bbc866",
                              "borderRadius": 8,
                              "borderWidth": 1,
                              "gap": 12,
                              "marginBottom": 12,
                              "overflow": "hidden",
                              "paddingHorizontal": 16,
                              "paddingVertical": 12,
                            },
                          ]
                        }
                      >
                        <View
                          alignItems="center"
                          flexDirection="row"
                          justifyContent="space-between"
                          style={
                            [
                              {
                                "alignItems": "center",
                                "flexDirection": "row",
                                "justifyContent": "space-between",
                              },
                              undefined,
                            ]
                          }
                        >
                          <View
                            alignItems="center"
                            flexDirection="row"
                            style={
                              [
                                {
                                  "alignItems": "center",
                                  "flexDirection": "row",
                                },
                                {
                                  "flexDirection": "row",
                                  "flexWrap": "wrap",
                                  "maxWidth": "80%",
                                },
                              ]
                            }
                          >
                            <View
                              alignItems="center"
                              flexDirection="row"
                              gap={2}
                              style={
                                [
                                  {
                                    "alignItems": "center",
                                    "flexDirection": "row",
                                    "gap": 2,
                                  },
                                  undefined,
                                ]
                              }
                            >
                              <View
                                onLayout={[Function]}
                                style={{}}
                                testID="badgenetwork"
                              >
                                <View
                                  style={
                                    {
                                      "alignItems": "center",
                                      "backgroundColor": "#ffffff",
                                      "borderColor": "#ffffff",
                                      "borderRadius": 8,
                                      "borderWidth": 1.5,
                                      "height": 24,
                                      "justifyContent": "center",
                                      "overflow": "hidden",
                                      "shadowColor": "#0000001a",
                                      "shadowOffset": {
                                        "height": 2,
                                        "width": 0,
                                      },
                                      "shadowOpacity": 1,
                                      "shadowRadius": 4,
                                      "width": 24,
                                    }
                                  }
                                >
                                  <Image
                                    onError={[Function]}
                                    resizeMode="contain"
                                    source={1}
                                    style={
                                      {
                                        "height": 24,
                                        "width": 24,
                                      }
                                    }
                                    testID="network-avatar-image"
                                  />
                                </View>
                              </View>
                              <Text
                                accessibilityRole="text"
                                style={
                                  {
                                    "color": "#121314",
                                    "fontFamily": "Geist Medium",
                                    "fontSize": 16,
                                    "letterSpacing": 0,
                                    "lineHeight": 24,
                                  }
                                }
                              >
                                Solana
                              </Text>
                            </View>
                            <SvgMock
                              color="#121314"
                              fill="currentColor"
                              height={16}
                              name="Arrow2Right"
                              style={
                                {
                                  "height": 16,
                                  "width": 16,
                                }
                              }
                              width={16}
                            />
                            <View
                              alignItems="center"
                              flexDirection="row"
                              gap={2}
                              style={
                                [
                                  {
                                    "alignItems": "center",
                                    "flexDirection": "row",
                                    "gap": 2,
                                  },
                                  undefined,
                                ]
                              }
                            >
                              <View
                                onLayout={[Function]}
                                style={{}}
                                testID="badgenetwork"
                              >
                                <View
                                  style={
                                    {
                                      "alignItems": "center",
                                      "backgroundColor": "#f3f5f9",
                                      "borderColor": "#ffffff",
                                      "borderRadius": 12,
                                      "borderWidth": 1.5,
                                      "height": 24,
                                      "justifyContent": "center",
                                      "overflow": "hidden",
                                      "shadowColor": "#0000001a",
                                      "shadowOffset": {
                                        "height": 2,
                                        "width": 0,
                                      },
                                      "shadowOpacity": 1,
                                      "shadowRadius": 4,
                                      "width": 24,
                                    }
                                  }
                                >
                                  <Text
                                    accessibilityRole="text"
                                    style={
                                      {
                                        "color": "#121314",
<<<<<<< HEAD
                                        "fontFamily": "CentraNo1-Book",
                                        "fontSize": 16,
                                        "fontWeight": "400",
=======
                                        "fontFamily": "Geist Regular",
                                        "fontSize": 16,
>>>>>>> b6e9c40b
                                        "letterSpacing": 0,
                                        "lineHeight": 24,
                                      }
                                    }
                                  >
                                    ?
                                  </Text>
                                </View>
                              </View>
                              <Text
                                accessibilityRole="text"
                                style={
                                  {
                                    "color": "#121314",
                                    "fontFamily": "Geist Medium",
                                    "fontSize": 16,
                                    "letterSpacing": 0,
                                    "lineHeight": 24,
                                  }
                                }
                              />
                            </View>
                          </View>
                          <View
                            style={
                              {
                                "transform": [
                                  {
                                    "rotate": "undefineddeg",
                                  },
                                ],
                              }
                            }
                          >
                            <TouchableOpacity
                              accessibilityLabel="Collapse quote details"
                              accessibilityRole="button"
                              activeOpacity={0.7}
                              onPress={[Function]}
                              testID="expand-quote-details"
                            >
                              <SvgMock
                                color="#9ca1af"
                                fill="currentColor"
                                height={16}
                                name="ArrowDown"
                                style={
                                  {
                                    "height": 16,
                                    "width": 16,
                                  }
                                }
                                width={16}
                              />
                            </TouchableOpacity>
                          </View>
                        </View>
                        <View
                          style={
                            [
                              {
                                "alignItems": "center",
                                "flexDirection": "row",
                                "justifyContent": "space-between",
                                "overflow": "hidden",
                              },
                              [
                                undefined,
                              ],
                            ]
                          }
                        >
                          <View
                            style={
                              {
                                "alignItems": "flex-start",
                                "flex": 1,
                              }
                            }
                          >
                            <View
                              style={
                                {
                                  "alignItems": "center",
                                  "flexDirection": "row",
                                  "gap": 8,
                                }
                              }
                            >
                              <View
                                style={
                                  {
                                    "alignItems": "center",
                                    "flexDirection": "row",
                                  }
                                }
                              >
                                <Text
                                  accessibilityRole="text"
                                  style={
                                    {
                                      "color": "#121314",
                                      "fontFamily": "Geist Medium",
                                      "fontSize": 16,
                                      "letterSpacing": 0,
                                      "lineHeight": 24,
                                    }
                                  }
                                  testID="label"
                                >
                                  Network Fee
                                </Text>
                              </View>
                            </View>
                          </View>
                          <View
                            style={
                              {
                                "alignItems": "flex-end",
                                "flex": 1,
                              }
                            }
                          >
                            <View
                              style={
                                {
                                  "alignItems": "center",
                                  "flexDirection": "row",
                                  "gap": 8,
                                }
                              }
                            >
                              <View
                                style={
                                  {
                                    "alignItems": "center",
                                    "flexDirection": "row",
                                  }
                                }
                              >
                                <Text
                                  accessibilityRole="text"
                                  style={
                                    {
                                      "color": "#121314",
                                      "fontFamily": "Geist Regular",
                                      "fontSize": 16,
                                      "letterSpacing": 0,
                                      "lineHeight": 24,
                                    }
                                  }
                                  testID="label"
                                >
                                  0.01
                                </Text>
                              </View>
                            </View>
                          </View>
                        </View>
                        <View
                          style={
                            [
                              {
                                "alignItems": "center",
                                "flexDirection": "row",
                                "justifyContent": "space-between",
                                "overflow": "hidden",
                              },
                              [
                                undefined,
                              ],
                            ]
                          }
                        >
                          <View
                            style={
                              {
                                "alignItems": "flex-start",
                                "flex": 1,
                              }
                            }
                          >
                            <View
                              style={
                                {
                                  "alignItems": "center",
                                  "flexDirection": "row",
                                  "gap": 8,
                                }
                              }
                            >
                              <View
                                style={
                                  {
                                    "alignItems": "center",
                                    "flexDirection": "row",
                                  }
                                }
                              >
                                <Text
                                  accessibilityRole="text"
                                  style={
                                    {
                                      "color": "#121314",
                                      "fontFamily": "Geist Medium",
                                      "fontSize": 16,
                                      "letterSpacing": 0,
                                      "lineHeight": 24,
                                    }
                                  }
                                  testID="label"
                                >
                                  Time
                                </Text>
                              </View>
                            </View>
                          </View>
                          <View
                            style={
                              {
                                "alignItems": "flex-end",
                                "flex": 1,
                              }
                            }
                          >
                            <View
                              style={
                                {
                                  "alignItems": "center",
                                  "flexDirection": "row",
                                  "gap": 8,
                                }
                              }
                            >
                              <View
                                style={
                                  {
                                    "alignItems": "center",
                                    "flexDirection": "row",
                                  }
                                }
                              >
                                <Text
                                  accessibilityRole="text"
                                  style={
                                    {
                                      "color": "#121314",
                                      "fontFamily": "Geist Regular",
                                      "fontSize": 16,
                                      "letterSpacing": 0,
                                      "lineHeight": 24,
                                    }
                                  }
                                  testID="label"
                                >
                                  1 min
                                </Text>
                              </View>
                            </View>
                          </View>
                        </View>
                        <View
                          style={
                            [
                              {},
                              undefined,
                            ]
                          }
                        >
                          <View
                            style={
                              [
                                {
                                  "alignItems": "center",
                                  "flexDirection": "row",
                                  "justifyContent": "space-between",
                                  "overflow": "hidden",
                                },
                                [
                                  undefined,
                                ],
                              ]
                            }
                          >
                            <View
                              style={
                                {
                                  "alignItems": "flex-start",
                                  "flex": 1,
                                }
                              }
                            >
                              <View
                                style={
                                  {
                                    "alignItems": "center",
                                    "flexDirection": "row",
                                    "gap": 8,
                                  }
                                }
                              >
                                <View
                                  style={
                                    {
                                      "alignItems": "center",
                                      "flexDirection": "row",
                                    }
                                  }
                                >
                                  <Text
                                    accessibilityRole="text"
                                    style={
                                      {
                                        "color": "#121314",
<<<<<<< HEAD
                                        "fontFamily": "CentraNo1-Medium",
                                        "fontSize": 16,
                                        "fontWeight": "500",
=======
                                        "fontFamily": "Geist Medium",
                                        "fontSize": 16,
>>>>>>> b6e9c40b
                                        "letterSpacing": 0,
                                        "lineHeight": 24,
                                      }
                                    }
                                    testID="label"
                                  >
                                    Quote
                                  </Text>
                                  <TouchableOpacity
                                    accessibilityLabel="Why we recommend this quote tooltip"
                                    accessibilityRole="button"
                                    accessible={true}
                                    activeOpacity={1}
                                    disabled={false}
                                    onPress={[Function]}
                                    onPressIn={[Function]}
                                    onPressOut={[Function]}
                                    style={
                                      {
                                        "alignItems": "center",
                                        "borderRadius": 8,
                                        "height": 24,
                                        "justifyContent": "center",
                                        "opacity": 1,
                                        "width": 24,
                                      }
                                    }
                                  >
                                    <SvgMock
                                      color="#9ca1af"
                                      fill="currentColor"
                                      height={16}
                                      name="Question"
                                      style={
                                        {
                                          "height": 16,
                                          "width": 16,
                                        }
                                      }
                                      width={16}
                                    />
                                  </TouchableOpacity>
                                </View>
                              </View>
                            </View>
                            <View
                              style={
                                {
                                  "alignItems": "flex-end",
                                  "flex": 1,
                                }
                              }
                            >
                              <View
                                style={
                                  {
                                    "alignItems": "center",
                                    "flexDirection": "row",
                                    "gap": 8,
                                  }
                                }
                              >
                                <View
                                  style={
                                    {
                                      "alignItems": "center",
                                      "flexDirection": "row",
                                    }
                                  }
                                >
                                  <Text
                                    accessibilityRole="text"
                                    style={
                                      {
                                        "color": "#121314",
<<<<<<< HEAD
                                        "fontFamily": "CentraNo1-Book",
                                        "fontSize": 16,
                                        "fontWeight": "400",
=======
                                        "fontFamily": "Geist Regular",
                                        "fontSize": 16,
>>>>>>> b6e9c40b
                                        "letterSpacing": 0,
                                        "lineHeight": 24,
                                      }
                                    }
                                    testID="label"
                                  >
                                    1 ETH = 24.4 USDC
                                  </Text>
                                </View>
                              </View>
                            </View>
                          </View>
                        </View>
                        <View
                          gap={12}
                          style={
                            [
                              {
                                "gap": 12,
                              },
                              undefined,
                            ]
                          }
                        >
<<<<<<< HEAD
                          <View
                            style={
                              [
                                {
                                  "alignItems": "center",
                                  "flexDirection": "row",
                                  "justifyContent": "space-between",
                                  "overflow": "hidden",
                                },
                                [
                                  undefined,
                                ],
                              ]
                            }
                          >
                            <View
                              style={
                                {
                                  "alignItems": "flex-start",
                                  "flex": 1,
                                }
                              }
                            >
                              <View
                                style={
                                  {
                                    "alignItems": "center",
                                    "flexDirection": "row",
                                    "gap": 8,
                                  }
                                }
                              >
                                <View
                                  style={
                                    {
                                      "alignItems": "center",
                                      "flexDirection": "row",
                                    }
                                  }
                                >
                                  <Text
                                    accessibilityRole="text"
                                    style={
                                      {
                                        "color": "#121314",
                                        "fontFamily": "CentraNo1-Medium",
                                        "fontSize": 16,
                                        "fontWeight": "500",
                                        "letterSpacing": 0,
                                        "lineHeight": 24,
                                      }
                                    }
                                    testID="label"
                                  >
                                    Price Impact
                                  </Text>
                                </View>
                              </View>
                            </View>
                            <View
                              style={
                                {
                                  "alignItems": "flex-end",
                                  "flex": 1,
                                }
                              }
                            >
                              <View
                                style={
                                  {
                                    "alignItems": "center",
                                    "flexDirection": "row",
                                    "gap": 8,
                                  }
                                }
                              >
                                <View
                                  style={
                                    {
                                      "alignItems": "center",
                                      "flexDirection": "row",
                                    }
                                  }
                                >
                                  <Text
                                    accessibilityRole="text"
                                    style={
                                      {
                                        "color": "#121314",
                                        "fontFamily": "CentraNo1-Book",
                                        "fontSize": 16,
                                        "fontWeight": "400",
                                        "letterSpacing": 0,
                                        "lineHeight": 24,
                                      }
                                    }
                                    testID="label"
                                  >
                                    -0.06%
                                  </Text>
                                </View>
                              </View>
                            </View>
                          </View>
=======
>>>>>>> b6e9c40b
                          <View
                            style={
                              [
                                {
                                  "alignItems": "center",
                                  "flexDirection": "row",
                                  "justifyContent": "space-between",
                                  "overflow": "hidden",
                                },
                                [
                                  undefined,
                                ],
                              ]
<<<<<<< HEAD
=======
                            }
                          >
                            <View
                              style={
                                {
                                  "alignItems": "flex-start",
                                  "flex": 1,
                                }
                              }
                            >
                              <View
                                style={
                                  {
                                    "alignItems": "center",
                                    "flexDirection": "row",
                                    "gap": 8,
                                  }
                                }
                              >
                                <View
                                  style={
                                    {
                                      "alignItems": "center",
                                      "flexDirection": "row",
                                    }
                                  }
                                >
                                  <Text
                                    accessibilityRole="text"
                                    style={
                                      {
                                        "color": "#121314",
                                        "fontFamily": "Geist Medium",
                                        "fontSize": 16,
                                        "letterSpacing": 0,
                                        "lineHeight": 24,
                                      }
                                    }
                                    testID="label"
                                  >
                                    Price Impact
                                  </Text>
                                </View>
                              </View>
                            </View>
                            <View
                              style={
                                {
                                  "alignItems": "flex-end",
                                  "flex": 1,
                                }
                              }
                            >
                              <View
                                style={
                                  {
                                    "alignItems": "center",
                                    "flexDirection": "row",
                                    "gap": 8,
                                  }
                                }
                              >
                                <View
                                  style={
                                    {
                                      "alignItems": "center",
                                      "flexDirection": "row",
                                    }
                                  }
                                >
                                  <Text
                                    accessibilityRole="text"
                                    style={
                                      {
                                        "color": "#121314",
                                        "fontFamily": "Geist Regular",
                                        "fontSize": 16,
                                        "letterSpacing": 0,
                                        "lineHeight": 24,
                                      }
                                    }
                                    testID="label"
                                  >
                                    -0.06%
                                  </Text>
                                </View>
                              </View>
                            </View>
                          </View>
                          <View
                            style={
                              [
                                {
                                  "alignItems": "center",
                                  "flexDirection": "row",
                                  "justifyContent": "space-between",
                                  "overflow": "hidden",
                                },
                                [
                                  undefined,
                                ],
                              ]
>>>>>>> b6e9c40b
                            }
                          >
                            <View
                              style={
                                {
                                  "alignItems": "flex-start",
                                  "flex": 1,
                                }
                              }
                            >
                              <View
                                style={
                                  {
                                    "alignItems": "center",
                                    "flexDirection": "row",
                                    "gap": 8,
                                  }
                                }
                              >
                                <View
                                  style={
                                    {
                                      "alignItems": "center",
                                      "flexDirection": "row",
                                    }
                                  }
                                >
                                  <View
                                    alignItems="center"
                                    flexDirection="row"
                                    gap={4}
                                    style={
                                      [
                                        {
                                          "alignItems": "center",
                                          "flexDirection": "row",
                                          "gap": 4,
                                        },
                                        undefined,
                                      ]
                                    }
                                  >
                                    <TouchableOpacity
                                      activeOpacity={0.6}
                                      onPress={[Function]}
                                      style={
                                        {
                                          "alignItems": "center",
                                          "flexDirection": "row",
                                          "gap": 4,
                                        }
                                      }
                                      testID="edit-slippage-button"
                                    >
                                      <Text
                                        accessibilityRole="text"
                                        style={
                                          {
                                            "color": "#121314",
<<<<<<< HEAD
                                            "fontFamily": "CentraNo1-Medium",
                                            "fontSize": 16,
                                            "fontWeight": "500",
=======
                                            "fontFamily": "Geist Medium",
                                            "fontSize": 16,
>>>>>>> b6e9c40b
                                            "letterSpacing": 0,
                                            "lineHeight": 24,
                                          }
                                        }
                                      >
                                        Slippage
                                      </Text>
                                      <SvgMock
                                        color="#9ca1af"
                                        fill="currentColor"
                                        height={16}
                                        name="Edit"
                                        style={
                                          {
                                            "height": 16,
                                            "width": 16,
                                          }
                                        }
                                        width={16}
                                      />
                                    </TouchableOpacity>
                                  </View>
                                </View>
                              </View>
                            </View>
                            <View
                              style={
                                {
                                  "alignItems": "flex-end",
                                  "flex": 1,
                                }
                              }
                            >
                              <View
                                style={
                                  {
                                    "alignItems": "center",
                                    "flexDirection": "row",
                                    "gap": 8,
                                  }
                                }
                              >
                                <View
                                  style={
                                    {
                                      "alignItems": "center",
                                      "flexDirection": "row",
                                    }
                                  }
                                >
                                  <Text
                                    accessibilityRole="text"
                                    style={
                                      {
                                        "color": "#121314",
<<<<<<< HEAD
                                        "fontFamily": "CentraNo1-Book",
                                        "fontSize": 16,
                                        "fontWeight": "400",
=======
                                        "fontFamily": "Geist Regular",
                                        "fontSize": 16,
>>>>>>> b6e9c40b
                                        "letterSpacing": 0,
                                        "lineHeight": 24,
                                      }
                                    }
                                    testID="label"
                                  >
                                    0.5%
                                  </Text>
                                </View>
                              </View>
                            </View>
                          </View>
                        </View>
                      </View>
                      <Text
                        accessibilityRole="text"
                        style={
                          {
                            "color": "#686e7d",
<<<<<<< HEAD
                            "fontFamily": "CentraNo1-Book",
                            "fontSize": 16,
                            "fontWeight": "400",
=======
                            "fontFamily": "Geist Regular",
                            "fontSize": 16,
>>>>>>> b6e9c40b
                            "letterSpacing": 0,
                            "lineHeight": 24,
                            "textAlign": "center",
                          }
                        }
                      >
                        Includes 0.875% MM fee
                      </Text>
                    </View>
                  </View>
                </View>
              </View>
            </View>
          </View>
        </View>
      </RNSScreen>
    </RNSScreenContainer>
  </RNCSafeAreaProvider>
</View>
`;

exports[`QuoteDetailsCard renders initial state 1`] = `
<View
  style={
    {
      "flex": 1,
    }
  }
>
  <RNCSafeAreaProvider
    onInsetsChange={[Function]}
    style={
      [
        {
          "flex": 1,
        },
        undefined,
      ]
    }
  >
    <View
      collapsable={false}
      pointerEvents="box-none"
      style={
        {
          "zIndex": 1,
        }
      }
    >
      <View
        accessibilityElementsHidden={false}
        importantForAccessibility="auto"
        onLayout={[Function]}
        pointerEvents="box-none"
        style={null}
      >
        <View
          collapsable={false}
          pointerEvents="box-none"
          style={
            {
              "bottom": 0,
              "left": 0,
              "opacity": 1,
              "position": "absolute",
              "right": 0,
              "top": 0,
              "zIndex": 0,
            }
          }
        >
          <View
            collapsable={false}
            style={
              {
                "backgroundColor": "rgb(255, 255, 255)",
                "borderBottomColor": "rgb(216, 216, 216)",
                "flex": 1,
                "shadowColor": "rgb(216, 216, 216)",
                "shadowOffset": {
                  "height": 0.5,
                  "width": 0,
                },
                "shadowOpacity": 0.85,
                "shadowRadius": 0,
              }
            }
          />
        </View>
        <View
          collapsable={false}
          pointerEvents="box-none"
          style={
            {
              "height": 64,
              "maxHeight": undefined,
              "minHeight": undefined,
              "opacity": undefined,
              "transform": undefined,
            }
          }
        >
          <View
            pointerEvents="none"
            style={
              {
                "height": 20,
              }
            }
          />
          <View
            pointerEvents="box-none"
            style={
              {
                "alignItems": "center",
                "flex": 1,
                "flexDirection": "row",
                "justifyContent": "center",
              }
            }
          >
            <View
              collapsable={false}
              pointerEvents="box-none"
              style={
                {
                  "marginHorizontal": 16,
                  "opacity": 1,
                }
              }
            >
              <Text
                accessibilityRole="header"
                aria-level="1"
                collapsable={false}
                numberOfLines={1}
                onLayout={[Function]}
                style={
                  {
                    "color": "rgb(28, 28, 30)",
                    "fontSize": 17,
                    "fontWeight": "600",
                  }
                }
              >
                Bridge
              </Text>
            </View>
          </View>
        </View>
      </View>
    </View>
    <RNSScreenContainer
      onLayout={[Function]}
      style={
        {
          "flex": 1,
        }
      }
    >
      <RNSScreen
        activityState={2}
        collapsable={false}
        gestureResponseDistance={
          {
            "bottom": -1,
            "end": -1,
            "start": -1,
            "top": -1,
          }
        }
        onGestureCancel={[Function]}
        pointerEvents="box-none"
        sheetAllowedDetents="large"
        sheetCornerRadius={-1}
        sheetExpandsWhenScrolledToEdge={true}
        sheetGrabberVisible={false}
        sheetLargestUndimmedDetent="all"
        style={
          {
            "bottom": 0,
            "left": 0,
            "position": "absolute",
            "right": 0,
            "top": 0,
            "zIndex": undefined,
          }
        }
      >
        <View
          collapsable={false}
          style={
            {
              "opacity": 1,
            }
          }
        />
        <View
          accessibilityElementsHidden={false}
          closing={false}
          gestureVelocityImpact={0.3}
          importantForAccessibility="auto"
          onClose={[Function]}
          onGestureBegin={[Function]}
          onGestureCanceled={[Function]}
          onGestureEnd={[Function]}
          onOpen={[Function]}
          onTransition={[Function]}
          pointerEvents="box-none"
          style={
            [
              {
                "overflow": undefined,
              },
              {
                "bottom": 0,
                "left": 0,
                "position": "absolute",
                "right": 0,
                "top": 0,
              },
            ]
          }
          transitionSpec={
            {
              "close": {
                "animation": "spring",
                "config": {
                  "damping": 500,
                  "mass": 3,
                  "overshootClamping": true,
                  "restDisplacementThreshold": 10,
                  "restSpeedThreshold": 10,
                  "stiffness": 1000,
                },
              },
              "open": {
                "animation": "spring",
                "config": {
                  "damping": 500,
                  "mass": 3,
                  "overshootClamping": true,
                  "restDisplacementThreshold": 10,
                  "restSpeedThreshold": 10,
                  "stiffness": 1000,
                },
              },
            }
          }
        >
          <View
            collapsable={false}
            needsOffscreenAlphaCompositing={false}
            pointerEvents="box-none"
            style={
              {
                "flex": 1,
              }
            }
          >
            <View
              collapsable={false}
              enabled={false}
              handlerTag={-1}
              handlerType="PanGestureHandler"
              onGestureHandlerEvent={[Function]}
              onGestureHandlerStateChange={[Function]}
              style={
                {
                  "flex": 1,
                  "transform": [
                    {
                      "translateX": 0,
                    },
                    {
                      "translateX": 0,
                    },
                  ],
                }
              }
            >
              <View
                collapsable={false}
                pointerEvents="none"
                style={
                  {
                    "backgroundColor": "rgb(242, 242, 242)",
                    "bottom": 0,
                    "left": 0,
                    "position": "absolute",
                    "shadowColor": "#000",
                    "shadowOffset": {
                      "height": 1,
                      "width": -1,
                    },
                    "shadowOpacity": 0.3,
                    "shadowRadius": 5,
                    "top": 0,
                    "width": 3,
                  }
                }
              />
              <View
                style={
                  [
                    {
                      "flex": 1,
                      "overflow": "hidden",
                    },
                    [
                      {
                        "backgroundColor": "rgb(242, 242, 242)",
                      },
                      undefined,
                    ],
                  ]
                }
              >
                <View
                  style={
                    {
                      "flex": 1,
                      "flexDirection": "column-reverse",
                    }
                  }
                >
                  <View
                    style={
                      {
                        "flex": 1,
                      }
                    }
                  >
                    <View
                      style={
                        [
                          {},
                          undefined,
                        ]
                      }
                    >
                      <View
                        style={
                          [
                            {},
                            {
                              "backgroundColor": "#ffffff",
                              "borderColor": "#b7bbc866",
                              "borderRadius": 8,
                              "borderWidth": 1,
                              "gap": 12,
                              "marginBottom": 12,
                              "overflow": "hidden",
                              "paddingHorizontal": 16,
                              "paddingVertical": 12,
                            },
                          ]
                        }
                      >
                        <View
                          alignItems="center"
                          flexDirection="row"
                          justifyContent="space-between"
                          style={
                            [
                              {
                                "alignItems": "center",
                                "flexDirection": "row",
                                "justifyContent": "space-between",
                              },
                              undefined,
                            ]
                          }
                        >
                          <View
                            alignItems="center"
                            flexDirection="row"
                            style={
                              [
                                {
                                  "alignItems": "center",
                                  "flexDirection": "row",
                                },
                                {
                                  "flexDirection": "row",
                                  "flexWrap": "wrap",
                                  "maxWidth": "80%",
                                },
                              ]
                            }
                          >
                            <View
                              alignItems="center"
                              flexDirection="row"
                              gap={2}
                              style={
                                [
                                  {
                                    "alignItems": "center",
                                    "flexDirection": "row",
                                    "gap": 2,
                                  },
                                  undefined,
                                ]
                              }
                            >
                              <View
                                onLayout={[Function]}
                                style={{}}
                                testID="badgenetwork"
                              >
                                <View
                                  style={
                                    {
                                      "alignItems": "center",
                                      "backgroundColor": "#ffffff",
                                      "borderColor": "#ffffff",
                                      "borderRadius": 8,
                                      "borderWidth": 1.5,
                                      "height": 24,
                                      "justifyContent": "center",
                                      "overflow": "hidden",
                                      "shadowColor": "#0000001a",
                                      "shadowOffset": {
                                        "height": 2,
                                        "width": 0,
                                      },
                                      "shadowOpacity": 1,
                                      "shadowRadius": 4,
                                      "width": 24,
                                    }
                                  }
                                >
                                  <Image
                                    onError={[Function]}
                                    resizeMode="contain"
                                    source={1}
                                    style={
                                      {
                                        "height": 24,
                                        "width": 24,
                                      }
                                    }
                                    testID="network-avatar-image"
                                  />
                                </View>
                              </View>
                              <Text
                                accessibilityRole="text"
                                style={
                                  {
                                    "color": "#121314",
<<<<<<< HEAD
                                    "fontFamily": "CentraNo1-Medium",
                                    "fontSize": 16,
                                    "fontWeight": "500",
=======
                                    "fontFamily": "Geist Medium",
                                    "fontSize": 16,
>>>>>>> b6e9c40b
                                    "letterSpacing": 0,
                                    "lineHeight": 24,
                                  }
                                }
                              >
                                Solana
                              </Text>
                            </View>
                            <SvgMock
                              color="#121314"
                              fill="currentColor"
                              height={16}
                              name="Arrow2Right"
                              style={
                                {
                                  "height": 16,
                                  "width": 16,
                                }
                              }
                              width={16}
                            />
                            <View
                              alignItems="center"
                              flexDirection="row"
                              gap={2}
                              style={
                                [
<<<<<<< HEAD
                                  {
                                    "alignItems": "center",
                                    "flexDirection": "row",
                                    "gap": 2,
                                  },
                                  undefined,
                                ]
                              }
                            >
                              <View
                                onLayout={[Function]}
                                style={{}}
                                testID="badgenetwork"
                              >
                                <View
                                  style={
                                    {
                                      "alignItems": "center",
                                      "backgroundColor": "#f3f5f9",
                                      "borderColor": "#ffffff",
                                      "borderRadius": 12,
                                      "borderWidth": 1.5,
                                      "height": 24,
                                      "justifyContent": "center",
                                      "overflow": "hidden",
                                      "shadowColor": "#0000001a",
                                      "shadowOffset": {
                                        "height": 2,
                                        "width": 0,
                                      },
                                      "shadowOpacity": 1,
                                      "shadowRadius": 4,
                                      "width": 24,
                                    }
                                  }
                                >
                                  <Text
                                    accessibilityRole="text"
                                    style={
                                      {
                                        "color": "#121314",
                                        "fontFamily": "CentraNo1-Book",
                                        "fontSize": 16,
                                        "fontWeight": "400",
                                        "letterSpacing": 0,
                                        "lineHeight": 24,
                                      }
                                    }
                                  >
                                    ?
                                  </Text>
                                </View>
                              </View>
                              <Text
                                accessibilityRole="text"
                                style={
                                  {
                                    "color": "#121314",
                                    "fontFamily": "CentraNo1-Medium",
                                    "fontSize": 16,
                                    "fontWeight": "500",
                                    "letterSpacing": 0,
                                    "lineHeight": 24,
                                  }
                                }
                              />
                            </View>
                          </View>
                          <View
                            style={
                              {
                                "transform": [
                                  {
                                    "rotate": "undefineddeg",
                                  },
                                ],
                              }
                            }
                          >
                            <TouchableOpacity
                              accessibilityLabel="Expand quote details"
                              accessibilityRole="button"
                              activeOpacity={0.7}
                              onPress={[Function]}
                              testID="expand-quote-details"
                            >
                              <SvgMock
                                color="#9ca1af"
                                fill="currentColor"
                                height={16}
                                name="ArrowDown"
                                style={
                                  {
                                    "height": 16,
                                    "width": 16,
                                  }
                                }
                                width={16}
                              />
                            </TouchableOpacity>
=======
                                  {
                                    "alignItems": "center",
                                    "flexDirection": "row",
                                    "gap": 2,
                                  },
                                  undefined,
                                ]
                              }
                            >
                              <View
                                onLayout={[Function]}
                                style={{}}
                                testID="badgenetwork"
                              >
                                <View
                                  style={
                                    {
                                      "alignItems": "center",
                                      "backgroundColor": "#f3f5f9",
                                      "borderColor": "#ffffff",
                                      "borderRadius": 12,
                                      "borderWidth": 1.5,
                                      "height": 24,
                                      "justifyContent": "center",
                                      "overflow": "hidden",
                                      "shadowColor": "#0000001a",
                                      "shadowOffset": {
                                        "height": 2,
                                        "width": 0,
                                      },
                                      "shadowOpacity": 1,
                                      "shadowRadius": 4,
                                      "width": 24,
                                    }
                                  }
                                >
                                  <Text
                                    accessibilityRole="text"
                                    style={
                                      {
                                        "color": "#121314",
                                        "fontFamily": "Geist Regular",
                                        "fontSize": 16,
                                        "letterSpacing": 0,
                                        "lineHeight": 24,
                                      }
                                    }
                                  >
                                    ?
                                  </Text>
                                </View>
                              </View>
                              <Text
                                accessibilityRole="text"
                                style={
                                  {
                                    "color": "#121314",
                                    "fontFamily": "Geist Medium",
                                    "fontSize": 16,
                                    "letterSpacing": 0,
                                    "lineHeight": 24,
                                  }
                                }
                              />
                            </View>
>>>>>>> b6e9c40b
                          </View>
                          <View
                            style={
                              {
                                "transform": [
                                  {
                                    "rotate": "undefineddeg",
                                  },
                                ],
                              }
                            }
                          >
                            <TouchableOpacity
                              accessibilityLabel="Expand quote details"
                              accessibilityRole="button"
                              activeOpacity={0.7}
                              onPress={[Function]}
                              testID="expand-quote-details"
                            >
                              <SvgMock
                                color="#9ca1af"
                                fill="currentColor"
                                height={16}
                                name="ArrowDown"
                                style={
                                  {
                                    "height": 16,
                                    "width": 16,
                                  }
                                }
                                width={16}
                              />
                            </TouchableOpacity>
                          </View>
                        </View>
                        <View
                          style={
                            [
                              {
                                "alignItems": "center",
                                "flexDirection": "row",
                                "justifyContent": "space-between",
                                "overflow": "hidden",
                              },
                              [
                                undefined,
                              ],
                            ]
                          }
                        >
                          <View
                            style={
                              {
                                "alignItems": "flex-start",
                                "flex": 1,
                              }
                            }
                          >
                            <View
                              style={
                                {
                                  "alignItems": "center",
                                  "flexDirection": "row",
                                  "gap": 8,
                                }
                              }
                            >
                              <View
                                style={
                                  {
                                    "alignItems": "center",
                                    "flexDirection": "row",
                                  }
                                }
                              >
                                <Text
                                  accessibilityRole="text"
                                  style={
                                    {
                                      "color": "#121314",
<<<<<<< HEAD
                                      "fontFamily": "CentraNo1-Medium",
                                      "fontSize": 16,
                                      "fontWeight": "500",
=======
                                      "fontFamily": "Geist Medium",
                                      "fontSize": 16,
>>>>>>> b6e9c40b
                                      "letterSpacing": 0,
                                      "lineHeight": 24,
                                    }
                                  }
                                  testID="label"
                                >
                                  Network Fee
                                </Text>
                              </View>
                            </View>
                          </View>
                          <View
                            style={
                              {
                                "alignItems": "flex-end",
                                "flex": 1,
                              }
                            }
                          >
                            <View
                              style={
                                {
                                  "alignItems": "center",
                                  "flexDirection": "row",
                                  "gap": 8,
                                }
                              }
                            >
                              <View
                                style={
                                  {
                                    "alignItems": "center",
                                    "flexDirection": "row",
                                  }
                                }
                              >
                                <Text
                                  accessibilityRole="text"
                                  style={
                                    {
                                      "color": "#121314",
<<<<<<< HEAD
                                      "fontFamily": "CentraNo1-Book",
                                      "fontSize": 16,
                                      "fontWeight": "400",
=======
                                      "fontFamily": "Geist Regular",
                                      "fontSize": 16,
>>>>>>> b6e9c40b
                                      "letterSpacing": 0,
                                      "lineHeight": 24,
                                    }
                                  }
                                  testID="label"
                                >
                                  0.01
                                </Text>
                              </View>
                            </View>
                          </View>
                        </View>
                        <View
                          style={
                            [
                              {
                                "alignItems": "center",
                                "flexDirection": "row",
                                "justifyContent": "space-between",
                                "overflow": "hidden",
                              },
                              [
                                undefined,
                              ],
                            ]
                          }
                        >
                          <View
                            style={
                              {
                                "alignItems": "flex-start",
                                "flex": 1,
                              }
                            }
                          >
                            <View
                              style={
                                {
                                  "alignItems": "center",
                                  "flexDirection": "row",
                                  "gap": 8,
                                }
                              }
                            >
                              <View
                                style={
                                  {
                                    "alignItems": "center",
                                    "flexDirection": "row",
                                  }
                                }
                              >
                                <Text
                                  accessibilityRole="text"
                                  style={
                                    {
                                      "color": "#121314",
                                      "fontFamily": "Geist Medium",
                                      "fontSize": 16,
                                      "letterSpacing": 0,
                                      "lineHeight": 24,
                                    }
                                  }
                                  testID="label"
                                >
                                  Time
                                </Text>
                              </View>
                            </View>
                          </View>
                          <View
                            style={
                              {
                                "alignItems": "flex-end",
                                "flex": 1,
                              }
                            }
                          >
                            <View
                              style={
                                {
                                  "alignItems": "center",
                                  "flexDirection": "row",
                                  "gap": 8,
                                }
                              }
                            >
                              <View
                                style={
                                  {
                                    "alignItems": "center",
                                    "flexDirection": "row",
                                  }
                                }
                              >
                                <Text
                                  accessibilityRole="text"
                                  style={
                                    {
                                      "color": "#121314",
                                      "fontFamily": "Geist Regular",
                                      "fontSize": 16,
                                      "letterSpacing": 0,
                                      "lineHeight": 24,
                                    }
                                  }
                                  testID="label"
                                >
                                  1 min
                                </Text>
                              </View>
                            </View>
                          </View>
                        </View>
                        <View
                          style={
                            [
                              {},
                              undefined,
                            ]
                          }
                        >
                          <View
                            style={
                              [
                                {
                                  "alignItems": "center",
                                  "flexDirection": "row",
                                  "justifyContent": "space-between",
                                  "overflow": "hidden",
                                },
                                [
                                  undefined,
                                ],
                              ]
                            }
                          >
                            <View
                              style={
                                {
                                  "alignItems": "flex-start",
                                  "flex": 1,
                                }
                              }
                            >
                              <View
                                style={
                                  {
                                    "alignItems": "center",
                                    "flexDirection": "row",
                                    "gap": 8,
                                  }
                                }
                              >
                                <View
                                  style={
                                    {
                                      "alignItems": "center",
                                      "flexDirection": "row",
                                    }
                                  }
                                >
                                  <Text
                                    accessibilityRole="text"
                                    style={
                                      {
                                        "color": "#121314",
<<<<<<< HEAD
                                        "fontFamily": "CentraNo1-Medium",
                                        "fontSize": 16,
                                        "fontWeight": "500",
=======
                                        "fontFamily": "Geist Medium",
                                        "fontSize": 16,
>>>>>>> b6e9c40b
                                        "letterSpacing": 0,
                                        "lineHeight": 24,
                                      }
                                    }
                                    testID="label"
                                  >
                                    Quote
                                  </Text>
                                  <TouchableOpacity
                                    accessibilityLabel="Why we recommend this quote tooltip"
                                    accessibilityRole="button"
                                    accessible={true}
                                    activeOpacity={1}
                                    disabled={false}
                                    onPress={[Function]}
                                    onPressIn={[Function]}
                                    onPressOut={[Function]}
                                    style={
                                      {
                                        "alignItems": "center",
                                        "borderRadius": 8,
                                        "height": 24,
                                        "justifyContent": "center",
                                        "opacity": 1,
                                        "width": 24,
                                      }
                                    }
                                  >
                                    <SvgMock
                                      color="#9ca1af"
                                      fill="currentColor"
                                      height={16}
                                      name="Question"
                                      style={
                                        {
                                          "height": 16,
                                          "width": 16,
                                        }
                                      }
                                      width={16}
                                    />
                                  </TouchableOpacity>
                                </View>
                              </View>
                            </View>
                            <View
                              style={
                                {
                                  "alignItems": "flex-end",
                                  "flex": 1,
                                }
                              }
                            >
                              <View
                                style={
                                  {
                                    "alignItems": "center",
                                    "flexDirection": "row",
                                    "gap": 8,
                                  }
                                }
                              >
                                <View
                                  style={
                                    {
                                      "alignItems": "center",
                                      "flexDirection": "row",
                                    }
                                  }
                                >
                                  <Text
                                    accessibilityRole="text"
                                    style={
                                      {
                                        "color": "#121314",
<<<<<<< HEAD
                                        "fontFamily": "CentraNo1-Book",
                                        "fontSize": 16,
                                        "fontWeight": "400",
=======
                                        "fontFamily": "Geist Regular",
                                        "fontSize": 16,
>>>>>>> b6e9c40b
                                        "letterSpacing": 0,
                                        "lineHeight": 24,
                                      }
                                    }
                                    testID="label"
                                  >
                                    1 ETH = 24.4 USDC
                                  </Text>
                                </View>
                              </View>
                            </View>
                          </View>
                          <View
                            style={
                              [
                                {},
                                {
                                  "bottom": 0,
                                  "height": 30,
                                  "left": 0,
                                  "position": "absolute",
                                  "right": 0,
                                },
                              ]
                            }
                          >
                            <RNSVGSvgView
                              bbHeight="30"
                              bbWidth="100%"
                              focusable={false}
                              height="30"
                              style={
                                [
                                  {
                                    "backgroundColor": "transparent",
                                    "borderWidth": 0,
                                  },
                                  {
                                    "flex": 0,
                                    "height": 30,
                                    "width": "100%",
                                  },
                                ]
                              }
                              width="100%"
                            >
                              <RNSVGGroup
                                fill={
                                  {
                                    "payload": 4278190080,
                                    "type": 0,
                                  }
                                }
                              >
                                <RNSVGDefs>
                                  <RNSVGLinearGradient
                                    gradient={
                                      [
                                        0,
                                        16777215,
                                        1,
                                        -1,
                                      ]
                                    }
                                    gradientTransform={null}
                                    gradientUnits={0}
                                    name="fadeGradient"
                                    x1="0"
                                    x2="0"
                                    y1="0"
                                    y2="1"
                                  />
                                </RNSVGDefs>
                                <RNSVGRect
                                  fill={
                                    {
                                      "brushRef": "fadeGradient",
                                      "type": 1,
                                    }
                                  }
                                  height="30"
                                  propList={
                                    [
                                      "fill",
                                    ]
                                  }
                                  width="100%"
                                  x="0"
                                  y="0"
                                />
                              </RNSVGGroup>
                            </RNSVGSvgView>
                          </View>
                        </View>
                      </View>
                      <Text
                        accessibilityRole="text"
                        style={
                          {
                            "color": "#686e7d",
<<<<<<< HEAD
                            "fontFamily": "CentraNo1-Book",
                            "fontSize": 16,
                            "fontWeight": "400",
=======
                            "fontFamily": "Geist Regular",
                            "fontSize": 16,
>>>>>>> b6e9c40b
                            "letterSpacing": 0,
                            "lineHeight": 24,
                            "textAlign": "center",
                          }
                        }
                      >
                        Includes 0.875% MM fee
                      </Text>
                    </View>
                  </View>
                </View>
              </View>
            </View>
          </View>
        </View>
      </RNSScreen>
    </RNSScreenContainer>
  </RNCSafeAreaProvider>
</View>
`;<|MERGE_RESOLUTION|>--- conflicted
+++ resolved
@@ -501,14 +501,8 @@
                                     style={
                                       {
                                         "color": "#121314",
-<<<<<<< HEAD
-                                        "fontFamily": "CentraNo1-Book",
-                                        "fontSize": 16,
-                                        "fontWeight": "400",
-=======
                                         "fontFamily": "Geist Regular",
                                         "fontSize": 16,
->>>>>>> b6e9c40b
                                         "letterSpacing": 0,
                                         "lineHeight": 24,
                                       }
@@ -823,14 +817,8 @@
                                     style={
                                       {
                                         "color": "#121314",
-<<<<<<< HEAD
-                                        "fontFamily": "CentraNo1-Medium",
-                                        "fontSize": 16,
-                                        "fontWeight": "500",
-=======
                                         "fontFamily": "Geist Medium",
                                         "fontSize": 16,
->>>>>>> b6e9c40b
                                         "letterSpacing": 0,
                                         "lineHeight": 24,
                                       }
@@ -906,14 +894,8 @@
                                     style={
                                       {
                                         "color": "#121314",
-<<<<<<< HEAD
-                                        "fontFamily": "CentraNo1-Book",
-                                        "fontSize": 16,
-                                        "fontWeight": "400",
-=======
                                         "fontFamily": "Geist Regular",
                                         "fontSize": 16,
->>>>>>> b6e9c40b
                                         "letterSpacing": 0,
                                         "lineHeight": 24,
                                       }
@@ -938,7 +920,6 @@
                             ]
                           }
                         >
-<<<<<<< HEAD
                           <View
                             style={
                               [
@@ -984,114 +965,6 @@
                                     style={
                                       {
                                         "color": "#121314",
-                                        "fontFamily": "CentraNo1-Medium",
-                                        "fontSize": 16,
-                                        "fontWeight": "500",
-                                        "letterSpacing": 0,
-                                        "lineHeight": 24,
-                                      }
-                                    }
-                                    testID="label"
-                                  >
-                                    Price Impact
-                                  </Text>
-                                </View>
-                              </View>
-                            </View>
-                            <View
-                              style={
-                                {
-                                  "alignItems": "flex-end",
-                                  "flex": 1,
-                                }
-                              }
-                            >
-                              <View
-                                style={
-                                  {
-                                    "alignItems": "center",
-                                    "flexDirection": "row",
-                                    "gap": 8,
-                                  }
-                                }
-                              >
-                                <View
-                                  style={
-                                    {
-                                      "alignItems": "center",
-                                      "flexDirection": "row",
-                                    }
-                                  }
-                                >
-                                  <Text
-                                    accessibilityRole="text"
-                                    style={
-                                      {
-                                        "color": "#121314",
-                                        "fontFamily": "CentraNo1-Book",
-                                        "fontSize": 16,
-                                        "fontWeight": "400",
-                                        "letterSpacing": 0,
-                                        "lineHeight": 24,
-                                      }
-                                    }
-                                    testID="label"
-                                  >
-                                    -0.06%
-                                  </Text>
-                                </View>
-                              </View>
-                            </View>
-                          </View>
-=======
->>>>>>> b6e9c40b
-                          <View
-                            style={
-                              [
-                                {
-                                  "alignItems": "center",
-                                  "flexDirection": "row",
-                                  "justifyContent": "space-between",
-                                  "overflow": "hidden",
-                                },
-                                [
-                                  undefined,
-                                ],
-                              ]
-<<<<<<< HEAD
-=======
-                            }
-                          >
-                            <View
-                              style={
-                                {
-                                  "alignItems": "flex-start",
-                                  "flex": 1,
-                                }
-                              }
-                            >
-                              <View
-                                style={
-                                  {
-                                    "alignItems": "center",
-                                    "flexDirection": "row",
-                                    "gap": 8,
-                                  }
-                                }
-                              >
-                                <View
-                                  style={
-                                    {
-                                      "alignItems": "center",
-                                      "flexDirection": "row",
-                                    }
-                                  }
-                                >
-                                  <Text
-                                    accessibilityRole="text"
-                                    style={
-                                      {
-                                        "color": "#121314",
                                         "fontFamily": "Geist Medium",
                                         "fontSize": 16,
                                         "letterSpacing": 0,
@@ -1162,7 +1035,6 @@
                                   undefined,
                                 ],
                               ]
->>>>>>> b6e9c40b
                             }
                           >
                             <View
@@ -1222,14 +1094,8 @@
                                         style={
                                           {
                                             "color": "#121314",
-<<<<<<< HEAD
-                                            "fontFamily": "CentraNo1-Medium",
-                                            "fontSize": 16,
-                                            "fontWeight": "500",
-=======
                                             "fontFamily": "Geist Medium",
                                             "fontSize": 16,
->>>>>>> b6e9c40b
                                             "letterSpacing": 0,
                                             "lineHeight": 24,
                                           }
@@ -1285,14 +1151,8 @@
                                     style={
                                       {
                                         "color": "#121314",
-<<<<<<< HEAD
-                                        "fontFamily": "CentraNo1-Book",
-                                        "fontSize": 16,
-                                        "fontWeight": "400",
-=======
                                         "fontFamily": "Geist Regular",
                                         "fontSize": 16,
->>>>>>> b6e9c40b
                                         "letterSpacing": 0,
                                         "lineHeight": 24,
                                       }
@@ -1312,14 +1172,8 @@
                         style={
                           {
                             "color": "#686e7d",
-<<<<<<< HEAD
-                            "fontFamily": "CentraNo1-Book",
-                            "fontSize": 16,
-                            "fontWeight": "400",
-=======
                             "fontFamily": "Geist Regular",
                             "fontSize": 16,
->>>>>>> b6e9c40b
                             "letterSpacing": 0,
                             "lineHeight": 24,
                             "textAlign": "center",
@@ -1772,14 +1626,8 @@
                                 style={
                                   {
                                     "color": "#121314",
-<<<<<<< HEAD
-                                    "fontFamily": "CentraNo1-Medium",
-                                    "fontSize": 16,
-                                    "fontWeight": "500",
-=======
                                     "fontFamily": "Geist Medium",
                                     "fontSize": 16,
->>>>>>> b6e9c40b
                                     "letterSpacing": 0,
                                     "lineHeight": 24,
                                   }
@@ -1807,7 +1655,6 @@
                               gap={2}
                               style={
                                 [
-<<<<<<< HEAD
                                   {
                                     "alignItems": "center",
                                     "flexDirection": "row",
@@ -1849,9 +1696,8 @@
                                     style={
                                       {
                                         "color": "#121314",
-                                        "fontFamily": "CentraNo1-Book",
+                                        "fontFamily": "Geist Regular",
                                         "fontSize": 16,
-                                        "fontWeight": "400",
                                         "letterSpacing": 0,
                                         "lineHeight": 24,
                                       }
@@ -1866,106 +1712,6 @@
                                 style={
                                   {
                                     "color": "#121314",
-                                    "fontFamily": "CentraNo1-Medium",
-                                    "fontSize": 16,
-                                    "fontWeight": "500",
-                                    "letterSpacing": 0,
-                                    "lineHeight": 24,
-                                  }
-                                }
-                              />
-                            </View>
-                          </View>
-                          <View
-                            style={
-                              {
-                                "transform": [
-                                  {
-                                    "rotate": "undefineddeg",
-                                  },
-                                ],
-                              }
-                            }
-                          >
-                            <TouchableOpacity
-                              accessibilityLabel="Expand quote details"
-                              accessibilityRole="button"
-                              activeOpacity={0.7}
-                              onPress={[Function]}
-                              testID="expand-quote-details"
-                            >
-                              <SvgMock
-                                color="#9ca1af"
-                                fill="currentColor"
-                                height={16}
-                                name="ArrowDown"
-                                style={
-                                  {
-                                    "height": 16,
-                                    "width": 16,
-                                  }
-                                }
-                                width={16}
-                              />
-                            </TouchableOpacity>
-=======
-                                  {
-                                    "alignItems": "center",
-                                    "flexDirection": "row",
-                                    "gap": 2,
-                                  },
-                                  undefined,
-                                ]
-                              }
-                            >
-                              <View
-                                onLayout={[Function]}
-                                style={{}}
-                                testID="badgenetwork"
-                              >
-                                <View
-                                  style={
-                                    {
-                                      "alignItems": "center",
-                                      "backgroundColor": "#f3f5f9",
-                                      "borderColor": "#ffffff",
-                                      "borderRadius": 12,
-                                      "borderWidth": 1.5,
-                                      "height": 24,
-                                      "justifyContent": "center",
-                                      "overflow": "hidden",
-                                      "shadowColor": "#0000001a",
-                                      "shadowOffset": {
-                                        "height": 2,
-                                        "width": 0,
-                                      },
-                                      "shadowOpacity": 1,
-                                      "shadowRadius": 4,
-                                      "width": 24,
-                                    }
-                                  }
-                                >
-                                  <Text
-                                    accessibilityRole="text"
-                                    style={
-                                      {
-                                        "color": "#121314",
-                                        "fontFamily": "Geist Regular",
-                                        "fontSize": 16,
-                                        "letterSpacing": 0,
-                                        "lineHeight": 24,
-                                      }
-                                    }
-                                  >
-                                    ?
-                                  </Text>
-                                </View>
-                              </View>
-                              <Text
-                                accessibilityRole="text"
-                                style={
-                                  {
-                                    "color": "#121314",
                                     "fontFamily": "Geist Medium",
                                     "fontSize": 16,
                                     "letterSpacing": 0,
@@ -1974,7 +1720,6 @@
                                 }
                               />
                             </View>
->>>>>>> b6e9c40b
                           </View>
                           <View
                             style={
@@ -2055,14 +1800,8 @@
                                   style={
                                     {
                                       "color": "#121314",
-<<<<<<< HEAD
-                                      "fontFamily": "CentraNo1-Medium",
-                                      "fontSize": 16,
-                                      "fontWeight": "500",
-=======
                                       "fontFamily": "Geist Medium",
                                       "fontSize": 16,
->>>>>>> b6e9c40b
                                       "letterSpacing": 0,
                                       "lineHeight": 24,
                                     }
@@ -2104,14 +1843,8 @@
                                   style={
                                     {
                                       "color": "#121314",
-<<<<<<< HEAD
-                                      "fontFamily": "CentraNo1-Book",
-                                      "fontSize": 16,
-                                      "fontWeight": "400",
-=======
                                       "fontFamily": "Geist Regular",
                                       "fontSize": 16,
->>>>>>> b6e9c40b
                                       "letterSpacing": 0,
                                       "lineHeight": 24,
                                     }
@@ -2279,14 +2012,8 @@
                                     style={
                                       {
                                         "color": "#121314",
-<<<<<<< HEAD
-                                        "fontFamily": "CentraNo1-Medium",
-                                        "fontSize": 16,
-                                        "fontWeight": "500",
-=======
                                         "fontFamily": "Geist Medium",
                                         "fontSize": 16,
->>>>>>> b6e9c40b
                                         "letterSpacing": 0,
                                         "lineHeight": 24,
                                       }
@@ -2362,14 +2089,8 @@
                                     style={
                                       {
                                         "color": "#121314",
-<<<<<<< HEAD
-                                        "fontFamily": "CentraNo1-Book",
-                                        "fontSize": 16,
-                                        "fontWeight": "400",
-=======
                                         "fontFamily": "Geist Regular",
                                         "fontSize": 16,
->>>>>>> b6e9c40b
                                         "letterSpacing": 0,
                                         "lineHeight": 24,
                                       }
@@ -2470,14 +2191,8 @@
                         style={
                           {
                             "color": "#686e7d",
-<<<<<<< HEAD
-                            "fontFamily": "CentraNo1-Book",
-                            "fontSize": 16,
-                            "fontWeight": "400",
-=======
                             "fontFamily": "Geist Regular",
                             "fontSize": 16,
->>>>>>> b6e9c40b
                             "letterSpacing": 0,
                             "lineHeight": 24,
                             "textAlign": "center",
