// Jest Snapshot v1, https://goo.gl/fbAQLP

exports[`QuoteDetailsCard renders expanded state 1`] = `
<View
  style={
    {
      "flex": 1,
    }
  }
>
  <RNCSafeAreaProvider
    onInsetsChange={[Function]}
    style={
      [
        {
          "flex": 1,
        },
        undefined,
      ]
    }
  >
    <View
      collapsable={false}
      pointerEvents="box-none"
      style={
        {
          "zIndex": 1,
        }
      }
    >
      <View
        accessibilityElementsHidden={false}
        importantForAccessibility="auto"
        onLayout={[Function]}
        pointerEvents="box-none"
        style={null}
      >
        <View
          collapsable={false}
          pointerEvents="box-none"
          style={
            {
              "bottom": 0,
              "left": 0,
              "opacity": 1,
              "position": "absolute",
              "right": 0,
              "top": 0,
              "zIndex": 0,
            }
          }
        >
          <View
            collapsable={false}
            style={
              {
                "backgroundColor": "rgb(255, 255, 255)",
                "borderBottomColor": "rgb(216, 216, 216)",
                "flex": 1,
                "shadowColor": "rgb(216, 216, 216)",
                "shadowOffset": {
                  "height": 0.5,
                  "width": 0,
                },
                "shadowOpacity": 0.85,
                "shadowRadius": 0,
              }
            }
          />
        </View>
        <View
          collapsable={false}
          pointerEvents="box-none"
          style={
            {
              "height": 64,
              "maxHeight": undefined,
              "minHeight": undefined,
              "opacity": undefined,
              "transform": undefined,
            }
          }
        >
          <View
            pointerEvents="none"
            style={
              {
                "height": 20,
              }
            }
          />
          <View
            pointerEvents="box-none"
            style={
              {
                "alignItems": "center",
                "flex": 1,
                "flexDirection": "row",
                "justifyContent": "center",
              }
            }
          >
            <View
              collapsable={false}
              pointerEvents="box-none"
              style={
                {
                  "marginHorizontal": 16,
                  "opacity": 1,
                }
              }
            >
              <Text
                accessibilityRole="header"
                aria-level="1"
                collapsable={false}
                numberOfLines={1}
                onLayout={[Function]}
                style={
                  {
                    "color": "rgb(28, 28, 30)",
                    "fontSize": 17,
                    "fontWeight": "600",
                  }
                }
              >
                Bridge
              </Text>
            </View>
          </View>
        </View>
      </View>
    </View>
    <RNSScreenContainer
      onLayout={[Function]}
      style={
        {
          "flex": 1,
        }
      }
    >
      <RNSScreen
        activityState={2}
        collapsable={false}
        gestureResponseDistance={
          {
            "bottom": -1,
            "end": -1,
            "start": -1,
            "top": -1,
          }
        }
        onGestureCancel={[Function]}
        pointerEvents="box-none"
        sheetAllowedDetents="large"
        sheetCornerRadius={-1}
        sheetExpandsWhenScrolledToEdge={true}
        sheetGrabberVisible={false}
        sheetLargestUndimmedDetent="all"
        style={
          {
            "bottom": 0,
            "left": 0,
            "position": "absolute",
            "right": 0,
            "top": 0,
            "zIndex": undefined,
          }
        }
      >
        <View
          collapsable={false}
          style={
            {
              "opacity": 1,
            }
          }
        />
        <View
          accessibilityElementsHidden={false}
          closing={false}
          gestureVelocityImpact={0.3}
          importantForAccessibility="auto"
          onClose={[Function]}
          onGestureBegin={[Function]}
          onGestureCanceled={[Function]}
          onGestureEnd={[Function]}
          onOpen={[Function]}
          onTransition={[Function]}
          pointerEvents="box-none"
          style={
            [
              {
                "overflow": undefined,
              },
              {
                "bottom": 0,
                "left": 0,
                "position": "absolute",
                "right": 0,
                "top": 0,
              },
            ]
          }
          transitionSpec={
            {
              "close": {
                "animation": "spring",
                "config": {
                  "damping": 500,
                  "mass": 3,
                  "overshootClamping": true,
                  "restDisplacementThreshold": 10,
                  "restSpeedThreshold": 10,
                  "stiffness": 1000,
                },
              },
              "open": {
                "animation": "spring",
                "config": {
                  "damping": 500,
                  "mass": 3,
                  "overshootClamping": true,
                  "restDisplacementThreshold": 10,
                  "restSpeedThreshold": 10,
                  "stiffness": 1000,
                },
              },
            }
          }
        >
          <View
            collapsable={false}
            needsOffscreenAlphaCompositing={false}
            pointerEvents="box-none"
            style={
              {
                "flex": 1,
              }
            }
          >
            <View
              collapsable={false}
              onGestureHandlerEvent={[Function]}
              onGestureHandlerStateChange={[Function]}
              style={
                {
                  "flex": 1,
                  "transform": [
                    {
                      "translateX": 0,
                    },
                    {
                      "translateX": 0,
                    },
                  ],
                }
              }
            >
              <View
                collapsable={false}
                pointerEvents="none"
                style={
                  {
                    "backgroundColor": "rgb(242, 242, 242)",
                    "bottom": 0,
                    "left": 0,
                    "position": "absolute",
                    "shadowColor": "#000",
                    "shadowOffset": {
                      "height": 1,
                      "width": -1,
                    },
                    "shadowOpacity": 0.3,
                    "shadowRadius": 5,
                    "top": 0,
                    "width": 3,
                  }
                }
              />
              <View
                style={
                  [
                    {
                      "flex": 1,
                      "overflow": "hidden",
                    },
                    [
                      {
                        "backgroundColor": "rgb(242, 242, 242)",
                      },
                      undefined,
                    ],
                  ]
                }
              >
                <View
                  style={
                    {
                      "flex": 1,
                      "flexDirection": "column-reverse",
                    }
                  }
                >
                  <View
                    style={
                      {
                        "flex": 1,
                      }
                    }
                  >
                    <View
                      style={
                        [
                          {},
                          {
                            "backgroundColor": "#ffffff",
                            "borderColor": "#b7bbc866",
                            "borderRadius": 8,
                            "borderWidth": 1,
                            "gap": 12,
                            "marginBottom": 12,
                            "overflow": "hidden",
                            "paddingHorizontal": 16,
                            "paddingVertical": 12,
                          },
                        ]
                      }
                    >
                      <View
                        alignItems="center"
                        flexDirection="row"
                        justifyContent="space-between"
                        style={
                          [
                            {
                              "alignItems": "center",
                              "flexDirection": "row",
                              "justifyContent": "space-between",
                            },
                            undefined,
                          ]
                        }
                      >
                        <View
                          alignItems="center"
                          flexDirection="row"
                          style={
                            [
                              {
                                "alignItems": "center",
                                "flexDirection": "row",
                              },
                              {
                                "flexDirection": "row",
                                "flexWrap": "wrap",
                                "maxWidth": "80%",
                              },
                            ]
                          }
                        >
                          <View
                            alignItems="center"
                            flexDirection="row"
                            gap={2}
                            style={
                              [
                                {
                                  "alignItems": "center",
                                  "flexDirection": "row",
                                  "gap": 2,
                                },
                                undefined,
                              ]
                            }
                          >
                            <View
                              onLayout={[Function]}
                              style={{}}
                              testID="badgenetwork"
                            >
                              <View
                                style={
                                  {
                                    "alignItems": "center",
                                    "backgroundColor": "#ffffff",
                                    "borderColor": "#ffffff",
                                    "borderRadius": 8,
                                    "borderWidth": 1.5,
                                    "height": 24,
                                    "justifyContent": "center",
                                    "overflow": "hidden",
                                    "shadowColor": "#0000001a",
                                    "shadowOffset": {
                                      "height": 2,
                                      "width": 0,
                                    },
                                    "shadowOpacity": 1,
                                    "shadowRadius": 4,
                                    "width": 24,
                                  }
                                }
                              >
                                <Image
                                  onError={[Function]}
                                  resizeMode="contain"
                                  source={1}
                                  style={
                                    {
                                      "height": 24,
                                      "width": 24,
                                    }
                                  }
                                  testID="network-avatar-image"
                                />
                              </View>
                            </View>
                            <Text
                              accessibilityRole="text"
                              style={
                                {
                                  "color": "#121314",
                                  "fontFamily": "CentraNo1-Medium",
                                  "fontSize": 16,
                                  "fontWeight": "500",
                                  "letterSpacing": 0,
                                  "lineHeight": 24,
                                }
                              }
                            >
                              Ethereum Mainnet
                            </Text>
                          </View>
                          <SvgMock
                            color="#121314"
                            fill="currentColor"
                            height={16}
                            name="Arrow2Right"
                            style={
                              {
                                "height": 16,
                                "width": 16,
                              }
                            }
                            width={16}
                          />
                          <View
                            alignItems="center"
                            flexDirection="row"
                            gap={2}
                            style={
                              [
                                {
                                  "alignItems": "center",
                                  "flexDirection": "row",
                                  "gap": 2,
                                },
                                undefined,
                              ]
                            }
                          >
                            <View
                              onLayout={[Function]}
                              style={{}}
                              testID="badgenetwork"
                            >
                              <View
                                style={
                                  {
                                    "alignItems": "center",
                                    "backgroundColor": "#ffffff",
                                    "borderColor": "#ffffff",
                                    "borderRadius": 8,
                                    "borderWidth": 1.5,
                                    "height": 24,
                                    "justifyContent": "center",
                                    "overflow": "hidden",
                                    "shadowColor": "#0000001a",
                                    "shadowOffset": {
                                      "height": 2,
                                      "width": 0,
                                    },
                                    "shadowOpacity": 1,
                                    "shadowRadius": 4,
                                    "width": 24,
                                  }
                                }
                              >
                                <Image
                                  onError={[Function]}
                                  resizeMode="contain"
                                  source={1}
                                  style={
                                    {
                                      "height": 24,
                                      "width": 24,
                                    }
                                  }
                                  testID="network-avatar-image"
                                />
                              </View>
                            </View>
                            <Text
                              accessibilityRole="text"
                              style={
                                {
                                  "color": "#121314",
                                  "fontFamily": "CentraNo1-Medium",
                                  "fontSize": 16,
                                  "fontWeight": "500",
                                  "letterSpacing": 0,
                                  "lineHeight": 24,
                                }
                              }
                            >
                              Optimism
                            </Text>
                          </View>
                        </View>
                        <View
                          style={
                            {
                              "transform": [
                                {
                                  "rotate": "undefineddeg",
                                },
                              ],
                            }
                          }
                        >
                          <TouchableOpacity
                            accessibilityLabel="Collapse quote details"
                            accessibilityRole="button"
                            activeOpacity={0.7}
                            onPress={[Function]}
                            testID="expand-quote-details"
                          >
<<<<<<< HEAD
                            <TouchableOpacity
                              accessibilityLabel="Collapse quote details"
                              accessibilityRole="button"
                              activeOpacity={0.7}
                              onPress={[Function]}
                              testID="expand-quote-details"
                            >
                              <SvgMock
                                color="#9ca1af"
                                fill="currentColor"
                                height={16}
                                name="ArrowDown"
                                style={
                                  {
                                    "height": 16,
                                    "width": 16,
                                  }
=======
                            <SvgMock
                              color="#9ca1af"
                              height={16}
                              name="ArrowDown"
                              style={
                                {
                                  "height": 16,
                                  "width": 16,
>>>>>>> c92d8f9f
                                }
                              }
                              width={16}
                            />
                          </TouchableOpacity>
                        </View>
                      </View>
                      <View
                        style={
                          [
                            {
                              "alignItems": "center",
                              "flexDirection": "row",
                              "justifyContent": "space-between",
                              "overflow": "hidden",
                            },
                            [
                              undefined,
                            ],
                          ]
                        }
                      >
                        <View
                          style={
                            {
                              "alignItems": "flex-start",
                              "flex": 1,
                            }
                          }
                        >
                          <View
                            style={
                              {
                                "alignItems": "center",
                                "flexDirection": "row",
                                "gap": 8,
                              }
                            }
                          >
                            <View
                              style={
                                {
                                  "alignItems": "center",
                                  "flexDirection": "row",
                                }
                              }
                            >
                              <Text
                                accessibilityRole="text"
                                style={
                                  {
                                    "color": "#121314",
                                    "fontFamily": "CentraNo1-Medium",
                                    "fontSize": 16,
                                    "fontWeight": "500",
                                    "letterSpacing": 0,
                                    "lineHeight": 24,
                                  }
                                }
                                testID="label"
                              >
                                Network Fee
                              </Text>
                            </View>
                          </View>
                        </View>
                        <View
                          style={
                            {
                              "alignItems": "flex-end",
                              "flex": 1,
                            }
                          }
                        >
                          <View
                            style={
                              {
                                "alignItems": "center",
                                "flexDirection": "row",
                                "gap": 8,
                              }
                            }
                          >
                            <View
                              style={
                                {
                                  "alignItems": "center",
                                  "flexDirection": "row",
                                }
                              }
                            >
                              <Text
                                accessibilityRole="text"
                                style={
                                  {
                                    "color": "#121314",
                                    "fontFamily": "CentraNo1-Book",
                                    "fontSize": 16,
                                    "fontWeight": "400",
                                    "letterSpacing": 0,
                                    "lineHeight": 24,
                                  }
                                }
                                testID="label"
                              >
                                0.01
                              </Text>
                            </View>
                          </View>
                        </View>
                      </View>
                      <View
                        style={
                          [
                            {
                              "alignItems": "center",
                              "flexDirection": "row",
                              "justifyContent": "space-between",
                              "overflow": "hidden",
                            },
                            [
                              undefined,
                            ],
                          ]
                        }
                      >
                        <View
                          style={
                            {
                              "alignItems": "flex-start",
                              "flex": 1,
                            }
                          }
                        >
                          <View
                            style={
                              {
                                "alignItems": "center",
                                "flexDirection": "row",
                                "gap": 8,
                              }
                            }
                          >
                            <View
                              style={
                                {
                                  "alignItems": "center",
                                  "flexDirection": "row",
                                }
                              }
                            >
                              <Text
                                accessibilityRole="text"
                                style={
                                  {
                                    "color": "#121314",
                                    "fontFamily": "CentraNo1-Medium",
                                    "fontSize": 16,
                                    "fontWeight": "500",
                                    "letterSpacing": 0,
                                    "lineHeight": 24,
                                  }
                                }
                                testID="label"
                              >
                                Time
                              </Text>
                            </View>
                          </View>
                        </View>
                        <View
                          style={
                            {
                              "alignItems": "flex-end",
                              "flex": 1,
                            }
                          }
                        >
                          <View
                            style={
                              {
                                "alignItems": "center",
                                "flexDirection": "row",
                                "gap": 8,
                              }
                            }
                          >
                            <View
                              style={
                                {
                                  "alignItems": "center",
                                  "flexDirection": "row",
                                }
                              }
                            >
                              <Text
                                accessibilityRole="text"
                                style={
                                  {
                                    "color": "#121314",
                                    "fontFamily": "CentraNo1-Book",
                                    "fontSize": 16,
                                    "fontWeight": "400",
                                    "letterSpacing": 0,
                                    "lineHeight": 24,
                                  }
                                }
                                testID="label"
                              >
                                1 min
                              </Text>
                            </View>
                          </View>
                        </View>
                      </View>
                      <View
                        style={
                          [
                            {},
                            undefined,
                          ]
                        }
                      >
                        <View
                          style={
                            [
                              {
                                "alignItems": "center",
                                "flexDirection": "row",
                                "justifyContent": "space-between",
                                "overflow": "hidden",
                              },
                              [
                                undefined,
                              ],
                            ]
                          }
                        >
                          <View
                            style={
                              {
                                "alignItems": "flex-start",
                                "flex": 1,
                              }
                            }
                          >
                            <View
                              style={
                                {
                                  "alignItems": "center",
                                  "flexDirection": "row",
                                  "gap": 8,
                                }
                              }
                            >
                              <View
                                style={
                                  {
                                    "alignItems": "center",
                                    "flexDirection": "row",
                                  }
                                }
                              >
                                <Text
                                  accessibilityRole="text"
                                  style={
                                    {
                                      "color": "#121314",
                                      "fontFamily": "CentraNo1-Medium",
                                      "fontSize": 16,
                                      "fontWeight": "500",
                                      "letterSpacing": 0,
                                      "lineHeight": 24,
                                    }
                                  }
                                  testID="label"
                                >
                                  Quote
                                </Text>
                                <TouchableOpacity
                                  accessibilityLabel="Why we recommend this quote tooltip"
                                  accessibilityRole="button"
                                  accessible={true}
                                  activeOpacity={1}
                                  disabled={false}
                                  onPress={[Function]}
                                  onPressIn={[Function]}
                                  onPressOut={[Function]}
                                  style={
                                    {
                                      "alignItems": "center",
                                      "borderRadius": 8,
                                      "height": 24,
                                      "justifyContent": "center",
                                      "opacity": 1,
                                      "width": 24,
                                    }
                                  }
                                >
                                  <SvgMock
                                    color="#9ca1af"
                                    fill="currentColor"
                                    height={16}
                                    name="Question"
                                    style={
                                      {
                                        "height": 16,
                                        "width": 16,
                                      }
                                    }
                                    width={16}
                                  />
                                </TouchableOpacity>
                              </View>
                            </View>
                          </View>
                          <View
                            style={
                              {
                                "alignItems": "flex-end",
                                "flex": 1,
                              }
                            }
                          >
                            <View
                              style={
                                {
                                  "alignItems": "center",
                                  "flexDirection": "row",
                                  "gap": 8,
                                }
                              }
                            >
                              <View
                                style={
                                  {
                                    "alignItems": "center",
                                    "flexDirection": "row",
                                  }
                                }
                              >
                                <Text
                                  accessibilityRole="text"
                                  style={
                                    {
                                      "color": "#121314",
                                      "fontFamily": "CentraNo1-Book",
                                      "fontSize": 16,
                                      "fontWeight": "400",
                                      "letterSpacing": 0,
                                      "lineHeight": 24,
                                    }
                                  }
                                  testID="label"
                                >
                                  1 ETH = 24.4 USDC
                                </Text>
                              </View>
                            </View>
                          </View>
                        </View>
                      </View>
                      <View
                        gap={12}
                        style={
                          [
                            {
                              "gap": 12,
                            },
                            undefined,
                          ]
                        }
                      >
                        <View
                          style={
                            [
                              {
                                "alignItems": "center",
                                "flexDirection": "row",
                                "justifyContent": "space-between",
                                "overflow": "hidden",
                              },
                              [
                                undefined,
                              ],
                            ]
                          }
                        >
                          <View
                            style={
                              {
                                "alignItems": "flex-start",
                                "flex": 1,
                              }
                            }
                          >
                            <View
                              style={
                                {
                                  "alignItems": "center",
                                  "flexDirection": "row",
                                  "gap": 8,
                                }
                              }
                            >
                              <View
                                style={
                                  {
                                    "alignItems": "center",
                                    "flexDirection": "row",
                                  }
                                }
                              >
                                <Text
                                  accessibilityRole="text"
                                  style={
                                    {
                                      "color": "#121314",
                                      "fontFamily": "CentraNo1-Medium",
                                      "fontSize": 16,
                                      "fontWeight": "500",
                                      "letterSpacing": 0,
                                      "lineHeight": 24,
                                    }
                                  }
                                  testID="label"
                                >
                                  Price Impact
                                </Text>
                              </View>
                            </View>
                          </View>
                          <View
                            style={
                              {
                                "alignItems": "flex-end",
                                "flex": 1,
                              }
                            }
                          >
                            <View
                              style={
                                {
                                  "alignItems": "center",
                                  "flexDirection": "row",
                                  "gap": 8,
                                }
                              }
                            >
                              <View
                                style={
                                  {
                                    "alignItems": "center",
                                    "flexDirection": "row",
                                  }
                                }
                              >
                                <Text
                                  accessibilityRole="text"
                                  style={
                                    {
                                      "color": "#121314",
                                      "fontFamily": "CentraNo1-Book",
                                      "fontSize": 16,
                                      "fontWeight": "400",
                                      "letterSpacing": 0,
                                      "lineHeight": 24,
                                    }
                                  }
                                  testID="label"
                                >
                                  -0.06%
                                </Text>
                              </View>
                            </View>
                          </View>
                        </View>
                        <View
                          style={
                            [
                              {
                                "alignItems": "center",
                                "flexDirection": "row",
                                "justifyContent": "space-between",
                                "overflow": "hidden",
                              },
                              [
                                undefined,
                              ],
                            ]
                          }
                        >
                          <View
                            style={
                              {
                                "alignItems": "flex-start",
                                "flex": 1,
                              }
                            }
                          >
                            <View
                              style={
                                {
                                  "alignItems": "center",
                                  "flexDirection": "row",
                                  "gap": 8,
                                }
                              }
                            >
                              <View
                                style={
                                  {
                                    "alignItems": "center",
                                    "flexDirection": "row",
                                  }
                                }
                              >
                                <View
                                  alignItems="center"
                                  flexDirection="row"
                                  gap={4}
                                  style={
                                    [
                                      {
                                        "alignItems": "center",
                                        "flexDirection": "row",
                                        "gap": 4,
                                      },
                                      undefined,
                                    ]
                                  }
                                >
                                  <TouchableOpacity
                                    activeOpacity={0.6}
                                    onPress={[Function]}
                                    style={
                                      {
                                        "alignItems": "center",
                                        "flexDirection": "row",
                                        "gap": 4,
                                      }
                                    }
                                    testID="edit-slippage-button"
                                  >
                                    <Text
                                      accessibilityRole="text"
                                      style={
                                        {
                                          "color": "#121314",
                                          "fontFamily": "CentraNo1-Medium",
                                          "fontSize": 16,
                                          "fontWeight": "500",
                                          "letterSpacing": 0,
                                          "lineHeight": 24,
                                        }
                                      }
                                    >
                                      Slippage
                                    </Text>
                                    <SvgMock
                                      color="#9ca1af"
<<<<<<< HEAD
                                      fill="currentColor"
                                      height={12}
=======
                                      height={16}
>>>>>>> c92d8f9f
                                      name="Edit"
                                      style={
                                        {
                                          "height": 16,
                                          "width": 16,
                                        }
                                      }
                                      width={16}
                                    />
                                  </TouchableOpacity>
                                </View>
                              </View>
                            </View>
                          </View>
                          <View
                            style={
                              {
                                "alignItems": "flex-end",
                                "flex": 1,
                              }
                            }
                          >
                            <View
                              style={
                                {
                                  "alignItems": "center",
                                  "flexDirection": "row",
                                  "gap": 8,
                                }
                              }
                            >
                              <View
                                style={
                                  {
                                    "alignItems": "center",
                                    "flexDirection": "row",
                                  }
                                }
                              >
                                <Text
                                  accessibilityRole="text"
                                  style={
                                    {
                                      "color": "#121314",
                                      "fontFamily": "CentraNo1-Book",
                                      "fontSize": 16,
                                      "fontWeight": "400",
                                      "letterSpacing": 0,
                                      "lineHeight": 24,
                                    }
                                  }
                                  testID="label"
                                >
                                  0.5%
                                </Text>
                              </View>
                            </View>
                          </View>
                        </View>
                      </View>
                    </View>
                  </View>
                </View>
              </View>
            </View>
          </View>
        </View>
      </RNSScreen>
    </RNSScreenContainer>
  </RNCSafeAreaProvider>
</View>
`;

exports[`QuoteDetailsCard renders initial state 1`] = `
<View
  style={
    {
      "flex": 1,
    }
  }
>
  <RNCSafeAreaProvider
    onInsetsChange={[Function]}
    style={
      [
        {
          "flex": 1,
        },
        undefined,
      ]
    }
  >
    <View
      collapsable={false}
      pointerEvents="box-none"
      style={
        {
          "zIndex": 1,
        }
      }
    >
      <View
        accessibilityElementsHidden={false}
        importantForAccessibility="auto"
        onLayout={[Function]}
        pointerEvents="box-none"
        style={null}
      >
        <View
          collapsable={false}
          pointerEvents="box-none"
          style={
            {
              "bottom": 0,
              "left": 0,
              "opacity": 1,
              "position": "absolute",
              "right": 0,
              "top": 0,
              "zIndex": 0,
            }
          }
        >
          <View
            collapsable={false}
            style={
              {
                "backgroundColor": "rgb(255, 255, 255)",
                "borderBottomColor": "rgb(216, 216, 216)",
                "flex": 1,
                "shadowColor": "rgb(216, 216, 216)",
                "shadowOffset": {
                  "height": 0.5,
                  "width": 0,
                },
                "shadowOpacity": 0.85,
                "shadowRadius": 0,
              }
            }
          />
        </View>
        <View
          collapsable={false}
          pointerEvents="box-none"
          style={
            {
              "height": 64,
              "maxHeight": undefined,
              "minHeight": undefined,
              "opacity": undefined,
              "transform": undefined,
            }
          }
        >
          <View
            pointerEvents="none"
            style={
              {
                "height": 20,
              }
            }
          />
          <View
            pointerEvents="box-none"
            style={
              {
                "alignItems": "center",
                "flex": 1,
                "flexDirection": "row",
                "justifyContent": "center",
              }
            }
          >
            <View
              collapsable={false}
              pointerEvents="box-none"
              style={
                {
                  "marginHorizontal": 16,
                  "opacity": 1,
                }
              }
            >
              <Text
                accessibilityRole="header"
                aria-level="1"
                collapsable={false}
                numberOfLines={1}
                onLayout={[Function]}
                style={
                  {
                    "color": "rgb(28, 28, 30)",
                    "fontSize": 17,
                    "fontWeight": "600",
                  }
                }
              >
                Bridge
              </Text>
            </View>
          </View>
        </View>
      </View>
    </View>
    <RNSScreenContainer
      onLayout={[Function]}
      style={
        {
          "flex": 1,
        }
      }
    >
      <RNSScreen
        activityState={2}
        collapsable={false}
        gestureResponseDistance={
          {
            "bottom": -1,
            "end": -1,
            "start": -1,
            "top": -1,
          }
        }
        onGestureCancel={[Function]}
        pointerEvents="box-none"
        sheetAllowedDetents="large"
        sheetCornerRadius={-1}
        sheetExpandsWhenScrolledToEdge={true}
        sheetGrabberVisible={false}
        sheetLargestUndimmedDetent="all"
        style={
          {
            "bottom": 0,
            "left": 0,
            "position": "absolute",
            "right": 0,
            "top": 0,
            "zIndex": undefined,
          }
        }
      >
        <View
          collapsable={false}
          style={
            {
              "opacity": 1,
            }
          }
        />
        <View
          accessibilityElementsHidden={false}
          closing={false}
          gestureVelocityImpact={0.3}
          importantForAccessibility="auto"
          onClose={[Function]}
          onGestureBegin={[Function]}
          onGestureCanceled={[Function]}
          onGestureEnd={[Function]}
          onOpen={[Function]}
          onTransition={[Function]}
          pointerEvents="box-none"
          style={
            [
              {
                "overflow": undefined,
              },
              {
                "bottom": 0,
                "left": 0,
                "position": "absolute",
                "right": 0,
                "top": 0,
              },
            ]
          }
          transitionSpec={
            {
              "close": {
                "animation": "spring",
                "config": {
                  "damping": 500,
                  "mass": 3,
                  "overshootClamping": true,
                  "restDisplacementThreshold": 10,
                  "restSpeedThreshold": 10,
                  "stiffness": 1000,
                },
              },
              "open": {
                "animation": "spring",
                "config": {
                  "damping": 500,
                  "mass": 3,
                  "overshootClamping": true,
                  "restDisplacementThreshold": 10,
                  "restSpeedThreshold": 10,
                  "stiffness": 1000,
                },
              },
            }
          }
        >
          <View
            collapsable={false}
            needsOffscreenAlphaCompositing={false}
            pointerEvents="box-none"
            style={
              {
                "flex": 1,
              }
            }
          >
            <View
              collapsable={false}
              onGestureHandlerEvent={[Function]}
              onGestureHandlerStateChange={[Function]}
              style={
                {
                  "flex": 1,
                  "transform": [
                    {
                      "translateX": 0,
                    },
                    {
                      "translateX": 0,
                    },
                  ],
                }
              }
            >
              <View
                collapsable={false}
                pointerEvents="none"
                style={
                  {
                    "backgroundColor": "rgb(242, 242, 242)",
                    "bottom": 0,
                    "left": 0,
                    "position": "absolute",
                    "shadowColor": "#000",
                    "shadowOffset": {
                      "height": 1,
                      "width": -1,
                    },
                    "shadowOpacity": 0.3,
                    "shadowRadius": 5,
                    "top": 0,
                    "width": 3,
                  }
                }
              />
              <View
                style={
                  [
                    {
                      "flex": 1,
                      "overflow": "hidden",
                    },
                    [
                      {
                        "backgroundColor": "rgb(242, 242, 242)",
                      },
                      undefined,
                    ],
                  ]
                }
              >
                <View
                  style={
                    {
                      "flex": 1,
                      "flexDirection": "column-reverse",
                    }
                  }
                >
                  <View
                    style={
                      {
                        "flex": 1,
                      }
                    }
                  >
                    <View
                      style={
                        [
                          {},
                          {
                            "backgroundColor": "#ffffff",
                            "borderColor": "#b7bbc866",
                            "borderRadius": 8,
                            "borderWidth": 1,
                            "gap": 12,
                            "marginBottom": 12,
                            "overflow": "hidden",
                            "paddingHorizontal": 16,
                            "paddingVertical": 12,
                          },
                        ]
                      }
                    >
                      <View
                        alignItems="center"
                        flexDirection="row"
                        justifyContent="space-between"
                        style={
                          [
                            {
                              "alignItems": "center",
                              "flexDirection": "row",
                              "justifyContent": "space-between",
                            },
                            undefined,
                          ]
                        }
                      >
                        <View
                          alignItems="center"
                          flexDirection="row"
                          style={
                            [
                              {
                                "alignItems": "center",
                                "flexDirection": "row",
                              },
                              {
                                "flexDirection": "row",
                                "flexWrap": "wrap",
                                "maxWidth": "80%",
                              },
                            ]
                          }
                        >
                          <View
                            alignItems="center"
                            flexDirection="row"
                            gap={2}
                            style={
                              [
                                {
                                  "alignItems": "center",
                                  "flexDirection": "row",
                                  "gap": 2,
                                },
                                undefined,
                              ]
                            }
                          >
                            <View
                              onLayout={[Function]}
                              style={{}}
                              testID="badgenetwork"
                            >
                              <View
                                style={
                                  {
                                    "alignItems": "center",
                                    "backgroundColor": "#ffffff",
                                    "borderColor": "#ffffff",
                                    "borderRadius": 8,
                                    "borderWidth": 1.5,
                                    "height": 24,
                                    "justifyContent": "center",
                                    "overflow": "hidden",
                                    "shadowColor": "#0000001a",
                                    "shadowOffset": {
                                      "height": 2,
                                      "width": 0,
                                    },
                                    "shadowOpacity": 1,
                                    "shadowRadius": 4,
                                    "width": 24,
                                  }
                                }
                              >
                                <Image
                                  onError={[Function]}
                                  resizeMode="contain"
                                  source={1}
                                  style={
                                    {
                                      "height": 24,
                                      "width": 24,
                                    }
                                  }
                                  testID="network-avatar-image"
                                />
                              </View>
                            </View>
                            <Text
                              accessibilityRole="text"
                              style={
                                {
                                  "color": "#121314",
                                  "fontFamily": "CentraNo1-Medium",
                                  "fontSize": 16,
                                  "fontWeight": "500",
                                  "letterSpacing": 0,
                                  "lineHeight": 24,
                                }
                              }
                            >
                              Ethereum Mainnet
                            </Text>
                          </View>
                          <SvgMock
                            color="#121314"
                            fill="currentColor"
                            height={16}
                            name="Arrow2Right"
                            style={
                              {
                                "height": 16,
                                "width": 16,
                              }
                            }
                            width={16}
                          />
                          <View
                            alignItems="center"
                            flexDirection="row"
                            gap={2}
                            style={
                              [
                                {
                                  "alignItems": "center",
                                  "flexDirection": "row",
                                  "gap": 2,
                                },
                                undefined,
                              ]
                            }
                          >
                            <View
                              onLayout={[Function]}
                              style={{}}
                              testID="badgenetwork"
                            >
                              <View
                                style={
                                  {
                                    "alignItems": "center",
                                    "backgroundColor": "#ffffff",
                                    "borderColor": "#ffffff",
                                    "borderRadius": 8,
                                    "borderWidth": 1.5,
                                    "height": 24,
                                    "justifyContent": "center",
                                    "overflow": "hidden",
                                    "shadowColor": "#0000001a",
                                    "shadowOffset": {
                                      "height": 2,
                                      "width": 0,
                                    },
                                    "shadowOpacity": 1,
                                    "shadowRadius": 4,
                                    "width": 24,
                                  }
                                }
                              >
                                <Image
                                  onError={[Function]}
                                  resizeMode="contain"
                                  source={1}
                                  style={
                                    {
                                      "height": 24,
                                      "width": 24,
                                    }
                                  }
                                  testID="network-avatar-image"
                                />
                              </View>
                            </View>
                            <Text
                              accessibilityRole="text"
                              style={
                                {
                                  "color": "#121314",
                                  "fontFamily": "CentraNo1-Medium",
                                  "fontSize": 16,
                                  "fontWeight": "500",
                                  "letterSpacing": 0,
                                  "lineHeight": 24,
                                }
                              }
                            >
                              Optimism
                            </Text>
                          </View>
                        </View>
                        <View
                          style={
                            {
                              "transform": [
                                {
                                  "rotate": "undefineddeg",
                                },
                              ],
                            }
                          }
                        >
                          <TouchableOpacity
                            accessibilityLabel="Expand quote details"
                            accessibilityRole="button"
                            activeOpacity={0.7}
                            onPress={[Function]}
                            testID="expand-quote-details"
                          >
<<<<<<< HEAD
                            <TouchableOpacity
                              accessibilityLabel="Expand quote details"
                              accessibilityRole="button"
                              activeOpacity={0.7}
                              onPress={[Function]}
                              testID="expand-quote-details"
                            >
                              <SvgMock
                                color="#9ca1af"
                                fill="currentColor"
                                height={16}
                                name="ArrowDown"
                                style={
                                  {
                                    "height": 16,
                                    "width": 16,
                                  }
=======
                            <SvgMock
                              color="#9ca1af"
                              height={16}
                              name="ArrowDown"
                              style={
                                {
                                  "height": 16,
                                  "width": 16,
>>>>>>> c92d8f9f
                                }
                              }
                              width={16}
                            />
                          </TouchableOpacity>
                        </View>
                      </View>
                      <View
                        style={
                          [
                            {
                              "alignItems": "center",
                              "flexDirection": "row",
                              "justifyContent": "space-between",
                              "overflow": "hidden",
                            },
                            [
                              undefined,
                            ],
                          ]
                        }
                      >
                        <View
                          style={
                            {
                              "alignItems": "flex-start",
                              "flex": 1,
                            }
                          }
                        >
                          <View
                            style={
                              {
                                "alignItems": "center",
                                "flexDirection": "row",
                                "gap": 8,
                              }
                            }
                          >
                            <View
                              style={
                                {
                                  "alignItems": "center",
                                  "flexDirection": "row",
                                }
                              }
                            >
                              <Text
                                accessibilityRole="text"
                                style={
                                  {
                                    "color": "#121314",
                                    "fontFamily": "CentraNo1-Medium",
                                    "fontSize": 16,
                                    "fontWeight": "500",
                                    "letterSpacing": 0,
                                    "lineHeight": 24,
                                  }
                                }
                                testID="label"
                              >
                                Network Fee
                              </Text>
                            </View>
                          </View>
                        </View>
                        <View
                          style={
                            {
                              "alignItems": "flex-end",
                              "flex": 1,
                            }
                          }
                        >
                          <View
                            style={
                              {
                                "alignItems": "center",
                                "flexDirection": "row",
                                "gap": 8,
                              }
                            }
                          >
                            <View
                              style={
                                {
                                  "alignItems": "center",
                                  "flexDirection": "row",
                                }
                              }
                            >
                              <Text
                                accessibilityRole="text"
                                style={
                                  {
                                    "color": "#121314",
                                    "fontFamily": "CentraNo1-Book",
                                    "fontSize": 16,
                                    "fontWeight": "400",
                                    "letterSpacing": 0,
                                    "lineHeight": 24,
                                  }
                                }
                                testID="label"
                              >
                                0.01
                              </Text>
                            </View>
                          </View>
                        </View>
                      </View>
                      <View
                        style={
                          [
                            {
                              "alignItems": "center",
                              "flexDirection": "row",
                              "justifyContent": "space-between",
                              "overflow": "hidden",
                            },
                            [
                              undefined,
                            ],
                          ]
                        }
                      >
                        <View
                          style={
                            {
                              "alignItems": "flex-start",
                              "flex": 1,
                            }
                          }
                        >
                          <View
                            style={
                              {
                                "alignItems": "center",
                                "flexDirection": "row",
                                "gap": 8,
                              }
                            }
                          >
                            <View
                              style={
                                {
                                  "alignItems": "center",
                                  "flexDirection": "row",
                                }
                              }
                            >
                              <Text
                                accessibilityRole="text"
                                style={
                                  {
                                    "color": "#121314",
                                    "fontFamily": "CentraNo1-Medium",
                                    "fontSize": 16,
                                    "fontWeight": "500",
                                    "letterSpacing": 0,
                                    "lineHeight": 24,
                                  }
                                }
                                testID="label"
                              >
                                Time
                              </Text>
                            </View>
                          </View>
                        </View>
                        <View
                          style={
                            {
                              "alignItems": "flex-end",
                              "flex": 1,
                            }
                          }
                        >
                          <View
                            style={
                              {
                                "alignItems": "center",
                                "flexDirection": "row",
                                "gap": 8,
                              }
                            }
                          >
                            <View
                              style={
                                {
                                  "alignItems": "center",
                                  "flexDirection": "row",
                                }
                              }
                            >
                              <Text
                                accessibilityRole="text"
                                style={
                                  {
                                    "color": "#121314",
                                    "fontFamily": "CentraNo1-Book",
                                    "fontSize": 16,
                                    "fontWeight": "400",
                                    "letterSpacing": 0,
                                    "lineHeight": 24,
                                  }
                                }
                                testID="label"
                              >
                                1 min
                              </Text>
                            </View>
                          </View>
                        </View>
                      </View>
                      <View
                        style={
                          [
                            {},
                            undefined,
                          ]
                        }
                      >
                        <View
                          style={
                            [
                              {
                                "alignItems": "center",
                                "flexDirection": "row",
                                "justifyContent": "space-between",
                                "overflow": "hidden",
                              },
                              [
                                undefined,
                              ],
                            ]
                          }
                        >
                          <View
                            style={
                              {
                                "alignItems": "flex-start",
                                "flex": 1,
                              }
                            }
                          >
                            <View
                              style={
                                {
                                  "alignItems": "center",
                                  "flexDirection": "row",
                                  "gap": 8,
                                }
                              }
                            >
                              <View
                                style={
                                  {
                                    "alignItems": "center",
                                    "flexDirection": "row",
                                  }
                                }
                              >
                                <Text
                                  accessibilityRole="text"
                                  style={
                                    {
                                      "color": "#121314",
                                      "fontFamily": "CentraNo1-Medium",
                                      "fontSize": 16,
                                      "fontWeight": "500",
                                      "letterSpacing": 0,
                                      "lineHeight": 24,
                                    }
                                  }
                                  testID="label"
                                >
                                  Quote
                                </Text>
                                <TouchableOpacity
                                  accessibilityLabel="Why we recommend this quote tooltip"
                                  accessibilityRole="button"
                                  accessible={true}
                                  activeOpacity={1}
                                  disabled={false}
                                  onPress={[Function]}
                                  onPressIn={[Function]}
                                  onPressOut={[Function]}
                                  style={
                                    {
                                      "alignItems": "center",
                                      "borderRadius": 8,
                                      "height": 24,
                                      "justifyContent": "center",
                                      "opacity": 1,
                                      "width": 24,
                                    }
                                  }
                                >
                                  <SvgMock
                                    color="#9ca1af"
                                    fill="currentColor"
                                    height={16}
                                    name="Question"
                                    style={
                                      {
                                        "height": 16,
                                        "width": 16,
                                      }
                                    }
                                    width={16}
                                  />
                                </TouchableOpacity>
                              </View>
                            </View>
                          </View>
                          <View
                            style={
                              {
                                "alignItems": "flex-end",
                                "flex": 1,
                              }
                            }
                          >
                            <View
                              style={
                                {
                                  "alignItems": "center",
                                  "flexDirection": "row",
                                  "gap": 8,
                                }
                              }
                            >
                              <View
                                style={
                                  {
                                    "alignItems": "center",
                                    "flexDirection": "row",
                                  }
                                }
                              >
                                <Text
                                  accessibilityRole="text"
                                  style={
                                    {
                                      "color": "#121314",
                                      "fontFamily": "CentraNo1-Book",
                                      "fontSize": 16,
                                      "fontWeight": "400",
                                      "letterSpacing": 0,
                                      "lineHeight": 24,
                                    }
                                  }
                                  testID="label"
                                >
                                  1 ETH = 24.4 USDC
                                </Text>
                              </View>
                            </View>
                          </View>
                        </View>
                        <View
                          style={
                            [
                              {},
                              {
                                "bottom": 0,
                                "height": 30,
                                "left": 0,
                                "position": "absolute",
                                "right": 0,
                              },
                            ]
                          }
                        >
                          <RNSVGSvgView
                            bbHeight="30"
                            bbWidth="100%"
                            focusable={false}
                            height="30"
                            style={
                              [
                                {
                                  "backgroundColor": "transparent",
                                  "borderWidth": 0,
                                },
                                {
                                  "flex": 0,
                                  "height": 30,
                                  "width": "100%",
                                },
                              ]
                            }
                            width="100%"
                          >
                            <RNSVGGroup
                              fill={
                                {
                                  "payload": 4278190080,
                                  "type": 0,
                                }
                              }
                            >
                              <RNSVGDefs>
                                <RNSVGLinearGradient
                                  gradient={
                                    [
                                      0,
                                      16777215,
                                      1,
                                      -1,
                                    ]
                                  }
                                  gradientTransform={null}
                                  gradientUnits={0}
                                  name="fadeGradient"
                                  x1="0"
                                  x2="0"
                                  y1="0"
                                  y2="1"
                                />
                              </RNSVGDefs>
                              <RNSVGRect
                                fill={
                                  {
                                    "brushRef": "fadeGradient",
                                    "type": 1,
                                  }
                                }
                                height="30"
                                propList={
                                  [
                                    "fill",
                                  ]
                                }
                                width="100%"
                                x="0"
                                y="0"
                              />
                            </RNSVGGroup>
                          </RNSVGSvgView>
                        </View>
                      </View>
                    </View>
                  </View>
                </View>
              </View>
            </View>
          </View>
        </View>
      </RNSScreen>
    </RNSScreenContainer>
  </RNCSafeAreaProvider>
</View>
`;<|MERGE_RESOLUTION|>--- conflicted
+++ resolved
@@ -535,25 +535,6 @@
                             onPress={[Function]}
                             testID="expand-quote-details"
                           >
-<<<<<<< HEAD
-                            <TouchableOpacity
-                              accessibilityLabel="Collapse quote details"
-                              accessibilityRole="button"
-                              activeOpacity={0.7}
-                              onPress={[Function]}
-                              testID="expand-quote-details"
-                            >
-                              <SvgMock
-                                color="#9ca1af"
-                                fill="currentColor"
-                                height={16}
-                                name="ArrowDown"
-                                style={
-                                  {
-                                    "height": 16,
-                                    "width": 16,
-                                  }
-=======
                             <SvgMock
                               color="#9ca1af"
                               height={16}
@@ -562,7 +543,6 @@
                                 {
                                   "height": 16,
                                   "width": 16,
->>>>>>> c92d8f9f
                                 }
                               }
                               width={16}
@@ -1124,12 +1104,7 @@
                                     </Text>
                                     <SvgMock
                                       color="#9ca1af"
-<<<<<<< HEAD
-                                      fill="currentColor"
-                                      height={12}
-=======
                                       height={16}
->>>>>>> c92d8f9f
                                       name="Edit"
                                       style={
                                         {
@@ -1738,25 +1713,6 @@
                             onPress={[Function]}
                             testID="expand-quote-details"
                           >
-<<<<<<< HEAD
-                            <TouchableOpacity
-                              accessibilityLabel="Expand quote details"
-                              accessibilityRole="button"
-                              activeOpacity={0.7}
-                              onPress={[Function]}
-                              testID="expand-quote-details"
-                            >
-                              <SvgMock
-                                color="#9ca1af"
-                                fill="currentColor"
-                                height={16}
-                                name="ArrowDown"
-                                style={
-                                  {
-                                    "height": 16,
-                                    "width": 16,
-                                  }
-=======
                             <SvgMock
                               color="#9ca1af"
                               height={16}
@@ -1765,7 +1721,6 @@
                                 {
                                   "height": 16,
                                   "width": 16,
->>>>>>> c92d8f9f
                                 }
                               }
                               width={16}
