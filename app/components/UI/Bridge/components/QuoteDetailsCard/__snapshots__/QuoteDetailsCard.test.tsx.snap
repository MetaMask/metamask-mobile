--- conflicted
+++ resolved
@@ -396,11 +396,7 @@
                                     accessibilityRole="text"
                                     style={
                                       {
-<<<<<<< HEAD
-                                        "color": "#121314",
-=======
                                         "color": "#686e7d",
->>>>>>> f4e8f8d0
                                         "fontFamily": "Geist Regular",
                                         "fontSize": 16,
                                         "letterSpacing": 0,
@@ -565,11 +561,7 @@
                                   accessibilityRole="text"
                                   style={
                                     {
-<<<<<<< HEAD
-                                      "color": "#121314",
-=======
                                       "color": "#686e7d",
->>>>>>> f4e8f8d0
                                       "fontFamily": "Geist Regular",
                                       "fontSize": 16,
                                       "letterSpacing": 0,
@@ -705,11 +697,7 @@
                                   accessibilityRole="text"
                                   style={
                                     {
-<<<<<<< HEAD
-                                      "color": "#121314",
-=======
                                       "color": "#686e7d",
->>>>>>> f4e8f8d0
                                       "fontFamily": "Geist Regular",
                                       "fontSize": 16,
                                       "letterSpacing": 0,
@@ -798,11 +786,7 @@
                                     accessibilityRole="text"
                                     style={
                                       {
-<<<<<<< HEAD
-                                        "color": "#121314",
-=======
                                         "color": "#686e7d",
->>>>>>> f4e8f8d0
                                         "fontFamily": "Geist Regular",
                                         "fontSize": 16,
                                         "letterSpacing": 0,
@@ -813,11 +797,7 @@
                                     0.5%
                                   </Text>
                                   <SvgMock
-<<<<<<< HEAD
-                                    color="#b7bbc8"
-=======
                                     color="#686e7d"
->>>>>>> f4e8f8d0
                                     fill="currentColor"
                                     height={16}
                                     name="Edit"
@@ -878,11 +858,7 @@
                                   accessibilityRole="text"
                                   style={
                                     {
-<<<<<<< HEAD
-                                      "color": "#121314",
-=======
                                       "color": "#686e7d",
->>>>>>> f4e8f8d0
                                       "fontFamily": "Geist Regular",
                                       "fontSize": 16,
                                       "letterSpacing": 0,
@@ -959,11 +935,7 @@
                                   accessibilityRole="text"
                                   style={
                                     {
-<<<<<<< HEAD
-                                      "color": "#121314",
-=======
                                       "color": "#686e7d",
->>>>>>> f4e8f8d0
                                       "fontFamily": "Geist Regular",
                                       "fontSize": 16,
                                       "letterSpacing": 0,
@@ -1009,11 +981,7 @@
                               accessibilityRole="text"
                               style={
                                 {
-<<<<<<< HEAD
-                                  "color": "#121314",
-=======
                                   "color": "#686e7d",
->>>>>>> f4e8f8d0
                                   "fontFamily": "Geist Regular",
                                   "fontSize": 16,
                                   "letterSpacing": 0,
