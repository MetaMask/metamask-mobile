// Jest Snapshot v1, https://goo.gl/fbAQLP

exports[`QuoteDetailsCard renders initial state 1`] = `
<View
  style={
    {
      "flex": 1,
    }
  }
>
  <RNCSafeAreaProvider
    onInsetsChange={[Function]}
    style={
      [
        {
          "flex": 1,
        },
        undefined,
      ]
    }
  >
    <View
      collapsable={false}
      pointerEvents="box-none"
      style={
        {
          "zIndex": 1,
        }
      }
    >
      <View
        accessibilityElementsHidden={false}
        importantForAccessibility="auto"
        onLayout={[Function]}
        pointerEvents="box-none"
        style={null}
      >
        <View
          collapsable={false}
          pointerEvents="box-none"
          style={
            {
              "bottom": 0,
              "left": 0,
              "opacity": 1,
              "position": "absolute",
              "right": 0,
              "top": 0,
              "zIndex": 0,
            }
          }
        >
          <View
            collapsable={false}
            style={
              {
                "backgroundColor": "rgb(255, 255, 255)",
                "borderBottomColor": "rgb(216, 216, 216)",
                "flex": 1,
                "shadowColor": "rgb(216, 216, 216)",
                "shadowOffset": {
                  "height": 0.5,
                  "width": 0,
                },
                "shadowOpacity": 0.85,
                "shadowRadius": 0,
              }
            }
          />
        </View>
        <View
          collapsable={false}
          pointerEvents="box-none"
          style={
            {
              "height": 64,
              "maxHeight": undefined,
              "minHeight": undefined,
              "opacity": undefined,
              "transform": undefined,
            }
          }
        >
          <View
            pointerEvents="none"
            style={
              {
                "height": 20,
              }
            }
          />
          <View
            pointerEvents="box-none"
            style={
              {
                "alignItems": "center",
                "flex": 1,
                "flexDirection": "row",
                "justifyContent": "center",
              }
            }
          >
            <View
              collapsable={false}
              pointerEvents="box-none"
              style={
                {
                  "marginHorizontal": 16,
                  "opacity": 1,
                }
              }
            >
              <Text
                accessibilityRole="header"
                aria-level="1"
                collapsable={false}
                numberOfLines={1}
                onLayout={[Function]}
                style={
                  {
                    "color": "rgb(28, 28, 30)",
                    "fontSize": 17,
                    "fontWeight": "600",
                  }
                }
              >
                Bridge
              </Text>
            </View>
          </View>
        </View>
      </View>
    </View>
    <RNSScreenContainer
      onLayout={[Function]}
      style={
        {
          "flex": 1,
        }
      }
    >
      <RNSScreen
        activityState={2}
        collapsable={false}
        gestureResponseDistance={
          {
            "bottom": -1,
            "end": -1,
            "start": -1,
            "top": -1,
          }
        }
        onGestureCancel={[Function]}
        pointerEvents="box-none"
        sheetAllowedDetents="large"
        sheetCornerRadius={-1}
        sheetExpandsWhenScrolledToEdge={true}
        sheetGrabberVisible={false}
        sheetLargestUndimmedDetent="all"
        style={
          {
            "bottom": 0,
            "left": 0,
            "position": "absolute",
            "right": 0,
            "top": 0,
            "zIndex": undefined,
          }
        }
      >
        <View
          collapsable={false}
          style={
            {
              "opacity": 1,
            }
          }
        />
        <View
          accessibilityElementsHidden={false}
          closing={false}
          gestureVelocityImpact={0.3}
          importantForAccessibility="auto"
          onClose={[Function]}
          onGestureBegin={[Function]}
          onGestureCanceled={[Function]}
          onGestureEnd={[Function]}
          onOpen={[Function]}
          onTransition={[Function]}
          pointerEvents="box-none"
          style={
            [
              {
                "overflow": undefined,
              },
              {
                "bottom": 0,
                "left": 0,
                "position": "absolute",
                "right": 0,
                "top": 0,
              },
            ]
          }
          transitionSpec={
            {
              "close": {
                "animation": "spring",
                "config": {
                  "damping": 500,
                  "mass": 3,
                  "overshootClamping": true,
                  "restDisplacementThreshold": 10,
                  "restSpeedThreshold": 10,
                  "stiffness": 1000,
                },
              },
              "open": {
                "animation": "spring",
                "config": {
                  "damping": 500,
                  "mass": 3,
                  "overshootClamping": true,
                  "restDisplacementThreshold": 10,
                  "restSpeedThreshold": 10,
                  "stiffness": 1000,
                },
              },
            }
          }
        >
          <View
            collapsable={false}
            needsOffscreenAlphaCompositing={false}
            pointerEvents="box-none"
            style={
              {
                "flex": 1,
              }
            }
          >
            <View
              collapsable={false}
              enabled={false}
              handlerTag={-1}
              handlerType="PanGestureHandler"
              onGestureHandlerEvent={[Function]}
              onGestureHandlerStateChange={[Function]}
              style={
                {
                  "flex": 1,
                  "transform": [
                    {
                      "translateX": 0,
                    },
                    {
                      "translateX": 0,
                    },
                  ],
                }
              }
            >
              <View
                collapsable={false}
                pointerEvents="none"
                style={
                  {
                    "backgroundColor": "rgb(242, 242, 242)",
                    "bottom": 0,
                    "left": 0,
                    "position": "absolute",
                    "shadowColor": "#000",
                    "shadowOffset": {
                      "height": 1,
                      "width": -1,
                    },
                    "shadowOpacity": 0.3,
                    "shadowRadius": 5,
                    "top": 0,
                    "width": 3,
                  }
                }
              />
              <View
                style={
                  [
                    {
                      "flex": 1,
                      "overflow": "hidden",
                    },
                    [
                      {
                        "backgroundColor": "rgb(242, 242, 242)",
                      },
                      undefined,
                    ],
                  ]
                }
              >
                <View
                  style={
                    {
                      "flex": 1,
                      "flexDirection": "column-reverse",
                    }
                  }
                >
                  <View
                    style={
                      {
                        "flex": 1,
                      }
                    }
                  >
                    <View
                      style={
                        [
                          {
                            "display": "flex",
                          },
                          undefined,
                        ]
                      }
                    >
                      <View
                        style={
                          [
                            {
                              "display": "flex",
                            },
                            {
                              "backgroundColor": "#ffffff",
                              "gap": 12,
                              "overflow": "hidden",
                              "paddingBottom": 16,
                              "paddingHorizontal": 16,
                              "paddingTop": 12,
                            },
                          ]
                        }
                      >
                        <View
                          style={
                            [
                              {
                                "alignItems": "center",
                                "flexDirection": "row",
                                "justifyContent": "space-between",
                                "overflow": "hidden",
                              },
                              [
                                undefined,
                              ],
                            ]
                          }
                        >
                          <View
                            style={
                              {
                                "alignItems": "flex-start",
                                "flex": 1,
                              }
                            }
                          >
                            <View
                              style={
                                {
                                  "alignItems": "center",
                                  "flexDirection": "row",
                                  "gap": 8,
                                }
                              }
                            >
                              <View
                                style={
                                  {
                                    "alignItems": "center",
                                    "flexDirection": "row",
                                  }
                                }
                              >
                                <View
                                  style={
                                    [
                                      {
                                        "alignItems": "center",
                                        "display": "flex",
                                        "flexDirection": "row",
                                        "gap": 4,
                                      },
                                      undefined,
                                    ]
                                  }
                                >
                                  <Text
                                    accessibilityRole="text"
                                    style={
                                      {
                                        "color": "#121314",
                                        "fontFamily": "Geist Regular",
                                        "fontSize": 16,
                                        "letterSpacing": 0,
                                        "lineHeight": 24,
                                      }
                                    }
                                  >
                                    Rate
                                  </Text>
                                  <View
                                    style={
                                      [
                                        {
                                          "display": "flex",
                                        },
                                        {
                                          "minWidth": 40,
                                        },
                                      ]
                                    }
                                  >
                                    <Text
                                      accessibilityRole="text"
                                      style={
                                        {
                                          "color": "#686e7d",
                                          "fontFamily": "Geist Regular",
                                          "fontSize": 16,
                                          "letterSpacing": 0,
                                          "lineHeight": 24,
                                        }
                                      }
                                    >
                                      0:30
                                    </Text>
                                  </View>
                                </View>
                                <TouchableOpacity
                                  accessibilityLabel="Rate tooltip"
                                  accessibilityRole="button"
                                  accessible={true}
                                  activeOpacity={1}
                                  disabled={false}
                                  onPress={[Function]}
                                  onPressIn={[Function]}
                                  onPressOut={[Function]}
                                  style={
                                    {
                                      "alignItems": "center",
                                      "borderRadius": 8,
                                      "height": 24,
                                      "justifyContent": "center",
                                      "opacity": 1,
                                      "width": 24,
                                    }
                                  }
                                >
                                  <SvgMock
<<<<<<< HEAD
                                    color="#b7bbc8"
=======
                                    color="#686e7d"
>>>>>>> 338177c4
                                    fill="currentColor"
                                    height={16}
                                    name="Info"
                                    style={
                                      {
                                        "height": 16,
                                        "width": 16,
                                      }
                                    }
                                    width={16}
                                  />
                                </TouchableOpacity>
                              </View>
                            </View>
                          </View>
                          <View
                            style={
                              {
                                "alignItems": "flex-end",
                                "flex": 1,
                              }
                            }
                          >
                            <View
                              style={
                                {
                                  "alignItems": "center",
                                  "flexDirection": "row",
                                  "gap": 8,
                                }
                              }
                            >
                              <View
                                style={
                                  {
                                    "alignItems": "center",
                                    "flexDirection": "row",
                                  }
                                }
                              >
                                <Text
                                  accessibilityRole="text"
                                  adjustsFontSizeToFit={true}
                                  minimumFontScale={0.8}
                                  numberOfLines={1}
                                  style={
                                    {
                                      "color": "#121314",
                                      "fontFamily": "Geist Regular",
                                      "fontSize": 16,
                                      "letterSpacing": 0,
                                      "lineHeight": 24,
                                    }
                                  }
                                >
                                  1 ETH = 24.4 USDC
                                </Text>
                              </View>
                            </View>
                          </View>
                        </View>
                        <View
                          style={
                            [
                              {
                                "alignItems": "center",
                                "flexDirection": "row",
                                "justifyContent": "space-between",
                                "overflow": "hidden",
                              },
                              [
                                undefined,
                              ],
                            ]
                          }
                        >
                          <View
                            style={
                              {
                                "alignItems": "flex-start",
                                "flex": 1,
                              }
                            }
                          >
                            <View
                              style={
                                {
                                  "alignItems": "center",
                                  "flexDirection": "row",
                                  "gap": 8,
                                }
                              }
                            >
                              <View
                                style={
                                  {
                                    "alignItems": "center",
                                    "flexDirection": "row",
                                  }
                                }
                              >
                                <Text
                                  accessibilityRole="text"
                                  style={
                                    {
                                      "color": "#121314",
                                      "fontFamily": "Geist Regular",
                                      "fontSize": 16,
                                      "letterSpacing": 0,
                                      "lineHeight": 24,
                                    }
                                  }
                                  testID="label"
                                >
                                  Network Fee
                                </Text>
                                <TouchableOpacity
                                  accessibilityLabel="Network Fee tooltip"
                                  accessibilityRole="button"
                                  accessible={true}
                                  activeOpacity={1}
                                  disabled={false}
                                  onPress={[Function]}
                                  onPressIn={[Function]}
                                  onPressOut={[Function]}
                                  style={
                                    {
                                      "alignItems": "center",
                                      "borderRadius": 8,
                                      "height": 24,
                                      "justifyContent": "center",
                                      "opacity": 1,
                                      "width": 24,
                                    }
                                  }
                                >
                                  <SvgMock
<<<<<<< HEAD
                                    color="#b7bbc8"
=======
                                    color="#686e7d"
>>>>>>> 338177c4
                                    fill="currentColor"
                                    height={16}
                                    name="Info"
                                    style={
                                      {
                                        "height": 16,
                                        "width": 16,
                                      }
                                    }
                                    width={16}
                                  />
                                </TouchableOpacity>
                              </View>
                            </View>
                          </View>
                          <View
                            style={
                              {
                                "alignItems": "flex-end",
                                "flex": 1,
                              }
                            }
                          >
                            <View
                              style={
                                {
                                  "alignItems": "center",
                                  "flexDirection": "row",
                                  "gap": 8,
                                }
                              }
                            >
                              <View
                                style={
                                  {
                                    "alignItems": "center",
                                    "flexDirection": "row",
                                  }
                                }
                              >
                                <Text
                                  accessibilityRole="text"
                                  style={
                                    {
                                      "color": "#121314",
                                      "fontFamily": "Geist Regular",
                                      "fontSize": 16,
                                      "letterSpacing": 0,
                                      "lineHeight": 24,
                                    }
                                  }
                                  testID="label"
                                >
                                  0.01
                                </Text>
                              </View>
                            </View>
                          </View>
                        </View>
                        <View
                          style={
                            [
                              {
                                "alignItems": "center",
                                "flexDirection": "row",
                                "justifyContent": "space-between",
                                "overflow": "hidden",
                              },
                              [
                                undefined,
                              ],
                            ]
                          }
                        >
                          <View
                            style={
                              {
                                "alignItems": "flex-start",
                                "flex": 1,
                              }
                            }
                          >
                            <View
                              style={
                                {
                                  "alignItems": "center",
                                  "flexDirection": "row",
                                  "gap": 8,
                                }
                              }
                            >
                              <View
                                style={
                                  {
                                    "alignItems": "center",
                                    "flexDirection": "row",
                                  }
                                }
                              >
                                <Text
                                  accessibilityRole="text"
                                  style={
                                    {
                                      "color": "#121314",
                                      "fontFamily": "Geist Regular",
                                      "fontSize": 16,
                                      "letterSpacing": 0,
                                      "lineHeight": 24,
                                    }
                                  }
                                  testID="label"
                                >
                                  Slippage
                                </Text>
                                <TouchableOpacity
                                  accessibilityLabel="Slippage tooltip"
                                  accessibilityRole="button"
                                  accessible={true}
                                  activeOpacity={1}
                                  disabled={false}
                                  onPress={[Function]}
                                  onPressIn={[Function]}
                                  onPressOut={[Function]}
                                  style={
                                    {
                                      "alignItems": "center",
                                      "borderRadius": 8,
                                      "height": 24,
                                      "justifyContent": "center",
                                      "opacity": 1,
                                      "width": 24,
                                    }
                                  }
                                >
                                  <SvgMock
<<<<<<< HEAD
                                    color="#b7bbc8"
=======
                                    color="#686e7d"
>>>>>>> 338177c4
                                    fill="currentColor"
                                    height={16}
                                    name="Info"
                                    style={
                                      {
                                        "height": 16,
                                        "width": 16,
                                      }
                                    }
                                    width={16}
                                  />
                                </TouchableOpacity>
                              </View>
                            </View>
                          </View>
                          <View
                            style={
                              {
                                "alignItems": "flex-end",
                                "flex": 1,
                              }
                            }
                          >
                            <View
                              style={
                                {
                                  "alignItems": "center",
                                  "flexDirection": "row",
                                  "gap": 8,
                                }
                              }
                            >
                              <View
                                style={
                                  {
                                    "alignItems": "center",
                                    "flexDirection": "row",
                                  }
                                }
                              >
                                <TouchableOpacity
                                  activeOpacity={0.6}
                                  onPress={[Function]}
                                  style={
                                    {
                                      "alignItems": "center",
                                      "flexDirection": "row",
                                      "gap": 4,
                                    }
                                  }
                                  testID="edit-slippage-button"
                                >
                                  <Text
                                    accessibilityRole="text"
                                    style={
                                      {
                                        "color": "#121314",
                                        "fontFamily": "Geist Regular",
                                        "fontSize": 16,
                                        "letterSpacing": 0,
                                        "lineHeight": 24,
                                      }
                                    }
                                  >
                                    0.5%
                                  </Text>
                                  <SvgMock
                                    color="#b7bbc8"
                                    fill="currentColor"
                                    height={16}
                                    name="Edit"
                                    style={
                                      {
                                        "height": 16,
                                        "width": 16,
                                      }
                                    }
                                    width={16}
                                  />
                                </TouchableOpacity>
                              </View>
                            </View>
                          </View>
                        </View>
                        <View
                          style={
                            [
                              {
                                "alignItems": "center",
                                "flexDirection": "row",
                                "justifyContent": "space-between",
                                "overflow": "hidden",
                              },
                              [
                                undefined,
                              ],
                            ]
                          }
                        >
                          <View
                            style={
                              {
                                "alignItems": "flex-start",
                                "flex": 1,
                              }
                            }
                          >
                            <View
                              style={
                                {
                                  "alignItems": "center",
                                  "flexDirection": "row",
                                  "gap": 8,
                                }
                              }
                            >
                              <View
                                style={
                                  {
                                    "alignItems": "center",
                                    "flexDirection": "row",
                                  }
                                }
                              >
<<<<<<< HEAD
                                <View
                                  style={
                                    [
                                      {
                                        "alignItems": "center",
                                        "display": "flex",
                                        "flexDirection": "row",
                                        "gap": 16,
                                      },
                                      undefined,
                                    ]
=======
                                <Text
                                  accessibilityRole="text"
                                  style={
                                    {
                                      "color": "#121314",
                                      "fontFamily": "Geist Regular",
                                      "fontSize": 16,
                                      "letterSpacing": 0,
                                      "lineHeight": 24,
                                    }
>>>>>>> 338177c4
                                  }
                                  testID="label"
                                >
<<<<<<< HEAD
                                  <TouchableOpacity
                                    activeOpacity={0.6}
                                    onPress={[Function]}
                                    style={
                                      {
                                        "alignItems": "center",
                                        "flexDirection": "row",
                                        "gap": 4,
                                      }
                                    }
                                    testID="edit-slippage-button"
                                  >
                                    <Text
                                      accessibilityRole="text"
                                      style={
                                        {
                                          "color": "#121314",
                                          "fontFamily": "Geist Medium",
                                          "fontSize": 16,
                                          "letterSpacing": 0,
                                          "lineHeight": 24,
                                        }
                                      }
                                    >
                                      Slippage
                                    </Text>
                                    <SvgMock
                                      color="#b7bbc8"
                                      fill="currentColor"
                                      height={16}
                                      name="Edit"
                                      style={
                                        {
                                          "height": 16,
                                          "width": 16,
                                        }
                                      }
                                      width={16}
                                    />
                                  </TouchableOpacity>
                                </View>
=======
                                  Price Impact
                                </Text>
>>>>>>> 338177c4
                                <TouchableOpacity
                                  accessibilityLabel="Price Impact tooltip"
                                  accessibilityRole="button"
                                  accessible={true}
                                  activeOpacity={1}
                                  disabled={false}
                                  onPress={[Function]}
                                  onPressIn={[Function]}
                                  onPressOut={[Function]}
                                  style={
                                    {
                                      "alignItems": "center",
                                      "borderRadius": 8,
                                      "height": 24,
                                      "justifyContent": "center",
                                      "opacity": 1,
                                      "width": 24,
                                    }
                                  }
                                >
                                  <SvgMock
<<<<<<< HEAD
                                    color="#b7bbc8"
=======
                                    color="#686e7d"
>>>>>>> 338177c4
                                    fill="currentColor"
                                    height={16}
                                    name="Info"
                                    style={
                                      {
                                        "height": 16,
                                        "width": 16,
                                      }
                                    }
                                    width={16}
                                  />
                                </TouchableOpacity>
                              </View>
                            </View>
                          </View>
                          <View
                            style={
                              {
                                "alignItems": "flex-end",
                                "flex": 1,
                              }
                            }
                          >
                            <View
                              style={
                                {
                                  "alignItems": "center",
                                  "flexDirection": "row",
                                  "gap": 8,
                                }
                              }
                            >
                              <View
                                style={
                                  {
                                    "alignItems": "center",
                                    "flexDirection": "row",
                                  }
                                }
                              >
                                <Text
                                  accessibilityRole="text"
                                  style={
                                    {
                                      "color": "#121314",
                                      "fontFamily": "Geist Regular",
                                      "fontSize": 16,
                                      "letterSpacing": 0,
                                      "lineHeight": 24,
                                    }
                                  }
                                  testID="label"
                                >
                                  -0.06%
                                </Text>
                              </View>
                            </View>
                          </View>
                        </View>
                        <View
                          style={
                            [
                              {
                                "alignItems": "center",
                                "flexDirection": "row",
                                "justifyContent": "space-between",
                                "overflow": "hidden",
                              },
                              undefined,
                            ]
                          }
                        >
                          <View
                            style={
                              [
                                {
                                  "display": "flex",
                                },
                                {
                                  "flex": 1,
                                  "minWidth": "auto",
                                  "width": "auto",
                                },
                              ]
                            }
                          >
                            <Text
                              accessibilityRole="text"
                              style={
                                {
                                  "color": "#121314",
                                  "fontFamily": "Geist Regular",
                                  "fontSize": 16,
                                  "letterSpacing": 0,
                                  "lineHeight": 24,
                                }
                              }
                            >
                              Recipient
                            </Text>
                          </View>
                          <View
                            style={
                              [
                                {
                                  "alignItems": "flex-end",
                                  "display": "flex",
                                  "justifyContent": "flex-end",
                                },
                                {
                                  "flex": 1,
                                },
                              ]
                            }
                          >
                            <TouchableOpacity
                              activeOpacity={0.6}
                              onPress={[Function]}
                              style={
                                {
                                  "alignItems": "center",
                                  "flex": 1,
                                  "flexDirection": "row",
                                  "gap": 4,
                                }
                              }
                              testID="recipient-selector-button"
                            >
                              <Text
                                accessibilityRole="text"
                                ellipsizeMode="tail"
                                numberOfLines={1}
                                style={
                                  {
                                    "color": "#121314",
                                    "flexShrink": 1,
                                    "fontFamily": "Geist Regular",
                                    "fontSize": 16,
                                    "letterSpacing": 0,
                                    "lineHeight": 24,
                                  }
                                }
                              >
                                Select recipient
                              </Text>
                              <SvgMock
                                color="#b7bbc8"
                                fill="currentColor"
                                height={16}
                                name="Edit"
                                style={
                                  {
                                    "height": 16,
                                    "width": 16,
                                  }
                                }
                                width={16}
                              />
                            </TouchableOpacity>
                          </View>
                        </View>
                      </View>
                    </View>
                  </View>
                </View>
              </View>
            </View>
          </View>
        </View>
      </RNSScreen>
    </RNSScreenContainer>
  </RNCSafeAreaProvider>
</View>
`;<|MERGE_RESOLUTION|>--- conflicted
+++ resolved
@@ -455,11 +455,7 @@
                                   }
                                 >
                                   <SvgMock
-<<<<<<< HEAD
-                                    color="#b7bbc8"
-=======
                                     color="#686e7d"
->>>>>>> 338177c4
                                     fill="currentColor"
                                     height={16}
                                     name="Info"
@@ -597,11 +593,7 @@
                                   }
                                 >
                                   <SvgMock
-<<<<<<< HEAD
-                                    color="#b7bbc8"
-=======
                                     color="#686e7d"
->>>>>>> 338177c4
                                     fill="currentColor"
                                     height={16}
                                     name="Info"
@@ -737,11 +729,7 @@
                                   }
                                 >
                                   <SvgMock
-<<<<<<< HEAD
-                                    color="#b7bbc8"
-=======
                                     color="#686e7d"
->>>>>>> 338177c4
                                     fill="currentColor"
                                     height={16}
                                     name="Info"
@@ -866,19 +854,6 @@
                                   }
                                 }
                               >
-<<<<<<< HEAD
-                                <View
-                                  style={
-                                    [
-                                      {
-                                        "alignItems": "center",
-                                        "display": "flex",
-                                        "flexDirection": "row",
-                                        "gap": 16,
-                                      },
-                                      undefined,
-                                    ]
-=======
                                 <Text
                                   accessibilityRole="text"
                                   style={
@@ -889,56 +864,11 @@
                                       "letterSpacing": 0,
                                       "lineHeight": 24,
                                     }
->>>>>>> 338177c4
                                   }
                                   testID="label"
                                 >
-<<<<<<< HEAD
-                                  <TouchableOpacity
-                                    activeOpacity={0.6}
-                                    onPress={[Function]}
-                                    style={
-                                      {
-                                        "alignItems": "center",
-                                        "flexDirection": "row",
-                                        "gap": 4,
-                                      }
-                                    }
-                                    testID="edit-slippage-button"
-                                  >
-                                    <Text
-                                      accessibilityRole="text"
-                                      style={
-                                        {
-                                          "color": "#121314",
-                                          "fontFamily": "Geist Medium",
-                                          "fontSize": 16,
-                                          "letterSpacing": 0,
-                                          "lineHeight": 24,
-                                        }
-                                      }
-                                    >
-                                      Slippage
-                                    </Text>
-                                    <SvgMock
-                                      color="#b7bbc8"
-                                      fill="currentColor"
-                                      height={16}
-                                      name="Edit"
-                                      style={
-                                        {
-                                          "height": 16,
-                                          "width": 16,
-                                        }
-                                      }
-                                      width={16}
-                                    />
-                                  </TouchableOpacity>
-                                </View>
-=======
                                   Price Impact
                                 </Text>
->>>>>>> 338177c4
                                 <TouchableOpacity
                                   accessibilityLabel="Price Impact tooltip"
                                   accessibilityRole="button"
@@ -960,11 +890,7 @@
                                   }
                                 >
                                   <SvgMock
-<<<<<<< HEAD
-                                    color="#b7bbc8"
-=======
                                     color="#686e7d"
->>>>>>> 338177c4
                                     fill="currentColor"
                                     height={16}
                                     name="Info"
