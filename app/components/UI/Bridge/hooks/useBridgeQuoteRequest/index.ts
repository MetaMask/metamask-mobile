--- conflicted
+++ resolved
@@ -67,11 +67,7 @@
       walletAddress,
       destWalletAddress: destAddress ?? walletAddress,
       gasIncluded: shouldUseSmartTransaction,
-<<<<<<< HEAD
-      gasless7702: false,
-=======
       gasless7702: false, // TODO research how to handle this
->>>>>>> 817d686e
     };
 
     await Engine.context.BridgeController.updateBridgeQuoteRequestParams(
