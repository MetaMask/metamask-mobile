--- conflicted
+++ resolved
@@ -60,13 +60,6 @@
     insufficientBalRef.current = insufficientBal;
   }, [insufficientBal]);
 
-  // Prevents infinite requests when user select max balance on
-  // source token input.
-  const insufficientBalRef = useRef(insufficientBal);
-  useEffect(() => {
-    insufficientBalRef.current = insufficientBal;
-  }, [insufficientBal]);
-
   /**
    * Updates quote parameters in the bridge controller
    */
@@ -99,11 +92,7 @@
       walletAddress,
       destWalletAddress: destAddress ?? walletAddress,
       gasIncluded,
-<<<<<<< HEAD
-      gasIncluded7702: false, // TODO: https://consensyssoftware.atlassian.net/browse/STX-263
-=======
       gasIncluded7702,
->>>>>>> adcb2c27
       insufficientBal: insufficientBalRef.current,
     };
 
@@ -121,10 +110,7 @@
     destAddress,
     context,
     gasIncluded,
-<<<<<<< HEAD
-=======
     gasIncluded7702,
->>>>>>> adcb2c27
   ]);
 
   // Create a stable debounced function that persists across renders
