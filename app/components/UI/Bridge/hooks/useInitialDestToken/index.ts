<<<<<<< HEAD
import { setDestToken, selectDestToken } from '../../../../../core/redux/slices/bridge';
=======
import { setDestToken, selectDestToken, selectBridgeViewMode } from '../../../../../core/redux/slices/bridge';
>>>>>>> 05d3e30f
import { useDispatch, useSelector } from 'react-redux';
import { DefaultSwapDestTokens } from '../../constants/default-swap-dest-tokens';
import { selectChainId } from '../../../../../selectors/networkController';
import { BridgeViewMode, BridgeToken } from '../../types';
import { getNativeSourceToken } from '../useInitialSourceToken';

// Need to pass in the initial source token to avoid a race condition with useInitialSourceToken
// Can't just use selectSourceToken because of race condition
export const useInitialDestToken = (initialSourceToken?: BridgeToken) => {
  const dispatch = useDispatch();
  const chainId = useSelector(selectChainId);
  const destToken  = useSelector(selectDestToken);
<<<<<<< HEAD
=======
  const bridgeViewMode = useSelector(selectBridgeViewMode);
>>>>>>> 05d3e30f

  const isSwap = bridgeViewMode === BridgeViewMode.Swap || bridgeViewMode === BridgeViewMode.Unified;

  if (destToken) return;

  let defaultDestToken = DefaultSwapDestTokens[chainId];

  // If the initial source token is the same as the default dest token, set the default dest token to the native token
  if (initialSourceToken?.address === defaultDestToken?.address) {
    defaultDestToken = getNativeSourceToken(chainId);
  }

  if (
    isSwap &&
    defaultDestToken &&
    initialSourceToken?.address !== defaultDestToken.address
  ) {
    dispatch(setDestToken(defaultDestToken));
  }
};<|MERGE_RESOLUTION|>--- conflicted
+++ resolved
@@ -1,8 +1,4 @@
-<<<<<<< HEAD
-import { setDestToken, selectDestToken } from '../../../../../core/redux/slices/bridge';
-=======
 import { setDestToken, selectDestToken, selectBridgeViewMode } from '../../../../../core/redux/slices/bridge';
->>>>>>> 05d3e30f
 import { useDispatch, useSelector } from 'react-redux';
 import { DefaultSwapDestTokens } from '../../constants/default-swap-dest-tokens';
 import { selectChainId } from '../../../../../selectors/networkController';
@@ -15,10 +11,7 @@
   const dispatch = useDispatch();
   const chainId = useSelector(selectChainId);
   const destToken  = useSelector(selectDestToken);
-<<<<<<< HEAD
-=======
   const bridgeViewMode = useSelector(selectBridgeViewMode);
->>>>>>> 05d3e30f
 
   const isSwap = bridgeViewMode === BridgeViewMode.Swap || bridgeViewMode === BridgeViewMode.Unified;
 
