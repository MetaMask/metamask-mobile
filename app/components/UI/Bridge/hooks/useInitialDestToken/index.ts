import {
  setDestToken,
  selectBridgeViewMode,
  selectDestToken,
  selectBip44DefaultPair,
} from '../../../../../core/redux/slices/bridge';
import { useDispatch, useSelector } from 'react-redux';
import {
  getDefaultDestToken,
  getNativeSourceToken,
} from '../../utils/tokenUtils';
import { selectChainId } from '../../../../../selectors/networkController';
import { BridgeViewMode, BridgeToken } from '../../types';
import { BtcScope, SolScope } from '@metamask/keyring-api';
import usePrevious from '../../../../hooks/usePrevious';
import { useEffect } from 'react';

// Need to pass in the initial source token to avoid a race condition with useInitialSourceToken
// Can't just use selectSourceToken because of race condition
export const useInitialDestToken = (
  initialSourceToken?: BridgeToken,
  initialDestToken?: BridgeToken,
) => {
  const dispatch = useDispatch();
  const selectedChainId = useSelector(selectChainId);
  const bridgeViewMode = useSelector(selectBridgeViewMode);
  const destToken = useSelector(selectDestToken);
  const bip44DefaultPair = useSelector(selectBip44DefaultPair);

  const isSwap =
    bridgeViewMode === BridgeViewMode.Swap ||
    bridgeViewMode === BridgeViewMode.Unified;

  const prevInitialDestToken = usePrevious(initialDestToken);

  useEffect(() => {
    if (initialDestToken && prevInitialDestToken !== initialDestToken) {
      dispatch(setDestToken(initialDestToken));
      return;
    }

<<<<<<< HEAD
=======
    // Entering Swaps NOT from asset details page or deeplink
>>>>>>> 338177c4
    if (!initialDestToken && !initialSourceToken) {
      if (isSwap && bip44DefaultPair && !destToken) {
        dispatch(setDestToken(bip44DefaultPair.destAsset));
        return;
      }
    }

<<<<<<< HEAD
=======
    // Use BIP44 default pair for Bitcoin source token (i.e. entered Swaps from Bitcoin Asset Details page)
    if (initialSourceToken && initialSourceToken.chainId === BtcScope.Mainnet) {
      if (bip44DefaultPair && !destToken) {
        dispatch(setDestToken(bip44DefaultPair.destAsset));
        return;
      }
    }

>>>>>>> 338177c4
    const destTokenTargetChainId =
      initialSourceToken?.chainId ?? selectedChainId;
    let defaultDestToken = getDefaultDestToken(destTokenTargetChainId);

    // If the initial source token is the same as the default dest token, set the default dest token to the native token
    if (
      destTokenTargetChainId === SolScope.Mainnet &&
      initialSourceToken?.address === defaultDestToken?.address
    ) {
      // Solana addresses are case sensitive
      defaultDestToken = getNativeSourceToken(destTokenTargetChainId);
    } else if (
      destTokenTargetChainId !== SolScope.Mainnet &&
      initialSourceToken?.address?.toLowerCase() ===
        defaultDestToken?.address?.toLowerCase()
    ) {
      // EVM addresses are NOT case sensitive
      defaultDestToken = getNativeSourceToken(destTokenTargetChainId);
    }

    if (
      isSwap &&
      !destToken &&
      defaultDestToken &&
      initialSourceToken?.address !== defaultDestToken.address
    ) {
      dispatch(setDestToken(defaultDestToken));
    }
  }, [
    initialDestToken,
    prevInitialDestToken,
    dispatch,
    initialSourceToken,
    selectedChainId,
    destToken,
    isSwap,
    initialSourceToken?.address,
    bip44DefaultPair,
  ]);
};<|MERGE_RESOLUTION|>--- conflicted
+++ resolved
@@ -39,10 +39,7 @@
       return;
     }
 
-<<<<<<< HEAD
-=======
     // Entering Swaps NOT from asset details page or deeplink
->>>>>>> 338177c4
     if (!initialDestToken && !initialSourceToken) {
       if (isSwap && bip44DefaultPair && !destToken) {
         dispatch(setDestToken(bip44DefaultPair.destAsset));
@@ -50,8 +47,6 @@
       }
     }
 
-<<<<<<< HEAD
-=======
     // Use BIP44 default pair for Bitcoin source token (i.e. entered Swaps from Bitcoin Asset Details page)
     if (initialSourceToken && initialSourceToken.chainId === BtcScope.Mainnet) {
       if (bip44DefaultPair && !destToken) {
@@ -60,7 +55,6 @@
       }
     }
 
->>>>>>> 338177c4
     const destTokenTargetChainId =
       initialSourceToken?.chainId ?? selectedChainId;
     let defaultDestToken = getDefaultDestToken(destTokenTargetChainId);
