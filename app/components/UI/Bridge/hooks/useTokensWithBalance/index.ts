import { useMemo } from 'react';
import { useSelector } from 'react-redux';
import { CaipChainId, Hex } from '@metamask/utils';
import { TokenI } from '../../../Tokens/types';
import { selectTokensBalances } from '../../../../../selectors/tokenBalancesController';
import {
  selectLastSelectedEvmAccount,
  ///: BEGIN:ONLY_INCLUDE_IF(keyring-snaps)
  selectLastSelectedSolanaAccount,
  ///: END:ONLY_INCLUDE_IF
} from '../../../../../selectors/accountsController';
import { selectNetworkConfigurations } from '../../../../../selectors/networkController';
import { selectTokenMarketData } from '../../../../../selectors/tokenRatesController';
import {
  selectCurrencyRates,
  selectCurrentCurrency,
} from '../../../../../selectors/currencyRateController';
import {
  deriveBalanceFromAssetMarketDetails,
  sortAssets,
} from '../../../Tokens/util';
import { selectTokenSortConfig } from '../../../../../selectors/preferencesController';
<<<<<<< HEAD
import { selectAccountTokensAcrossChains } from '../../../../../selectors/multichain';
import { BridgeToken } from '../../types';

=======
///: BEGIN:ONLY_INCLUDE_IF(keyring-snaps)
import { selectMultichainTokenListForAccountId } from '../../../../../selectors/multichain';
///: END:ONLY_INCLUDE_IF
import { selectAccountTokensAcrossChainsForAddress } from '../../../../../selectors/multichain/evm';
import { BridgeToken } from '../../types';
import { RootState } from '../../../../../reducers';
import { renderNumber, renderFiat } from '../../../../../util/number';
>>>>>>> 733bad1a
interface CalculateFiatBalancesParams {
  assets: TokenI[];
  multiChainMarketData: ReturnType<typeof selectTokenMarketData>;
  multiChainTokenBalance: ReturnType<typeof selectTokensBalances>;
  networkConfigurationsByChainId: ReturnType<
    typeof selectNetworkConfigurations
  >;
  multiChainCurrencyRates: ReturnType<typeof selectCurrencyRates>;
  currentCurrency: string;
  selectedAddress: Hex;
}

/**
 * Calculate the fiat value of tokens and their balances
 * Originally rom app/components/UI/Tokens/index.tsx
 * @param {Object} params - The parameters object
 * @param {TokenI[]} params.assets - Array of tokens to calculate balances for
 * @param {Object} params.multiChainMarketData - Market data for tokens across chains
 * @param {Object} params.multiChainTokenBalance - Token balances across chains
 * @param {Object} params.networkConfigurationsByChainId - Network configurations by chain ID
 * @param {Object} params.multiChainCurrencyRates - Currency conversion rates across chains
 * @param {string} params.currentCurrency - Current currency code
 * @param {Hex} params.selectedAddress - Selected account address
 * @returns {Array<{tokenFiatAmount: number, balance: string, balanceFiat: string}>} Array of token balances with fiat values
 * @example
 * // Returns array of objects with:
 * // tokenFiatAmount: A sortable fiat value in the user's currency, e.g. 100.12345
 * // balance: A truncated non-atomic balance, e.g. 1.23456
 * // balanceFiat: A formatted fiat value, e.g. "$100.12345", "100.12345 cad"
 */
export const calculateBalances = ({
  assets,
  multiChainMarketData,
  multiChainTokenBalance,
  networkConfigurationsByChainId,
  multiChainCurrencyRates,
  currentCurrency,
  selectedAddress,
}: CalculateFiatBalancesParams): {
  tokenFiatAmount: number;
  balance: string;
  balanceFiat?: string;
}[] =>
  assets.map((token) => {
    const chainId = token.chainId as Hex;
    const multiChainExchangeRates = multiChainMarketData?.[chainId];
    const multiChainTokenBalances =
      multiChainTokenBalance?.[selectedAddress]?.[chainId];
    const nativeCurrency =
      networkConfigurationsByChainId[chainId].nativeCurrency;
    const multiChainConversionRate =
      multiChainCurrencyRates?.[nativeCurrency]?.conversionRate || 0;

    if (token.isETH || token.isNative) {
      return {
        tokenFiatAmount: parseFloat(token.balance) * multiChainConversionRate,
        balance: token.balance,
        balanceFiat: token.balanceFiat,
      };
    }

    const res = deriveBalanceFromAssetMarketDetails(
      token,
      multiChainExchangeRates || {},
      multiChainTokenBalances || {},
      multiChainConversionRate || 0,
      currentCurrency || '',
    );
    return {
      tokenFiatAmount: res.balanceFiatCalculation ?? 0, // A sortable fiat value in the user's currency, e.g. 100.12345
      balance: res.balance ?? '0', // A truncated non-atomic balance, e.g. 1.23456
      balanceFiat: res.balanceFiat, // A formatted fiat value, e.g. "$100.12345", "100.12345 cad"
    };
  });

// TODO Look into useMultichainBalances hook, or useGetFormattedTokensPerChain hook
// the above hooks don't return icon info, just balance and fiat values

/**
 * Hook to get tokens with fiat balances
 * @param {Object} params - The parameters object
 * @param {Hex[]} params.chainIds - Array of chain IDs to filter by
 * @returns {BridgeToken[]} Array of tokens (native and non-native) with sortable fiat balances
 */
export const useTokensWithBalance: ({
  chainIds,
}: {
<<<<<<< HEAD
  chainIds: Hex[];
=======
  chainIds: (Hex | CaipChainId)[] | undefined;
>>>>>>> 733bad1a
}) => BridgeToken[] = ({ chainIds }) => {
  const tokenSortConfig = useSelector(selectTokenSortConfig);
  const currentCurrency = useSelector(selectCurrentCurrency);
  const networkConfigurationsByChainId = useSelector(
    selectNetworkConfigurations,
  );

  const lastSelectedEvmAccount = useSelector(selectLastSelectedEvmAccount);
  ///: BEGIN:ONLY_INCLUDE_IF(keyring-snaps)
  const lastSelectedSolanaAccount = useSelector(selectLastSelectedSolanaAccount);
  ///: END:ONLY_INCLUDE_IF

  // Fiat conversion rates
  const multiChainMarketData = useSelector(selectTokenMarketData);
  const multiChainCurrencyRates = useSelector(selectCurrencyRates);

  // All EVM tokens across chains and their balances
  // Includes native and non-native tokens
  const evmAccountTokensAcrossChains = useSelector((state: RootState) =>
    selectAccountTokensAcrossChainsForAddress(
      state,
      lastSelectedEvmAccount?.address,
    ),
  );
  const evmTokenBalances = useSelector(selectTokensBalances);

  ///: BEGIN:ONLY_INCLUDE_IF(keyring-snaps)
  // Already contains balance and fiat values for native SOL and SPL tokens
  // Balance and fiat values are not truncated
  const nonEvmTokens = useSelector((state: RootState) =>
    selectMultichainTokenListForAccountId(state, lastSelectedSolanaAccount?.id),
  );
  ///: END:ONLY_INCLUDE_IF

  const sortedTokens = useMemo(() => {
    if (!chainIds) {
      return [];
    }

    const allEvmAccountTokens = (
      Object.values(evmAccountTokensAcrossChains).flat() as TokenI[]
    )
      .filter((token) => chainIds.includes(token.chainId as Hex))
      .filter((token) => !token.isStaked);

    ///: BEGIN:ONLY_INCLUDE_IF(keyring-snaps)
    const allNonEvmAccountTokens = (
      Object.values(nonEvmTokens).flat()
    ).filter((token) => chainIds.includes(token.chainId));
    ///: END:ONLY_INCLUDE_IF

    const balances = calculateBalances({
      assets: allEvmAccountTokens,
      multiChainMarketData,
      multiChainTokenBalance: evmTokenBalances,
      networkConfigurationsByChainId,
      multiChainCurrencyRates,
      currentCurrency,
      selectedAddress: lastSelectedEvmAccount?.address as Hex,
    });
<<<<<<< HEAD
    const properTokens: BridgeToken[] = allAccountTokens
      .filter((token) => Boolean(token.chainId)) // Ensure token has a chainId
      .map((token, i) => ({
        address: token.address,
        name: token.name,
        decimals: token.decimals,
        symbol: token.isETH ? 'ETH' : token.symbol, // TODO: not sure why symbol is ETHEREUM, will also break the token icon for ETH
        chainId: token.chainId as Hex,
        image: token.image,
        tokenFiatAmount: balances[i].tokenFiatAmount ?? 0,
        balance: balances[i].balance,
        balanceFiat: balances[i].balanceFiat,
      }));
=======

    const allTokens = [
      ...allEvmAccountTokens,
      ///: BEGIN:ONLY_INCLUDE_IF(keyring-snaps)
      ...allNonEvmAccountTokens,
      ///: END:ONLY_INCLUDE_IF
    ];

    const properTokens: BridgeToken[] = allTokens
      .filter((token) => Boolean(token.chainId)) // Ensure token has a chainId
      .map((token, i) => {
        const evmBalance = balances?.[i]?.balance;
        const nonEvmBalance = renderNumber(token.balance ?? '0');

        const evmBalanceFiat = balances?.[i]?.balanceFiat;
        const nonEvmBalanceFiat = renderFiat(
          Number(token.balanceFiat ?? 0),
          currentCurrency,
        );

        const evmTokenFiatAmount = balances?.[i]?.tokenFiatAmount;
        const nonEvmTokenFiatAmount = Number(token.balanceFiat);

        return {
          address: token.address,
          name: token.name,
          decimals: token.decimals,
          symbol: token.isETH ? 'ETH' : token.symbol, // TODO: not sure why symbol is ETHEREUM, will also break the token icon for ETH
          chainId: token.chainId as Hex | CaipChainId,
          image: token.image,
          tokenFiatAmount: evmTokenFiatAmount ?? nonEvmTokenFiatAmount,
          balance: evmBalance ?? nonEvmBalance,
          balanceFiat: evmBalanceFiat ?? nonEvmBalanceFiat,
        };
      });
>>>>>>> 733bad1a
    return sortAssets(properTokens, tokenSortConfig);
  }, [
    evmAccountTokensAcrossChains,
    multiChainMarketData,
    evmTokenBalances,
    networkConfigurationsByChainId,
    multiChainCurrencyRates,
    currentCurrency,
    tokenSortConfig,
    lastSelectedEvmAccount?.address,
    chainIds,
    ///: BEGIN:ONLY_INCLUDE_IF(keyring-snaps)
    nonEvmTokens,
    ///: END:ONLY_INCLUDE_IF
  ]);

  return sortedTokens;
};<|MERGE_RESOLUTION|>--- conflicted
+++ resolved
@@ -20,11 +20,6 @@
   sortAssets,
 } from '../../../Tokens/util';
 import { selectTokenSortConfig } from '../../../../../selectors/preferencesController';
-<<<<<<< HEAD
-import { selectAccountTokensAcrossChains } from '../../../../../selectors/multichain';
-import { BridgeToken } from '../../types';
-
-=======
 ///: BEGIN:ONLY_INCLUDE_IF(keyring-snaps)
 import { selectMultichainTokenListForAccountId } from '../../../../../selectors/multichain';
 ///: END:ONLY_INCLUDE_IF
@@ -32,7 +27,6 @@
 import { BridgeToken } from '../../types';
 import { RootState } from '../../../../../reducers';
 import { renderNumber, renderFiat } from '../../../../../util/number';
->>>>>>> 733bad1a
 interface CalculateFiatBalancesParams {
   assets: TokenI[];
   multiChainMarketData: ReturnType<typeof selectTokenMarketData>;
@@ -120,11 +114,7 @@
 export const useTokensWithBalance: ({
   chainIds,
 }: {
-<<<<<<< HEAD
-  chainIds: Hex[];
-=======
   chainIds: (Hex | CaipChainId)[] | undefined;
->>>>>>> 733bad1a
 }) => BridgeToken[] = ({ chainIds }) => {
   const tokenSortConfig = useSelector(selectTokenSortConfig);
   const currentCurrency = useSelector(selectCurrentCurrency);
@@ -185,21 +175,6 @@
       currentCurrency,
       selectedAddress: lastSelectedEvmAccount?.address as Hex,
     });
-<<<<<<< HEAD
-    const properTokens: BridgeToken[] = allAccountTokens
-      .filter((token) => Boolean(token.chainId)) // Ensure token has a chainId
-      .map((token, i) => ({
-        address: token.address,
-        name: token.name,
-        decimals: token.decimals,
-        symbol: token.isETH ? 'ETH' : token.symbol, // TODO: not sure why symbol is ETHEREUM, will also break the token icon for ETH
-        chainId: token.chainId as Hex,
-        image: token.image,
-        tokenFiatAmount: balances[i].tokenFiatAmount ?? 0,
-        balance: balances[i].balance,
-        balanceFiat: balances[i].balanceFiat,
-      }));
-=======
 
     const allTokens = [
       ...allEvmAccountTokens,
@@ -235,7 +210,6 @@
           balanceFiat: evmBalanceFiat ?? nonEvmBalanceFiat,
         };
       });
->>>>>>> 733bad1a
     return sortAssets(properTokens, tokenSortConfig);
   }, [
     evmAccountTokensAcrossChains,
