--- conflicted
+++ resolved
@@ -11,14 +11,8 @@
 import usePrevious from '../../../../hooks/usePrevious';
 import { isNativeAddress, isNonEvmChainId } from '@metamask/bridge-controller';
 import { endTrace, trace, TraceName } from '../../../../../util/trace';
-<<<<<<< HEAD
-import { selectSelectedAccountGroupInternalAccounts } from '../../../../../selectors/multichainAccounts/accountTreeController';
-import { SolScope } from '@metamask/keyring-api';
-///: END:ONLY_INCLUDE_IF
-=======
 import { useNonEvmTokensWithBalance } from '../useNonEvmTokensWithBalance';
 import { isEthAddress } from '../../../../../util/address';
->>>>>>> d5ca588d
 
 export async function fetchAtomicTokenBalance(
   address: string,
@@ -79,20 +73,7 @@
 
   // Returns native non-EVM asset and non-EVM tokens, contains balance and fiat values
   // Balance and fiat values are not truncated
-<<<<<<< HEAD
-  const selectedAccountGroupInternalAccounts = useSelector(
-    selectSelectedAccountGroupInternalAccounts,
-  );
-  const solanaInternalAccountId = selectedAccountGroupInternalAccounts.find(
-    (account) => account.scopes.includes(SolScope.Mainnet),
-  )?.id;
-  const nonEvmTokens = useSelector((state: RootState) =>
-    selectMultichainTokenListForAccountId(state, solanaInternalAccountId),
-  );
-  ///: END:ONLY_INCLUDE_IF
-=======
   const nonEvmTokens = useNonEvmTokensWithBalance();
->>>>>>> d5ca588d
 
   const chainId = token.chainId;
 
