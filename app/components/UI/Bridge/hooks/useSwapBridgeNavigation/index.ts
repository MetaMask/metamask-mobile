import { useCallback } from 'react';
import { useNavigation } from '@react-navigation/native';
import Routes from '../../../../../constants/navigation/Routes';
import { Hex, CaipChainId } from '@metamask/utils';
import { useSelector } from 'react-redux';
import { BridgeToken, BridgeViewMode } from '../../types';
import {
  formatChainIdToHex,
  getNativeAssetForChainId,
  isNonEvmChainId,
} from '@metamask/bridge-controller';
import { BridgeRouteParams } from '../../Views/BridgeView';
import { EthScope } from '@metamask/keyring-api';
import { MetaMetricsEvents, useMetrics } from '../../../../hooks/useMetrics';
import { getDecimalChainId } from '../../../../../util/networks';
import {
  trackActionButtonClick,
  ActionButtonType,
  ActionLocation,
  ActionPosition,
} from '../../../../../util/analytics/actionButtonTracking';
import { useAddNetwork } from '../../../../hooks/useAddNetwork';
import { selectIsBridgeEnabledSourceFactory } from '../../../../../core/redux/slices/bridge';
import { trace, TraceName } from '../../../../../util/trace';
import { useCurrentNetworkInfo } from '../../../../hooks/useCurrentNetworkInfo';
import { strings } from '../../../../../../locales/i18n';
import { getNativeSourceToken } from '../../utils/tokenUtils';

export enum SwapBridgeNavigationLocation {
  TabBar = 'TabBar',
  TokenDetails = 'TokenDetails',
  Swaps = 'Swaps',
  Rewards = 'Rewards',
}

/**
 * Returns functions that are used to navigate to the MetaMask Bridge and MetaMask Swaps routes.
 * @param location location of navigation call – used for analytics.
 * @param sourceToken token object containing address and chainId we want to set as source.
 * @returns An object containing functions that can be used to navigate to the existing Bridges page in the browser and the MetaMask Swaps page. If there isn't an existing bridge page, one is created based on the current chain ID and passed token address (if provided).
 */
export const useSwapBridgeNavigation = ({
  location,
  sourcePage,
  sourceToken: tokenBase,
}: {
  location: SwapBridgeNavigationLocation;
  sourcePage: string;
  sourceToken?: BridgeToken;
}) => {
  const navigation = useNavigation();
  const { trackEvent, createEventBuilder } = useMetrics();
  const getIsBridgeEnabledSource = useSelector(
    selectIsBridgeEnabledSourceFactory,
  );
  const currentNetworkInfo = useCurrentNetworkInfo();

  // Unified swaps/bridge UI
  const goToNativeBridge = useCallback(
    (bridgeViewMode: BridgeViewMode) => {
      // Determine effective chain ID - use home page filter network when no sourceToken provided
      const getEffectiveChainId = (): CaipChainId | Hex => {
        if (tokenBase) {
          // If specific token provided, use its chainId
          return tokenBase.chainId;
        }

        // No token provided - check home page filter network
        const homePageFilterNetwork = currentNetworkInfo.getNetworkInfo(0);
        if (
          !homePageFilterNetwork?.caipChainId ||
          currentNetworkInfo.enabledNetworks.length > 1
        ) {
          // Fall back to mainnet if no filter or multiple networks
          return EthScope.Mainnet;
        }

        return homePageFilterNetwork.caipChainId as CaipChainId;
      };

      const effectiveChainId = getEffectiveChainId();

      let bridgeSourceNativeAsset;
      try {
        if (!tokenBase) {
          bridgeSourceNativeAsset = getNativeAssetForChainId(effectiveChainId);
        }
      } catch (error) {
        // Suppress error as it's expected when the chain is not supported
      }

      const bridgeNativeSourceTokenFormatted: BridgeToken | undefined =
        bridgeSourceNativeAsset
          ? {
              address: bridgeSourceNativeAsset.address,
              name: bridgeSourceNativeAsset.name ?? '',
              symbol: bridgeSourceNativeAsset.symbol,
              image: bridgeSourceNativeAsset.iconUrl ?? '',
              decimals: bridgeSourceNativeAsset.decimals,
              chainId: isNonEvmChainId(effectiveChainId)
                ? effectiveChainId
                : formatChainIdToHex(effectiveChainId), // Use hex format for balance fetching compatibility, unless it's a Solana chain
            }
          : undefined;

      const candidateSourceToken =
        tokenBase ?? bridgeNativeSourceTokenFormatted;
<<<<<<< HEAD
=======
      const isBridgeEnabledSource = getIsBridgeEnabledSource(effectiveChainId);
>>>>>>> d5ca588d
      let sourceToken = isBridgeEnabledSource
        ? candidateSourceToken
        : undefined;

      if (!sourceToken) {
        // fallback to ETH on mainnet
<<<<<<< HEAD
        sourceToken = {
          address: ethers.constants.AddressZero,
          chainId: EthScope.Mainnet,
          symbol: 'ETH',
          decimals: 18,
        };
=======
        sourceToken = getNativeSourceToken(EthScope.Mainnet);
>>>>>>> d5ca588d
      }

      const params: BridgeRouteParams = {
        sourceToken,
        sourcePage,
        bridgeViewMode,
      };

      navigation.navigate(Routes.BRIDGE.ROOT, {
        screen: Routes.BRIDGE.BRIDGE_VIEW,
        params,
      });

      // Track Swap button click with new consolidated event
      trackActionButtonClick(trackEvent, createEventBuilder, {
        action_name: ActionButtonType.SWAP,
        action_position: ActionPosition.SECOND_POSITION,
        button_label: strings('asset_overview.swap'),
        location:
          location === 'TabBar'
            ? ActionLocation.HOME
            : ActionLocation.ASSET_DETAILS,
      });
      trackEvent(
        createEventBuilder(MetaMetricsEvents.SWAP_BUTTON_CLICKED)
          .addProperties({
            location,
            chain_id_source: getDecimalChainId(sourceToken.chainId),
            token_symbol_source: sourceToken?.symbol,
            token_address_source: sourceToken?.address,
          })
          .build(),
      );
      trace({
        name: TraceName.SwapViewLoaded,
        startTime: Date.now(),
      });
    },
    [
      navigation,
      tokenBase,
      sourcePage,
      trackEvent,
      createEventBuilder,
      location,
      currentNetworkInfo,
      getIsBridgeEnabledSource,
    ],
  );
  const { networkModal } = useAddNetwork();

  const goToSwaps = useCallback(() => {
    goToNativeBridge(BridgeViewMode.Unified);
  }, [goToNativeBridge]);

  return {
    goToSwaps,
    networkModal,
  };
};<|MERGE_RESOLUTION|>--- conflicted
+++ resolved
@@ -105,26 +105,14 @@
 
       const candidateSourceToken =
         tokenBase ?? bridgeNativeSourceTokenFormatted;
-<<<<<<< HEAD
-=======
       const isBridgeEnabledSource = getIsBridgeEnabledSource(effectiveChainId);
->>>>>>> d5ca588d
       let sourceToken = isBridgeEnabledSource
         ? candidateSourceToken
         : undefined;
 
       if (!sourceToken) {
         // fallback to ETH on mainnet
-<<<<<<< HEAD
-        sourceToken = {
-          address: ethers.constants.AddressZero,
-          chainId: EthScope.Mainnet,
-          symbol: 'ETH',
-          decimals: 18,
-        };
-=======
         sourceToken = getNativeSourceToken(EthScope.Mainnet);
->>>>>>> d5ca588d
       }
 
       const params: BridgeRouteParams = {
