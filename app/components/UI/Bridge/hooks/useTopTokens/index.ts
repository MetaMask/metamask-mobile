--- conflicted
+++ resolved
@@ -12,10 +12,7 @@
 import { selectTopAssetsFromFeatureFlags } from '../../../../../core/redux/slices/bridge';
 import { RootState } from '../../../../../reducers';
 import { SolScope } from '@metamask/keyring-api';
-<<<<<<< HEAD
-=======
 import { BRIDGE_API_BASE_URL } from '../../../../../constants/bridge';
->>>>>>> 961a5281
 
 const MAX_TOP_TOKENS = 30;
 
