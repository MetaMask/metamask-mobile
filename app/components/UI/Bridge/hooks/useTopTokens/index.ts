import {
  BridgeClientId,
  fetchBridgeTokens,
  formatChainIdToCaip,
  formatChainIdToHex,
  isSolanaChainId,
} from '@metamask/bridge-controller';
import { useAsyncResult } from '../../../../hooks/useAsyncResult';
import { Hex, CaipChainId, isCaipChainId } from '@metamask/utils';
import { handleFetch, toChecksumHexAddress } from '@metamask/controller-utils';
import { BridgeToken } from '../../types';
import { useEffect, useMemo, useRef } from 'react';
import Engine from '../../../../../core/Engine';
import { useSelector } from 'react-redux';
import Logger from '../../../../../util/Logger';
import { selectChainCache } from '../../../../../reducers/swaps';
import { SwapsControllerState } from '@metamask/swaps-controller';
import { selectTopAssetsFromFeatureFlags } from '../../../../../core/redux/slices/bridge';
import { RootState } from '../../../../../reducers';
import { BRIDGE_API_BASE_URL } from '../../../../../constants/bridge';
import { normalizeToCaipAssetType } from '../../utils';

const MAX_TOP_TOKENS = 30;

interface UseTopTokensProps {
  chainId?: Hex | CaipChainId;
}

<<<<<<< HEAD
export const useTopTokens = ({ chainId }: UseTopTokensProps): { 
  topTokens: BridgeToken[] | undefined, 
  remainingTokens: BridgeToken[] | undefined,
  pending: boolean 
} => {
  const swapsChainCache: SwapsControllerState['chainCache'] = useSelector(selectChainCache);
=======
export const useTopTokens = ({
  chainId,
}: UseTopTokensProps): {
  topTokens: BridgeToken[] | undefined;
  remainingTokens: BridgeToken[] | undefined;
  pending: boolean;
} => {
  const swapsChainCache: SwapsControllerState['chainCache'] =
    useSelector(selectChainCache);
>>>>>>> 05d3e30f
  const swapsTopAssets = useMemo(
    () => (chainId ? swapsChainCache[chainId]?.topAssets : null),
    [chainId, swapsChainCache],
  );
  // For non-EVM chains, we don't need to fetch top assets from the Swaps API
  const swapsTopAssetsPending = isCaipChainId(chainId)
    ? false
    : !swapsTopAssets;

  // Get top assets for Solana from Bridge API feature flags for now,
  // Swap API doesn't have top assets for Solana
  const topAssetsFromFeatureFlags = useSelector((state: RootState) =>
    selectTopAssetsFromFeatureFlags(state, chainId),
  );

  const cachedBridgeTokens = useRef<
    Record<string, Record<string, BridgeToken>>
  >({});

  // Get the top assets from the Swaps API
  useEffect(() => {
    (async () => {
      const { SwapsController } = Engine.context;
      try {
        if (chainId && !isCaipChainId(chainId)) {
          // Maintains an internal cache, will fetch if past internal threshold
          await SwapsController.fetchTopAssetsWithCache({
            chainId,
          });
        }
      } catch (error: unknown) {
        Logger.error(error as Error, 'Swaps: Error while fetching top assets');
      }
    })();
  }, [chainId]);

  // Get the token data from the bridge API
  const {
    value: bridgeTokens,
    pending: bridgeTokensPending,
    error: bridgeTokensError,
  } = useAsyncResult(async () => {
    if (!chainId || bridgeTokensError) {
      return {};
    }

    if (cachedBridgeTokens.current[chainId]) {
      return cachedBridgeTokens.current[chainId];
    }

    const rawBridgeAssets = await fetchBridgeTokens(
      chainId,
      BridgeClientId.MOBILE,
      handleFetch,
      BRIDGE_API_BASE_URL,
    );

    // Convert from BridgeAsset type to BridgeToken type
    const bridgeTokenObj: Record<string, BridgeToken> = {};
    Object.keys(rawBridgeAssets).forEach((addr) => {
      const bridgeAsset = rawBridgeAssets[addr];

      const caipChainId = formatChainIdToCaip(bridgeAsset.chainId);
      const hexChainId = formatChainIdToHex(bridgeAsset.chainId);

      // Convert Solana addresses to CAIP format for consistent deduplication
      const tokenAddress = isSolanaChainId(caipChainId)
        ? normalizeToCaipAssetType(bridgeAsset.address, caipChainId)
        : bridgeAsset.address;

      bridgeTokenObj[addr] = {
        address: tokenAddress,
        symbol: bridgeAsset.symbol,
        name: bridgeAsset.name,
        image: bridgeAsset.iconUrl || bridgeAsset.icon || '',
        decimals: bridgeAsset.decimals,
        chainId: isSolanaChainId(caipChainId) ? caipChainId : hexChainId,
      };
    });

    cachedBridgeTokens.current = {
      ...cachedBridgeTokens.current,
      [chainId]: bridgeTokenObj,
    };

    return bridgeTokenObj;
  }, [chainId]);

  // Merge the top assets from the Swaps API with the token data from the bridge API
  const { topTokens, remainingTokens } = useMemo(() => {
    if (!bridgeTokens) {
      return { topTokens: [], remainingTokens: [] };
    }

    const result: BridgeToken[] = [];
    const remainingTokensList: BridgeToken[] = [];
    const addedAddresses = new Set<string>();
    const topAssetAddrs =
      topAssetsFromFeatureFlags ||
      swapsTopAssets?.map((asset) => asset.address) ||
      [];

    // Helper function to add a token if it's not already added and we haven't reached the limit
    const addTokenIfNotExists = (token: BridgeToken) => {
      const normalizedAddress = isSolanaChainId(token.chainId)
        ? token.address // Solana addresses are case-sensitive
        : token.address.toLowerCase(); // EVM addresses are case-insensitive

      if (!addedAddresses.has(normalizedAddress)) {
        addedAddresses.add(normalizedAddress);
        if (result.length < MAX_TOP_TOKENS) {
          result.push(token);
        } else {
          remainingTokensList.push(token);
        }
      }
    };

    // First add top assets from feature flags or swaps
    for (const topAssetAddr of topAssetAddrs) {
      if (result.length >= MAX_TOP_TOKENS) break;

      const candidateBridgeToken =
        bridgeTokens[topAssetAddr] ||
        bridgeTokens[topAssetAddr.toLowerCase()] ||
        bridgeTokens[toChecksumHexAddress(topAssetAddr)];

      if (candidateBridgeToken) {
        addTokenIfNotExists(candidateBridgeToken);
      }
    }

<<<<<<< HEAD
    // Then add remaining unique bridge tokens until we reach the limit
    if (result.length < MAX_TOP_TOKENS) {
      for (const token of Object.values(bridgeTokens)) {
        if (result.length >= MAX_TOP_TOKENS) {
          remainingTokensList.push(token);
        } else {
          addTokenIfNotExists(token);
        }
=======
    // Then iterate through all bridge tokens to either add to top tokens or remaining tokens
    for (const token of Object.values(bridgeTokens)) {
      const normalizedAddress = isSolanaChainId(token.chainId)
        ? token.address // Solana addresses are case-sensitive
        : token.address.toLowerCase(); // EVM addresses are case-insensitive

      // Skip if already added to top tokens
      if (addedAddresses.has(normalizedAddress)) {
        continue;
>>>>>>> 05d3e30f
      }

      addTokenIfNotExists(token);
    }

<<<<<<< HEAD
    return { 
      topTokens: result, 
      remainingTokens: remainingTokensList
    };
  }, [bridgeTokens, swapsTopAssets, topAssetsFromFeatureFlags]);

  return { 
    topTokens, 
    remainingTokens,
    pending: chainId ? (bridgeTokensPending || swapsTopAssetsPending) : false 
=======
    return {
      topTokens: result,
      remainingTokens: remainingTokensList,
    };
  }, [bridgeTokens, swapsTopAssets, topAssetsFromFeatureFlags]);

  return {
    topTokens,
    remainingTokens,
    pending: chainId ? bridgeTokensPending || swapsTopAssetsPending : false,
>>>>>>> 05d3e30f
  };
};<|MERGE_RESOLUTION|>--- conflicted
+++ resolved
@@ -26,14 +26,6 @@
   chainId?: Hex | CaipChainId;
 }
 
-<<<<<<< HEAD
-export const useTopTokens = ({ chainId }: UseTopTokensProps): { 
-  topTokens: BridgeToken[] | undefined, 
-  remainingTokens: BridgeToken[] | undefined,
-  pending: boolean 
-} => {
-  const swapsChainCache: SwapsControllerState['chainCache'] = useSelector(selectChainCache);
-=======
 export const useTopTokens = ({
   chainId,
 }: UseTopTokensProps): {
@@ -43,7 +35,6 @@
 } => {
   const swapsChainCache: SwapsControllerState['chainCache'] =
     useSelector(selectChainCache);
->>>>>>> 05d3e30f
   const swapsTopAssets = useMemo(
     () => (chainId ? swapsChainCache[chainId]?.topAssets : null),
     [chainId, swapsChainCache],
@@ -176,16 +167,6 @@
       }
     }
 
-<<<<<<< HEAD
-    // Then add remaining unique bridge tokens until we reach the limit
-    if (result.length < MAX_TOP_TOKENS) {
-      for (const token of Object.values(bridgeTokens)) {
-        if (result.length >= MAX_TOP_TOKENS) {
-          remainingTokensList.push(token);
-        } else {
-          addTokenIfNotExists(token);
-        }
-=======
     // Then iterate through all bridge tokens to either add to top tokens or remaining tokens
     for (const token of Object.values(bridgeTokens)) {
       const normalizedAddress = isSolanaChainId(token.chainId)
@@ -195,24 +176,11 @@
       // Skip if already added to top tokens
       if (addedAddresses.has(normalizedAddress)) {
         continue;
->>>>>>> 05d3e30f
       }
 
       addTokenIfNotExists(token);
     }
 
-<<<<<<< HEAD
-    return { 
-      topTokens: result, 
-      remainingTokens: remainingTokensList
-    };
-  }, [bridgeTokens, swapsTopAssets, topAssetsFromFeatureFlags]);
-
-  return { 
-    topTokens, 
-    remainingTokens,
-    pending: chainId ? (bridgeTokensPending || swapsTopAssetsPending) : false 
-=======
     return {
       topTokens: result,
       remainingTokens: remainingTokensList,
@@ -223,6 +191,5 @@
     topTokens,
     remainingTokens,
     pending: chainId ? bridgeTokensPending || swapsTopAssetsPending : false,
->>>>>>> 05d3e30f
   };
 };