--- conflicted
+++ resolved
@@ -21,26 +21,17 @@
 import { selectTopAssetsFromFeatureFlags } from '../../../../../core/redux/slices/bridge';
 import { RootState } from '../../../../../reducers';
 import { BRIDGE_API_BASE_URL } from '../../../../../constants/bridge';
-<<<<<<< HEAD
-import { normalizeToCaipAssetType } from '../../utils';
-import { memoize } from 'lodash';
-import { selectERC20TokensByChain } from '../../../../../selectors/tokenListController';
-import { TokenListToken } from '@metamask/assets-controllers';
-=======
 import { memoize } from 'lodash';
 import { selectERC20TokensByChain } from '../../../../../selectors/tokenListController';
 import { Asset, TokenListToken } from '@metamask/assets-controllers';
 import packageJSON from '../../../../../../package.json';
 import { getTokenIconUrl } from '../../utils';
->>>>>>> d5ca588d
 
 const { version: clientVersion } = packageJSON;
 const MAX_TOP_TOKENS = 30;
 export const memoizedFetchBridgeTokens = memoize(fetchBridgeTokens);
 
 /**
-<<<<<<< HEAD
-=======
  * Only needed for BTC
  * @param chainId - The chain ID to get the account type for
  * @returns The account type for the chain ID
@@ -58,7 +49,6 @@
 };
 
 /**
->>>>>>> d5ca588d
  * Convert cached tokens from TokenListController to BridgeToken format
  */
 const formatCachedTokenListControllerTokens = (
@@ -71,13 +61,6 @@
     const caipChainId = formatChainIdToCaip(chainId);
     const hexChainId = formatChainIdToHex(chainId);
 
-<<<<<<< HEAD
-    // Convert Solana addresses to CAIP format for consistent deduplication
-    const tokenAddress = isSolanaChainId(caipChainId)
-      ? normalizeToCaipAssetType(token.address, caipChainId)
-      : token.address;
-
-=======
     // Convert non-EVM addresses to CAIP format for consistent deduplication
     const tokenAddress = isNonEvmChainId(caipChainId)
       ? formatAddressToAssetId(token.address, caipChainId)
@@ -89,21 +72,14 @@
       );
     }
 
->>>>>>> d5ca588d
     bridgeTokenObj[address] = {
       address: tokenAddress,
       symbol: token.symbol,
       name: token.name,
-<<<<<<< HEAD
-      image: token.iconUrl || '',
-      decimals: token.decimals,
-      chainId: isSolanaChainId(caipChainId) ? caipChainId : hexChainId,
-=======
       image: getTokenIconUrl(tokenAddress, chainId) || token.iconUrl || '',
       decimals: token.decimals,
       chainId: isNonEvmChainId(caipChainId) ? caipChainId : hexChainId,
       accountType: getAccountType(caipChainId),
->>>>>>> d5ca588d
     };
   });
 
@@ -133,19 +109,11 @@
     : !swapsTopAssets;
 
   // Get cached tokens from TokenListController
-<<<<<<< HEAD
-  const cachedTokensByChain = useSelector(selectERC20TokensByChain);
-  const cachedTokensForChain = useMemo(() => {
-    if (!chainId || !cachedTokensByChain) return null;
-
-    if (isSolanaChainId(chainId)) {
-=======
   const cachedEvmTokensByChain = useSelector(selectERC20TokensByChain);
   const cachedEvmTokensForChain = useMemo(() => {
     if (!chainId || !cachedEvmTokensByChain) return null;
 
     if (isNonEvmChainId(chainId)) {
->>>>>>> d5ca588d
       return null;
     }
 
@@ -155,21 +123,12 @@
       : chainId;
 
     // Type assertion for the cache object which may have chainId keys
-<<<<<<< HEAD
-    return cachedTokensByChain[hexChainId]?.data || null;
-  }, [chainId, cachedTokensByChain]);
-
-  // Check if we have cached tokens to avoid unnecessary API calls
-  const hasCachedTokens = Boolean(
-    cachedTokensForChain && Object.keys(cachedTokensForChain).length > 0,
-=======
     return cachedEvmTokensByChain[hexChainId]?.data || null;
   }, [chainId, cachedEvmTokensByChain]);
 
   // Check if we have cached tokens to avoid unnecessary API calls
   const hasCachedTokens = Boolean(
     cachedEvmTokensForChain && Object.keys(cachedEvmTokensForChain).length > 0,
->>>>>>> d5ca588d
   );
 
   // Get top assets for Solana from Bridge API feature flags for now,
@@ -206,15 +165,9 @@
     }
 
     // If we have cached tokens, use them instead of fetching from bridge API
-<<<<<<< HEAD
-    if (hasCachedTokens && cachedTokensForChain) {
-      return formatCachedTokenListControllerTokens(
-        cachedTokensForChain,
-=======
     if (hasCachedTokens && cachedEvmTokensForChain) {
       return formatCachedTokenListControllerTokens(
         cachedEvmTokensForChain,
->>>>>>> d5ca588d
         chainId,
       );
     }
@@ -255,11 +208,7 @@
     });
 
     return bridgeTokenObj;
-<<<<<<< HEAD
-  }, [chainId, hasCachedTokens, cachedTokensForChain]);
-=======
   }, [chainId, hasCachedTokens, cachedEvmTokensForChain]);
->>>>>>> d5ca588d
 
   // Merge the top assets from the Swaps API with the token data from the bridge API
   const { topTokens, remainingTokens } = useMemo(() => {
