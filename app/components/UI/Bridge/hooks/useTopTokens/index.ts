--- conflicted
+++ resolved
@@ -78,12 +78,8 @@
       name: token.name,
       image: getTokenIconUrl(assetId, isNonEnvChain) || token.iconUrl || '',
       decimals: token.decimals,
-<<<<<<< HEAD
       aggregators: token.aggregators,
-      chainId: isNonEvmChainId(caipChainId) ? caipChainId : hexChainId,
-=======
       chainId: isNonEnvChain ? caipChainId : hexChainId,
->>>>>>> 9a297b4c
       accountType: getAccountType(caipChainId),
     };
   });
