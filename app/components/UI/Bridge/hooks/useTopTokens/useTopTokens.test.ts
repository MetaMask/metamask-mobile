--- conflicted
+++ resolved
@@ -166,10 +166,7 @@
         BridgeClientId.MOBILE,
         handleFetch,
         BRIDGE_PROD_API_BASE_URL,
-<<<<<<< HEAD
-=======
         expect.stringMatching(/^\d+\.\d+\.\d+$/), // Version from package.json
->>>>>>> d5ca588d
       );
     });
 
