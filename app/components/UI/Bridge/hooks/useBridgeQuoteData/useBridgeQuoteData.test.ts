--- conflicted
+++ resolved
@@ -115,13 +115,8 @@
       destTokenAmount: '57.056221',
       formattedQuoteData: {
         networkFee: '-',
-<<<<<<< HEAD
         estimatedTime: '5 seconds',
-        rate: '1 ETH = 0.0 USDC',
-=======
-        estimatedTime: '1 min',
         rate: '1 ETH = 0.0000000000000000571 USDC',
->>>>>>> de9b9130
         priceImpact: '-0.20%',
         slippage: '0.5%',
       },
