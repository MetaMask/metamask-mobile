import { useSelector } from 'react-redux';
import {
  selectBridgeControllerState,
  selectSourceToken,
  selectDestToken,
  selectSourceAmount,
  selectSlippage,
  selectBridgeQuotes,
  selectIsSubmittingTx,
  selectBridgeFeatureFlags,
} from '../../../../../core/redux/slices/bridge';
import { RequestStatus } from '@metamask/bridge-controller';
import { useCallback, useMemo } from 'react';
import { fromTokenMinimalUnit } from '../../../../../util/number';
import { selectPrimaryCurrency } from '../../../../../selectors/settings';
import {
  isQuoteExpired,
  getQuoteRefreshRate,
  shouldRefreshQuote,
} from '../../utils/quoteUtils';

import { selectTicker } from '../../../../../selectors/networkController';
import { formatAmount } from '../../../SimulationDetails/formatAmount';
import { BigNumber } from 'bignumber.js';
import I18n from '../../../../../../locales/i18n';
import useFiatFormatter from '../../../SimulationDetails/FiatDisplay/useFiatFormatter';
import useIsInsufficientBalance from '../useInsufficientBalance';
/**
 * Hook for getting bridge quote data without request logic
 */
export const useBridgeQuoteData = () => {
  const bridgeControllerState = useSelector(selectBridgeControllerState);
  const sourceToken = useSelector(selectSourceToken);
  const destToken = useSelector(selectDestToken);
  const sourceAmount = useSelector(selectSourceAmount);
  const slippage = useSelector(selectSlippage);
  const isSubmittingTx = useSelector(selectIsSubmittingTx);
  const locale = I18n.locale;
  const fiatFormatter = useFiatFormatter();
  const primaryCurrency = useSelector(selectPrimaryCurrency) ?? 'ETH';
  const ticker = useSelector(selectTicker);
  const quotes = useSelector(selectBridgeQuotes);
  const bridgeFeatureFlags = useSelector(selectBridgeFeatureFlags);

  const {
    quoteFetchError,
    quotesLoadingStatus,
    quotesLastFetched,
    quotesRefreshCount,
<<<<<<< HEAD
    quoteRequest,
=======
>>>>>>> 9e4ff4fb
  } = bridgeControllerState;

  const refreshRate = getQuoteRefreshRate(bridgeFeatureFlags, sourceToken);
  const maxRefreshCount = bridgeFeatureFlags?.maxRefreshCount ?? 5; // Default to 5 refresh attempts
<<<<<<< HEAD
  const { insufficientBal } = quoteRequest;
=======
  const insufficientBal = useIsInsufficientBalance({
    amount: sourceAmount,
    token: sourceToken,
  });
>>>>>>> 9e4ff4fb

  const willRefresh = shouldRefreshQuote(
    insufficientBal ?? false,
    quotesRefreshCount,
    maxRefreshCount,
    isSubmittingTx,
  );

  const isExpired = isQuoteExpired(willRefresh, refreshRate, quotesLastFetched);

  const bestQuote = quotes?.recommendedQuote;

  const activeQuote = isExpired && !willRefresh ? undefined : bestQuote;

  const destTokenAmount =
    activeQuote && destToken
      ? fromTokenMinimalUnit(
          activeQuote.quote.destTokenAmount,
          destToken.decimals,
        )
      : undefined;
  const formattedDestTokenAmount = destTokenAmount
    ? Number(destTokenAmount).toString()
    : undefined;

  const quoteRate =
    Number(sourceAmount) === 0
      ? undefined
      : Number(destTokenAmount) / Number(sourceAmount);

  const getNetworkFee = useCallback(() => {
    if (!activeQuote?.totalNetworkFee) return '-';

    const { totalNetworkFee } = activeQuote;

    const { amount, valueInCurrency } = totalNetworkFee;

    if (!amount || !valueInCurrency) return '-';

    const formattedAmount = `${formatAmount(
      locale,
      new BigNumber(amount),
    )} ${ticker}`;
    const formattedValueInCurrency = fiatFormatter(
      new BigNumber(valueInCurrency),
    );

    return primaryCurrency === 'ETH'
      ? formattedAmount
      : formattedValueInCurrency;
  }, [activeQuote, locale, ticker, fiatFormatter, primaryCurrency]);

  const formattedQuoteData = useMemo(() => {
    if (!activeQuote) return undefined;

    const { quote, estimatedProcessingTimeInSeconds } = activeQuote;

    const priceImpact = quote.priceData?.priceImpact;
    const priceImpactPercentage = Number(priceImpact) * 100;

    const rate = quoteRate
      ? `1 ${sourceToken?.symbol} = ${quoteRate.toFixed(1)} ${
          destToken?.symbol
        }`
      : '--';

    return {
      networkFee: getNetworkFee(),
      estimatedTime: `${Math.ceil(estimatedProcessingTimeInSeconds / 60)} min`,
      rate,
      priceImpact: `${priceImpactPercentage.toFixed(2)}%`,
      slippage: slippage ? `${slippage}%` : 'Auto',
    };
  }, [
    activeQuote,
    quoteRate,
    sourceToken?.symbol,
    destToken?.symbol,
    getNetworkFee,
    slippage,
  ]);

  const isLoading = quotesLoadingStatus === RequestStatus.LOADING;

  const isNoQuotesAvailable = Boolean(
    !bestQuote && quotesLastFetched && !isLoading,
  );

  return {
    bestQuote,
    quoteFetchError,
    activeQuote,
    destTokenAmount: formattedDestTokenAmount,
    isLoading: quotesLoadingStatus === RequestStatus.LOADING,
    formattedQuoteData,
    isNoQuotesAvailable,
    willRefresh,
    isExpired,
  };
};<|MERGE_RESOLUTION|>--- conflicted
+++ resolved
@@ -47,22 +47,14 @@
     quotesLoadingStatus,
     quotesLastFetched,
     quotesRefreshCount,
-<<<<<<< HEAD
-    quoteRequest,
-=======
->>>>>>> 9e4ff4fb
   } = bridgeControllerState;
 
   const refreshRate = getQuoteRefreshRate(bridgeFeatureFlags, sourceToken);
   const maxRefreshCount = bridgeFeatureFlags?.maxRefreshCount ?? 5; // Default to 5 refresh attempts
-<<<<<<< HEAD
-  const { insufficientBal } = quoteRequest;
-=======
   const insufficientBal = useIsInsufficientBalance({
     amount: sourceAmount,
     token: sourceToken,
   });
->>>>>>> 9e4ff4fb
 
   const willRefresh = shouldRefreshQuote(
     insufficientBal ?? false,
