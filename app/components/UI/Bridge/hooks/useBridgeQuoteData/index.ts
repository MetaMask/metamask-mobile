--- conflicted
+++ resolved
@@ -126,13 +126,8 @@
       networkFee: getNetworkFee(),
       estimatedTime: `${Math.ceil(estimatedProcessingTimeInSeconds / 60)} min`,
       rate,
-<<<<<<< HEAD
-      priceImpact: `${priceImpactPercentage.toFixed(2)}%`, //TODO: Need to calculate this
-      slippage: slippage ? `${slippage}%` : 'Auto',
-=======
       priceImpact: `${priceImpactPercentage.toFixed(2)}%`,
       slippage: `${slippage}%`,
->>>>>>> 4a4d3bfb
     };
   }, [
     activeQuote,
