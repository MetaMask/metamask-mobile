--- conflicted
+++ resolved
@@ -42,12 +42,6 @@
     address: string;
     chainId: Hex | CaipChainId;
   }) => {
-<<<<<<< HEAD
-    // Use the shared utility for Solana normalization to ensure consistent deduplication
-    const normalizedAddress = isSolanaChainId(token.chainId)
-      ? normalizeToCaipAssetType(token.address, token.chainId)
-      : token.address.toLowerCase();
-=======
     // Use the shared utility for non-EVM normalization to ensure consistent deduplication
     const normalizedAddress = isNonEvmChainId(token.chainId)
       ? formatAddressToAssetId(token.address, token.chainId)
@@ -59,7 +53,6 @@
       );
     }
 
->>>>>>> 8e7057fe
     return `${normalizedAddress}-${token.chainId}`;
   };
 
