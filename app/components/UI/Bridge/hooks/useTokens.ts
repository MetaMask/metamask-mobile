import { useCallback, useMemo } from 'react';

import { useTokensWithBalance } from './useTokensWithBalance';
import { Hex, CaipChainId } from '@metamask/utils';
import { useTopTokens } from './useTopTokens';
import { BridgeToken } from '../types';
import {
  formatAddressToAssetId,
  isNonEvmChainId,
} from '@metamask/bridge-controller';
import { zeroAddress } from 'ethereumjs-util';
import { POLYGON_NATIVE_TOKEN } from '../constants/assets';
<<<<<<< HEAD
=======
import { isTradableToken } from '../utils/isTradableToken';
>>>>>>> f4e8f8d0

interface UseTokensProps {
  topTokensChainId?: Hex | CaipChainId;
  balanceChainIds?: (Hex | CaipChainId)[];
  tokensToExclude?: { address: string; chainId: Hex | CaipChainId }[];
}
/**
 * Hook to get tokens for the bridge
 * @param {Object} params - The parameters object
 * @param {Hex} params.topTokensChainId - The chain ID of the top tokens
 * @param {Hex[]} params.balanceChainIds - The chain IDs you want to get the balance for
 * @param {TokenI[]} params.tokensToExclude - The tokens to exclude
 * @returns {BridgeToken[]} Array of tokens with fiat balances
 */
export function useTokens({
  topTokensChainId,
  balanceChainIds,
  tokensToExclude,
}: UseTokensProps): {
  allTokens: BridgeToken[];
  tokensToRender: BridgeToken[];
  pending: boolean;
} {
  const tokensWithBalance = useTokensWithBalance({
    chainIds: balanceChainIds,
  });

  const { topTokens, remainingTokens, pending } = useTopTokens({
    chainId: topTokensChainId,
  });

<<<<<<< HEAD
  const getTokenKey = (token: {
    address: string;
    chainId: Hex | CaipChainId;
  }) => {
    // Use the shared utility for non-EVM normalization to ensure consistent deduplication
    let normalizedAddress = isNonEvmChainId(token.chainId)
      ? formatAddressToAssetId(token.address, token.chainId)
      : token.address.toLowerCase();
=======
  const getTokenKey = useCallback(
    (token: { address: string; chainId: Hex | CaipChainId }) => {
      // Use the shared utility for non-EVM normalization to ensure consistent deduplication
      let normalizedAddress = isNonEvmChainId(token.chainId)
        ? formatAddressToAssetId(token.address, token.chainId)
        : token.address.toLowerCase();
>>>>>>> f4e8f8d0

      if (!normalizedAddress) {
        throw new Error(
          `Invalid token address: ${token.address} for chain ID: ${token.chainId}`,
        );
      }

<<<<<<< HEAD
    // Normalize the native token address for Polygon
    // Prevents duplicate tokens with different addresses from
    // rendering in the UI
    if (normalizedAddress === POLYGON_NATIVE_TOKEN) {
      normalizedAddress = zeroAddress();
    }

    return `${normalizedAddress}-${token.chainId}`;
  };
=======
      // Normalize the native token address for Polygon
      // Prevents duplicate tokens with different addresses from
      // rendering in the UI
      if (normalizedAddress === POLYGON_NATIVE_TOKEN) {
        normalizedAddress = zeroAddress();
      }

      return `${normalizedAddress}-${token.chainId}`;
    },
    [],
  );
>>>>>>> f4e8f8d0

  // Create Sets for O(1) lookups
  const tokensWithBalanceSet = useMemo(
    () => new Set(tokensWithBalance.map((token) => getTokenKey(token))),
    [tokensWithBalance, getTokenKey],
  );
  const excludedTokensSet = useMemo(
    () => new Set(tokensToExclude?.map((token) => getTokenKey(token)) ?? []),
    [tokensToExclude, getTokenKey],
  );

  // Combine and filter tokens in a single pass
  const tokensWithoutBalance = useMemo(
    () =>
      (topTokens ?? []).concat(remainingTokens ?? []).filter((token) => {
        if (!isTradableToken(token)) {
          return false;
        }

        const tokenKey = getTokenKey(token);
        return !tokensWithBalanceSet.has(tokenKey);
      }),
    [topTokens, remainingTokens, getTokenKey, tokensWithBalanceSet],
  );

  // Combine tokens with balance and filtered tokens and filter out excluded tokens
  const allTokens = useMemo(
    () =>
      tokensWithBalance.concat(tokensWithoutBalance).filter((token) => {
        if (!isTradableToken(token)) {
          return false;
        }

        const tokenKey = getTokenKey(token);
        return !excludedTokensSet.has(tokenKey);
      }),
    [tokensWithBalance, tokensWithoutBalance, getTokenKey, excludedTokensSet],
  );

  const tokensToRender = useMemo(
    () =>
      tokensWithBalance
        .concat(
          topTokens?.filter((token) => {
            const tokenKey = getTokenKey(token);
            return !tokensWithBalanceSet.has(tokenKey);
          }) ?? [],
        )
        .filter((token) => {
          if (!isTradableToken(token)) {
            return false;
          }

          const tokenKey = getTokenKey(token);
          return !excludedTokensSet.has(tokenKey);
        }),
    [
      tokensWithBalance,
      topTokens,
      getTokenKey,
      tokensWithBalanceSet,
      excludedTokensSet,
    ],
  );

  return { allTokens, tokensToRender, pending };
}<|MERGE_RESOLUTION|>--- conflicted
+++ resolved
@@ -10,10 +10,7 @@
 } from '@metamask/bridge-controller';
 import { zeroAddress } from 'ethereumjs-util';
 import { POLYGON_NATIVE_TOKEN } from '../constants/assets';
-<<<<<<< HEAD
-=======
 import { isTradableToken } from '../utils/isTradableToken';
->>>>>>> f4e8f8d0
 
 interface UseTokensProps {
   topTokensChainId?: Hex | CaipChainId;
@@ -45,23 +42,12 @@
     chainId: topTokensChainId,
   });
 
-<<<<<<< HEAD
-  const getTokenKey = (token: {
-    address: string;
-    chainId: Hex | CaipChainId;
-  }) => {
-    // Use the shared utility for non-EVM normalization to ensure consistent deduplication
-    let normalizedAddress = isNonEvmChainId(token.chainId)
-      ? formatAddressToAssetId(token.address, token.chainId)
-      : token.address.toLowerCase();
-=======
   const getTokenKey = useCallback(
     (token: { address: string; chainId: Hex | CaipChainId }) => {
       // Use the shared utility for non-EVM normalization to ensure consistent deduplication
       let normalizedAddress = isNonEvmChainId(token.chainId)
         ? formatAddressToAssetId(token.address, token.chainId)
         : token.address.toLowerCase();
->>>>>>> f4e8f8d0
 
       if (!normalizedAddress) {
         throw new Error(
@@ -69,17 +55,6 @@
         );
       }
 
-<<<<<<< HEAD
-    // Normalize the native token address for Polygon
-    // Prevents duplicate tokens with different addresses from
-    // rendering in the UI
-    if (normalizedAddress === POLYGON_NATIVE_TOKEN) {
-      normalizedAddress = zeroAddress();
-    }
-
-    return `${normalizedAddress}-${token.chainId}`;
-  };
-=======
       // Normalize the native token address for Polygon
       // Prevents duplicate tokens with different addresses from
       // rendering in the UI
@@ -91,7 +66,6 @@
     },
     [],
   );
->>>>>>> f4e8f8d0
 
   // Create Sets for O(1) lookups
   const tokensWithBalanceSet = useMemo(
