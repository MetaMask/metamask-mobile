--- conflicted
+++ resolved
@@ -1,12 +1,7 @@
 import { useMemo, useState } from 'react';
 import Fuse from 'fuse.js';
 import { BridgeToken } from '../../types';
-<<<<<<< HEAD
-
-const MAX_TOKENS_RESULTS = 20;
-=======
 import { useDebouncedValue } from '../../../../hooks/useDebouncedValue';
->>>>>>> 733bad1a
 
 const MAX_TOKENS_RESULTS = 20;
 interface UseTokenSearchProps {
