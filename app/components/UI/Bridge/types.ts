--- conflicted
+++ resolved
@@ -1,8 +1,5 @@
-<<<<<<< HEAD
 import { TxData, Quote, Intent } from '@metamask/bridge-controller';
-=======
 import { Asset } from '@metamask/assets-controllers';
->>>>>>> a8295c62
 import { Hex, CaipChainId } from '@metamask/utils';
 
 // This is slightly different from the BridgeToken type in @metamask/bridge-controller
