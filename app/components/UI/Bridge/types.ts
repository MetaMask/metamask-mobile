import { TxData, Quote } from '@metamask/bridge-controller';
<<<<<<< HEAD
import { Hex } from '@metamask/utils';
=======
import { Hex, CaipChainId } from '@metamask/utils';
>>>>>>> 733bad1a

// This is slightly different from the BridgeToken type in @metamask/bridge-controller
export interface BridgeToken {
  address: string;
  name?: string;
  symbol: string;
  image?: string;
  decimals: number;
<<<<<<< HEAD
  chainId: Hex;
=======
  chainId: Hex | CaipChainId;
>>>>>>> 733bad1a
  balance?: string; // A truncated non-atomic balance, e.g. 1.23456
  balanceFiat?: string; // A formatted fiat value, e.g. "$100.12345", "100.12345 cad"
  tokenFiatAmount?: number; // A sortable fiat value in the user's currency, e.g. 100.12345
}

// TODO: use type from @metamask/bridge-controller once "approval" is made optional
export interface QuoteResponse {
  quote: Quote;
  approval?: TxData | null;
  trade: TxData;
  estimatedProcessingTimeInSeconds: number;
}
// TODO: remove this once we move to Unified Swaps
export enum BridgeViewMode {
  Swap = 'Swap',
  Bridge = 'Bridge'
}<|MERGE_RESOLUTION|>--- conflicted
+++ resolved
@@ -1,9 +1,5 @@
 import { TxData, Quote } from '@metamask/bridge-controller';
-<<<<<<< HEAD
-import { Hex } from '@metamask/utils';
-=======
 import { Hex, CaipChainId } from '@metamask/utils';
->>>>>>> 733bad1a
 
 // This is slightly different from the BridgeToken type in @metamask/bridge-controller
 export interface BridgeToken {
@@ -12,11 +8,7 @@
   symbol: string;
   image?: string;
   decimals: number;
-<<<<<<< HEAD
-  chainId: Hex;
-=======
   chainId: Hex | CaipChainId;
->>>>>>> 733bad1a
   balance?: string; // A truncated non-atomic balance, e.g. 1.23456
   balanceFiat?: string; // A formatted fiat value, e.g. "$100.12345", "100.12345 cad"
   tokenFiatAmount?: number; // A sortable fiat value in the user's currency, e.g. 100.12345
