import { Asset } from '@metamask/assets-controllers';
import { Hex, CaipChainId } from '@metamask/utils';

// This is slightly different from the BridgeToken type in @metamask/bridge-controller
export interface BridgeToken {
  address: string;
  name?: string;
  symbol: string;
  image?: string;
  decimals: number;
  chainId: Hex | CaipChainId;
  // A non-truncated non-atomic balance, e.g. 1.23456789,
  // can always do calculations on this, regardless of small numbers
  // I.e. will NOT be "< 0.00001" like TokenI.balance
  balance?: string;
  balanceFiat?: string; // A formatted fiat value, e.g. "$100.12345", "100.12345 cad"
  tokenFiatAmount?: number; // A sortable fiat value in the user's currency, e.g. 100.12345
  currencyExchangeRate?: number; // A rate of the token in the user's currency, e.g. 100.12345
<<<<<<< HEAD
  aggregators: string[];
}

// TODO: use type from @metamask/bridge-controller once "approval" is made optional
export interface QuoteResponse {
  quote: Quote;
  approval?: TxData | null;
  trade: TxData;
  estimatedProcessingTimeInSeconds: number;
=======
  accountType?: Asset['accountType'];
>>>>>>> 82878ebc
}

export enum BridgeViewMode {
  Swap = 'Swap',
  Bridge = 'Bridge',
  Unified = 'Unified',
}<|MERGE_RESOLUTION|>--- conflicted
+++ resolved
@@ -16,7 +16,6 @@
   balanceFiat?: string; // A formatted fiat value, e.g. "$100.12345", "100.12345 cad"
   tokenFiatAmount?: number; // A sortable fiat value in the user's currency, e.g. 100.12345
   currencyExchangeRate?: number; // A rate of the token in the user's currency, e.g. 100.12345
-<<<<<<< HEAD
   aggregators: string[];
 }
 
@@ -26,9 +25,7 @@
   approval?: TxData | null;
   trade: TxData;
   estimatedProcessingTimeInSeconds: number;
-=======
   accountType?: Asset['accountType'];
->>>>>>> 82878ebc
 }
 
 export enum BridgeViewMode {
