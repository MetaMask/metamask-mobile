--- conflicted
+++ resolved
@@ -391,11 +391,7 @@
     const { getByText } = renderScreen(
       BridgeView,
       {
-<<<<<<< HEAD
-        name: Routes.BRIDGE.BRIDGE,
-=======
         name: Routes.BRIDGE.ROOT,
->>>>>>> 9d204637
       },
       { state: mockInitialState },
     );
@@ -406,11 +402,7 @@
     const { findByText } = renderScreen(
       BridgeView,
       {
-<<<<<<< HEAD
-        name: Routes.BRIDGE.BRIDGE,
-=======
         name: Routes.BRIDGE.ROOT,
->>>>>>> 9d204637
       },
       { state: initialState },
     );
@@ -431,11 +423,7 @@
     const { getByTestId } = renderScreen(
       BridgeView,
       {
-<<<<<<< HEAD
-        name: Routes.BRIDGE.BRIDGE,
-=======
         name: Routes.BRIDGE.ROOT,
->>>>>>> 9d204637
       },
       { state: initialState },
     );
@@ -457,11 +445,7 @@
     const { getByTestId, getByText } = renderScreen(
       BridgeView,
       {
-<<<<<<< HEAD
-        name: Routes.BRIDGE.BRIDGE,
-=======
         name: Routes.BRIDGE.ROOT,
->>>>>>> 9d204637
       },
       { state: initialState },
     );
@@ -491,11 +475,7 @@
     const { getByText, getByTestId } = renderScreen(
       BridgeView,
       {
-<<<<<<< HEAD
-        name: Routes.BRIDGE.BRIDGE,
-=======
         name: Routes.BRIDGE.ROOT,
->>>>>>> 9d204637
       },
       { state: stateWithAmount },
     );
@@ -573,11 +553,7 @@
       const { getByText } = renderScreen(
         BridgeView,
         {
-<<<<<<< HEAD
-          name: Routes.BRIDGE.BRIDGE,
-=======
           name: Routes.BRIDGE.ROOT,
->>>>>>> 9d204637
         },
         { state: initialState },
       );
@@ -597,11 +573,7 @@
       const { getByText } = renderScreen(
         BridgeView,
         {
-<<<<<<< HEAD
-          name: Routes.BRIDGE.BRIDGE,
-=======
           name: Routes.BRIDGE.ROOT,
->>>>>>> 9d204637
         },
         { state: stateWithZeroAmount },
       );
@@ -621,11 +593,7 @@
       const { getByText } = renderScreen(
         BridgeView,
         {
-<<<<<<< HEAD
-          name: Routes.BRIDGE.BRIDGE,
-=======
           name: Routes.BRIDGE.ROOT,
->>>>>>> 9d204637
         },
         { state: stateWithHighAmount },
       );
@@ -645,11 +613,7 @@
       const { getByText } = renderScreen(
         BridgeView,
         {
-<<<<<<< HEAD
-          name: Routes.BRIDGE.BRIDGE,
-=======
           name: Routes.BRIDGE.ROOT,
->>>>>>> 9d204637
         },
         { state: stateWithValidAmount },
       );
@@ -662,11 +626,7 @@
       const { getByText } = renderScreen(
         BridgeView,
         {
-<<<<<<< HEAD
-          name: Routes.BRIDGE.BRIDGE,
-=======
           name: Routes.BRIDGE.ROOT,
->>>>>>> 9d204637
         },
         { state: {
           ...initialState,
@@ -707,11 +667,7 @@
       const { getByText } = renderScreen(
         BridgeView,
         {
-<<<<<<< HEAD
-          name: Routes.BRIDGE.BRIDGE,
-=======
           name: Routes.BRIDGE.ROOT,
->>>>>>> 9d204637
         },
         { state: stateWithValidAmount },
       );
