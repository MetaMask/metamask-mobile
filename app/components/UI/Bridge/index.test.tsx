import {
  renderScreen,
} from '../../../util/test/renderWithProvider';
import BridgeView from '../Bridge';
import { fireEvent, waitFor } from '@testing-library/react-native';
import Routes from '../../../constants/navigation/Routes';
import {
  setDestToken,
  setSourceToken,
} from '../../../core/redux/slices/bridge';
import { Hex } from '@metamask/utils';
import { initialState } from './_mocks_/initialState';

// TODO remove this mock once we have a real implementation
jest.mock('../../../selectors/confirmTransaction');

jest.mock('../../../core/Engine', () => ({
  context: {
    SwapsController: {
      fetchAggregatorMetadataWithCache: jest.fn(),
      fetchTopAssetsWithCache: jest.fn(),
      fetchTokenWithCache: jest.fn(),
    },
  },
}));

jest.mock('../../../core/redux/slices/bridge', () => {
  const actualBridgeSlice = jest.requireActual(
    '../../../core/redux/slices/bridge',
  );
  return {
    __esModule: true,
    ...actualBridgeSlice,
    default: actualBridgeSlice.default,
    setSourceToken: jest.fn(actualBridgeSlice.setSourceToken),
    setDestToken: jest.fn(actualBridgeSlice.setDestToken),
  };
});

// const mockSubmitBridgeTx = jest.fn();
// jest.mock('../../../util/bridge/hooks/useSubmitBridgeTx', () => ({
//   __esModule: true,
//   default: () => ({
//     submitBridgeTx: mockSubmitBridgeTx,
//   }),
// }));

const mockNavigate = jest.fn();
jest.mock('@react-navigation/native', () => {
  const actualNav = jest.requireActual('@react-navigation/native');
  return {
    ...actualNav,
    useNavigation: () => ({
      navigate: mockNavigate,
      setOptions: jest.fn(),
    }),
  };
});

// Mock useLatestBalance hook
jest.mock('./hooks/useLatestBalance', () => ({
  useLatestBalance: jest.fn().mockImplementation(({ address, chainId }) => {
    if (!address || !chainId) return undefined;

    // Need to do this due to this error: "The module factory of `jest.mock()` is not allowed to reference any out-of-scope variables.""
    const actualEthers = jest.requireActual('ethers');

    return {
      displayBalance: '2.0',
      atomicBalance: actualEthers.BigNumber.from('2000000000000000000'), // 2 ETH
    };
  }),
}));

describe('BridgeView', () => {
  const mockChainId = '0x1' as Hex;
  const optimismChainId = '0xa' as Hex;
  const token2Address = '0x0000000000000000000000000000000000000002' as Hex;
<<<<<<< HEAD
  const token3Address = '0x0000000000000000000000000000000000000003' as Hex;

  const initialState = {
    engine: {
      backgroundState: {
        BridgeController: {
          bridgeFeatureFlags: {
            [BridgeFeatureFlagsKey.MOBILE_CONFIG]: {
              chains: {
                [formatChainIdToCaip(mockChainId)]: {
                  isActiveSrc: true,
                  isActiveDest: true,
                },
                [formatChainIdToCaip(optimismChainId)]: {
                  isActiveSrc: true,
                  isActiveDest: true,
                },
              },
            },
          },
          quoteRequest: {
            insufficientBal: false,
            slippage: 0.5,
          },
          quotesLoadingStatus: RequestStatus.FETCHED,
          quotesLastFetched: null,
          quotes: [],
          quotesRefreshCount: 0,
        },
        TokenBalancesController: {
          tokenBalances: {
            [mockAddress]: {
              [mockChainId]: {
                [token1Address]: '0x0de0b6b3a7640000' as Hex, // 1 TOKEN1
                [token2Address]: '0x1bc16d674ec80000' as Hex, // 2 TOKEN2
              },
              [optimismChainId]: {
                [token3Address]: '0x29a2241af62c0000' as Hex, // 3 TOKEN3
              },
            },
          },
        },
        TokensController: {
          allTokens: {
            [mockChainId]: {
              [mockAddress]: [
                {
                  address: token1Address,
                  symbol: 'TOKEN1',
                  decimals: 18,
                  image: 'https://token1.com/logo.png',
                  name: 'Token One',
                  aggregators: ['1inch'],
                },
                {
                  address: token2Address,
                  symbol: 'TOKEN2',
                  decimals: 18,
                  image: 'https://token2.com/logo.png',
                  name: 'Token Two',
                  aggregators: ['uniswap'],
                },
              ],
            },
            [optimismChainId]: {
              [mockAddress]: [
                {
                  address: token3Address,
                  symbol: 'TOKEN3',
                  decimals: 18,
                  image: 'https://token3.com/logo.png',
                  name: 'Token Three',
                  aggregators: ['optimism'],
                  chainId: optimismChainId,
                },
              ],
            },
          },
          tokens: [
            {
              address: token1Address,
              symbol: 'TOKEN1',
              decimals: 18,
              image: 'https://token1.com/logo.png',
              name: 'Token One',
              aggregators: ['1inch'],
              chainId: mockChainId,
            },
            {
              address: token2Address,
              symbol: 'TOKEN2',
              decimals: 18,
              image: 'https://token2.com/logo.png',
              name: 'Token Two',
              aggregators: ['uniswap'],
              chainId: mockChainId,
            },
            {
              address: token3Address,
              symbol: 'TOKEN3',
              decimals: 18,
              image: 'https://token3.com/logo.png',
              name: 'Token Three',
              aggregators: ['optimism'],
              chainId: optimismChainId,
            },
          ],
        },
        NetworkController: {
          selectedNetworkClientId: 'selectedNetworkClientId',
          networksMetadata: {
            mainnet: {
              EIPS: {
                1559: true,
              },
            },
            selectedNetworkClientId: {
              EIPS: {
                1559: true,
              },
            },
            '0xa': {
              EIPS: {
                1559: true,
              },
            },
          },
          networkConfigurationsByChainId: {
            [mockChainId]: {
              chainId: mockChainId,
              rpcEndpoints: [
                {
                  networkClientId: 'selectedNetworkClientId',
                },
              ],
              defaultRpcEndpointIndex: 0,
              nativeCurrency: 'ETH',
              ticker: 'ETH',
              nickname: 'Ethereum Mainnet',
              name: 'Ethereum Mainnet',
            },
            [optimismChainId]: {
              chainId: optimismChainId,
              rpcEndpoints: [
                {
                  networkClientId: 'optimismNetworkClientId',
                },
              ],
              defaultRpcEndpointIndex: 0,
              nativeCurrency: 'ETH',
              ticker: 'ETH',
              nickname: 'Optimism',
              name: 'Optimism',
            },
          },
          providerConfig: {
            chainId: mockChainId,
            ticker: 'ETH',
            type: 'infura',
          },
        },
        AccountTrackerController: {
          accounts: {
            [mockAddress]: {
              balance: '0x29a2241af62c0000' as Hex, // 3 ETH
            },
          },
          accountsByChainId: {
            [mockChainId]: {
              [mockAddress]: {
                balance: '0x29a2241af62c0000' as Hex, // 3 ETH
              },
            },
            [optimismChainId]: {
              [mockAddress]: {
                balance: '0x1158e460913d00000' as Hex, // 20 ETH on Optimism
              },
            },
          },
        },
        MultichainNetworkController: {
          isEvmSelected: true,
          selectedMultichainNetworkChainId: undefined,
          multichainNetworkConfigurationsByChainId: {},
        },
        AccountsController: {
          internalAccounts: {
            selectedAccount: 'account1',
            accounts: {
              account1: {
                id: 'account1',
                address: mockAddress,
                name: 'Account 1',
              },
            },
          },
        },
        CurrencyRateController: {
          currentCurrency: 'USD',
          currencyRates: {
            ETH: {
              conversionRate: 2000, // 1 ETH = $2000
            },
          },
          conversionRate: 2000,
        },
        TokenRatesController: {
          marketData: {
            [mockChainId]: {
              [ethers.constants.AddressZero as Hex]: {
                tokenAddress: ethers.constants.AddressZero as Hex,
                currency: 'ETH',
                price: 1, // 1 ETH = 1 ETH
              },
              [token1Address]: {
                tokenAddress: token1Address,
                currency: 'ETH',
                price: 10, // 1 TOKEN1 = 10 ETH
              },
              [token2Address]: {
                tokenAddress: token2Address,
                currency: 'ETH',
                price: 5, // 1 TOKEN2 = 5 ETH
              },
            },
            [optimismChainId]: {
              [token3Address]: {
                tokenAddress: token3Address,
                currency: 'ETH',
                price: 8, // 1 TOKEN3 = 8 ETH on Optimism
              },
            },
          },
        },
        PreferencesController: {
          tokenSortConfig: {
            key: 'tokenFiatAmount',
            order: 'dsc' as const,
          },
          ipfsGateway: 'https://dweb.link/ipfs/',
        },
        TokenListController: {
          tokenList: {
            [token3Address]: {
              name: 'Token Three',
              symbol: 'TOKEN3',
              decimals: 18,
              address: token3Address,
              iconUrl: 'https://token3.com/logo.png',
              occurrences: 1,
              aggregators: [],
            },
          },
          tokensChainsCache: {
            [mockChainId]: {
              timestamp: Date.now(),
              data: {
                [token3Address]: {
                  name: 'Token Three',
                  symbol: 'TOKEN3',
                  decimals: 18,
                  address: token3Address,
                  iconUrl: 'https://token3.com/logo.png',
                  occurrences: 1,
                  aggregators: [],
                },
              },
            },
            [optimismChainId]: {
              timestamp: Date.now(),
              data: {
                [token3Address]: {
                  name: 'Token Three',
                  symbol: 'TOKEN3',
                  decimals: 18,
                  address: token3Address,
                  iconUrl: 'https://token3.com/logo.png',
                  occurrences: 1,
                  aggregators: ['optimism'],
                },
              },
            },
          },
        },
      },
    },
    settings: {
      basicFunctionalityEnabled: true,
    },
    bridge: {
      sourceToken: {
        symbol: 'ETH',
        decimals: 18,
        address: '0x0000000000000000000000000000000000000000',
        image: 'https://example.com/image.png',
        chainId: '0x1' as Hex,
      },
      destToken: undefined,
      sourceAmount: undefined,
      destAmount: undefined,
      destAddress: undefined,
      selectedDestChainId: undefined,
      selectedSourceChainIds: [mockChainId, optimismChainId],
      slippage: '0.5',
    } as BridgeState,
  };
=======
>>>>>>> eb1d1d35

  beforeEach(() => {
    jest.clearAllMocks();
  });

  it('renders', async () => {
    const { getByText } = renderScreen(
      BridgeView,
      {
        name: Routes.BRIDGE.ROOT,
      },
      { state: initialState },
    );
    expect(getByText('Select amount')).toBeDefined();
  });

  it('should open BridgeTokenSelector when clicking source token', async () => {
    const { findByText } = renderScreen(
      BridgeView,
      {
        name: Routes.BRIDGE.ROOT,
      },
      { state: initialState },
    );

    // Find and click the token button
    const tokenButton = await findByText('ETH');
    expect(tokenButton).toBeTruthy();
    fireEvent.press(tokenButton);

    // Verify navigation to BridgeTokenSelector
    expect(mockNavigate).toHaveBeenCalledWith(Routes.BRIDGE.MODALS.ROOT, {
      screen: Routes.BRIDGE.MODALS.SOURCE_TOKEN_SELECTOR,
      params: {},
    });
  });

  it('should open BridgeDestNetworkSelector when clicking destination token area', async () => {
    const { getByText } = renderScreen(
      BridgeView,
      {
        name: Routes.BRIDGE.ROOT,
      },
      { state: initialState },
    );

    // Find and click the destination token area
    const destTokenArea = getByText('Bridge to');
    expect(destTokenArea).toBeTruthy();

    fireEvent.press(destTokenArea);

    // Verify navigation to BridgeTokenSelector
    expect(mockNavigate).toHaveBeenCalledWith(Routes.BRIDGE.MODALS.ROOT, {
      screen: Routes.BRIDGE.MODALS.DEST_NETWORK_SELECTOR,
      params: {
        shouldGoToTokens: true,
      },
    });
  });

  it('should update source token amount when typing', async () => {
    const { getByTestId, getByText } = renderScreen(
      BridgeView,
      {
        name: Routes.BRIDGE.ROOT,
      },
      { state: initialState },
    );

    // Press number buttons to input
    fireEvent.press(getByText('9'));
    fireEvent.press(getByText('.'));
    fireEvent.press(getByText('5'));

    // Verify the input value is updated
    const input = getByTestId('source-token-area-input');
    await waitFor(() => {
      expect(input.props.value).toBe('9.5');
    });

    // Verify fiat value is displayed (9.5 ETH * $2000 = $19000)
    expect(getByText('$19000')).toBeTruthy();
  });

  it('should display source token symbol and balance', async () => {
    const stateWithAmount = {
      ...initialState,
      bridge: {
        ...initialState.bridge,
        sourceAmount: '1.5',
      },
    };

    const { getByText, getByTestId } = renderScreen(
      BridgeView,
      {
        name: Routes.BRIDGE.ROOT,
      },
      { state: stateWithAmount },
    );

    // Verify token symbol is displayed
    expect(getByText('ETH')).toBeTruthy();

    // Verify token amount is displayed
    const input = getByTestId('source-token-area-input');
    expect(input.props.value).toBe('1.5');

    // Verify fiat value is displayed (1.5 ETH * $2000 = $3000)
    expect(getByText('$3000')).toBeTruthy();

    // Verify balance is displayed
    await waitFor(() => {
      expect(getByText('2.0 ETH')).toBeTruthy();
    });
  });

  it('should switch tokens when clicking arrow button', () => {
    const initialStateWithTokens = {
      ...initialState,
      bridge: {
        ...initialState.bridge,
        sourceToken: {
          address: '0x0000000000000000000000000000000000000000',
          chainId: '0x1' as Hex,
          decimals: 18,
          image: '',
          name: 'Ether',
          symbol: 'ETH',
        },
        destToken: {
          address: token2Address,
          chainId: '0x1' as Hex,
          decimals: 6,
          image:
            'https://static.cx.metamask.io/api/v1/tokenIcons/1/0xa0b86991c6218b36c1d19d4a2e9eb0ce3606eb48.png',
          symbol: 'USDC',
        },
      },
    };

    const { getByTestId } = renderScreen(
      BridgeView,
      {
        name: Routes.BRIDGE.ROOT,
      },
      { state: initialStateWithTokens },
    );

    const arrowButton = getByTestId('arrow-button');
    fireEvent.press(arrowButton);

    expect(setSourceToken).toHaveBeenCalledWith(
      initialStateWithTokens.bridge.destToken,
    );
    expect(setDestToken).toHaveBeenCalledWith(
      initialStateWithTokens.bridge.sourceToken,
    );
  });

  describe('Bottom Content', () => {
    it('should show "Select amount" when no amount is entered', () => {
      const { getByText } = renderScreen(
        BridgeView,
        {
          name: Routes.BRIDGE.ROOT,
        },
        { state: initialState },
      );

      expect(getByText('Select amount')).toBeTruthy();
    });

    it('should show "Select amount" when amount is zero', () => {
      const stateWithZeroAmount = {
        ...initialState,
        bridge: {
          ...initialState.bridge,
          sourceAmount: '0',
        },
      };

      const { getByText } = renderScreen(
        BridgeView,
        {
          name: Routes.BRIDGE.ROOT,
        },
        { state: stateWithZeroAmount },
      );

      expect(getByText('Select amount')).toBeTruthy();
    });

    it('should show "Insufficient balance" when amount exceeds balance', () => {
      const stateWithHighAmount = {
        ...initialState,
        bridge: {
          ...initialState.bridge,
          sourceAmount: '3.0', // Balance is mocked at 2.0 ETH
        },
      };

      const { getByText } = renderScreen(
        BridgeView,
        {
          name: Routes.BRIDGE.ROOT,
        },
        { state: stateWithHighAmount },
      );

      expect(getByText('Insufficient balance')).toBeTruthy();
    });

    it('should show Continue button and Terms link when amount is valid', () => {
      const stateWithValidAmount = {
        ...initialState,
        bridge: {
          ...initialState.bridge,
          sourceAmount: '1.0', // Less than balance of 2.0 ETH
        },
      };

      const { getByText } = renderScreen(
        BridgeView,
        {
          name: Routes.BRIDGE.ROOT,
        },
        { state: stateWithValidAmount },
      );

      expect(getByText('Continue')).toBeTruthy();
      expect(getByText('Terms & Conditions')).toBeTruthy();
    });

    it('should handle Continue button press', async () => {
      const { getByText } = renderScreen(
        BridgeView,
        {
          name: Routes.BRIDGE.ROOT,
        },
        {
          state: {
            ...initialState,
            bridge: {
              ...initialState.bridge,
              sourceAmount: '1.0',
              destToken: {
                address: token2Address,
                symbol: 'TOKEN2',
                decimals: 18,
                image: 'https://token2.com/logo.png',
                chainId: optimismChainId,
              },
              selectedDestChainId: optimismChainId,
              selectedSourceChainIds: [mockChainId, optimismChainId],
            },
          },
        },
      );

      const continueButton = getByText('Continue');
      fireEvent.press(continueButton);

      // TODO: Add expectations once quote response is implemented
      // expect(mockSubmitBridgeTx).toHaveBeenCalled();
    });

    it('should handle Terms & Conditions press', () => {
      const stateWithValidAmount = {
        ...initialState,
        bridge: {
          ...initialState.bridge,
          sourceAmount: '1.0',
        },
      };

      const { getByText } = renderScreen(
        BridgeView,
        {
          name: Routes.BRIDGE.ROOT,
        },
        { state: stateWithValidAmount },
      );

      const termsButton = getByText('Terms & Conditions');
      fireEvent.press(termsButton);

      // TODO: Add expectations once Terms navigation is implemented
    });
  });
});<|MERGE_RESOLUTION|>--- conflicted
+++ resolved
@@ -76,7 +76,6 @@
   const mockChainId = '0x1' as Hex;
   const optimismChainId = '0xa' as Hex;
   const token2Address = '0x0000000000000000000000000000000000000002' as Hex;
-<<<<<<< HEAD
   const token3Address = '0x0000000000000000000000000000000000000003' as Hex;
 
   const initialState = {
@@ -383,8 +382,6 @@
       slippage: '0.5',
     } as BridgeState,
   };
-=======
->>>>>>> eb1d1d35
 
   beforeEach(() => {
     jest.clearAllMocks();
