--- conflicted
+++ resolved
@@ -123,17 +123,13 @@
             },
           },
           quoteRequest: {
-<<<<<<< HEAD
+            insufficientBal: false,
             slippage: 0.5,
-          },
-=======
-            insufficientBal: false,
           },
           quotesLoadingStatus: RequestStatus.FETCHED,
           quotesLastFetched: null,
           quotes: [],
           quotesRefreshCount: 0,
->>>>>>> cbf181ea
         },
         TokenBalancesController: {
           tokenBalances: {
