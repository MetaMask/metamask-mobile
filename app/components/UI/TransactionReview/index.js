import React, { PureComponent } from 'react';
import PropTypes from 'prop-types';
import {
  StyleSheet,
  View,
  InteractionManager,
  Animated,
  ScrollView,
} from 'react-native';
import Eth from 'ethjs-query';
import {
  isMultiLayerFeeNetwork,
  fetchEstimatedMultiLayerL1Fee,
} from '../../../util/networks';
import Engine from '../../../core/Engine';
import Logger from '../../../util/Logger';
import { fontStyles } from '../../../styles/common';
import { connect } from 'react-redux';
import { strings } from '../../../../locales/i18n';
import {
  getTransactionReviewActionKey,
  getNormalizedTxState,
  APPROVE_FUNCTION_SIGNATURE,
  decodeTransferData,
  getTicker,
} from '../../../util/transactions';
import {
  weiToFiat,
  balanceToFiat,
  renderFromTokenMinimalUnit,
  renderFromWei,
  fromTokenMinimalUnit,
  isZeroValue,
} from '../../../util/number';
import { safeToChecksumAddress } from '../../../util/address';
import Device from '../../../util/device';
import {
  isBlockaidFeatureEnabled,
  getBlockaidMetricsParams,
} from '../../../util/blockaid';
import TransactionReviewInformation from './TransactionReviewInformation';
import TransactionReviewSummary from './TransactionReviewSummary';
import TransactionReviewData from './TransactionReviewData';
import Analytics from '../../../core/Analytics/Analytics';
import { MetaMetricsEvents } from '../../../core/Analytics';
import TransactionHeader from '../TransactionHeader';
import AccountFromToInfoCard from '../AccountFromToInfoCard';
import ActionView from '../ActionView';
import { WALLET_CONNECT_ORIGIN } from '../../../util/walletconnect';
import { ThemeContext, mockTheme } from '../../../util/theme';
import withQRHardwareAwareness from '../QRHardware/withQRHardwareAwareness';
import QRSigningDetails from '../QRHardware/QRSigningDetails';
import { withNavigation } from '@react-navigation/compat';
import {
  selectChainId,
  selectTicker,
} from '../../../selectors/networkController';
import {
  selectConversionRate,
  selectCurrentCurrency,
} from '../../../selectors/currencyRateController';
import { selectTokenList } from '../../../selectors/tokenListController';
import { selectTokens } from '../../../selectors/tokensController';
import { selectContractExchangeRates } from '../../../selectors/tokenRatesController';
import ApproveTransactionHeader from '../ApproveTransactionHeader';
import AppConstants from '../../../core/AppConstants';
import BlockaidBanner from '../BlockaidBanner/BlockaidBanner';

const POLLING_INTERVAL_ESTIMATED_L1_FEE = 30000;

let intervalIdForEstimatedL1Fee;

const createStyles = (colors) =>
  StyleSheet.create({
    tabUnderlineStyle: {
      height: 2,
      backgroundColor: colors.primary.default,
    },
    tabStyle: {
      paddingBottom: 0,
      backgroundColor: colors.background.default,
    },
    textStyle: {
      fontSize: 12,
      letterSpacing: 0.5,
      ...fontStyles.bold,
    },
    actionViewWrapper: {
      height: Device.isMediumDevice() ? 470 : 550,
    },
    actionViewChildren: {
      height: Device.isMediumDevice() ? 390 : 470,
    },
    accountTransactionWrapper: {
      flex: 1,
    },
    actionViewQRObject: {
      height: 624,
    },
    accountInfoCardWrapper: {
      paddingBottom: 12,
    },
    transactionData: {
      position: 'absolute',
      width: '100%',
      height: '100%',
    },
    hidden: {
      opacity: 0,
      height: 0,
    },
    accountWrapper: {
      marginTop: -24,
      marginBottom: 24,
    },
    blockaidWarning: {
      marginBottom: 10,
      marginTop: 20,
      marginHorizontal: 10,
    },
  });

/**
 * PureComponent that supports reviewing a transaction
 */
class TransactionReview extends PureComponent {
  static propTypes = {
    /**
     * Callback triggered when this transaction is cancelled
     */
    onCancel: PropTypes.func,
    /**
     * Called when a user changes modes
     */
    onModeChange: PropTypes.func,
    /**
     * Callback triggered when this transaction is cancelled
     */
    onConfirm: PropTypes.func,
    /**
     * Indicates whether hex data should be shown in transaction editor
     */
    showHexData: PropTypes.bool,
    /**
     * Whether the transaction was confirmed or not
     */
    transactionConfirmed: PropTypes.bool,
    /**
     * Transaction object associated with this transaction
     */
    transaction: PropTypes.object,
    /**
     * Browser/tab information
     */
    browser: PropTypes.object,
    /**
     * ETH to current currency conversion rate
     */
    conversionRate: PropTypes.number,
    /**
     * Currency code of the currently-active currency
     */
    currentCurrency: PropTypes.string,
    /**
     * Object containing token exchange rates in the format address => exchangeRate
     */
    contractExchangeRates: PropTypes.object,
    /**
     * Array of ERC20 assets
     */
    tokens: PropTypes.array,
    /**
     * Current provider ticker
     */
    ticker: PropTypes.string,
    /**
     * Chain id
     */
    chainId: PropTypes.string,
    /**
     * ETH or fiat, depending on user setting
     */
    primaryCurrency: PropTypes.string,
    /**
     * Error blockaid transaction execution, undefined value signifies no error.
     */
    error: PropTypes.oneOf[(PropTypes.bool, PropTypes.string)],
    /**
     * Whether or not basic gas estimates have been fetched
     */
    ready: PropTypes.bool,
    /**
     * Height of custom gas and data modal
     */
    customGasHeight: PropTypes.number,
    /**
     * Drives animated values
     */
    animate: PropTypes.func,
    /**
     * Generates a transform style unique to the component
     */
    generateTransform: PropTypes.func,
    /**
     * Saves the height of TransactionReviewData
     */
    saveTransactionReviewDataHeight: PropTypes.func,
    /**
     * Hides or shows TransactionReviewData
     */
    hideData: PropTypes.bool,
    /**
     * True if transaction is over the available funds
     */
    over: PropTypes.bool,
    gasEstimateType: PropTypes.string,
    EIP1559GasData: PropTypes.object,
    /**
     * Function to call when update animation starts
     */
    onUpdatingValuesStart: PropTypes.func,
    /**
     * Function to call when update animation ends
     */
    onUpdatingValuesEnd: PropTypes.func,
    /**
     * If the values should animate upon update or not
     */
    animateOnChange: PropTypes.bool,
    /**
     * Boolean to determine if the animation is happening
     */
    isAnimating: PropTypes.bool,
    dappSuggestedGas: PropTypes.bool,
    /**
     * List of tokens from TokenListController
     */
    tokenList: PropTypes.object,
    /**
     * Object that represents the navigator
     */
    navigation: PropTypes.object,
    /**
     * If it's a eip1559 network and dapp suggest legact gas then it should show a warning
     */
    dappSuggestedGasWarning: PropTypes.bool,
    isSigningQRObject: PropTypes.bool,
    QRState: PropTypes.object,
    /**
     * Returns the selected gas type
     * @returns {string}
     */
    gasSelected: PropTypes.string,
  };

  state = {
    toFocused: false,
    actionKey: strings('transactions.tx_review_confirm'),
    showHexData: false,
    dataVisible: false,
    assetAmount: undefined,
    conversionRate: undefined,
    fiatValue: undefined,
    multiLayerL1FeeTotal: '0x0',
  };

  fetchEstimatedL1Fee = async () => {
    const { transaction, chainId } = this.props;
    if (!transaction?.transaction) {
      return;
    }
    try {
      const eth = new Eth(
        Engine.context.NetworkController.getProviderAndBlockTracker().provider,
      );
      const result = await fetchEstimatedMultiLayerL1Fee(eth, {
        txParams: transaction.transaction,
        chainId,
      });
      this.setState({
        multiLayerL1FeeTotal: result,
      });
    } catch (e) {
      Logger.error(e, 'fetchEstimatedMultiLayerL1Fee call failed');
      this.setState({
        multiLayerL1FeeTotal: '0x0',
      });
    }
  };

  componentDidMount = async () => {
    const {
      transaction,
      transaction: { data, to, value, securityAlertResponse },
      tokens,
      chainId,
      tokenList,
    } = this.props;
    let { showHexData } = this.props;
    let assetAmount, conversionRate, fiatValue;
    showHexData = showHexData || data;
    const approveTransaction =
      data &&
      data.substr(0, 10) === APPROVE_FUNCTION_SIGNATURE &&
      (!value || isZeroValue(value));
    const actionKey = await getTransactionReviewActionKey(transaction, chainId);
    if (approveTransaction) {
      let contract = tokenList[safeToChecksumAddress(to)];
      if (!contract) {
        contract = tokens.find(
          ({ address }) => address === safeToChecksumAddress(to),
        );
      }
      const symbol = (contract && contract.symbol) || 'ERC20';
      assetAmount = `${decodeTransferData('transfer', data)[1]} ${symbol}`;
    } else {
      [assetAmount, conversionRate, fiatValue] = this.getRenderValues()();
    }

    let additionalParams = {};

    if (isBlockaidFeatureEnabled()) {
      additionalParams = getBlockaidMetricsParams(securityAlertResponse);
    }

    this.setState({
      actionKey,
      showHexData,
      assetAmount,
      conversionRate,
      fiatValue,
      approveTransaction,
    });
    InteractionManager.runAfterInteractions(() => {
      Analytics.trackEvent(
        MetaMetricsEvents.TRANSACTIONS_CONFIRM_STARTED,
        additionalParams,
      );
    });
    if (isMultiLayerFeeNetwork(chainId)) {
      this.fetchEstimatedL1Fee();
      intervalIdForEstimatedL1Fee = setInterval(
        this.fetchEstimatedL1Fee,
        POLLING_INTERVAL_ESTIMATED_L1_FEE,
      );
    }
  };

  componentWillUnmount = async () => {
    clearInterval(intervalIdForEstimatedL1Fee);
  };

  getRenderValues = () => {
    const {
      transaction: { value, selectedAsset, assetType },
      currentCurrency,
      contractExchangeRates,
      ticker,
    } = this.props;
    const values = {
      ETH: () => {
        const assetAmount = `${renderFromWei(value)} ${getTicker(ticker)}`;
        const conversionRate = this.props.conversionRate;
        const fiatValue = weiToFiat(value, conversionRate, currentCurrency);
        return [assetAmount, conversionRate, fiatValue];
      },
      ERC20: () => {
        const assetAmount = `${renderFromTokenMinimalUnit(
          value,
          selectedAsset.decimals,
        )} ${selectedAsset.symbol}`;
        const conversionRate = contractExchangeRates[selectedAsset.address];
        const fiatValue = balanceToFiat(
          (value && fromTokenMinimalUnit(value, selectedAsset.decimals)) || 0,
          this.props.conversionRate,
          conversionRate,
          currentCurrency,
        );
        return [assetAmount, conversionRate, fiatValue];
      },
      ERC721: () => {
        const assetAmount = strings('unit.token_id') + selectedAsset.tokenId;
        const conversionRate = true;
        const fiatValue = selectedAsset.name;
        return [assetAmount, conversionRate, fiatValue];
      },
      default: () => [undefined, undefined, undefined],
    };
    return values[assetType] || values.default;
  };

  edit = () => {
    const { onModeChange } = this.props;
    Analytics.trackEvent(MetaMetricsEvents.TRANSACTIONS_EDIT_TRANSACTION);
    onModeChange && onModeChange('edit');
  };

  getStyles = () => {
    const colors = this.context?.colors || mockTheme.colors;
    return createStyles(colors);
  };

  toggleDataView = () => {
    const { animate } = this.props;
    if (this.state.dataVisible) {
      animate({
        modalEndValue: 1,
        xTranslationName: 'reviewToData',
        xTranslationEndValue: 0,
      });
      this.setState({ dataVisible: false });
      return;
    }
    animate({
      modalEndValue: 0,
      xTranslationName: 'reviewToData',
      xTranslationEndValue: 1,
    });
    this.setState({ dataVisible: true });
  };

  getUrlFromBrowser() {
    const { browser, transaction } = this.props;
    let url;
    if (
      transaction.origin &&
      transaction.origin.startsWith(WALLET_CONNECT_ORIGIN)
    ) {
      return transaction.origin.split(WALLET_CONNECT_ORIGIN)[1];
    } else if (
      transaction.origin &&
      transaction.origin.startsWith(AppConstants.MM_SDK.SDK_REMOTE_ORIGIN)
    ) {
      return transaction.origin.split(AppConstants.MM_SDK.SDK_REMOTE_ORIGIN)[1];
    }

    browser.tabs.forEach((tab) => {
      if (tab.id === browser.activeTab) {
        url = tab.url;
      }
    });
    return url;
  }

  renderTransactionReview = () => {
    const {
      transactionConfirmed,
      primaryCurrency,
      ready,
      generateTransform,
      hideData,
      saveTransactionReviewDataHeight,
      customGasHeight,
      over,
      gasEstimateType,
      EIP1559GasData,
      onUpdatingValuesStart,
      onUpdatingValuesEnd,
      animateOnChange,
      isAnimating,
      dappSuggestedGas,
      navigation,
      dappSuggestedGasWarning,
      gasSelected,
      chainId,
      transaction,
      transaction: { to, origin, from, ensRecipient, securityAlertResponse },
      error,
    } = this.props;
    const {
      actionKey,
      assetAmount,
      conversionRate,
      fiatValue,
      approveTransaction,
      multiLayerL1FeeTotal,
    } = this.state;
    const url = this.getUrlFromBrowser();
    const styles = this.getStyles();
    return (
      <>
        <Animated.View
          style={generateTransform('reviewToData', [
            0,
            -Device.getDeviceWidth(),
          ])}
        >
          {from && (
            <ApproveTransactionHeader
              currentEnsName={ensRecipient}
              origin={origin}
              url={url}
              from={from}
              asset={transaction?.selectedAsset}
            />
          )}
          <View style={styles.actionViewWrapper}>
            <ActionView
              confirmButtonMode="confirm"
              cancelText={strings('transaction.reject')}
              onCancelPress={this.props.onCancel}
              onConfirmPress={this.props.onConfirm}
              confirmed={transactionConfirmed}
              confirmDisabled={
<<<<<<< HEAD
                transactionConfirmed || Boolean(error) || isAnimating
=======
                senderBalanceIsZero ||
                transactionConfirmed ||
                error !== false ||
                isAnimating
>>>>>>> e508bcd4
              }
            >
              <View style={styles.actionViewChildren}>
                <ScrollView nestedScrollEnabled>
                  <View
                    style={styles.accountTransactionWrapper}
                    onStartShouldSetResponder={() => true}
                  >
                    {isBlockaidFeatureEnabled() && (
                      <BlockaidBanner
                        securityAlertResponse={securityAlertResponse}
                        style={styles.blockaidWarning}
                      />
                    )}
                    <TransactionReviewSummary
                      actionKey={actionKey}
                      assetAmount={assetAmount}
                      conversionRate={conversionRate}
                      fiatValue={fiatValue}
                      approveTransaction={approveTransaction}
                      primaryCurrency={primaryCurrency}
                      chainId={chainId}
                    />
                    {to && (
                      <View style={styles.accountWrapper}>
                        <AccountFromToInfoCard
                          transactionState={transaction}
                          layout="vertical"
                        />
                      </View>
                    )}
                    <View style={styles.accountInfoCardWrapper}>
                      <TransactionReviewInformation
                        navigation={navigation}
                        error={error}
                        edit={this.edit}
                        ready={ready}
                        assetAmount={assetAmount}
                        fiatValue={fiatValue}
                        toggleDataView={this.toggleDataView}
                        over={over}
                        onCancelPress={this.props.onCancel}
                        gasEstimateType={gasEstimateType}
                        EIP1559GasData={EIP1559GasData}
                        origin={dappSuggestedGas ? url : null}
                        gasSelected={gasSelected}
                        originWarning={dappSuggestedGasWarning}
                        onUpdatingValuesStart={onUpdatingValuesStart}
                        onUpdatingValuesEnd={onUpdatingValuesEnd}
                        animateOnChange={animateOnChange}
                        isAnimating={isAnimating}
                        multiLayerL1FeeTotal={multiLayerL1FeeTotal}
                      />
                    </View>
                  </View>
                </ScrollView>
              </View>
            </ActionView>
          </View>
        </Animated.View>
        <Animated.View
          style={[
            styles.transactionData,
            generateTransform('reviewToData', [Device.getDeviceWidth(), 0]),
            hideData && styles.hidden,
          ]}
        >
          <TransactionReviewData
            actionKey={actionKey}
            toggleDataView={this.toggleDataView}
            saveTransactionReviewDataHeight={saveTransactionReviewDataHeight}
            customGasHeight={customGasHeight}
          />
        </Animated.View>
      </>
    );
  };

  renderQRDetails() {
    const currentPageInformation = { url: this.getUrlFromBrowser() };
    const {
      QRState,
      transaction: { from },
    } = this.props;

    const styles = this.getStyles();
    return (
      <View style={styles.actionViewQRObject}>
        <TransactionHeader currentPageInformation={currentPageInformation} />
        <QRSigningDetails
          QRState={QRState}
          tighten
          showCancelButton
          showHint={false}
          bypassAndroidCameraAccessCheck={false}
          fromAddress={from}
        />
      </View>
    );
  }

  render() {
    const { isSigningQRObject } = this.props;
    return isSigningQRObject
      ? this.renderQRDetails()
      : this.renderTransactionReview();
  }
}

const mapStateToProps = (state) => ({
  tokens: selectTokens(state),
  conversionRate: selectConversionRate(state),
  currentCurrency: selectCurrentCurrency(state),
  contractExchangeRates: selectContractExchangeRates(state),
  ticker: selectTicker(state),
  chainId: selectChainId(state),
  showHexData: state.settings.showHexData,
  transaction: getNormalizedTxState(state),
  browser: state.browser,
  primaryCurrency: state.settings.primaryCurrency,
  tokenList: selectTokenList(state),
});

TransactionReview.contextType = ThemeContext;

export default connect(mapStateToProps)(
  withNavigation(withQRHardwareAwareness(TransactionReview)),
);<|MERGE_RESOLUTION|>--- conflicted
+++ resolved
@@ -502,14 +502,7 @@
               onConfirmPress={this.props.onConfirm}
               confirmed={transactionConfirmed}
               confirmDisabled={
-<<<<<<< HEAD
-                transactionConfirmed || Boolean(error) || isAnimating
-=======
-                senderBalanceIsZero ||
-                transactionConfirmed ||
-                error !== false ||
-                isAnimating
->>>>>>> e508bcd4
+                transactionConfirmed || error !== false || isAnimating
               }
             >
               <View style={styles.actionViewChildren}>
