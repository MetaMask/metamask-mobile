import React, { PureComponent } from 'react';
import PropTypes from 'prop-types';
import { StyleSheet, View, InteractionManager, Animated } from 'react-native';
import { colors, fontStyles } from '../../../styles/common';
import { connect } from 'react-redux';
import { strings } from '../../../../locales/i18n';
import {
	getTransactionReviewActionKey,
	getNormalizedTxState,
	APPROVE_FUNCTION_SIGNATURE,
	decodeTransferData,
	getTicker
} from '../../../util/transactions';
import {
	weiToFiat,
	balanceToFiat,
	renderFromTokenMinimalUnit,
	renderFromWei,
	fromTokenMinimalUnit
} from '../../../util/number';
import { safeToChecksumAddress } from '../../../util/address';
import Device from '../../../util/Device';
import DefaultTabBar from 'react-native-scrollable-tab-view/DefaultTabBar';
import TransactionReviewInformation from './TransactionReviewInformation';
import TransactionReviewSummary from './TransactionReviewSummary';
import TransactionReviewData from './TransactionReviewData';
import Analytics from '../../../core/Analytics';
import { ANALYTICS_EVENT_OPTS } from '../../../util/analytics';
import TransactionHeader from '../TransactionHeader';
import AccountInfoCard from '../AccountInfoCard';
import ActionView from '../ActionView';
import { WALLET_CONNECT_ORIGIN } from '../../../util/walletconnect';
import { getTokenList } from '../../../reducers/tokens';

const styles = StyleSheet.create({
	tabUnderlineStyle: {
		height: 2,
		backgroundColor: colors.blue
	},
	tabStyle: {
		paddingBottom: 0,
		backgroundColor: colors.beige
	},
	textStyle: {
		fontSize: 12,
		letterSpacing: 0.5,
		...fontStyles.bold
	},
	actionViewWrapper: {
		height: Device.isMediumDevice() ? 230 : 415
	},
	actionViewChildren: {
		height: 330
	},
	accountInfoCardWrapper: {
		paddingHorizontal: 24,
		paddingBottom: 12
	},
	transactionData: {
		position: 'absolute',
		width: '100%',
		height: '100%'
	},
	hidden: {
		opacity: 0,
		height: 0
	}
});

/**
 * PureComponent that supports reviewing a transaction
 */
class TransactionReview extends PureComponent {
	static propTypes = {
		/**
		 * Callback triggered when this transaction is cancelled
		 */
		onCancel: PropTypes.func,
		/**
		 * Called when a user changes modes
		 */
		onModeChange: PropTypes.func,
		/**
		 * Callback triggered when this transaction is cancelled
		 */
		onConfirm: PropTypes.func,
		/**
		 * Indicates whether hex data should be shown in transaction editor
		 */
		showHexData: PropTypes.bool,
		/**
		 * Whether the transaction was confirmed or not
		 */
		transactionConfirmed: PropTypes.bool,
		/**
		 * Transaction object associated with this transaction
		 */
		transaction: PropTypes.object,
		/**
		 * Callback to validate transaction in parent state
		 */
		validate: PropTypes.func,
		/**
		 * Browser/tab information
		 */
		browser: PropTypes.object,
		/**
		 * ETH to current currency conversion rate
		 */
		conversionRate: PropTypes.number,
		/**
		 * Currency code of the currently-active currency
		 */
		currentCurrency: PropTypes.string,
		/**
		 * Object containing token exchange rates in the format address => exchangeRate
		 */
		contractExchangeRates: PropTypes.object,
		/**
		 * Array of ERC20 assets
		 */
		tokens: PropTypes.array,
		/**
		 * Current provider ticker
		 */
		ticker: PropTypes.string,
		/**
		 * Chain id
		 */
		chainId: PropTypes.string,
		/**
		 * ETH or fiat, depending on user setting
		 */
		primaryCurrency: PropTypes.string,
		/**
		 * Whether or not basic gas estimates have been fetched
		 */
		ready: PropTypes.bool,
		/**
		 * Height of custom gas and data modal
		 */
		customGasHeight: PropTypes.number,
		/**
		 * Drives animated values
		 */
		animate: PropTypes.func,
		/**
		 * Generates a transform style unique to the component
		 */
		generateTransform: PropTypes.func,
		/**
		 * Saves the height of TransactionReviewData
		 */
		saveTransactionReviewDataHeight: PropTypes.func,
		/**
		 * Hides or shows TransactionReviewData
		 */
		hideData: PropTypes.bool,
		/**
		 * True if transaction is over the available funds
		 */
		over: PropTypes.bool,
		gasEstimateType: PropTypes.string,
		EIP1559GasData: PropTypes.object,
		/**
		 * Function to call when update animation starts
		 */
		onUpdatingValuesStart: PropTypes.func,
		/**
		 * Function to call when update animation ends
		 */
		onUpdatingValuesEnd: PropTypes.func,
		/**
		 * If the values should animate upon update or not
		 */
		animateOnChange: PropTypes.bool,
		/**
		 * Boolean to determine if the animation is happening
		 */
		isAnimating: PropTypes.bool,
		dappSuggestedGas: PropTypes.bool,
		/**
		 * List of tokens from TokenListController
		 */
		tokenList: PropTypes.object,
		/**
		 * Object that represents the navigator
		 */
		navigation: PropTypes.object,
		/**
		 * If it's a eip1559 network and dapp suggest legact gas then it should show a warning
		 */
		dappSuggestedGasWarning: PropTypes.bool
	};

	state = {
		toFocused: false,
		actionKey: strings('transactions.tx_review_confirm'),
		showHexData: false,
		dataVisible: false,
		error: undefined,
		assetAmount: undefined,
		conversionRate: undefined,
		fiatValue: undefined
	};

	componentDidMount = async () => {
		const {
			validate,
			transaction,
			transaction: { data, to },
			tokens,
			chainId,
<<<<<<< HEAD
			tokenList
=======
			ready
>>>>>>> 09a4ed48
		} = this.props;
		let { showHexData } = this.props;
		let assetAmount, conversionRate, fiatValue;
		showHexData = showHexData || data;
		const approveTransaction = data && data.substr(0, 10) === APPROVE_FUNCTION_SIGNATURE;
		const error = ready && validate && (await validate());
		const actionKey = await getTransactionReviewActionKey(transaction, chainId);
		if (approveTransaction) {
			let contract = tokenList[safeToChecksumAddress(to)];
			if (!contract) {
				contract = tokens.find(({ address }) => address === safeToChecksumAddress(to));
			}
			const symbol = (contract && contract.symbol) || 'ERC20';
			assetAmount = `${decodeTransferData('transfer', data)[1]} ${symbol}`;
		} else {
			[assetAmount, conversionRate, fiatValue] = this.getRenderValues()();
		}
		this.setState({ error, actionKey, showHexData, assetAmount, conversionRate, fiatValue, approveTransaction });
		InteractionManager.runAfterInteractions(() => {
			Analytics.trackEvent(ANALYTICS_EVENT_OPTS.TRANSACTIONS_CONFIRM_STARTED);
		});
	};

	async componentDidUpdate(prevProps) {
		if (this.props.ready !== prevProps.ready) {
			const error = this.props.validate && (await this.props.validate());
			// eslint-disable-next-line react/no-did-update-set-state
			this.setState({ error });
		}
	}

	getRenderValues = () => {
		const {
			transaction: { value, selectedAsset, assetType },
			currentCurrency,
			contractExchangeRates,
			ticker
		} = this.props;
		const values = {
			ETH: () => {
				const assetAmount = `${renderFromWei(value)} ${getTicker(ticker)}`;
				const conversionRate = this.props.conversionRate;
				const fiatValue = weiToFiat(value, conversionRate, currentCurrency);
				return [assetAmount, conversionRate, fiatValue];
			},
			ERC20: () => {
				const assetAmount = `${renderFromTokenMinimalUnit(value, selectedAsset.decimals)} ${
					selectedAsset.symbol
				}`;
				const conversionRate = contractExchangeRates[selectedAsset.address];
				const fiatValue = balanceToFiat(
					(value && fromTokenMinimalUnit(value, selectedAsset.decimals)) || 0,
					this.props.conversionRate,
					conversionRate,
					currentCurrency
				);
				return [assetAmount, conversionRate, fiatValue];
			},
			ERC721: () => {
				const assetAmount = strings('unit.token_id') + selectedAsset.tokenId;
				const conversionRate = true;
				const fiatValue = selectedAsset.name;
				return [assetAmount, conversionRate, fiatValue];
			},
			default: () => [undefined, undefined, undefined]
		};
		return values[assetType] || values.default;
	};

	edit = () => {
		const { onModeChange } = this.props;
		Analytics.trackEvent(ANALYTICS_EVENT_OPTS.TRANSACTIONS_EDIT_TRANSACTION);
		onModeChange && onModeChange('edit');
	};

	renderTabBar() {
		return (
			<DefaultTabBar
				underlineStyle={styles.tabUnderlineStyle}
				activeTextColor={colors.blue}
				inactiveTextColor={colors.fontTertiary}
				backgroundColor={colors.white}
				tabStyle={styles.tabStyle}
				textStyle={styles.textStyle}
			/>
		);
	}

	toggleDataView = () => {
		const { animate } = this.props;
		if (this.state.dataVisible) {
			animate({ modalEndValue: 1, xTranslationName: 'reviewToData', xTranslationEndValue: 0 });
			this.setState({ dataVisible: false });
			return;
		}
		animate({ modalEndValue: 0, xTranslationName: 'reviewToData', xTranslationEndValue: 1 });
		this.setState({ dataVisible: true });
	};

	getUrlFromBrowser() {
		const { browser, transaction } = this.props;
		let url;
		if (transaction.origin && transaction.origin.includes(WALLET_CONNECT_ORIGIN)) {
			return transaction.origin.split(WALLET_CONNECT_ORIGIN)[1];
		}
		browser.tabs.forEach(tab => {
			if (tab.id === browser.activeTab) {
				url = tab.url;
			}
		});
		return url;
	}

	render = () => {
		const {
			transactionConfirmed,
			primaryCurrency,
			ready,
			generateTransform,
			hideData,
			saveTransactionReviewDataHeight,
			customGasHeight,
			over,
			gasEstimateType,
			EIP1559GasData,
			onUpdatingValuesStart,
			onUpdatingValuesEnd,
			animateOnChange,
			isAnimating,
			dappSuggestedGas,
			navigation,
			dappSuggestedGasWarning
		} = this.props;
		const { actionKey, error, assetAmount, conversionRate, fiatValue, approveTransaction } = this.state;
		const currentPageInformation = { url: this.getUrlFromBrowser() };
		return (
			<>
				<Animated.View style={generateTransform('reviewToData', [0, -Device.getDeviceWidth()])}>
					<TransactionHeader currentPageInformation={currentPageInformation} />
					<TransactionReviewSummary
						actionKey={actionKey}
						assetAmount={assetAmount}
						conversionRate={conversionRate}
						fiatValue={fiatValue}
						approveTransaction={approveTransaction}
						primaryCurrency={primaryCurrency}
					/>
					<View style={styles.actionViewWrapper}>
						<ActionView
							confirmButtonMode="confirm"
							cancelText={strings('transaction.reject')}
							onCancelPress={this.props.onCancel}
							onConfirmPress={this.props.onConfirm}
							confirmed={transactionConfirmed}
							confirmDisabled={error !== undefined || isAnimating}
						>
							<View style={styles.actionViewChildren}>
								<View style={styles.accountInfoCardWrapper}>
									<AccountInfoCard />
								</View>
								<TransactionReviewInformation
									navigation={navigation}
									error={error}
									edit={this.edit}
									ready={ready}
									assetAmount={assetAmount}
									fiatValue={fiatValue}
									toggleDataView={this.toggleDataView}
									over={over}
									onCancelPress={this.props.onCancel}
									gasEstimateType={gasEstimateType}
									EIP1559GasData={EIP1559GasData}
									origin={dappSuggestedGas ? currentPageInformation?.url : null}
									originWarning={dappSuggestedGasWarning}
									onUpdatingValuesStart={onUpdatingValuesStart}
									onUpdatingValuesEnd={onUpdatingValuesEnd}
									animateOnChange={animateOnChange}
									isAnimating={isAnimating}
								/>
							</View>
						</ActionView>
					</View>
				</Animated.View>
				<Animated.View
					style={[
						styles.transactionData,
						generateTransform('reviewToData', [Device.getDeviceWidth(), 0]),
						hideData && styles.hidden
					]}
				>
					<TransactionReviewData
						actionKey={actionKey}
						toggleDataView={this.toggleDataView}
						saveTransactionReviewDataHeight={saveTransactionReviewDataHeight}
						customGasHeight={customGasHeight}
					/>
				</Animated.View>
			</>
		);
	};
}

const mapStateToProps = state => ({
	accounts: state.engine.backgroundState.AccountTrackerController.accounts,
	tokens: state.engine.backgroundState.TokensController.tokens,
	currentCurrency: state.engine.backgroundState.CurrencyRateController.currentCurrency,
	contractExchangeRates: state.engine.backgroundState.TokenRatesController.contractExchangeRates,
	conversionRate: state.engine.backgroundState.CurrencyRateController.conversionRate,
	ticker: state.engine.backgroundState.NetworkController.provider.ticker,
	chainId: state.engine.backgroundState.NetworkController.provider.chainId,
	showHexData: state.settings.showHexData,
	transaction: getNormalizedTxState(state),
	browser: state.browser,
	primaryCurrency: state.settings.primaryCurrency,
	tokenList: getTokenList(state)
});

export default connect(mapStateToProps)(TransactionReview);<|MERGE_RESOLUTION|>--- conflicted
+++ resolved
@@ -211,11 +211,8 @@
 			transaction: { data, to },
 			tokens,
 			chainId,
-<<<<<<< HEAD
-			tokenList
-=======
+			tokenList,
 			ready
->>>>>>> 09a4ed48
 		} = this.props;
 		let { showHexData } = this.props;
 		let assetAmount, conversionRate, fiatValue;
