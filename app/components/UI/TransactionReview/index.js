import React, { PureComponent } from 'react';
import PropTypes from 'prop-types';
import { StyleSheet, View, InteractionManager, Animated } from 'react-native';
import { colors, fontStyles } from '../../../styles/common';
import { connect } from 'react-redux';
import { strings } from '../../../../locales/i18n';
import {
	getTransactionReviewActionKey,
	getNormalizedTxState,
	APPROVE_FUNCTION_SIGNATURE,
	decodeTransferData,
	getTicker
} from '../../../util/transactions';
import {
	weiToFiat,
	balanceToFiat,
	renderFromTokenMinimalUnit,
	renderFromWei,
	fromTokenMinimalUnit
} from '../../../util/number';
import { safeToChecksumAddress } from '../../../util/address';
import Device from '../../../util/Device';
// import contractMap from '@metamask/contract-metadata';
import DefaultTabBar from 'react-native-scrollable-tab-view/DefaultTabBar';
import TransactionReviewInformation from './TransactionReviewInformation';
import TransactionReviewSummary from './TransactionReviewSummary';
import TransactionReviewData from './TransactionReviewData';
import Analytics from '../../../core/Analytics';
import { ANALYTICS_EVENT_OPTS } from '../../../util/analytics';
import TransactionHeader from '../TransactionHeader';
import AccountInfoCard from '../AccountInfoCard';
import ActionView from '../ActionView';
import { WALLET_CONNECT_ORIGIN } from '../../../util/walletconnect';
import { getTokenList } from '../../../reducers/tokens';

const styles = StyleSheet.create({
	tabUnderlineStyle: {
		height: 2,
		backgroundColor: colors.blue
	},
	tabStyle: {
		paddingBottom: 0,
		backgroundColor: colors.beige
	},
	textStyle: {
		fontSize: 12,
		letterSpacing: 0.5,
		...fontStyles.bold
	},
	actionViewWrapper: {
		height: Device.isMediumDevice() ? 230 : 415
	},
	actionViewChildren: {
		height: 330
	},
	accountInfoCardWrapper: {
		paddingHorizontal: 24,
		paddingBottom: 12
	},
	transactionData: {
		position: 'absolute',
		width: '100%',
		height: '100%'
	},
	hidden: {
		opacity: 0,
		height: 0
	}
});

/**
 * PureComponent that supports reviewing a transaction
 */
class TransactionReview extends PureComponent {
	static propTypes = {
		/**
		 * Callback triggered when this transaction is cancelled
		 */
		onCancel: PropTypes.func,
		/**
		 * Called when a user changes modes
		 */
		onModeChange: PropTypes.func,
		/**
		 * Callback triggered when this transaction is cancelled
		 */
		onConfirm: PropTypes.func,
		/**
		 * Indicates whether hex data should be shown in transaction editor
		 */
		showHexData: PropTypes.bool,
		/**
		 * Whether the transaction was confirmed or not
		 */
		transactionConfirmed: PropTypes.bool,
		/**
		 * Transaction object associated with this transaction
		 */
		transaction: PropTypes.object,
		/**
		 * Callback to validate transaction in parent state
		 */
		validate: PropTypes.func,
		/**
		 * Browser/tab information
		 */
		browser: PropTypes.object,
		/**
		 * ETH to current currency conversion rate
		 */
		conversionRate: PropTypes.number,
		/**
		 * Currency code of the currently-active currency
		 */
		currentCurrency: PropTypes.string,
		/**
		 * Object containing token exchange rates in the format address => exchangeRate
		 */
		contractExchangeRates: PropTypes.object,
		/**
		 * Array of ERC20 assets
		 */
		tokens: PropTypes.array,
		/**
		 * Current provider ticker
		 */
		ticker: PropTypes.string,
		/**
		 * Chain id
		 */
		chainId: PropTypes.string,
		/**
		 * ETH or fiat, depending on user setting
		 */
		primaryCurrency: PropTypes.string,
		/**
		 * Whether or not basic gas estimates have been fetched
		 */
		ready: PropTypes.bool,
		/**
		 * Height of custom gas and data modal
		 */
		customGasHeight: PropTypes.number,
		/**
		 * Drives animated values
		 */
		animate: PropTypes.func,
		/**
		 * Generates a transform style unique to the component
		 */
		generateTransform: PropTypes.func,
		/**
		 * Saves the height of TransactionReviewData
		 */
		saveTransactionReviewDataHeight: PropTypes.func,
		/**
		 * Hides or shows TransactionReviewData
		 */
		hideData: PropTypes.bool,
		/**
		 * True if transaction is over the available funds
		 */
		over: PropTypes.bool,
		/**
<<<<<<< HEAD
		 * List of tokens from TokenListController
		 */
		tokenList: PropTypes.object
=======
		 * Object that represents the navigator
		 */
		navigation: PropTypes.object
>>>>>>> c63ce69f
	};

	state = {
		toFocused: false,
		actionKey: strings('transactions.tx_review_confirm'),
		showHexData: false,
		dataVisible: false,
		error: undefined,
		assetAmount: undefined,
		conversionRate: undefined,
		fiatValue: undefined
	};

	componentDidMount = async () => {
		const {
			validate,
			transaction,
			transaction: { data, to },
			tokens,
			chainId,
			tokenList
		} = this.props;
		let { showHexData } = this.props;
		let assetAmount, conversionRate, fiatValue;
		showHexData = showHexData || data;
		const approveTransaction = data && data.substr(0, 10) === APPROVE_FUNCTION_SIGNATURE;
		const error = validate && (await validate());
		const actionKey = await getTransactionReviewActionKey(transaction, chainId);
		if (approveTransaction) {
			let contract = tokenList[safeToChecksumAddress(to)];
			if (!contract) {
				contract = tokens.find(({ address }) => address === safeToChecksumAddress(to));
			}
			const symbol = (contract && contract.symbol) || 'ERC20';
			assetAmount = `${decodeTransferData('transfer', data)[1]} ${symbol}`;
		} else {
			[assetAmount, conversionRate, fiatValue] = this.getRenderValues()();
		}
		this.setState({ error, actionKey, showHexData, assetAmount, conversionRate, fiatValue, approveTransaction });
		InteractionManager.runAfterInteractions(() => {
			Analytics.trackEvent(ANALYTICS_EVENT_OPTS.TRANSACTIONS_CONFIRM_STARTED);
		});
	};

	getRenderValues = () => {
		const {
			transaction: { value, selectedAsset, assetType },
			currentCurrency,
			contractExchangeRates,
			ticker
		} = this.props;
		const values = {
			ETH: () => {
				const assetAmount = `${renderFromWei(value)} ${getTicker(ticker)}`;
				const conversionRate = this.props.conversionRate;
				const fiatValue = weiToFiat(value, conversionRate, currentCurrency);
				return [assetAmount, conversionRate, fiatValue];
			},
			ERC20: () => {
				const assetAmount = `${renderFromTokenMinimalUnit(value, selectedAsset.decimals)} ${
					selectedAsset.symbol
				}`;
				const conversionRate = contractExchangeRates[selectedAsset.address];
				const fiatValue = balanceToFiat(
					(value && fromTokenMinimalUnit(value, selectedAsset.decimals)) || 0,
					this.props.conversionRate,
					conversionRate,
					currentCurrency
				);
				return [assetAmount, conversionRate, fiatValue];
			},
			ERC721: () => {
				const assetAmount = strings('unit.token_id') + selectedAsset.tokenId;
				const conversionRate = true;
				const fiatValue = selectedAsset.name;
				return [assetAmount, conversionRate, fiatValue];
			},
			default: () => [undefined, undefined, undefined]
		};
		return values[assetType] || values.default;
	};

	edit = () => {
		const { onModeChange } = this.props;
		Analytics.trackEvent(ANALYTICS_EVENT_OPTS.TRANSACTIONS_EDIT_TRANSACTION);
		onModeChange && onModeChange('edit');
	};

	renderTabBar() {
		return (
			<DefaultTabBar
				underlineStyle={styles.tabUnderlineStyle}
				activeTextColor={colors.blue}
				inactiveTextColor={colors.fontTertiary}
				backgroundColor={colors.white}
				tabStyle={styles.tabStyle}
				textStyle={styles.textStyle}
			/>
		);
	}

	toggleDataView = () => {
		const { animate } = this.props;
		if (this.state.dataVisible) {
			animate({ modalEndValue: 1, xTranslationName: 'reviewToData', xTranslationEndValue: 0 });
			this.setState({ dataVisible: false });
			return;
		}
		animate({ modalEndValue: 0, xTranslationName: 'reviewToData', xTranslationEndValue: 1 });
		this.setState({ dataVisible: true });
	};

	getUrlFromBrowser() {
		const { browser, transaction } = this.props;
		let url;
		if (transaction.origin && transaction.origin.includes(WALLET_CONNECT_ORIGIN)) {
			return transaction.origin.split(WALLET_CONNECT_ORIGIN)[1];
		}
		browser.tabs.forEach(tab => {
			if (tab.id === browser.activeTab) {
				url = tab.url;
			}
		});
		return url;
	}

	render = () => {
		const {
			transactionConfirmed,
			primaryCurrency,
			ready,
			generateTransform,
			hideData,
			saveTransactionReviewDataHeight,
			customGasHeight,
			over,
			navigation
		} = this.props;
		const { actionKey, error, assetAmount, conversionRate, fiatValue, approveTransaction } = this.state;
		const currentPageInformation = { url: this.getUrlFromBrowser() };
		return (
			<>
				<Animated.View style={generateTransform('reviewToData', [0, -Device.getDeviceWidth()])}>
					<TransactionHeader currentPageInformation={currentPageInformation} />
					<TransactionReviewSummary
						actionKey={actionKey}
						assetAmount={assetAmount}
						conversionRate={conversionRate}
						fiatValue={fiatValue}
						approveTransaction={approveTransaction}
						primaryCurrency={primaryCurrency}
					/>
					<View style={styles.actionViewWrapper}>
						<ActionView
							confirmButtonMode="confirm"
							cancelText={strings('transaction.reject')}
							onCancelPress={this.props.onCancel}
							onConfirmPress={this.props.onConfirm}
							confirmed={transactionConfirmed}
							confirmDisabled={error !== undefined}
						>
							<View style={styles.actionViewChildren}>
								<View style={styles.accountInfoCardWrapper}>
									<AccountInfoCard />
								</View>
								<TransactionReviewInformation
									navigation={navigation}
									error={error}
									edit={this.edit}
									ready={ready}
									assetAmount={assetAmount}
									fiatValue={fiatValue}
									toggleDataView={this.toggleDataView}
									over={over}
									onCancelPress={this.props.onCancel}
								/>
							</View>
						</ActionView>
					</View>
				</Animated.View>
				<Animated.View
					style={[
						styles.transactionData,
						generateTransform('reviewToData', [Device.getDeviceWidth(), 0]),
						hideData && styles.hidden
					]}
				>
					<TransactionReviewData
						actionKey={actionKey}
						toggleDataView={this.toggleDataView}
						saveTransactionReviewDataHeight={saveTransactionReviewDataHeight}
						customGasHeight={customGasHeight}
					/>
				</Animated.View>
			</>
		);
	};
}

const mapStateToProps = state => ({
	accounts: state.engine.backgroundState.AccountTrackerController.accounts,
	tokens: state.engine.backgroundState.AssetsController.tokens,
	currentCurrency: state.engine.backgroundState.CurrencyRateController.currentCurrency,
	contractExchangeRates: state.engine.backgroundState.TokenRatesController.contractExchangeRates,
	conversionRate: state.engine.backgroundState.CurrencyRateController.conversionRate,
	ticker: state.engine.backgroundState.NetworkController.provider.ticker,
	chainId: state.engine.backgroundState.NetworkController.provider.chainId,
	showHexData: state.settings.showHexData,
	transaction: getNormalizedTxState(state),
	browser: state.browser,
	primaryCurrency: state.settings.primaryCurrency,
	tokenList: getTokenList(state)
});

export default connect(mapStateToProps)(TransactionReview);<|MERGE_RESOLUTION|>--- conflicted
+++ resolved
@@ -162,15 +162,13 @@
 		 */
 		over: PropTypes.bool,
 		/**
-<<<<<<< HEAD
 		 * List of tokens from TokenListController
 		 */
-		tokenList: PropTypes.object
-=======
+		tokenList: PropTypes.object,
+		/**
 		 * Object that represents the navigator
 		 */
 		navigation: PropTypes.object
->>>>>>> c63ce69f
 	};
 
 	state = {
