import React, { PureComponent } from 'react';
import PropTypes from 'prop-types';
import { StyleSheet, View, InteractionManager, Animated } from 'react-native';
import { colors, fontStyles } from '../../../styles/common';
import { connect } from 'react-redux';
import { strings } from '../../../../locales/i18n';
import {
	getTransactionReviewActionKey,
	getNormalizedTxState,
	APPROVE_FUNCTION_SIGNATURE,
	decodeTransferData,
	getTicker,
} from '../../../util/transactions';
import {
	weiToFiat,
	balanceToFiat,
	renderFromTokenMinimalUnit,
	renderFromWei,
	fromTokenMinimalUnit,
} from '../../../util/number';
import { safeToChecksumAddress } from '../../../util/address';
import Device from '../../../util/device';
import DefaultTabBar from 'react-native-scrollable-tab-view/DefaultTabBar';
import TransactionReviewInformation from './TransactionReviewInformation';
import TransactionReviewSummary from './TransactionReviewSummary';
import TransactionReviewData from './TransactionReviewData';
import Analytics from '../../../core/Analytics';
import { ANALYTICS_EVENT_OPTS } from '../../../util/analytics';
import TransactionHeader from '../TransactionHeader';
import AccountInfoCard from '../AccountInfoCard';
import ActionView from '../ActionView';
import { WALLET_CONNECT_ORIGIN } from '../../../util/walletconnect';
import { getTokenList } from '../../../reducers/tokens';

const styles = StyleSheet.create({
	tabUnderlineStyle: {
		height: 2,
		backgroundColor: colors.blue,
	},
	tabStyle: {
		paddingBottom: 0,
		backgroundColor: colors.beige,
	},
	textStyle: {
		fontSize: 12,
		letterSpacing: 0.5,
		...fontStyles.bold,
	},
	actionViewWrapper: {
		height: Device.isMediumDevice() ? 230 : 415,
	},
	actionViewChildren: {
		height: 330,
	},
	accountInfoCardWrapper: {
		paddingHorizontal: 24,
		paddingBottom: 12,
	},
	transactionData: {
		position: 'absolute',
		width: '100%',
		height: '100%',
	},
	hidden: {
		opacity: 0,
		height: 0,
	},
});

/**
 * PureComponent that supports reviewing a transaction
 */
class TransactionReview extends PureComponent {
	static propTypes = {
		/**
		 * Callback triggered when this transaction is cancelled
		 */
		onCancel: PropTypes.func,
		/**
		 * Called when a user changes modes
		 */
		onModeChange: PropTypes.func,
		/**
		 * Callback triggered when this transaction is cancelled
		 */
		onConfirm: PropTypes.func,
		/**
		 * Indicates whether hex data should be shown in transaction editor
		 */
		showHexData: PropTypes.bool,
		/**
		 * Whether the transaction was confirmed or not
		 */
		transactionConfirmed: PropTypes.bool,
		/**
		 * Transaction object associated with this transaction
		 */
		transaction: PropTypes.object,
		/**
		 * Callback to validate transaction in parent state
		 */
		validate: PropTypes.func,
		/**
		 * Browser/tab information
		 */
		browser: PropTypes.object,
		/**
		 * ETH to current currency conversion rate
		 */
		conversionRate: PropTypes.number,
		/**
		 * Currency code of the currently-active currency
		 */
		currentCurrency: PropTypes.string,
		/**
		 * Object containing token exchange rates in the format address => exchangeRate
		 */
		contractExchangeRates: PropTypes.object,
		/**
		 * Array of ERC20 assets
		 */
		tokens: PropTypes.array,
		/**
		 * Current provider ticker
		 */
		ticker: PropTypes.string,
		/**
		 * Chain id
		 */
		chainId: PropTypes.string,
		/**
		 * ETH or fiat, depending on user setting
		 */
		primaryCurrency: PropTypes.string,
		/**
		 * Whether or not basic gas estimates have been fetched
		 */
		ready: PropTypes.bool,
		/**
		 * Height of custom gas and data modal
		 */
		customGasHeight: PropTypes.number,
		/**
		 * Drives animated values
		 */
		animate: PropTypes.func,
		/**
		 * Generates a transform style unique to the component
		 */
		generateTransform: PropTypes.func,
		/**
		 * Saves the height of TransactionReviewData
		 */
		saveTransactionReviewDataHeight: PropTypes.func,
		/**
		 * Hides or shows TransactionReviewData
		 */
		hideData: PropTypes.bool,
		/**
		 * True if transaction is over the available funds
		 */
		over: PropTypes.bool,
		gasEstimateType: PropTypes.string,
		EIP1559GasData: PropTypes.object,
		/**
		 * Function to call when update animation starts
		 */
		onUpdatingValuesStart: PropTypes.func,
		/**
		 * Function to call when update animation ends
		 */
		onUpdatingValuesEnd: PropTypes.func,
		/**
		 * If the values should animate upon update or not
		 */
		animateOnChange: PropTypes.bool,
		/**
		 * Boolean to determine if the animation is happening
		 */
		isAnimating: PropTypes.bool,
		dappSuggestedGas: PropTypes.bool,
		/**
		 * List of tokens from TokenListController
		 */
		tokenList: PropTypes.object,
		/**
		 * Object that represents the navigator
		 */
		navigation: PropTypes.object,
		/**
		 * If it's a eip1559 network and dapp suggest legact gas then it should show a warning
		 */
		dappSuggestedGasWarning: PropTypes.bool,
	};

	state = {
		toFocused: false,
		actionKey: strings('transactions.tx_review_confirm'),
		showHexData: false,
		dataVisible: false,
		error: undefined,
		assetAmount: undefined,
		conversionRate: undefined,
		fiatValue: undefined,
	};

	componentDidMount = async () => {
		const {
			validate,
			transaction,
			transaction: { data, to },
			tokens,
			chainId,
<<<<<<< HEAD
			tokenList,
			ready
=======
			ready,
>>>>>>> 8f5da8fc
		} = this.props;
		let { showHexData } = this.props;
		let assetAmount, conversionRate, fiatValue;
		showHexData = showHexData || data;
		const approveTransaction = data && data.substr(0, 10) === APPROVE_FUNCTION_SIGNATURE;
		const error = ready && validate && (await validate());
		const actionKey = await getTransactionReviewActionKey(transaction, chainId);
		if (approveTransaction) {
			let contract = tokenList[safeToChecksumAddress(to)];
			if (!contract) {
				contract = tokens.find(({ address }) => address === safeToChecksumAddress(to));
			}
			const symbol = (contract && contract.symbol) || 'ERC20';
			assetAmount = `${decodeTransferData('transfer', data)[1]} ${symbol}`;
		} else {
			[assetAmount, conversionRate, fiatValue] = this.getRenderValues()();
		}
		this.setState({ error, actionKey, showHexData, assetAmount, conversionRate, fiatValue, approveTransaction });
		InteractionManager.runAfterInteractions(() => {
			Analytics.trackEvent(ANALYTICS_EVENT_OPTS.TRANSACTIONS_CONFIRM_STARTED);
		});
	};

	async componentDidUpdate(prevProps) {
		if (this.props.ready !== prevProps.ready) {
			const error = this.props.validate && (await this.props.validate());
			// eslint-disable-next-line react/no-did-update-set-state
			this.setState({ error });
		}
	}

	getRenderValues = () => {
		const {
			transaction: { value, selectedAsset, assetType },
			currentCurrency,
			contractExchangeRates,
			ticker,
		} = this.props;
		const values = {
			ETH: () => {
				const assetAmount = `${renderFromWei(value)} ${getTicker(ticker)}`;
				const conversionRate = this.props.conversionRate;
				const fiatValue = weiToFiat(value, conversionRate, currentCurrency);
				return [assetAmount, conversionRate, fiatValue];
			},
			ERC20: () => {
				const assetAmount = `${renderFromTokenMinimalUnit(value, selectedAsset.decimals)} ${
					selectedAsset.symbol
				}`;
				const conversionRate = contractExchangeRates[selectedAsset.address];
				const fiatValue = balanceToFiat(
					(value && fromTokenMinimalUnit(value, selectedAsset.decimals)) || 0,
					this.props.conversionRate,
					conversionRate,
					currentCurrency
				);
				return [assetAmount, conversionRate, fiatValue];
			},
			ERC721: () => {
				const assetAmount = strings('unit.token_id') + selectedAsset.tokenId;
				const conversionRate = true;
				const fiatValue = selectedAsset.name;
				return [assetAmount, conversionRate, fiatValue];
			},
			default: () => [undefined, undefined, undefined],
		};
		return values[assetType] || values.default;
	};

	edit = () => {
		const { onModeChange } = this.props;
		Analytics.trackEvent(ANALYTICS_EVENT_OPTS.TRANSACTIONS_EDIT_TRANSACTION);
		onModeChange && onModeChange('edit');
	};

	renderTabBar() {
		return (
			<DefaultTabBar
				underlineStyle={styles.tabUnderlineStyle}
				activeTextColor={colors.blue}
				inactiveTextColor={colors.fontTertiary}
				backgroundColor={colors.white}
				tabStyle={styles.tabStyle}
				textStyle={styles.textStyle}
			/>
		);
	}

	toggleDataView = () => {
		const { animate } = this.props;
		if (this.state.dataVisible) {
			animate({ modalEndValue: 1, xTranslationName: 'reviewToData', xTranslationEndValue: 0 });
			this.setState({ dataVisible: false });
			return;
		}
		animate({ modalEndValue: 0, xTranslationName: 'reviewToData', xTranslationEndValue: 1 });
		this.setState({ dataVisible: true });
	};

	getUrlFromBrowser() {
		const { browser, transaction } = this.props;
		let url;
		if (transaction.origin && transaction.origin.includes(WALLET_CONNECT_ORIGIN)) {
			return transaction.origin.split(WALLET_CONNECT_ORIGIN)[1];
		}
		browser.tabs.forEach((tab) => {
			if (tab.id === browser.activeTab) {
				url = tab.url;
			}
		});
		return url;
	}

	render = () => {
		const {
			transactionConfirmed,
			primaryCurrency,
			ready,
			generateTransform,
			hideData,
			saveTransactionReviewDataHeight,
			customGasHeight,
			over,
			gasEstimateType,
			EIP1559GasData,
			onUpdatingValuesStart,
			onUpdatingValuesEnd,
			animateOnChange,
			isAnimating,
			dappSuggestedGas,
			navigation,
			dappSuggestedGasWarning,
		} = this.props;
		const { actionKey, error, assetAmount, conversionRate, fiatValue, approveTransaction } = this.state;
		const currentPageInformation = { url: this.getUrlFromBrowser() };
		return (
			<>
				<Animated.View style={generateTransform('reviewToData', [0, -Device.getDeviceWidth()])}>
					<TransactionHeader currentPageInformation={currentPageInformation} />
					<TransactionReviewSummary
						actionKey={actionKey}
						assetAmount={assetAmount}
						conversionRate={conversionRate}
						fiatValue={fiatValue}
						approveTransaction={approveTransaction}
						primaryCurrency={primaryCurrency}
					/>
					<View style={styles.actionViewWrapper}>
						<ActionView
							confirmButtonMode="confirm"
							cancelText={strings('transaction.reject')}
							onCancelPress={this.props.onCancel}
							onConfirmPress={this.props.onConfirm}
							confirmed={transactionConfirmed}
							confirmDisabled={error !== undefined || isAnimating}
						>
							<View style={styles.actionViewChildren}>
								<View style={styles.accountInfoCardWrapper}>
									<AccountInfoCard />
								</View>
								<TransactionReviewInformation
									navigation={navigation}
									error={error}
									edit={this.edit}
									ready={ready}
									assetAmount={assetAmount}
									fiatValue={fiatValue}
									toggleDataView={this.toggleDataView}
									over={over}
									onCancelPress={this.props.onCancel}
									gasEstimateType={gasEstimateType}
									EIP1559GasData={EIP1559GasData}
									origin={dappSuggestedGas ? currentPageInformation?.url : null}
									originWarning={dappSuggestedGasWarning}
									onUpdatingValuesStart={onUpdatingValuesStart}
									onUpdatingValuesEnd={onUpdatingValuesEnd}
									animateOnChange={animateOnChange}
									isAnimating={isAnimating}
								/>
							</View>
						</ActionView>
					</View>
				</Animated.View>
				<Animated.View
					style={[
						styles.transactionData,
						generateTransform('reviewToData', [Device.getDeviceWidth(), 0]),
						hideData && styles.hidden,
					]}
				>
					<TransactionReviewData
						actionKey={actionKey}
						toggleDataView={this.toggleDataView}
						saveTransactionReviewDataHeight={saveTransactionReviewDataHeight}
						customGasHeight={customGasHeight}
					/>
				</Animated.View>
			</>
		);
	};
}

const mapStateToProps = (state) => ({
	accounts: state.engine.backgroundState.AccountTrackerController.accounts,
	tokens: state.engine.backgroundState.TokensController.tokens,
	currentCurrency: state.engine.backgroundState.CurrencyRateController.currentCurrency,
	contractExchangeRates: state.engine.backgroundState.TokenRatesController.contractExchangeRates,
	conversionRate: state.engine.backgroundState.CurrencyRateController.conversionRate,
	ticker: state.engine.backgroundState.NetworkController.provider.ticker,
	chainId: state.engine.backgroundState.NetworkController.provider.chainId,
	showHexData: state.settings.showHexData,
	transaction: getNormalizedTxState(state),
	browser: state.browser,
	primaryCurrency: state.settings.primaryCurrency,
<<<<<<< HEAD
	tokenList: getTokenList(state)
=======
>>>>>>> 8f5da8fc
});

export default connect(mapStateToProps)(TransactionReview);<|MERGE_RESOLUTION|>--- conflicted
+++ resolved
@@ -211,12 +211,8 @@
 			transaction: { data, to },
 			tokens,
 			chainId,
-<<<<<<< HEAD
 			tokenList,
-			ready
-=======
 			ready,
->>>>>>> 8f5da8fc
 		} = this.props;
 		let { showHexData } = this.props;
 		let assetAmount, conversionRate, fiatValue;
@@ -431,10 +427,7 @@
 	transaction: getNormalizedTxState(state),
 	browser: state.browser,
 	primaryCurrency: state.settings.primaryCurrency,
-<<<<<<< HEAD
-	tokenList: getTokenList(state)
-=======
->>>>>>> 8f5da8fc
+	tokenList: getTokenList(state),
 });
 
 export default connect(mapStateToProps)(TransactionReview);