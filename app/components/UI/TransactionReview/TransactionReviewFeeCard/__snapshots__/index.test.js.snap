// Jest Snapshot v1, https://goo.gl/fbAQLP

exports[`TransactionReviewFeeCard should render correctly 1`] = `
<View
  style={
    Object {
      "borderColor": "#bbc0c5",
      "borderRadius": 10,
      "borderWidth": 1,
      "marginHorizontal": 24,
      "padding": 16,
    }
  }
>
  <View
    style={
      Array [
        Object {
          "alignItems": "center",
          "flexDirection": "column",
          "justifyContent": "center",
        },
        Object {
          "borderBottomWidth": 1,
          "borderColor": "#bbc0c5",
          "paddingBottom": 12,
        },
      ]
    }
  >
    <View
      style={
        Array [
          Object {
            "alignItems": "center",
            "flexDirection": "row",
            "justifyContent": "space-between",
            "width": "100%",
          },
          Object {
            "paddingBottom": 12,
          },
        ]
      }
    >
      <Text
        style={
          Object {
            "color": "#000000",
            "fontFamily": "EuclidCircularB-Bold",
            "fontSize": 14,
            "fontWeight": "600",
          }
        }
      >
        Amount
      </Text>
      <Text
        style={
<<<<<<< HEAD
          Object {
            "color": "#000000",
            "fontFamily": "EuclidCircularB-Bold",
            "fontSize": 14,
            "fontWeight": "600",
          }
=======
          Array [
            Object {
              "color": "#000000",
              "fontFamily": "CircularStd-Medium",
              "fontSize": 14,
              "fontWeight": "600",
            },
            Object {
              "textTransform": "uppercase",
            },
          ]
>>>>>>> 86db9f48
        }
      />
    </View>
    <View
      style={
        Object {
          "alignItems": "center",
          "flexDirection": "row",
          "justifyContent": "space-between",
          "width": "100%",
        }
      }
    >
      <View
        style={
          Object {
            "alignItems": "center",
            "flexDirection": "row",
            "justifyContent": "flex-start",
          }
        }
      >
        <Text
          style={
            Array [
              Object {
                "color": "#000000",
                "fontFamily": "EuclidCircularB-Bold",
                "fontSize": 14,
                "fontWeight": "600",
              },
              Object {
                "paddingRight": 5,
              },
            ]
          }
        >
          Network fee
        </Text>
        <TouchableOpacity
          disabled={true}
        >
          <Text
            style={
              Array [
                Object {
                  "color": "#000000",
                  "fontFamily": "EuclidCircularB-Bold",
                  "fontSize": 14,
                  "fontWeight": "600",
                },
                Object {
                  "color": "#037dd6",
                },
              ]
            }
          >
            Edit
          </Text>
        </TouchableOpacity>
      </View>
      <View
        style={
          Object {
            "backgroundColor": "#FFFFFF",
            "height": 10,
          }
        }
      >
        <ActivityIndicator
          animating={true}
          color="#999999"
          hidesWhenStopped={true}
          size="small"
        />
      </View>
    </View>
  </View>
  <View
    style={
      Array [
        Object {
          "alignItems": "center",
          "flexDirection": "column",
          "justifyContent": "center",
        },
        Object {
          "paddingTop": 12,
        },
      ]
    }
  >
    <View
      style={
        Array [
          Object {
            "alignItems": "center",
            "flexDirection": "row",
            "justifyContent": "space-between",
            "width": "100%",
          },
          Object {
            "paddingBottom": 12,
          },
        ]
      }
    >
      <Text
        style={
          Object {
            "color": "#000000",
            "fontFamily": "EuclidCircularB-Bold",
            "fontSize": 14,
            "fontWeight": "600",
          }
        }
      >
        Total
         
        Amount
      </Text>
    </View>
    <View
      style={
        Array [
          Object {
            "alignItems": "center",
            "flexDirection": "row",
            "justifyContent": "space-between",
            "width": "100%",
          },
          Object {
            "justifyContent": "flex-end",
          },
        ]
      }
    >
      <View
        style={
          Object {
            "backgroundColor": "#FFFFFF",
            "height": 10,
          }
        }
      >
        <ActivityIndicator
          animating={true}
          color="#999999"
          hidesWhenStopped={true}
          size="small"
        />
      </View>
    </View>
  </View>
</View>
`;<|MERGE_RESOLUTION|>--- conflicted
+++ resolved
@@ -57,18 +57,10 @@
       </Text>
       <Text
         style={
-<<<<<<< HEAD
-          Object {
-            "color": "#000000",
-            "fontFamily": "EuclidCircularB-Bold",
-            "fontSize": 14,
-            "fontWeight": "600",
-          }
-=======
           Array [
             Object {
               "color": "#000000",
-              "fontFamily": "CircularStd-Medium",
+              "fontFamily": "EuclidCircularB-Bold",
               "fontSize": 14,
               "fontWeight": "600",
             },
@@ -76,7 +68,6 @@
               "textTransform": "uppercase",
             },
           ]
->>>>>>> 86db9f48
         }
       />
     </View>
