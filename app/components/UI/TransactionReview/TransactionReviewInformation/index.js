--- conflicted
+++ resolved
@@ -621,14 +621,8 @@
     const colors = this.context.colors || mockTheme.colors;
     const styles = createStyles(colors);
 
-<<<<<<< HEAD
     const errorPress = this.isTestNetwork ? this.goToFaucet : this.buyEth;
     const errorLinkText = this.isTestNetwork
-=======
-    const isTestNetwork = isTestNet(network);
-    const errorPress = isTestNetwork ? this.goToFaucet : this.buyEth;
-    const errorLinkText = isTestNetwork
->>>>>>> 79a5293d
       ? strings('transaction.go_to_faucet')
       : strings('transaction.buy_more');
 
