--- conflicted
+++ resolved
@@ -31,12 +31,7 @@
   calculateEthEIP1559,
   calculateERC20EIP1559,
 } from '../../../../util/transactions';
-<<<<<<< HEAD
-=======
 import { sumHexWEIs } from '../../../../util/conversions';
-import Analytics from '../../../../core/Analytics/Analytics';
-import { MetaMetricsEvents } from '../../../../core/Analytics';
->>>>>>> db9007ba
 import { getNetworkNonce, isTestNet } from '../../../../util/networks';
 import { trackLegacyEvent } from '../../../../util/analyticsV2';
 import CustomNonceModal from '../../../UI/CustomNonceModal';
@@ -283,11 +278,7 @@
       Logger.error(error, 'Navigation: Error when navigating to buy ETH.');
     }
     InteractionManager.runAfterInteractions(() => {
-<<<<<<< HEAD
       trackLegacyEvent(MetaMetricsEvents.RECEIVE_OPTIONS_PAYMENT_REQUEST);
-=======
-      Analytics.trackEvent(MetaMetricsEvents.RECEIVE_OPTIONS_PAYMENT_REQUEST);
->>>>>>> db9007ba
     });
   };
 
