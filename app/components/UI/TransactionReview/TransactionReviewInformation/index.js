--- conflicted
+++ resolved
@@ -1,129 +1,19 @@
 import React, { PureComponent } from 'react';
 import MaterialIcon from 'react-native-vector-icons/MaterialIcons';
 import PropTypes from 'prop-types';
-import {
-  StyleSheet,
-  Text,
-  View,
-  TouchableOpacity,
-  InteractionManager,
-} from 'react-native';
-import { fontStyles } from '../../../../styles/common';
+import { StyleSheet, Text, View } from 'react-native';
+import { colors, fontStyles } from '../../../../styles/common';
 import { connect } from 'react-redux';
 import {
-  isBN,
-  weiToFiat,
-  weiToFiatNumber,
-  balanceToFiatNumber,
-  renderFromTokenMinimalUnit,
-  renderFromWei,
-  BNToHex,
-  hexToBN,
+	toBN,
+	isBN,
+	weiToFiat,
+	weiToFiatNumber,
+	balanceToFiatNumber,
+	renderFromTokenMinimalUnit,
+	renderFromWei
 } from '../../../../util/number';
 import { strings } from '../../../../../locales/i18n';
-<<<<<<< HEAD
-import {
-  getTicker,
-  getNormalizedTxState,
-  calculateAmountsEIP1559,
-  calculateEthEIP1559,
-  calculateERC20EIP1559,
-} from '../../../../util/transactions';
-import { sumHexWEIs } from '../../../../util/conversions';
-import Analytics from '../../../../core/Analytics/Analytics';
-import { MetaMetricsEvents } from '../../../../core/Analytics';
-import { getNetworkNonce, isTestNet } from '../../../../util/networks';
-import CustomNonceModal from '../../../UI/CustomNonceModal';
-import { setNonce, setProposedNonce } from '../../../../actions/transaction';
-import TransactionReviewEIP1559 from '../TransactionReviewEIP1559';
-import { GAS_ESTIMATE_TYPES } from '@metamask/gas-fee-controller';
-import CustomNonce from '../../../UI/CustomNonce';
-import Logger from '../../../../util/Logger';
-import { ThemeContext, mockTheme } from '../../../../util/theme';
-import AppConstants from '../../../../core/AppConstants';
-import WarningMessage from '../../../Views/SendFlow/WarningMessage';
-import {
-  selectChainId,
-  selectTicker,
-} from '../../../../selectors/networkController';
-import {
-  selectConversionRate,
-  selectCurrentCurrency,
-  selectNativeCurrency,
-} from '../../../../selectors/currencyRateController';
-import { selectContractExchangeRates } from '../../../../selectors/tokenRatesController';
-import { createBrowserNavDetails } from '../../../Views/Browser';
-import { isNetworkRampNativeTokenSupported } from '../../Ramp/common/utils';
-import { getRampNetworks } from '../../../../reducers/fiatOrders';
-import Routes from '../../../../constants/navigation/Routes';
-
-const createStyles = (colors) =>
-  StyleSheet.create({
-    overviewAlert: {
-      alignItems: 'center',
-      backgroundColor: colors.error.muted,
-      borderColor: colors.error.default,
-      borderRadius: 4,
-      borderWidth: 1,
-      flexDirection: 'row',
-      height: 32,
-      paddingHorizontal: 16,
-      marginHorizontal: 24,
-      marginTop: 12,
-    },
-    overviewAlertText: {
-      ...fontStyles.normal,
-      color: colors.text.default,
-      flex: 1,
-      fontSize: 12,
-      marginLeft: 8,
-    },
-    overviewAlertIcon: {
-      color: colors.error.default,
-      flex: 0,
-    },
-    viewDataWrapper: {
-      flex: 1,
-      marginTop: 16,
-    },
-    viewDataButton: {
-      alignSelf: 'center',
-    },
-    viewDataText: {
-      color: colors.primary.default,
-      textAlign: 'center',
-      fontSize: 12,
-      ...fontStyles.bold,
-      alignSelf: 'center',
-    },
-    errorWrapper: {
-      marginHorizontal: 24,
-      marginTop: 12,
-      paddingHorizontal: 10,
-      paddingVertical: 6,
-      backgroundColor: colors.error.muted,
-      borderColor: colors.error.default,
-      borderRadius: 8,
-      borderWidth: 1,
-      justifyContent: 'center',
-      alignItems: 'center',
-    },
-    error: {
-      color: colors.text.default,
-      fontSize: 12,
-      lineHeight: 16,
-      ...fontStyles.normal,
-      textAlign: 'center',
-    },
-    underline: {
-      textDecorationLine: 'underline',
-      ...fontStyles.bold,
-    },
-    actionsWrapper: {
-      margin: 24,
-    },
-  });
-=======
 import { getTicker } from '../../../../util/transactions';
 
 const styles = StyleSheet.create({
@@ -207,630 +97,188 @@
 		maxWidth: '30%'
 	}
 });
->>>>>>> b8eb5e23
 
 /**
  * PureComponent that supports reviewing a transaction information
  */
 class TransactionReviewInformation extends PureComponent {
-  static propTypes = {
-    /**
-     * ETH to current currency conversion rate
-     */
-    conversionRate: PropTypes.number,
-    /**
-     * Currency code of the currently-active currency
-     */
-    currentCurrency: PropTypes.string,
-    /**
-     * Transaction object associated with this transaction
-     */
-    transaction: PropTypes.object,
-    /**
-     * Object containing token exchange rates in the format address => exchangeRate
-     */
-    contractExchangeRates: PropTypes.object,
-    /**
-     * Callback for transaction edition
-     */
-    edit: PropTypes.func,
-    /**
-     * Current provider ticker
-     */
-    ticker: PropTypes.string,
-    /**
-     * ETH or fiat, depending on user setting
-     */
-    primaryCurrency: PropTypes.string,
-    /**
-     * Hides or shows transaction data
-     */
-    toggleDataView: PropTypes.func,
-    /**
-     * Whether or not basic gas estimates have been fetched
-     */
-    ready: PropTypes.bool,
-    /**
-     * Transaction error
-     */
-    error: PropTypes.oneOfType([PropTypes.string, PropTypes.bool]),
-    /**
-     * True if transaction is over the available funds
-     */
-    over: PropTypes.bool,
-    /**
-     * Object that represents the navigator
-     */
-    navigation: PropTypes.object,
-    /**
-     * Called when the cancel button is clicked
-     */
-    onCancelPress: PropTypes.func,
-    /**
-     * The chain ID for the current selected network
-     */
-    chainId: PropTypes.string,
-    /**
-     * Indicates whether custom nonce should be shown in transaction editor
-     */
-    showCustomNonce: PropTypes.bool,
-    /**
-     * Set transaction nonce
-     */
-    setNonce: PropTypes.func,
-    /**
-     * Set proposed nonce (from network)
-     */
-    setProposedNonce: PropTypes.func,
-    nativeCurrency: PropTypes.string,
-    gasEstimateType: PropTypes.string,
-    EIP1559GasData: PropTypes.object,
-    origin: PropTypes.string,
-    /**
-     * Function to call when update animation starts
-     */
-    onUpdatingValuesStart: PropTypes.func,
-    /**
-     * Function to call when update animation ends
-     */
-    onUpdatingValuesEnd: PropTypes.func,
-    /**
-     * If the values should animate upon update or not
-     */
-    animateOnChange: PropTypes.bool,
-    /**
-     * Boolean to determine if the animation is happening
-     */
-    isAnimating: PropTypes.bool,
-    /**
-     * If it's a eip1559 network and dapp suggest legact gas then it should show a warning
-     */
-    originWarning: PropTypes.bool,
-    gasSelected: PropTypes.string,
-    multiLayerL1FeeTotal: PropTypes.string,
-    /**
-     * Boolean that indicates if the network supports buy
-     */
-    isNativeTokenBuySupported: PropTypes.bool,
-  };
-
-  state = {
-    toFocused: false,
-    amountError: '',
-    actionKey: strings('transactions.tx_review_confirm'),
-    nonceModalVisible: false,
-  };
-
-  componentDidMount = async () => {
-    const { showCustomNonce } = this.props;
-    showCustomNonce && (await this.setNetworkNonce());
-  };
-
-  setNetworkNonce = async () => {
-    const { setNonce, setProposedNonce, transaction } = this.props;
-    const proposedNonce = await getNetworkNonce(transaction);
-    setNonce(proposedNonce);
-    setProposedNonce(proposedNonce);
-  };
-
-  toggleNonceModal = () =>
-    this.setState((state) => ({ nonceModalVisible: !state.nonceModalVisible }));
-
-  renderCustomNonceModal = () => {
-    const { setNonce } = this.props;
-    const { proposedNonce, nonce } = this.props.transaction;
-    return (
-      <CustomNonceModal
-        proposedNonce={proposedNonce}
-        nonceValue={nonce}
-        close={this.toggleNonceModal}
-        save={setNonce}
-      />
-    );
-  };
-
-  getTotalFiat = (
-    asset,
-    totalGas,
-    conversionRate,
-    exchangeRate,
-    currentCurrency,
-    amountToken,
-  ) => {
-    let total = 0;
-    const gasFeeFiat = weiToFiatNumber(totalGas, conversionRate);
-    const balanceFiat = balanceToFiatNumber(
-      parseFloat(amountToken),
-      conversionRate,
-      exchangeRate,
-    );
-    const base = Math.pow(10, 5);
-    total = ((parseFloat(gasFeeFiat) + parseFloat(balanceFiat)) * base) / base;
-    return `${total} ${currentCurrency}`;
-  };
-
-  buyEth = () => {
-    const { navigation } = this.props;
-    /* this is kinda weird, we have to reject the transaction to collapse the modal */
-    this.onCancelPress();
-    try {
-      navigation.navigate(Routes.RAMP.BUY);
-    } catch (error) {
-      Logger.error(error, 'Navigation: Error when navigating to buy ETH.');
-    }
-    InteractionManager.runAfterInteractions(() => {
-      Analytics.trackEvent(MetaMetricsEvents.RECEIVE_OPTIONS_PAYMENT_REQUEST);
-    });
-  };
-
-  edit = () => {
-    const { edit } = this.props;
-    edit && edit();
-  };
-
-  getRenderTotals = (totalGas, totalGasFiat) => {
-    const {
-      transaction: { value, selectedAsset, assetType },
-      currentCurrency,
-      conversionRate,
-      contractExchangeRates,
-      ticker,
-    } = this.props;
-
-    const totals = {
-      ETH: () => {
-        const totalEth = isBN(value) ? value.add(totalGas) : totalGas;
-        const totalFiat = `${weiToFiat(
-          totalEth,
-          conversionRate,
-          currentCurrency,
-        )}`;
-
-        const totalValue = `${renderFromWei(totalEth)} ${getTicker(ticker)}`;
-
-        return [totalFiat, totalValue];
-      },
-      ERC20: () => {
-        const amountToken = renderFromTokenMinimalUnit(
-          value,
-          selectedAsset.decimals,
-        );
-        const conversionRateAsset =
-          contractExchangeRates[selectedAsset.address];
-        const totalFiat = this.getTotalFiat(
-          selectedAsset,
-          totalGas,
-          conversionRate,
-          conversionRateAsset,
-          currentCurrency,
-          amountToken,
-        );
-        const totalValue = `${
-          amountToken + ' ' + selectedAsset.symbol
-        } + ${renderFromWei(totalGas)} ${getTicker(ticker)}`;
-        return [totalFiat, totalValue];
-      },
-      ERC721: () => {
-        const totalFiat = totalGasFiat;
-        const totalValue = `${selectedAsset.name}  (#${
-          selectedAsset.tokenId
-        }) + ${renderFromWei(totalGas)} ${getTicker(ticker)}`;
-        return [totalFiat, totalValue];
-      },
-      default: () => [undefined, undefined],
-    };
-    return totals[assetType] || totals.default;
-  };
-
-  isTestNetwork = () => {
-    const { chainId } = this.props;
-    return isTestNet(chainId);
-  };
-
-  getRenderTotalsEIP1559 = ({
-    gasFeeMinNative,
-    gasFeeMinConversion,
-    gasFeeMaxNative,
-    gasFeeMaxConversion,
-  }) => {
-    const {
-      transaction: { value, selectedAsset, assetType },
-      nativeCurrency,
-      currentCurrency,
-      conversionRate,
-      contractExchangeRates,
-      ticker,
-    } = this.props;
-
-    let renderableTotalMinNative,
-      renderableTotalMinConversion,
-      renderableTotalMaxNative,
-      renderableTotalMaxConversion;
-
-    const totals = {
-      ETH: () => {
-        const {
-          totalMinNative,
-          totalMinConversion,
-          totalMaxNative,
-          totalMaxConversion,
-        } = calculateAmountsEIP1559({
-          value: value && BNToHex(value),
-          nativeCurrency,
-          currentCurrency,
-          conversionRate,
-          gasFeeMinConversion,
-          gasFeeMinNative,
-          gasFeeMaxNative,
-          gasFeeMaxConversion,
-        });
-
-        [
-          renderableTotalMinNative,
-          renderableTotalMinConversion,
-          renderableTotalMaxNative,
-          renderableTotalMaxConversion,
-        ] = calculateEthEIP1559({
-          nativeCurrency: this.isTestNetwork() ? ticker : nativeCurrency,
-          currentCurrency,
-          totalMinNative,
-          totalMinConversion,
-          totalMaxNative,
-          totalMaxConversion,
-        });
-
-        return [
-          renderableTotalMinNative,
-          renderableTotalMinConversion,
-          renderableTotalMaxNative,
-          renderableTotalMaxConversion,
-        ];
-      },
-      ERC20: () => {
-        const {
-          totalMinNative,
-          totalMinConversion,
-          totalMaxNative,
-          totalMaxConversion,
-        } = calculateAmountsEIP1559({
-          value: '0x0',
-          nativeCurrency,
-          currentCurrency,
-          conversionRate,
-          gasFeeMinConversion,
-          gasFeeMinNative,
-          gasFeeMaxNative,
-          gasFeeMaxConversion,
-        });
-
-        const tokenAmount = renderFromTokenMinimalUnit(
-          value,
-          selectedAsset.decimals,
-        );
-        const exchangeRate = contractExchangeRates[selectedAsset.address];
-        const symbol = selectedAsset.symbol;
-
-        [
-          renderableTotalMinNative,
-          renderableTotalMinConversion,
-          renderableTotalMaxNative,
-          renderableTotalMaxConversion,
-        ] = calculateERC20EIP1559({
-          currentCurrency,
-          nativeCurrency,
-          conversionRate,
-          exchangeRate,
-          tokenAmount,
-          totalMinConversion,
-          totalMaxConversion,
-          symbol,
-          totalMinNative,
-          totalMaxNative,
-        });
-        return [
-          renderableTotalMinNative,
-          renderableTotalMinConversion,
-          renderableTotalMaxNative,
-          renderableTotalMaxConversion,
-        ];
-      },
-      ERC721: () => {
-        const {
-          totalMinNative,
-          totalMinConversion,
-          totalMaxNative,
-          totalMaxConversion,
-        } = calculateAmountsEIP1559({
-          value: '0x0',
-          nativeCurrency,
-          currentCurrency,
-          conversionRate,
-          gasFeeMinConversion,
-          gasFeeMinNative,
-          gasFeeMaxNative,
-          gasFeeMaxConversion,
-        });
-
-        [
-          renderableTotalMinNative,
-          renderableTotalMinConversion,
-          renderableTotalMaxNative,
-          renderableTotalMaxConversion,
-        ] = calculateEthEIP1559({
-          nativeCurrency: this.isTestNetwork() ? ticker : nativeCurrency,
-          currentCurrency,
-          totalMinNative,
-          totalMinConversion,
-          totalMaxNative,
-          totalMaxConversion,
-        });
-
-        renderableTotalMinNative = `${selectedAsset.name} ${
-          ' (#' + selectedAsset.tokenId + ')'
-        } + ${renderableTotalMinNative}`;
-
-        renderableTotalMaxNative = `${selectedAsset.name} ${
-          ' (#' + selectedAsset.tokenId + ')'
-        } + ${renderableTotalMaxNative}`;
-
-        return [
-          renderableTotalMinNative,
-          renderableTotalMinConversion,
-          renderableTotalMaxNative,
-          renderableTotalMaxConversion,
-        ];
-      },
-      default: () => [undefined, undefined],
-    };
-    return totals[assetType] || totals.default;
-  };
-
-  onCancelPress = () => {
-    const { onCancelPress } = this.props;
-    onCancelPress && onCancelPress();
-  };
-
-  goToFaucet = () => {
-    InteractionManager.runAfterInteractions(() => {
-      this.onCancelPress();
-      this.props.navigation.navigate(
-        ...createBrowserNavDetails({
-          newTabUrl: AppConstants.URLS.MM_FAUCET,
-          timestamp: Date.now(),
-        }),
-      );
-    });
-  };
-
-  renderTransactionReviewEIP1559 = () => {
-    const {
-      EIP1559GasData,
-      primaryCurrency,
-      origin,
-      originWarning,
-      onUpdatingValuesStart,
-      onUpdatingValuesEnd,
-      animateOnChange,
-      isAnimating,
-      ready,
-    } = this.props;
-    let host;
-    if (origin) {
-      host = new URL(origin).hostname;
-    }
-    const [
-      renderableTotalMinNative,
-      renderableTotalMinConversion,
-      renderableTotalMaxNative,
-    ] = this.getRenderTotalsEIP1559(EIP1559GasData)();
-    return (
-      <TransactionReviewEIP1559
-        totalNative={renderableTotalMinNative}
-        totalConversion={renderableTotalMinConversion}
-        totalMaxNative={renderableTotalMaxNative}
-        gasFeeNative={EIP1559GasData.renderableGasFeeMinNative}
-        gasFeeConversion={EIP1559GasData.renderableGasFeeMinConversion}
-        gasFeeMaxNative={EIP1559GasData.renderableGasFeeMaxNative}
-        gasFeeMaxConversion={EIP1559GasData.renderableGasFeeMaxConversion}
-        primaryCurrency={primaryCurrency}
-        timeEstimate={EIP1559GasData.timeEstimate}
-        timeEstimateColor={EIP1559GasData.timeEstimateColor}
-        timeEstimateId={EIP1559GasData.timeEstimateId}
-        onEdit={this.edit}
-        origin={host}
-        originWarning={originWarning}
-        onUpdatingValuesStart={onUpdatingValuesStart}
-        onUpdatingValuesEnd={onUpdatingValuesEnd}
-        animateOnChange={animateOnChange}
-        isAnimating={isAnimating}
-        gasEstimationReady={ready}
-      />
-    );
-  };
-
-  renderTransactionReviewLegacy = () => {
-    const {
-      primaryCurrency,
-      ready,
-      transaction: { gas, gasPrice },
-      currentCurrency,
-      conversionRate,
-      ticker,
-      over,
-      onUpdatingValuesStart,
-      onUpdatingValuesEnd,
-      animateOnChange,
-      isAnimating,
-      multiLayerL1FeeTotal,
-    } = this.props;
-
-    let totalGas =
-      isBN(gas) && isBN(gasPrice) ? gas.mul(gasPrice) : hexToBN('0x0');
-    if (multiLayerL1FeeTotal) {
-      totalGas = hexToBN(sumHexWEIs([BNToHex(totalGas), multiLayerL1FeeTotal]));
-    }
-
-    const totalGasFiat = weiToFiat(totalGas, conversionRate, currentCurrency);
-    const totalGasEth = `${renderFromWei(totalGas)} ${getTicker(ticker)}`;
-    const [totalFiat, totalValue] = this.getRenderTotals(
-      totalGas,
-      totalGasFiat,
-    )();
-    return (
-      <TransactionReviewEIP1559
-        totalNative={totalValue}
-        totalConversion={totalFiat}
-        gasFeeNative={totalGasEth}
-        gasFeeConversion={totalGasFiat}
-        primaryCurrency={primaryCurrency}
-        onEdit={() => this.edit()}
-        over={over}
-        onUpdatingValuesStart={onUpdatingValuesStart}
-        onUpdatingValuesEnd={onUpdatingValuesEnd}
-        animateOnChange={animateOnChange}
-        isAnimating={isAnimating}
-        gasEstimationReady={ready}
-        legacy
-      />
-    );
-  };
-
-  render() {
-    const { amountError, nonceModalVisible } = this.state;
-    const {
-      toggleDataView,
-      transaction: { warningGasPriceHigh, type },
-      error,
-      over,
-      showCustomNonce,
-      gasEstimateType,
-      gasSelected,
-      isNativeTokenBuySupported,
-    } = this.props;
-    const { nonce } = this.props.transaction;
-    const colors = this.context.colors || mockTheme.colors;
-    const styles = createStyles(colors);
-
-    const errorPress = this.isTestNetwork() ? this.goToFaucet : this.buyEth;
-    const errorLinkText = this.isTestNetwork()
-      ? strings('transaction.go_to_faucet')
-      : strings('transaction.buy_more');
-
-    const showFeeMarket =
-      (!gasEstimateType ||
-        gasEstimateType === GAS_ESTIMATE_TYPES.FEE_MARKET ||
-        gasEstimateType === GAS_ESTIMATE_TYPES.NONE) &&
-      type !== '0x0';
-
-    return (
-      <React.Fragment>
-        {nonceModalVisible && this.renderCustomNonceModal()}
-        {showFeeMarket
-          ? this.renderTransactionReviewEIP1559()
-          : this.renderTransactionReviewLegacy()}
-        {gasSelected === AppConstants.GAS_OPTIONS.LOW && (
-          <WarningMessage
-            style={styles.actionsWrapper}
-            warningMessage={strings('edit_gas_fee_eip1559.low_fee_warning')}
-          />
-        )}
-        {showCustomNonce && (
-          <CustomNonce nonce={nonce} onNonceEdit={this.toggleNonceModal} />
-        )}
-        {!!amountError && (
-          <View style={styles.overviewAlert}>
-            <MaterialIcon
-              name={'error'}
-              size={20}
-              style={styles.overviewAlertIcon}
-            />
-            <Text style={styles.overviewAlertText}>
-              {strings('transaction.alert')}: {amountError}.
-            </Text>
-          </View>
-        )}
-        {!!error && (
-          <View style={styles.errorWrapper}>
-            {this.isTestNetwork() || isNativeTokenBuySupported ? (
-              <TouchableOpacity onPress={errorPress}>
-                <Text style={styles.error}>{error}</Text>
-                {over && (
-                  <Text style={[styles.error, styles.underline]}>
-                    {errorLinkText}
-                  </Text>
-                )}
-              </TouchableOpacity>
-            ) : (
-              <Text style={styles.error}>{error}</Text>
-            )}
-          </View>
-        )}
-        {!!warningGasPriceHigh && (
-          <View style={styles.errorWrapper}>
-            <Text style={styles.error}>{warningGasPriceHigh}</Text>
-          </View>
-        )}
-        {!over && !showCustomNonce && (
-          <View style={styles.viewDataWrapper}>
-            <TouchableOpacity
-              style={styles.viewDataButton}
-              onPress={toggleDataView}
-            >
-              <Text style={styles.viewDataText}>
-                {strings('transaction.view_data')}
-              </Text>
-            </TouchableOpacity>
-          </View>
-        )}
-      </React.Fragment>
-    );
-  }
+	static propTypes = {
+		/**
+		 * ETH to current currency conversion rate
+		 */
+		conversionRate: PropTypes.number,
+		/**
+		 * Currency code of the currently-active currency
+		 */
+		currentCurrency: PropTypes.string,
+		/**
+		 * Transaction object associated with this transaction
+		 */
+		transaction: PropTypes.object,
+		/**
+		 * Object containing token exchange rates in the format address => exchangeRate
+		 */
+		contractExchangeRates: PropTypes.object,
+		/**
+		 * Callback for transaction edition
+		 */
+		edit: PropTypes.func,
+		/**
+		 * Current provider ticker
+		 */
+		ticker: PropTypes.string
+	};
+
+	state = {
+		toFocused: false,
+		amountError: '',
+		actionKey: strings('transactions.tx_review_confirm'),
+		totalGas: undefined,
+		totalGasFiat: undefined,
+		totalGasEth: undefined,
+		totalFiat: undefined,
+		totalValue: undefined
+	};
+
+	componentDidMount = () => {
+		const {
+			transaction: { gas, gasPrice },
+			currentCurrency,
+			conversionRate,
+			ticker
+		} = this.props;
+		const totalGas = isBN(gas) && isBN(gasPrice) ? gas.mul(gasPrice) : toBN('0x0');
+		const totalGasFiat = weiToFiat(totalGas, conversionRate, currentCurrency);
+		const totalGasEth = `${renderFromWei(totalGas)} ${getTicker(ticker)}`;
+
+		const [totalFiat, totalValue] = this.getRenderTotals(totalGas, totalGasFiat)();
+		this.setState({ totalGas, totalGasFiat, totalGasEth, totalFiat, totalValue });
+	};
+
+	getTotalFiat = (asset, totalGas, conversionRate, exchangeRate, currentCurrency, amountToken) => {
+		let total = 0;
+		const gasFeeFiat = weiToFiatNumber(totalGas, conversionRate);
+		const balanceFiat = balanceToFiatNumber(parseFloat(amountToken), conversionRate, exchangeRate);
+		const base = Math.pow(10, 5);
+		total = ((parseFloat(gasFeeFiat) + parseFloat(balanceFiat)) * base) / base;
+		return `${total} ${currentCurrency}`;
+	};
+
+	edit = () => {
+		const { edit } = this.props;
+		edit && edit();
+	};
+
+	getRenderTotals = (totalGas, totalGasFiat) => {
+		const {
+			transaction: { value, selectedAsset, assetType },
+			currentCurrency,
+			conversionRate,
+			contractExchangeRates,
+			ticker
+		} = this.props;
+
+		const totals = {
+			ETH: () => {
+				const totalEth = isBN(value) ? value.add(totalGas) : totalGas;
+				const totalFiat = weiToFiat(totalEth, conversionRate, currentCurrency);
+				const totalValue = (
+					<Text
+						style={totalFiat ? styles.overviewEth : [styles.overviewPrimary, styles.overviewAccent]}
+					>{`${renderFromWei(totalEth)} ${getTicker(ticker)} `}</Text>
+				);
+				return [totalFiat, totalValue];
+			},
+			ERC20: () => {
+				const amountToken = renderFromTokenMinimalUnit(value, selectedAsset.decimals);
+				const conversionRateAsset = contractExchangeRates[selectedAsset.address];
+				const totalFiat = this.getTotalFiat(
+					selectedAsset,
+					totalGas,
+					conversionRate,
+					conversionRateAsset,
+					currentCurrency,
+					amountToken
+				);
+				const totalValue = (
+					<View style={styles.totalValue}>
+						<Text numberOfLines={1} style={[styles.overviewEth, styles.assetName]}>
+							{amountToken + ' ' + selectedAsset.symbol}
+						</Text>
+						<Text
+							style={totalFiat ? styles.overviewEth : [styles.overviewPrimary, styles.overviewAccent]}
+						>{` + ${renderFromWei(totalGas)} ${getTicker(ticker)}`}</Text>
+					</View>
+				);
+				return [totalFiat, totalValue];
+			},
+			ERC721: () => {
+				const totalFiat = totalGasFiat;
+				const totalValue = (
+					<View style={styles.totalValue}>
+						<Text numberOfLines={1} style={[styles.overviewEth, styles.collectibleName]}>
+							{selectedAsset.name}
+						</Text>
+						<Text numberOfLines={1} style={styles.overviewEth}>
+							{' (#' + selectedAsset.tokenId + ')'}
+						</Text>
+						<Text style={styles.overviewEth}>{` + ${renderFromWei(totalGas)} ${getTicker(ticker)}`}</Text>
+					</View>
+				);
+				return [totalFiat, totalValue];
+			},
+			default: () => [undefined, undefined]
+		};
+		return totals[assetType] || totals.default;
+	};
+
+	render() {
+		const { amountError, totalGasFiat, totalGasEth, totalFiat, totalValue } = this.state;
+		const gasPrimary = totalGasFiat || totalGasEth;
+		const gasSeconday = totalGasFiat ? totalGasEth : null;
+
+		return (
+			<View style={styles.overview}>
+				<View style={[styles.overviewRow, styles.topOverviewRow]}>
+					<Text style={styles.overviewLabel}>{strings('transaction.gas_fee')}</Text>
+					<View style={styles.overviewContent}>
+						<Text style={styles.overviewPrimary}>{gasPrimary}</Text>
+						{!!gasSeconday && <Text style={styles.overviewEth}>{totalGasEth}</Text>}
+					</View>
+				</View>
+
+				<View style={styles.overviewRow}>
+					<Text style={styles.overviewLabel}>{strings('transaction.total')}</Text>
+					<View style={styles.overviewContent}>
+						<Text style={styles.overviewInfo}>
+							{`${strings('transaction.amount')} + ${strings('transaction.gas_fee')}`}
+						</Text>
+						{!!totalFiat && (
+							<Text style={[styles.overviewPrimary, styles.overviewAccent]}>{totalFiat}</Text>
+						)}
+						{totalValue}
+					</View>
+				</View>
+
+				{!!amountError && (
+					<View style={styles.overviewAlert}>
+						<MaterialIcon name={'error'} size={20} style={styles.overviewAlertIcon} />
+						<Text style={styles.overviewAlertText}>
+							{strings('transaction.alert')}: {amountError}.
+						</Text>
+					</View>
+				)}
+			</View>
+		);
+	}
 }
 
-const mapStateToProps = (state) => ({
-  chainId: selectChainId(state),
-  conversionRate: selectConversionRate(state),
-  currentCurrency: selectCurrentCurrency(state),
-  nativeCurrency: selectNativeCurrency(state),
-  contractExchangeRates: selectContractExchangeRates(state),
-  transaction: getNormalizedTxState(state),
-  ticker: selectTicker(state),
-  primaryCurrency: state.settings.primaryCurrency,
-  showCustomNonce: state.settings.showCustomNonce,
-  isNativeTokenBuySupported: isNetworkRampNativeTokenSupported(
-    selectChainId(state),
-    getRampNetworks(state),
-  ),
+const mapStateToProps = state => ({
+	conversionRate: state.engine.backgroundState.CurrencyRateController.conversionRate,
+	currentCurrency: state.engine.backgroundState.CurrencyRateController.currentCurrency,
+	contractExchangeRates: state.engine.backgroundState.TokenRatesController.contractExchangeRates,
+	transaction: state.transaction,
+	ticker: state.engine.backgroundState.NetworkController.provider.ticker
 });
 
-const mapDispatchToProps = (dispatch) => ({
-  setNonce: (nonce) => dispatch(setNonce(nonce)),
-  setProposedNonce: (nonce) => dispatch(setProposedNonce(nonce)),
-});
-
-TransactionReviewInformation.contextType = ThemeContext;
-
-export default connect(
-  mapStateToProps,
-  mapDispatchToProps,
-)(TransactionReviewInformation);+export default connect(mapStateToProps)(TransactionReviewInformation);