--- conflicted
+++ resolved
@@ -30,16 +30,7 @@
 } from '../../../../util/transactions';
 import Analytics from '../../../../core/Analytics';
 import { ANALYTICS_EVENT_OPTS } from '../../../../util/analytics';
-<<<<<<< HEAD
 import { getNetworkNonce, isTestNet } from '../../../../util/networks';
-=======
-import {
-  getNetworkName,
-  getNetworkNonce,
-  isMainNet,
-} from '../../../../util/networks';
-import { capitalize } from '../../../../util/general';
->>>>>>> 91d8e525
 import CustomNonceModal from '../../../UI/CustomNonceModal';
 import { setNonce, setProposedNonce } from '../../../../actions/transaction';
 import TransactionReviewEIP1559 from '../TransactionReviewEIP1559';
@@ -116,506 +107,6 @@
  * PureComponent that supports reviewing a transaction information
  */
 class TransactionReviewInformation extends PureComponent {
-<<<<<<< HEAD
-	static propTypes = {
-		/**
-		 * ETH to current currency conversion rate
-		 */
-		conversionRate: PropTypes.number,
-		/**
-		 * Currency code of the currently-active currency
-		 */
-		currentCurrency: PropTypes.string,
-		/**
-		 * Transaction object associated with this transaction
-		 */
-		transaction: PropTypes.object,
-		/**
-		 * Object containing token exchange rates in the format address => exchangeRate
-		 */
-		contractExchangeRates: PropTypes.object,
-		/**
-		 * Callback for transaction edition
-		 */
-		edit: PropTypes.func,
-		/**
-		 * Current provider ticker
-		 */
-		ticker: PropTypes.string,
-		/**
-		 * ETH or fiat, depending on user setting
-		 */
-		primaryCurrency: PropTypes.string,
-		/**
-		 * Hides or shows transaction data
-		 */
-		toggleDataView: PropTypes.func,
-		/**
-		 * Whether or not basic gas estimates have been fetched
-		 */
-		ready: PropTypes.bool,
-		/**
-		 * Transaction error
-		 */
-		error: PropTypes.oneOfType([PropTypes.string, PropTypes.bool]),
-		/**
-		 * True if transaction is over the available funds
-		 */
-		over: PropTypes.bool,
-		/**
-		 * Object that represents the navigator
-		 */
-		navigation: PropTypes.object,
-		/**
-		 * Called when the cancel button is clicked
-		 */
-		onCancelPress: PropTypes.func,
-		/**
-		 * Network id
-		 */
-		network: PropTypes.string,
-		/**
-		 * Indicates whether custom nonce should be shown in transaction editor
-		 */
-		showCustomNonce: PropTypes.bool,
-		/**
-		 * Set transaction nonce
-		 */
-		setNonce: PropTypes.func,
-		/**
-		 * Set proposed nonce (from network)
-		 */
-		setProposedNonce: PropTypes.func,
-		nativeCurrency: PropTypes.string,
-		gasEstimateType: PropTypes.string,
-		EIP1559GasData: PropTypes.object,
-		origin: PropTypes.string,
-		/**
-		 * Function to call when update animation starts
-		 */
-		onUpdatingValuesStart: PropTypes.func,
-		/**
-		 * Function to call when update animation ends
-		 */
-		onUpdatingValuesEnd: PropTypes.func,
-		/**
-		 * If the values should animate upon update or not
-		 */
-		animateOnChange: PropTypes.bool,
-		/**
-		 * Boolean to determine if the animation is happening
-		 */
-		isAnimating: PropTypes.bool,
-		/**
-		 * If it's a eip1559 network and dapp suggest legact gas then it should show a warning
-		 */
-		originWarning: PropTypes.bool,
-	};
-
-	state = {
-		toFocused: false,
-		amountError: '',
-		actionKey: strings('transactions.tx_review_confirm'),
-		nonceModalVisible: false,
-	};
-
-	componentDidMount = async () => {
-		const { showCustomNonce } = this.props;
-		showCustomNonce && (await this.setNetworkNonce());
-	};
-
-	setNetworkNonce = async () => {
-		const { setNonce, setProposedNonce, transaction } = this.props;
-		const proposedNonce = await getNetworkNonce(transaction);
-		setNonce(proposedNonce);
-		setProposedNonce(proposedNonce);
-	};
-
-	toggleNonceModal = () => this.setState((state) => ({ nonceModalVisible: !state.nonceModalVisible }));
-
-	renderCustomNonceModal = () => {
-		const { setNonce } = this.props;
-		const { proposedNonce, nonce } = this.props.transaction;
-		return (
-			<CustomNonceModal
-				proposedNonce={proposedNonce}
-				nonceValue={nonce}
-				close={this.toggleNonceModal}
-				save={setNonce}
-			/>
-		);
-	};
-
-	getTotalFiat = (asset, totalGas, conversionRate, exchangeRate, currentCurrency, amountToken) => {
-		let total = 0;
-		const gasFeeFiat = weiToFiatNumber(totalGas, conversionRate);
-		const balanceFiat = balanceToFiatNumber(parseFloat(amountToken), conversionRate, exchangeRate);
-		const base = Math.pow(10, 5);
-		total = ((parseFloat(gasFeeFiat) + parseFloat(balanceFiat)) * base) / base;
-		return `${total} ${currentCurrency}`;
-	};
-
-	buyEth = () => {
-		const { navigation } = this.props;
-		/* this is kinda weird, we have to reject the transaction to collapse the modal */
-		this.onCancelPress();
-		try {
-			navigation.navigate('FiatOnRamp');
-		} catch (error) {
-			Logger.error(error, 'Navigation: Error when navigating to buy ETH.');
-		}
-		InteractionManager.runAfterInteractions(() => {
-			Analytics.trackEvent(ANALYTICS_EVENT_OPTS.RECEIVE_OPTIONS_PAYMENT_REQUEST);
-		});
-	};
-
-	edit = () => {
-		const { edit } = this.props;
-		edit && edit();
-	};
-
-	getRenderTotals = (totalGas, totalGasFiat) => {
-		const {
-			transaction: { value, selectedAsset, assetType },
-			currentCurrency,
-			conversionRate,
-			contractExchangeRates,
-			ticker,
-		} = this.props;
-
-		const totals = {
-			ETH: () => {
-				const totalEth = isBN(value) ? value.add(totalGas) : totalGas;
-				const totalFiat = `${weiToFiat(totalEth, conversionRate, currentCurrency)}`;
-
-				const totalValue = `${renderFromWei(totalEth)} ${getTicker(ticker)}`;
-
-				return [totalFiat, totalValue];
-			},
-			ERC20: () => {
-				const amountToken = renderFromTokenMinimalUnit(value, selectedAsset.decimals);
-				const conversionRateAsset = contractExchangeRates[selectedAsset.address];
-				const totalFiat = this.getTotalFiat(
-					selectedAsset,
-					totalGas,
-					conversionRate,
-					conversionRateAsset,
-					currentCurrency,
-					amountToken
-				);
-				const totalValue = `${amountToken + ' ' + selectedAsset.symbol} + ${renderFromWei(
-					totalGas
-				)} ${getTicker(ticker)}`;
-				return [totalFiat, totalValue];
-			},
-			ERC721: () => {
-				const totalFiat = totalGasFiat;
-				const totalValue = `${selectedAsset.name}  (#${selectedAsset.tokenId}) + ${renderFromWei(
-					totalGas
-				)} ${getTicker(ticker)}`;
-				return [totalFiat, totalValue];
-			},
-			default: () => [undefined, undefined],
-		};
-		return totals[assetType] || totals.default;
-	};
-
-	getRenderTotalsEIP1559 = ({ gasFeeMinNative, gasFeeMinConversion, gasFeeMaxNative, gasFeeMaxConversion }) => {
-		const {
-			transaction: { value, selectedAsset, assetType },
-			nativeCurrency,
-			currentCurrency,
-			conversionRate,
-			contractExchangeRates,
-		} = this.props;
-
-		let renderableTotalMinNative,
-			renderableTotalMinConversion,
-			renderableTotalMaxNative,
-			renderableTotalMaxConversion;
-
-		const totals = {
-			ETH: () => {
-				const { totalMinNative, totalMinConversion, totalMaxNative, totalMaxConversion } =
-					calculateAmountsEIP1559({
-						value: value && BNToHex(value),
-						nativeCurrency,
-						currentCurrency,
-						conversionRate,
-						gasFeeMinConversion,
-						gasFeeMinNative,
-						gasFeeMaxNative,
-						gasFeeMaxConversion,
-					});
-
-				[
-					renderableTotalMinNative,
-					renderableTotalMinConversion,
-					renderableTotalMaxNative,
-					renderableTotalMaxConversion,
-				] = calculateEthEIP1559({
-					nativeCurrency,
-					currentCurrency,
-					totalMinNative,
-					totalMinConversion,
-					totalMaxNative,
-					totalMaxConversion,
-				});
-
-				return [
-					renderableTotalMinNative,
-					renderableTotalMinConversion,
-					renderableTotalMaxNative,
-					renderableTotalMaxConversion,
-				];
-			},
-			ERC20: () => {
-				const { totalMinNative, totalMinConversion, totalMaxNative, totalMaxConversion } =
-					calculateAmountsEIP1559({
-						value: '0x0',
-						nativeCurrency,
-						currentCurrency,
-						conversionRate,
-						gasFeeMinConversion,
-						gasFeeMinNative,
-						gasFeeMaxNative,
-						gasFeeMaxConversion,
-					});
-
-				const tokenAmount = renderFromTokenMinimalUnit(value, selectedAsset.decimals);
-				const exchangeRate = contractExchangeRates[selectedAsset.address];
-				const symbol = selectedAsset.symbol;
-
-				[
-					renderableTotalMinNative,
-					renderableTotalMinConversion,
-					renderableTotalMaxNative,
-					renderableTotalMaxConversion,
-				] = calculateERC20EIP1559({
-					currentCurrency,
-					nativeCurrency,
-					conversionRate,
-					exchangeRate,
-					tokenAmount,
-					totalMinConversion,
-					totalMaxConversion,
-					symbol,
-					totalMinNative,
-					totalMaxNative,
-				});
-				return [
-					renderableTotalMinNative,
-					renderableTotalMinConversion,
-					renderableTotalMaxNative,
-					renderableTotalMaxConversion,
-				];
-			},
-			ERC721: () => {
-				const { totalMinNative, totalMinConversion, totalMaxNative, totalMaxConversion } =
-					calculateAmountsEIP1559({
-						value: '0x0',
-						nativeCurrency,
-						currentCurrency,
-						conversionRate,
-						gasFeeMinConversion,
-						gasFeeMinNative,
-						gasFeeMaxNative,
-						gasFeeMaxConversion,
-					});
-
-				[
-					renderableTotalMinNative,
-					renderableTotalMinConversion,
-					renderableTotalMaxNative,
-					renderableTotalMaxConversion,
-				] = calculateEthEIP1559({
-					nativeCurrency,
-					currentCurrency,
-					totalMinNative,
-					totalMinConversion,
-					totalMaxNative,
-					totalMaxConversion,
-				});
-
-				renderableTotalMinNative = `${selectedAsset.name} ${
-					' (#' + selectedAsset.tokenId + ')'
-				} + ${renderableTotalMinNative}`;
-
-				renderableTotalMaxNative = `${selectedAsset.name} ${
-					' (#' + selectedAsset.tokenId + ')'
-				} + ${renderableTotalMaxNative}`;
-
-				return [
-					renderableTotalMinNative,
-					renderableTotalMinConversion,
-					renderableTotalMaxNative,
-					renderableTotalMaxConversion,
-				];
-			},
-			default: () => [undefined, undefined],
-		};
-		return totals[assetType] || totals.default;
-	};
-
-	onCancelPress = () => {
-		const { onCancelPress } = this.props;
-		onCancelPress && onCancelPress();
-	};
-
-	gotoFaucet = () => {
-		const mmFaucetUrl = 'https://faucet.metamask.io/';
-		InteractionManager.runAfterInteractions(() => {
-			this.onCancelPress();
-			this.props.navigation.navigate('BrowserView', {
-				newTabUrl: mmFaucetUrl,
-				timestamp: Date.now(),
-			});
-		});
-	};
-
-	renderTransactionReviewEIP1559 = () => {
-		const {
-			EIP1559GasData,
-			primaryCurrency,
-			origin,
-			originWarning,
-			onUpdatingValuesStart,
-			onUpdatingValuesEnd,
-			animateOnChange,
-			isAnimating,
-			ready,
-		} = this.props;
-		let host;
-		if (origin) {
-			host = new URL(origin).hostname;
-		}
-		const [renderableTotalMinNative, renderableTotalMinConversion, renderableTotalMaxNative] =
-			this.getRenderTotalsEIP1559(EIP1559GasData)();
-		return (
-			<TransactionReviewEIP1559
-				totalNative={renderableTotalMinNative}
-				totalConversion={renderableTotalMinConversion}
-				totalMaxNative={renderableTotalMaxNative}
-				gasFeeNative={EIP1559GasData.renderableGasFeeMinNative}
-				gasFeeConversion={EIP1559GasData.renderableGasFeeMinConversion}
-				gasFeeMaxNative={EIP1559GasData.renderableGasFeeMaxNative}
-				gasFeeMaxConversion={EIP1559GasData.renderableGasFeeMaxConversion}
-				primaryCurrency={primaryCurrency}
-				timeEstimate={EIP1559GasData.timeEstimate}
-				timeEstimateColor={EIP1559GasData.timeEstimateColor}
-				timeEstimateId={EIP1559GasData.timeEstimateId}
-				onEdit={this.edit}
-				origin={host}
-				originWarning={originWarning}
-				onUpdatingValuesStart={onUpdatingValuesStart}
-				onUpdatingValuesEnd={onUpdatingValuesEnd}
-				animateOnChange={animateOnChange}
-				isAnimating={isAnimating}
-				gasEstimationReady={ready}
-			/>
-		);
-	};
-
-	renderTransactionReviewFeeCard = () => {
-		const {
-			primaryCurrency,
-			ready,
-			transaction: { gas, gasPrice },
-			currentCurrency,
-			conversionRate,
-			ticker,
-			over,
-			onUpdatingValuesStart,
-			onUpdatingValuesEnd,
-			animateOnChange,
-			isAnimating,
-		} = this.props;
-
-		const totalGas = isBN(gas) && isBN(gasPrice) ? gas.mul(gasPrice) : hexToBN('0x0');
-		const totalGasFiat = weiToFiat(totalGas, conversionRate, currentCurrency);
-		const totalGasEth = `${renderFromWei(totalGas)} ${getTicker(ticker)}`;
-		const [totalFiat, totalValue] = this.getRenderTotals(totalGas, totalGasFiat)();
-		return (
-			<TransactionReviewEIP1559
-				totalNative={totalValue}
-				totalConversion={totalFiat}
-				gasFeeNative={totalGasEth}
-				gasFeeConversion={totalGasFiat}
-				primaryCurrency={primaryCurrency}
-				onEdit={() => this.edit()}
-				over={over}
-				onUpdatingValuesStart={onUpdatingValuesStart}
-				onUpdatingValuesEnd={onUpdatingValuesEnd}
-				animateOnChange={animateOnChange}
-				isAnimating={isAnimating}
-				gasEstimationReady={ready}
-				legacy
-			/>
-		);
-	};
-
-	render() {
-		const { amountError, nonceModalVisible } = this.state;
-		const {
-			toggleDataView,
-			transaction: { warningGasPriceHigh },
-			error,
-			over,
-			network,
-			showCustomNonce,
-			gasEstimateType,
-		} = this.props;
-		const { nonce } = this.props.transaction;
-		const colors = this.context.colors || mockTheme.colors;
-		const styles = createStyles(colors);
-
-		const is_test_net = isTestNet(network);
-
-		const errorPress = is_test_net ? this.gotoFaucet : this.buyEth;
-		const errorLinkText = is_test_net ? strings('transaction.go_to_faucet') : strings('transaction.buy_more');
-
-		const showFeeMarket =
-			!gasEstimateType ||
-			gasEstimateType === GAS_ESTIMATE_TYPES.FEE_MARKET ||
-			gasEstimateType === GAS_ESTIMATE_TYPES.NONE;
-
-		return (
-			<React.Fragment>
-				{nonceModalVisible && this.renderCustomNonceModal()}
-				{showFeeMarket ? this.renderTransactionReviewEIP1559() : this.renderTransactionReviewFeeCard()}
-				{showCustomNonce && <CustomNonce nonce={nonce} onNonceEdit={this.toggleNonceModal} />}
-				{!!amountError && (
-					<View style={styles.overviewAlert}>
-						<MaterialIcon name={'error'} size={20} style={styles.overviewAlertIcon} />
-						<Text style={styles.overviewAlertText}>
-							{strings('transaction.alert')}: {amountError}.
-						</Text>
-					</View>
-				)}
-				{!!error && (
-					<View style={styles.errorWrapper}>
-						<TouchableOpacity onPress={errorPress}>
-							<Text style={styles.error}>{error}</Text>
-							{over && <Text style={[styles.error, styles.underline]}>{errorLinkText}</Text>}
-						</TouchableOpacity>
-					</View>
-				)}
-				{!!warningGasPriceHigh && (
-					<View style={styles.errorWrapper}>
-						<Text style={styles.error}>{warningGasPriceHigh}</Text>
-					</View>
-				)}
-				{!over && !showCustomNonce && (
-					<View style={styles.viewDataWrapper}>
-						<TouchableOpacity style={styles.viewDataButton} onPress={toggleDataView}>
-							<Text style={styles.viewDataText}>{strings('transaction.view_data')}</Text>
-						</TouchableOpacity>
-					</View>
-				)}
-			</React.Fragment>
-		);
-	}
-=======
   static propTypes = {
     /**
      * ETH to current currency conversion rate
@@ -1117,13 +608,12 @@
     const colors = this.context.colors || mockTheme.colors;
     const styles = createStyles(colors);
 
-    const is_main_net = isMainNet(network);
-
-    const errorPress = is_main_net ? this.buyEth : this.gotoFaucet;
-    const networkName = capitalize(getNetworkName(network));
-    const errorLinkText = is_main_net
-      ? strings('transaction.buy_more_eth')
-      : strings('transaction.get_ether', { networkName });
+    const is_test_net = isTestNet(network);
+
+    const errorPress = is_test_net ? this.gotoFaucet : this.buyEth;
+    const errorLinkText = is_test_net
+      ? strings('transaction.go_to_faucet')
+      : strings('transaction.buy_more');
 
     const showFeeMarket =
       !gasEstimateType ||
@@ -1155,8 +645,7 @@
           <View style={styles.errorWrapper}>
             <TouchableOpacity onPress={errorPress}>
               <Text style={styles.error}>{error}</Text>
-              {/* only show buy more on mainnet */}
-              {over && is_main_net && (
+              {over && (
                 <Text style={[styles.error, styles.underline]}>
                   {errorLinkText}
                 </Text>
@@ -1184,7 +673,6 @@
       </React.Fragment>
     );
   }
->>>>>>> 91d8e525
 }
 
 const mapStateToProps = (state) => ({
