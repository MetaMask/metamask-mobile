--- conflicted
+++ resolved
@@ -1,27 +1,14 @@
 // Jest Snapshot v1, https://goo.gl/fbAQLP
 
 exports[`TransactionReviewInformation should render correctly 1`] = `
-<<<<<<< HEAD
 <Connect(TransactionReviewInformation)
+  EIP1559GasData={Object {}}
   transactionData={
     Object {
       "amount": 0,
       "from": "0x0",
       "gas": 0,
       "gasPrice": 1,
-=======
-<Fragment>
-  <Connect(TransactionReviewEIP1559)
-    onEdit={[Function]}
-    primaryCurrency="ETH"
-  />
-  <View
-    style={
-      Object {
-        "flex": 1,
-        "marginTop": 16,
-      }
->>>>>>> 09a4ed48
     }
   }
 />
