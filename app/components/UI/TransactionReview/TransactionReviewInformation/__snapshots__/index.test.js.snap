// Jest Snapshot v1, https://goo.gl/fbAQLP

exports[`TransactionReviewInformation should render correctly 1`] = `
<Fragment>
<<<<<<< HEAD
  <Connect(TransactionReviewFeeCard)
    edit={[Function]}
    onNonceEdit={[Function]}
    primaryCurrency="ETH"
    totalGasEth="< 0.00001 ETH"
    totalGasFiat="$0"
=======
  <Connect(TransactionReviewEIP1559)
    onEdit={[Function]}
    primaryCurrency="ETH"
>>>>>>> a21044e4
  />
  <View
    style={
      Object {
        "flex": 1,
        "marginTop": 16,
      }
    }
  >
    <TouchableOpacity
      style={
        Object {
          "alignSelf": "center",
        }
      }
    >
      <Text
        style={
          Object {
            "alignSelf": "center",
            "color": "#037dd6",
            "fontFamily": "EuclidCircularB-Bold",
            "fontSize": 12,
            "fontWeight": "600",
            "textAlign": "center",
          }
        }
      >
        View Data
      </Text>
    </TouchableOpacity>
  </View>
</Fragment>
`;<|MERGE_RESOLUTION|>--- conflicted
+++ resolved
@@ -2,18 +2,9 @@
 
 exports[`TransactionReviewInformation should render correctly 1`] = `
 <Fragment>
-<<<<<<< HEAD
-  <Connect(TransactionReviewFeeCard)
-    edit={[Function]}
-    onNonceEdit={[Function]}
-    primaryCurrency="ETH"
-    totalGasEth="< 0.00001 ETH"
-    totalGasFiat="$0"
-=======
   <Connect(TransactionReviewEIP1559)
     onEdit={[Function]}
     primaryCurrency="ETH"
->>>>>>> a21044e4
   />
   <View
     style={
