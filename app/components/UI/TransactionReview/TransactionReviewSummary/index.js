import React, { PureComponent } from 'react';
import PropTypes from 'prop-types';
import { StyleSheet, Text, View } from 'react-native';
import { fontStyles } from '../../../../styles/common';
import { strings } from '../../../../../locales/i18n';
import WarningMessage from '../../../Views/SendFlow/WarningMessage';
import { ThemeContext, mockTheme } from '../../../../util/theme';
import { isTestNet } from '../../../../util/networks';

<<<<<<< HEAD
const createStyles = (colors) =>
  StyleSheet.create({
    confirmBadge: {
      ...fontStyles.normal,
      alignItems: 'center',
      borderColor: colors.border.default,
      borderRadius: 12,
      borderWidth: 1,
      color: colors.text.default,
      fontSize: 10,
      paddingVertical: 4,
      paddingHorizontal: 8,
      textAlign: 'center',
    },
    summary: {
      backgroundColor: colors.background.default,
      padding: 24,
      paddingTop: 12,
      paddingBottom: 16,
      alignItems: 'center',
    },
    summaryPrimary: {
      ...fontStyles.normal,
      color: colors.text.default,
      fontSize: 44,
      paddingTop: 16,
      paddingBottom: 4,
      textTransform: 'uppercase',
      textAlign: 'center',
    },
    testNestSummaryPrimary: {
      ...fontStyles.normal,
      color: colors.text.default,
      fontSize: 44,
      paddingTop: 16,
      paddingBottom: 4,
      textAlign: 'center',
    },
    summarySecondary: {
      ...fontStyles.normal,
      color: colors.text.alternative,
      fontSize: 24,
      textTransform: 'uppercase',
      textAlign: 'center',
    },
    warning: {
      width: '100%',
      paddingHorizontal: 24,
      paddingTop: 12,
    },
  });
=======
const styles = StyleSheet.create({
	confirmBadge: {
		...fontStyles.normal,
		alignItems: 'center',
		borderColor: colors.grey400,
		borderRadius: 4,
		borderWidth: 1,
		color: colors.grey400,
		fontSize: 12,
		lineHeight: 22,
		textAlign: 'center',
		width: '50%'
	},
	summary: {
		backgroundColor: colors.beige,
		padding: 24
	},
	summaryFiat: {
		...fontStyles.normal,
		color: colors.fontPrimary,
		fontSize: 44,
		paddingVertical: 4,
		textTransform: 'uppercase'
	},
	summaryEth: {
		...fontStyles.normal,
		color: colors.grey400,
		fontSize: 24,
		textTransform: 'uppercase'
	},
	warning: {
		flex: 1,
		flexDirection: 'row',
		borderColor: colors.grey400,
		borderBottomWidth: 1,
		padding: 16,
		backgroundColor: colors.yellow100
	},
	warningText: {
		flex: 1,
		...fontStyles.normal,
		marginHorizontal: 8,
		color: colors.grey500,
		textAlign: 'left',
		fontSize: 12
	}
});
>>>>>>> b8eb5e23

/**
 * PureComponent that supports reviewing transaction summary
 */
class TransactionReviewSummary extends PureComponent {
  static propTypes = {
    /**
     * ETH to current currency conversion rate
     */
    conversionRate: PropTypes.number,
    /**
     * Transaction corresponding action key
     */
    actionKey: PropTypes.string,
    /**
     * Transaction amount in ETH before gas
     */
    assetAmount: PropTypes.string,
    /**
     * Transaction amount in fiat before gas
     */
    fiatValue: PropTypes.string,
    /**
     * Approve type transaction or not
     */
    approveTransaction: PropTypes.bool,
    /**
     * ETH or fiat, depending on user setting
     */
    primaryCurrency: PropTypes.string,
    /**
     * Network provider chain id
     */
    chainId: PropTypes.string,
  };

  renderWarning = () => (
    <Text>{`${strings('transaction.approve_warning')} ${
      this.props.assetAmount
    }`}</Text>
  );

  render = () => {
    const {
      actionKey,
      assetAmount,
      conversionRate,
      fiatValue,
      approveTransaction,
      primaryCurrency,
      chainId,
    } = this.props;
    const colors = this.context.colors || mockTheme.colors;
    const styles = createStyles(colors);
    const isTestNetResult = isTestNet(chainId);

    return (
      <View>
        {!!approveTransaction && (
          <View style={styles.warning}>
            <WarningMessage warningMessage={this.renderWarning()} />
          </View>
        )}
        <View style={styles.summary}>
          <Text style={styles.confirmBadge} numberOfLines={1}>
            {actionKey}
          </Text>

          {!conversionRate ? (
            <Text
              style={
                isTestNetResult
                  ? styles.testNestSummaryPrimary
                  : styles.summaryPrimary
              }
            >
              {assetAmount}
            </Text>
          ) : (
            <View>
              <Text
                style={
                  isTestNetResult
                    ? styles.testNestSummaryPrimary
                    : styles.summaryPrimary
                }
              >
                {primaryCurrency === 'ETH' ? assetAmount : fiatValue}
              </Text>
              <Text style={styles.summarySecondary}>
                {primaryCurrency === 'ETH' ? fiatValue : assetAmount}
              </Text>
            </View>
          )}
        </View>
      </View>
    );
  };
}

TransactionReviewSummary.contextType = ThemeContext;

export default TransactionReviewSummary;<|MERGE_RESOLUTION|>--- conflicted
+++ resolved
@@ -1,65 +1,21 @@
 import React, { PureComponent } from 'react';
 import PropTypes from 'prop-types';
 import { StyleSheet, Text, View } from 'react-native';
-import { fontStyles } from '../../../../styles/common';
+import {
+	weiToFiat,
+	balanceToFiat,
+	renderFromTokenMinimalUnit,
+	renderFromWei,
+	fromTokenMinimalUnit
+} from '../../../../util/number';
+import { colors, fontStyles, baseStyles } from '../../../../styles/common';
 import { strings } from '../../../../../locales/i18n';
-import WarningMessage from '../../../Views/SendFlow/WarningMessage';
-import { ThemeContext, mockTheme } from '../../../../util/theme';
-import { isTestNet } from '../../../../util/networks';
-
-<<<<<<< HEAD
-const createStyles = (colors) =>
-  StyleSheet.create({
-    confirmBadge: {
-      ...fontStyles.normal,
-      alignItems: 'center',
-      borderColor: colors.border.default,
-      borderRadius: 12,
-      borderWidth: 1,
-      color: colors.text.default,
-      fontSize: 10,
-      paddingVertical: 4,
-      paddingHorizontal: 8,
-      textAlign: 'center',
-    },
-    summary: {
-      backgroundColor: colors.background.default,
-      padding: 24,
-      paddingTop: 12,
-      paddingBottom: 16,
-      alignItems: 'center',
-    },
-    summaryPrimary: {
-      ...fontStyles.normal,
-      color: colors.text.default,
-      fontSize: 44,
-      paddingTop: 16,
-      paddingBottom: 4,
-      textTransform: 'uppercase',
-      textAlign: 'center',
-    },
-    testNestSummaryPrimary: {
-      ...fontStyles.normal,
-      color: colors.text.default,
-      fontSize: 44,
-      paddingTop: 16,
-      paddingBottom: 4,
-      textAlign: 'center',
-    },
-    summarySecondary: {
-      ...fontStyles.normal,
-      color: colors.text.alternative,
-      fontSize: 24,
-      textTransform: 'uppercase',
-      textAlign: 'center',
-    },
-    warning: {
-      width: '100%',
-      paddingHorizontal: 24,
-      paddingTop: 12,
-    },
-  });
-=======
+import { connect } from 'react-redux';
+import { APPROVE_FUNCTION_SIGNATURE, decodeTransferData, getTicker } from '../../../../util/transactions';
+import contractMap from 'eth-contract-metadata';
+import IonicIcon from 'react-native-vector-icons/Ionicons';
+import { safeToChecksumAddress } from '../../../../util/address';
+
 const styles = StyleSheet.create({
 	confirmBadge: {
 		...fontStyles.normal,
@@ -107,107 +63,145 @@
 		fontSize: 12
 	}
 });
->>>>>>> b8eb5e23
 
 /**
  * PureComponent that supports reviewing transaction summary
  */
 class TransactionReviewSummary extends PureComponent {
-  static propTypes = {
-    /**
-     * ETH to current currency conversion rate
-     */
-    conversionRate: PropTypes.number,
-    /**
-     * Transaction corresponding action key
-     */
-    actionKey: PropTypes.string,
-    /**
-     * Transaction amount in ETH before gas
-     */
-    assetAmount: PropTypes.string,
-    /**
-     * Transaction amount in fiat before gas
-     */
-    fiatValue: PropTypes.string,
-    /**
-     * Approve type transaction or not
-     */
-    approveTransaction: PropTypes.bool,
-    /**
-     * ETH or fiat, depending on user setting
-     */
-    primaryCurrency: PropTypes.string,
-    /**
-     * Network provider chain id
-     */
-    chainId: PropTypes.string,
-  };
-
-  renderWarning = () => (
-    <Text>{`${strings('transaction.approve_warning')} ${
-      this.props.assetAmount
-    }`}</Text>
-  );
-
-  render = () => {
-    const {
-      actionKey,
-      assetAmount,
-      conversionRate,
-      fiatValue,
-      approveTransaction,
-      primaryCurrency,
-      chainId,
-    } = this.props;
-    const colors = this.context.colors || mockTheme.colors;
-    const styles = createStyles(colors);
-    const isTestNetResult = isTestNet(chainId);
-
-    return (
-      <View>
-        {!!approveTransaction && (
-          <View style={styles.warning}>
-            <WarningMessage warningMessage={this.renderWarning()} />
-          </View>
-        )}
-        <View style={styles.summary}>
-          <Text style={styles.confirmBadge} numberOfLines={1}>
-            {actionKey}
-          </Text>
-
-          {!conversionRate ? (
-            <Text
-              style={
-                isTestNetResult
-                  ? styles.testNestSummaryPrimary
-                  : styles.summaryPrimary
-              }
-            >
-              {assetAmount}
-            </Text>
-          ) : (
-            <View>
-              <Text
-                style={
-                  isTestNetResult
-                    ? styles.testNestSummaryPrimary
-                    : styles.summaryPrimary
-                }
-              >
-                {primaryCurrency === 'ETH' ? assetAmount : fiatValue}
-              </Text>
-              <Text style={styles.summarySecondary}>
-                {primaryCurrency === 'ETH' ? fiatValue : assetAmount}
-              </Text>
-            </View>
-          )}
-        </View>
-      </View>
-    );
-  };
+	static propTypes = {
+		/**
+		 * Transaction object associated with this transaction
+		 */
+		transaction: PropTypes.object,
+		/**
+		 * ETH to current currency conversion rate
+		 */
+		conversionRate: PropTypes.number,
+		/**
+		 * Currency code of the currently-active currency
+		 */
+		currentCurrency: PropTypes.string,
+		/**
+		 * Object containing token exchange rates in the format address => exchangeRate
+		 */
+		contractExchangeRates: PropTypes.object,
+		/**
+		 * Transaction corresponding action key
+		 */
+		actionKey: PropTypes.string,
+		/**
+		 * Array of ERC20 assets
+		 */
+		tokens: PropTypes.array,
+		/**
+		 * Current provider ticker
+		 */
+		ticker: PropTypes.string
+	};
+
+	state = {
+		assetAmount: undefined,
+		conversionRate: undefined,
+		fiatValue: undefined
+	};
+
+	componentDidMount = () => {
+		const {
+			transaction: { data, to },
+			tokens
+		} = this.props;
+		let assetAmount, conversionRate, fiatValue;
+		const approveTransaction = data && data.substr(0, 10) === APPROVE_FUNCTION_SIGNATURE;
+		if (approveTransaction) {
+			let contract = contractMap[safeToChecksumAddress(to)];
+			if (!contract) {
+				contract = tokens.find(({ address }) => address === safeToChecksumAddress(to));
+			}
+			const symbol = (contract && contract.symbol) || 'ERC20';
+			assetAmount = `${decodeTransferData('transfer', data)[1]} ${symbol}`;
+		} else {
+			[assetAmount, conversionRate, fiatValue] = this.getRenderValues()();
+		}
+		this.setState({ assetAmount, conversionRate, fiatValue, approveTransaction });
+	};
+
+	getRenderValues = () => {
+		const {
+			transaction: { value, selectedAsset, assetType },
+			currentCurrency,
+			contractExchangeRates,
+			ticker
+		} = this.props;
+		const values = {
+			ETH: () => {
+				const assetAmount = `${renderFromWei(value)} ${getTicker(ticker)}`;
+				const conversionRate = this.props.conversionRate;
+				const fiatValue = weiToFiat(value, conversionRate, currentCurrency);
+				return [assetAmount, conversionRate, fiatValue];
+			},
+			ERC20: () => {
+				const assetAmount = `${renderFromTokenMinimalUnit(value, selectedAsset.decimals)} ${
+					selectedAsset.symbol
+				}`;
+				const conversionRate = contractExchangeRates[selectedAsset.address];
+				const fiatValue = balanceToFiat(
+					(value && fromTokenMinimalUnit(value, selectedAsset.decimals)) || 0,
+					this.props.conversionRate,
+					conversionRate,
+					currentCurrency
+				);
+				return [assetAmount, conversionRate, fiatValue];
+			},
+			ERC721: () => {
+				const assetAmount = strings('unit.token_id') + selectedAsset.tokenId;
+				const conversionRate = true;
+				const fiatValue = selectedAsset.name;
+				return [assetAmount, conversionRate, fiatValue];
+			},
+			default: () => [undefined, undefined, undefined]
+		};
+		return values[assetType] || values.default;
+	};
+
+	render = () => {
+		const { actionKey } = this.props;
+		const { assetAmount, conversionRate, fiatValue, approveTransaction } = this.state;
+		return (
+			<View style={baseStyles.flexGrow}>
+				{!!approveTransaction && (
+					<View style={styles.warning}>
+						<IonicIcon name={'ios-alert'} size={28} color={colors.grey500} />
+						<Text style={styles.warningText}>{`${strings(
+							'transaction.approve_warning'
+						)} ${assetAmount}`}</Text>
+					</View>
+				)}
+				<View style={styles.summary}>
+					<Text style={styles.confirmBadge} numberOfLines={1}>
+						{actionKey}
+					</Text>
+
+					{!conversionRate ? (
+						<Text style={styles.summaryFiat}>{assetAmount}</Text>
+					) : (
+						<View>
+							<Text style={styles.summaryFiat}>{fiatValue}</Text>
+							<Text style={styles.summaryEth}>{assetAmount}</Text>
+						</View>
+					)}
+				</View>
+			</View>
+		);
+	};
 }
 
-TransactionReviewSummary.contextType = ThemeContext;
-
-export default TransactionReviewSummary;+const mapStateToProps = state => ({
+	conversionRate: state.engine.backgroundState.CurrencyRateController.conversionRate,
+	currentCurrency: state.engine.backgroundState.CurrencyRateController.currentCurrency,
+	contractExchangeRates: state.engine.backgroundState.TokenRatesController.contractExchangeRates,
+	tokens: state.engine.backgroundState.AssetsController.tokens,
+	transaction: state.transaction,
+	ticker: state.engine.backgroundState.NetworkController.provider.ticker
+});
+
+export default connect(mapStateToProps)(TransactionReviewSummary);