import React from 'react';
import TransactionReview from './';
import configureMockStore from 'redux-mock-store';
import { shallow } from 'enzyme';
import { Provider } from 'react-redux';
// eslint-disable-next-line import/no-namespace
import * as TransactionUtils from '../../../util/transactions';
import renderWithProvider from '../../../util/test/renderWithProvider';
import Engine from '../../../core/Engine';

jest.mock('react-native-keyboard-aware-scroll-view', () => {
  const KeyboardAwareScrollView = jest.requireActual('react-native').ScrollView;
  return { KeyboardAwareScrollView };
});

jest.mock('../QRHardware/withQRHardwareAwareness', () => (obj: any) => obj);

jest.mock('@react-navigation/compat', () => {
  const actualNav = jest.requireActual('@react-navigation/compat');
  return {
    actualNav,
    withNavigation: (obj: any) => obj,
  };
});

const mockState = {
  engine: {
    backgroundState: {
      AccountTrackerController: {
        accounts: {
          '0x0': {
            balance: 0x2,
          },
        },
      },
      TokensController: {
        tokens: [],
      },
      TokenListController: {
        tokenList: {},
      },
      PreferencesController: {
        selectedAddress: '0x2',
      },
      NetworkController: {
        providerConfig: {
          chainId: '0xaa36a7',
          type: 'sepolia',
          nickname: 'Sepolia',
        },
        provider: {
          ticker: 'eth',
        },
      },
      CurrencyRateController: {
        currentCurrency: 'usd',
      },
      TokenRatesController: {
        contractExchangeRates: {
          '0x': '0.1',
        },
      },
      TokenBalancesController: {},
      AddressBookController: {
        addressBook: {},
      },
    },
  },
  settings: {
    showHexData: true,
    primaryCurrency: 'ETH',
  },
  transaction: {
    transaction: { from: '0x0', to: '0x1' },
    transactionTo: '0x1',
    selectedAsset: { isETH: true, address: '0x0', symbol: 'ETH', decimals: 8 },
    transactionToName: 'Account 2',
    transactionFromName: 'Account 1',
  },
  fiatOrders: {
    networks: [
      {
        chainId: '0xaa36a7',
        type: 'sepolia',
        nickname: 'Sepolia',
      },
    ],
  },
  alert: { isVisible: false },
};

jest.mock('react-redux', () => ({
  ...jest.requireActual('react-redux'),
  useSelector: (fn: any) => fn(mockState),
}));

Engine.init({});
const generateTransform = jest.fn();

describe('TransactionReview', () => {
  it('should render correctly', () => {
    const mockStore = configureMockStore();
    const store = mockStore(mockState);
    const wrapper = shallow(
      <Provider store={store}>
        <TransactionReview generateTransform={generateTransform as any} />
      </Provider>,
    );
    expect(wrapper).toMatchSnapshot();
<<<<<<< HEAD
=======
  });

  it('should match snapshot', () => {
    const container = renderWithProvider(
      <TransactionReview
        EIP1559GasData={{}}
        generateTransform={generateTransform}
      />,
      { state: mockState },
    );
    expect(container).toMatchSnapshot();
  });

  it('should have enabled confirm button if from account has balance', async () => {
    jest
      .spyOn(TransactionUtils, 'getTransactionReviewActionKey')
      .mockReturnValue(Promise.resolve(undefined));
    const { queryByRole } = renderWithProvider(
      <TransactionReview
        EIP1559GasData={{}}
        generateTransform={generateTransform}
      />,
      { state: mockState },
    );
    const confirmButton = await queryByRole('button', { name: 'Confirm' });
    expect(confirmButton.props.disabled).not.toBe(true);
  });

  it('should have confirm button disabled if from account has no balance', () => {
    const mockNewState = {
      ...mockState,
      engine: {
        ...mockState.engine,
        backgroundState: {
          ...mockState.engine.backgroundState,
          AccountTrackerController: {
            ...mockState.engine.backgroundState.AccountTrackerController,
            accounts: {
              '0x0': {
                balance: 0x0,
              },
            },
          },
        },
      },
    };
    jest.mock('react-redux', () => ({
      ...jest.requireActual('react-redux'),
      useSelector: (fn: any) => fn(mockNewState),
    }));
    const { getByRole } = renderWithProvider(
      <TransactionReview
        EIP1559GasData={{}}
        generateTransform={generateTransform}
      />,
      { state: mockState },
    );
    const confirmButton = getByRole('button', { name: 'Confirm' });
    expect(confirmButton.props.disabled).toBe(true);
>>>>>>> 5a6488ad
  });
});<|MERGE_RESOLUTION|>--- conflicted
+++ resolved
@@ -6,7 +6,12 @@
 // eslint-disable-next-line import/no-namespace
 import * as TransactionUtils from '../../../util/transactions';
 import renderWithProvider from '../../../util/test/renderWithProvider';
-import Engine from '../../../core/Engine';
+
+jest.mock('../../../util/address', () => ({
+  ...jest.requireActual('../../../util/address'),
+  renderAccountName: jest.fn(),
+  isQRHardwareAccount: jest.fn(),
+}));
 
 jest.mock('react-native-keyboard-aware-scroll-view', () => {
   const KeyboardAwareScrollView = jest.requireActual('react-native').ScrollView;
@@ -94,7 +99,6 @@
   useSelector: (fn: any) => fn(mockState),
 }));
 
-Engine.init({});
 const generateTransform = jest.fn();
 
 describe('TransactionReview', () => {
@@ -107,8 +111,6 @@
       </Provider>,
     );
     expect(wrapper).toMatchSnapshot();
-<<<<<<< HEAD
-=======
   });
 
   it('should match snapshot', () => {
@@ -168,6 +170,5 @@
     );
     const confirmButton = getByRole('button', { name: 'Confirm' });
     expect(confirmButton.props.disabled).toBe(true);
->>>>>>> 5a6488ad
   });
 });