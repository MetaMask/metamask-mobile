// Jest Snapshot v1, https://goo.gl/fbAQLP

exports[`NetworkDetails renders correctly 1`] = `
<View>
  <Modal
    animationType="none"
    deviceHeight={null}
    deviceWidth={null}
    hardwareAccelerated={false}
    hideModalContentWhileAnimating={false}
    onBackdropPress={[Function]}
    onModalHide={[Function]}
    onModalWillHide={[Function]}
    onModalWillShow={[Function]}
    onRequestClose={[Function]}
    panResponderThreshold={4}
    scrollHorizontal={false}
    scrollOffset={0}
    scrollOffsetMax={0}
    scrollTo={null}
    statusBarTranslucent={false}
    supportedOrientations={
      [
        "portrait",
        "landscape",
      ]
    }
    swipeThreshold={100}
    transparent={true}
    visible={true}
  >
    <View
      accessibilityState={
        {
          "busy": undefined,
          "checked": undefined,
          "disabled": undefined,
          "expanded": undefined,
          "selected": undefined,
        }
      }
      accessible={true}
      collapsable={false}
      focusable={true}
      onClick={[Function]}
      onResponderGrant={[Function]}
      onResponderMove={[Function]}
      onResponderRelease={[Function]}
      onResponderTerminate={[Function]}
      onResponderTerminationRequest={[Function]}
      onStartShouldSetResponder={[Function]}
      style={
        {
          "backgroundColor": "black",
          "bottom": 0,
          "height": 1334,
          "left": 0,
          "opacity": 0,
          "position": "absolute",
          "right": 0,
          "top": 0,
          "width": 750,
        }
      }
    />
    <View
      collapsable={false}
      deviceHeight={null}
      deviceWidth={null}
      hideModalContentWhileAnimating={false}
      onBackdropPress={[Function]}
      onModalHide={[Function]}
      onModalWillHide={[Function]}
      onModalWillShow={[Function]}
      panResponderThreshold={4}
      pointerEvents="box-none"
      scrollHorizontal={false}
      scrollOffset={0}
      scrollOffsetMax={0}
      scrollTo={null}
      statusBarTranslucent={false}
      style={
        {
          "flex": 1,
          "justifyContent": "flex-end",
          "margin": 0,
          "transform": [
            {
              "translateY": 1334,
            },
          ],
        }
      }
      supportedOrientations={
        [
          "portrait",
          "landscape",
        ]
      }
      swipeThreshold={100}
    >
      <View
        style={
          {
            "backgroundColor": "#ffffff",
            "borderRadius": 10,
            "maxHeight": "80%",
            "padding": 4,
            "paddingTop": 4,
          }
        }
      >
        <View>
          <View
            style={
              {
                "alignItems": "center",
                "alignSelf": "stretch",
                "padding": 4,
              }
            }
          >
            <View
              style={
                {
                  "backgroundColor": "#b7bbc866",
                  "borderRadius": 2,
                  "height": 4,
                  "width": 40,
                }
              }
            />
          </View>
          <View
            style={
              {
                "backgroundColor": "#ffffff",
                "maxHeight": "85%",
                "paddingBottom": 20,
                "paddingHorizontal": 0,
              }
            }
          >
            <View
              testID="approve-network-modal"
            >
              <View
                style={
                  [
                    {
                      "backgroundColor": "#ffffff",
                      "flexDirection": "row",
                      "padding": 16,
                    },
                    false,
                  ]
                }
                testID="header"
              >
                <View
                  style={
                    {
                      "width": undefined,
                    }
                  }
                >
                  <View
                    onLayout={[Function]}
                  />
                </View>
                <View
                  style={
                    {
                      "alignItems": "center",
                      "flex": 1,
                      "marginHorizontal": 16,
                    }
                  }
                >
                  <Text
                    accessibilityRole="text"
                    style={
                      {
                        "color": "#121314",
                        "fontFamily": "CentraNo1-Bold",
                        "fontSize": 18,
                        "fontWeight": "700",
                        "letterSpacing": 0,
                        "lineHeight": 24,
                      }
                    }
                  >
                    Add Test Network
                  </Text>
                </View>
                <View
                  style={
                    {
                      "width": undefined,
                    }
                  }
                >
                  <View
                    onLayout={[Function]}
                  />
                </View>
              </View>
              <RCTScrollView
                collapsable={false}
                handlerTag={2}
                handlerType="NativeViewGestureHandler"
                onGestureHandlerEvent={[Function]}
                onGestureHandlerStateChange={[Function]}
                style={
                  {
                    "backgroundColor": "#ffffff",
                    "paddingHorizontal": 16,
                  }
                }
              >
                <View>
                  <TouchableOpacity
                    disabled={true}
                    style={
                      {
                        "alignItems": "center",
                        "alignSelf": "center",
                        "backgroundColor": "#f3f5f9",
                        "borderRadius": 16,
                        "flexDirection": "row",
                        "height": 32,
                        "marginBottom": 16,
                        "paddingHorizontal": 8,
                      }
                    }
                  >
                    <View
                      style={null}
                    >
                      <View
                        accessibilityLabel="Test Network"
                        style={
                          {
                            "alignItems": "center",
                            "backgroundColor": "#ffffff",
                            "borderRadius": 4,
                            "height": 16,
                            "justifyContent": "center",
                            "overflow": "hidden",
                            "width": 16,
                          }
                        }
                        testID="network-avatar-picker"
                      >
                        <Image
                          onError={[Function]}
                          resizeMode="contain"
                          source={1}
                          style={
                            {
                              "height": 16,
                              "width": 16,
                            }
                          }
                          testID="network-avatar-image"
                        />
                      </View>
                    </View>
                    <Text
                      accessibilityRole="text"
                      numberOfLines={1}
                      style={
                        {
                          "color": "#121314",
                          "flexShrink": 1,
                          "fontFamily": "CentraNo1-Book",
                          "fontSize": 16,
                          "fontWeight": "400",
                          "letterSpacing": 0,
                          "lineHeight": 24,
                          "marginHorizontal": 8,
                        }
                      }
                      testID="open-networks-text"
                    >
                      Test Network
                    </Text>
                  </TouchableOpacity>
                  <Text
                    accessibilityRole="text"
                    style={
                      {
                        "color": "#121314",
                        "fontFamily": "CentraNo1-Book",
                        "fontSize": 16,
                        "fontWeight": "400",
                        "letterSpacing": 0,
                        "lineHeight": 24,
                        "textAlign": "center",
                      }
                    }
                  >
                    MetaMask doesn’t verify custom networks, so only approve networks you trust.
                     
                    <Text
                      accessibilityRole="text"
                      onPress={[Function]}
                      style={
                        {
                          "color": "#121314",
                          "fontFamily": "CentraNo1-Book",
                          "fontSize": 16,
                          "fontWeight": "400",
                          "letterSpacing": 0,
                          "lineHeight": 24,
                        }
                      }
                    >
                      Learn more about network security risks and scams.
                    </Text>
                  </Text>
                  <RCTScrollView
                    collapsable={false}
                    handlerTag={1}
                    handlerType="NativeViewGestureHandler"
                    nestedScrollEnabled={true}
                    onGestureHandlerEvent={[Function]}
                    onGestureHandlerStateChange={[Function]}
                    onLayout={[Function]}
                    style={
                      [
                        {
                          "borderColor": "#b7bbc8",
                          "borderRadius": 10,
                          "borderWidth": 1,
                          "marginVertical": 16,
                          "padding": 16,
                        },
                        undefined,
                      ]
                    }
                  >
                    <View>
                      <Text
                        accessibilityRole="text"
                        style={
                          {
                            "color": "#121314",
                            "fontFamily": "CentraNo1-Medium",
                            "fontSize": 16,
                            "fontWeight": "500",
                            "letterSpacing": 0,
                            "lineHeight": 24,
                          }
                        }
                      >
                        Currency symbol
                      </Text>
                      <Text
                        accessibilityRole="text"
                        style={
                          {
                            "color": "#121314",
                            "fontFamily": "CentraNo1-Book",
                            "fontSize": 16,
                            "fontWeight": "400",
                            "letterSpacing": 0,
                            "lineHeight": 24,
                            "marginBottom": 8,
                          }
                        }
                      >
                        TEST
                      </Text>
                      <View
                        style={
                          {
                            "alignItems": "center",
                            "flexDirection": "row",
                            "gap": 8,
                          }
                        }
                      >
<<<<<<< HEAD
                        <SvgMock
                          color="#4459ff"
                          fill="currentColor"
                          height={16}
                          name="ArrowDown"
=======
                        <Text
                          accessibilityRole="text"
>>>>>>> 961a5281
                          style={
                            {
                              "color": "#121314",
                              "fontFamily": "CentraNo1-Medium",
                              "fontSize": 16,
                              "fontWeight": "500",
                              "letterSpacing": 0,
                              "lineHeight": 24,
                            }
                          }
                        >
                          Network RPC URL
                        </Text>
                      </View>
                      <Text
                        accessibilityRole="text"
                        style={
                          {
                            "color": "#121314",
                            "fontFamily": "CentraNo1-Book",
                            "fontSize": 16,
                            "fontWeight": "400",
                            "letterSpacing": 0,
                            "lineHeight": 24,
                            "marginBottom": 8,
                          }
                        }
                      >
                        https://localhost:8545
                      </Text>
                      <TouchableOpacity
                        activeOpacity={0.5}
                        onPress={[Function]}
                        style={
                          {
                            "alignItems": "center",
                            "flexDirection": "row",
                            "height": 24,
                            "justifyContent": "center",
                          }
                        }
                        testID="accordionheader"
                      >
                        <Text
                          accessibilityRole="text"
                          style={
                            {
                              "color": "#4459ff",
                              "fontFamily": "CentraNo1-Book",
                              "fontSize": 16,
                              "fontWeight": "400",
                              "letterSpacing": 0,
                              "lineHeight": 24,
                            }
                          }
                          testID="accordionheader-title"
                        >
                          View details
                        </Text>
                        <View
                          style={
                            [
                              {
                                "marginLeft": 4,
                              },
                              {
                                "transform": [
                                  {
                                    "rotate": "0deg",
                                  },
                                ],
                              },
                            ]
                          }
                          testID="accordionheader-arrow-icon-animation"
                        >
                          <SvgMock
                            color="#4459ff"
                            fill="currentColor"
                            height={16}
                            name="ArrowDown"
                            style={
                              {
                                "height": 16,
                                "width": 16,
                              }
                            }
                            testID="accordionheader-arrow-icon"
                            width={16}
                          />
                        </View>
                      </TouchableOpacity>
                    </View>
                  </RCTScrollView>
                </View>
              </RCTScrollView>
              <View
                style={
                  {
                    "backgroundColor": "#ffffff",
                    "flexDirection": "row",
                    "paddingHorizontal": 8,
                    "paddingVertical": 4,
                  }
                }
                testID="bottomsheetfooter"
              >
                <TouchableOpacity
                  accessibilityRole="button"
                  accessible={true}
                  activeOpacity={1}
                  onPress={[Function]}
                  onPressIn={[Function]}
                  onPressOut={[Function]}
                  style={
                    {
                      "alignItems": "center",
                      "alignSelf": "flex-start",
                      "backgroundColor": "transparent",
                      "borderColor": "#4459ff",
                      "borderRadius": 12,
                      "borderWidth": 1,
                      "flex": 1,
                      "flexDirection": "row",
                      "height": 48,
                      "justifyContent": "center",
                      "paddingHorizontal": 16,
                    }
                  }
                  testID="approve-network-cancel-button"
                >
                  <Text
                    accessibilityRole="text"
                    style={
                      {
                        "color": "#4459ff",
                        "fontFamily": "CentraNo1-Medium",
                        "fontSize": 16,
                        "fontWeight": "500",
                        "letterSpacing": 0,
                        "lineHeight": 24,
                      }
                    }
                  >
                    Cancel
                  </Text>
                </TouchableOpacity>
                <TouchableOpacity
                  accessibilityRole="button"
                  accessible={true}
                  activeOpacity={1}
                  onPress={[Function]}
                  onPressIn={[Function]}
                  onPressOut={[Function]}
                  style={
                    {
                      "alignItems": "center",
                      "alignSelf": "flex-start",
                      "backgroundColor": "#4459ff",
                      "borderRadius": 12,
                      "flex": 1,
                      "flexDirection": "row",
                      "height": 48,
                      "justifyContent": "center",
                      "marginLeft": 16,
                      "marginTop": 0,
                      "paddingHorizontal": 16,
                    }
                  }
                  testID="approve-network-approve-button"
                >
                  <Text
                    accessibilityRole="text"
                    style={
                      {
                        "color": "#ffffff",
                        "fontFamily": "CentraNo1-Medium",
                        "fontSize": 16,
                        "fontWeight": "500",
                        "letterSpacing": 0,
                        "lineHeight": 24,
                      }
                    }
                  >
                    Confirm
                  </Text>
                </TouchableOpacity>
              </View>
            </View>
          </View>
        </View>
      </View>
    </View>
  </Modal>
</View>
`;<|MERGE_RESOLUTION|>--- conflicted
+++ resolved
@@ -381,16 +381,8 @@
                           }
                         }
                       >
-<<<<<<< HEAD
-                        <SvgMock
-                          color="#4459ff"
-                          fill="currentColor"
-                          height={16}
-                          name="ArrowDown"
-=======
                         <Text
                           accessibilityRole="text"
->>>>>>> 961a5281
                           style={
                             {
                               "color": "#121314",
