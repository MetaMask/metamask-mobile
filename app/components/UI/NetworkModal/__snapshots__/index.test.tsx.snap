--- conflicted
+++ resolved
@@ -177,41 +177,6 @@
                     }
                   }
                 >
-<<<<<<< HEAD
-                  <View
-                    style={null}
-                  >
-                    <View
-                      accessibilityLabel="Test Network"
-                      style={
-                        {
-                          "alignItems": "center",
-                          "backgroundColor": "#ffffff",
-                          "borderRadius": 4,
-                          "height": 16,
-                          "justifyContent": "center",
-                          "overflow": "hidden",
-                          "width": 16,
-                        }
-                      }
-                      testID="network-avatar-picker"
-                    >
-                      <Image
-                        onError={[Function]}
-                        resizeMode="contain"
-                        source={1}
-                        style={
-                          {
-                            "height": 16,
-                            "width": 16,
-                          }
-                        }
-                        testID="network-avatar-image"
-                      />
-                    </View>
-                  </View>
-=======
->>>>>>> 05d3e30f
                   <Text
                     accessibilityRole="text"
                     style={
@@ -508,17 +473,7 @@
               <View
                 style={
                   {
-<<<<<<< HEAD
-                    "alignItems": "center",
-                    "alignSelf": "flex-start",
-                    "backgroundColor": "transparent",
-                    "borderColor": "#4459ff",
-                    "borderRadius": 12,
-                    "borderWidth": 1,
-                    "flex": 1,
-=======
                     "backgroundColor": "#ffffff",
->>>>>>> 05d3e30f
                     "flexDirection": "row",
                     "paddingHorizontal": 8,
                     "paddingVertical": 4,
@@ -551,37 +506,6 @@
                   }
                   testID="approve-network-cancel-button"
                 >
-<<<<<<< HEAD
-                  Cancel
-                </Text>
-              </TouchableOpacity>
-              <TouchableOpacity
-                accessibilityRole="button"
-                accessible={true}
-                activeOpacity={1}
-                onPress={[Function]}
-                onPressIn={[Function]}
-                onPressOut={[Function]}
-                style={
-                  {
-                    "alignItems": "center",
-                    "alignSelf": "flex-start",
-                    "backgroundColor": "#4459ff",
-                    "borderRadius": 12,
-                    "flex": 1,
-                    "flexDirection": "row",
-                    "height": 48,
-                    "justifyContent": "center",
-                    "marginLeft": 16,
-                    "marginTop": 0,
-                    "paddingHorizontal": 16,
-                  }
-                }
-                testID="approve-network-approve-button"
-              >
-                <Text
-                  accessibilityRole="text"
-=======
                   <Text
                     accessibilityRole="text"
                     style={
@@ -604,7 +528,6 @@
                   onPress={[Function]}
                   onPressIn={[Function]}
                   onPressOut={[Function]}
->>>>>>> 05d3e30f
                   style={
                     {
                       "alignItems": "center",
