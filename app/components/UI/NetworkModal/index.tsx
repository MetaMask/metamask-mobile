import Modal from 'react-native-modal';
import React, { useCallback, useEffect } from 'react';
import { View } from 'react-native';
import { strings } from '../../../../locales/i18n';
import Text from '../../Base/Text';
import NetworkDetails from './NetworkDetails';
import NetworkAdded from './NetworkAdded';
import Engine from '../../../core/Engine';
import { isPrivateConnection } from '../../../util/networks';
import { toggleUseSafeChainsListValidation } from '../../../util/networks/engineNetworkUtils';
import getDecimalChainId from '../../../util/networks/getDecimalChainId';
import URLPARSE from 'url-parse';
import { isWebUri } from 'valid-url';
import { useDispatch, useSelector } from 'react-redux';
import { MetaMetricsEvents } from '../../../core/Analytics';
import { BannerAlertSeverity } from '../../../component-library/components/Banners/Banner';
import {
  ButtonSize,
  ButtonVariants,
} from '../../../component-library/components/Buttons/Button';

import { useTheme } from '../../../util/theme';
import { networkSwitched } from '../../../actions/onboardNetwork';
import { NetworkApprovalBottomSheetSelectorsIDs } from '../../../../e2e/selectors/Network/NetworkApprovalBottomSheet.selectors';
import {
  selectTokenNetworkFilter,
  selectUseSafeChainsListValidation,
} from '../../../selectors/preferencesController';
import BottomSheetFooter, {
  ButtonsAlignment,
} from '../../../component-library/components/BottomSheets/BottomSheetFooter';
import { ButtonProps } from '../../../component-library/components/Buttons/Button/Button.types';
import checkSafeNetwork from '../../../core/RPCMethods/networkChecker.util';
import NetworkVerificationInfo from '../NetworkVerificationInfo';
import createNetworkModalStyles from './index.styles';
import { useMetrics } from '../../../components/hooks/useMetrics';
import { toHex } from '@metamask/controller-utils';
import { rpcIdentifierUtility } from '../../../components/hooks/useSafeChains';
import Logger from '../../../util/Logger';
import {
  selectIsAllNetworks,
  selectEvmNetworkConfigurationsByChainId,
} from '../../../selectors/networkController';

import {
  NetworkConfiguration,
  RpcEndpointType,
  AddNetworkFields,
} from '@metamask/network-controller';
<<<<<<< HEAD
=======
import { Network } from '../../Views/Settings/NetworksSettings/NetworkSettings/CustomNetworkView/CustomNetwork.types';
import { Hex } from '@metamask/utils';
import { addItemToChainIdList } from '../../../util/metrics/MultichainAPI/networkMetricUtils';
>>>>>>> 961a5281

export interface SafeChain {
  chainId: string;
  name: string;
  nativeCurrency: { symbol: string };
  rpc: string[];
}

export type NetworkConfigurationOptions = Omit<Network, 'rpcPrefs'> & {
  formattedRpcUrl?: string | null;
  rpcPrefs: Omit<Network['rpcPrefs'], 'imageSource'>;
};

interface NetworkProps {
  isVisible: boolean;
  onClose: () => void;
<<<<<<< HEAD
  // TODO: Replace "any" with type
  // eslint-disable-next-line @typescript-eslint/no-explicit-any
  networkConfiguration: any;
=======
  networkConfiguration: NetworkConfigurationOptions;
>>>>>>> 961a5281
  // TODO: Replace "any" with type
  // eslint-disable-next-line @typescript-eslint/no-explicit-any
  navigation: any;
  shouldNetworkSwitchPopToWallet: boolean;
  onNetworkSwitch?: () => void;
  showPopularNetworkModal: boolean;
  safeChains?: SafeChain[];
  onReject?: () => void;
  onAccept?: () => void;
  autoSwitchNetwork?: boolean;
}

const NetworkModals = (props: NetworkProps) => {
  const {
    navigation,
    isVisible,
    onClose,
    networkConfiguration: {
      chainId,
      nickname,
      ticker,
      rpcUrl,
      formattedRpcUrl,
      rpcPrefs: { blockExplorerUrl, imageUrl },
    },
    showPopularNetworkModal,
    shouldNetworkSwitchPopToWallet,
    onNetworkSwitch,
    safeChains,
    onReject,
    onAccept,
    autoSwitchNetwork,
  } = props;
  const { trackEvent, createEventBuilder, addTraitsToUser } = useMetrics();

  const [showDetails, setShowDetails] = React.useState(false);
  const [networkAdded, setNetworkAdded] = React.useState(false);
  const [showCheckNetwork, setShowCheckNetwork] = React.useState(false);
  const tokenNetworkFilter = useSelector(selectTokenNetworkFilter);
  const [alerts, setAlerts] = React.useState<
    {
      alertError: string;
      alertSeverity: BannerAlertSeverity;
      alertOrigin: string;
    }[]
  >([]);

  const showDetailsModal = () => setShowDetails(!showDetails);
  const showCheckNetworkModal = () => setShowCheckNetwork(!showCheckNetwork);
  const isAllNetworks = useSelector(selectIsAllNetworks);

  const { colors } = useTheme();
  const styles = createNetworkModalStyles(colors);

  const dispatch = useDispatch();

  const validateRpcUrl = (url: string) => {
    if (!isWebUri(url)) return false;
    return true;
  };

  const customNetworkInformation = {
    chainId,
    blockExplorerUrl,
    chainName: nickname,
    rpcUrl,
    icon: imageUrl,
    ticker,
    alerts,
  };

  const onUpdateNetworkFilter = useCallback(() => {
    const { PreferencesController } = Engine.context;
    if (!isAllNetworks) {
      PreferencesController.setTokenNetworkFilter({
        [customNetworkInformation.chainId]: true,
      });
    } else {
      PreferencesController.setTokenNetworkFilter({
        ...tokenNetworkFilter,
        [customNetworkInformation.chainId]: true,
      });
    }
  }, [customNetworkInformation.chainId, isAllNetworks, tokenNetworkFilter]);

  const cancelButtonProps: ButtonProps = {
    variant: ButtonVariants.Secondary,
    label: strings('accountApproval.cancel'),
    size: ButtonSize.Lg,
    onPress: showCheckNetworkModal,
    testID: NetworkApprovalBottomSheetSelectorsIDs.CANCEL_BUTTON,
  };

  const confirmButtonProps: ButtonProps = {
    variant: ButtonVariants.Primary,
    label: strings('enter_password.confirm_button'),
    size: ButtonSize.Lg,
    onPress: () => {
      toggleUseSafeChainsListValidation(true);
      showCheckNetworkModal();
    },
    testID: NetworkApprovalBottomSheetSelectorsIDs.CONFIRM_NETWORK_CHECK,
  };

  const useSafeChainsListValidation = useSelector(
    selectUseSafeChainsListValidation,
  );

  const networkConfigurationByChainId = useSelector(
    selectEvmNetworkConfigurationsByChainId,
  );

  const checkNetwork = useCallback(async () => {
    if (useSafeChainsListValidation) {
      const alertsNetwork = await checkSafeNetwork(
        getDecimalChainId(chainId),
        rpcUrl,
        nickname,
        ticker,
      );

      setAlerts(alertsNetwork);
    }
  }, [chainId, rpcUrl, nickname, ticker, useSafeChainsListValidation]);

  useEffect(() => {
    checkNetwork();
  }, [checkNetwork]);

  const closeModal = async () => {
    const { NetworkController } = Engine.context;
    const url = new URLPARSE(rpcUrl);
    !isPrivateConnection(url.hostname) && url.set('protocol', 'https:');

    const existingNetwork = networkConfigurationByChainId[chainId as Hex];
    let networkClientId;

    if (existingNetwork) {
      const updatedNetwork = await NetworkController.updateNetwork(
        existingNetwork.chainId,
        existingNetwork,
        existingNetwork.chainId === chainId
          ? {
              replacementSelectedRpcEndpointIndex:
                existingNetwork.defaultRpcEndpointIndex,
            }
          : undefined,
      );

      networkClientId =
        updatedNetwork?.rpcEndpoints?.[updatedNetwork.defaultRpcEndpointIndex]
          ?.networkClientId;
    } else {
      const addedNetwork = await NetworkController.addNetwork({
        chainId: chainId as Hex,
        blockExplorerUrls: [blockExplorerUrl],
        defaultRpcEndpointIndex: 0,
        defaultBlockExplorerUrlIndex: 0,
        name: nickname,
        nativeCurrency: ticker,
        rpcEndpoints: [
          {
            url: rpcUrl,
            name: nickname,
            type: RpcEndpointType.Custom,
          },
        ],
      });

      addTraitsToUser(addItemToChainIdList(chainId));

      networkClientId =
        addedNetwork?.rpcEndpoints?.[addedNetwork.defaultRpcEndpointIndex]
          ?.networkClientId;
    }

    if (networkClientId) {
      onUpdateNetworkFilter();
    }

    onClose();
    onAccept?.();
  };

  const handleExistingNetwork = async (
    existingNetwork: NetworkConfiguration,
    networkId: string,
  ) => {
    const { NetworkController, MultichainNetworkController } = Engine.context;
    const updatedNetwork = await NetworkController.updateNetwork(
      existingNetwork.chainId,
      existingNetwork,
      existingNetwork.chainId === networkId
        ? {
            replacementSelectedRpcEndpointIndex:
              existingNetwork.defaultRpcEndpointIndex,
          }
        : undefined,
    );

    const { networkClientId } =
      updatedNetwork?.rpcEndpoints?.[updatedNetwork.defaultRpcEndpointIndex] ??
      {};
    onUpdateNetworkFilter();
    await MultichainNetworkController.setActiveNetwork(networkClientId);
  };

  const handleNewNetwork = async (
    networkId: `0x${string}`,
    networkRpcUrl: string,
<<<<<<< HEAD
=======
    networkFailoverRpcUrls: string[] | undefined,
>>>>>>> 961a5281
    name: string,
    nativeCurrency: string,
    networkBlockExplorerUrl: string,
  ) => {
    const { NetworkController } = Engine.context;
    const networkConfig = {
      chainId: networkId,
      blockExplorerUrls: networkBlockExplorerUrl
        ? [networkBlockExplorerUrl]
        : [],
      defaultRpcEndpointIndex: 0,
      defaultBlockExplorerUrlIndex: blockExplorerUrl ? 0 : undefined,
      name,
      nativeCurrency,
      rpcEndpoints: [
        {
          url: networkRpcUrl,
          name,
          type: RpcEndpointType.Custom,
        },
      ],
    } as AddNetworkFields;

    return NetworkController.addNetwork(networkConfig);
  };

  const handleNavigation = (
    onSwitchNetwork: () => void,
    networkSwitchPopToWallet: boolean,
  ) => {
    if (onSwitchNetwork) {
      onSwitchNetwork();
    } else {
      networkSwitchPopToWallet
        ? navigation.navigate('WalletView')
        : navigation.goBack();
    }
  };

  const switchNetwork = async () => {
    const { MultichainNetworkController } = Engine.context;
    const url = new URLPARSE(rpcUrl);
    const existingNetwork = networkConfigurationByChainId[chainId as Hex];

    if (!isPrivateConnection(url.hostname)) {
      url.set('protocol', 'https:');
    }

    if (existingNetwork) {
      await handleExistingNetwork(existingNetwork, chainId);
    } else {
      const addedNetwork = await handleNewNetwork(
        chainId as Hex,
        rpcUrl,
        nickname,
        ticker,
        blockExplorerUrl,
      );

      addTraitsToUser(addItemToChainIdList(chainId));

      const { networkClientId } =
        addedNetwork?.rpcEndpoints?.[addedNetwork.defaultRpcEndpointIndex] ??
        {};

      onUpdateNetworkFilter();
      await MultichainNetworkController.setActiveNetwork(networkClientId);
    }
    onClose();

    if (onNetworkSwitch) {
      handleNavigation(onNetworkSwitch, shouldNetworkSwitchPopToWallet);
    } else {
      shouldNetworkSwitchPopToWallet
        ? navigation.navigate('WalletView')
        : navigation.goBack();
    }
    dispatch(networkSwitched({ networkUrl: url.href, networkStatus: true }));
    onAccept?.();
  };

  const addNetwork = async () => {
    const isValidUrl = validateRpcUrl(rpcUrl);
    if (showPopularNetworkModal) {
      // track popular network
      trackEvent(
        createEventBuilder(MetaMetricsEvents.NETWORK_ADDED)
          .addProperties({
            chain_id: toHex(chainId),
            source: 'Popular network list',
            symbol: ticker,
          })
          .build(),
      );
    } else if (safeChains) {
      const { safeChain, safeRPCUrl } = rpcIdentifierUtility(
        rpcUrl,
        safeChains,
      );
      // track custom network, this shouldn't be in popular networks modal
      trackEvent(
        createEventBuilder(MetaMetricsEvents.NETWORK_ADDED)
          .addProperties({
            chain_id: toHex(safeChain.chainId),
            source: { anonymous: true, value: 'Custom Network Added' },
            symbol: safeChain.nativeCurrency.symbol,
          })
          .addSensitiveProperties({ rpcUrl: safeRPCUrl })
          .build(),
      );
    } else {
      Logger.log('MetaMetrics - Unable to capture custom network');
    }

    if (autoSwitchNetwork) {
      switchNetwork();
    } else {
      setNetworkAdded(isValidUrl);
    }
  };

  return (
    <Modal
      isVisible={isVisible}
      animationIn="slideInUp"
      animationOut="slideOutDown"
      style={styles.bottomModal}
      backdropOpacity={0.7}
      animationInTiming={600}
      animationOutTiming={600}
      propagateSwipe
    >
      <View style={styles.modalContainer}>
        {showCheckNetwork ? (
          <View>
            <View>
              <Text reset style={styles.title}>
                {strings('wallet.network_details_check')}
              </Text>
              <Text style={styles.bottomSpace}>
                {strings('app_settings.use_safe_chains_list_validation_desc')}
              </Text>

              <Text>
                {strings('networks.network_select_confirm_use_safe_check')}
                <Text bold>
                  {strings('networks.network_settings_security_privacy')}
                </Text>{' '}
              </Text>

              <View style={styles.actionContainer}>
                <BottomSheetFooter
                  buttonsAlignment={ButtonsAlignment.Horizontal}
                  buttonPropsArray={[cancelButtonProps, confirmButtonProps]}
                />
              </View>
            </View>
          </View>
        ) : showDetails ? (
          <NetworkDetails
            goBack={showDetailsModal}
            chainId={chainId}
            nickname={nickname}
            ticker={ticker}
            rpcUrl={formattedRpcUrl || rpcUrl}
            blockExplorerUrl={blockExplorerUrl}
          />
        ) : networkAdded ? (
          <NetworkAdded
            nickname={nickname}
            closeModal={closeModal}
            switchNetwork={switchNetwork}
          />
        ) : (
          <View>
            <View style={styles.notchWrapper}>
              <View style={styles.notch} />
            </View>

            <View style={styles.root}>
              <NetworkVerificationInfo
                customNetworkInformation={customNetworkInformation}
                onReject={() => {
                  onReject?.();
                  onClose();
                }}
                onConfirm={addNetwork}
                isCustomNetwork={!showPopularNetworkModal}
              />
            </View>
          </View>
        )}
      </View>
    </Modal>
  );
};

export default NetworkModals;<|MERGE_RESOLUTION|>--- conflicted
+++ resolved
@@ -47,12 +47,9 @@
   RpcEndpointType,
   AddNetworkFields,
 } from '@metamask/network-controller';
-<<<<<<< HEAD
-=======
 import { Network } from '../../Views/Settings/NetworksSettings/NetworkSettings/CustomNetworkView/CustomNetwork.types';
 import { Hex } from '@metamask/utils';
 import { addItemToChainIdList } from '../../../util/metrics/MultichainAPI/networkMetricUtils';
->>>>>>> 961a5281
 
 export interface SafeChain {
   chainId: string;
@@ -69,13 +66,7 @@
 interface NetworkProps {
   isVisible: boolean;
   onClose: () => void;
-<<<<<<< HEAD
-  // TODO: Replace "any" with type
-  // eslint-disable-next-line @typescript-eslint/no-explicit-any
-  networkConfiguration: any;
-=======
   networkConfiguration: NetworkConfigurationOptions;
->>>>>>> 961a5281
   // TODO: Replace "any" with type
   // eslint-disable-next-line @typescript-eslint/no-explicit-any
   navigation: any;
@@ -98,6 +89,7 @@
       nickname,
       ticker,
       rpcUrl,
+      failoverRpcUrls,
       formattedRpcUrl,
       rpcPrefs: { blockExplorerUrl, imageUrl },
     },
@@ -154,8 +146,14 @@
         [customNetworkInformation.chainId]: true,
       });
     } else {
+      const normalizedTokenNetworkFilter = Object.fromEntries(
+        Object.entries(tokenNetworkFilter).map(([key, value]) => [
+          key,
+          Boolean(value),
+        ]),
+      );
       PreferencesController.setTokenNetworkFilter({
-        ...tokenNetworkFilter,
+        ...normalizedTokenNetworkFilter,
         [customNetworkInformation.chainId]: true,
       });
     }
@@ -239,6 +237,7 @@
         rpcEndpoints: [
           {
             url: rpcUrl,
+            failoverUrls: failoverRpcUrls,
             name: nickname,
             type: RpcEndpointType.Custom,
           },
@@ -286,10 +285,7 @@
   const handleNewNetwork = async (
     networkId: `0x${string}`,
     networkRpcUrl: string,
-<<<<<<< HEAD
-=======
     networkFailoverRpcUrls: string[] | undefined,
->>>>>>> 961a5281
     name: string,
     nativeCurrency: string,
     networkBlockExplorerUrl: string,
@@ -307,11 +303,12 @@
       rpcEndpoints: [
         {
           url: networkRpcUrl,
+          failoverUrls: networkFailoverRpcUrls,
           name,
           type: RpcEndpointType.Custom,
         },
       ],
-    } as AddNetworkFields;
+    } satisfies AddNetworkFields;
 
     return NetworkController.addNetwork(networkConfig);
   };
@@ -344,6 +341,7 @@
       const addedNetwork = await handleNewNetwork(
         chainId as Hex,
         rpcUrl,
+        failoverRpcUrls,
         nickname,
         ticker,
         blockExplorerUrl,
