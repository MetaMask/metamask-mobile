import Modal from 'react-native-modal';
import React, { useCallback, useEffect } from 'react';
import { View } from 'react-native';
import { strings } from '../../../../locales/i18n';
import Text from '../../Base/Text';
import NetworkDetails from './NetworkDetails';
import NetworkAdded from './NetworkAdded';
import Engine from '../../../core/Engine';
import { isPrivateConnection } from '../../../util/networks';
import { toggleUseSafeChainsListValidation } from '../../../util/networks/engineNetworkUtils';
import getDecimalChainId from '../../../util/networks/getDecimalChainId';
import URLPARSE from 'url-parse';
import { isWebUri } from 'valid-url';
import { useDispatch, useSelector } from 'react-redux';
import { MetaMetricsEvents } from '../../../core/Analytics';
import { BannerAlertSeverity } from '../../../component-library/components/Banners/Banner';
import {
  ButtonSize,
  ButtonVariants,
} from '../../../component-library/components/Buttons/Button';

import { useTheme } from '../../../util/theme';
import { networkSwitched } from '../../../actions/onboardNetwork';
import { NetworkApprovalBottomSheetSelectorsIDs } from '../../../../e2e/selectors/Network/NetworkApprovalBottomSheet.selectors';
import {
  selectTokenNetworkFilter,
  selectUseSafeChainsListValidation,
} from '../../../selectors/preferencesController';
import BottomSheetFooter, {
  ButtonsAlignment,
} from '../../../component-library/components/BottomSheets/BottomSheetFooter';
import { ButtonProps } from '../../../component-library/components/Buttons/Button/Button.types';
import checkSafeNetwork from '../../../core/RPCMethods/networkChecker.util';
import NetworkVerificationInfo from '../NetworkVerificationInfo';
import createNetworkModalStyles from './index.styles';
import { useMetrics } from '../../../components/hooks/useMetrics';
import { toHex } from '@metamask/controller-utils';
import { rpcIdentifierUtility } from '../../../components/hooks/useSafeChains';
import Logger from '../../../util/Logger';
import {
  selectIsAllNetworks,
  selectEvmNetworkConfigurationsByChainId,
} from '../../../selectors/networkController';
import {
  NetworkConfiguration,
  RpcEndpointType,
  AddNetworkFields,
} from '@metamask/network-controller';

export interface SafeChain {
  chainId: string;
  name: string;
  nativeCurrency: { symbol: string };
  rpc: string[];
}

interface NetworkProps {
  isVisible: boolean;
  onClose: () => void;
  // TODO: Replace "any" with type
  // eslint-disable-next-line @typescript-eslint/no-explicit-any
  networkConfiguration: any;
  // TODO: Replace "any" with type
  // eslint-disable-next-line @typescript-eslint/no-explicit-any
  navigation: any;
  shouldNetworkSwitchPopToWallet: boolean;
  onNetworkSwitch?: () => void;
  showPopularNetworkModal: boolean;
  safeChains?: SafeChain[];
}

const NetworkModals = (props: NetworkProps) => {
  const {
    navigation,
    isVisible,
    onClose,
    networkConfiguration: {
      chainId,
      nickname,
      ticker,
      rpcUrl,
      formattedRpcUrl,
      rpcPrefs: { blockExplorerUrl, imageUrl },
    },
    showPopularNetworkModal,
    shouldNetworkSwitchPopToWallet,
    onNetworkSwitch,
    safeChains,
  } = props;
  const { trackEvent, createEventBuilder } = useMetrics();

  const [showDetails, setShowDetails] = React.useState(false);
  const [networkAdded, setNetworkAdded] = React.useState(false);
  const [showCheckNetwork, setShowCheckNetwork] = React.useState(false);
  const tokenNetworkFilter = useSelector(selectTokenNetworkFilter);
  const [alerts, setAlerts] = React.useState<
    {
      alertError: string;
      alertSeverity: BannerAlertSeverity;
      alertOrigin: string;
    }[]
  >([]);

  const showDetailsModal = () => setShowDetails(!showDetails);
  const showCheckNetworkModal = () => setShowCheckNetwork(!showCheckNetwork);
  const isAllNetworks = useSelector(selectIsAllNetworks);

  const { colors } = useTheme();
  const styles = createNetworkModalStyles(colors);

  const dispatch = useDispatch();

  const validateRpcUrl = (url: string) => {
    if (!isWebUri(url)) return false;
    return true;
  };

  const customNetworkInformation = {
    chainId,
    blockExplorerUrl,
    chainName: nickname,
    rpcUrl,
    icon: imageUrl,
    ticker,
    alerts,
  };

  const onUpdateNetworkFilter = useCallback(() => {
    const { PreferencesController } = Engine.context;
    if (!isAllNetworks) {
      PreferencesController.setTokenNetworkFilter({
        [customNetworkInformation.chainId]: true,
      });
    } else {
      PreferencesController.setTokenNetworkFilter({
        ...tokenNetworkFilter,
        [customNetworkInformation.chainId]: true,
      });
    }
  }, [customNetworkInformation.chainId, isAllNetworks, tokenNetworkFilter]);

  const addNetwork = async () => {
    const isValidUrl = validateRpcUrl(rpcUrl);
    if (showPopularNetworkModal) {
      // track popular network
      trackEvent(
        createEventBuilder(MetaMetricsEvents.NETWORK_ADDED)
          .addProperties({
            chain_id: toHex(chainId),
            source: 'Popular network list',
            symbol: ticker,
          })
          .build(),
      );
    } else if (safeChains) {
      const { safeChain, safeRPCUrl } = rpcIdentifierUtility(
        rpcUrl,
        safeChains,
      );
      // track custom network, this shouldn't be in popular networks modal
      trackEvent(
        createEventBuilder(MetaMetricsEvents.NETWORK_ADDED)
          .addProperties({
            chain_id: toHex(safeChain.chainId),
            source: { anonymous: true, value: 'Custom Network Added' },
            symbol: safeChain.nativeCurrency.symbol,
          })
          .addSensitiveProperties({ rpcUrl: safeRPCUrl })
          .build(),
      );
    } else {
      Logger.log('MetaMetrics - Unable to capture custom network');
    }

    setNetworkAdded(isValidUrl);
  };

  const cancelButtonProps: ButtonProps = {
    variant: ButtonVariants.Secondary,
    label: strings('accountApproval.cancel'),
    size: ButtonSize.Lg,
    onPress: showCheckNetworkModal,
    testID: NetworkApprovalBottomSheetSelectorsIDs.CANCEL_BUTTON,
  };

  const confirmButtonProps: ButtonProps = {
    variant: ButtonVariants.Primary,
    label: strings('enter_password.confirm_button'),
    size: ButtonSize.Lg,
    onPress: () => {
      toggleUseSafeChainsListValidation(true);
      showCheckNetworkModal();
    },
    testID: NetworkApprovalBottomSheetSelectorsIDs.CONFIRM_NETWORK_CHECK,
  };

  const useSafeChainsListValidation = useSelector(
    selectUseSafeChainsListValidation,
  );

  const networkConfigurationByChainId = useSelector(
    selectEvmNetworkConfigurationsByChainId,
  );

  const checkNetwork = useCallback(async () => {
    if (useSafeChainsListValidation) {
      const alertsNetwork = await checkSafeNetwork(
        getDecimalChainId(chainId),
        rpcUrl,
        nickname,
        ticker,
      );

      setAlerts(alertsNetwork);
    }
  }, [chainId, rpcUrl, nickname, ticker, useSafeChainsListValidation]);

  useEffect(() => {
    checkNetwork();
  }, [checkNetwork]);

  const closeModal = async () => {
    const { NetworkController, MultichainNetworkController } = Engine.context;
    const url = new URLPARSE(rpcUrl);
    !isPrivateConnection(url.hostname) && url.set('protocol', 'https:');

    const existingNetwork = networkConfigurationByChainId[chainId];
    let networkClientId;
    // TODO: [SOLANA]

    if (existingNetwork) {
      const updatedNetwork = await NetworkController.updateNetwork(
        existingNetwork.chainId,
        existingNetwork,
        existingNetwork.chainId === chainId
          ? {
              replacementSelectedRpcEndpointIndex:
                existingNetwork.defaultRpcEndpointIndex,
            }
          : undefined,
      );

      networkClientId =
        updatedNetwork?.rpcEndpoints?.[updatedNetwork.defaultRpcEndpointIndex]
          ?.networkClientId;
    } else {
      const addedNetwork = await NetworkController.addNetwork({
        chainId,
        blockExplorerUrls: [blockExplorerUrl],
        defaultRpcEndpointIndex: 0,
        defaultBlockExplorerUrlIndex: 0,
        name: nickname,
        nativeCurrency: ticker,
        rpcEndpoints: [
          {
            url: rpcUrl,
            name: nickname,
            type: RpcEndpointType.Custom,
          },
        ],
      });

      networkClientId =
        addedNetwork?.rpcEndpoints?.[addedNetwork.defaultRpcEndpointIndex]
          ?.networkClientId;
    }

    if (networkClientId) {
      onUpdateNetworkFilter();
<<<<<<< HEAD

      await Engine.context.MultichainNetworkController.setActiveNetwork(
        networkClientId,
      );
=======
      await MultichainNetworkController.setActiveNetwork(networkClientId);
>>>>>>> b93dff1b
    }

    onClose();
  };

  const handleExistingNetwork = async (
    existingNetwork: NetworkConfiguration,
    networkId: string,
  ) => {
    const { NetworkController, MultichainNetworkController } = Engine.context;
    const updatedNetwork = await NetworkController.updateNetwork(
      existingNetwork.chainId,
      existingNetwork,
      existingNetwork.chainId === networkId
        ? {
            replacementSelectedRpcEndpointIndex:
              existingNetwork.defaultRpcEndpointIndex,
          }
        : undefined,
    );

    const { networkClientId } =
      updatedNetwork?.rpcEndpoints?.[updatedNetwork.defaultRpcEndpointIndex] ??
      {};
    onUpdateNetworkFilter();
<<<<<<< HEAD

=======
>>>>>>> b93dff1b
    await MultichainNetworkController.setActiveNetwork(networkClientId);
  };

  const handleNewNetwork = async (
    networkId: `0x${string}`,
    networkRpcUrl: string,
    name: string,
    nativeCurrency: string,
    networkBlockExplorerUrl: string,
  ) => {
    const { NetworkController } = Engine.context;
    const networkConfig = {
      chainId: networkId,
      blockExplorerUrls: networkBlockExplorerUrl
        ? [networkBlockExplorerUrl]
        : [],
      defaultRpcEndpointIndex: 0,
      defaultBlockExplorerUrlIndex: blockExplorerUrl ? 0 : undefined,
      name,
      nativeCurrency,
      rpcEndpoints: [
        {
          url: networkRpcUrl,
          name,
          type: RpcEndpointType.Custom,
        },
      ],
    } as AddNetworkFields;

    return NetworkController.addNetwork(networkConfig);
  };

  const handleNavigation = (
    onSwitchNetwork: () => void,
    networkSwitchPopToWallet: boolean,
  ) => {
    if (onSwitchNetwork) {
      onSwitchNetwork();
    } else {
      networkSwitchPopToWallet
        ? navigation.navigate('WalletView')
        : navigation.goBack();
    }
  };

  const switchNetwork = async () => {
    const { MultichainNetworkController } = Engine.context;
    const url = new URLPARSE(rpcUrl);
    const existingNetwork = networkConfigurationByChainId[chainId];

    if (!isPrivateConnection(url.hostname)) {
      url.set('protocol', 'https:');
    }

    if (existingNetwork) {
      await handleExistingNetwork(existingNetwork, chainId);
    } else {
      const addedNetwork = await handleNewNetwork(
        chainId,
        rpcUrl,
        nickname,
        ticker,
        blockExplorerUrl,
      );
      const { networkClientId } =
        addedNetwork?.rpcEndpoints?.[addedNetwork.defaultRpcEndpointIndex] ??
        {};

      onUpdateNetworkFilter();
<<<<<<< HEAD

=======
>>>>>>> b93dff1b
      MultichainNetworkController.setActiveNetwork(networkClientId);
    }
    onClose();

    if (onNetworkSwitch) {
      handleNavigation(onNetworkSwitch, shouldNetworkSwitchPopToWallet);
    } else {
      shouldNetworkSwitchPopToWallet
        ? navigation.navigate('WalletView')
        : navigation.goBack();
    }
    dispatch(networkSwitched({ networkUrl: url.href, networkStatus: true }));
  };

  return (
    <Modal
      isVisible={isVisible}
      animationIn="slideInUp"
      animationOut="slideOutDown"
      style={styles.bottomModal}
      backdropOpacity={0.7}
      animationInTiming={600}
      animationOutTiming={600}
      propagateSwipe
    >
      <View style={styles.modalContainer}>
        {showCheckNetwork ? (
          <View>
            <View>
              <Text reset style={styles.title}>
                {strings('wallet.network_details_check')}
              </Text>
              <Text style={styles.bottomSpace}>
                {strings('app_settings.use_safe_chains_list_validation_desc')}
              </Text>

              <Text>
                {strings('networks.network_select_confirm_use_safe_check')}
                <Text bold>
                  {strings('networks.network_settings_security_privacy')}
                </Text>{' '}
              </Text>

              <View style={styles.actionContainer}>
                <BottomSheetFooter
                  buttonsAlignment={ButtonsAlignment.Horizontal}
                  buttonPropsArray={[cancelButtonProps, confirmButtonProps]}
                />
              </View>
            </View>
          </View>
        ) : showDetails ? (
          <NetworkDetails
            goBack={showDetailsModal}
            chainId={chainId}
            nickname={nickname}
            ticker={ticker}
            rpcUrl={formattedRpcUrl || rpcUrl}
            blockExplorerUrl={blockExplorerUrl}
          />
        ) : networkAdded ? (
          <NetworkAdded
            nickname={nickname}
            closeModal={closeModal}
            switchNetwork={switchNetwork}
          />
        ) : (
          <View>
            <View style={styles.notchWrapper}>
              <View style={styles.notch} />
            </View>

            <View style={styles.root}>
              <NetworkVerificationInfo
                customNetworkInformation={customNetworkInformation}
                onReject={onClose}
                onConfirm={addNetwork}
                isCustomNetwork={!showPopularNetworkModal}
              />
            </View>
          </View>
        )}
      </View>
    </Modal>
  );
};

export default NetworkModals;<|MERGE_RESOLUTION|>--- conflicted
+++ resolved
@@ -267,14 +267,7 @@
 
     if (networkClientId) {
       onUpdateNetworkFilter();
-<<<<<<< HEAD
-
-      await Engine.context.MultichainNetworkController.setActiveNetwork(
-        networkClientId,
-      );
-=======
       await MultichainNetworkController.setActiveNetwork(networkClientId);
->>>>>>> b93dff1b
     }
 
     onClose();
@@ -300,10 +293,6 @@
       updatedNetwork?.rpcEndpoints?.[updatedNetwork.defaultRpcEndpointIndex] ??
       {};
     onUpdateNetworkFilter();
-<<<<<<< HEAD
-
-=======
->>>>>>> b93dff1b
     await MultichainNetworkController.setActiveNetwork(networkClientId);
   };
 
@@ -373,10 +362,6 @@
         {};
 
       onUpdateNetworkFilter();
-<<<<<<< HEAD
-
-=======
->>>>>>> b93dff1b
       MultichainNetworkController.setActiveNetwork(networkClientId);
     }
     onClose();
