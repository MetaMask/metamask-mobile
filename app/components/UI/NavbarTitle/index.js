--- conflicted
+++ resolved
@@ -1,10 +1,7 @@
 import React, { PureComponent } from 'react';
 import PropTypes from 'prop-types';
 import { connect } from 'react-redux';
-<<<<<<< HEAD
-import { TouchableOpacity, View, StyleSheet, Text } from 'react-native';
 import { scale } from 'react-native-size-matters';
-=======
 import {
   TouchableOpacity,
   View,
@@ -12,7 +9,6 @@
   Text,
   Platform,
 } from 'react-native';
->>>>>>> fc9dd26c
 import { fontStyles, colors as importedColors } from '../../../styles/common';
 import Networks from '../../../util/networks';
 import { toggleNetworkModal } from '../../../actions/modals';
