import React from 'react';
import renderWithProvider from '../../../util/test/renderWithProvider';
import NavbarBrowserTitle from './';
import { backgroundState } from '../../../util/test/initial-root-state';
import Engine from '../../../core/Engine';

const mockedEngine = Engine;

const mockInitialState = {
  engine: {
<<<<<<< HEAD
    backgroundState: {
      ...initialBackgroundState,
    },
=======
    backgroundState,
>>>>>>> 99ac3496
  },
};

jest.mock('../../../core/Engine', () => ({
  init: () => mockedEngine.init({}),
  context: {
    NetworkController: {
      state: {
        providerConfig: { chainId: '0x1' },
      },
    },
  },
}));

describe('NavbarBrowserTitle', () => {
  it('should render correctly', () => {
    const { toJSON } = renderWithProvider(
      <NavbarBrowserTitle hostname={'faucet.metamask.io'} https />,
      { state: mockInitialState },
    );
    expect(toJSON()).toMatchSnapshot();
  });
});<|MERGE_RESOLUTION|>--- conflicted
+++ resolved
@@ -8,13 +8,7 @@
 
 const mockInitialState = {
   engine: {
-<<<<<<< HEAD
-    backgroundState: {
-      ...initialBackgroundState,
-    },
-=======
     backgroundState,
->>>>>>> 99ac3496
   },
 };
 
