--- conflicted
+++ resolved
@@ -38,11 +38,7 @@
       style={
         {
           "color": "#121314",
-<<<<<<< HEAD
-          "fontFamily": "CentraNo1-Bold",
-=======
           "fontFamily": "Geist Bold",
->>>>>>> 05d3e30f
           "fontSize": 18,
           "fontWeight": "700",
           "letterSpacing": 0,
@@ -101,57 +97,11 @@
         style={
           {
             "color": "#121314",
-<<<<<<< HEAD
-            "fontFamily": "CentraNo1-Book",
-=======
             "fontFamily": "Geist Regular",
->>>>>>> 05d3e30f
             "fontSize": 14,
             "fontWeight": "400",
             "letterSpacing": 0,
             "lineHeight": 22,
-<<<<<<< HEAD
-          }
-        }
-        testID="skip-backup-text"
-      >
-        If you lose this Secret Recovery Phrase, you won’t be able to access this wallet.
-      </Text>
-    </View>
-    <View
-      style={
-        {
-          "flexDirection": "row",
-          "gap": 16,
-          "justifyContent": "flex-start",
-          "marginBottom": 8,
-          "marginTop": 24,
-        }
-      }
-    >
-      <TouchableOpacity
-        accessibilityRole="button"
-        accessible={true}
-        activeOpacity={1}
-        onPress={[Function]}
-        onPressIn={[Function]}
-        onPressOut={[Function]}
-        style={
-          {
-            "alignItems": "center",
-            "alignSelf": "stretch",
-            "backgroundColor": "transparent",
-            "borderColor": "#4459ff",
-            "borderRadius": 12,
-            "borderWidth": 1,
-            "flex": 1,
-            "flexDirection": "row",
-            "height": 48,
-            "justifyContent": "center",
-            "paddingHorizontal": 16,
-          }
-        }
-=======
           }
         }
         testID="skip-backup-text"
@@ -193,7 +143,6 @@
             "paddingHorizontal": 16,
           }
         }
->>>>>>> 05d3e30f
         testID="Cancel-Skip"
         type="Secondary"
       >
@@ -201,13 +150,8 @@
           accessibilityRole="text"
           style={
             {
-<<<<<<< HEAD
-              "color": "#4459ff",
-              "fontFamily": "CentraNo1-Medium",
-=======
               "color": "#121314",
               "fontFamily": "Geist Medium",
->>>>>>> 05d3e30f
               "fontSize": 16,
               "fontWeight": "500",
               "letterSpacing": 0,
@@ -237,10 +181,7 @@
             "height": 48,
             "justifyContent": "center",
             "opacity": 0.5,
-<<<<<<< HEAD
-=======
             "overflow": "hidden",
->>>>>>> 05d3e30f
             "paddingHorizontal": 16,
           }
         }
@@ -252,11 +193,7 @@
           style={
             {
               "color": "#ffffff",
-<<<<<<< HEAD
-              "fontFamily": "CentraNo1-Medium",
-=======
               "fontFamily": "Geist Medium",
->>>>>>> 05d3e30f
               "fontSize": 16,
               "fontWeight": "500",
               "letterSpacing": 0,
@@ -310,14 +247,8 @@
       style={
         {
           "color": "#121314",
-<<<<<<< HEAD
-          "fontFamily": "CentraNo1-Bold",
-          "fontSize": 18,
-          "fontWeight": "700",
-=======
           "fontFamily": "Geist Bold",
           "fontSize": 18,
->>>>>>> 05d3e30f
           "letterSpacing": 0,
           "lineHeight": 24,
         }
@@ -374,14 +305,8 @@
         style={
           {
             "color": "#121314",
-<<<<<<< HEAD
-            "fontFamily": "CentraNo1-Book",
-            "fontSize": 14,
-            "fontWeight": "400",
-=======
             "fontFamily": "Geist Regular",
             "fontSize": 14,
->>>>>>> 05d3e30f
             "letterSpacing": 0,
             "lineHeight": 22,
           }
@@ -413,23 +338,15 @@
           {
             "alignItems": "center",
             "alignSelf": "stretch",
-<<<<<<< HEAD
-            "backgroundColor": "transparent",
-            "borderColor": "#4459ff",
-=======
             "backgroundColor": "#3c4d9d1a",
             "borderColor": "transparent",
->>>>>>> 05d3e30f
             "borderRadius": 12,
             "borderWidth": 1,
             "flex": 1,
             "flexDirection": "row",
             "height": 48,
             "justifyContent": "center",
-<<<<<<< HEAD
-=======
             "overflow": "hidden",
->>>>>>> 05d3e30f
             "paddingHorizontal": 16,
           }
         }
@@ -440,16 +357,9 @@
           accessibilityRole="text"
           style={
             {
-<<<<<<< HEAD
-              "color": "#4459ff",
-              "fontFamily": "CentraNo1-Medium",
-              "fontSize": 16,
-              "fontWeight": "500",
-=======
               "color": "#121314",
               "fontFamily": "Geist Medium",
               "fontSize": 16,
->>>>>>> 05d3e30f
               "letterSpacing": 0,
               "lineHeight": 24,
             }
@@ -477,10 +387,7 @@
             "height": 48,
             "justifyContent": "center",
             "opacity": 0.5,
-<<<<<<< HEAD
-=======
             "overflow": "hidden",
->>>>>>> 05d3e30f
             "paddingHorizontal": 16,
           }
         }
@@ -492,14 +399,8 @@
           style={
             {
               "color": "#ffffff",
-<<<<<<< HEAD
-              "fontFamily": "CentraNo1-Medium",
-              "fontSize": 16,
-              "fontWeight": "500",
-=======
               "fontFamily": "Geist Medium",
               "fontSize": 16,
->>>>>>> 05d3e30f
               "letterSpacing": 0,
               "lineHeight": 24,
             }
