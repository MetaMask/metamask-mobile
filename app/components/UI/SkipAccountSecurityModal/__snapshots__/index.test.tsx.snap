--- conflicted
+++ resolved
@@ -1,10 +1,6 @@
 // Jest Snapshot v1, https://goo.gl/fbAQLP
 
-<<<<<<< HEAD
-exports[`SkipAccountSecurityModal should render correctly 1`] = `
-=======
 exports[`SkipAccountSecurityModal with empty route params renders matches snapshot 1`] = `
->>>>>>> 3f1447f5
 <div
   data-testid="mock-bottom-sheet"
 >
@@ -25,8 +21,6 @@
       fill="currentColor"
       height={24}
       name="Danger"
-<<<<<<< HEAD
-=======
       style={
         {
           "alignSelf": "center",
@@ -233,7 +227,6 @@
       fill="currentColor"
       height={24}
       name="Danger"
->>>>>>> 3f1447f5
       style={
         {
           "alignSelf": "center",
@@ -395,10 +388,7 @@
             "paddingHorizontal": 16,
           }
         }
-<<<<<<< HEAD
-=======
         testID="Skip-button"
->>>>>>> 3f1447f5
         type="Primary"
       >
         <Text
