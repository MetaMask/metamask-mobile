import React, { useState, useRef } from 'react';
import Icon, {
  IconName,
  IconSize,
} from '../../../component-library/components/Icons/Icon';
import { View, StyleSheet, Platform } from 'react-native';
import { strings } from '../../../../locales/i18n';
import Text, {
  TextVariant,
  TextColor,
} from '../../../component-library/components/Texts/Text';
import PropTypes from 'prop-types';
import { useTheme } from '../../../util/theme';
import generateTestId from '../../../../wdio/utils/generateTestId';
import { SkipAccountSecurityModalSelectorsIDs } from '../../../../e2e/selectors/Onboarding/SkipAccountSecurityModal.selectors';
import BottomSheet from '../../../component-library/components/BottomSheets/BottomSheet';
import Checkbox from '../../../component-library/components/Checkbox';
import Button, {
  ButtonSize,
  ButtonVariants,
  ButtonWidthTypes,
} from '../../../component-library/components/Buttons/Button';
import { useNavigation } from '@react-navigation/native';

const createStyles = (colors) =>
  StyleSheet.create({
    imageWarning: {
      alignSelf: 'center',
      color: colors.error.default,
<<<<<<< HEAD
      marginBottom: 16,
    },
    modalNoBorder: {
      borderTopWidth: 0,
      paddingHorizontal: 0,
    },
    skipTitle: {
      fontSize: 24,
      marginTop: 12,
=======
>>>>>>> aa2f5a69
      marginBottom: 16,
    },
    skipModalContainer: {
      flexDirection: 'column',
      justifyContent: 'center',
      alignItems: 'center',
      paddingHorizontal: 16,
      paddingTop: 16,
      width: '100%',
<<<<<<< HEAD
    },
    skipModalXButton: {
      alignItems: 'flex-end',
    },
    skipModalXIcon: {
      fontSize: 16,
      color: colors.text.default,
=======
>>>>>>> aa2f5a69
    },
    skipModalActionButtons: {
      flexDirection: 'row',
      alignItems: 'flex-start',
      paddingHorizontal: 16,
      marginTop: 16,
    },
    skipModalCheckbox: {
      height: 18,
      width: 18,
      marginRight: 12,
      marginTop: 3,
    },
    ctaContainer: {
      flexDirection: 'row',
      justifyContent: 'flex-start',
      gap: 16,
      marginTop: 24,
      marginBottom: Platform.select({
        ios: 8,
        macos: 8,
        default: 16,
      }),
    },
    button: {
      flex: 1,
    },
    skipButton: {
      flex: 1,
      backgroundColor: colors.error.default,
    },
    ctaContainer: {
      flexDirection: 'row',
      justifyContent: 'flex-start',
      gap: 16,
      marginTop: 24,
      marginBottom: Platform.select({
        ios: 8,
        macos: 8,
        default: 16,
      }),
    },
    button: {
      flex: 1,
    },
    skipButton: {
      flex: 1,
      backgroundColor: colors.error.default,
    },
  });

const SkipAccountSecurityModal = ({ route }) => {
  const sheetRef = useRef(null);
  const { colors } = useTheme();
  const styles = createStyles(colors);
  const navigation = useNavigation();

  const [skipCheckbox, setSkipCheckbox] = useState(false);

  const toggleSkipCheckbox = () => {
    setSkipCheckbox(!skipCheckbox);
  };

  const onConfirmAction = () => {
    navigation.goBack();
    if (route?.params?.onConfirm) {
      route.params.onConfirm();
    }
  };

  const onCancelAction = () => {
    navigation.goBack();
    if (route?.params?.onCancel) {
      route.params.onCancel();
    }
  };

  return (
    <BottomSheet ref={sheetRef}>
      <View style={styles.skipModalContainer}>
        <Icon
<<<<<<< HEAD
          name={IconName.DangerSolid}
=======
          name={IconName.Danger}
>>>>>>> aa2f5a69
          size={IconSize.Lg}
          style={styles.imageWarning}
          {...generateTestId(Platform, 'skip-backup-warning')}
        />

        <Text variant={TextVariant.HeadingMD} color={TextColor.Default}>
          {strings('account_backup_step_1.skip_title')}
        </Text>

        <View
          style={styles.skipModalActionButtons}
          testID={SkipAccountSecurityModalSelectorsIDs.CONTAINER}
        >
          <Checkbox
            style={styles.skipModalCheckbox}
            isChecked={skipCheckbox}
            onPress={toggleSkipCheckbox}
            testID={
              SkipAccountSecurityModalSelectorsIDs.iOS_SKIP_BACKUP_BUTTON_ID
            }
          />
          <Text
            onPress={toggleSkipCheckbox}
            variant={TextVariant.BodySM}
            color={TextColor.Default}
            testID={
              SkipAccountSecurityModalSelectorsIDs.ANDROID_SKIP_BACKUP_BUTTON_ID
            }
          >
            {strings('account_backup_step_1.skip_check')}
          </Text>
        </View>

        <View style={styles.ctaContainer}>
          <Button
            onPress={onCancelAction}
            label={strings('account_backup_step_1.skip_button_cancel')}
            type={ButtonVariants.Secondary}
            size={ButtonSize.Lg}
            variant={ButtonVariants.Secondary}
            width={ButtonWidthTypes.Full}
            style={styles.button}
<<<<<<< HEAD
            testID={SkipAccountSecurityModalSelectorsIDs.CANCEL_BUTTON}
=======
>>>>>>> aa2f5a69
          />
          <Button
            onPress={onConfirmAction}
            label={strings('account_backup_step_1.skip_button_confirm')}
            type={ButtonVariants.Primary}
            size={ButtonSize.Lg}
            variant={ButtonVariants.Primary}
            width={ButtonWidthTypes.Full}
            style={styles.skipButton}
            isDisabled={!skipCheckbox}
<<<<<<< HEAD
            testID={SkipAccountSecurityModalSelectorsIDs.SKIP_BUTTON}
=======
>>>>>>> aa2f5a69
          />
        </View>
      </View>
    </BottomSheet>
  );
};

const propTypes = {
  route: PropTypes.shape({
    params: PropTypes.shape({
      onConfirm: PropTypes.func,
      onCancel: PropTypes.func,
    }),
  }),
};

SkipAccountSecurityModal.propTypes = propTypes;

export default SkipAccountSecurityModal;<|MERGE_RESOLUTION|>--- conflicted
+++ resolved
@@ -27,18 +27,6 @@
     imageWarning: {
       alignSelf: 'center',
       color: colors.error.default,
-<<<<<<< HEAD
-      marginBottom: 16,
-    },
-    modalNoBorder: {
-      borderTopWidth: 0,
-      paddingHorizontal: 0,
-    },
-    skipTitle: {
-      fontSize: 24,
-      marginTop: 12,
-=======
->>>>>>> aa2f5a69
       marginBottom: 16,
     },
     skipModalContainer: {
@@ -48,16 +36,6 @@
       paddingHorizontal: 16,
       paddingTop: 16,
       width: '100%',
-<<<<<<< HEAD
-    },
-    skipModalXButton: {
-      alignItems: 'flex-end',
-    },
-    skipModalXIcon: {
-      fontSize: 16,
-      color: colors.text.default,
-=======
->>>>>>> aa2f5a69
     },
     skipModalActionButtons: {
       flexDirection: 'row',
@@ -70,24 +48,6 @@
       width: 18,
       marginRight: 12,
       marginTop: 3,
-    },
-    ctaContainer: {
-      flexDirection: 'row',
-      justifyContent: 'flex-start',
-      gap: 16,
-      marginTop: 24,
-      marginBottom: Platform.select({
-        ios: 8,
-        macos: 8,
-        default: 16,
-      }),
-    },
-    button: {
-      flex: 1,
-    },
-    skipButton: {
-      flex: 1,
-      backgroundColor: colors.error.default,
     },
     ctaContainer: {
       flexDirection: 'row',
@@ -139,11 +99,7 @@
     <BottomSheet ref={sheetRef}>
       <View style={styles.skipModalContainer}>
         <Icon
-<<<<<<< HEAD
-          name={IconName.DangerSolid}
-=======
           name={IconName.Danger}
->>>>>>> aa2f5a69
           size={IconSize.Lg}
           style={styles.imageWarning}
           {...generateTestId(Platform, 'skip-backup-warning')}
@@ -186,10 +142,7 @@
             variant={ButtonVariants.Secondary}
             width={ButtonWidthTypes.Full}
             style={styles.button}
-<<<<<<< HEAD
             testID={SkipAccountSecurityModalSelectorsIDs.CANCEL_BUTTON}
-=======
->>>>>>> aa2f5a69
           />
           <Button
             onPress={onConfirmAction}
@@ -200,10 +153,7 @@
             width={ButtonWidthTypes.Full}
             style={styles.skipButton}
             isDisabled={!skipCheckbox}
-<<<<<<< HEAD
             testID={SkipAccountSecurityModalSelectorsIDs.SKIP_BUTTON}
-=======
->>>>>>> aa2f5a69
           />
         </View>
       </View>
