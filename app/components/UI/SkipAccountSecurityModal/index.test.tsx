import React from 'react';
import SkipAccountSecurityModal from './';
import { strings } from '../../../../locales/i18n';
import { useNavigation } from '@react-navigation/native';
import renderWithProvider from '../../../util/test/renderWithProvider';
import { fireEvent } from '@testing-library/react-native';
import { SkipAccountSecurityModalSelectorsIDs } from '../../../../e2e/selectors/Onboarding/SkipAccountSecurityModal.selectors';
import { Platform } from 'react-native';

const mockOnConfirm = jest.fn();
const mockOnCancel = jest.fn();

jest.mock('@react-navigation/native', () => {
  const actualNav = jest.requireActual('@react-navigation/native');
  return {
    ...actualNav,
    useNavigation: jest.fn(),
    useFocusEffect: jest.fn(),
  };
});

jest.mock('react-native', () => {
  const originalModule = jest.requireActual('react-native');
  return {
    ...originalModule,
    Platform: {
      ...originalModule.Platform,
      OS: 'ios', // Mock Platform.OS as 'ios'
    },
  };
});

jest.mock(
  '../../../component-library/components/BottomSheets/BottomSheet',
  () => ({
    __esModule: true,
    default: jest.fn(({ children }, ref) => {
      const onCloseBottomSheet = jest.fn();
      if (ref && typeof ref === 'function') {
        ref({ onCloseBottomSheet });
      }
      return <div data-testid="mock-bottom-sheet">{children}</div>;
    }),
  }),
);

describe('SkipAccountSecurityModal', () => {
<<<<<<< HEAD
=======
  beforeEach(() => {
    jest.clearAllMocks();
  });

>>>>>>> aa2f5a69
  const setupTest = () => {
    const mockNavigate = jest.fn();
    const mockGoBack = jest.fn();
    const mockSetOptions = jest.fn();

    (useNavigation as jest.Mock).mockReturnValue({
      navigate: mockNavigate,
      goBack: mockGoBack,
      setOptions: mockSetOptions,
      addListener: jest.fn(),
      removeListener: jest.fn(),
      isFocused: jest.fn(),
      reset: jest.fn(),
    });

    const wrapper = renderWithProvider(
      <SkipAccountSecurityModal
        route={{
          params: {
            onConfirm: mockOnConfirm,
            onCancel: mockOnCancel,
          },
        }}
      />,
    );

    return {
      wrapper,
      mockNavigate,
      mockGoBack,
      mockSetOptions,
    };
  };

  const setupTestWithoutParams = () => {
    const mockNavigate = jest.fn();
    const mockGoBack = jest.fn();
    const mockSetOptions = jest.fn();

    (useNavigation as jest.Mock).mockReturnValue({
      navigate: mockNavigate,
      goBack: mockGoBack,
      setOptions: mockSetOptions,
      addListener: jest.fn(),
      removeListener: jest.fn(),
      isFocused: jest.fn(),
      reset: jest.fn(),
    });

    const wrapper = renderWithProvider(<SkipAccountSecurityModal route={{}} />);

    return {
      wrapper,
      mockNavigate,
      mockGoBack,
      mockSetOptions,
    };
  };

  it('should render correctly', () => {
    const { wrapper } = setupTest();
    expect(wrapper).toMatchSnapshot();
  });

  it('should render cta actions', () => {
    const { wrapper } = setupTest();

    const cancelButton = wrapper.getByRole('button', {
      name: strings('account_backup_step_1.skip_button_cancel'),
    });
    const confirmButton = wrapper.getByRole('button', {
      name: strings('account_backup_step_1.skip_button_confirm'),
    });

    expect(cancelButton).toBeTruthy();
    expect(confirmButton).toBeTruthy();
  });

  it('should render cta actions without params', () => {
    const { wrapper } = setupTestWithoutParams();

    const cancelButton = wrapper.getByRole('button', {
      name: strings('account_backup_step_1.skip_button_cancel'),
    });
    const confirmButton = wrapper.getByRole('button', {
      name: strings('account_backup_step_1.skip_button_confirm'),
    });

    expect(cancelButton).toBeTruthy();
    expect(confirmButton).toBeTruthy();
  });

  it('should render cta actions and actions are called', () => {
    Platform.OS = 'android';

    const { wrapper, mockGoBack } = setupTest();

    const cancelButton = wrapper.getByRole('button', {
      name: strings('account_backup_step_1.skip_button_cancel'),
    });
    const confirmButton = wrapper.getByRole('button', {
      name: strings('account_backup_step_1.skip_button_confirm'),
    });
    const checkbox = wrapper.getByTestId(
      SkipAccountSecurityModalSelectorsIDs.iOS_SKIP_BACKUP_BUTTON_ID,
    );

    expect(cancelButton).toBeEnabled();
    expect(confirmButton.props.disabled).toBe(true);
    expect(checkbox.props.disabled).toBe(false);

    fireEvent.press(checkbox);
    expect(confirmButton.props.disabled).toBe(false);

    fireEvent.press(cancelButton);
    expect(mockGoBack).toHaveBeenCalledTimes(1);
    expect(mockOnCancel).toHaveBeenCalledTimes(1);
    expect(mockOnConfirm).toHaveBeenCalledTimes(0);

    fireEvent.press(confirmButton);
    expect(mockGoBack).toHaveBeenCalledTimes(2);
    expect(mockOnCancel).toHaveBeenCalledTimes(1);
    expect(mockOnConfirm).toHaveBeenCalledTimes(1);
  });

  it('should handle onCancel when route params are not provided', () => {
    const { wrapper, mockGoBack } = setupTestWithoutParams();

    const cancelButton = wrapper.getByRole('button', {
      name: strings('account_backup_step_1.skip_button_cancel'),
    });

    fireEvent.press(cancelButton);
    expect(mockGoBack).toHaveBeenCalledTimes(1);
  });

  it('should handle onConfirm when route params are not provided', () => {
    const { wrapper, mockGoBack } = setupTestWithoutParams();

    const confirmButton = wrapper.getByRole('button', {
      name: strings('account_backup_step_1.skip_button_confirm'),
    });

    fireEvent.press(confirmButton);
    expect(mockGoBack).toHaveBeenCalledTimes(1);
  });
});<|MERGE_RESOLUTION|>--- conflicted
+++ resolved
@@ -45,13 +45,10 @@
 );
 
 describe('SkipAccountSecurityModal', () => {
-<<<<<<< HEAD
-=======
   beforeEach(() => {
     jest.clearAllMocks();
   });
 
->>>>>>> aa2f5a69
   const setupTest = () => {
     const mockNavigate = jest.fn();
     const mockGoBack = jest.fn();
