import React, { PureComponent } from 'react';
import Identicon from '../Identicon';
import MaterialIcon from 'react-native-vector-icons/MaterialIcons';
import PropTypes from 'prop-types';
import { StyleSheet, Text, TouchableOpacity, View, ScrollView } from 'react-native';
import { colors, fontStyles } from '../../../styles/common';
import { connect } from 'react-redux';
<<<<<<< HEAD
import { hexToBN } from 'gaba/util';
import { weiToFiat, renderFromWei } from '../../../util/number';
=======
import { toChecksumAddress } from 'ethereumjs-util';
import { hexToBN, weiToFiat, renderFromWei } from '../../../util/number';
>>>>>>> b517b46d
import { getTicker } from '../../../util/transactions';
import PaymentChannelsClient from '../../../core/PaymentChannelsClient';
import { strings } from '../../../../locales/i18n';
import { safeToChecksumAddress } from '../../../util/address';

const styles = StyleSheet.create({
	root: {
		flex: 1
	},
	componentContainer: {
		position: 'absolute',
		zIndex: 100,
		width: '100%',
		marginTop: 75,
		maxHeight: 200,
		borderColor: colors.grey100,
		borderRadius: 4,
		borderWidth: 1,
		elevation: 11
	},
	activeOption: {
		backgroundColor: colors.white,
		borderColor: colors.grey100,
		borderRadius: 4,
		borderWidth: 1,
		position: 'relative'
	},
	option: {
		flexDirection: 'row',
		paddingHorizontal: 10,
		paddingVertical: 8
	},
	info: {
		...fontStyles.normal,
		fontSize: 12,
		lineHeight: 16
	},
	name: {
		...fontStyles.bold,
		fontSize: 16,
		marginBottom: 4
	},
	icon: {
		paddingRight: 8,
		paddingLeft: 2,
		paddingTop: 1.5
	},
	content: {
		flex: 1,
		paddingHorizontal: 8
	},
	arrow: {
		color: colors.grey100,
		position: 'absolute',
		right: 10,
		top: 25
	},
	optionList: {
		backgroundColor: colors.white,
		borderColor: colors.grey100,
		borderRadius: 4,
		borderWidth: 1,
		paddingBottom: 12,
		paddingTop: 10,
		top: 0,
		left: 0,
		right: 0,
		elevation: 10,
		width: '100%'
	}
});

/**
 * PureComponent that renders a select element populated with accounts from the current keychain
 */
class AccountSelect extends PureComponent {
	static propTypes = {
		/**
		 * List of accounts from the AccountTrackerController
		 */
		accounts: PropTypes.object,
		/**
		 * List of accounts from the PreferencesController
		 */
		identities: PropTypes.object,
		/**
		 * Address of the currently-active account from the PreferencesController
		 */
		selectedAddress: PropTypes.string,
		/**
		 * ETH-to-current currency conversion rate from CurrencyRateController
		 */
		conversionRate: PropTypes.number,
		/**
		 * Currency code for currently-selected currency from CurrencyRateController
		 */
		currentCurrency: PropTypes.string,
		/**
		 * Whether selectable dropdown is enabled or not
		 */
		enabled: PropTypes.bool,
		/**
		 * Callback triggered when a new address is selected
		 */
		onChange: PropTypes.func,
		/**
		 * Address of the currently-selected account
		 */
		value: PropTypes.string,
		/**
		 * Callback to open accounts dropdown
		 */
		openAccountSelect: PropTypes.func,
		/**
		 * Whether accounts dropdown is opened
		 */
		isOpen: PropTypes.bool,
		/**
		 * Primary currency, either ETH or Fiat
		 */
		primaryCurrency: PropTypes.string,
		/**
		 * Current provider ticker
		 */
		ticker: PropTypes.string,
		/**
		 * Transaction object associated with this transaction
		 */
		transaction: PropTypes.object
	};

	static defaultProps = {
		enabled: true
	};

	componentDidMount() {
		const { onChange, selectedAddress } = this.props;
		onChange && onChange(selectedAddress);
	}

	renderActiveOption() {
		const { selectedAddress, accounts, identities, value, isOpen, openAccountSelect } = this.props;
		const targetAddress = safeToChecksumAddress(value) || selectedAddress;
		const account = { ...identities[targetAddress], ...accounts[targetAddress] };
		return (
			<View style={styles.activeOption}>
				{this.props.enabled && <MaterialIcon name={'arrow-drop-down'} size={24} style={styles.arrow} />}
				{this.renderOption(account, () => {
					openAccountSelect && openAccountSelect(!isOpen);
				})}
			</View>
		);
	}

	renderOption(account, onPress) {
		const {
			conversionRate,
			currentCurrency,
			primaryCurrency,
			ticker,
			transaction: { paymentChannelTransaction }
		} = this.props;
		const balance = hexToBN(account.balance);

		// render balances according to selected 'primaryCurrency'
		let mainBalance, secondaryBalance;
		if (paymentChannelTransaction) {
			const state = PaymentChannelsClient.getState();
			mainBalance = `${state.balance} ${strings('unit.dai')}`;
		} else if (primaryCurrency === 'ETH') {
			mainBalance = renderFromWei(balance) + ' ' + getTicker(ticker);
			secondaryBalance = weiToFiat(balance, conversionRate, currentCurrency.toUpperCase());
		} else {
			mainBalance = weiToFiat(balance, conversionRate, currentCurrency.toUpperCase());
			secondaryBalance = renderFromWei(balance) + ' ' + getTicker(ticker);
		}

		return (
			<TouchableOpacity
				key={account.address}
				onPress={onPress}
				disabled={!this.props.enabled}
				style={styles.option}
			>
				<View style={styles.icon}>
					<Identicon address={account.address} diameter={22} />
				</View>
				<View style={styles.content}>
					<Text numberOfLines={1} style={styles.name}>
						{account.name}
					</Text>
					<Text style={styles.info}>{mainBalance}</Text>
					{!!secondaryBalance && <Text style={styles.info}>{secondaryBalance}</Text>}
				</View>
			</TouchableOpacity>
		);
	}

	renderOptionList() {
		const { accounts, identities, onChange, openAccountSelect } = this.props;
		return (
			<ScrollView style={styles.componentContainer}>
				<View style={styles.optionList}>
					{Object.keys(identities).map(address =>
						this.renderOption({ ...identities[address], ...accounts[address] }, () => {
							this.setState({ value: address });
							openAccountSelect && openAccountSelect(true);
							onChange && onChange(address);
						})
					)}
				</View>
			</ScrollView>
		);
	}

	render = () => (
		<View style={styles.root}>
			{this.renderActiveOption()}
			{this.props.isOpen && this.props.enabled && this.renderOptionList()}
		</View>
	);
}

const mapStateToProps = state => ({
	accounts: state.engine.backgroundState.AccountTrackerController.accounts,
	conversionRate: state.engine.backgroundState.CurrencyRateController.conversionRate,
	identities: state.engine.backgroundState.PreferencesController.identities,
	currentCurrency: state.engine.backgroundState.CurrencyRateController.currentCurrency,
	selectedAddress: state.engine.backgroundState.PreferencesController.selectedAddress,
	primaryCurrency: state.settings.primaryCurrency,
	ticker: state.engine.backgroundState.NetworkController.provider.ticker,
	transaction: state.transaction
});

export default connect(mapStateToProps)(AccountSelect);<|MERGE_RESOLUTION|>--- conflicted
+++ resolved
@@ -5,13 +5,8 @@
 import { StyleSheet, Text, TouchableOpacity, View, ScrollView } from 'react-native';
 import { colors, fontStyles } from '../../../styles/common';
 import { connect } from 'react-redux';
-<<<<<<< HEAD
-import { hexToBN } from 'gaba/util';
-import { weiToFiat, renderFromWei } from '../../../util/number';
-=======
 import { toChecksumAddress } from 'ethereumjs-util';
 import { hexToBN, weiToFiat, renderFromWei } from '../../../util/number';
->>>>>>> b517b46d
 import { getTicker } from '../../../util/transactions';
 import PaymentChannelsClient from '../../../core/PaymentChannelsClient';
 import { strings } from '../../../../locales/i18n';
