--- conflicted
+++ resolved
@@ -173,13 +173,8 @@
 		// render balances according to selected 'primaryCurrency'
 		let mainBalance, secondaryBalance;
 		if (paymentChannelTransaction) {
-<<<<<<< HEAD
 			const state = InstaPay.getState();
-			mainBalance = `${state.balance} ${strings('unit.dai')}`;
-=======
-			const state = PaymentChannelsClient.getState();
 			mainBalance = `${state.balance} ${strings('unit.sai')}`;
->>>>>>> b9df17bb
 		} else if (primaryCurrency === 'ETH') {
 			mainBalance = renderFromWei(balance) + ' ' + getTicker(ticker);
 			secondaryBalance = weiToFiat(balance, conversionRate, currentCurrency.toUpperCase());
