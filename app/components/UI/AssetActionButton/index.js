import React from 'react';
import PropTypes from 'prop-types';
import { Platform, StyleSheet, TouchableOpacity, View } from 'react-native';
import MaterialCommunityIcon from 'react-native-vector-icons/MaterialCommunityIcons';
import Ionicon from 'react-native-vector-icons/Ionicons';
import FeatherIcon from 'react-native-vector-icons/Feather';
import Device from '../../../util/device';
import Text from '../../Base/Text';
import { useTheme } from '../../../util/theme';
import generateTestId from '../../../../wdio/utils/generateTestId';

const createStyles = (colors) =>
  StyleSheet.create({
    button: {
      flexShrink: 1,
      marginHorizontal: 0,
      justifyContent: 'center',
      alignItems: 'center',
      minWidth: 60,
    },
    disabledButton: {
      opacity: 0.5,
    },
    buttonIconWrapper: {
      width: 36,
      height: 36,
      borderRadius: 18,
      paddingTop: Device.isAndroid() ? 2 : 4,
      paddingLeft: 1,
      justifyContent: 'center',
      alignContent: 'center',
      alignItems: 'center',
      backgroundColor: colors.primary.default,
    },
    buttonIcon: {
      justifyContent: 'center',
      alignContent: 'center',
      textAlign: 'center',
      color: colors.primary.inverse,
    },
    buttonText: {
      marginTop: 8,
      marginHorizontal: 3,
      color: colors.primary.default,
      fontSize: 14,
    },
    receive: {
      right: Device.isIos() ? 1 : 0,
      bottom: 1,
      transform: [{ rotate: '90deg' }],
    },
    swapsIcon: {
      right: Device.isAndroid() ? 1 : 0,
      bottom: Device.isAndroid() ? 1 : 0,
    },
    buyIcon: {
      right: Device.isAndroid() ? 0.5 : 0,
      bottom: Device.isAndroid() ? 1 : 2,
    },
  });

<<<<<<< HEAD
=======
// eslint-disable-next-line react/prop-types
>>>>>>> 29c6fd7c
function AssetActionButton({ onPress, icon, label, disabled, testID }) {
  const { colors } = useTheme();
  const styles = createStyles(colors);

  const maxStringLength = 10;

  const getIcon = (type) => {
    switch (type) {
      case 'send': {
        return (
          <MaterialCommunityIcon
            name={'arrow-top-right'}
            size={20}
            style={styles.buttonIcon}
          />
        );
      }
      case 'receive': {
        return (
          <MaterialCommunityIcon
            name={'keyboard-tab'}
            size={20}
            color={colors.primary.inverse}
            style={[styles.buttonIcon, styles.receive]}
          />
        );
      }
      case 'add': {
        return <Ionicon name="ios-add" size={30} style={styles.buttonIcon} />;
      }
      case 'information': {
        return (
          <Ionicon name="md-information" size={30} style={styles.buttonIcon} />
        );
      }
      case 'swap': {
        return (
          <MaterialCommunityIcon
            name="repeat"
            size={22}
            style={[styles.buttonIcon, styles.swapsIcon]}
          />
        );
      }
      case 'buy': {
        return (
          <FeatherIcon
            name="credit-card"
            size={20}
            style={[styles.buttonIcon, styles.buyIcon]}
          />
        );
      }
      default: {
        return null;
      }
    }
  };

  return (
    <TouchableOpacity
      {...generateTestId(Platform, testID)}
      onPress={onPress}
      style={[styles.button, disabled && styles.disabledButton]}
      disabled={disabled}
      testID={testID}
      {...generateTestId(Platform, testID)}
    >
      <View style={styles.buttonIconWrapper}>
        {icon && (typeof icon === 'string' ? getIcon(icon) : icon)}
      </View>
      <Text centered style={styles.buttonText} numberOfLines={1}>
        {label.length > maxStringLength
          ? `${label.substring(0, maxStringLength - 3)}...`
          : label}
      </Text>
    </TouchableOpacity>
  );
}

AssetActionButton.propTypes = {
  onPress: PropTypes.func,
  icon: PropTypes.oneOfType([PropTypes.string, PropTypes.node]),
  label: PropTypes.string,
  disabled: PropTypes.bool,
  testID: PropTypes.string,
};

export default AssetActionButton;<|MERGE_RESOLUTION|>--- conflicted
+++ resolved
@@ -59,10 +59,7 @@
     },
   });
 
-<<<<<<< HEAD
-=======
 // eslint-disable-next-line react/prop-types
->>>>>>> 29c6fd7c
 function AssetActionButton({ onPress, icon, label, disabled, testID }) {
   const { colors } = useTheme();
   const styles = createStyles(colors);
@@ -128,8 +125,6 @@
       onPress={onPress}
       style={[styles.button, disabled && styles.disabledButton]}
       disabled={disabled}
-      testID={testID}
-      {...generateTestId(Platform, testID)}
     >
       <View style={styles.buttonIconWrapper}>
         {icon && (typeof icon === 'string' ? getIcon(icon) : icon)}
@@ -148,7 +143,6 @@
   icon: PropTypes.oneOfType([PropTypes.string, PropTypes.node]),
   label: PropTypes.string,
   disabled: PropTypes.bool,
-  testID: PropTypes.string,
 };
 
 export default AssetActionButton;