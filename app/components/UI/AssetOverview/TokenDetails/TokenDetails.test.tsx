import { MarketDataDetails } from '@metamask/assets-controllers';
import { Hex } from '@metamask/utils';
import React from 'react';
import {
  selectConversionRate,
  selectCurrentCurrency,
} from '../../../../selectors/currencyRateController';
import {
  selectEvmTicker,
  selectProviderConfig,
} from '../../../../selectors/networkController';
import { selectTokenList } from '../../../../selectors/tokenListController';
import { selectContractExchangeRates } from '../../../../selectors/tokenRatesController';
import { backgroundState } from '../../../../util/test/initial-root-state';
import renderWithProvider from '../../../../util/test/renderWithProvider';
import TokenDetails from './';
// eslint-disable-next-line import/no-namespace
import * as reactRedux from 'react-redux';
<<<<<<< HEAD
import { strings } from '../../../../../locales/i18n';
import { selectMultichainAssetsRates } from '../../../../selectors/multichain';
import { selectIsEvmNetworkSelected } from '../../../../selectors/multichainNetworkController';
import { selectStablecoinLendingEnabledFlag } from '../../Earn/selectors/featureFlags';
=======
import { selectMultichainAssetsRates } from '../../../../selectors/multichain';
import { selectIsEvmNetworkSelected } from '../../../../selectors/multichainNetworkController';
>>>>>>> 961a5281

jest.mock('../../../../core/Engine', () => ({
  getTotalEvmFiatAccountBalance: jest.fn(),
  context: {
    TokensController: {},
  },
}));

jest.mock('react-redux', () => ({
  ...jest.requireActual('react-redux'),
  useSelector: jest.fn(),
}));

jest.mock('../../Earn/selectors/featureFlags', () => ({
  selectStablecoinLendingEnabledFlag: jest.fn(() => false),
}));

const mockNavigate = jest.fn();

jest.mock('@react-navigation/native', () => {
  const actualReactNavigation = jest.requireActual('@react-navigation/native');
  return {
    ...actualReactNavigation,
    useNavigation: () => ({
      navigate: mockNavigate,
    }),
  };
});

const initialState = {
  engine: {
    backgroundState: {
      ...backgroundState,
    },
  },
  settings: {
    primaryCurrency: 'usd',
    hideZeroBalanceTokens: true,
  },
};

const mockDAI = {
  address: '0x6b175474e89094c44da98b954eedeac495271d0f',
  aggregators: ['Metamask', 'Coinmarketcap'],
  balanceFiat: '$6.49',
  balance: '649',
  logo: 'logo-src',
  decimals: 18,
  image:
    'https://static.cx.metamask.io/api/v1/tokenIcons/1/0x6b175474e89094c44da98b954eedeac495271d0f.png',
  name: 'Dai Stablecoin',
  symbol: 'DAI',
  isETH: false,
  hasBalanceError: false,
  chainId: '0x1',
};
const mockAssets = {
  '0x6b175474e89094c44da98b954eedeac495271d0f': mockDAI,
};
const mockExchangeRate = 2712.15;
const mockCurrentCurrency = 'usd';
const mockContractExchangeRates = {
  '0x6B175474E89094C44Da98b954EedeAC495271d0F': {
    allTimeHigh: 0.00045049491236145674,
    allTimeLow: 0.00032567089582484455,
    circulatingSupply: 5210102796.32321,
    currency: 'ETH',
    dilutedMarketCap: 1923097.9291743594,
    high1d: 0.0003703658992610993,
    id: 'dai',
    low1d: 0.00036798603064620616,
    marketCap: 1923097.9291743594,
    marketCapPercentChange1d: -0.03026,
    price: 0.00036902069191213795,
    priceChange1d: 0.00134711,
    pricePercentChange14d: -0.01961306580879152,
    pricePercentChange1d: 0.13497913251736524,
    pricePercentChange1h: -0.15571963819527113,
    pricePercentChange1y: -0.01608509228365429,
    pricePercentChange200d: -0.0287692372426721,
    pricePercentChange30d: -0.08401729203937018,
    pricePercentChange7d: 0.019578202262256407,
    tokenAddress: '0x6B175474E89094C44Da98b954EedeAC495271d0F',
    totalVolume: 54440.464606773865,
  },
};

const mockTokenMarketDataByChainId: Record<
  Hex,
  Record<string, MarketDataDetails>
> = {
  '0x1': {
    '0x6B175474E89094C44Da98b954EedeAC495271d0F': {
      allTimeHigh: 0.00045049491236145674,
      allTimeLow: 0.00032567089582484455,
      circulatingSupply: 5210102796.32321,
      currency: 'ETH',
      dilutedMarketCap: 1923097.9291743594,
      high1d: 0.0003703658992610993,
      low1d: 0.00036798603064620616,
      marketCap: 1923097.9291743594,
      marketCapPercentChange1d: -0.03026,
      price: 0.00036902069191213795,
      priceChange1d: 0.00134711,
      pricePercentChange14d: -0.01961306580879152,
      pricePercentChange1d: 0.13497913251736524,
      pricePercentChange1h: -0.15571963819527113,
      pricePercentChange1y: -0.01608509228365429,
      pricePercentChange200d: -0.0287692372426721,
      pricePercentChange30d: -0.08401729203937018,
      pricePercentChange7d: 0.019578202262256407,
      tokenAddress: '0x6B175474E89094C44Da98b954EedeAC495271d0F',
      totalVolume: 54440.464606773865,
    },
  },
};

describe('TokenDetails', () => {
  beforeAll(() => {
    jest.resetAllMocks();
  });

  const mockSelectors = () => {
    const useSelectorSpy = jest.spyOn(reactRedux, 'useSelector');
    useSelectorSpy.mockImplementation((selectorOrCallback) => {
      const SELECTOR_MOCKS = {
        selectIsEvmNetworkSelected: true,
        selectEvmTokenMarketData: {
          marketData:
            mockTokenMarketDataByChainId['0x1'][
              '0x6B175474E89094C44Da98b954EedeAC495271d0F'
            ],
          metadata: {
            decimals: 18,
            conversionRate: 2712.15,
            aggregators: ['Metamask', 'Coinmarketcap'],
          },
        },
        selectTokenMarketDataByChainId: {},
        selectConversionRateBySymbol: mockExchangeRate,
        selectNativeCurrencyByChainId: 'ETH',
        selectMultichainAssetsRates: {},
      } as const;

      if (typeof selectorOrCallback === 'function') {
        const selectorString = selectorOrCallback.toString();
        const matchedSelector = Object.keys(SELECTOR_MOCKS).find((key) =>
          selectorString.includes(key),
        );
        if (matchedSelector) {
          return SELECTOR_MOCKS[matchedSelector as keyof typeof SELECTOR_MOCKS];
        }
      }

      switch (selectorOrCallback) {
        case selectTokenList:
          return mockAssets;
        case selectContractExchangeRates:
          return {};
        case selectConversionRate:
          return mockExchangeRate;
        case selectCurrentCurrency:
          return mockCurrentCurrency;
        case selectProviderConfig:
          return { ticker: 'ETH' };
        case selectEvmTicker:
          return 'ETH';
        case selectMultichainAssetsRates:
          return {};
        case selectIsEvmNetworkSelected:
          return true;
<<<<<<< HEAD
        case selectStablecoinLendingEnabledFlag:
          return false;
=======
>>>>>>> 961a5281
        default:
          return undefined;
      }
    });
  };

  it('should render correctly', () => {
    mockSelectors();

    const { toJSON, getByText } = renderWithProvider(
      <TokenDetails asset={mockDAI} />,
      {
        state: initialState,
      },
    );

    expect(getByText('Token details')).toBeDefined();
    expect(getByText('Contract address')).toBeDefined();
    expect(getByText('0x6B175...71d0F')).toBeDefined();
    expect(getByText('Token decimal')).toBeDefined();
    expect(getByText('18')).toBeDefined();
    expect(getByText('Token list')).toBeDefined();
    expect(getByText('Metamask, Coinmarketcap')).toBeDefined();
    expect(getByText('Market details')).toBeDefined();
    expect(getByText('Market Cap')).toBeDefined();
    expect(getByText('Total Volume (24h)')).toBeDefined();
    expect(getByText('$147.65M')).toBeDefined();
    expect(getByText('Volume / Market Cap')).toBeDefined();
    expect(getByText('2.83%')).toBeDefined();
    expect(getByText('Circulating supply')).toBeDefined();
    expect(getByText('5.21B')).toBeDefined();
    expect(getByText('All time high')).toBeDefined();
    expect(getByText('$1.22')).toBeDefined();
    expect(getByText('All time low')).toBeDefined();
    expect(getByText('$0.88')).toBeDefined();
    expect(getByText('2.83%')).toBeDefined();
    expect(getByText('Fully diluted')).toBeDefined();
    expect(toJSON()).toMatchSnapshot();
  });

  it('should render Token Details without Market Details when marketData is null', () => {
    const useSelectorSpy = jest.spyOn(reactRedux, 'useSelector');
    const SELECTOR_MOCKS = {
      selectTokenMarketDataByChainId: {},
      selectConversionRateBySymbol: mockExchangeRate,
      selectNativeCurrencyByChainId: 'ETH',
      selectMultichainAssetsRates: {},
      selectEvmTokenMarketData: {
        marketData:
          mockTokenMarketDataByChainId['0x1'][
            '0x6b175474e89094c44da98b954eedeac495271d0f'
          ],
        metadata: {
          decimals: 18,
          conversionRate: 2712.15,
          aggregators: ['Metamask', 'Coinmarketcap'],
        },
      },
    } as const;


    useSelectorSpy.mockImplementation((selectorOrCallback) => {
      if (typeof selectorOrCallback === 'function') {
        const selectorString = selectorOrCallback.toString();
        const matchedSelector = Object.keys(SELECTOR_MOCKS).find((key) =>
          selectorString.includes(key),
        );
        if (matchedSelector) {
          return SELECTOR_MOCKS[matchedSelector as keyof typeof SELECTOR_MOCKS];
        }
      }

      switch (selectorOrCallback) {
        case selectTokenList:
          return mockAssets;
        case selectContractExchangeRates:
          return {};
        case selectConversionRate:
          return mockExchangeRate;
        case selectCurrentCurrency:
          return mockCurrentCurrency;
        case selectProviderConfig:
          return { ticker: 'ETH' };
        case selectEvmTicker:
          return 'ETH';
        case selectMultichainAssetsRates:
          return {};
        default:
          return undefined;
      }
    });

    const { getByText, queryByText } = renderWithProvider(
      <TokenDetails asset={mockDAI} />,
      {
        state: initialState,
      },
    );

    expect(getByText('Token details')).toBeDefined();
    expect(queryByText('Market details')).toBeNull();
  });

  it('should render MarketDetails without TokenDetails when tokenList is null', () => {
    const useSelectorSpy = jest.spyOn(reactRedux, 'useSelector');
    useSelectorSpy.mockImplementation((selectorOrCallback) => {
      const SELECTOR_MOCKS = {
        selectEvmTokenMarketData: {
          marketData:
            mockTokenMarketDataByChainId['0x1'][
              '0x6B175474E89094C44Da98b954EedeAC495271d0F'
            ],
        },
        selectConversionRateBySymbol: mockExchangeRate,
        selectNativeCurrencyByChainId: 'ETH',
      } as const;

      if (typeof selectorOrCallback === 'function') {
        const selectorString = selectorOrCallback.toString();
        const matchedSelector = Object.keys(SELECTOR_MOCKS).find((key) =>
          selectorString.includes(key),
        );
        if (matchedSelector) {
          return SELECTOR_MOCKS[matchedSelector as keyof typeof SELECTOR_MOCKS];
        }
      }

      switch (selectorOrCallback) {
        case selectContractExchangeRates:
          return mockContractExchangeRates;
        case selectConversionRate:
          return mockExchangeRate;
        case selectCurrentCurrency:
          return mockCurrentCurrency;
        case selectMultichainAssetsRates:
          return {};
        case selectIsEvmNetworkSelected:
          return true;
        default:
          return undefined;
      }
    });

    const { getByText, queryByText, debug } = renderWithProvider(
      <TokenDetails asset={mockDAI} />,
      { state: initialState },
    );
    debug();
    expect(queryByText('Token details')).toBeNull();
    expect(getByText('Market details')).toBeDefined();
  });
<<<<<<< HEAD

  it('renders EarnEmptyStateCta if asset can be lent and balance is not zero', () => {
    const useSelectorSpy = jest.spyOn(reactRedux, 'useSelector');
    const SELECTOR_MOCKS = {
      selectTokenMarketDataByChainId: {},
      selectConversionRateBySymbol: mockExchangeRate,
      selectNativeCurrencyByChainId: 'ETH',
    } as const;

    useSelectorSpy.mockImplementation((selectorOrCallback) => {
      if (typeof selectorOrCallback === 'function') {
        const selectorString = selectorOrCallback.toString();
        const matchedSelector = Object.keys(SELECTOR_MOCKS).find((key) =>
          selectorString.includes(key),
        );
        if (matchedSelector) {
          return SELECTOR_MOCKS[matchedSelector as keyof typeof SELECTOR_MOCKS];
        }
      }

      switch (selectorOrCallback) {
        case selectTokenList:
          return mockAssets;
        case selectContractExchangeRates:
          return {};
        case selectConversionRate:
          return mockExchangeRate;
        case selectCurrentCurrency:
          return mockCurrentCurrency;
        case selectProviderConfig:
          return { ticker: 'ETH' };
        case selectEvmTicker:
          return 'ETH';
        case selectMultichainAssetsRates:
          return {};
        case selectStablecoinLendingEnabledFlag:
          return true;
        default:
          return undefined;
      }
    });

    const { getByText } = renderWithProvider(<TokenDetails asset={mockDAI} />, {
      state: initialState,
    });

    expect(
      getByText(
        strings('earn.empty_state_cta.heading', {
          tokenSymbol: mockDAI.symbol,
        }),
      ),
    ).toBeDefined();
    expect(
      getByText(strings('earn.empty_state_cta.start_earning')),
    ).toBeDefined();
  });

  it('does not render EarnEmptyCta if asset can be lent but balance is zero', () => {
    mockSelectors();

    const mockDaiWithoutBalance = {
      ...mockDAI,
      balanceFiat: '$0.00',
      balance: '0',
    };

    const { queryByText } = renderWithProvider(
      <TokenDetails asset={mockDaiWithoutBalance} />,
      {
        state: initialState,
      },
    );

    expect(
      queryByText(
        strings('earn.empty_state_cta.heading', {
          tokenSymbol: mockDAI.symbol,
        }),
      ),
    ).toBeNull();
    expect(
      queryByText(strings('earn.empty_state_cta.start_earning')),
    ).toBeNull();
  });
=======
>>>>>>> 961a5281
});<|MERGE_RESOLUTION|>--- conflicted
+++ resolved
@@ -16,15 +16,8 @@
 import TokenDetails from './';
 // eslint-disable-next-line import/no-namespace
 import * as reactRedux from 'react-redux';
-<<<<<<< HEAD
-import { strings } from '../../../../../locales/i18n';
 import { selectMultichainAssetsRates } from '../../../../selectors/multichain';
 import { selectIsEvmNetworkSelected } from '../../../../selectors/multichainNetworkController';
-import { selectStablecoinLendingEnabledFlag } from '../../Earn/selectors/featureFlags';
-=======
-import { selectMultichainAssetsRates } from '../../../../selectors/multichain';
-import { selectIsEvmNetworkSelected } from '../../../../selectors/multichainNetworkController';
->>>>>>> 961a5281
 
 jest.mock('../../../../core/Engine', () => ({
   getTotalEvmFiatAccountBalance: jest.fn(),
@@ -196,11 +189,6 @@
           return {};
         case selectIsEvmNetworkSelected:
           return true;
-<<<<<<< HEAD
-        case selectStablecoinLendingEnabledFlag:
-          return false;
-=======
->>>>>>> 961a5281
         default:
           return undefined;
       }
@@ -261,7 +249,6 @@
       },
     } as const;
 
-
     useSelectorSpy.mockImplementation((selectorOrCallback) => {
       if (typeof selectorOrCallback === 'function') {
         const selectorString = selectorOrCallback.toString();
@@ -352,92 +339,4 @@
     expect(queryByText('Token details')).toBeNull();
     expect(getByText('Market details')).toBeDefined();
   });
-<<<<<<< HEAD
-
-  it('renders EarnEmptyStateCta if asset can be lent and balance is not zero', () => {
-    const useSelectorSpy = jest.spyOn(reactRedux, 'useSelector');
-    const SELECTOR_MOCKS = {
-      selectTokenMarketDataByChainId: {},
-      selectConversionRateBySymbol: mockExchangeRate,
-      selectNativeCurrencyByChainId: 'ETH',
-    } as const;
-
-    useSelectorSpy.mockImplementation((selectorOrCallback) => {
-      if (typeof selectorOrCallback === 'function') {
-        const selectorString = selectorOrCallback.toString();
-        const matchedSelector = Object.keys(SELECTOR_MOCKS).find((key) =>
-          selectorString.includes(key),
-        );
-        if (matchedSelector) {
-          return SELECTOR_MOCKS[matchedSelector as keyof typeof SELECTOR_MOCKS];
-        }
-      }
-
-      switch (selectorOrCallback) {
-        case selectTokenList:
-          return mockAssets;
-        case selectContractExchangeRates:
-          return {};
-        case selectConversionRate:
-          return mockExchangeRate;
-        case selectCurrentCurrency:
-          return mockCurrentCurrency;
-        case selectProviderConfig:
-          return { ticker: 'ETH' };
-        case selectEvmTicker:
-          return 'ETH';
-        case selectMultichainAssetsRates:
-          return {};
-        case selectStablecoinLendingEnabledFlag:
-          return true;
-        default:
-          return undefined;
-      }
-    });
-
-    const { getByText } = renderWithProvider(<TokenDetails asset={mockDAI} />, {
-      state: initialState,
-    });
-
-    expect(
-      getByText(
-        strings('earn.empty_state_cta.heading', {
-          tokenSymbol: mockDAI.symbol,
-        }),
-      ),
-    ).toBeDefined();
-    expect(
-      getByText(strings('earn.empty_state_cta.start_earning')),
-    ).toBeDefined();
-  });
-
-  it('does not render EarnEmptyCta if asset can be lent but balance is zero', () => {
-    mockSelectors();
-
-    const mockDaiWithoutBalance = {
-      ...mockDAI,
-      balanceFiat: '$0.00',
-      balance: '0',
-    };
-
-    const { queryByText } = renderWithProvider(
-      <TokenDetails asset={mockDaiWithoutBalance} />,
-      {
-        state: initialState,
-      },
-    );
-
-    expect(
-      queryByText(
-        strings('earn.empty_state_cta.heading', {
-          tokenSymbol: mockDAI.symbol,
-        }),
-      ),
-    ).toBeNull();
-    expect(
-      queryByText(strings('earn.empty_state_cta.start_earning')),
-    ).toBeNull();
-  });
-=======
->>>>>>> 961a5281
 });