import React from 'react';
import { Hex } from '@metamask/utils';
import { MarketDataDetails } from '@metamask/assets-controllers';
import renderWithProvider from '../../../../util/test/renderWithProvider';
import { backgroundState } from '../../../../util/test/initial-root-state';
import TokenDetails from './';
import { selectTokenList } from '../../../../selectors/tokenListController';
import { selectContractExchangeRates } from '../../../../selectors/tokenRatesController';
import {
  selectConversionRate,
  selectCurrentCurrency,
} from '../../../../selectors/currencyRateController';
import {
  selectProviderConfig,
  selectEvmTicker,
} from '../../../../selectors/networkController';
// eslint-disable-next-line import/no-namespace
import * as reactRedux from 'react-redux';
import { strings } from '../../../../../locales/i18n';
import { selectMultichainAssetsRates } from '../../../../selectors/multichain';
import { selectIsEvmNetworkSelected } from '../../../../selectors/multichainNetworkController';
<<<<<<< HEAD
=======
import { selectStablecoinLendingEnabledFlag } from '../../Earn/selectors/featureFlags';

>>>>>>> 83511375
jest.mock('../../../../core/Engine', () => ({
  getTotalEvmFiatAccountBalance: jest.fn(),
  context: {
    TokensController: {},
  },
}));

jest.mock('react-redux', () => ({
  ...jest.requireActual('react-redux'),
  useSelector: jest.fn(),
}));

const mockNavigate = jest.fn();

jest.mock('@react-navigation/native', () => {
  const actualReactNavigation = jest.requireActual('@react-navigation/native');
  return {
    ...actualReactNavigation,
    useNavigation: () => ({
      navigate: mockNavigate,
    }),
  };
});

const initialState = {
  engine: {
    backgroundState: {
      ...backgroundState,
    },
  },
  settings: {
    primaryCurrency: 'usd',
    hideZeroBalanceTokens: true,
  },
};

const mockDAI = {
  address: '0x6b175474e89094c44da98b954eedeac495271d0f',
  aggregators: ['Metamask', 'Coinmarketcap'],
  balanceFiat: '$6.49',
  balance: '649',
  logo: 'logo-src',
  decimals: 18,
  image:
    'https://static.cx.metamask.io/api/v1/tokenIcons/1/0x6b175474e89094c44da98b954eedeac495271d0f.png',
  name: 'Dai Stablecoin',
  symbol: 'DAI',
  isETH: false,
  hasBalanceError: false,
  chainId: '0x1',
};
const mockAssets = {
  '0x6b175474e89094c44da98b954eedeac495271d0f': mockDAI,
};
const mockExchangeRate = 2712.15;
const mockCurrentCurrency = 'usd';
const mockContractExchangeRates = {
  '0x6B175474E89094C44Da98b954EedeAC495271d0F': {
    allTimeHigh: 0.00045049491236145674,
    allTimeLow: 0.00032567089582484455,
    circulatingSupply: 5210102796.32321,
    currency: 'ETH',
    dilutedMarketCap: 1923097.9291743594,
    high1d: 0.0003703658992610993,
    id: 'dai',
    low1d: 0.00036798603064620616,
    marketCap: 1923097.9291743594,
    marketCapPercentChange1d: -0.03026,
    price: 0.00036902069191213795,
    priceChange1d: 0.00134711,
    pricePercentChange14d: -0.01961306580879152,
    pricePercentChange1d: 0.13497913251736524,
    pricePercentChange1h: -0.15571963819527113,
    pricePercentChange1y: -0.01608509228365429,
    pricePercentChange200d: -0.0287692372426721,
    pricePercentChange30d: -0.08401729203937018,
    pricePercentChange7d: 0.019578202262256407,
    tokenAddress: '0x6B175474E89094C44Da98b954EedeAC495271d0F',
    totalVolume: 54440.464606773865,
  },
};

const mockTokenMarketDataByChainId: Record<
  Hex,
  Record<string, MarketDataDetails>
> = {
  '0x1': {
    '0x6B175474E89094C44Da98b954EedeAC495271d0F': {
      allTimeHigh: 0.00045049491236145674,
      allTimeLow: 0.00032567089582484455,
      circulatingSupply: 5210102796.32321,
      currency: 'ETH',
      dilutedMarketCap: 1923097.9291743594,
      high1d: 0.0003703658992610993,
      low1d: 0.00036798603064620616,
      marketCap: 1923097.9291743594,
      marketCapPercentChange1d: -0.03026,
      price: 0.00036902069191213795,
      priceChange1d: 0.00134711,
      pricePercentChange14d: -0.01961306580879152,
      pricePercentChange1d: 0.13497913251736524,
      pricePercentChange1h: -0.15571963819527113,
      pricePercentChange1y: -0.01608509228365429,
      pricePercentChange200d: -0.0287692372426721,
      pricePercentChange30d: -0.08401729203937018,
      pricePercentChange7d: 0.019578202262256407,
      tokenAddress: '0x6B175474E89094C44Da98b954EedeAC495271d0F',
      totalVolume: 54440.464606773865,
    },
  },
};

describe('TokenDetails', () => {
  beforeAll(() => {
    jest.resetAllMocks();
  });

  const mockSelectors = () => {
    const useSelectorSpy = jest.spyOn(reactRedux, 'useSelector');
    useSelectorSpy.mockImplementation((selectorOrCallback) => {
      const SELECTOR_MOCKS = {
        selectIsEvmNetworkSelected: true,
        selectEvmTokenMarketData: {
          marketData:
            mockTokenMarketDataByChainId['0x1'][
              '0x6B175474E89094C44Da98b954EedeAC495271d0F'
            ],
          metadata: {
            decimals: 18,
            conversionRate: 2712.15,
            aggregators: ['Metamask', 'Coinmarketcap'],
          },
        },
        selectTokenMarketDataByChainId: {},
        selectConversionRateBySymbol: mockExchangeRate,
        selectNativeCurrencyByChainId: 'ETH',
        selectMultichainAssetsRates: {},
      } as const;

      if (typeof selectorOrCallback === 'function') {
        const selectorString = selectorOrCallback.toString();
        const matchedSelector = Object.keys(SELECTOR_MOCKS).find((key) =>
          selectorString.includes(key),
        );
        if (matchedSelector) {
          return SELECTOR_MOCKS[matchedSelector as keyof typeof SELECTOR_MOCKS];
        }
      }

      switch (selectorOrCallback) {
        case selectTokenList:
          return mockAssets;
        case selectContractExchangeRates:
          return {};
        case selectConversionRate:
          return mockExchangeRate;
        case selectCurrentCurrency:
          return mockCurrentCurrency;
        case selectProviderConfig:
          return { ticker: 'ETH' };
        case selectEvmTicker:
          return 'ETH';
        case selectMultichainAssetsRates:
          return {};
        case selectIsEvmNetworkSelected:
          return true;
<<<<<<< HEAD
=======
        case selectStablecoinLendingEnabledFlag:
          return false;
>>>>>>> 83511375
        default:
          return undefined;
      }
    });
  };

  it('should render correctly', () => {
    mockSelectors();

    const { toJSON, getByText } = renderWithProvider(
      <TokenDetails asset={mockDAI} />,
      {
        state: initialState,
      },
    );

    expect(getByText('Token details')).toBeDefined();
    expect(getByText('Contract address')).toBeDefined();
    expect(getByText('0x6B175...71d0F')).toBeDefined();
    expect(getByText('Token decimal')).toBeDefined();
    expect(getByText('18')).toBeDefined();
    expect(getByText('Token list')).toBeDefined();
    expect(getByText('Metamask, Coinmarketcap')).toBeDefined();
    expect(getByText('Market details')).toBeDefined();
    expect(getByText('Market Cap')).toBeDefined();
    expect(getByText('Total Volume (24h)')).toBeDefined();
    expect(getByText('$147.65M')).toBeDefined();
    expect(getByText('Volume / Market Cap')).toBeDefined();
    expect(getByText('2.83%')).toBeDefined();
    expect(getByText('Circulating supply')).toBeDefined();
    expect(getByText('5.21B')).toBeDefined();
    expect(getByText('All time high')).toBeDefined();
    expect(getByText('$1.22')).toBeDefined();
    expect(getByText('All time low')).toBeDefined();
    expect(getByText('$0.88')).toBeDefined();
    expect(getByText('2.83%')).toBeDefined();
    expect(getByText('Fully diluted')).toBeDefined();
    expect(toJSON()).toMatchSnapshot();
  });

  it('should render Token Details without Market Details when marketData is null', () => {
    const useSelectorSpy = jest.spyOn(reactRedux, 'useSelector');
    const SELECTOR_MOCKS = {
      selectTokenMarketDataByChainId: {},
      selectConversionRateBySymbol: mockExchangeRate,
      selectNativeCurrencyByChainId: 'ETH',
      selectMultichainAssetsRates: {},
    } as const;

    useSelectorSpy.mockImplementation((selectorOrCallback) => {
      if (typeof selectorOrCallback === 'function') {
        const selectorString = selectorOrCallback.toString();
        const matchedSelector = Object.keys(SELECTOR_MOCKS).find((key) =>
          selectorString.includes(key),
        );
        if (matchedSelector) {
          return SELECTOR_MOCKS[matchedSelector as keyof typeof SELECTOR_MOCKS];
        }
      }

      switch (selectorOrCallback) {
        case selectTokenList:
          return mockAssets;
        case selectContractExchangeRates:
          return {};
        case selectConversionRate:
          return mockExchangeRate;
        case selectCurrentCurrency:
          return mockCurrentCurrency;
        case selectProviderConfig:
          return { ticker: 'ETH' };
        case selectEvmTicker:
          return 'ETH';
        case selectMultichainAssetsRates:
          return {};
        default:
          return undefined;
      }
    });

    const { getByText, queryByText } = renderWithProvider(
      <TokenDetails asset={mockDAI} />,
      {
        state: initialState,
      },
    );

    expect(getByText('Token details')).toBeDefined();
    expect(queryByText('Market details')).toBeNull();
  });

  it('should render MarketDetails without TokenDetails when tokenList is null', () => {
    const useSelectorSpy = jest.spyOn(reactRedux, 'useSelector');
    useSelectorSpy.mockImplementation((selectorOrCallback) => {
      const SELECTOR_MOCKS = {
        selectEvmTokenMarketData: {
          marketData:
            mockTokenMarketDataByChainId['0x1'][
              '0x6B175474E89094C44Da98b954EedeAC495271d0F'
            ],
        },
        selectConversionRateBySymbol: mockExchangeRate,
        selectNativeCurrencyByChainId: 'ETH',
      } as const;

      if (typeof selectorOrCallback === 'function') {
        const selectorString = selectorOrCallback.toString();
        const matchedSelector = Object.keys(SELECTOR_MOCKS).find((key) =>
          selectorString.includes(key),
        );
        if (matchedSelector) {
          return SELECTOR_MOCKS[matchedSelector as keyof typeof SELECTOR_MOCKS];
        }
      }

      switch (selectorOrCallback) {
        case selectContractExchangeRates:
          return mockContractExchangeRates;
        case selectConversionRate:
          return mockExchangeRate;
        case selectCurrentCurrency:
          return mockCurrentCurrency;
        case selectMultichainAssetsRates:
          return {};
        case selectIsEvmNetworkSelected:
          return true;
        default:
          return undefined;
      }
    });

    const { getByText, queryByText, debug } = renderWithProvider(
      <TokenDetails asset={mockDAI} />,
      { state: initialState },
    );
    debug();
    expect(queryByText('Token details')).toBeNull();
    expect(getByText('Market details')).toBeDefined();
  });

  it('renders EarnEmptyStateCta if asset can be lent and balance is not zero and user does not have existing positions', () => {
    const useSelectorSpy = jest.spyOn(reactRedux, 'useSelector');
    const SELECTOR_MOCKS = {
      selectTokenMarketDataByChainId: {},
      selectConversionRateBySymbol: mockExchangeRate,
      selectNativeCurrencyByChainId: 'ETH',
    } as const;

    useSelectorSpy.mockImplementation((selectorOrCallback) => {
      if (typeof selectorOrCallback === 'function') {
        const selectorString = selectorOrCallback.toString();
        const matchedSelector = Object.keys(SELECTOR_MOCKS).find((key) =>
          selectorString.includes(key),
        );
        if (matchedSelector) {
          return SELECTOR_MOCKS[matchedSelector as keyof typeof SELECTOR_MOCKS];
        }
      }

      switch (selectorOrCallback) {
        case selectTokenList:
          return mockAssets;
        case selectContractExchangeRates:
          return {};
        case selectConversionRate:
          return mockExchangeRate;
        case selectCurrentCurrency:
          return mockCurrentCurrency;
        case selectProviderConfig:
          return { ticker: 'ETH' };
        case selectEvmTicker:
          return 'ETH';
        case selectMultichainAssetsRates:
          return {};
        case selectStablecoinLendingEnabledFlag:
          return true;
        default:
          return undefined;
      }
    });

    const { getByText } = renderWithProvider(<TokenDetails asset={mockDAI} />, {
      state: initialState,
    });

    expect(
      getByText(
        strings('earn.empty_state_cta.heading', {
          tokenSymbol: mockDAI.symbol,
        }),
      ),
    ).toBeDefined();
    expect(
      getByText(strings('earn.empty_state_cta.start_earning')),
    ).toBeDefined();
  });

  it('does not render EarnEmptyCta if asset can be lent but balance is zero', () => {
    mockSelectors();

    const mockDaiWithoutBalance = {
      ...mockDAI,
      balanceFiat: '$0.00',
      balance: '0',
    };

    const { queryByText } = renderWithProvider(
      <TokenDetails asset={mockDaiWithoutBalance} />,
      {
        state: initialState,
      },
    );

    expect(
      queryByText(
        strings('earn.empty_state_cta.heading', {
          tokenSymbol: mockDAI.symbol,
        }),
      ),
    ).toBeNull();
    expect(
      queryByText(strings('earn.empty_state_cta.start_earning')),
    ).toBeNull();
  });
});<|MERGE_RESOLUTION|>--- conflicted
+++ resolved
@@ -19,11 +19,8 @@
 import { strings } from '../../../../../locales/i18n';
 import { selectMultichainAssetsRates } from '../../../../selectors/multichain';
 import { selectIsEvmNetworkSelected } from '../../../../selectors/multichainNetworkController';
-<<<<<<< HEAD
-=======
 import { selectStablecoinLendingEnabledFlag } from '../../Earn/selectors/featureFlags';
 
->>>>>>> 83511375
 jest.mock('../../../../core/Engine', () => ({
   getTotalEvmFiatAccountBalance: jest.fn(),
   context: {
@@ -190,11 +187,8 @@
           return {};
         case selectIsEvmNetworkSelected:
           return true;
-<<<<<<< HEAD
-=======
         case selectStablecoinLendingEnabledFlag:
           return false;
->>>>>>> 83511375
         default:
           return undefined;
       }
