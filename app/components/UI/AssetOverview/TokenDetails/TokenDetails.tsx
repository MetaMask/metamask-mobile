--- conflicted
+++ resolved
@@ -26,14 +26,6 @@
   isAssetFromSearch,
   selectTokenDisplayData,
 } from '../../../../selectors/tokenSearchDiscoveryDataController';
-<<<<<<< HEAD
-
-=======
-import {
-  isSupportedLendingReceiptTokenByChainId,
-  isSupportedLendingTokenByChainId,
-} from '../../Earn/utils/token';
->>>>>>> 65a5c326
 import EarnEmptyStateCta from '../../Earn/components/EmptyStateCta';
 import { parseFloatSafe } from '../../Earn/utils';
 import { selectStablecoinLendingEnabledFlag } from '../../Earn/selectors/featureFlags';
@@ -44,14 +36,9 @@
 import { MarketDataDetails } from '@metamask/assets-controllers';
 import { formatMarketDetails } from '../utils/marketDetails';
 import { getTokenDetails } from '../utils/getTokenDetails';
-<<<<<<< HEAD
 import useEarnTokens from '../../Earn/hooks/useEarnTokens';
 import { EARN_EXPERIENCES } from '../../Earn/constants/experiences';
-=======
 import { formatChainIdToCaip } from '@metamask/bridge-controller';
-import { USER_HAS_LENDING_POSITIONS } from '../../Earn/constants/tempLendingConstants';
->>>>>>> 65a5c326
-
 export interface TokenDetails {
   contractAddress: string | null;
   tokenDecimal: number | null;
@@ -213,23 +200,12 @@
       {/* TODO: Abstract StakingEarnings and EarnEmptyStateCta (Earn Lending Experience) into single entrypoint */}
       {asset.isETH && <StakingEarnings asset={asset} />}
       {isStablecoinLendingEnabled &&
-<<<<<<< HEAD
         !asset.isETH &&
         getEarnToken(asset) &&
         !getOutputToken(asset) &&
         hasLendingTokenBalance &&
         !hasReceiptTokenBalance && <EarnEmptyStateCta token={asset} />}
-      {(asset.isETH || tokenMetadata || !isEvmNetworkSelected) && (
-=======
-        isSupportedLendingTokenByChainId(asset.symbol, asset.chainId ?? '') &&
-        !isSupportedLendingReceiptTokenByChainId(
-          asset.symbol,
-          asset.chainId ?? '',
-        ) &&
-        hasAssetBalance &&
-        !USER_HAS_LENDING_POSITIONS && <EarnEmptyStateCta token={asset} />}
-      {(asset.isETH || tokenMetadata || isNonEvmAsset) && (
->>>>>>> 65a5c326
+      {(asset.isETH || tokenMetadata || !isNonEvmAsset) && (
         <TokenDetailsList tokenDetails={tokenDetails} />
       )}
       {marketData && marketDetails && (
