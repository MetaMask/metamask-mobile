import {
  ///: BEGIN:ONLY_INCLUDE_IF(keyring-snaps)
  CaipAssetId,
  ///: END:ONLY_INCLUDE_IF
  Hex,
} from '@metamask/utils';
import { RootState } from '../../../../reducers';
import React, { useMemo } from 'react';
import { View } from 'react-native';
import { useSelector } from 'react-redux';
import i18n from '../../../../../locales/i18n';
import { useStyles } from '../../../../component-library/hooks';
import styleSheet from './TokenDetails.styles';
import { safeToChecksumAddress } from '../../../../util/address';
import {
  selectConversionRateBySymbol,
  selectCurrentCurrency,
} from '../../../../selectors/currencyRateController';
import { selectNativeCurrencyByChainId } from '../../../../selectors/networkController';
import Logger from '../../../../util/Logger';
import TokenDetailsList from './TokenDetailsList';
import MarketDetailsList from './MarketDetailsList';
import { TokenI } from '../../Tokens/types';
import {
  isAssetFromSearch,
  selectTokenDisplayData,
} from '../../../../selectors/tokenSearchDiscoveryDataController';
<<<<<<< HEAD
import { isSupportedLendingTokenByChainId } from '../../Earn/utils/token';
import EarnEmptyStateCta from '../../Earn/components/EmptyStateCta';
import { parseFloatSafe } from '../../Earn/utils';
import { selectStablecoinLendingEnabledFlag } from '../../Earn/selectors/featureFlags';
=======
>>>>>>> b6e9c40b
import { selectEvmTokenMarketData } from '../../../../selectors/multichain/evm';
///: BEGIN:ONLY_INCLUDE_IF(keyring-snaps)
import { selectMultichainAssetsRates } from '../../../../selectors/multichain';
///: END:ONLY_INCLUDE_IF
import { MarketDataDetails } from '@metamask/assets-controllers';
import { formatMarketDetails } from '../utils/marketDetails';
import { getTokenDetails } from '../utils/getTokenDetails';
import { formatChainIdToCaip } from '@metamask/bridge-controller';

export interface TokenDetails {
  contractAddress: string | null;
  tokenDecimal: number | null;
  tokenList: string | null;
}

export interface MarketDetails {
  marketCap: string | null;
  totalVolume: string | null;
  volumeToMarketCap: string | null;
  circulatingSupply: string | null;
  allTimeHigh: string | null;
  allTimeLow: string | null;
  fullyDiluted: string | null;
}

interface TokenDetailsProps {
  asset: TokenI;
}

interface EvmMarketData {
  metadata?: Record<string, string | number | string[]>;
  marketData?: MarketDataDetails;
}

const TokenDetails: React.FC<TokenDetailsProps> = ({ asset }) => {
  // For non evm assets, the resultChainId is equal to the asset.chainId; while for evm assets; the resultChainId === "eip155:1" !== asset.chainId
  const resultChainId = formatChainIdToCaip(asset.chainId as Hex);
  const isNonEvmAsset = resultChainId === asset.chainId;
  const { styles } = useStyles(styleSheet, {});

  const nativeCurrency = useSelector((state: RootState) =>
    selectNativeCurrencyByChainId(state, asset.chainId as Hex),
  );
  const conversionRateBySymbol = useSelector((state: RootState) =>
    selectConversionRateBySymbol(state, nativeCurrency),
  );
  const currentCurrency = useSelector(selectCurrentCurrency);

  const tokenContractAddress = !isNonEvmAsset
    ? safeToChecksumAddress(asset.address)
    : asset.address;

  const tokenSearchResult = useSelector((state: RootState) =>
    selectTokenDisplayData(state, asset.chainId as Hex, asset.address as Hex),
  );

  ///: BEGIN:ONLY_INCLUDE_IF(keyring-snaps)
  const allMultichainAssetsRates = useSelector(selectMultichainAssetsRates);

  const multichainAssetRates =
    allMultichainAssetsRates[asset.address as CaipAssetId];

  const nonEvmMarketData = multichainAssetRates?.marketData;
  const nonEvmMetadata = {
    rate: Number(multichainAssetRates?.rate),
    conversionTime: Number(multichainAssetRates?.conversionTime),
  };
  ///: END:ONLY_INCLUDE_IF

  const evmMarketData = useSelector((state: RootState) =>
    !isNonEvmAsset
      ? selectEvmTokenMarketData(state, {
          chainId: asset.chainId as Hex,
          tokenAddress: asset.address,
        })
      : null,
  ) as EvmMarketData | null;

  const evmConversionRate = isAssetFromSearch(asset)
    ? 1
    : conversionRateBySymbol;

  const conversionRate = !isNonEvmAsset
    ? evmConversionRate
    : nonEvmMetadata.rate;

  let marketData;
  let tokenMetadata;

  if (
    isAssetFromSearch(asset) &&
    tokenSearchResult?.found &&
    tokenSearchResult.price
  ) {
    marketData = tokenSearchResult.price;
    tokenMetadata = tokenSearchResult.token;
  } else {
    tokenMetadata = !isNonEvmAsset ? evmMarketData?.metadata : null;
<<<<<<< HEAD
    marketData = !isNonEvmAsset
      ? evmMarketData?.marketData
      : nonEvmMarketData;
=======
    marketData = !isNonEvmAsset ? evmMarketData?.marketData : nonEvmMarketData;
>>>>>>> b6e9c40b
  }
  const tokenDetails = useMemo(
    () =>
      getTokenDetails(
        asset,
        isNonEvmAsset,
        tokenContractAddress,
        tokenMetadata as Record<string, string | number | string[]>,
      ),
    [asset, isNonEvmAsset, tokenContractAddress, tokenMetadata],
  );

  const marketDetails = useMemo(() => {
    if (!marketData) return;

    if (!conversionRate || conversionRate < 0) {
      Logger.log('invalid conversion rate');
      return;
    }

    return formatMarketDetails(
      {
        marketCap: marketData.marketCap
          ? Number(marketData.marketCap)
          : undefined,
        totalVolume: marketData.totalVolume
          ? Number(marketData.totalVolume)
          : undefined,
        circulatingSupply: marketData.circulatingSupply
          ? Number(marketData.circulatingSupply)
          : undefined,
        allTimeHigh: marketData.allTimeHigh
          ? Number(marketData.allTimeHigh)
          : undefined,
        allTimeLow: marketData.allTimeLow
          ? Number(marketData.allTimeLow)
          : undefined,
        dilutedMarketCap: (marketData as MarketDataDetails)?.dilutedMarketCap
          ? Number((marketData as MarketDataDetails).dilutedMarketCap)
          : undefined,
      },
      {
        locale: i18n.locale,
        currentCurrency,
        isEvmAssetSelected: !isNonEvmAsset,
        conversionRate,
      },
    );
  }, [marketData, currentCurrency, isNonEvmAsset, conversionRate]);
<<<<<<< HEAD

  const hasAssetBalance =
    asset.balanceFiat && parseFloatSafe(asset.balanceFiat) > 0;

  return (
    <View style={styles.tokenDetailsContainer}>
      {asset.isETH && <StakingEarnings asset={asset} />}
      {isStablecoinLendingEnabled &&
        isSupportedLendingTokenByChainId(asset.symbol, asset.chainId ?? '') &&
        hasAssetBalance && <EarnEmptyStateCta token={asset} />}
=======

  return (
    <View style={styles.tokenDetailsContainer}>
>>>>>>> b6e9c40b
      {(asset.isETH || tokenMetadata || isNonEvmAsset) && (
        <TokenDetailsList tokenDetails={tokenDetails} />
      )}
      {marketData && marketDetails && (
        <MarketDetailsList marketDetails={marketDetails} />
      )}
    </View>
  );
};

export default TokenDetails;<|MERGE_RESOLUTION|>--- conflicted
+++ resolved
@@ -25,13 +25,6 @@
   isAssetFromSearch,
   selectTokenDisplayData,
 } from '../../../../selectors/tokenSearchDiscoveryDataController';
-<<<<<<< HEAD
-import { isSupportedLendingTokenByChainId } from '../../Earn/utils/token';
-import EarnEmptyStateCta from '../../Earn/components/EmptyStateCta';
-import { parseFloatSafe } from '../../Earn/utils';
-import { selectStablecoinLendingEnabledFlag } from '../../Earn/selectors/featureFlags';
-=======
->>>>>>> b6e9c40b
 import { selectEvmTokenMarketData } from '../../../../selectors/multichain/evm';
 ///: BEGIN:ONLY_INCLUDE_IF(keyring-snaps)
 import { selectMultichainAssetsRates } from '../../../../selectors/multichain';
@@ -130,13 +123,7 @@
     tokenMetadata = tokenSearchResult.token;
   } else {
     tokenMetadata = !isNonEvmAsset ? evmMarketData?.metadata : null;
-<<<<<<< HEAD
-    marketData = !isNonEvmAsset
-      ? evmMarketData?.marketData
-      : nonEvmMarketData;
-=======
     marketData = !isNonEvmAsset ? evmMarketData?.marketData : nonEvmMarketData;
->>>>>>> b6e9c40b
   }
   const tokenDetails = useMemo(
     () =>
@@ -186,22 +173,9 @@
       },
     );
   }, [marketData, currentCurrency, isNonEvmAsset, conversionRate]);
-<<<<<<< HEAD
-
-  const hasAssetBalance =
-    asset.balanceFiat && parseFloatSafe(asset.balanceFiat) > 0;
 
   return (
     <View style={styles.tokenDetailsContainer}>
-      {asset.isETH && <StakingEarnings asset={asset} />}
-      {isStablecoinLendingEnabled &&
-        isSupportedLendingTokenByChainId(asset.symbol, asset.chainId ?? '') &&
-        hasAssetBalance && <EarnEmptyStateCta token={asset} />}
-=======
-
-  return (
-    <View style={styles.tokenDetailsContainer}>
->>>>>>> b6e9c40b
       {(asset.isETH || tokenMetadata || isNonEvmAsset) && (
         <TokenDetailsList tokenDetails={tokenDetails} />
       )}
