import {
  ///: BEGIN:ONLY_INCLUDE_IF(keyring-snaps)
  CaipAssetId,
  ///: END:ONLY_INCLUDE_IF
  Hex,
} from '@metamask/utils';
import { RootState } from '../../../../reducers';
import React, { useMemo } from 'react';
import { View } from 'react-native';
import { useSelector } from 'react-redux';
import i18n from '../../../../../locales/i18n';
import { useStyles } from '../../../../component-library/hooks';
import styleSheet from './TokenDetails.styles';
import { safeToChecksumAddress } from '../../../../util/address';
import {
  selectConversionRateBySymbol,
  selectCurrentCurrency,
} from '../../../../selectors/currencyRateController';
import { selectNativeCurrencyByChainId } from '../../../../selectors/networkController';
import Logger from '../../../../util/Logger';
import TokenDetailsList from './TokenDetailsList';
import MarketDetailsList from './MarketDetailsList';
import { TokenI } from '../../Tokens/types';
import StakingEarnings from '../../Stake/components/StakingEarnings';
import {
  isAssetFromSearch,
  selectTokenDisplayData,
} from '../../../../selectors/tokenSearchDiscoveryDataController';
import { isSupportedLendingTokenByChainId } from '../../Earn/utils/token';
import EarnEmptyStateCta from '../../Earn/components/EmptyStateCta';
import { parseFloatSafe } from '../../Earn/utils';
<<<<<<< HEAD
import { isStablecoinLendingFeatureEnabled } from '../../Stake/constants';
=======
import { selectStablecoinLendingEnabledFlag } from '../../Earn/selectors/featureFlags';
>>>>>>> 83511375
import { selectIsEvmNetworkSelected } from '../../../../selectors/multichainNetworkController';
import { selectEvmTokenMarketData } from '../../../../selectors/multichain/evm';
///: BEGIN:ONLY_INCLUDE_IF(keyring-snaps)
import { selectMultichainAssetsRates } from '../../../../selectors/multichain';
///: END:ONLY_INCLUDE_IF
import { MarketDataDetails } from '@metamask/assets-controllers';
import { formatMarketDetails } from '../utils/marketDetails';
import { getTokenDetails } from '../utils/getTokenDetails';

export interface TokenDetails {
  contractAddress: string | null;
  tokenDecimal: number | null;
  tokenList: string | null;
}

export interface MarketDetails {
  marketCap: string | null;
  totalVolume: string | null;
  volumeToMarketCap: string | null;
  circulatingSupply: string | null;
  allTimeHigh: string | null;
  allTimeLow: string | null;
  fullyDiluted: string | null;
}

interface TokenDetailsProps {
  asset: TokenI;
}

interface EvmMarketData {
  metadata?: Record<string, string | number | string[]>;
  marketData?: MarketDataDetails;
}

const TokenDetails: React.FC<TokenDetailsProps> = ({ asset }) => {
  const { styles } = useStyles(styleSheet, {});
<<<<<<< HEAD
=======
  const isStablecoinLendingEnabled = useSelector(
    selectStablecoinLendingEnabledFlag,
  );

>>>>>>> 83511375
  const nativeCurrency = useSelector((state: RootState) =>
    selectNativeCurrencyByChainId(state, asset.chainId as Hex),
  );
  const conversionRateBySymbol = useSelector((state: RootState) =>
    selectConversionRateBySymbol(state, nativeCurrency),
  );
  const currentCurrency = useSelector(selectCurrentCurrency);

  const isEvmNetworkSelected = useSelector(selectIsEvmNetworkSelected);

  const tokenContractAddress = isEvmNetworkSelected
    ? safeToChecksumAddress(asset.address)
    : asset.address;

  const tokenSearchResult = useSelector((state: RootState) =>
    selectTokenDisplayData(state, asset.chainId as Hex, asset.address as Hex),
  );

  ///: BEGIN:ONLY_INCLUDE_IF(keyring-snaps)
  const allMultichainAssetsRates = useSelector(selectMultichainAssetsRates);

  const multichainAssetRates =
    allMultichainAssetsRates[asset.address as CaipAssetId];

  const nonEvmMarketData = multichainAssetRates?.marketData;
  const nonEvmMetadata = {
    rate: Number(multichainAssetRates?.rate),
    conversionTime: Number(multichainAssetRates?.conversionTime),
  };
  ///: END:ONLY_INCLUDE_IF

  const evmMarketData = useSelector((state: RootState) =>
    isEvmNetworkSelected
      ? selectEvmTokenMarketData(state, {
          chainId: asset.chainId as Hex,
          tokenAddress: asset.address,
        })
      : null,
  ) as EvmMarketData | null;

  const evmConversionRate = isAssetFromSearch(asset)
    ? 1
    : conversionRateBySymbol;

  const conversionRate = isEvmNetworkSelected
    ? evmConversionRate
    : nonEvmMetadata.rate;

  let marketData;
  let tokenMetadata;

  if (
    isAssetFromSearch(asset) &&
    tokenSearchResult?.found &&
    tokenSearchResult.price
  ) {
    marketData = tokenSearchResult.price;
    tokenMetadata = tokenSearchResult.token;
  } else {
    tokenMetadata = isEvmNetworkSelected ? evmMarketData?.metadata : null;
    marketData = isEvmNetworkSelected
      ? evmMarketData?.marketData
      : nonEvmMarketData;
  }
  const tokenDetails = useMemo(
    () =>
      getTokenDetails(
        asset,
        isEvmNetworkSelected,
        tokenContractAddress,
        tokenMetadata as Record<string, string | number | string[]>,
      ),
    [asset, isEvmNetworkSelected, tokenContractAddress, tokenMetadata],
  );

  const marketDetails = useMemo(() => {
    if (!marketData) return;

    if (!conversionRate || conversionRate < 0) {
      Logger.log('invalid conversion rate');
      return;
    }

    return formatMarketDetails(
      {
        marketCap: marketData.marketCap
          ? Number(marketData.marketCap)
          : undefined,
        totalVolume: marketData.totalVolume
          ? Number(marketData.totalVolume)
          : undefined,
        circulatingSupply: marketData.circulatingSupply
          ? Number(marketData.circulatingSupply)
          : undefined,
        allTimeHigh: marketData.allTimeHigh
          ? Number(marketData.allTimeHigh)
          : undefined,
        allTimeLow: marketData.allTimeLow
          ? Number(marketData.allTimeLow)
          : undefined,
        dilutedMarketCap: (marketData as MarketDataDetails)?.dilutedMarketCap
          ? Number((marketData as MarketDataDetails).dilutedMarketCap)
          : undefined,
      },
      {
        locale: i18n.locale,
        currentCurrency,
        isEvmNetworkSelected,
        conversionRate,
      },
    );
  }, [marketData, currentCurrency, isEvmNetworkSelected, conversionRate]);

  const hasAssetBalance =
    asset.balanceFiat && parseFloatSafe(asset.balanceFiat) > 0;

  return (
    <View style={styles.tokenDetailsContainer}>
      {asset.isETH && <StakingEarnings asset={asset} />}
      {isStablecoinLendingEnabled &&
        isSupportedLendingTokenByChainId(asset.symbol, asset.chainId ?? '') &&
        hasAssetBalance && <EarnEmptyStateCta token={asset} />}
      {(asset.isETH || tokenMetadata || !isEvmNetworkSelected) && (
        <TokenDetailsList tokenDetails={tokenDetails} />
      )}
      {marketData && marketDetails && (
        <MarketDetailsList marketDetails={marketDetails} />
      )}
    </View>
  );
};

export default TokenDetails;<|MERGE_RESOLUTION|>--- conflicted
+++ resolved
@@ -29,11 +29,7 @@
 import { isSupportedLendingTokenByChainId } from '../../Earn/utils/token';
 import EarnEmptyStateCta from '../../Earn/components/EmptyStateCta';
 import { parseFloatSafe } from '../../Earn/utils';
-<<<<<<< HEAD
-import { isStablecoinLendingFeatureEnabled } from '../../Stake/constants';
-=======
 import { selectStablecoinLendingEnabledFlag } from '../../Earn/selectors/featureFlags';
->>>>>>> 83511375
 import { selectIsEvmNetworkSelected } from '../../../../selectors/multichainNetworkController';
 import { selectEvmTokenMarketData } from '../../../../selectors/multichain/evm';
 ///: BEGIN:ONLY_INCLUDE_IF(keyring-snaps)
@@ -70,13 +66,10 @@
 
 const TokenDetails: React.FC<TokenDetailsProps> = ({ asset }) => {
   const { styles } = useStyles(styleSheet, {});
-<<<<<<< HEAD
-=======
   const isStablecoinLendingEnabled = useSelector(
     selectStablecoinLendingEnabledFlag,
   );
 
->>>>>>> 83511375
   const nativeCurrency = useSelector((state: RootState) =>
     selectNativeCurrencyByChainId(state, asset.chainId as Hex),
   );
