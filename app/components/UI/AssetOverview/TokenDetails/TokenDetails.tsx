import { zeroAddress } from 'ethereumjs-util';
import React, { useState } from 'react';
import { View } from 'react-native';
import { useSelector } from 'react-redux';
import i18n from '../../../../../locales/i18n';
import { useStyles } from '../../../../component-library/hooks';
import styleSheet from './TokenDetails.styles';
import { formatAddress, safeToChecksumAddress } from '../../../../util/address';
import { selectTokenList } from '../../../../selectors/tokenListController';
import { selectContractExchangeRates } from '../../../../selectors/tokenRatesController';
import {
  selectConversionRate,
  selectCurrentCurrency,
} from '../../../../selectors/currencyRateController';
import {
  convertDecimalToPercentage,
  localizeLargeNumber,
} from '../../../../util/number';
import { formatCurrency } from '../../../../util/confirm-tx';
import Logger from '../../../../util/Logger';
import TokenDetailsList from './TokenDetailsList';
import MarketDetailsList from './MarketDetailsList';
<<<<<<< HEAD
import { TokenI } from '../../Tokens/types';
=======
import { Asset } from '../AssetOverview.types';
import StakingEarnings from '../StakingEarnings';
import { isPooledStakingFeatureEnabled } from '../../Stake/constants';
>>>>>>> f2e22b36

export interface TokenDetails {
  contractAddress: string | null;
  tokenDecimal: number | null;
  tokenList: string | null;
}

export interface MarketDetails {
  marketCap: string | null;
  totalVolume: string | null;
  volumeToMarketCap: string | null;
  circulatingSupply: string | null;
  allTimeHigh: string | null;
  allTimeLow: string | null;
  fullyDiluted: string | null;
}

interface TokenDetailsProps {
  asset: TokenI;
}

const TokenDetails: React.FC<TokenDetailsProps> = ({ asset }) => {
  const { styles } = useStyles(styleSheet, {});
  const tokenList = useSelector(selectTokenList);
  const tokenExchangeRates = useSelector(selectContractExchangeRates);
  const conversionRate = useSelector(selectConversionRate);
  const currentCurrency = useSelector(selectCurrentCurrency);
  const tokenContractAddress = safeToChecksumAddress(asset.address);

  // TEMP: Remove once component has been implemented.
  const [hasStakingPositions] = useState(true);

  let tokenMetadata;
  let marketData;

  if (asset.isETH) {
    marketData = tokenExchangeRates[zeroAddress() as `0x${string}`];
  } else if (!asset.isETH && tokenContractAddress) {
    tokenMetadata = tokenList[tokenContractAddress.toLowerCase()];
    marketData = tokenExchangeRates[tokenContractAddress];
  } else {
    Logger.log('cannot find contract address');
    return null;
  }

  if (!conversionRate || conversionRate < 0) {
    Logger.log('invalid conversion rate');
    return null;
  }

  const tokenDetails: TokenDetails = asset.isETH
    ? {
        contractAddress: formatAddress(zeroAddress(), 'short'),
        tokenDecimal: 18,
        tokenList: '',
      }
    : {
        contractAddress:
          formatAddress(tokenContractAddress as string, 'short') || null,
        tokenDecimal: tokenMetadata?.decimals || null,
        tokenList: tokenMetadata?.aggregators.join(', ') || null,
      };

  const marketDetails: MarketDetails = {
    marketCap:
      marketData?.marketCap > 0
        ? localizeLargeNumber(i18n, conversionRate * marketData.marketCap)
        : null,
    totalVolume:
      marketData?.totalVolume > 0
        ? localizeLargeNumber(i18n, conversionRate * marketData.totalVolume)
        : null,
    volumeToMarketCap:
      marketData?.marketCap > 0
        ? convertDecimalToPercentage(
            marketData.totalVolume / marketData.marketCap,
          )
        : null,
    circulatingSupply:
      marketData?.circulatingSupply > 0
        ? localizeLargeNumber(i18n, marketData.circulatingSupply)
        : null,
    allTimeHigh:
      marketData?.allTimeHigh > 0
        ? formatCurrency(
            conversionRate * marketData.allTimeHigh,
            currentCurrency,
          )
        : null,
    allTimeLow:
      marketData?.allTimeLow > 0
        ? formatCurrency(
            conversionRate * marketData.allTimeLow,
            currentCurrency,
          )
        : null,
    fullyDiluted:
      marketData?.dilutedMarketCap > 0
        ? localizeLargeNumber(i18n, marketData.dilutedMarketCap)
        : null,
  };

  return (
    <View style={styles.tokenDetailsContainer}>
      {asset.isETH &&
        hasStakingPositions &&
        isPooledStakingFeatureEnabled() && <StakingEarnings />}
      {(asset.isETH || tokenMetadata) && (
        <TokenDetailsList tokenDetails={tokenDetails} />
      )}
      {marketData && <MarketDetailsList marketDetails={marketDetails} />}
    </View>
  );
};

export default TokenDetails;<|MERGE_RESOLUTION|>--- conflicted
+++ resolved
@@ -20,13 +20,9 @@
 import Logger from '../../../../util/Logger';
 import TokenDetailsList from './TokenDetailsList';
 import MarketDetailsList from './MarketDetailsList';
-<<<<<<< HEAD
 import { TokenI } from '../../Tokens/types';
-=======
-import { Asset } from '../AssetOverview.types';
 import StakingEarnings from '../StakingEarnings';
 import { isPooledStakingFeatureEnabled } from '../../Stake/constants';
->>>>>>> f2e22b36
 
 export interface TokenDetails {
   contractAddress: string | null;
