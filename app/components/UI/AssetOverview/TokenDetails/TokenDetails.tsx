import { zeroAddress } from 'ethereumjs-util';
import { CaipAssetId, Hex } from '@metamask/utils';
import { RootState } from '../../../../reducers';
import React, { useCallback } from 'react';
import { View } from 'react-native';
import { useSelector } from 'react-redux';
import i18n from '../../../../../locales/i18n';
import { useStyles } from '../../../../component-library/hooks';
import styleSheet from './TokenDetails.styles';
import { safeToChecksumAddress } from '../../../../util/address';
<<<<<<< HEAD
import {
  selectConversionRateBySymbol,
  selectCurrentCurrency,
} from '../../../../selectors/currencyRateController';
=======
import { selectTokenList } from '../../../../selectors/tokenListController';
import { selectTokenMarketDataByChainId } from '../../../../selectors/tokenRatesController';
import { selectConversionRateBySymbol, selectCurrentCurrency } from '../../../../selectors/currencyRateController';
>>>>>>> dad9d13e
import { selectNativeCurrencyByChainId } from '../../../../selectors/networkController';
import Logger from '../../../../util/Logger';
import TokenDetailsList from './TokenDetailsList';
import MarketDetailsList from './MarketDetailsList';
import { TokenI } from '../../Tokens/types';
import StakingEarnings from '../../Stake/components/StakingEarnings';
<<<<<<< HEAD
=======
import { isAssetFromSearch, selectTokenDisplayData } from '../../../../selectors/tokenSearchDiscoveryDataController';
>>>>>>> dad9d13e
import { isSupportedLendingTokenByChainId } from '../../Earn/utils/token';
import EarnEmptyStateCta from '../../Earn/components/EmptyStateCta';
import { parseFloatSafe } from '../../Earn/utils';
import { isStablecoinLendingFeatureEnabled } from '../../Stake/constants';
import { selectIsEvmNetworkSelected } from '../../../../selectors/multichainNetworkController';
import { selectEvmTokenMarketData } from '../../../../selectors/multichain/evm';
import { selectMultichainAssetsRates } from '../../../../selectors/multichain';
import { formatWithThreshold } from '../../../../util/assets';

export interface TokenDetails {
  contractAddress: string | null;
  tokenDecimal: number | null;
  tokenList: string | null;
}

export interface MarketDetails {
  marketCap: string | null;
  totalVolume: string | null;
  volumeToMarketCap: string | null;
  circulatingSupply: string | null;
  allTimeHigh: string | null;
  allTimeLow: string | null;
  fullyDiluted: string | null;
}

interface TokenDetailsProps {
  asset: TokenI;
}

const getTokenDetails = (
  asset: TokenI,
  isEvmNetworkSelected: boolean,
  tokenContractAddress: string | undefined,
  tokenMetadata: Record<string, string | number | string[]>,
): TokenDetails => {
  if (!isEvmNetworkSelected) {
    return {
      contractAddress: asset.address || null,
      tokenDecimal: asset.decimals || null,
      tokenList: asset.aggregators.join(', ') || null,
    };
  }

  if (asset.isETH) {
    return {
      contractAddress: zeroAddress(),
      tokenDecimal: 18,
      tokenList: '',
    };
  }

  return {
    contractAddress: tokenContractAddress ?? null,
    tokenDecimal:
      typeof tokenMetadata?.decimals === 'number'
        ? tokenMetadata.decimals
        : null,
    tokenList: Array.isArray(tokenMetadata?.aggregators)
      ? tokenMetadata.aggregators.join(', ')
      : null,
  };
};

const TokenDetails: React.FC<TokenDetailsProps> = ({ asset }) => {
  const { styles } = useStyles(styleSheet, {});
  const nativeCurrency = useSelector((state: RootState) =>
    selectNativeCurrencyByChainId(state, asset.chainId as Hex),
  );
  const conversionRateBySymbol = useSelector((state: RootState) =>
    selectConversionRateBySymbol(state, nativeCurrency),
  );
  const currentCurrency = useSelector(selectCurrentCurrency);

<<<<<<< HEAD
  const isEvmNetworkSelected = useSelector(selectIsEvmNetworkSelected);

  const tokenContractAddress = isEvmNetworkSelected
    ? safeToChecksumAddress(asset.address)
    : asset.address;

  const multichainAssetsRates = useSelector(selectMultichainAssetsRates);

  const multichainAssetRates =
    multichainAssetsRates[asset.address as CaipAssetId];

  const nonEvmMarketData = multichainAssetRates?.marketData;
  const nonEvmMetadata = {
    rate: Number(multichainAssetRates?.rate),
    conversionTime: Number(multichainAssetRates?.conversionTime),
  };

  const evmMarketData = useSelector((state: RootState) =>
    isEvmNetworkSelected
      ? selectEvmTokenMarketData(state, {
          chainId: asset.chainId as Hex,
          tokenAddress: asset.address,
        })
      : null,
  );

  const conversionRate = isEvmNetworkSelected
    ? conversionRateBySymbol
    : nonEvmMetadata.rate;
=======
  let conversionRate;
  if (isAssetFromSearch(asset)) {
    conversionRate = 1;
  } else {
    conversionRate = conversionRateBySymbol;
  }

  const tokenExchangeRates = tokenExchangeRatesByChainId;
>>>>>>> dad9d13e

  const localizeMarketDetails = useCallback(
    (value: number | undefined, shouldConvert: boolean): number | undefined => {
      if (!value || value <= 0) return undefined;
      return shouldConvert ? value * conversionRate : value;
    },
    [conversionRate],
  );

<<<<<<< HEAD
  const tokenMetadata = isEvmNetworkSelected ? evmMarketData?.metadata : null;
  const marketData = isEvmNetworkSelected
    ? evmMarketData?.marketData
    : nonEvmMarketData;

  const tokenDetails: TokenDetails = getTokenDetails(
    asset,
    isEvmNetworkSelected,
    tokenContractAddress,
    tokenMetadata,
  );
=======
  const tokenResult = useSelector((state: RootState) => selectTokenDisplayData(state, asset.chainId as Hex, asset.address as Hex));

  if (isAssetFromSearch(asset) && tokenResult?.found && tokenResult.price) {
    marketData = tokenResult.price;
    tokenMetadata = tokenResult.token;
  } else if (asset.isETH) {
    marketData = tokenExchangeRates?.[zeroAddress() as Hex];
  } else if (tokenContractAddress) {
    tokenMetadata = tokenList?.[tokenContractAddress.toLowerCase()];
    marketData = tokenExchangeRates?.[tokenContractAddress as Hex];
  } else {
    Logger.log('cannot find contract address');
    return null;
  }
>>>>>>> dad9d13e

  if (!conversionRate || conversionRate < 0) {
    Logger.log('invalid conversion rate');
    return null;
  }

<<<<<<< HEAD
=======
  const tokenDetails: TokenDetails = asset.isETH
    ? {
        contractAddress: zeroAddress(),
        tokenDecimal: 18,
        tokenList: '',
      }
    : {
        contractAddress: tokenContractAddress || null,
        tokenDecimal: tokenMetadata?.decimals || null,
        tokenList: tokenMetadata?.aggregators?.join(', ') || null,
      };

>>>>>>> dad9d13e
  const marketDetails: MarketDetails = {
    marketCap:
      marketData?.marketCap > 0
        ? formatWithThreshold(
            localizeMarketDetails(
              Number(marketData.marketCap),
              isEvmNetworkSelected,
            ) ?? 0,
            0.01,
            i18n.locale,
            {
              style: 'currency',
              notation: 'compact',
              currency: currentCurrency,
              minimumFractionDigits: 2,
              maximumFractionDigits: 2,
            },
          )
        : null,
    totalVolume:
      marketData?.totalVolume > 0
        ? formatWithThreshold(
            localizeMarketDetails(
              Number(marketData.totalVolume),
              isEvmNetworkSelected,
            ) ?? 0,
            0.01,
            i18n.locale,
            {
              style: 'currency',
              notation: 'compact',
              currency: currentCurrency,
              minimumFractionDigits: 2,
              maximumFractionDigits: 2,
            },
          )
        : null,
    volumeToMarketCap:
      marketData?.marketCap > 0
        ? formatWithThreshold(
            Number(marketData.totalVolume) / Number(marketData.marketCap),
            0.0001,
            i18n.locale,
            {
              style: 'percent',
              minimumFractionDigits: 2,
              maximumFractionDigits: 2,
            },
          )
        : null,
    circulatingSupply:
      marketData?.circulatingSupply && marketData?.circulatingSupply > 0
        ? formatWithThreshold(
            Number(marketData.circulatingSupply),
            0.01,
            i18n.locale,
            {
              style: 'decimal',
              notation: 'compact',
              maximumFractionDigits: 2,
              minimumFractionDigits: 2,
            },
          )
        : null,
    allTimeHigh:
      marketData?.allTimeHigh > 0
        ? formatWithThreshold(
            localizeMarketDetails(
              Number(marketData.allTimeHigh),
              isEvmNetworkSelected,
            ) ?? 0,
            0.01,
            i18n.locale,
            {
              style: 'currency',
              currency: currentCurrency,
            },
          )
        : null,
    allTimeLow:
      marketData?.allTimeLow > 0
        ? formatWithThreshold(
            localizeMarketDetails(
              Number(marketData.allTimeLow),
              isEvmNetworkSelected,
            ) ?? 0,
            0.01,
            i18n.locale,
            {
              style: 'currency',
              currency: currentCurrency,
            },
          )
        : null,
    fullyDiluted:
      marketData?.dilutedMarketCap && marketData?.dilutedMarketCap > 0
        ? formatWithThreshold(
            Number(marketData.dilutedMarketCap),
            0.01,
            i18n.locale,
            {
              style: 'currency',
              notation: 'compact',
              currency: currentCurrency,
              minimumFractionDigits: 2,
              maximumFractionDigits: 2,
            },
          )
        : null,
  };

  const hasAssetBalance =
    asset.balanceFiat && parseFloatSafe(asset.balanceFiat) > 0;

  return (
    <View style={styles.tokenDetailsContainer}>
      {asset.isETH && <StakingEarnings asset={asset} />}
      {isStablecoinLendingFeatureEnabled() &&
        isSupportedLendingTokenByChainId(asset.symbol, asset.chainId ?? '') &&
        hasAssetBalance && <EarnEmptyStateCta token={asset} />}
      {(asset.isETH || tokenMetadata || !isEvmNetworkSelected) && (
        <TokenDetailsList tokenDetails={tokenDetails} />
      )}
      {marketData && <MarketDetailsList marketDetails={marketDetails} />}
    </View>
  );
};

export default TokenDetails;<|MERGE_RESOLUTION|>--- conflicted
+++ resolved
@@ -8,26 +8,20 @@
 import { useStyles } from '../../../../component-library/hooks';
 import styleSheet from './TokenDetails.styles';
 import { safeToChecksumAddress } from '../../../../util/address';
-<<<<<<< HEAD
 import {
   selectConversionRateBySymbol,
   selectCurrentCurrency,
 } from '../../../../selectors/currencyRateController';
-=======
-import { selectTokenList } from '../../../../selectors/tokenListController';
-import { selectTokenMarketDataByChainId } from '../../../../selectors/tokenRatesController';
-import { selectConversionRateBySymbol, selectCurrentCurrency } from '../../../../selectors/currencyRateController';
->>>>>>> dad9d13e
 import { selectNativeCurrencyByChainId } from '../../../../selectors/networkController';
 import Logger from '../../../../util/Logger';
 import TokenDetailsList from './TokenDetailsList';
 import MarketDetailsList from './MarketDetailsList';
 import { TokenI } from '../../Tokens/types';
 import StakingEarnings from '../../Stake/components/StakingEarnings';
-<<<<<<< HEAD
-=======
-import { isAssetFromSearch, selectTokenDisplayData } from '../../../../selectors/tokenSearchDiscoveryDataController';
->>>>>>> dad9d13e
+import {
+  isAssetFromSearch,
+  selectTokenDisplayData,
+} from '../../../../selectors/tokenSearchDiscoveryDataController';
 import { isSupportedLendingTokenByChainId } from '../../Earn/utils/token';
 import EarnEmptyStateCta from '../../Earn/components/EmptyStateCta';
 import { parseFloatSafe } from '../../Earn/utils';
@@ -101,7 +95,6 @@
   );
   const currentCurrency = useSelector(selectCurrentCurrency);
 
-<<<<<<< HEAD
   const isEvmNetworkSelected = useSelector(selectIsEvmNetworkSelected);
 
   const tokenContractAddress = isEvmNetworkSelected
@@ -128,19 +121,13 @@
       : null,
   );
 
+  const evmConversionRate = isAssetFromSearch(asset)
+    ? 1
+    : conversionRateBySymbol;
+
   const conversionRate = isEvmNetworkSelected
-    ? conversionRateBySymbol
+    ? evmConversionRate
     : nonEvmMetadata.rate;
-=======
-  let conversionRate;
-  if (isAssetFromSearch(asset)) {
-    conversionRate = 1;
-  } else {
-    conversionRate = conversionRateBySymbol;
-  }
-
-  const tokenExchangeRates = tokenExchangeRatesByChainId;
->>>>>>> dad9d13e
 
   const localizeMarketDetails = useCallback(
     (value: number | undefined, shouldConvert: boolean): number | undefined => {
@@ -150,11 +137,22 @@
     [conversionRate],
   );
 
-<<<<<<< HEAD
-  const tokenMetadata = isEvmNetworkSelected ? evmMarketData?.metadata : null;
-  const marketData = isEvmNetworkSelected
-    ? evmMarketData?.marketData
-    : nonEvmMarketData;
+  const tokenResult = useSelector((state: RootState) =>
+    selectTokenDisplayData(state, asset.chainId as Hex, asset.address as Hex),
+  );
+
+  let marketData;
+  let tokenMetadata;
+
+  if (isAssetFromSearch(asset) && tokenResult?.found && tokenResult.price) {
+    marketData = tokenResult.price;
+    tokenMetadata = tokenResult.token;
+  } else {
+    tokenMetadata = isEvmNetworkSelected ? evmMarketData?.metadata : null;
+    marketData = isEvmNetworkSelected
+      ? evmMarketData?.marketData
+      : nonEvmMarketData;
+  }
 
   const tokenDetails: TokenDetails = getTokenDetails(
     asset,
@@ -162,43 +160,12 @@
     tokenContractAddress,
     tokenMetadata,
   );
-=======
-  const tokenResult = useSelector((state: RootState) => selectTokenDisplayData(state, asset.chainId as Hex, asset.address as Hex));
-
-  if (isAssetFromSearch(asset) && tokenResult?.found && tokenResult.price) {
-    marketData = tokenResult.price;
-    tokenMetadata = tokenResult.token;
-  } else if (asset.isETH) {
-    marketData = tokenExchangeRates?.[zeroAddress() as Hex];
-  } else if (tokenContractAddress) {
-    tokenMetadata = tokenList?.[tokenContractAddress.toLowerCase()];
-    marketData = tokenExchangeRates?.[tokenContractAddress as Hex];
-  } else {
-    Logger.log('cannot find contract address');
-    return null;
-  }
->>>>>>> dad9d13e
 
   if (!conversionRate || conversionRate < 0) {
     Logger.log('invalid conversion rate');
     return null;
   }
 
-<<<<<<< HEAD
-=======
-  const tokenDetails: TokenDetails = asset.isETH
-    ? {
-        contractAddress: zeroAddress(),
-        tokenDecimal: 18,
-        tokenList: '',
-      }
-    : {
-        contractAddress: tokenContractAddress || null,
-        tokenDecimal: tokenMetadata?.decimals || null,
-        tokenList: tokenMetadata?.aggregators?.join(', ') || null,
-      };
-
->>>>>>> dad9d13e
   const marketDetails: MarketDetails = {
     marketCap:
       marketData?.marketCap > 0
