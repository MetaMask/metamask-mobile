--- conflicted
+++ resolved
@@ -42,14 +42,11 @@
 import { ThemeContext, mockTheme } from '../../../util/theme';
 import Routes from '../../../constants/navigation/Routes';
 import { isTestNet } from '../../../util/networks';
-<<<<<<< HEAD
 import {
   selectChainId,
   selectTicker,
 } from '../../../selectors/networkController';
-=======
 import { createWebviewNavDetails } from '../../Views/SimpleWebview';
->>>>>>> 6e062b69
 
 const createStyles = (colors) =>
   StyleSheet.create({
