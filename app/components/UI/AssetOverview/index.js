import React, { PureComponent } from 'react';
import {
  InteractionManager,
  StyleSheet,
  Text,
  View,
  TouchableOpacity,
} from 'react-native';
import PropTypes from 'prop-types';
import { connect } from 'react-redux';
import { swapsUtils } from '@metamask/swaps-controller';
import { MetaMetricsEvents } from '../../../core/Analytics';
import AppConstants from '../../../core/AppConstants';
import AssetActionButton from '../AssetActionButton';
import TokenImage from '../../UI/TokenImage';
import { fontStyles } from '../../../styles/common';
import { strings } from '../../../../locales/i18n';
import { toggleReceiveModal } from '../../../actions/modals';
import {
  renderFromTokenMinimalUnit,
  balanceToFiat,
  renderFromWei,
  weiToFiat,
  hexToBN,
} from '../../../util/number';
import { trackLegacyEvent } from '../../../util/analyticsV2';
import { safeToChecksumAddress } from '../../../util/address';
import { getEther } from '../../../util/transactions';
import { newAssetTransaction } from '../../../actions/transaction';
import { isSwapsAllowed } from '../Swaps/utils';
import {
  swapsLivenessSelector,
  swapsTokensObjectSelector,
} from '../../../reducers/swaps';
import { getTokenList } from '../../../reducers/tokens';
import Engine from '../../../core/Engine';
import Logger from '../../../util/Logger';
<<<<<<< HEAD
import { allowedToBuy } from '../FiatOrders';
=======
import Analytics from '../../../core/Analytics/Analytics';
import { MetaMetricsEvents } from '../../../core/Analytics';

import { allowedToBuy } from '../FiatOnRampAggregator';
>>>>>>> db9007ba
import AssetSwapButton from '../Swaps/components/AssetSwapButton';
import NetworkMainAssetLogo from '../NetworkMainAssetLogo';
import { ThemeContext, mockTheme } from '../../../util/theme';
import Routes from '../../../constants/navigation/Routes';
import { isTestNet } from '../../../util/networks';

const createStyles = (colors) =>
  StyleSheet.create({
    wrapper: {
      flex: 1,
      padding: 20,
      borderBottomWidth: StyleSheet.hairlineWidth,
      borderBottomColor: colors.border.muted,
      alignContent: 'center',
      alignItems: 'center',
      paddingBottom: 30,
    },
    assetLogo: {
      marginTop: 15,
      alignItems: 'center',
      justifyContent: 'center',
      borderRadius: 10,
      marginBottom: 10,
    },
    ethLogo: {
      width: 70,
      height: 70,
    },
    balance: {
      alignItems: 'center',
      marginTop: 10,
      marginBottom: 20,
    },
    amount: {
      fontSize: 30,
      color: colors.text.default,
      ...fontStyles.normal,
      textTransform: 'uppercase',
    },
    testNetAmount: {
      fontSize: 30,
      color: colors.text.default,
      ...fontStyles.normal,
    },
    amountFiat: {
      fontSize: 18,
      color: colors.text.alternative,
      ...fontStyles.light,
      textTransform: 'uppercase',
    },
    actions: {
      flex: 1,
      justifyContent: 'center',
      alignItems: 'flex-start',
      flexDirection: 'row',
    },
    warning: {
      borderRadius: 8,
      color: colors.text.default,
      ...fontStyles.normal,
      fontSize: 14,
      lineHeight: 20,
      borderWidth: 1,
      borderColor: colors.warning.default,
      backgroundColor: colors.warning.muted,
      padding: 20,
    },
    warningLinks: {
      color: colors.primary.default,
    },
  });

/**
 * View that displays the information of a specific asset (Token or ETH)
 * including the overview (Amount, Balance, Symbol, Logo)
 */
class AssetOverview extends PureComponent {
  static propTypes = {
    /**
     * Map of accounts to information objects including balances
     */
    accounts: PropTypes.object,
    /**
    /* navigation object required to access the props
    /* passed by the parent component
    */
    navigation: PropTypes.object,
    /**
     * Object that represents the asset to be displayed
     */
    asset: PropTypes.object,
    /**
     * ETH to current currency conversion rate
     */
    conversionRate: PropTypes.number,
    /**
     * Currency code of the currently-active currency
     */
    currentCurrency: PropTypes.string,
    /**
     * A string that represents the selected address
     */
    selectedAddress: PropTypes.string,
    /**
     * Start transaction with asset
     */
    newAssetTransaction: PropTypes.func,
    /**
     * An object containing token balances for current account and network in the format address => balance
     */
    tokenBalances: PropTypes.object,
    /**
     * An object containing token exchange rates in the format address => exchangeRate
     */
    tokenExchangeRates: PropTypes.object,
    /**
     * Action that toggles the receive modal
     */
    toggleReceiveModal: PropTypes.func,
    /**
     * Primary currency, either ETH or Fiat
     */
    primaryCurrency: PropTypes.string,
    /**
     * Chain id
     */
    chainId: PropTypes.string,
    /**
     * Wether Swaps feature is live or not
     */
    swapsIsLive: PropTypes.bool,
    /**
     * Object that contains swaps tokens addresses as key
     */
    swapsTokens: PropTypes.object,
    /**
     * Network ticker
     */
    ticker: PropTypes.string,
    /**
     * Object that contains tokens by token addresses as key
     */
    tokenList: PropTypes.object,
  };

  onReceive = () => {
    const { asset } = this.props;
    this.props.toggleReceiveModal(asset);
  };

  onBuy = () => {
    this.props.navigation.navigate(Routes.FIAT_ON_RAMP_AGGREGATOR.ID);
    InteractionManager.runAfterInteractions(() => {
<<<<<<< HEAD
      trackLegacyEvent(MetaMetricsEvents.BUY_BUTTON_CLICKED, {
=======
      Analytics.trackEventWithParameters(MetaMetricsEvents.BUY_BUTTON_CLICKED, {
>>>>>>> db9007ba
        text: 'Buy',
        location: 'Token Screen',
        chain_id_destination: this.props.chainId,
      });
    });
  };

  onSend = async () => {
    const { asset, ticker } = this.props;
    if (asset.isETH) {
      this.props.newAssetTransaction(getEther(ticker));
      this.props.navigation.navigate('SendFlowView');
    } else {
      this.props.newAssetTransaction(asset);
      this.props.navigation.navigate('SendFlowView');
    }
  };

  goToSwaps = () => {
    this.props.navigation.navigate('Swaps', {
      screen: 'SwapsAmountView',
      params: {
        sourceToken: this.props.asset.isETH
          ? swapsUtils.NATIVE_SWAPS_TOKEN_ADDRESS
          : this.props.asset.address,
      },
    });
  };

  goToBrowserUrl(url) {
    this.props.navigation.navigate(Routes.BROWSER_TAB_HOME, {
      screen: Routes.BROWSER_VIEW,
      params: {
        newTabUrl: url,
        timestamp: Date.now(),
      },
    });
  }

  renderLogo = () => {
    const { tokenList, asset } = this.props;
    const colors = this.context.colors || mockTheme.colors;
    const styles = createStyles(colors);

    return asset.isETH ? (
      <NetworkMainAssetLogo biggest style={styles.ethLogo} />
    ) : (
      <TokenImage asset={asset} tokenList={tokenList} />
    );
  };

  componentDidMount = async () => {
    const { SwapsController } = Engine.context;
    try {
      await SwapsController.fetchTokenWithCache();
    } catch (error) {
      Logger.error(
        error,
        'Swaps: error while fetching tokens with cache in AssetOverview',
      );
    }
  };

  renderWarning = () => {
    const {
      asset: { symbol },
    } = this.props;
    const colors = this.context.colors || mockTheme.colors;
    const styles = createStyles(colors);

    return (
      <TouchableOpacity
        onPress={() => this.goToBrowserUrl(AppConstants.URLS.TOKEN_BALANCE)}
      >
        <Text style={styles.warning}>
          {strings('asset_overview.were_unable')} {symbol}{' '}
          {strings('asset_overview.balance')}{' '}
          <Text style={styles.warningLinks}>
            {strings('asset_overview.troubleshooting_missing')}
          </Text>{' '}
          {strings('asset_overview.for_help')}
        </Text>
      </TouchableOpacity>
    );
  };

  render() {
    const {
      accounts,
      asset: {
        address,
        isETH = undefined,
        decimals,
        symbol,
        balanceError = null,
      },
      primaryCurrency,
      selectedAddress,
      tokenExchangeRates,
      tokenBalances,
      conversionRate,
      currentCurrency,
      chainId,
      swapsIsLive,
      swapsTokens,
    } = this.props;
    const colors = this.context.colors || mockTheme.colors;
    const styles = createStyles(colors);

    let mainBalance, secondaryBalance;
    const itemAddress = safeToChecksumAddress(address);
    let balance, balanceFiat;
    if (isETH) {
      balance = renderFromWei(
        accounts[selectedAddress] && accounts[selectedAddress].balance,
      );
      balanceFiat = weiToFiat(
        hexToBN(accounts[selectedAddress].balance),
        conversionRate,
        currentCurrency,
      );
    } else {
      const exchangeRate =
        itemAddress in tokenExchangeRates
          ? tokenExchangeRates[itemAddress]
          : undefined;
      balance =
        itemAddress in tokenBalances
          ? renderFromTokenMinimalUnit(tokenBalances[itemAddress], decimals)
          : 0;
      balanceFiat = balanceToFiat(
        balance,
        conversionRate,
        exchangeRate,
        currentCurrency,
      );
    }
    // choose balances depending on 'primaryCurrency'
    if (primaryCurrency === 'ETH') {
      mainBalance = `${balance} ${symbol}`;
      secondaryBalance = balanceFiat;
    } else {
      mainBalance = !balanceFiat ? `${balance} ${symbol}` : balanceFiat;
      secondaryBalance = !balanceFiat ? balanceFiat : `${balance} ${symbol}`;
    }
    return (
      <View style={styles.wrapper} testID={'token-asset-overview'}>
        <View style={styles.assetLogo}>{this.renderLogo()}</View>
        <View style={styles.balance}>
          {balanceError ? (
            this.renderWarning()
          ) : (
            <>
              <Text
                style={
                  isTestNet(chainId) ? styles.testNetAmount : styles.amount
                }
                testID={'token-amount'}
              >
                {mainBalance}
              </Text>
              {secondaryBalance && (
                <Text style={styles.amountFiat}>{secondaryBalance}</Text>
              )}
            </>
          )}
        </View>

        {!balanceError && (
          <View style={styles.actions}>
            <AssetActionButton
              icon="receive"
              onPress={this.onReceive}
              label={strings('asset_overview.receive_button')}
            />
            {isETH && allowedToBuy(chainId) && (
              <AssetActionButton
                icon="buy"
                onPress={this.onBuy}
                label={strings('asset_overview.buy_button')}
              />
            )}
            <AssetActionButton
              testID={'token-send-button'}
              icon="send"
              onPress={this.onSend}
              label={strings('asset_overview.send_button')}
            />
            {AppConstants.SWAPS.ACTIVE && (
              <AssetSwapButton
                isFeatureLive={swapsIsLive}
                isNetworkAllowed={isSwapsAllowed(chainId)}
                isAssetAllowed={isETH || address?.toLowerCase() in swapsTokens}
                onPress={this.goToSwaps}
              />
            )}
          </View>
        )}
      </View>
    );
  }
}

const mapStateToProps = (state) => ({
  accounts: state.engine.backgroundState.AccountTrackerController.accounts,
  conversionRate:
    state.engine.backgroundState.CurrencyRateController.conversionRate,
  currentCurrency:
    state.engine.backgroundState.CurrencyRateController.currentCurrency,
  primaryCurrency: state.settings.primaryCurrency,
  selectedAddress:
    state.engine.backgroundState.PreferencesController.selectedAddress,
  tokenBalances:
    state.engine.backgroundState.TokenBalancesController.contractBalances,
  tokenExchangeRates:
    state.engine.backgroundState.TokenRatesController.contractExchangeRates,
  chainId: state.engine.backgroundState.NetworkController.provider.chainId,
  ticker: state.engine.backgroundState.NetworkController.provider.ticker,
  swapsIsLive: swapsLivenessSelector(state),
  swapsTokens: swapsTokensObjectSelector(state),
  tokenList: getTokenList(state),
});

const mapDispatchToProps = (dispatch) => ({
  toggleReceiveModal: (asset) => dispatch(toggleReceiveModal(asset)),
  newAssetTransaction: (selectedAsset) =>
    dispatch(newAssetTransaction(selectedAsset)),
});

AssetOverview.contextType = ThemeContext;

export default connect(mapStateToProps, mapDispatchToProps)(AssetOverview);<|MERGE_RESOLUTION|>--- conflicted
+++ resolved
@@ -35,14 +35,7 @@
 import { getTokenList } from '../../../reducers/tokens';
 import Engine from '../../../core/Engine';
 import Logger from '../../../util/Logger';
-<<<<<<< HEAD
-import { allowedToBuy } from '../FiatOrders';
-=======
-import Analytics from '../../../core/Analytics/Analytics';
-import { MetaMetricsEvents } from '../../../core/Analytics';
-
 import { allowedToBuy } from '../FiatOnRampAggregator';
->>>>>>> db9007ba
 import AssetSwapButton from '../Swaps/components/AssetSwapButton';
 import NetworkMainAssetLogo from '../NetworkMainAssetLogo';
 import { ThemeContext, mockTheme } from '../../../util/theme';
@@ -196,11 +189,7 @@
   onBuy = () => {
     this.props.navigation.navigate(Routes.FIAT_ON_RAMP_AGGREGATOR.ID);
     InteractionManager.runAfterInteractions(() => {
-<<<<<<< HEAD
       trackLegacyEvent(MetaMetricsEvents.BUY_BUTTON_CLICKED, {
-=======
-      Analytics.trackEventWithParameters(MetaMetricsEvents.BUY_BUTTON_CLICKED, {
->>>>>>> db9007ba
         text: 'Buy',
         location: 'Token Screen',
         chain_id_destination: this.props.chainId,
