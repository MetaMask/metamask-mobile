--- conflicted
+++ resolved
@@ -201,11 +201,7 @@
 
 	renderLogo = () => {
 		const {
-<<<<<<< HEAD
-			asset: { address, image, logo: iconUrl, isETH }
-=======
-			asset: { address, image, logo, isETH },
->>>>>>> 8f5da8fc
+			asset: { address, image, logo: iconUrl, isETH },
 		} = this.props;
 		if (isETH) {
 			return <NetworkMainAssetLogo biggest style={styles.ethLogo} />;
