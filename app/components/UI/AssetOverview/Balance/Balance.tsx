import React, { useCallback } from 'react';
import { View } from 'react-native';
import { Hex, isCaipChainId } from '@metamask/utils';
import { strings } from '../../../../../locales/i18n';
import { useStyles } from '../../../../component-library/hooks';
import styleSheet from './Balance.styles';
import AssetElement from '../../AssetElement';
import { useSelector } from 'react-redux';
import { selectNetworkConfigurationByChainId } from '../../../../selectors/networkController';
import {
  getTestNetImageByChainId,
  getDefaultNetworkByChainId,
  isTestNet,
} from '../../../../util/networks';
import BadgeWrapper, {
  BadgePosition,
} from '../../../../component-library/components/Badges/BadgeWrapper';
import { BadgeVariant } from '../../../../component-library/components/Badges/Badge/Badge.types';
import Badge from '../../../../component-library/components/Badges/Badge/Badge';
import AvatarToken from '../../../../component-library/components/Avatars/Avatar/variants/AvatarToken';
import { AvatarSize } from '../../../../component-library/components/Avatars/Avatar';
import NetworkAssetLogo from '../../NetworkAssetLogo';
import Text, {
  TextVariant,
} from '../../../../component-library/components/Texts/Text';
import { TokenI } from '../../Tokens/types';
import { useNavigation } from '@react-navigation/native';
import StakingBalance from '../../Stake/components/StakingBalance/StakingBalance';
import {
  PopularList,
  UnpopularNetworkList,
  CustomNetworkImgMapping,
  getNonEvmNetworkImageSourceByChainId,
} from '../../../../util/networks/customNetworks';
import { RootState } from '../../../../reducers';

interface BalanceProps {
  asset: TokenI;
  mainBalance: string;
  secondaryBalance?: string;
}

export const NetworkBadgeSource = (chainId: Hex) => {
  if (isTestNet(chainId)) return getTestNetImageByChainId(chainId);
  const defaultNetwork = getDefaultNetworkByChainId(chainId) as
    | {
        imageSource: string;
      }
    | undefined;

  if (defaultNetwork) {
    return defaultNetwork.imageSource;
  }

  const unpopularNetwork = UnpopularNetworkList.find(
    (networkConfig) => networkConfig.chainId === chainId,
  );

  const customNetworkImg = CustomNetworkImgMapping[chainId];

  const popularNetwork = PopularList.find(
    (networkConfig) => networkConfig.chainId === chainId,
  );

  const network = unpopularNetwork || popularNetwork;
  if (network) {
    return network.rpcPrefs.imageSource;
  }

  if (isCaipChainId(chainId)) {
    return getNonEvmNetworkImageSourceByChainId(chainId);
  }

  if (customNetworkImg) {
    return customNetworkImg;
  }
};

const Balance = ({ asset, mainBalance, secondaryBalance }: BalanceProps) => {
  const { styles } = useStyles(styleSheet, {});
  const navigation = useNavigation();
  const networkConfigurationByChainId = useSelector((state: RootState) =>
    selectNetworkConfigurationByChainId(state, asset.chainId as Hex),
  );

  const tokenChainId = asset.chainId;

  const renderNetworkAvatar = useCallback(() => {
    if (asset.isNative) {
      return (
        <NetworkAssetLogo
          chainId={asset.chainId as Hex}
          style={styles.ethLogo}
          ticker={asset.ticker ?? asset.symbol}
          big={false}
          biggest={false}
          testID={asset.name}
        />
      );
    }

    return (
      <AvatarToken
        name={asset.symbol}
        imageSource={{ uri: asset.image }}
        size={AvatarSize.Md}
      />
    );
<<<<<<< HEAD
  }, [
    asset.image,
    asset.symbol,
    asset.isNative,
    asset.chainId,
    styles.ethLogo,
  ]);
=======
  }, [asset, styles.ethLogo]);
>>>>>>> 733bad1a

  return (
    <View style={styles.wrapper}>
      <Text variant={TextVariant.HeadingMD} style={styles.title}>
        {strings('asset_overview.your_balance')}
      </Text>
      <AssetElement
        asset={asset}
        balance={mainBalance}
        secondaryBalance={secondaryBalance}
        onPress={() =>
          !asset.isETH &&
          !asset.isNative &&
          navigation.navigate('AssetDetails', {
            chainId: asset.chainId,
            address: asset.address,
          })
        }
      >
        <BadgeWrapper
          style={styles.badgeWrapper}
          badgePosition={BadgePosition.BottomRight}
          badgeElement={
            <Badge
              variant={BadgeVariant.Network}
              imageSource={NetworkBadgeSource(tokenChainId as Hex)}
              name={networkConfigurationByChainId?.name}
            />
          }
        >
          {renderNetworkAvatar()}
        </BadgeWrapper>
        <Text style={styles.balances} variant={TextVariant.BodyLGMedium}>
          {asset.name || asset.symbol}
        </Text>
      </AssetElement>
      {asset?.isETH && <StakingBalance asset={asset} />}
    </View>
  );
};

export default Balance;<|MERGE_RESOLUTION|>--- conflicted
+++ resolved
@@ -106,17 +106,7 @@
         size={AvatarSize.Md}
       />
     );
-<<<<<<< HEAD
-  }, [
-    asset.image,
-    asset.symbol,
-    asset.isNative,
-    asset.chainId,
-    styles.ethLogo,
-  ]);
-=======
   }, [asset, styles.ethLogo]);
->>>>>>> 733bad1a
 
   return (
     <View style={styles.wrapper}>
