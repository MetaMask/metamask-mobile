import React, { useCallback, useMemo } from 'react';
import { View } from 'react-native';
<<<<<<< HEAD
import { CaipAssetId, Hex, isCaipChainId } from '@metamask/utils';
=======
import {
  CaipAssetId,
  CaipAssetType,
  Hex,
  isCaipChainId,
} from '@metamask/utils';
>>>>>>> 961a5281
import { strings } from '../../../../../locales/i18n';
import { useStyles } from '../../../../component-library/hooks';
import styleSheet from './Balance.styles';
import AssetElement from '../../AssetElement';
import { useSelector } from 'react-redux';
import { selectNetworkConfigurationByChainId } from '../../../../selectors/networkController';
import {
  getTestNetImageByChainId,
  getDefaultNetworkByChainId,
  isTestNet,
} from '../../../../util/networks';
import BadgeWrapper, {
  BadgePosition,
} from '../../../../component-library/components/Badges/BadgeWrapper';
import { BadgeVariant } from '../../../../component-library/components/Badges/Badge/Badge.types';
import Badge from '../../../../component-library/components/Badges/Badge/Badge';
import AvatarToken from '../../../../component-library/components/Avatars/Avatar/variants/AvatarToken';
import { AvatarSize } from '../../../../component-library/components/Avatars/Avatar';
import NetworkAssetLogo from '../../NetworkAssetLogo';
import Text, {
  TextVariant,
} from '../../../../component-library/components/Texts/Text';
import { TokenI } from '../../Tokens/types';
import { useNavigation } from '@react-navigation/native';
import {
  PopularList,
  UnpopularNetworkList,
  CustomNetworkImgMapping,
  getNonEvmNetworkImageSourceByChainId,
} from '../../../../util/networks/customNetworks';
import { RootState } from '../../../../reducers';
import EarnBalance from '../../Earn/components/EarnBalance';
import PercentageChange from '../../../../component-library/components-temp/Price/PercentageChange';
import { selectIsEvmNetworkSelected } from '../../../../selectors/multichainNetworkController';
import { selectPricePercentChange1d } from '../../../../selectors/tokenRatesController';
import { getNativeTokenAddress } from '@metamask/assets-controllers';
import { selectMultichainAssetsRates } from '../../../../selectors/multichain';

interface BalanceProps {
  asset: TokenI;
  mainBalance: string;
  secondaryBalance?: string;
}

export const NetworkBadgeSource = (chainId: Hex) => {
  if (isTestNet(chainId)) return getTestNetImageByChainId(chainId);
  const defaultNetwork = getDefaultNetworkByChainId(chainId) as
    | {
        imageSource: string;
      }
    | undefined;

  if (defaultNetwork) {
    return defaultNetwork.imageSource;
  }

  const unpopularNetwork = UnpopularNetworkList.find(
    (networkConfig) => networkConfig.chainId === chainId,
  );

  const customNetworkImg = CustomNetworkImgMapping[chainId];

  const popularNetwork = PopularList.find(
    (networkConfig) => networkConfig.chainId === chainId,
  );

  const network = unpopularNetwork || popularNetwork;
  if (network) {
    return network.rpcPrefs.imageSource;
  }

  if (isCaipChainId(chainId)) {
    return getNonEvmNetworkImageSourceByChainId(chainId);
  }

  if (customNetworkImg) {
    return customNetworkImg;
  }
};

const Balance = ({ asset, mainBalance, secondaryBalance }: BalanceProps) => {
  const { styles } = useStyles(styleSheet, {});
  const navigation = useNavigation();
  const networkConfigurationByChainId = useSelector((state: RootState) =>
    selectNetworkConfigurationByChainId(state, asset.chainId as Hex),
  );

  const isEvmNetworkSelected = useSelector(selectIsEvmNetworkSelected);
  const evmPricePercentChange1d = useSelector((state: RootState) =>
    selectPricePercentChange1d(
      state,
      asset.chainId as Hex,
      asset?.isNative
        ? getNativeTokenAddress(asset.chainId as Hex)
        : (asset?.address as Hex),
    ),
  );
  const allMultichainAssetsRates = useSelector(selectMultichainAssetsRates);
  const getPricePercentChange1d = () => {
    if (isEvmNetworkSelected) {
      return evmPricePercentChange1d;
    }
    ///: BEGIN:ONLY_INCLUDE_IF(keyring-snaps)
    return allMultichainAssetsRates[asset?.address as CaipAssetType]?.marketData
      ?.pricePercentChange?.P1D;
    ///: END:ONLY_INCLUDE_IF(keyring-snaps)
  };

  const tokenChainId = asset.chainId;

  const renderNetworkAvatar = useCallback(() => {
    if (asset.isNative) {
      return (
        <NetworkAssetLogo
          chainId={asset.chainId as Hex}
          style={styles.ethLogo}
          ticker={asset.ticker ?? asset.symbol}
          big={false}
          biggest={false}
          testID={asset.name}
        />
      );
    }

    return (
      <AvatarToken
        name={asset.symbol}
        imageSource={{ uri: asset.image }}
        size={AvatarSize.Md}
      />
    );
  }, [asset, styles.ethLogo]);

  const isDisabled = useMemo(
    () => asset.isNative || isCaipChainId(asset.chainId as CaipAssetId),
    [asset.chainId, asset.isNative],
  );

  const handlePress = useCallback(
    () =>
      !asset.isNative &&
      navigation.navigate('AssetDetails', {
        chainId: asset.chainId,
        address: asset.address,
      }),
    [asset.address, asset.chainId, asset.isNative, navigation],
  );

  return (
    <View style={styles.wrapper}>
      <Text variant={TextVariant.HeadingMD} style={styles.title}>
        {strings('asset_overview.your_balance')}
      </Text>
      <AssetElement
        disabled={isDisabled}
        asset={asset}
        balance={mainBalance}
        secondaryBalance={secondaryBalance}
        onPress={handlePress}
      >
        <BadgeWrapper
          style={styles.badgeWrapper}
          badgePosition={BadgePosition.BottomRight}
          badgeElement={
            <Badge
              variant={BadgeVariant.Network}
              imageSource={NetworkBadgeSource(tokenChainId as Hex)}
              name={networkConfigurationByChainId?.name}
            />
          }
        >
          {renderNetworkAvatar()}
        </BadgeWrapper>

        <View style={styles.percentageChange}>
          <Text style={styles.balanceInfo} variant={TextVariant.BodyMD}>
            {asset.name || asset.symbol}
          </Text>

          <PercentageChange value={getPricePercentChange1d()} />
        </View>
      </AssetElement>
      <EarnBalance asset={asset} />
    </View>
  );
};

export default Balance;<|MERGE_RESOLUTION|>--- conflicted
+++ resolved
@@ -1,15 +1,11 @@
 import React, { useCallback, useMemo } from 'react';
 import { View } from 'react-native';
-<<<<<<< HEAD
-import { CaipAssetId, Hex, isCaipChainId } from '@metamask/utils';
-=======
 import {
   CaipAssetId,
   CaipAssetType,
   Hex,
   isCaipChainId,
 } from '@metamask/utils';
->>>>>>> 961a5281
 import { strings } from '../../../../../locales/i18n';
 import { useStyles } from '../../../../component-library/hooks';
 import styleSheet from './Balance.styles';
