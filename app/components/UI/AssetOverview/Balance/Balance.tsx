--- conflicted
+++ resolved
@@ -25,13 +25,10 @@
   TextVariant,
 } from '../../../../component-library/components/Texts/Text';
 import { TokenI } from '../../Tokens/types';
-<<<<<<< HEAD
+import { useNavigation } from '@react-navigation/native';
 import { isPooledStakingFeatureEnabled } from '../../Stake/constants';
 import StakingBalance from '../../Stake/components/StakingBalance/StakingBalance';
 
-=======
-import { useNavigation } from '@react-navigation/native';
->>>>>>> dcca986d
 interface BalanceProps {
   asset: TokenI;
   mainBalance: string;
