--- conflicted
+++ resolved
@@ -38,16 +38,11 @@
 } from '../../../../util/networks/customNetworks';
 import { RootState } from '../../../../reducers';
 import EarnBalance from '../../Earn/components/EarnBalance';
-<<<<<<< HEAD
-import { useTokenPricePercentageChange } from '../../Tokens/hooks/useTokenPricePercentageChange';
-import PercentageChange from '../../../../component-library/components-temp/Price/PercentageChange';
-=======
 import PercentageChange from '../../../../component-library/components-temp/Price/PercentageChange';
 import { selectIsEvmNetworkSelected } from '../../../../selectors/multichainNetworkController';
 import { selectPricePercentChange1d } from '../../../../selectors/tokenRatesController';
 import { getNativeTokenAddress } from '@metamask/assets-controllers';
 import { selectMultichainAssetsRates } from '../../../../selectors/multichain';
->>>>>>> 73175ec2
 
 interface BalanceProps {
   asset: TokenI;
@@ -98,9 +93,6 @@
     selectNetworkConfigurationByChainId(state, asset.chainId as Hex),
   );
 
-<<<<<<< HEAD
-  const pricePercentChange1d = useTokenPricePercentageChange(asset);
-=======
   const isEvmNetworkSelected = useSelector(selectIsEvmNetworkSelected);
   const evmPricePercentChange1d = useSelector((state: RootState) =>
     selectPricePercentChange1d(
@@ -121,7 +113,6 @@
       ?.pricePercentChange?.P1D;
     ///: END:ONLY_INCLUDE_IF(keyring-snaps)
   };
->>>>>>> 73175ec2
 
   const tokenChainId = asset.chainId;
 
@@ -188,19 +179,13 @@
         >
           {renderNetworkAvatar()}
         </BadgeWrapper>
-<<<<<<< HEAD
-        <View style={styles.balanceInfo}>
-          <Text variant={TextVariant.BodyMD}>{asset.name || asset.symbol}</Text>
-          <PercentageChange value={pricePercentChange1d ?? 0} />
-=======
 
         <View style={styles.percentageChange}>
-          <Text style={styles.balances} variant={TextVariant.BodyLGMedium}>
+          <Text style={styles.balanceInfo} variant={TextVariant.BodyMD}>
             {asset.name || asset.symbol}
           </Text>
 
           <PercentageChange value={getPricePercentChange1d()} />
->>>>>>> 73175ec2
         </View>
       </AssetElement>
       <EarnBalance asset={asset} />
