--- conflicted
+++ resolved
@@ -33,13 +33,8 @@
         "alignItems": "center",
         "flex": 1,
         "flexDirection": "row",
-<<<<<<< HEAD
-        "paddingHorizontal": 15,
-        "paddingVertical": 14,
-=======
         "height": 64,
         "paddingHorizontal": 16,
->>>>>>> 05d3e30f
       }
     }
     testID="asset-DAI"
@@ -179,19 +174,9 @@
         accessibilityRole="text"
         style={
           {
-<<<<<<< HEAD
-            "alignSelf": "flex-start",
-            "color": "#121314",
-            "flex": 1,
-            "fontFamily": "CentraNo1-Book",
-            "fontSize": 16,
-            "fontWeight": "400",
-            "justifyContent": "flex-start",
-=======
             "color": "#121314",
             "fontFamily": "Geist Regular",
             "fontSize": 16,
->>>>>>> 05d3e30f
             "letterSpacing": 0,
             "lineHeight": 24,
           }
@@ -205,14 +190,8 @@
           style={
             {
               "color": "#ca3542",
-<<<<<<< HEAD
-              "fontFamily": "CentraNo1-Medium",
-              "fontSize": 14,
-              "fontWeight": "500",
-=======
               "fontFamily": "Geist Medium",
               "fontSize": 14,
->>>>>>> 05d3e30f
               "letterSpacing": 0,
               "lineHeight": 22,
             }
@@ -233,14 +212,8 @@
         style={
           {
             "color": "#121314",
-<<<<<<< HEAD
-            "fontFamily": "CentraNo1-Book",
-            "fontSize": 16,
-            "fontWeight": "400",
-=======
             "fontFamily": "Geist Regular",
             "fontSize": 16,
->>>>>>> 05d3e30f
             "letterSpacing": 0,
             "lineHeight": 24,
           }
@@ -304,13 +277,8 @@
         "alignItems": "center",
         "flex": 1,
         "flexDirection": "row",
-<<<<<<< HEAD
-        "paddingHorizontal": 15,
-        "paddingVertical": 14,
-=======
         "height": 64,
         "paddingHorizontal": 16,
->>>>>>> 05d3e30f
       }
     }
     testID="asset-DAI"
@@ -450,19 +418,9 @@
         accessibilityRole="text"
         style={
           {
-<<<<<<< HEAD
-            "alignSelf": "flex-start",
-            "color": "#121314",
-            "flex": 1,
-            "fontFamily": "CentraNo1-Book",
-            "fontSize": 16,
-            "fontWeight": "400",
-            "justifyContent": "flex-start",
-=======
             "color": "#121314",
             "fontFamily": "Geist Regular",
             "fontSize": 16,
->>>>>>> 05d3e30f
             "letterSpacing": 0,
             "lineHeight": 24,
           }
@@ -476,14 +434,8 @@
           style={
             {
               "color": "#ca3542",
-<<<<<<< HEAD
-              "fontFamily": "CentraNo1-Medium",
-              "fontSize": 14,
-              "fontWeight": "500",
-=======
               "fontFamily": "Geist Medium",
               "fontSize": 14,
->>>>>>> 05d3e30f
               "letterSpacing": 0,
               "lineHeight": 22,
             }
@@ -504,14 +456,8 @@
         style={
           {
             "color": "#121314",
-<<<<<<< HEAD
-            "fontFamily": "CentraNo1-Book",
-            "fontSize": 16,
-            "fontWeight": "400",
-=======
             "fontFamily": "Geist Regular",
             "fontSize": 16,
->>>>>>> 05d3e30f
             "letterSpacing": 0,
             "lineHeight": 24,
           }
