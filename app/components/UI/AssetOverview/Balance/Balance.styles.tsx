--- conflicted
+++ resolved
@@ -15,15 +15,6 @@
     badgeWrapper: {
       alignSelf: 'center',
     },
-<<<<<<< HEAD
-    balanceInfo: {
-      flex: 1,
-      justifyContent: 'flex-start',
-      // marginLeft: 20,
-      alignSelf: 'flex-start',
-    },
-=======
->>>>>>> 05d3e30f
     ethLogo: {
       width: 40,
       height: 40,
