import React from 'react';
import { render, userEvent } from '@testing-library/react-native';
import Price from './Price';
import { TokenI } from '../../Tokens/types';
import {
  TimePeriod,
  TokenPrice,
} from '../../../../components/hooks/useTokenHistoricalPrices';
import { AssetConversion } from '@metamask/snaps-sdk';
import { CaipAssetId } from '@metamask/utils';
<<<<<<< HEAD
=======
import PriceChart from '../PriceChart/PriceChart';
import Button, {
  ButtonVariants,
} from '../../../../component-library/components/Buttons/Button';

jest.mock('../PriceChart/PriceChart', () => ({
  ...jest.requireActual('../PriceChart/PriceChart'),
  __esModule: true,
  default: jest.fn().mockImplementation(() => null),
}));
>>>>>>> bd91ac84

const mockAsset: TokenI = {
  name: 'Ethereum',
  ticker: 'ETH',
  symbol: 'Ethereum',
  address: '0x0',
  aggregators: [],
  decimals: 18,
  image: '',
  balance: '100',
  balanceFiat: '$100',
  logo: '',
  isETH: true,
  isNative: true,
};

const mockPrices: TokenPrice[] = [
  ['1736761237983', 100],
  ['1736761237986', 105],
];

const mockProps: {
  asset: TokenI;
  prices: TokenPrice[];
  priceDiff: number;
  currentPrice: number;
  currentCurrency: string;
  comparePrice: number;
  isLoading: boolean;
  timePeriod: TimePeriod;
<<<<<<< HEAD
  isEvmNetworkSelected: boolean;
=======
  isEvmAssetSelected: boolean;
>>>>>>> bd91ac84
  multichainAssetsRates: Record<CaipAssetId, AssetConversion>;
} = {
  asset: mockAsset,
  prices: mockPrices,
  priceDiff: 5,
  currentPrice: 105,
  currentCurrency: 'USD',
  comparePrice: 100,
  isLoading: false,
  timePeriod: '1d',
<<<<<<< HEAD
  isEvmNetworkSelected: true,
=======
  isEvmAssetSelected: true,
>>>>>>> bd91ac84
  multichainAssetsRates: {},
};

describe('Price Component', () => {
  describe('Header', () => {
    it('renders header correctly when asset name and symbol are provided', () => {
      const props = {
        ...mockProps,
        asset: {
          ...mockProps.asset,
          ticker: '',
        },
      };

      const { getByText } = render(<Price {...props} />);

      expect(
        getByText(`${mockProps.asset.name} (${mockProps.asset.symbol})`),
      ).toBeTruthy();
    });

    it('renders header correctly when name not provided and symbol is provided', () => {
      const props = {
        ...mockProps,
        asset: {
          ...mockProps.asset,
          name: '',
          ticker: '',
        },
      };

      const { getByText } = render(<Price {...props} />);

      expect(getByText(`${mockProps.asset.symbol}`)).toBeTruthy();
    });

    it('renders header correctly when name and ticker are provided', () => {
      const { getByText } = render(<Price {...mockProps} />);

      expect(
        getByText(`${mockProps.asset.name} (${mockProps.asset.ticker})`),
      ).toBeTruthy();
    });
  });

  it('shows loading state when isLoading is true', () => {
    const { getByTestId } = render(
      <Price {...{ ...mockProps, isLoading: true }} />,
    );

    expect(getByTestId('loading-price-diff')).toBeTruthy();
  });

  it('renders price at selected date', async () => {
    jest
      .mocked(PriceChart)
      .mockImplementation(({ onChartIndexChange }) => (
        <Button
          testID="mock-price-chart"
          variant={ButtonVariants.Primary}
          label="TEST BUTTON"
          onPress={() => onChartIndexChange(1)}
        />
      ));

    const { getByTestId } = render(<Price {...{ ...mockProps }} />);

    // No item selected - assert label
    expect(getByTestId('price-label')).toHaveTextContent('Today');

    // Act - click mock button to change chart index
    await userEvent.press(getByTestId('mock-price-chart'));

    // A date has been selected, show correct mock date
    expect(getByTestId('price-label')).toHaveTextContent('Jan 13 at 4:40 am');
  });
});<|MERGE_RESOLUTION|>--- conflicted
+++ resolved
@@ -8,8 +8,6 @@
 } from '../../../../components/hooks/useTokenHistoricalPrices';
 import { AssetConversion } from '@metamask/snaps-sdk';
 import { CaipAssetId } from '@metamask/utils';
-<<<<<<< HEAD
-=======
 import PriceChart from '../PriceChart/PriceChart';
 import Button, {
   ButtonVariants,
@@ -20,7 +18,6 @@
   __esModule: true,
   default: jest.fn().mockImplementation(() => null),
 }));
->>>>>>> bd91ac84
 
 const mockAsset: TokenI = {
   name: 'Ethereum',
@@ -51,11 +48,7 @@
   comparePrice: number;
   isLoading: boolean;
   timePeriod: TimePeriod;
-<<<<<<< HEAD
-  isEvmNetworkSelected: boolean;
-=======
   isEvmAssetSelected: boolean;
->>>>>>> bd91ac84
   multichainAssetsRates: Record<CaipAssetId, AssetConversion>;
 } = {
   asset: mockAsset,
@@ -66,11 +59,7 @@
   comparePrice: 100,
   isLoading: false,
   timePeriod: '1d',
-<<<<<<< HEAD
-  isEvmNetworkSelected: true,
-=======
   isEvmAssetSelected: true,
->>>>>>> bd91ac84
   multichainAssetsRates: {},
 };
 
