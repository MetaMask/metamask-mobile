import {
  TimePeriod,
  TokenPrice,
} from '../../../../components/hooks/useTokenHistoricalPrices';
import React, { useMemo, useState } from 'react';
import { View } from 'react-native';
import SkeletonPlaceholder from 'react-native-skeleton-placeholder';
import Icon from 'react-native-vector-icons/Feather';
import { strings } from '../../../../../locales/i18n';
import { useStyles } from '../../../../component-library/hooks';
import { toDateFormat } from '../../../../util/date';
import { addCurrencySymbol } from '../../../../util/number';
import Text, {
  TextColor,
  TextVariant,
} from '../../../../component-library/components/Texts/Text';
import PriceChart from '../PriceChart/PriceChart';
import { distributeDataPoints } from '../PriceChart/utils';
import styleSheet from './Price.styles';
import { TokenOverviewSelectorsIDs } from '../../../../../e2e/selectors/wallet/TokenOverview.selectors';
import { TokenI } from '../../Tokens/types';
///: BEGIN:ONLY_INCLUDE_IF(keyring-snaps)
<<<<<<< HEAD
import { CaipAssetId } from '@metamask/utils';
=======
import { CaipAssetType } from '@metamask/utils';
>>>>>>> bd91ac84
import { AssetConversion } from '@metamask/snaps-sdk';
///: END:ONLY_INCLUDE_IF

interface PriceProps {
  asset: TokenI;
  prices: TokenPrice[];
  priceDiff: number;
  currentPrice: number;
  currentCurrency: string;
  comparePrice: number;
  isLoading: boolean;
  timePeriod: TimePeriod;
  ///: BEGIN:ONLY_INCLUDE_IF(keyring-snaps)
<<<<<<< HEAD
  multichainAssetsRates: Record<CaipAssetId, AssetConversion>;
  ///: END:ONLY_INCLUDE_IF
  isEvmNetworkSelected: boolean;
=======
  multichainAssetsRates: Record<CaipAssetType, AssetConversion>;
  ///: END:ONLY_INCLUDE_IF
  isEvmAssetSelected: boolean;
>>>>>>> bd91ac84
}

const Price = ({
  asset,
  prices,
  priceDiff,
  currentPrice,
  currentCurrency,
  comparePrice,
  isLoading,
  timePeriod,
  ///: BEGIN:ONLY_INCLUDE_IF(keyring-snaps)
  multichainAssetsRates,
  ///: END:ONLY_INCLUDE_IF
<<<<<<< HEAD
  isEvmNetworkSelected,
}: PriceProps) => {
  ///: BEGIN:ONLY_INCLUDE_IF(keyring-snaps)
  const multichainAssetRates =
    multichainAssetsRates[asset.address as CaipAssetId];
=======
  isEvmAssetSelected,
}: PriceProps) => {
  ///: BEGIN:ONLY_INCLUDE_IF(keyring-snaps)
  const assetAddress = asset.address;
  const isCaipAssetType = assetAddress.startsWith(`${asset.chainId}`);
  const normalizedCaipAssetTypeAddress = isCaipAssetType
    ? assetAddress
    : `${asset.chainId}/token:${asset.address}`;
  const multichainAssetRates =
    multichainAssetsRates[normalizedCaipAssetTypeAddress as CaipAssetType];
>>>>>>> bd91ac84
  ///: END:ONLY_INCLUDE_IF

  const [activeChartIndex, setActiveChartIndex] = useState<number>(-1);

  const distributedPriceData = useMemo(() => {
    if (prices.length > 0) {
      return distributeDataPoints(prices);
    }
    return [];
  }, [prices]);

  const handleChartInteraction = (index: number) => {
    setActiveChartIndex(index);
  };

  const timePeriodTextDict: Record<TimePeriod, string> = {
    '1d': strings('asset_overview.chart_time_period.1d'),
    '7d': strings('asset_overview.chart_time_period.7d'),
    '1w': strings('asset_overview.chart_time_period.1w'),
    '1m': strings('asset_overview.chart_time_period.1m'),
    '3m': strings('asset_overview.chart_time_period.3m'),
    '1y': strings('asset_overview.chart_time_period.1y'),
    '3y': strings('asset_overview.chart_time_period.3y'),
  };

<<<<<<< HEAD
  const price: number = isEvmNetworkSelected
    ? distributedPriceData[activeChartIndex]?.[1] || currentPrice
    : Number(multichainAssetRates.rate);
=======
  const price: number = isEvmAssetSelected
    ? distributedPriceData[activeChartIndex]?.[1] || currentPrice
    : Number(multichainAssetRates?.rate);
>>>>>>> bd91ac84

  const date: string | undefined = distributedPriceData[activeChartIndex]?.[0]
    ? toDateFormat(Number(distributedPriceData[activeChartIndex]?.[0]))
    : timePeriodTextDict[timePeriod];

  const diff: number | undefined = distributedPriceData[activeChartIndex]?.[1]
    ? distributedPriceData[activeChartIndex]?.[1] - comparePrice
    : priceDiff;

  const { styles } = useStyles(styleSheet, { priceDiff: diff });
  const ticker = asset.ticker || asset.symbol;
  return (
    <>
      <View style={styles.wrapper}>
        {asset.name ? (
          <Text
            variant={TextVariant.BodyMDMedium}
            color={TextColor.Alternative}
          >
            {asset.name} ({ticker})
          </Text>
        ) : (
          <Text variant={TextVariant.BodyMDMedium}>{ticker}</Text>
        )}
        {!isNaN(price) && (
          <Text
            testID={TokenOverviewSelectorsIDs.TOKEN_PRICE}
            variant={TextVariant.HeadingLG}
          >
            {isLoading ? (
              <View style={styles.loadingPrice}>
                <SkeletonPlaceholder>
                  <SkeletonPlaceholder.Item
                    width={100}
                    height={32}
                    borderRadius={6}
                  />
                </SkeletonPlaceholder>
              </View>
            ) : (
              addCurrencySymbol(price, currentCurrency, true)
            )}
          </Text>
        )}
        <Text>
          {isLoading ? (
            <View testID="loading-price-diff" style={styles.loadingPriceDiff}>
              <SkeletonPlaceholder>
                <SkeletonPlaceholder.Item
                  width={150}
                  height={18}
                  borderRadius={6}
                />
              </SkeletonPlaceholder>
            </View>
          ) : distributedPriceData.length > 0 ? (
            <Text style={styles.priceDiff} variant={TextVariant.BodyMDMedium}>
              {
                <Icon
                  name={
                    diff > 0
                      ? 'trending-up'
                      : diff < 0
                      ? 'trending-down'
                      : 'minus'
                  }
                  size={16}
                  style={styles.priceDiffIcon}
                />
              }{' '}
              {addCurrencySymbol(diff, currentCurrency, true)} (
              {diff > 0 ? '+' : ''}
              {diff === 0 ? '0' : ((diff / comparePrice) * 100).toFixed(2)}
              %){' '}
              <Text
                testID="price-label"
                color={TextColor.Alternative}
                variant={TextVariant.BodyMDMedium}
              >
                {date}
              </Text>
            </Text>
          ) : null}
        </Text>
      </View>
      <PriceChart
        prices={distributedPriceData}
        priceDiff={priceDiff}
        isLoading={isLoading}
        onChartIndexChange={handleChartInteraction}
      />
    </>
  );
};

export default Price;<|MERGE_RESOLUTION|>--- conflicted
+++ resolved
@@ -20,11 +20,7 @@
 import { TokenOverviewSelectorsIDs } from '../../../../../e2e/selectors/wallet/TokenOverview.selectors';
 import { TokenI } from '../../Tokens/types';
 ///: BEGIN:ONLY_INCLUDE_IF(keyring-snaps)
-<<<<<<< HEAD
-import { CaipAssetId } from '@metamask/utils';
-=======
 import { CaipAssetType } from '@metamask/utils';
->>>>>>> bd91ac84
 import { AssetConversion } from '@metamask/snaps-sdk';
 ///: END:ONLY_INCLUDE_IF
 
@@ -38,15 +34,9 @@
   isLoading: boolean;
   timePeriod: TimePeriod;
   ///: BEGIN:ONLY_INCLUDE_IF(keyring-snaps)
-<<<<<<< HEAD
-  multichainAssetsRates: Record<CaipAssetId, AssetConversion>;
-  ///: END:ONLY_INCLUDE_IF
-  isEvmNetworkSelected: boolean;
-=======
   multichainAssetsRates: Record<CaipAssetType, AssetConversion>;
   ///: END:ONLY_INCLUDE_IF
   isEvmAssetSelected: boolean;
->>>>>>> bd91ac84
 }
 
 const Price = ({
@@ -61,13 +51,6 @@
   ///: BEGIN:ONLY_INCLUDE_IF(keyring-snaps)
   multichainAssetsRates,
   ///: END:ONLY_INCLUDE_IF
-<<<<<<< HEAD
-  isEvmNetworkSelected,
-}: PriceProps) => {
-  ///: BEGIN:ONLY_INCLUDE_IF(keyring-snaps)
-  const multichainAssetRates =
-    multichainAssetsRates[asset.address as CaipAssetId];
-=======
   isEvmAssetSelected,
 }: PriceProps) => {
   ///: BEGIN:ONLY_INCLUDE_IF(keyring-snaps)
@@ -78,7 +61,6 @@
     : `${asset.chainId}/token:${asset.address}`;
   const multichainAssetRates =
     multichainAssetsRates[normalizedCaipAssetTypeAddress as CaipAssetType];
->>>>>>> bd91ac84
   ///: END:ONLY_INCLUDE_IF
 
   const [activeChartIndex, setActiveChartIndex] = useState<number>(-1);
@@ -104,15 +86,9 @@
     '3y': strings('asset_overview.chart_time_period.3y'),
   };
 
-<<<<<<< HEAD
-  const price: number = isEvmNetworkSelected
-    ? distributedPriceData[activeChartIndex]?.[1] || currentPrice
-    : Number(multichainAssetRates.rate);
-=======
   const price: number = isEvmAssetSelected
     ? distributedPriceData[activeChartIndex]?.[1] || currentPrice
     : Number(multichainAssetRates?.rate);
->>>>>>> bd91ac84
 
   const date: string | undefined = distributedPriceData[activeChartIndex]?.[0]
     ? toDateFormat(Number(distributedPriceData[activeChartIndex]?.[0]))
