// Jest Snapshot v1, https://goo.gl/fbAQLP

exports[`AssetOverview should render correctly 1`] = `
<View
  style={
    {
      "paddingTop": 20,
    }
  }
  testID="token-asset-overview"
>
  <View>
    <View
      style={
        {
          "paddingHorizontal": 16,
        }
      }
    >
      <Text
        accessibilityRole="text"
        style={
          {
            "color": "#686e7d",
            "fontFamily": "CentraNo1-Medium",
            "fontSize": 16,
            "fontWeight": "500",
            "letterSpacing": 0,
            "lineHeight": 24,
          }
        }
      >
        Ethereum
         (
        ETH
        )
      </Text>
      <Text
        accessibilityRole="text"
        style={
          {
            "color": "#121314",
            "fontFamily": "CentraNo1-Bold",
            "fontSize": 24,
            "fontWeight": "700",
            "letterSpacing": 0,
            "lineHeight": 32,
          }
        }
        testID="token-price"
      >
        <View
          style={
            {
              "paddingTop": 8,
            }
          }
        >
          <View
            onLayout={[Function]}
          >
            <View
              style={
                {
                  "position": "relative",
                }
              }
            >
              <View
                style={
                  [
                    {
                      "borderRadius": 6,
                      "height": 32,
                      "width": 100,
                    },
                    {
                      "backgroundColor": "#E1E9EE",
                      "overflow": "hidden",
                    },
                  ]
                }
              />
            </View>
          </View>
        </View>
      </Text>
      <Text
        accessibilityRole="text"
        style={
          {
            "color": "#121314",
            "fontFamily": "CentraNo1-Book",
            "fontSize": 16,
            "fontWeight": "400",
            "letterSpacing": 0,
            "lineHeight": 24,
          }
        }
      >
        <View
          style={
            {
              "paddingTop": 2,
            }
          }
          testID="loading-price-diff"
        >
          <View
            onLayout={[Function]}
          >
            <View
              style={
                {
                  "position": "relative",
                }
              }
            >
              <View
                style={
                  [
                    {
                      "borderRadius": 6,
                      "height": 18,
                      "width": 150,
                    },
                    {
                      "backgroundColor": "#E1E9EE",
                      "overflow": "hidden",
                    },
                  ]
                }
              />
            </View>
          </View>
        </View>
      </Text>
    </View>
    <View
      style={
        {
          "paddingHorizontal": 16,
          "paddingTop": 10,
          "width": 750,
        }
      }
    >
      <View
        onLayout={[Function]}
      >
        <View
          style={
            {
              "position": "relative",
            }
          }
        >
          <View
            style={
              [
                {
                  "borderRadius": 6,
                  "height": 586.96,
                  "width": 718,
                },
                {
                  "backgroundColor": "#E1E9EE",
                  "overflow": "hidden",
                },
              ]
            }
          />
        </View>
      </View>
    </View>
    <View
      style={
        {
          "display": "flex",
          "flexDirection": "row",
          "justifyContent": "space-around",
          "paddingHorizontal": 10,
          "paddingTop": 20,
        }
      }
    >
      <TouchableOpacity
        onPress={[Function]}
        style={
          {
            "alignItems": "center",
            "backgroundColor": "#858b9a29",
            "borderRadius": 40,
            "justifyContent": "center",
            "paddingHorizontal": 8,
            "paddingLeft": 10,
            "paddingVertical": 2,
          }
        }
      >
        <Text
          accessibilityRole="text"
          style={
            {
              "color": "#121314",
              "fontFamily": "CentraNo1-Book",
              "fontSize": 14,
              "fontWeight": "400",
              "letterSpacing": 3,
              "lineHeight": 22,
              "textAlign": "center",
            }
          }
        >
          1D
        </Text>
      </TouchableOpacity>
      <TouchableOpacity
        onPress={[Function]}
        style={
          {
            "alignItems": "center",
            "backgroundColor": "#ffffff",
            "borderRadius": 40,
            "justifyContent": "center",
            "paddingHorizontal": 8,
            "paddingLeft": 10,
            "paddingVertical": 2,
          }
        }
      >
        <Text
          accessibilityRole="text"
          style={
            {
              "color": "#686e7d",
              "fontFamily": "CentraNo1-Book",
              "fontSize": 14,
              "fontWeight": "400",
              "letterSpacing": 3,
              "lineHeight": 22,
              "textAlign": "center",
            }
          }
        >
          1W
        </Text>
      </TouchableOpacity>
      <TouchableOpacity
        onPress={[Function]}
        style={
          {
            "alignItems": "center",
            "backgroundColor": "#ffffff",
            "borderRadius": 40,
            "justifyContent": "center",
            "paddingHorizontal": 8,
            "paddingLeft": 10,
            "paddingVertical": 2,
          }
        }
      >
        <Text
          accessibilityRole="text"
          style={
            {
              "color": "#686e7d",
              "fontFamily": "CentraNo1-Book",
              "fontSize": 14,
              "fontWeight": "400",
              "letterSpacing": 3,
              "lineHeight": 22,
              "textAlign": "center",
            }
          }
        >
          1M
        </Text>
      </TouchableOpacity>
      <TouchableOpacity
        onPress={[Function]}
        style={
          {
            "alignItems": "center",
            "backgroundColor": "#ffffff",
            "borderRadius": 40,
            "justifyContent": "center",
            "paddingHorizontal": 8,
            "paddingLeft": 10,
            "paddingVertical": 2,
          }
        }
      >
        <Text
          accessibilityRole="text"
          style={
            {
              "color": "#686e7d",
              "fontFamily": "CentraNo1-Book",
              "fontSize": 14,
              "fontWeight": "400",
              "letterSpacing": 3,
              "lineHeight": 22,
              "textAlign": "center",
            }
          }
        >
          3M
        </Text>
      </TouchableOpacity>
      <TouchableOpacity
        onPress={[Function]}
        style={
          {
            "alignItems": "center",
            "backgroundColor": "#ffffff",
            "borderRadius": 40,
            "justifyContent": "center",
            "paddingHorizontal": 8,
            "paddingLeft": 10,
            "paddingVertical": 2,
          }
        }
      >
        <Text
          accessibilityRole="text"
          style={
            {
              "color": "#686e7d",
              "fontFamily": "CentraNo1-Book",
              "fontSize": 14,
              "fontWeight": "400",
              "letterSpacing": 3,
              "lineHeight": 22,
              "textAlign": "center",
            }
          }
        >
          1Y
        </Text>
      </TouchableOpacity>
      <TouchableOpacity
        onPress={[Function]}
        style={
          {
            "alignItems": "center",
            "backgroundColor": "#ffffff",
            "borderRadius": 40,
            "justifyContent": "center",
            "paddingHorizontal": 8,
            "paddingLeft": 10,
            "paddingVertical": 2,
          }
        }
      >
        <Text
          accessibilityRole="text"
          style={
            {
              "color": "#686e7d",
              "fontFamily": "CentraNo1-Book",
              "fontSize": 14,
              "fontWeight": "400",
              "letterSpacing": 3,
              "lineHeight": 22,
              "textAlign": "center",
            }
          }
        >
          3Y
        </Text>
      </TouchableOpacity>
    </View>
    <View
      style={
        {
          "display": "flex",
          "flexDirection": "row",
          "justifyContent": "space-evenly",
          "padding": 16,
        }
      }
    >
      <View
        style={
          {
            "alignItems": "center",
            "display": "flex",
            "flexDirection": "column",
          }
        }
      >
        <TouchableOpacity
          disabled={false}
          onPress={[Function]}
          style={
            [
              {
                "alignItems": "flex-start",
                "flexDirection": "row",
                "justifyContent": "flex-start",
                "paddingVertical": 16,
                "width": "100%",
              },
              {
                "alignItems": "flex-start",
                "flexDirection": "row",
                "justifyContent": "flex-start",
                "paddingTop": 16,
                "paddingVertical": 2,
                "width": "100%",
              },
              false,
            ]
          }
          testID="token-buy-button"
        >
          <View
            style={
              {
                "alignItems": "center",
                "backgroundColor": "#4459ff",
                "borderRadius": 20,
                "height": 40,
                "justifyContent": "center",
                "marginHorizontal": 16,
                "overflow": "hidden",
                "width": 40,
              }
            }
          >
            <SvgMock
              color="#ffffff"
              fill="currentColor"
              height={24}
              name="Add"
              style={
                {
                  "height": 24,
                  "width": 24,
                }
              }
              width={24}
            />
          </View>
          <View>
            <Text
              accessibilityRole="text"
              style={
                {
                  "color": "#121314",
                  "fontFamily": "CentraNo1-Medium",
                  "fontSize": 18,
                  "fontWeight": "500",
                  "letterSpacing": 0,
                  "lineHeight": 24,
                }
              }
            />
            <Text
              accessibilityRole="text"
              style={
                {
                  "color": "#686e7d",
                  "fontFamily": "CentraNo1-Book",
                  "fontSize": 16,
                  "fontWeight": "400",
                  "letterSpacing": 0,
                  "lineHeight": 24,
                }
              }
            />
          </View>
        </TouchableOpacity>
        <Text
          accessibilityRole="text"
          style={
            {
              "color": "#121314",
              "fontFamily": "CentraNo1-Book",
              "fontSize": 16,
              "fontWeight": "400",
              "letterSpacing": 0,
              "lineHeight": 24,
            }
          }
        >
          Buy
        </Text>
      </View>
      <View
        style={
          {
            "alignItems": "center",
            "display": "flex",
            "flexDirection": "column",
          }
        }
      >
        <TouchableOpacity
          disabled={false}
          onPress={[Function]}
          style={
            [
              {
                "alignItems": "flex-start",
                "flexDirection": "row",
                "justifyContent": "flex-start",
                "paddingVertical": 16,
                "width": "100%",
              },
              {
                "alignItems": "flex-start",
                "flexDirection": "row",
                "justifyContent": "flex-start",
                "paddingTop": 16,
                "paddingVertical": 2,
                "width": "100%",
              },
              false,
            ]
          }
          testID="token-swap-button"
        >
          <View
            style={
              {
                "alignItems": "center",
                "backgroundColor": "#4459ff",
                "borderRadius": 20,
                "height": 40,
                "justifyContent": "center",
                "marginHorizontal": 16,
                "overflow": "hidden",
                "width": 40,
              }
            }
          >
            <SvgMock
              color="#ffffff"
              fill="currentColor"
              height={24}
              name="SwapHorizontal"
              style={
                {
                  "height": 24,
                  "width": 24,
                }
              }
              width={24}
            />
          </View>
          <View>
            <Text
              accessibilityRole="text"
              style={
                {
                  "color": "#121314",
                  "fontFamily": "CentraNo1-Medium",
                  "fontSize": 18,
                  "fontWeight": "500",
                  "letterSpacing": 0,
                  "lineHeight": 24,
                }
              }
            />
            <Text
              accessibilityRole="text"
              style={
                {
                  "color": "#686e7d",
                  "fontFamily": "CentraNo1-Book",
                  "fontSize": 16,
                  "fontWeight": "400",
                  "letterSpacing": 0,
                  "lineHeight": 24,
                }
              }
            />
          </View>
        </TouchableOpacity>
        <Text
          accessibilityRole="text"
          style={
            {
              "color": "#121314",
              "fontFamily": "CentraNo1-Book",
              "fontSize": 16,
              "fontWeight": "400",
              "letterSpacing": 0,
              "lineHeight": 24,
            }
          }
        >
          Swap
        </Text>
      </View>
      <View
        style={
          {
            "alignItems": "center",
            "display": "flex",
            "flexDirection": "column",
          }
        }
      >
        <TouchableOpacity
          disabled={false}
          onPress={[Function]}
          style={
            [
              {
                "alignItems": "flex-start",
                "flexDirection": "row",
                "justifyContent": "flex-start",
                "paddingVertical": 16,
                "width": "100%",
              },
              {
                "alignItems": "flex-start",
                "flexDirection": "row",
                "justifyContent": "flex-start",
                "paddingTop": 16,
                "paddingVertical": 2,
                "width": "100%",
              },
              false,
            ]
          }
          testID="token-bridge-button"
        >
          <View
            style={
              {
                "alignItems": "center",
                "backgroundColor": "#4459ff",
                "borderRadius": 20,
                "height": 40,
                "justifyContent": "center",
                "marginHorizontal": 16,
                "overflow": "hidden",
                "width": 40,
              }
            }
          >
            <SvgMock
              color="#ffffff"
              fill="currentColor"
              height={24}
              name="Bridge"
              style={
                {
                  "height": 24,
                  "width": 24,
                }
              }
              width={24}
            />
          </View>
          <View>
            <Text
              accessibilityRole="text"
              style={
                {
                  "color": "#121314",
                  "fontFamily": "CentraNo1-Medium",
                  "fontSize": 18,
                  "fontWeight": "500",
                  "letterSpacing": 0,
                  "lineHeight": 24,
                }
              }
            />
            <Text
              accessibilityRole="text"
              style={
                {
                  "color": "#686e7d",
                  "fontFamily": "CentraNo1-Book",
                  "fontSize": 16,
                  "fontWeight": "400",
                  "letterSpacing": 0,
                  "lineHeight": 24,
                }
              }
            />
          </View>
        </TouchableOpacity>
        <Text
          accessibilityRole="text"
          style={
            {
              "color": "#121314",
              "fontFamily": "CentraNo1-Book",
              "fontSize": 16,
              "fontWeight": "400",
              "letterSpacing": 0,
              "lineHeight": 24,
            }
          }
        >
          Bridge
        </Text>
      </View>
      <View
        style={
          {
            "alignItems": "center",
            "display": "flex",
            "flexDirection": "column",
          }
        }
      >
        <TouchableOpacity
          disabled={false}
          onPress={[Function]}
          style={
            [
              {
                "alignItems": "flex-start",
                "flexDirection": "row",
                "justifyContent": "flex-start",
                "paddingVertical": 16,
                "width": "100%",
              },
              {
                "alignItems": "flex-start",
                "flexDirection": "row",
                "justifyContent": "flex-start",
                "paddingTop": 16,
                "paddingVertical": 2,
                "width": "100%",
              },
              false,
            ]
          }
          testID="token-send-button"
        >
          <View
            style={
              {
                "alignItems": "center",
                "backgroundColor": "#4459ff",
                "borderRadius": 20,
                "height": 40,
                "justifyContent": "center",
                "marginHorizontal": 16,
                "overflow": "hidden",
                "width": 40,
              }
            }
          >
            <SvgMock
              color="#ffffff"
              fill="currentColor"
              height={24}
              name="Arrow2UpRight"
              style={
                {
                  "height": 24,
                  "width": 24,
                }
              }
              width={24}
            />
          </View>
          <View>
            <Text
              accessibilityRole="text"
              style={
                {
                  "color": "#121314",
                  "fontFamily": "CentraNo1-Medium",
                  "fontSize": 18,
                  "fontWeight": "500",
                  "letterSpacing": 0,
                  "lineHeight": 24,
                }
              }
            />
            <Text
              accessibilityRole="text"
              style={
                {
                  "color": "#686e7d",
                  "fontFamily": "CentraNo1-Book",
                  "fontSize": 16,
                  "fontWeight": "400",
                  "letterSpacing": 0,
                  "lineHeight": 24,
                }
              }
            />
          </View>
        </TouchableOpacity>
        <Text
          accessibilityRole="text"
          style={
            {
              "color": "#121314",
              "fontFamily": "CentraNo1-Book",
              "fontSize": 16,
              "fontWeight": "400",
              "letterSpacing": 0,
              "lineHeight": 24,
            }
          }
        >
          Send
        </Text>
      </View>
      <View
        style={
          {
            "alignItems": "center",
            "display": "flex",
            "flexDirection": "column",
          }
        }
      >
        <TouchableOpacity
          disabled={false}
          onPress={[Function]}
          style={
            [
              {
                "alignItems": "flex-start",
                "flexDirection": "row",
                "justifyContent": "flex-start",
                "paddingVertical": 16,
                "width": "100%",
              },
              {
                "alignItems": "flex-start",
                "flexDirection": "row",
                "justifyContent": "flex-start",
                "paddingTop": 16,
                "paddingVertical": 2,
                "width": "100%",
              },
              false,
            ]
          }
          testID="token-receive-button"
        >
          <View
            style={
              {
                "alignItems": "center",
                "backgroundColor": "#4459ff",
                "borderRadius": 20,
                "height": 40,
                "justifyContent": "center",
                "marginHorizontal": 16,
                "overflow": "hidden",
                "width": 40,
              }
            }
          >
            <SvgMock
              color="#ffffff"
              fill="currentColor"
              height={24}
              name="QrCode"
              style={
                {
                  "height": 24,
                  "width": 24,
                }
              }
              width={24}
            />
          </View>
          <View>
            <Text
              accessibilityRole="text"
              style={
                {
                  "color": "#121314",
                  "fontFamily": "CentraNo1-Medium",
                  "fontSize": 18,
                  "fontWeight": "500",
                  "letterSpacing": 0,
                  "lineHeight": 24,
                }
              }
            />
            <Text
              accessibilityRole="text"
              style={
                {
                  "color": "#686e7d",
                  "fontFamily": "CentraNo1-Book",
                  "fontSize": 16,
                  "fontWeight": "400",
                  "letterSpacing": 0,
                  "lineHeight": 24,
                }
              }
            />
          </View>
        </TouchableOpacity>
        <Text
          accessibilityRole="text"
          style={
            {
              "color": "#121314",
              "fontFamily": "CentraNo1-Book",
              "fontSize": 16,
              "fontWeight": "400",
              "letterSpacing": 0,
              "lineHeight": 24,
            }
          }
        >
          Receive
        </Text>
      </View>
    </View>
    <View
      style={
        {
          "flex": 1,
        }
      }
    >
      <Text
        accessibilityRole="text"
        style={
          {
            "color": "#121314",
            "fontFamily": "CentraNo1-Bold",
            "fontSize": 18,
            "fontWeight": "700",
            "letterSpacing": 0,
            "lineHeight": 24,
            "paddingHorizontal": 15,
            "paddingVertical": 4,
          }
        }
      >
        Your balance
      </Text>
      <TouchableOpacity
        onLongPress={[Function]}
        onPress={[Function]}
        style={
          {
            "alignItems": "flex-start",
            "flex": 1,
            "flexDirection": "row",
            "paddingHorizontal": 15,
            "paddingVertical": 10,
          }
        }
        testID="asset-ETH"
      >
        <View
          onLayout={[Function]}
          style={
            {
              "alignSelf": "center",
              "position": "relative",
            }
          }
          testID="badge-wrapper-badge"
        >
          <View>
            <View
              style={
                {
                  "backgroundColor": "#ffffff",
                  "borderRadius": 16,
                  "height": 32,
                  "overflow": "hidden",
                  "width": 32,
                }
              }
            >
              <Image
                onError={[Function]}
                resizeMode="contain"
                source={
                  {
                    "uri": "",
                  }
                }
                style={
                  {
                    "flex": 1,
                    "height": undefined,
                    "width": undefined,
                  }
                }
                testID="token-avatar-image"
              />
            </View>
          </View>
          <View
            style={
              {
                "alignItems": "center",
                "aspectRatio": 1,
                "bottom": 0,
                "height": 0,
                "justifyContent": "center",
                "position": "absolute",
                "right": 0,
                "transform": [
                  {
                    "translateX": 0,
                  },
                  {
                    "translateY": 0,
                  },
                ],
              }
            }
          >
            <View
              onLayout={[Function]}
              style={
                {
                  "alignItems": "center",
                  "aspectRatio": 1,
                  "height": "50%",
                  "justifyContent": "center",
                  "maxHeight": 24,
                  "minHeight": 8,
                  "opacity": 0,
                }
              }
              testID="badgenetwork"
            >
              <View
                style={
                  {
                    "alignItems": "center",
                    "backgroundColor": "#ffffff",
                    "borderColor": "#ffffff",
                    "borderRadius": 8,
                    "borderWidth": 2,
                    "height": 32,
                    "justifyContent": "center",
                    "overflow": "hidden",
                    "shadowColor": "#0000001a",
                    "shadowOffset": {
                      "height": 2,
                      "width": 0,
                    },
                    "shadowOpacity": 1,
                    "shadowRadius": 4,
                    "transform": [
                      {
                        "scale": 1,
                      },
                    ],
                    "width": 32,
                  }
                }
              >
                <Image
                  onError={[Function]}
                  resizeMode="contain"
                  source={1}
                  style={
                    {
                      "height": 32,
                      "width": 32,
                    }
                  }
                  testID="network-avatar-image"
                />
              </View>
            </View>
          </View>
        </View>
        <Text
          accessibilityRole="text"
          style={
            {
              "alignSelf": "center",
              "color": "#121314",
              "flex": 1,
              "fontFamily": "CentraNo1-Medium",
              "fontSize": 18,
              "fontWeight": "500",
              "justifyContent": "center",
              "letterSpacing": 0,
              "lineHeight": 24,
              "marginLeft": 20,
            }
          }
        >
          Ethereum
        </Text>
        <View
          style={
            {
              "alignItems": "flex-end",
              "alignSelf": "flex-end",
              "flexShrink": 0,
            }
          }
        >
          <Text
            accessibilityRole="text"
            style={
              {
                "color": "#121314",
                "fontFamily": "CentraNo1-Medium",
                "fontSize": 18,
                "fontWeight": "500",
                "letterSpacing": 0,
                "lineHeight": 24,
              }
            }
            testID="balance-test-id"
          >
            1500
          </Text>
          <Text
            accessibilityRole="text"
            style={
              {
                "color": "#686e7d",
                "fontFamily": "CentraNo1-Book",
                "fontSize": 16,
                "fontWeight": "400",
                "letterSpacing": 0,
                "lineHeight": 24,
                "paddingHorizontal": 0,
              }
            }
            testID="secondary-balance-test-id"
          >
            0 ETH
          </Text>
        </View>
      </TouchableOpacity>
    </View>
    <View
      style={
        {
          "marginBottom": 20,
          "paddingHorizontal": 16,
        }
      }
    >
      <View
        style={
          {
            "gap": 24,
            "marginTop": 24,
          }
        }
      />
    </View>
  </View>
</View>
`;

exports[`AssetOverview should render native balances even if there are no accounts for the asset chain in the state 1`] = `
<View
  style={
    {
      "paddingTop": 20,
    }
  }
  testID="token-asset-overview"
>
  <View>
    <View
      style={
        {
          "paddingHorizontal": 16,
        }
      }
    >
      <Text
        accessibilityRole="text"
        style={
          {
            "color": "#686e7d",
            "fontFamily": "CentraNo1-Medium",
            "fontSize": 16,
            "fontWeight": "500",
            "letterSpacing": 0,
            "lineHeight": 24,
          }
        }
      >
        Ethereum
         (
        ETH
        )
      </Text>
      <Text
        accessibilityRole="text"
        style={
          {
            "color": "#121314",
            "fontFamily": "CentraNo1-Bold",
            "fontSize": 24,
            "fontWeight": "700",
            "letterSpacing": 0,
            "lineHeight": 32,
          }
        }
        testID="token-price"
      >
        <View
          style={
            {
              "paddingTop": 8,
            }
          }
        >
          <View
            onLayout={[Function]}
          >
            <View
              style={
                {
                  "position": "relative",
                }
              }
            >
              <View
                style={
                  [
                    {
                      "borderRadius": 6,
                      "height": 32,
                      "width": 100,
                    },
                    {
                      "backgroundColor": "#E1E9EE",
                      "overflow": "hidden",
                    },
                  ]
                }
              />
            </View>
          </View>
        </View>
      </Text>
      <Text
        accessibilityRole="text"
        style={
          {
            "color": "#121314",
            "fontFamily": "CentraNo1-Book",
            "fontSize": 16,
            "fontWeight": "400",
            "letterSpacing": 0,
            "lineHeight": 24,
          }
        }
      >
        <View
          style={
            {
              "paddingTop": 2,
            }
          }
          testID="loading-price-diff"
        >
          <View
            onLayout={[Function]}
          >
            <View
              style={
                {
                  "position": "relative",
                }
              }
            >
              <View
                style={
                  [
                    {
                      "borderRadius": 6,
                      "height": 18,
                      "width": 150,
                    },
                    {
                      "backgroundColor": "#E1E9EE",
                      "overflow": "hidden",
                    },
                  ]
                }
              />
            </View>
          </View>
        </View>
      </Text>
    </View>
    <View
      style={
        {
          "paddingHorizontal": 16,
          "paddingTop": 10,
          "width": 750,
        }
      }
    >
      <View
        onLayout={[Function]}
      >
        <View
          style={
            {
              "position": "relative",
            }
          }
        >
          <View
            style={
              [
                {
                  "borderRadius": 6,
                  "height": 586.96,
                  "width": 718,
                },
                {
                  "backgroundColor": "#E1E9EE",
                  "overflow": "hidden",
                },
              ]
            }
          />
        </View>
      </View>
    </View>
    <View
      style={
        {
          "display": "flex",
          "flexDirection": "row",
          "justifyContent": "space-around",
          "paddingHorizontal": 10,
          "paddingTop": 20,
        }
      }
    >
      <TouchableOpacity
        onPress={[Function]}
        style={
          {
            "alignItems": "center",
            "backgroundColor": "#858b9a29",
            "borderRadius": 40,
            "justifyContent": "center",
            "paddingHorizontal": 8,
            "paddingLeft": 10,
            "paddingVertical": 2,
          }
        }
      >
        <Text
          accessibilityRole="text"
          style={
            {
              "color": "#121314",
              "fontFamily": "CentraNo1-Book",
              "fontSize": 14,
              "fontWeight": "400",
              "letterSpacing": 3,
              "lineHeight": 22,
              "textAlign": "center",
            }
          }
        >
          1D
        </Text>
      </TouchableOpacity>
      <TouchableOpacity
        onPress={[Function]}
        style={
          {
            "alignItems": "center",
            "backgroundColor": "#ffffff",
            "borderRadius": 40,
            "justifyContent": "center",
            "paddingHorizontal": 8,
            "paddingLeft": 10,
            "paddingVertical": 2,
          }
        }
      >
        <Text
          accessibilityRole="text"
          style={
            {
              "color": "#686e7d",
              "fontFamily": "CentraNo1-Book",
              "fontSize": 14,
              "fontWeight": "400",
              "letterSpacing": 3,
              "lineHeight": 22,
              "textAlign": "center",
            }
          }
        >
          1W
        </Text>
      </TouchableOpacity>
      <TouchableOpacity
        onPress={[Function]}
        style={
          {
            "alignItems": "center",
            "backgroundColor": "#ffffff",
            "borderRadius": 40,
            "justifyContent": "center",
            "paddingHorizontal": 8,
            "paddingLeft": 10,
            "paddingVertical": 2,
          }
        }
      >
        <Text
          accessibilityRole="text"
          style={
            {
              "color": "#686e7d",
              "fontFamily": "CentraNo1-Book",
              "fontSize": 14,
              "fontWeight": "400",
              "letterSpacing": 3,
              "lineHeight": 22,
              "textAlign": "center",
            }
          }
        >
          1M
        </Text>
      </TouchableOpacity>
      <TouchableOpacity
        onPress={[Function]}
        style={
          {
            "alignItems": "center",
            "backgroundColor": "#ffffff",
            "borderRadius": 40,
            "justifyContent": "center",
            "paddingHorizontal": 8,
            "paddingLeft": 10,
            "paddingVertical": 2,
          }
        }
      >
        <Text
          accessibilityRole="text"
          style={
            {
              "color": "#686e7d",
              "fontFamily": "CentraNo1-Book",
              "fontSize": 14,
              "fontWeight": "400",
              "letterSpacing": 3,
              "lineHeight": 22,
              "textAlign": "center",
            }
          }
        >
          3M
        </Text>
      </TouchableOpacity>
      <TouchableOpacity
        onPress={[Function]}
        style={
          {
            "alignItems": "center",
            "backgroundColor": "#ffffff",
            "borderRadius": 40,
            "justifyContent": "center",
            "paddingHorizontal": 8,
            "paddingLeft": 10,
            "paddingVertical": 2,
          }
        }
      >
        <Text
          accessibilityRole="text"
          style={
            {
              "color": "#686e7d",
              "fontFamily": "CentraNo1-Book",
              "fontSize": 14,
              "fontWeight": "400",
              "letterSpacing": 3,
              "lineHeight": 22,
              "textAlign": "center",
            }
          }
        >
          1Y
        </Text>
      </TouchableOpacity>
      <TouchableOpacity
        onPress={[Function]}
        style={
          {
            "alignItems": "center",
            "backgroundColor": "#ffffff",
            "borderRadius": 40,
            "justifyContent": "center",
            "paddingHorizontal": 8,
            "paddingLeft": 10,
            "paddingVertical": 2,
          }
        }
      >
        <Text
          accessibilityRole="text"
          style={
            {
              "color": "#686e7d",
              "fontFamily": "CentraNo1-Book",
              "fontSize": 14,
              "fontWeight": "400",
              "letterSpacing": 3,
              "lineHeight": 22,
              "textAlign": "center",
            }
          }
        >
          3Y
        </Text>
      </TouchableOpacity>
    </View>
    <View
      style={
        {
          "display": "flex",
          "flexDirection": "row",
          "justifyContent": "space-evenly",
          "padding": 16,
        }
      }
    >
      <View
        style={
          {
            "alignItems": "center",
            "display": "flex",
            "flexDirection": "column",
          }
        }
      >
        <TouchableOpacity
          disabled={false}
          onPress={[Function]}
          style={
            [
              {
                "alignItems": "flex-start",
                "flexDirection": "row",
                "justifyContent": "flex-start",
                "paddingVertical": 16,
                "width": "100%",
              },
              {
                "alignItems": "flex-start",
                "flexDirection": "row",
                "justifyContent": "flex-start",
                "paddingTop": 16,
                "paddingVertical": 2,
                "width": "100%",
              },
              false,
            ]
          }
          testID="token-buy-button"
        >
          <View
            style={
              {
                "alignItems": "center",
                "backgroundColor": "#4459ff",
                "borderRadius": 20,
                "height": 40,
                "justifyContent": "center",
                "marginHorizontal": 16,
                "overflow": "hidden",
                "width": 40,
              }
            }
          >
            <SvgMock
              color="#ffffff"
              fill="currentColor"
              height={24}
              name="Add"
              style={
                {
                  "height": 24,
                  "width": 24,
                }
              }
              width={24}
            />
          </View>
          <View>
            <Text
              accessibilityRole="text"
              style={
                {
                  "color": "#121314",
                  "fontFamily": "CentraNo1-Medium",
                  "fontSize": 18,
                  "fontWeight": "500",
                  "letterSpacing": 0,
                  "lineHeight": 24,
                }
              }
            />
            <Text
              accessibilityRole="text"
              style={
                {
                  "color": "#686e7d",
                  "fontFamily": "CentraNo1-Book",
                  "fontSize": 16,
                  "fontWeight": "400",
                  "letterSpacing": 0,
                  "lineHeight": 24,
                }
              }
            />
          </View>
        </TouchableOpacity>
        <Text
          accessibilityRole="text"
          style={
            {
              "color": "#121314",
              "fontFamily": "CentraNo1-Book",
              "fontSize": 16,
              "fontWeight": "400",
              "letterSpacing": 0,
              "lineHeight": 24,
            }
          }
        >
          Buy
        </Text>
      </View>
      <View
        style={
          {
            "alignItems": "center",
            "display": "flex",
            "flexDirection": "column",
          }
        }
      >
        <TouchableOpacity
          disabled={false}
          onPress={[Function]}
          style={
            [
              {
                "alignItems": "flex-start",
                "flexDirection": "row",
                "justifyContent": "flex-start",
                "paddingVertical": 16,
                "width": "100%",
              },
              {
                "alignItems": "flex-start",
                "flexDirection": "row",
                "justifyContent": "flex-start",
                "paddingTop": 16,
                "paddingVertical": 2,
                "width": "100%",
              },
              false,
            ]
          }
          testID="token-swap-button"
        >
          <View
            style={
              {
                "alignItems": "center",
                "backgroundColor": "#4459ff",
                "borderRadius": 20,
                "height": 40,
                "justifyContent": "center",
                "marginHorizontal": 16,
                "overflow": "hidden",
                "width": 40,
              }
            }
          >
            <SvgMock
              color="#ffffff"
              fill="currentColor"
              height={24}
              name="SwapHorizontal"
              style={
                {
                  "height": 24,
                  "width": 24,
                }
              }
              width={24}
            />
          </View>
          <View>
            <Text
              accessibilityRole="text"
              style={
                {
                  "color": "#121314",
                  "fontFamily": "CentraNo1-Medium",
                  "fontSize": 18,
                  "fontWeight": "500",
                  "letterSpacing": 0,
                  "lineHeight": 24,
                }
              }
            />
            <Text
              accessibilityRole="text"
              style={
                {
                  "color": "#686e7d",
                  "fontFamily": "CentraNo1-Book",
                  "fontSize": 16,
                  "fontWeight": "400",
                  "letterSpacing": 0,
                  "lineHeight": 24,
                }
              }
            />
          </View>
        </TouchableOpacity>
        <Text
          accessibilityRole="text"
          style={
            {
              "color": "#121314",
              "fontFamily": "CentraNo1-Book",
              "fontSize": 16,
              "fontWeight": "400",
              "letterSpacing": 0,
              "lineHeight": 24,
            }
          }
        >
          Swap
        </Text>
      </View>
      <View
        style={
          {
            "alignItems": "center",
            "display": "flex",
            "flexDirection": "column",
          }
        }
      >
        <TouchableOpacity
          disabled={false}
          onPress={[Function]}
          style={
            [
              {
                "alignItems": "flex-start",
                "flexDirection": "row",
                "justifyContent": "flex-start",
                "paddingVertical": 16,
                "width": "100%",
              },
              {
                "alignItems": "flex-start",
                "flexDirection": "row",
                "justifyContent": "flex-start",
                "paddingTop": 16,
                "paddingVertical": 2,
                "width": "100%",
              },
              false,
            ]
          }
          testID="token-bridge-button"
        >
          <View
            style={
              {
                "alignItems": "center",
                "backgroundColor": "#4459ff",
                "borderRadius": 20,
                "height": 40,
                "justifyContent": "center",
                "marginHorizontal": 16,
                "overflow": "hidden",
                "width": 40,
              }
            }
          >
            <SvgMock
              color="#ffffff"
              fill="currentColor"
              height={24}
              name="Bridge"
              style={
                {
                  "height": 24,
                  "width": 24,
                }
              }
              width={24}
            />
          </View>
          <View>
            <Text
              accessibilityRole="text"
              style={
                {
                  "color": "#121314",
                  "fontFamily": "CentraNo1-Medium",
                  "fontSize": 18,
                  "fontWeight": "500",
                  "letterSpacing": 0,
                  "lineHeight": 24,
                }
              }
            />
            <Text
              accessibilityRole="text"
              style={
                {
                  "color": "#686e7d",
                  "fontFamily": "CentraNo1-Book",
                  "fontSize": 16,
                  "fontWeight": "400",
                  "letterSpacing": 0,
                  "lineHeight": 24,
                }
              }
            />
          </View>
        </TouchableOpacity>
        <Text
          accessibilityRole="text"
          style={
            {
              "color": "#121314",
              "fontFamily": "CentraNo1-Book",
              "fontSize": 16,
              "fontWeight": "400",
              "letterSpacing": 0,
              "lineHeight": 24,
            }
          }
        >
          Bridge
        </Text>
      </View>
      <View
        style={
          {
            "alignItems": "center",
            "display": "flex",
            "flexDirection": "column",
          }
        }
      >
        <TouchableOpacity
          disabled={false}
          onPress={[Function]}
          style={
            [
              {
                "alignItems": "flex-start",
                "flexDirection": "row",
                "justifyContent": "flex-start",
                "paddingVertical": 16,
                "width": "100%",
              },
              {
                "alignItems": "flex-start",
                "flexDirection": "row",
                "justifyContent": "flex-start",
                "paddingTop": 16,
                "paddingVertical": 2,
                "width": "100%",
              },
              false,
            ]
          }
          testID="token-send-button"
        >
          <View
            style={
              {
                "alignItems": "center",
                "backgroundColor": "#4459ff",
                "borderRadius": 20,
                "height": 40,
                "justifyContent": "center",
                "marginHorizontal": 16,
                "overflow": "hidden",
                "width": 40,
              }
            }
          >
            <SvgMock
              color="#ffffff"
              fill="currentColor"
              height={24}
              name="Arrow2UpRight"
              style={
                {
                  "height": 24,
                  "width": 24,
                }
              }
              width={24}
            />
          </View>
          <View>
            <Text
              accessibilityRole="text"
              style={
                {
                  "color": "#121314",
                  "fontFamily": "CentraNo1-Medium",
                  "fontSize": 18,
                  "fontWeight": "500",
                  "letterSpacing": 0,
                  "lineHeight": 24,
                }
              }
            />
            <Text
              accessibilityRole="text"
              style={
                {
                  "color": "#686e7d",
                  "fontFamily": "CentraNo1-Book",
                  "fontSize": 16,
                  "fontWeight": "400",
                  "letterSpacing": 0,
                  "lineHeight": 24,
                }
              }
            />
          </View>
        </TouchableOpacity>
        <Text
          accessibilityRole="text"
          style={
            {
              "color": "#121314",
              "fontFamily": "CentraNo1-Book",
              "fontSize": 16,
              "fontWeight": "400",
              "letterSpacing": 0,
              "lineHeight": 24,
            }
          }
        >
          Send
        </Text>
      </View>
      <View
        style={
          {
            "alignItems": "center",
            "display": "flex",
            "flexDirection": "column",
          }
        }
      >
        <TouchableOpacity
          disabled={false}
          onPress={[Function]}
          style={
            [
              {
                "alignItems": "flex-start",
                "flexDirection": "row",
                "justifyContent": "flex-start",
                "paddingVertical": 16,
                "width": "100%",
              },
              {
                "alignItems": "flex-start",
                "flexDirection": "row",
                "justifyContent": "flex-start",
                "paddingTop": 16,
                "paddingVertical": 2,
                "width": "100%",
              },
              false,
            ]
          }
          testID="token-receive-button"
        >
          <View
            style={
              {
                "alignItems": "center",
                "backgroundColor": "#4459ff",
                "borderRadius": 20,
                "height": 40,
                "justifyContent": "center",
                "marginHorizontal": 16,
                "overflow": "hidden",
                "width": 40,
              }
            }
          >
            <SvgMock
              color="#ffffff"
              fill="currentColor"
              height={24}
              name="QrCode"
              style={
                {
                  "height": 24,
                  "width": 24,
                }
              }
              width={24}
            />
          </View>
          <View>
            <Text
              accessibilityRole="text"
              style={
                {
                  "color": "#121314",
                  "fontFamily": "CentraNo1-Medium",
                  "fontSize": 18,
                  "fontWeight": "500",
                  "letterSpacing": 0,
                  "lineHeight": 24,
                }
              }
            />
            <Text
              accessibilityRole="text"
              style={
                {
                  "color": "#686e7d",
                  "fontFamily": "CentraNo1-Book",
                  "fontSize": 16,
                  "fontWeight": "400",
                  "letterSpacing": 0,
                  "lineHeight": 24,
                }
              }
            />
          </View>
        </TouchableOpacity>
        <Text
          accessibilityRole="text"
          style={
            {
              "color": "#121314",
              "fontFamily": "CentraNo1-Book",
              "fontSize": 16,
              "fontWeight": "400",
              "letterSpacing": 0,
              "lineHeight": 24,
            }
          }
        >
          Receive
        </Text>
      </View>
    </View>
    <View
      style={
        {
          "flex": 1,
        }
      }
    >
      <Text
        accessibilityRole="text"
        style={
          {
            "color": "#121314",
            "fontFamily": "CentraNo1-Bold",
            "fontSize": 18,
            "fontWeight": "700",
            "letterSpacing": 0,
            "lineHeight": 24,
            "paddingHorizontal": 15,
            "paddingVertical": 4,
          }
        }
      >
        Your balance
      </Text>
      <TouchableOpacity
        onLongPress={[Function]}
        onPress={[Function]}
        style={
          {
            "alignItems": "flex-start",
            "flex": 1,
            "flexDirection": "row",
            "paddingHorizontal": 15,
            "paddingVertical": 10,
          }
        }
        testID="asset-ETH"
      >
        <View
          onLayout={[Function]}
          style={
            {
              "alignSelf": "center",
              "position": "relative",
            }
          }
          testID="badge-wrapper-badge"
        >
          <View>
            <View
              useNativeDriver={true}
            >
              <Image
                fadeIn={true}
                onError={[Function]}
                onLoadEnd={[Function]}
                source={
                  {
                    "uri": "",
                  }
                }
                style={
                  [
                    {
                      "borderRadius": 12,
                      "height": 24,
                      "width": 24,
                    },
                    undefined,
                    false,
                    false,
                    {
                      "borderRadius": 16,
                      "height": 32,
                      "overflow": "hidden",
                      "width": 32,
                    },
                  ]
                }
                testID="Ethereum"
              />
              <View
                collapsable={false}
                style={
                  {
                    "bottom": 0,
                    "left": 0,
                    "opacity": 1,
                    "position": "absolute",
                    "right": 0,
                    "top": 0,
                  }
                }
              >
                <View
                  style={
                    [
                      {
                        "borderRadius": 16,
                        "height": 32,
                        "overflow": "hidden",
                        "width": 32,
                      },
                      {
                        "backgroundColor": "#eee",
                      },
                      undefined,
                    ]
                  }
                />
              </View>
            </View>
          </View>
          <View
            style={
              {
                "alignItems": "center",
                "aspectRatio": 1,
                "bottom": 0,
                "height": 0,
                "justifyContent": "center",
                "position": "absolute",
                "right": 0,
                "transform": [
                  {
                    "translateX": 0,
                  },
                  {
                    "translateY": 0,
                  },
                ],
              }
            }
          >
            <View
              onLayout={[Function]}
              style={
                {
                  "alignItems": "center",
                  "aspectRatio": 1,
                  "height": "50%",
                  "justifyContent": "center",
                  "maxHeight": 24,
                  "minHeight": 8,
                  "opacity": 0,
                }
              }
              testID="badgenetwork"
            >
              <View
                style={
                  {
                    "alignItems": "center",
                    "backgroundColor": "#f3f5f9",
                    "borderColor": "#ffffff",
                    "borderRadius": 16,
                    "borderWidth": 2,
                    "height": 32,
                    "justifyContent": "center",
                    "overflow": "hidden",
                    "shadowColor": "#0000001a",
                    "shadowOffset": {
                      "height": 2,
                      "width": 0,
                    },
                    "shadowOpacity": 1,
                    "shadowRadius": 4,
                    "transform": [
                      {
                        "scale": 1,
                      },
                    ],
                    "width": 32,
                  }
                }
              >
                <Text
                  accessibilityRole="text"
                  style={
                    {
                      "color": "#121314",
                      "fontFamily": "CentraNo1-Book",
                      "fontSize": 16,
                      "fontWeight": "400",
                      "letterSpacing": 0,
                      "lineHeight": 24,
                    }
                  }
                >
                  ?
                </Text>
              </View>
            </View>
          </View>
        </View>
        <Text
          accessibilityRole="text"
          style={
            {
              "alignSelf": "center",
              "color": "#121314",
              "flex": 1,
              "fontFamily": "CentraNo1-Medium",
              "fontSize": 18,
              "fontWeight": "500",
              "justifyContent": "center",
              "letterSpacing": 0,
              "lineHeight": 24,
              "marginLeft": 20,
            }
          }
        >
          Ethereum
        </Text>
        <View
          style={
            {
              "alignItems": "flex-end",
              "alignSelf": "flex-end",
              "flexShrink": 0,
            }
          }
        >
          <Text
            accessibilityRole="text"
            style={
              {
                "color": "#121314",
                "fontFamily": "CentraNo1-Medium",
                "fontSize": 18,
                "fontWeight": "500",
                "letterSpacing": 0,
                "lineHeight": 24,
              }
            }
            testID="balance-test-id"
          >
            1500
          </Text>
          <Text
            accessibilityRole="text"
            style={
              {
                "color": "#686e7d",
                "fontFamily": "CentraNo1-Book",
                "fontSize": 16,
                "fontWeight": "400",
                "letterSpacing": 0,
                "lineHeight": 24,
                "paddingHorizontal": 0,
              }
            }
            testID="secondary-balance-test-id"
          >
            0 ETH
          </Text>
        </View>
      </TouchableOpacity>
    </View>
    <View
      style={
        {
          "marginBottom": 20,
          "paddingHorizontal": 16,
        }
      }
    >
      <View
        style={
          {
            "gap": 24,
            "marginTop": 24,
          }
        }
      />
    </View>
  </View>
</View>
`;

exports[`AssetOverview should render native balances when non evm network is selected 1`] = `
<View
  style={
    {
      "paddingTop": 20,
    }
  }
  testID="token-asset-overview"
>
  <View>
    <View
      style={
        {
          "paddingHorizontal": 16,
        }
      }
    >
      <Text
        accessibilityRole="text"
        style={
          {
            "color": "#686e7d",
            "fontFamily": "CentraNo1-Medium",
            "fontSize": 16,
            "fontWeight": "500",
            "letterSpacing": 0,
            "lineHeight": 24,
          }
        }
      >
        Ethereum
         (
        ETH
        )
      </Text>
      <Text
        accessibilityRole="text"
        style={
          {
            "color": "#121314",
            "fontFamily": "CentraNo1-Bold",
            "fontSize": 24,
            "fontWeight": "700",
            "letterSpacing": 0,
            "lineHeight": 32,
          }
        }
        testID="token-price"
      >
        $151.23
      </Text>
      <Text
        accessibilityRole="text"
        style={
          {
            "color": "#121314",
            "fontFamily": "CentraNo1-Book",
            "fontSize": 16,
            "fontWeight": "400",
            "letterSpacing": 0,
            "lineHeight": 24,
          }
        }
      >
        <Text
          accessibilityRole="text"
          style={
            {
              "color": "#1c7e33",
              "fontFamily": "CentraNo1-Medium",
              "fontSize": 16,
              "fontWeight": "500",
              "letterSpacing": 0,
              "lineHeight": 24,
            }
          }
        >
          <Text
            allowFontScaling={false}
            selectable={false}
            style={
              [
                {
                  "color": undefined,
                  "fontSize": 16,
                },
                {
                  "marginTop": 10,
                },
                {
                  "fontFamily": "Feather",
                  "fontStyle": "normal",
                  "fontWeight": "normal",
                },
                {},
              ]
            }
          >
            
          </Text>
           
          $151.23
           (
          +
          Infinity
          %)
           
          <Text
            accessibilityRole="text"
            style={
              {
                "color": "#686e7d",
                "fontFamily": "CentraNo1-Medium",
                "fontSize": 16,
                "fontWeight": "500",
                "letterSpacing": 0,
                "lineHeight": 24,
              }
            }
          >
            Today
          </Text>
        </Text>
      </Text>
    </View>
    <View
      style={
        {
          "height": 576.96,
          "marginVertical": 10,
          "paddingLeft": 0,
          "paddingRight": 0,
          "paddingTop": 0,
          "width": 750,
        }
      }
    >
      <View
        onMoveShouldSetResponder={[Function]}
        onMoveShouldSetResponderCapture={[Function]}
        onResponderEnd={[Function]}
        onResponderGrant={[Function]}
        onResponderMove={[Function]}
        onResponderReject={[Function]}
        onResponderRelease={[Function]}
        onResponderStart={[Function]}
        onResponderTerminate={[Function]}
        onResponderTerminationRequest={[Function]}
        onStartShouldSetResponder={[Function]}
        onStartShouldSetResponderCapture={[Function]}
        style={
          {
            "flex": 1,
          }
        }
      >
        <View
          style={
            {
              "flex": 1,
            }
          }
        >
          <View
            onLayout={[Function]}
            style={
              {
                "flex": 1,
              }
            }
          />
        </View>
      </View>
    </View>
    <View
      style={
        {
          "display": "flex",
          "flexDirection": "row",
          "justifyContent": "space-around",
          "paddingHorizontal": 10,
          "paddingTop": 20,
        }
      }
    >
      <TouchableOpacity
        onPress={[Function]}
        style={
          {
            "alignItems": "center",
            "backgroundColor": "#858b9a29",
            "borderRadius": 40,
            "justifyContent": "center",
            "paddingHorizontal": 8,
            "paddingLeft": 10,
            "paddingVertical": 2,
          }
        }
      >
        <Text
          accessibilityRole="text"
          style={
            {
              "color": "#121314",
              "fontFamily": "CentraNo1-Book",
              "fontSize": 14,
              "fontWeight": "400",
              "letterSpacing": 3,
              "lineHeight": 22,
              "textAlign": "center",
            }
          }
        >
          1D
        </Text>
      </TouchableOpacity>
      <TouchableOpacity
        onPress={[Function]}
        style={
          {
            "alignItems": "center",
            "backgroundColor": "#ffffff",
            "borderRadius": 40,
            "justifyContent": "center",
            "paddingHorizontal": 8,
            "paddingLeft": 10,
            "paddingVertical": 2,
          }
        }
      >
        <Text
          accessibilityRole="text"
          style={
            {
              "color": "#686e7d",
              "fontFamily": "CentraNo1-Book",
              "fontSize": 14,
              "fontWeight": "400",
              "letterSpacing": 3,
              "lineHeight": 22,
              "textAlign": "center",
            }
          }
        >
          1W
        </Text>
      </TouchableOpacity>
      <TouchableOpacity
        onPress={[Function]}
        style={
          {
            "alignItems": "center",
            "backgroundColor": "#ffffff",
            "borderRadius": 40,
            "justifyContent": "center",
            "paddingHorizontal": 8,
            "paddingLeft": 10,
            "paddingVertical": 2,
          }
        }
      >
        <Text
          accessibilityRole="text"
          style={
            {
              "color": "#686e7d",
              "fontFamily": "CentraNo1-Book",
              "fontSize": 14,
              "fontWeight": "400",
              "letterSpacing": 3,
              "lineHeight": 22,
              "textAlign": "center",
            }
          }
        >
          1M
        </Text>
      </TouchableOpacity>
      <TouchableOpacity
        onPress={[Function]}
        style={
          {
            "alignItems": "center",
            "backgroundColor": "#ffffff",
            "borderRadius": 40,
            "justifyContent": "center",
            "paddingHorizontal": 8,
            "paddingLeft": 10,
            "paddingVertical": 2,
          }
        }
      >
        <Text
          accessibilityRole="text"
          style={
            {
              "color": "#686e7d",
              "fontFamily": "CentraNo1-Book",
              "fontSize": 14,
              "fontWeight": "400",
              "letterSpacing": 3,
              "lineHeight": 22,
              "textAlign": "center",
            }
          }
        >
          3M
        </Text>
      </TouchableOpacity>
      <TouchableOpacity
        onPress={[Function]}
        style={
          {
            "alignItems": "center",
            "backgroundColor": "#ffffff",
            "borderRadius": 40,
            "justifyContent": "center",
            "paddingHorizontal": 8,
            "paddingLeft": 10,
            "paddingVertical": 2,
          }
        }
      >
        <Text
          accessibilityRole="text"
          style={
            {
              "color": "#686e7d",
              "fontFamily": "CentraNo1-Book",
              "fontSize": 14,
              "fontWeight": "400",
              "letterSpacing": 3,
              "lineHeight": 22,
              "textAlign": "center",
            }
          }
        >
          1Y
        </Text>
      </TouchableOpacity>
    </View>
    <View
      style={
        {
          "display": "flex",
          "flexDirection": "row",
          "justifyContent": "space-evenly",
          "padding": 16,
        }
      }
    >
      <View
        style={
          {
            "alignItems": "center",
            "display": "flex",
            "flexDirection": "column",
          }
        }
      >
        <TouchableOpacity
          disabled={false}
          onPress={[Function]}
          style={
            [
              {
                "alignItems": "flex-start",
                "flexDirection": "row",
                "justifyContent": "flex-start",
                "paddingVertical": 16,
                "width": "100%",
              },
              {
                "alignItems": "flex-start",
                "flexDirection": "row",
                "justifyContent": "flex-start",
                "paddingTop": 16,
                "paddingVertical": 2,
                "width": "100%",
              },
              false,
            ]
          }
          testID="token-buy-button"
        >
          <View
            style={
              {
                "alignItems": "center",
                "backgroundColor": "#4459ff",
                "borderRadius": 20,
                "height": 40,
                "justifyContent": "center",
                "marginHorizontal": 16,
                "overflow": "hidden",
                "width": 40,
              }
            }
          >
            <SvgMock
              color="#ffffff"
              fill="currentColor"
              height={24}
              name="Add"
              style={
                {
                  "height": 24,
                  "width": 24,
                }
              }
              width={24}
            />
          </View>
          <View>
            <Text
              accessibilityRole="text"
              style={
                {
                  "color": "#121314",
                  "fontFamily": "CentraNo1-Medium",
                  "fontSize": 18,
                  "fontWeight": "500",
                  "letterSpacing": 0,
                  "lineHeight": 24,
                }
              }
            />
            <Text
              accessibilityRole="text"
              style={
                {
                  "color": "#686e7d",
                  "fontFamily": "CentraNo1-Book",
                  "fontSize": 16,
                  "fontWeight": "400",
                  "letterSpacing": 0,
                  "lineHeight": 24,
                }
              }
            />
          </View>
        </TouchableOpacity>
        <Text
          accessibilityRole="text"
          style={
            {
              "color": "#121314",
              "fontFamily": "CentraNo1-Book",
              "fontSize": 16,
              "fontWeight": "400",
              "letterSpacing": 0,
              "lineHeight": 24,
            }
          }
        >
          Buy
        </Text>
      </View>
      <View
        style={
          {
            "alignItems": "center",
            "display": "flex",
            "flexDirection": "column",
          }
        }
      >
        <TouchableOpacity
          disabled={false}
          onPress={[Function]}
          style={
            [
              {
                "alignItems": "flex-start",
                "flexDirection": "row",
                "justifyContent": "flex-start",
                "paddingVertical": 16,
                "width": "100%",
              },
              {
                "alignItems": "flex-start",
                "flexDirection": "row",
                "justifyContent": "flex-start",
                "paddingTop": 16,
                "paddingVertical": 2,
                "width": "100%",
              },
              false,
            ]
          }
          testID="token-swap-button"
        >
          <View
            style={
              {
                "alignItems": "center",
                "backgroundColor": "#4459ff",
                "borderRadius": 20,
                "height": 40,
                "justifyContent": "center",
                "marginHorizontal": 16,
                "overflow": "hidden",
                "width": 40,
              }
            }
          >
            <SvgMock
              color="#ffffff"
              fill="currentColor"
              height={24}
              name="SwapHorizontal"
              style={
                {
                  "height": 24,
                  "width": 24,
                }
              }
              width={24}
            />
          </View>
          <View>
            <Text
              accessibilityRole="text"
              style={
                {
                  "color": "#121314",
                  "fontFamily": "CentraNo1-Medium",
                  "fontSize": 18,
                  "fontWeight": "500",
                  "letterSpacing": 0,
                  "lineHeight": 24,
                }
              }
            />
            <Text
              accessibilityRole="text"
              style={
                {
                  "color": "#686e7d",
                  "fontFamily": "CentraNo1-Book",
                  "fontSize": 16,
                  "fontWeight": "400",
                  "letterSpacing": 0,
                  "lineHeight": 24,
                }
              }
            />
          </View>
        </TouchableOpacity>
        <Text
          accessibilityRole="text"
          style={
            {
              "color": "#121314",
              "fontFamily": "CentraNo1-Book",
              "fontSize": 16,
              "fontWeight": "400",
              "letterSpacing": 0,
              "lineHeight": 24,
            }
          }
        >
          Swap
        </Text>
      </View>
      <View
        style={
          {
            "alignItems": "center",
            "display": "flex",
            "flexDirection": "column",
          }
        }
      >
        <TouchableOpacity
          disabled={false}
          onPress={[Function]}
          style={
            [
              {
                "alignItems": "flex-start",
                "flexDirection": "row",
                "justifyContent": "flex-start",
                "paddingVertical": 16,
                "width": "100%",
              },
              {
                "alignItems": "flex-start",
                "flexDirection": "row",
                "justifyContent": "flex-start",
                "paddingTop": 16,
                "paddingVertical": 2,
                "width": "100%",
              },
              false,
            ]
          }
          testID="token-bridge-button"
        >
          <View
            style={
              {
                "alignItems": "center",
                "backgroundColor": "#4459ff",
                "borderRadius": 20,
                "height": 40,
                "justifyContent": "center",
                "marginHorizontal": 16,
                "overflow": "hidden",
                "width": 40,
              }
            }
          >
            <SvgMock
              color="#ffffff"
              fill="currentColor"
              height={24}
              name="Bridge"
              style={
                {
                  "height": 24,
                  "width": 24,
                }
              }
              width={24}
            />
          </View>
          <View>
            <Text
              accessibilityRole="text"
              style={
                {
                  "color": "#121314",
                  "fontFamily": "CentraNo1-Medium",
                  "fontSize": 18,
                  "fontWeight": "500",
                  "letterSpacing": 0,
                  "lineHeight": 24,
                }
              }
            />
            <Text
              accessibilityRole="text"
              style={
                {
                  "color": "#686e7d",
                  "fontFamily": "CentraNo1-Book",
                  "fontSize": 16,
                  "fontWeight": "400",
                  "letterSpacing": 0,
                  "lineHeight": 24,
                }
              }
            />
          </View>
        </TouchableOpacity>
        <Text
          accessibilityRole="text"
          style={
            {
              "color": "#121314",
              "fontFamily": "CentraNo1-Book",
              "fontSize": 16,
              "fontWeight": "400",
              "letterSpacing": 0,
              "lineHeight": 24,
            }
          }
        >
          Bridge
        </Text>
      </View>
      <View
        style={
          {
            "alignItems": "center",
            "display": "flex",
            "flexDirection": "column",
          }
        }
      >
        <TouchableOpacity
          disabled={false}
          onPress={[Function]}
          style={
            [
              {
                "alignItems": "flex-start",
                "flexDirection": "row",
                "justifyContent": "flex-start",
                "paddingVertical": 16,
                "width": "100%",
              },
              {
                "alignItems": "flex-start",
                "flexDirection": "row",
                "justifyContent": "flex-start",
                "paddingTop": 16,
                "paddingVertical": 2,
                "width": "100%",
              },
              false,
            ]
          }
          testID="token-receive-button"
        >
          <View
            style={
              {
                "alignItems": "center",
                "backgroundColor": "#4459ff",
                "borderRadius": 20,
                "height": 40,
                "justifyContent": "center",
                "marginHorizontal": 16,
                "overflow": "hidden",
                "width": 40,
              }
            }
          >
            <SvgMock
              color="#ffffff"
              fill="currentColor"
              height={24}
              name="QrCode"
              style={
                {
                  "height": 24,
                  "width": 24,
                }
              }
              width={24}
            />
          </View>
          <View>
            <Text
              accessibilityRole="text"
              style={
                {
                  "color": "#121314",
                  "fontFamily": "CentraNo1-Medium",
                  "fontSize": 18,
                  "fontWeight": "500",
                  "letterSpacing": 0,
                  "lineHeight": 24,
                }
              }
            />
            <Text
              accessibilityRole="text"
              style={
                {
                  "color": "#686e7d",
                  "fontFamily": "CentraNo1-Book",
                  "fontSize": 16,
                  "fontWeight": "400",
                  "letterSpacing": 0,
                  "lineHeight": 24,
                }
              }
            />
          </View>
        </TouchableOpacity>
        <Text
          accessibilityRole="text"
          style={
            {
              "color": "#121314",
              "fontFamily": "CentraNo1-Book",
              "fontSize": 16,
              "fontWeight": "400",
              "letterSpacing": 0,
              "lineHeight": 24,
            }
          }
        >
          Receive
        </Text>
      </View>
    </View>
    <View
      style={
        {
          "flex": 1,
        }
      }
    >
      <Text
        accessibilityRole="text"
        style={
          {
            "color": "#121314",
            "fontFamily": "CentraNo1-Bold",
            "fontSize": 18,
            "fontWeight": "700",
            "letterSpacing": 0,
            "lineHeight": 24,
            "paddingHorizontal": 15,
            "paddingVertical": 4,
          }
        }
      >
        Your balance
      </Text>
      <TouchableOpacity
        onLongPress={[Function]}
        onPress={[Function]}
        style={
          {
            "alignItems": "flex-start",
            "flex": 1,
            "flexDirection": "row",
            "paddingHorizontal": 15,
            "paddingVertical": 10,
          }
        }
        testID="asset-ETH"
      >
        <View
          onLayout={[Function]}
          style={
            {
              "alignSelf": "center",
              "position": "relative",
            }
          }
          testID="badge-wrapper-badge"
        >
          <View>
            <View
              useNativeDriver={true}
            >
              <Image
                fadeIn={true}
                onError={[Function]}
                onLoadEnd={[Function]}
                source={
                  {
                    "uri": "",
                  }
                }
                style={
                  [
                    {
                      "borderRadius": 12,
                      "height": 24,
                      "width": 24,
                    },
                    undefined,
                    false,
                    false,
                    {
                      "borderRadius": 16,
                      "height": 32,
                      "overflow": "hidden",
                      "width": 32,
                    },
                  ]
                }
                testID="Ethereum"
              />
              <View
                collapsable={false}
                style={
                  {
                    "bottom": 0,
                    "left": 0,
                    "opacity": 1,
                    "position": "absolute",
                    "right": 0,
                    "top": 0,
                  }
                }
              >
                <View
                  style={
                    [
                      {
                        "borderRadius": 16,
                        "height": 32,
                        "overflow": "hidden",
                        "width": 32,
                      },
                      {
                        "backgroundColor": "#eee",
                      },
                      undefined,
                    ]
                  }
                />
              </View>
            </View>
          </View>
          <View
            style={
              {
                "alignItems": "center",
                "aspectRatio": 1,
                "bottom": 0,
                "height": 0,
                "justifyContent": "center",
                "position": "absolute",
                "right": 0,
                "transform": [
                  {
                    "translateX": 0,
                  },
                  {
                    "translateY": 0,
                  },
                ],
              }
            }
          >
            <View
              onLayout={[Function]}
              style={
                {
                  "alignItems": "center",
                  "aspectRatio": 1,
                  "height": "50%",
                  "justifyContent": "center",
                  "maxHeight": 24,
                  "minHeight": 8,
                  "opacity": 0,
                }
              }
              testID="badgenetwork"
            >
              <View
                style={
                  {
                    "alignItems": "center",
                    "backgroundColor": "#ffffff",
                    "borderColor": "#ffffff",
                    "borderRadius": 8,
                    "borderWidth": 2,
                    "height": 32,
                    "justifyContent": "center",
                    "overflow": "hidden",
                    "shadowColor": "#0000001a",
                    "shadowOffset": {
                      "height": 2,
                      "width": 0,
                    },
                    "shadowOpacity": 1,
                    "shadowRadius": 4,
                    "transform": [
                      {
                        "scale": 1,
                      },
                    ],
                    "width": 32,
                  }
                }
              >
                <Image
                  onError={[Function]}
                  resizeMode="contain"
                  source={1}
                  style={
                    {
                      "height": 32,
                      "width": 32,
                    }
                  }
                  testID="network-avatar-image"
                />
              </View>
            </View>
          </View>
        </View>
        <Text
          accessibilityRole="text"
          style={
            {
              "alignSelf": "center",
              "color": "#121314",
              "flex": 1,
              "fontFamily": "CentraNo1-Medium",
              "fontSize": 18,
              "fontWeight": "500",
              "justifyContent": "center",
              "letterSpacing": 0,
              "lineHeight": 24,
              "marginLeft": 20,
            }
          }
        >
          Ethereum
        </Text>
        <View
          style={
            {
              "alignItems": "flex-end",
              "alignSelf": "flex-end",
              "flexShrink": 0,
            }
          }
        >
          <Text
            accessibilityRole="text"
            style={
              {
                "color": "#121314",
                "fontFamily": "CentraNo1-Medium",
                "fontSize": 18,
                "fontWeight": "500",
                "letterSpacing": 0,
                "lineHeight": 24,
              }
            }
            testID="balance-test-id"
          >
            1500
          </Text>
          <Text
            accessibilityRole="text"
            style={
              {
                "color": "#686e7d",
                "fontFamily": "CentraNo1-Book",
                "fontSize": 16,
                "fontWeight": "400",
                "letterSpacing": 0,
                "lineHeight": 24,
                "paddingHorizontal": 0,
              }
            }
            testID="secondary-balance-test-id"
          >
            400 ETH
          </Text>
        </View>
      </TouchableOpacity>
    </View>
    <View
      style={
        {
          "marginBottom": 20,
          "paddingHorizontal": 16,
        }
      }
    >
      <View
        style={
          {
            "gap": 24,
            "marginTop": 24,
          }
        }
      >
        <View>
          <Text
            accessibilityRole="text"
            style={
              {
                "color": "#121314",
                "fontFamily": "CentraNo1-Bold",
                "fontSize": 18,
                "fontWeight": "700",
                "letterSpacing": 0,
                "lineHeight": 24,
                "paddingVertical": 8,
              }
            }
          >
            Token details
          </Text>
          <View
            style={
              {
                "paddingBottom": 8,
                "paddingTop": 8,
              }
            }
          >
            <View
              style={
                [
                  {
                    "flexDirection": "row",
                    "justifyContent": "space-between",
                    "paddingVertical": 4,
                  },
                  {
                    "paddingTop": 0,
                  },
                ]
              }
            >
              <Text
                accessibilityRole="text"
                style={
                  {
                    "color": "#686e7d",
                    "fontFamily": "CentraNo1-Medium",
                    "fontSize": 16,
                    "fontWeight": "500",
                    "letterSpacing": 0,
                    "lineHeight": 24,
                  }
                }
              >
                Contract address
              </Text>
              <TouchableOpacity
                onPress={[Function]}
                style={
                  {
                    "alignItems": "center",
                    "backgroundColor": "#4459ff1a",
                    "borderRadius": 20,
                    "flexDirection": "row",
                    "marginLeft": 8,
                    "paddingHorizontal": 8,
                  }
                }
              >
                <Text
                  accessibilityRole="text"
                  style={
                    {
                      "color": "#4459ff",
                      "fontFamily": "CentraNo1-Book",
                      "fontSize": 14,
                      "fontWeight": "400",
                      "letterSpacing": 0,
                      "lineHeight": 22,
                    }
                  }
                >
                  solana:...4:501
                </Text>
                <SvgMock
                  color="#4459ff"
<<<<<<< HEAD
=======
                  fill="currentColor"
>>>>>>> c3b2efdc
                  height={16}
                  name="Copy"
                  style={
                    {
                      "height": 16,
                      "marginLeft": 4,
                      "width": 16,
                    }
                  }
                  width={16}
                />
              </TouchableOpacity>
            </View>
            <View
              style={
                {
                  "flexDirection": "row",
                  "justifyContent": "space-between",
                  "paddingVertical": 4,
                }
              }
            >
              <Text
                accessibilityRole="text"
                style={
                  {
                    "color": "#686e7d",
                    "fontFamily": "CentraNo1-Medium",
                    "fontSize": 16,
                    "fontWeight": "500",
                    "letterSpacing": 0,
                    "lineHeight": 24,
                  }
                }
              >
                Token decimal
              </Text>
              <Text
                accessibilityRole="text"
                style={
                  {
                    "color": "#121314",
                    "fontFamily": "CentraNo1-Book",
                    "fontSize": 14,
                    "fontWeight": "400",
                    "letterSpacing": 0,
                    "lineHeight": 22,
                  }
                }
              >
                18
              </Text>
            </View>
          </View>
        </View>
      </View>
    </View>
  </View>
</View>
`;<|MERGE_RESOLUTION|>--- conflicted
+++ resolved
@@ -3493,10 +3493,7 @@
                 </Text>
                 <SvgMock
                   color="#4459ff"
-<<<<<<< HEAD
-=======
                   fill="currentColor"
->>>>>>> c3b2efdc
                   height={16}
                   name="Copy"
                   style={
