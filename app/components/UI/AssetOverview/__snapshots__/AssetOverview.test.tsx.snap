// Jest Snapshot v1, https://goo.gl/fbAQLP

exports[`AssetOverview should render correctly 1`] = `
<View
  style={
    {
      "paddingTop": 20,
    }
  }
  testID="token-asset-overview"
>
  <View>
    <View
      style={
        {
          "paddingHorizontal": 16,
        }
      }
    >
      <Text
        accessibilityRole="text"
        style={
          {
            "color": "#686e7d",
            "fontFamily": "CentraNo1-Medium",
            "fontSize": 16,
            "fontWeight": "500",
            "letterSpacing": 0,
            "lineHeight": 24,
          }
        }
      >
        Ethereum
         (
        ETH
        )
      </Text>
      <Text
        accessibilityRole="text"
        style={
          {
            "color": "#121314",
            "fontFamily": "CentraNo1-Bold",
            "fontSize": 24,
            "fontWeight": "700",
            "letterSpacing": 0,
            "lineHeight": 32,
          }
        }
        testID="token-price"
      >
        <View
          style={
            {
              "paddingTop": 8,
            }
          }
        >
          <View
            onLayout={[Function]}
          >
            <View
              style={
                {
                  "position": "relative",
                }
              }
            >
              <View
                style={
                  [
                    {
                      "borderRadius": 6,
                      "height": 32,
                      "width": 100,
                    },
                    {
                      "backgroundColor": "#E1E9EE",
                      "overflow": "hidden",
                    },
                  ]
                }
              />
            </View>
          </View>
        </View>
      </Text>
      <Text
        accessibilityRole="text"
        style={
          {
            "color": "#121314",
            "fontFamily": "CentraNo1-Book",
            "fontSize": 16,
            "fontWeight": "400",
            "letterSpacing": 0,
            "lineHeight": 24,
          }
        }
      >
        <View
          style={
            {
              "paddingTop": 2,
            }
          }
          testID="loading-price-diff"
        >
          <View
            onLayout={[Function]}
          >
            <View
              style={
                {
                  "position": "relative",
                }
              }
            >
              <View
                style={
                  [
                    {
                      "borderRadius": 6,
                      "height": 18,
                      "width": 150,
                    },
                    {
                      "backgroundColor": "#E1E9EE",
                      "overflow": "hidden",
                    },
                  ]
                }
              />
            </View>
          </View>
        </View>
      </Text>
    </View>
    <View
      style={
        {
          "paddingHorizontal": 16,
          "paddingTop": 10,
          "width": 750,
        }
      }
    >
      <View
        onLayout={[Function]}
      >
        <View
          style={
            {
              "position": "relative",
            }
          }
        >
          <View
            style={
              [
                {
                  "borderRadius": 6,
                  "height": 586.96,
                  "width": 718,
                },
                {
                  "backgroundColor": "#E1E9EE",
                  "overflow": "hidden",
                },
              ]
            }
          />
        </View>
      </View>
    </View>
    <View
      style={
        {
          "display": "flex",
          "flexDirection": "row",
          "justifyContent": "space-around",
          "paddingHorizontal": 10,
          "paddingTop": 20,
        }
      }
    >
      <TouchableOpacity
        onPress={[Function]}
        style={
          {
            "alignItems": "center",
            "backgroundColor": "#858b9a29",
            "borderRadius": 40,
            "justifyContent": "center",
            "paddingHorizontal": 8,
            "paddingLeft": 10,
            "paddingVertical": 2,
          }
        }
      >
        <Text
          accessibilityRole="text"
          style={
            {
              "color": "#121314",
              "fontFamily": "CentraNo1-Book",
              "fontSize": 14,
              "fontWeight": "400",
              "letterSpacing": 3,
              "lineHeight": 22,
              "textAlign": "center",
            }
          }
        >
          1D
        </Text>
      </TouchableOpacity>
      <TouchableOpacity
        onPress={[Function]}
        style={
          {
            "alignItems": "center",
            "backgroundColor": "#ffffff",
            "borderRadius": 40,
            "justifyContent": "center",
            "paddingHorizontal": 8,
            "paddingLeft": 10,
            "paddingVertical": 2,
          }
        }
      >
        <Text
          accessibilityRole="text"
          style={
            {
              "color": "#686e7d",
              "fontFamily": "CentraNo1-Book",
              "fontSize": 14,
              "fontWeight": "400",
              "letterSpacing": 3,
              "lineHeight": 22,
              "textAlign": "center",
            }
          }
        >
          1W
        </Text>
      </TouchableOpacity>
      <TouchableOpacity
        onPress={[Function]}
        style={
          {
            "alignItems": "center",
            "backgroundColor": "#ffffff",
            "borderRadius": 40,
            "justifyContent": "center",
            "paddingHorizontal": 8,
            "paddingLeft": 10,
            "paddingVertical": 2,
          }
        }
      >
        <Text
          accessibilityRole="text"
          style={
            {
              "color": "#686e7d",
              "fontFamily": "CentraNo1-Book",
              "fontSize": 14,
              "fontWeight": "400",
              "letterSpacing": 3,
              "lineHeight": 22,
              "textAlign": "center",
            }
          }
        >
          1M
        </Text>
      </TouchableOpacity>
      <TouchableOpacity
        onPress={[Function]}
        style={
          {
            "alignItems": "center",
            "backgroundColor": "#ffffff",
            "borderRadius": 40,
            "justifyContent": "center",
            "paddingHorizontal": 8,
            "paddingLeft": 10,
            "paddingVertical": 2,
          }
        }
      >
        <Text
          accessibilityRole="text"
          style={
            {
              "color": "#686e7d",
              "fontFamily": "CentraNo1-Book",
              "fontSize": 14,
              "fontWeight": "400",
              "letterSpacing": 3,
              "lineHeight": 22,
              "textAlign": "center",
            }
          }
        >
          3M
        </Text>
      </TouchableOpacity>
      <TouchableOpacity
        onPress={[Function]}
        style={
          {
            "alignItems": "center",
            "backgroundColor": "#ffffff",
            "borderRadius": 40,
            "justifyContent": "center",
            "paddingHorizontal": 8,
            "paddingLeft": 10,
            "paddingVertical": 2,
          }
        }
      >
        <Text
          accessibilityRole="text"
          style={
            {
              "color": "#686e7d",
              "fontFamily": "CentraNo1-Book",
              "fontSize": 14,
              "fontWeight": "400",
              "letterSpacing": 3,
              "lineHeight": 22,
              "textAlign": "center",
            }
          }
        >
          1Y
        </Text>
      </TouchableOpacity>
      <TouchableOpacity
        onPress={[Function]}
        style={
          {
            "alignItems": "center",
            "backgroundColor": "#ffffff",
            "borderRadius": 40,
            "justifyContent": "center",
            "paddingHorizontal": 8,
            "paddingLeft": 10,
            "paddingVertical": 2,
          }
        }
      >
        <Text
          accessibilityRole="text"
          style={
            {
              "color": "#686e7d",
              "fontFamily": "CentraNo1-Book",
              "fontSize": 14,
              "fontWeight": "400",
              "letterSpacing": 3,
              "lineHeight": 22,
              "textAlign": "center",
            }
          }
        >
          3Y
        </Text>
      </TouchableOpacity>
    </View>
    <View
      style={
        {
          "display": "flex",
          "flexDirection": "row",
          "justifyContent": "space-evenly",
          "padding": 16,
        }
      }
    >
      <View
        style={
          {
            "alignItems": "center",
            "display": "flex",
            "flexDirection": "column",
          }
        }
      >
        <TouchableOpacity
          disabled={false}
          onPress={[Function]}
          style={
            [
              {
                "alignItems": "flex-start",
                "flexDirection": "row",
                "justifyContent": "flex-start",
                "paddingVertical": 16,
                "width": "100%",
              },
              {
                "alignItems": "flex-start",
                "flexDirection": "row",
                "justifyContent": "flex-start",
                "paddingTop": 16,
                "paddingVertical": 2,
                "width": "100%",
              },
              false,
            ]
          }
          testID="token-buy-button"
        >
          <View
            style={
              {
                "alignItems": "center",
                "backgroundColor": "#4459ff",
                "borderRadius": 20,
                "height": 40,
                "justifyContent": "center",
                "marginHorizontal": 16,
                "overflow": "hidden",
                "width": 40,
              }
            }
          >
            <SvgMock
              color="#ffffff"
              fill="currentColor"
              height={24}
              name="Add"
              style={
                {
                  "height": 24,
                  "width": 24,
                }
              }
              width={24}
            />
          </View>
          <View>
            <Text
              accessibilityRole="text"
              style={
                {
                  "color": "#121314",
                  "fontFamily": "CentraNo1-Medium",
                  "fontSize": 18,
                  "fontWeight": "500",
                  "letterSpacing": 0,
                  "lineHeight": 24,
                }
              }
            />
            <Text
              accessibilityRole="text"
              style={
                {
                  "color": "#686e7d",
                  "fontFamily": "CentraNo1-Book",
                  "fontSize": 16,
                  "fontWeight": "400",
                  "letterSpacing": 0,
                  "lineHeight": 24,
                }
              }
            />
          </View>
        </TouchableOpacity>
        <Text
          accessibilityRole="text"
          style={
            {
              "color": "#121314",
              "fontFamily": "CentraNo1-Book",
              "fontSize": 16,
              "fontWeight": "400",
              "letterSpacing": 0,
              "lineHeight": 24,
            }
          }
        >
          Buy
        </Text>
      </View>
      <View
        style={
          {
            "alignItems": "center",
            "display": "flex",
            "flexDirection": "column",
          }
        }
      >
        <TouchableOpacity
          disabled={false}
          onPress={[Function]}
          style={
            [
              {
                "alignItems": "flex-start",
                "flexDirection": "row",
                "justifyContent": "flex-start",
                "paddingVertical": 16,
                "width": "100%",
              },
              {
                "alignItems": "flex-start",
                "flexDirection": "row",
                "justifyContent": "flex-start",
                "paddingTop": 16,
                "paddingVertical": 2,
                "width": "100%",
              },
              false,
            ]
          }
          testID="token-swap-button"
        >
          <View
            style={
              {
                "alignItems": "center",
                "backgroundColor": "#4459ff",
                "borderRadius": 20,
                "height": 40,
                "justifyContent": "center",
                "marginHorizontal": 16,
                "overflow": "hidden",
                "width": 40,
              }
            }
          >
            <SvgMock
              color="#ffffff"
              fill="currentColor"
              height={24}
              name="SwapHorizontal"
              style={
                {
                  "height": 24,
                  "width": 24,
                }
              }
              width={24}
            />
          </View>
          <View>
            <Text
              accessibilityRole="text"
              style={
                {
                  "color": "#121314",
                  "fontFamily": "CentraNo1-Medium",
                  "fontSize": 18,
                  "fontWeight": "500",
                  "letterSpacing": 0,
                  "lineHeight": 24,
                }
              }
            />
            <Text
              accessibilityRole="text"
              style={
                {
                  "color": "#686e7d",
                  "fontFamily": "CentraNo1-Book",
                  "fontSize": 16,
                  "fontWeight": "400",
                  "letterSpacing": 0,
                  "lineHeight": 24,
                }
              }
            />
          </View>
        </TouchableOpacity>
        <Text
          accessibilityRole="text"
          style={
            {
              "color": "#121314",
              "fontFamily": "CentraNo1-Book",
              "fontSize": 16,
              "fontWeight": "400",
              "letterSpacing": 0,
              "lineHeight": 24,
            }
          }
        >
          Swap
        </Text>
      </View>
      <View
        style={
          {
            "alignItems": "center",
            "display": "flex",
            "flexDirection": "column",
          }
        }
      >
        <TouchableOpacity
          disabled={false}
          onPress={[Function]}
          style={
            [
              {
                "alignItems": "flex-start",
                "flexDirection": "row",
                "justifyContent": "flex-start",
                "paddingVertical": 16,
                "width": "100%",
              },
              {
                "alignItems": "flex-start",
                "flexDirection": "row",
                "justifyContent": "flex-start",
                "paddingTop": 16,
                "paddingVertical": 2,
                "width": "100%",
              },
              false,
            ]
          }
          testID="token-bridge-button"
        >
          <View
            style={
              {
                "alignItems": "center",
                "backgroundColor": "#4459ff",
                "borderRadius": 20,
                "height": 40,
                "justifyContent": "center",
                "marginHorizontal": 16,
                "overflow": "hidden",
                "width": 40,
              }
            }
          >
            <SvgMock
              color="#ffffff"
              fill="currentColor"
              height={24}
              name="Bridge"
              style={
                {
                  "height": 24,
                  "width": 24,
                }
              }
              width={24}
            />
          </View>
          <View>
            <Text
              accessibilityRole="text"
              style={
                {
                  "color": "#121314",
                  "fontFamily": "CentraNo1-Medium",
                  "fontSize": 18,
                  "fontWeight": "500",
                  "letterSpacing": 0,
                  "lineHeight": 24,
                }
              }
            />
            <Text
              accessibilityRole="text"
              style={
                {
                  "color": "#686e7d",
                  "fontFamily": "CentraNo1-Book",
                  "fontSize": 16,
                  "fontWeight": "400",
                  "letterSpacing": 0,
                  "lineHeight": 24,
                }
              }
            />
          </View>
        </TouchableOpacity>
        <Text
          accessibilityRole="text"
          style={
            {
              "color": "#121314",
              "fontFamily": "CentraNo1-Book",
              "fontSize": 16,
              "fontWeight": "400",
              "letterSpacing": 0,
              "lineHeight": 24,
            }
          }
        >
          Bridge
        </Text>
      </View>
      <View
        style={
          {
            "alignItems": "center",
            "display": "flex",
            "flexDirection": "column",
          }
        }
      >
        <TouchableOpacity
          disabled={false}
          onPress={[Function]}
          style={
            [
              {
                "alignItems": "flex-start",
                "flexDirection": "row",
                "justifyContent": "flex-start",
                "paddingVertical": 16,
                "width": "100%",
              },
              {
                "alignItems": "flex-start",
                "flexDirection": "row",
                "justifyContent": "flex-start",
                "paddingTop": 16,
                "paddingVertical": 2,
                "width": "100%",
              },
              false,
            ]
          }
          testID="token-send-button"
        >
          <View
            style={
              {
                "alignItems": "center",
                "backgroundColor": "#4459ff",
                "borderRadius": 20,
                "height": 40,
                "justifyContent": "center",
                "marginHorizontal": 16,
                "overflow": "hidden",
                "width": 40,
              }
            }
          >
            <SvgMock
              color="#ffffff"
              fill="currentColor"
              height={24}
              name="Arrow2UpRight"
              style={
                {
                  "height": 24,
                  "width": 24,
                }
              }
              width={24}
            />
          </View>
          <View>
            <Text
              accessibilityRole="text"
              style={
                {
                  "color": "#121314",
                  "fontFamily": "CentraNo1-Medium",
                  "fontSize": 18,
                  "fontWeight": "500",
                  "letterSpacing": 0,
                  "lineHeight": 24,
                }
              }
            />
            <Text
              accessibilityRole="text"
              style={
                {
                  "color": "#686e7d",
                  "fontFamily": "CentraNo1-Book",
                  "fontSize": 16,
                  "fontWeight": "400",
                  "letterSpacing": 0,
                  "lineHeight": 24,
                }
              }
            />
          </View>
        </TouchableOpacity>
        <Text
          accessibilityRole="text"
          style={
            {
              "color": "#121314",
              "fontFamily": "CentraNo1-Book",
              "fontSize": 16,
              "fontWeight": "400",
              "letterSpacing": 0,
              "lineHeight": 24,
            }
          }
        >
          Send
        </Text>
      </View>
      <View
        style={
          {
            "alignItems": "center",
            "display": "flex",
            "flexDirection": "column",
          }
        }
      >
        <TouchableOpacity
          disabled={false}
          onPress={[Function]}
          style={
            [
              {
                "alignItems": "flex-start",
                "flexDirection": "row",
                "justifyContent": "flex-start",
                "paddingVertical": 16,
                "width": "100%",
              },
              {
                "alignItems": "flex-start",
                "flexDirection": "row",
                "justifyContent": "flex-start",
                "paddingTop": 16,
                "paddingVertical": 2,
                "width": "100%",
              },
              false,
            ]
          }
          testID="token-receive-button"
        >
          <View
            style={
              {
                "alignItems": "center",
                "backgroundColor": "#4459ff",
                "borderRadius": 20,
                "height": 40,
                "justifyContent": "center",
                "marginHorizontal": 16,
                "overflow": "hidden",
                "width": 40,
              }
            }
          >
            <SvgMock
              color="#ffffff"
              fill="currentColor"
              height={24}
              name="QrCode"
              style={
                {
                  "height": 24,
                  "width": 24,
                }
              }
              width={24}
            />
          </View>
          <View>
            <Text
              accessibilityRole="text"
              style={
                {
                  "color": "#121314",
                  "fontFamily": "CentraNo1-Medium",
                  "fontSize": 18,
                  "fontWeight": "500",
                  "letterSpacing": 0,
                  "lineHeight": 24,
                }
              }
            />
            <Text
              accessibilityRole="text"
              style={
                {
                  "color": "#686e7d",
                  "fontFamily": "CentraNo1-Book",
                  "fontSize": 16,
                  "fontWeight": "400",
                  "letterSpacing": 0,
                  "lineHeight": 24,
                }
              }
            />
          </View>
        </TouchableOpacity>
        <Text
          accessibilityRole="text"
          style={
            {
              "color": "#121314",
              "fontFamily": "CentraNo1-Book",
              "fontSize": 16,
              "fontWeight": "400",
              "letterSpacing": 0,
              "lineHeight": 24,
            }
          }
        >
          Receive
        </Text>
      </View>
    </View>
    <View
      style={
        {
          "flex": 1,
        }
      }
    >
      <Text
        accessibilityRole="text"
        style={
          {
            "color": "#121314",
            "fontFamily": "CentraNo1-Bold",
            "fontSize": 18,
            "fontWeight": "700",
            "letterSpacing": 0,
            "lineHeight": 24,
            "paddingHorizontal": 15,
            "paddingVertical": 4,
          }
        }
      >
        Your balance
      </Text>
      <TouchableOpacity
        disabled={false}
        onLongPress={[Function]}
        onPress={[Function]}
        style={
          {
            "alignItems": "flex-start",
            "flex": 1,
            "flexDirection": "row",
            "paddingHorizontal": 15,
            "paddingVertical": 14,
          }
        }
        testID="asset-ETH"
      >
        <View
          onLayout={[Function]}
          style={
            {
              "alignSelf": "center",
              "position": "relative",
            }
          }
          testID="badge-wrapper-badge"
        >
          <View>
            <View
              style={
                {
                  "backgroundColor": "#ffffff",
                  "borderRadius": 16,
                  "height": 32,
                  "overflow": "hidden",
                  "width": 32,
                }
              }
            >
              <Image
                onError={[Function]}
                resizeMode="contain"
                source={
                  {
                    "uri": "",
                  }
                }
                style={
                  {
                    "flex": 1,
                    "height": undefined,
                    "width": undefined,
                  }
                }
                testID="token-avatar-image"
              />
            </View>
          </View>
          <View
            style={
              {
                "alignItems": "center",
                "aspectRatio": 1,
                "bottom": 0,
                "height": 0,
                "justifyContent": "center",
                "position": "absolute",
                "right": 0,
                "transform": [
                  {
                    "translateX": 0,
                  },
                  {
                    "translateY": 0,
                  },
                ],
              }
            }
          >
            <View
              onLayout={[Function]}
              style={
                {
                  "alignItems": "center",
                  "aspectRatio": 1,
                  "height": "50%",
                  "justifyContent": "center",
                  "maxHeight": 24,
                  "minHeight": 8,
                  "opacity": 0,
                }
              }
              testID="badgenetwork"
            >
              <View
                style={
                  {
                    "alignItems": "center",
                    "backgroundColor": "#ffffff",
                    "borderColor": "#ffffff",
                    "borderRadius": 8,
                    "borderWidth": 2,
                    "height": 32,
                    "justifyContent": "center",
                    "overflow": "hidden",
                    "shadowColor": "#0000001a",
                    "shadowOffset": {
                      "height": 2,
                      "width": 0,
                    },
                    "shadowOpacity": 1,
                    "shadowRadius": 4,
                    "transform": [
                      {
                        "scale": 1,
                      },
                    ],
                    "width": 32,
                  }
                }
              >
                <Image
                  onError={[Function]}
                  resizeMode="contain"
                  source={1}
                  style={
                    {
                      "height": 32,
                      "width": 32,
                    }
                  }
                  testID="network-avatar-image"
                />
              </View>
            </View>
          </View>
        </View>
        <View
          style={
            {
<<<<<<< HEAD
              "alignSelf": "center",
              "flex": 1,
              "justifyContent": "center",
              "marginLeft": 20,
=======
              "alignContent": "flex-start",
              "alignItems": "flex-start",
              "flex": 1,
              "flexDirection": "column",
              "paddingLeft": 16,
>>>>>>> 73175ec2
            }
          }
        >
          <Text
            accessibilityRole="text"
            style={
              {
<<<<<<< HEAD
                "color": "#121314",
                "fontFamily": "CentraNo1-Book",
                "fontSize": 16,
                "fontWeight": "400",
=======
                "alignSelf": "flex-start",
                "color": "#121314",
                "flex": 1,
                "fontFamily": "CentraNo1-Medium",
                "fontSize": 18,
                "fontWeight": "500",
                "justifyContent": "flex-start",
>>>>>>> 73175ec2
                "letterSpacing": 0,
                "lineHeight": 24,
              }
            }
          >
            Ethereum
          </Text>
          <View>
            <Text
              accessibilityRole="text"
              style={
                {
                  "color": "#ca3542",
                  "fontFamily": "CentraNo1-Medium",
<<<<<<< HEAD
                  "fontSize": 14,
                  "fontWeight": "500",
                  "letterSpacing": 0,
                  "lineHeight": 22,
                }
              }
            >
              +0.00%
            </Text>
=======
                  "fontSize": 16,
                  "fontWeight": "500",
                  "letterSpacing": 0,
                  "lineHeight": 24,
                }
              }
            />
>>>>>>> 73175ec2
          </View>
        </View>
        <View
          style={
            {
              "alignItems": "flex-end",
              "alignSelf": "flex-end",
              "flexShrink": 0,
            }
          }
        >
          <Text
            accessibilityRole="text"
            style={
              {
                "color": "#121314",
                "fontFamily": "CentraNo1-Book",
                "fontSize": 16,
                "fontWeight": "400",
                "letterSpacing": 0,
                "lineHeight": 24,
              }
            }
            testID="balance-test-id"
          >
            1500
          </Text>
          <Text
            accessibilityRole="text"
            style={
              {
                "color": "#686e7d",
                "fontFamily": "CentraNo1-Book",
                "fontSize": 14,
                "fontWeight": "400",
                "letterSpacing": 0,
                "lineHeight": 22,
                "paddingHorizontal": 0,
              }
            }
            testID="secondary-balance-test-id"
          >
            0 ETH
          </Text>
        </View>
      </TouchableOpacity>
    </View>
    <View
      style={
        {
          "marginBottom": 20,
          "paddingHorizontal": 16,
        }
      }
    >
      <View
        style={
          {
            "gap": 24,
            "marginTop": 24,
          }
        }
      />
    </View>
  </View>
</View>
`;

exports[`AssetOverview should render native balances even if there are no accounts for the asset chain in the state 1`] = `
<View
  style={
    {
      "paddingTop": 20,
    }
  }
  testID="token-asset-overview"
>
  <View>
    <View
      style={
        {
          "paddingHorizontal": 16,
        }
      }
    >
      <Text
        accessibilityRole="text"
        style={
          {
            "color": "#686e7d",
            "fontFamily": "CentraNo1-Medium",
            "fontSize": 16,
            "fontWeight": "500",
            "letterSpacing": 0,
            "lineHeight": 24,
          }
        }
      >
        Ethereum
         (
        ETH
        )
      </Text>
      <Text
        accessibilityRole="text"
        style={
          {
            "color": "#121314",
            "fontFamily": "CentraNo1-Bold",
            "fontSize": 24,
            "fontWeight": "700",
            "letterSpacing": 0,
            "lineHeight": 32,
          }
        }
        testID="token-price"
      >
        <View
          style={
            {
              "paddingTop": 8,
            }
          }
        >
          <View
            onLayout={[Function]}
          >
            <View
              style={
                {
                  "position": "relative",
                }
              }
            >
              <View
                style={
                  [
                    {
                      "borderRadius": 6,
                      "height": 32,
                      "width": 100,
                    },
                    {
                      "backgroundColor": "#E1E9EE",
                      "overflow": "hidden",
                    },
                  ]
                }
              />
            </View>
          </View>
        </View>
      </Text>
      <Text
        accessibilityRole="text"
        style={
          {
            "color": "#121314",
            "fontFamily": "CentraNo1-Book",
            "fontSize": 16,
            "fontWeight": "400",
            "letterSpacing": 0,
            "lineHeight": 24,
          }
        }
      >
        <View
          style={
            {
              "paddingTop": 2,
            }
          }
          testID="loading-price-diff"
        >
          <View
            onLayout={[Function]}
          >
            <View
              style={
                {
                  "position": "relative",
                }
              }
            >
              <View
                style={
                  [
                    {
                      "borderRadius": 6,
                      "height": 18,
                      "width": 150,
                    },
                    {
                      "backgroundColor": "#E1E9EE",
                      "overflow": "hidden",
                    },
                  ]
                }
              />
            </View>
          </View>
        </View>
      </Text>
    </View>
    <View
      style={
        {
          "paddingHorizontal": 16,
          "paddingTop": 10,
          "width": 750,
        }
      }
    >
      <View
        onLayout={[Function]}
      >
        <View
          style={
            {
              "position": "relative",
            }
          }
        >
          <View
            style={
              [
                {
                  "borderRadius": 6,
                  "height": 586.96,
                  "width": 718,
                },
                {
                  "backgroundColor": "#E1E9EE",
                  "overflow": "hidden",
                },
              ]
            }
          />
        </View>
      </View>
    </View>
    <View
      style={
        {
          "display": "flex",
          "flexDirection": "row",
          "justifyContent": "space-around",
          "paddingHorizontal": 10,
          "paddingTop": 20,
        }
      }
    >
      <TouchableOpacity
        onPress={[Function]}
        style={
          {
            "alignItems": "center",
            "backgroundColor": "#858b9a29",
            "borderRadius": 40,
            "justifyContent": "center",
            "paddingHorizontal": 8,
            "paddingLeft": 10,
            "paddingVertical": 2,
          }
        }
      >
        <Text
          accessibilityRole="text"
          style={
            {
              "color": "#121314",
              "fontFamily": "CentraNo1-Book",
              "fontSize": 14,
              "fontWeight": "400",
              "letterSpacing": 3,
              "lineHeight": 22,
              "textAlign": "center",
            }
          }
        >
          1D
        </Text>
      </TouchableOpacity>
      <TouchableOpacity
        onPress={[Function]}
        style={
          {
            "alignItems": "center",
            "backgroundColor": "#ffffff",
            "borderRadius": 40,
            "justifyContent": "center",
            "paddingHorizontal": 8,
            "paddingLeft": 10,
            "paddingVertical": 2,
          }
        }
      >
        <Text
          accessibilityRole="text"
          style={
            {
              "color": "#686e7d",
              "fontFamily": "CentraNo1-Book",
              "fontSize": 14,
              "fontWeight": "400",
              "letterSpacing": 3,
              "lineHeight": 22,
              "textAlign": "center",
            }
          }
        >
          1W
        </Text>
      </TouchableOpacity>
      <TouchableOpacity
        onPress={[Function]}
        style={
          {
            "alignItems": "center",
            "backgroundColor": "#ffffff",
            "borderRadius": 40,
            "justifyContent": "center",
            "paddingHorizontal": 8,
            "paddingLeft": 10,
            "paddingVertical": 2,
          }
        }
      >
        <Text
          accessibilityRole="text"
          style={
            {
              "color": "#686e7d",
              "fontFamily": "CentraNo1-Book",
              "fontSize": 14,
              "fontWeight": "400",
              "letterSpacing": 3,
              "lineHeight": 22,
              "textAlign": "center",
            }
          }
        >
          1M
        </Text>
      </TouchableOpacity>
      <TouchableOpacity
        onPress={[Function]}
        style={
          {
            "alignItems": "center",
            "backgroundColor": "#ffffff",
            "borderRadius": 40,
            "justifyContent": "center",
            "paddingHorizontal": 8,
            "paddingLeft": 10,
            "paddingVertical": 2,
          }
        }
      >
        <Text
          accessibilityRole="text"
          style={
            {
              "color": "#686e7d",
              "fontFamily": "CentraNo1-Book",
              "fontSize": 14,
              "fontWeight": "400",
              "letterSpacing": 3,
              "lineHeight": 22,
              "textAlign": "center",
            }
          }
        >
          3M
        </Text>
      </TouchableOpacity>
      <TouchableOpacity
        onPress={[Function]}
        style={
          {
            "alignItems": "center",
            "backgroundColor": "#ffffff",
            "borderRadius": 40,
            "justifyContent": "center",
            "paddingHorizontal": 8,
            "paddingLeft": 10,
            "paddingVertical": 2,
          }
        }
      >
        <Text
          accessibilityRole="text"
          style={
            {
              "color": "#686e7d",
              "fontFamily": "CentraNo1-Book",
              "fontSize": 14,
              "fontWeight": "400",
              "letterSpacing": 3,
              "lineHeight": 22,
              "textAlign": "center",
            }
          }
        >
          1Y
        </Text>
      </TouchableOpacity>
      <TouchableOpacity
        onPress={[Function]}
        style={
          {
            "alignItems": "center",
            "backgroundColor": "#ffffff",
            "borderRadius": 40,
            "justifyContent": "center",
            "paddingHorizontal": 8,
            "paddingLeft": 10,
            "paddingVertical": 2,
          }
        }
      >
        <Text
          accessibilityRole="text"
          style={
            {
              "color": "#686e7d",
              "fontFamily": "CentraNo1-Book",
              "fontSize": 14,
              "fontWeight": "400",
              "letterSpacing": 3,
              "lineHeight": 22,
              "textAlign": "center",
            }
          }
        >
          3Y
        </Text>
      </TouchableOpacity>
    </View>
    <View
      style={
        {
          "display": "flex",
          "flexDirection": "row",
          "justifyContent": "space-evenly",
          "padding": 16,
        }
      }
    >
      <View
        style={
          {
            "alignItems": "center",
            "display": "flex",
            "flexDirection": "column",
          }
        }
      >
        <TouchableOpacity
          disabled={false}
          onPress={[Function]}
          style={
            [
              {
                "alignItems": "flex-start",
                "flexDirection": "row",
                "justifyContent": "flex-start",
                "paddingVertical": 16,
                "width": "100%",
              },
              {
                "alignItems": "flex-start",
                "flexDirection": "row",
                "justifyContent": "flex-start",
                "paddingTop": 16,
                "paddingVertical": 2,
                "width": "100%",
              },
              false,
            ]
          }
          testID="token-buy-button"
        >
          <View
            style={
              {
                "alignItems": "center",
                "backgroundColor": "#4459ff",
                "borderRadius": 20,
                "height": 40,
                "justifyContent": "center",
                "marginHorizontal": 16,
                "overflow": "hidden",
                "width": 40,
              }
            }
          >
            <SvgMock
              color="#ffffff"
              fill="currentColor"
              height={24}
              name="Add"
              style={
                {
                  "height": 24,
                  "width": 24,
                }
              }
              width={24}
            />
          </View>
          <View>
            <Text
              accessibilityRole="text"
              style={
                {
                  "color": "#121314",
                  "fontFamily": "CentraNo1-Medium",
                  "fontSize": 18,
                  "fontWeight": "500",
                  "letterSpacing": 0,
                  "lineHeight": 24,
                }
              }
            />
            <Text
              accessibilityRole="text"
              style={
                {
                  "color": "#686e7d",
                  "fontFamily": "CentraNo1-Book",
                  "fontSize": 16,
                  "fontWeight": "400",
                  "letterSpacing": 0,
                  "lineHeight": 24,
                }
              }
            />
          </View>
        </TouchableOpacity>
        <Text
          accessibilityRole="text"
          style={
            {
              "color": "#121314",
              "fontFamily": "CentraNo1-Book",
              "fontSize": 16,
              "fontWeight": "400",
              "letterSpacing": 0,
              "lineHeight": 24,
            }
          }
        >
          Buy
        </Text>
      </View>
      <View
        style={
          {
            "alignItems": "center",
            "display": "flex",
            "flexDirection": "column",
          }
        }
      >
        <TouchableOpacity
          disabled={false}
          onPress={[Function]}
          style={
            [
              {
                "alignItems": "flex-start",
                "flexDirection": "row",
                "justifyContent": "flex-start",
                "paddingVertical": 16,
                "width": "100%",
              },
              {
                "alignItems": "flex-start",
                "flexDirection": "row",
                "justifyContent": "flex-start",
                "paddingTop": 16,
                "paddingVertical": 2,
                "width": "100%",
              },
              false,
            ]
          }
          testID="token-swap-button"
        >
          <View
            style={
              {
                "alignItems": "center",
                "backgroundColor": "#4459ff",
                "borderRadius": 20,
                "height": 40,
                "justifyContent": "center",
                "marginHorizontal": 16,
                "overflow": "hidden",
                "width": 40,
              }
            }
          >
            <SvgMock
              color="#ffffff"
              fill="currentColor"
              height={24}
              name="SwapHorizontal"
              style={
                {
                  "height": 24,
                  "width": 24,
                }
              }
              width={24}
            />
          </View>
          <View>
            <Text
              accessibilityRole="text"
              style={
                {
                  "color": "#121314",
                  "fontFamily": "CentraNo1-Medium",
                  "fontSize": 18,
                  "fontWeight": "500",
                  "letterSpacing": 0,
                  "lineHeight": 24,
                }
              }
            />
            <Text
              accessibilityRole="text"
              style={
                {
                  "color": "#686e7d",
                  "fontFamily": "CentraNo1-Book",
                  "fontSize": 16,
                  "fontWeight": "400",
                  "letterSpacing": 0,
                  "lineHeight": 24,
                }
              }
            />
          </View>
        </TouchableOpacity>
        <Text
          accessibilityRole="text"
          style={
            {
              "color": "#121314",
              "fontFamily": "CentraNo1-Book",
              "fontSize": 16,
              "fontWeight": "400",
              "letterSpacing": 0,
              "lineHeight": 24,
            }
          }
        >
          Swap
        </Text>
      </View>
      <View
        style={
          {
            "alignItems": "center",
            "display": "flex",
            "flexDirection": "column",
          }
        }
      >
        <TouchableOpacity
          disabled={false}
          onPress={[Function]}
          style={
            [
              {
                "alignItems": "flex-start",
                "flexDirection": "row",
                "justifyContent": "flex-start",
                "paddingVertical": 16,
                "width": "100%",
              },
              {
                "alignItems": "flex-start",
                "flexDirection": "row",
                "justifyContent": "flex-start",
                "paddingTop": 16,
                "paddingVertical": 2,
                "width": "100%",
              },
              false,
            ]
          }
          testID="token-bridge-button"
        >
          <View
            style={
              {
                "alignItems": "center",
                "backgroundColor": "#4459ff",
                "borderRadius": 20,
                "height": 40,
                "justifyContent": "center",
                "marginHorizontal": 16,
                "overflow": "hidden",
                "width": 40,
              }
            }
          >
            <SvgMock
              color="#ffffff"
              fill="currentColor"
              height={24}
              name="Bridge"
              style={
                {
                  "height": 24,
                  "width": 24,
                }
              }
              width={24}
            />
          </View>
          <View>
            <Text
              accessibilityRole="text"
              style={
                {
                  "color": "#121314",
                  "fontFamily": "CentraNo1-Medium",
                  "fontSize": 18,
                  "fontWeight": "500",
                  "letterSpacing": 0,
                  "lineHeight": 24,
                }
              }
            />
            <Text
              accessibilityRole="text"
              style={
                {
                  "color": "#686e7d",
                  "fontFamily": "CentraNo1-Book",
                  "fontSize": 16,
                  "fontWeight": "400",
                  "letterSpacing": 0,
                  "lineHeight": 24,
                }
              }
            />
          </View>
        </TouchableOpacity>
        <Text
          accessibilityRole="text"
          style={
            {
              "color": "#121314",
              "fontFamily": "CentraNo1-Book",
              "fontSize": 16,
              "fontWeight": "400",
              "letterSpacing": 0,
              "lineHeight": 24,
            }
          }
        >
          Bridge
        </Text>
      </View>
      <View
        style={
          {
            "alignItems": "center",
            "display": "flex",
            "flexDirection": "column",
          }
        }
      >
        <TouchableOpacity
          disabled={false}
          onPress={[Function]}
          style={
            [
              {
                "alignItems": "flex-start",
                "flexDirection": "row",
                "justifyContent": "flex-start",
                "paddingVertical": 16,
                "width": "100%",
              },
              {
                "alignItems": "flex-start",
                "flexDirection": "row",
                "justifyContent": "flex-start",
                "paddingTop": 16,
                "paddingVertical": 2,
                "width": "100%",
              },
              false,
            ]
          }
          testID="token-send-button"
        >
          <View
            style={
              {
                "alignItems": "center",
                "backgroundColor": "#4459ff",
                "borderRadius": 20,
                "height": 40,
                "justifyContent": "center",
                "marginHorizontal": 16,
                "overflow": "hidden",
                "width": 40,
              }
            }
          >
            <SvgMock
              color="#ffffff"
              fill="currentColor"
              height={24}
              name="Arrow2UpRight"
              style={
                {
                  "height": 24,
                  "width": 24,
                }
              }
              width={24}
            />
          </View>
          <View>
            <Text
              accessibilityRole="text"
              style={
                {
                  "color": "#121314",
                  "fontFamily": "CentraNo1-Medium",
                  "fontSize": 18,
                  "fontWeight": "500",
                  "letterSpacing": 0,
                  "lineHeight": 24,
                }
              }
            />
            <Text
              accessibilityRole="text"
              style={
                {
                  "color": "#686e7d",
                  "fontFamily": "CentraNo1-Book",
                  "fontSize": 16,
                  "fontWeight": "400",
                  "letterSpacing": 0,
                  "lineHeight": 24,
                }
              }
            />
          </View>
        </TouchableOpacity>
        <Text
          accessibilityRole="text"
          style={
            {
              "color": "#121314",
              "fontFamily": "CentraNo1-Book",
              "fontSize": 16,
              "fontWeight": "400",
              "letterSpacing": 0,
              "lineHeight": 24,
            }
          }
        >
          Send
        </Text>
      </View>
      <View
        style={
          {
            "alignItems": "center",
            "display": "flex",
            "flexDirection": "column",
          }
        }
      >
        <TouchableOpacity
          disabled={false}
          onPress={[Function]}
          style={
            [
              {
                "alignItems": "flex-start",
                "flexDirection": "row",
                "justifyContent": "flex-start",
                "paddingVertical": 16,
                "width": "100%",
              },
              {
                "alignItems": "flex-start",
                "flexDirection": "row",
                "justifyContent": "flex-start",
                "paddingTop": 16,
                "paddingVertical": 2,
                "width": "100%",
              },
              false,
            ]
          }
          testID="token-receive-button"
        >
          <View
            style={
              {
                "alignItems": "center",
                "backgroundColor": "#4459ff",
                "borderRadius": 20,
                "height": 40,
                "justifyContent": "center",
                "marginHorizontal": 16,
                "overflow": "hidden",
                "width": 40,
              }
            }
          >
            <SvgMock
              color="#ffffff"
              fill="currentColor"
              height={24}
              name="QrCode"
              style={
                {
                  "height": 24,
                  "width": 24,
                }
              }
              width={24}
            />
          </View>
          <View>
            <Text
              accessibilityRole="text"
              style={
                {
                  "color": "#121314",
                  "fontFamily": "CentraNo1-Medium",
                  "fontSize": 18,
                  "fontWeight": "500",
                  "letterSpacing": 0,
                  "lineHeight": 24,
                }
              }
            />
            <Text
              accessibilityRole="text"
              style={
                {
                  "color": "#686e7d",
                  "fontFamily": "CentraNo1-Book",
                  "fontSize": 16,
                  "fontWeight": "400",
                  "letterSpacing": 0,
                  "lineHeight": 24,
                }
              }
            />
          </View>
        </TouchableOpacity>
        <Text
          accessibilityRole="text"
          style={
            {
              "color": "#121314",
              "fontFamily": "CentraNo1-Book",
              "fontSize": 16,
              "fontWeight": "400",
              "letterSpacing": 0,
              "lineHeight": 24,
            }
          }
        >
          Receive
        </Text>
      </View>
    </View>
    <View
      style={
        {
          "flex": 1,
        }
      }
    >
      <Text
        accessibilityRole="text"
        style={
          {
            "color": "#121314",
            "fontFamily": "CentraNo1-Bold",
            "fontSize": 18,
            "fontWeight": "700",
            "letterSpacing": 0,
            "lineHeight": 24,
            "paddingHorizontal": 15,
            "paddingVertical": 4,
          }
        }
      >
        Your balance
      </Text>
      <TouchableOpacity
        disabled={true}
        onLongPress={[Function]}
        onPress={[Function]}
        style={
          {
            "alignItems": "flex-start",
            "flex": 1,
            "flexDirection": "row",
            "paddingHorizontal": 15,
            "paddingVertical": 14,
          }
        }
        testID="asset-ETH"
      >
        <View
          onLayout={[Function]}
          style={
            {
              "alignSelf": "center",
              "position": "relative",
            }
          }
          testID="badge-wrapper-badge"
        >
          <View>
            <View
              useNativeDriver={true}
            >
              <Image
                fadeIn={true}
                onError={[Function]}
                onLoadEnd={[Function]}
                source={
                  {
                    "uri": "",
                  }
                }
                style={
                  [
                    {
                      "borderRadius": 12,
                      "height": 24,
                      "width": 24,
                    },
                    undefined,
                    false,
                    false,
                    {
                      "borderRadius": 16,
                      "height": 32,
                      "overflow": "hidden",
                      "width": 32,
                    },
                  ]
                }
                testID="Ethereum"
              />
              <View
                collapsable={false}
                style={
                  {
                    "bottom": 0,
                    "left": 0,
                    "opacity": 1,
                    "position": "absolute",
                    "right": 0,
                    "top": 0,
                  }
                }
              >
                <View
                  style={
                    [
                      {
                        "borderRadius": 16,
                        "height": 32,
                        "overflow": "hidden",
                        "width": 32,
                      },
                      {
                        "backgroundColor": "#eee",
                      },
                      undefined,
                    ]
                  }
                />
              </View>
            </View>
          </View>
          <View
            style={
              {
                "alignItems": "center",
                "aspectRatio": 1,
                "bottom": 0,
                "height": 0,
                "justifyContent": "center",
                "position": "absolute",
                "right": 0,
                "transform": [
                  {
                    "translateX": 0,
                  },
                  {
                    "translateY": 0,
                  },
                ],
              }
            }
          >
            <View
              onLayout={[Function]}
              style={
                {
                  "alignItems": "center",
                  "aspectRatio": 1,
                  "height": "50%",
                  "justifyContent": "center",
                  "maxHeight": 24,
                  "minHeight": 8,
                  "opacity": 0,
                }
              }
              testID="badgenetwork"
            >
              <View
                style={
                  {
                    "alignItems": "center",
                    "backgroundColor": "#f3f5f9",
                    "borderColor": "#ffffff",
                    "borderRadius": 16,
                    "borderWidth": 2,
                    "height": 32,
                    "justifyContent": "center",
                    "overflow": "hidden",
                    "shadowColor": "#0000001a",
                    "shadowOffset": {
                      "height": 2,
                      "width": 0,
                    },
                    "shadowOpacity": 1,
                    "shadowRadius": 4,
                    "transform": [
                      {
                        "scale": 1,
                      },
                    ],
                    "width": 32,
                  }
                }
              >
                <Text
                  accessibilityRole="text"
                  style={
                    {
                      "color": "#121314",
                      "fontFamily": "CentraNo1-Book",
                      "fontSize": 16,
                      "fontWeight": "400",
                      "letterSpacing": 0,
                      "lineHeight": 24,
                    }
                  }
                >
                  ?
                </Text>
              </View>
            </View>
          </View>
        </View>
        <View
          style={
            {
<<<<<<< HEAD
              "alignSelf": "center",
              "flex": 1,
              "justifyContent": "center",
              "marginLeft": 20,
=======
              "alignContent": "flex-start",
              "alignItems": "flex-start",
              "flex": 1,
              "flexDirection": "column",
              "paddingLeft": 16,
>>>>>>> 73175ec2
            }
          }
        >
          <Text
            accessibilityRole="text"
            style={
              {
<<<<<<< HEAD
                "color": "#121314",
                "fontFamily": "CentraNo1-Book",
                "fontSize": 16,
                "fontWeight": "400",
=======
                "alignSelf": "flex-start",
                "color": "#121314",
                "flex": 1,
                "fontFamily": "CentraNo1-Medium",
                "fontSize": 18,
                "fontWeight": "500",
                "justifyContent": "flex-start",
>>>>>>> 73175ec2
                "letterSpacing": 0,
                "lineHeight": 24,
              }
            }
          >
            Ethereum
          </Text>
          <View>
            <Text
              accessibilityRole="text"
              style={
                {
                  "color": "#ca3542",
                  "fontFamily": "CentraNo1-Medium",
<<<<<<< HEAD
                  "fontSize": 14,
                  "fontWeight": "500",
                  "letterSpacing": 0,
                  "lineHeight": 22,
                }
              }
            >
              +0.00%
            </Text>
=======
                  "fontSize": 16,
                  "fontWeight": "500",
                  "letterSpacing": 0,
                  "lineHeight": 24,
                }
              }
            />
>>>>>>> 73175ec2
          </View>
        </View>
        <View
          style={
            {
              "alignItems": "flex-end",
              "alignSelf": "flex-end",
              "flexShrink": 0,
            }
          }
        >
          <Text
            accessibilityRole="text"
            style={
              {
                "color": "#121314",
                "fontFamily": "CentraNo1-Book",
                "fontSize": 16,
                "fontWeight": "400",
                "letterSpacing": 0,
                "lineHeight": 24,
              }
            }
            testID="balance-test-id"
          >
            1500
          </Text>
          <Text
            accessibilityRole="text"
            style={
              {
                "color": "#686e7d",
                "fontFamily": "CentraNo1-Book",
                "fontSize": 14,
                "fontWeight": "400",
                "letterSpacing": 0,
                "lineHeight": 22,
                "paddingHorizontal": 0,
              }
            }
            testID="secondary-balance-test-id"
          >
            0 ETH
          </Text>
        </View>
      </TouchableOpacity>
    </View>
    <View
      style={
        {
          "marginBottom": 20,
          "paddingHorizontal": 16,
        }
      }
    >
      <View
        style={
          {
            "gap": 24,
            "marginTop": 24,
          }
        }
      />
    </View>
  </View>
</View>
`;

exports[`AssetOverview should render native balances when non evm network is selected 1`] = `
<View
  style={
    {
      "paddingTop": 20,
    }
  }
  testID="token-asset-overview"
>
  <View>
    <View
      style={
        {
          "paddingHorizontal": 16,
        }
      }
    >
      <Text
        accessibilityRole="text"
        style={
          {
            "color": "#686e7d",
            "fontFamily": "CentraNo1-Medium",
            "fontSize": 16,
            "fontWeight": "500",
            "letterSpacing": 0,
            "lineHeight": 24,
          }
        }
      >
        Ethereum
         (
        ETH
        )
      </Text>
      <Text
        accessibilityRole="text"
        style={
          {
            "color": "#121314",
            "fontFamily": "CentraNo1-Bold",
            "fontSize": 24,
            "fontWeight": "700",
            "letterSpacing": 0,
            "lineHeight": 32,
          }
        }
        testID="token-price"
      >
        $151.23
      </Text>
      <Text
        accessibilityRole="text"
        style={
          {
            "color": "#121314",
            "fontFamily": "CentraNo1-Book",
            "fontSize": 16,
            "fontWeight": "400",
            "letterSpacing": 0,
            "lineHeight": 24,
          }
        }
      >
        <Text
          accessibilityRole="text"
          style={
            {
              "color": "#1c7e33",
              "fontFamily": "CentraNo1-Medium",
              "fontSize": 16,
              "fontWeight": "500",
              "letterSpacing": 0,
              "lineHeight": 24,
            }
          }
        >
          <Text
            allowFontScaling={false}
            selectable={false}
            style={
              [
                {
                  "color": undefined,
                  "fontSize": 16,
                },
                {
                  "marginTop": 10,
                },
                {
                  "fontFamily": "Feather",
                  "fontStyle": "normal",
                  "fontWeight": "normal",
                },
                {},
              ]
            }
          >
            
          </Text>
           
          $151.23
           (
          +
          Infinity
          %)
           
          <Text
            accessibilityRole="text"
            style={
              {
                "color": "#686e7d",
                "fontFamily": "CentraNo1-Medium",
                "fontSize": 16,
                "fontWeight": "500",
                "letterSpacing": 0,
                "lineHeight": 24,
              }
            }
            testID="price-label"
          >
            Today
          </Text>
        </Text>
      </Text>
    </View>
    <View
      style={
        {
          "height": 576.96,
          "marginVertical": 10,
          "paddingLeft": 0,
          "paddingRight": 0,
          "paddingTop": 0,
          "width": 750,
        }
      }
    >
      <View
        onMoveShouldSetResponder={[Function]}
        onMoveShouldSetResponderCapture={[Function]}
        onResponderEnd={[Function]}
        onResponderGrant={[Function]}
        onResponderMove={[Function]}
        onResponderReject={[Function]}
        onResponderRelease={[Function]}
        onResponderStart={[Function]}
        onResponderTerminate={[Function]}
        onResponderTerminationRequest={[Function]}
        onStartShouldSetResponder={[Function]}
        onStartShouldSetResponderCapture={[Function]}
        style={
          {
            "flex": 1,
          }
        }
      >
        <View
          style={
            {
              "flex": 1,
            }
          }
        >
          <View
            onLayout={[Function]}
            style={
              {
                "flex": 1,
              }
            }
          />
        </View>
      </View>
    </View>
    <View
      style={
        {
          "display": "flex",
          "flexDirection": "row",
          "justifyContent": "space-around",
          "paddingHorizontal": 10,
          "paddingTop": 20,
        }
      }
    >
      <TouchableOpacity
        onPress={[Function]}
        style={
          {
            "alignItems": "center",
            "backgroundColor": "#858b9a29",
            "borderRadius": 40,
            "justifyContent": "center",
            "paddingHorizontal": 8,
            "paddingLeft": 10,
            "paddingVertical": 2,
          }
        }
      >
        <Text
          accessibilityRole="text"
          style={
            {
              "color": "#121314",
              "fontFamily": "CentraNo1-Book",
              "fontSize": 14,
              "fontWeight": "400",
              "letterSpacing": 3,
              "lineHeight": 22,
              "textAlign": "center",
            }
          }
        >
          1D
        </Text>
      </TouchableOpacity>
      <TouchableOpacity
        onPress={[Function]}
        style={
          {
            "alignItems": "center",
            "backgroundColor": "#ffffff",
            "borderRadius": 40,
            "justifyContent": "center",
            "paddingHorizontal": 8,
            "paddingLeft": 10,
            "paddingVertical": 2,
          }
        }
      >
        <Text
          accessibilityRole="text"
          style={
            {
              "color": "#686e7d",
              "fontFamily": "CentraNo1-Book",
              "fontSize": 14,
              "fontWeight": "400",
              "letterSpacing": 3,
              "lineHeight": 22,
              "textAlign": "center",
            }
          }
        >
          1W
        </Text>
      </TouchableOpacity>
      <TouchableOpacity
        onPress={[Function]}
        style={
          {
            "alignItems": "center",
            "backgroundColor": "#ffffff",
            "borderRadius": 40,
            "justifyContent": "center",
            "paddingHorizontal": 8,
            "paddingLeft": 10,
            "paddingVertical": 2,
          }
        }
      >
        <Text
          accessibilityRole="text"
          style={
            {
              "color": "#686e7d",
              "fontFamily": "CentraNo1-Book",
              "fontSize": 14,
              "fontWeight": "400",
              "letterSpacing": 3,
              "lineHeight": 22,
              "textAlign": "center",
            }
          }
        >
          1M
        </Text>
      </TouchableOpacity>
      <TouchableOpacity
        onPress={[Function]}
        style={
          {
            "alignItems": "center",
            "backgroundColor": "#ffffff",
            "borderRadius": 40,
            "justifyContent": "center",
            "paddingHorizontal": 8,
            "paddingLeft": 10,
            "paddingVertical": 2,
          }
        }
      >
        <Text
          accessibilityRole="text"
          style={
            {
              "color": "#686e7d",
              "fontFamily": "CentraNo1-Book",
              "fontSize": 14,
              "fontWeight": "400",
              "letterSpacing": 3,
              "lineHeight": 22,
              "textAlign": "center",
            }
          }
        >
          3M
        </Text>
      </TouchableOpacity>
      <TouchableOpacity
        onPress={[Function]}
        style={
          {
            "alignItems": "center",
            "backgroundColor": "#ffffff",
            "borderRadius": 40,
            "justifyContent": "center",
            "paddingHorizontal": 8,
            "paddingLeft": 10,
            "paddingVertical": 2,
          }
        }
      >
        <Text
          accessibilityRole="text"
          style={
            {
              "color": "#686e7d",
              "fontFamily": "CentraNo1-Book",
              "fontSize": 14,
              "fontWeight": "400",
              "letterSpacing": 3,
              "lineHeight": 22,
              "textAlign": "center",
            }
          }
        >
          1Y
        </Text>
      </TouchableOpacity>
    </View>
    <View
      style={
        {
          "display": "flex",
          "flexDirection": "row",
          "justifyContent": "space-evenly",
          "padding": 16,
        }
      }
    >
      <View
        style={
          {
            "alignItems": "center",
            "display": "flex",
            "flexDirection": "column",
          }
        }
      >
        <TouchableOpacity
          disabled={false}
          onPress={[Function]}
          style={
            [
              {
                "alignItems": "flex-start",
                "flexDirection": "row",
                "justifyContent": "flex-start",
                "paddingVertical": 16,
                "width": "100%",
              },
              {
                "alignItems": "flex-start",
                "flexDirection": "row",
                "justifyContent": "flex-start",
                "paddingTop": 16,
                "paddingVertical": 2,
                "width": "100%",
              },
              false,
            ]
          }
          testID="token-buy-button"
        >
          <View
            style={
              {
                "alignItems": "center",
                "backgroundColor": "#4459ff",
                "borderRadius": 20,
                "height": 40,
                "justifyContent": "center",
                "marginHorizontal": 16,
                "overflow": "hidden",
                "width": 40,
              }
            }
          >
            <SvgMock
              color="#ffffff"
              fill="currentColor"
              height={24}
              name="Add"
              style={
                {
                  "height": 24,
                  "width": 24,
                }
              }
              width={24}
            />
          </View>
          <View>
            <Text
              accessibilityRole="text"
              style={
                {
                  "color": "#121314",
                  "fontFamily": "CentraNo1-Medium",
                  "fontSize": 18,
                  "fontWeight": "500",
                  "letterSpacing": 0,
                  "lineHeight": 24,
                }
              }
            />
            <Text
              accessibilityRole="text"
              style={
                {
                  "color": "#686e7d",
                  "fontFamily": "CentraNo1-Book",
                  "fontSize": 16,
                  "fontWeight": "400",
                  "letterSpacing": 0,
                  "lineHeight": 24,
                }
              }
            />
          </View>
        </TouchableOpacity>
        <Text
          accessibilityRole="text"
          style={
            {
              "color": "#121314",
              "fontFamily": "CentraNo1-Book",
              "fontSize": 16,
              "fontWeight": "400",
              "letterSpacing": 0,
              "lineHeight": 24,
            }
          }
        >
          Buy
        </Text>
      </View>
      <View
        style={
          {
            "alignItems": "center",
            "display": "flex",
            "flexDirection": "column",
          }
        }
      >
        <TouchableOpacity
          disabled={false}
          onPress={[Function]}
          style={
            [
              {
                "alignItems": "flex-start",
                "flexDirection": "row",
                "justifyContent": "flex-start",
                "paddingVertical": 16,
                "width": "100%",
              },
              {
                "alignItems": "flex-start",
                "flexDirection": "row",
                "justifyContent": "flex-start",
                "paddingTop": 16,
                "paddingVertical": 2,
                "width": "100%",
              },
              false,
            ]
          }
          testID="token-swap-button"
        >
          <View
            style={
              {
                "alignItems": "center",
                "backgroundColor": "#4459ff",
                "borderRadius": 20,
                "height": 40,
                "justifyContent": "center",
                "marginHorizontal": 16,
                "overflow": "hidden",
                "width": 40,
              }
            }
          >
            <SvgMock
              color="#ffffff"
              fill="currentColor"
              height={24}
              name="SwapHorizontal"
              style={
                {
                  "height": 24,
                  "width": 24,
                }
              }
              width={24}
            />
          </View>
          <View>
            <Text
              accessibilityRole="text"
              style={
                {
                  "color": "#121314",
                  "fontFamily": "CentraNo1-Medium",
                  "fontSize": 18,
                  "fontWeight": "500",
                  "letterSpacing": 0,
                  "lineHeight": 24,
                }
              }
            />
            <Text
              accessibilityRole="text"
              style={
                {
                  "color": "#686e7d",
                  "fontFamily": "CentraNo1-Book",
                  "fontSize": 16,
                  "fontWeight": "400",
                  "letterSpacing": 0,
                  "lineHeight": 24,
                }
              }
            />
          </View>
        </TouchableOpacity>
        <Text
          accessibilityRole="text"
          style={
            {
              "color": "#121314",
              "fontFamily": "CentraNo1-Book",
              "fontSize": 16,
              "fontWeight": "400",
              "letterSpacing": 0,
              "lineHeight": 24,
            }
          }
        >
          Swap
        </Text>
      </View>
      <View
        style={
          {
            "alignItems": "center",
            "display": "flex",
            "flexDirection": "column",
          }
        }
      >
        <TouchableOpacity
          disabled={false}
          onPress={[Function]}
          style={
            [
              {
                "alignItems": "flex-start",
                "flexDirection": "row",
                "justifyContent": "flex-start",
                "paddingVertical": 16,
                "width": "100%",
              },
              {
                "alignItems": "flex-start",
                "flexDirection": "row",
                "justifyContent": "flex-start",
                "paddingTop": 16,
                "paddingVertical": 2,
                "width": "100%",
              },
              false,
            ]
          }
          testID="token-bridge-button"
        >
          <View
            style={
              {
                "alignItems": "center",
                "backgroundColor": "#4459ff",
                "borderRadius": 20,
                "height": 40,
                "justifyContent": "center",
                "marginHorizontal": 16,
                "overflow": "hidden",
                "width": 40,
              }
            }
          >
            <SvgMock
              color="#ffffff"
              fill="currentColor"
              height={24}
              name="Bridge"
              style={
                {
                  "height": 24,
                  "width": 24,
                }
              }
              width={24}
            />
          </View>
          <View>
            <Text
              accessibilityRole="text"
              style={
                {
                  "color": "#121314",
                  "fontFamily": "CentraNo1-Medium",
                  "fontSize": 18,
                  "fontWeight": "500",
                  "letterSpacing": 0,
                  "lineHeight": 24,
                }
              }
            />
            <Text
              accessibilityRole="text"
              style={
                {
                  "color": "#686e7d",
                  "fontFamily": "CentraNo1-Book",
                  "fontSize": 16,
                  "fontWeight": "400",
                  "letterSpacing": 0,
                  "lineHeight": 24,
                }
              }
            />
          </View>
        </TouchableOpacity>
        <Text
          accessibilityRole="text"
          style={
            {
              "color": "#121314",
              "fontFamily": "CentraNo1-Book",
              "fontSize": 16,
              "fontWeight": "400",
              "letterSpacing": 0,
              "lineHeight": 24,
            }
          }
        >
          Bridge
        </Text>
      </View>
      <View
        style={
          {
            "alignItems": "center",
            "display": "flex",
            "flexDirection": "column",
          }
        }
      >
        <TouchableOpacity
          disabled={false}
          onPress={[Function]}
          style={
            [
              {
                "alignItems": "flex-start",
                "flexDirection": "row",
                "justifyContent": "flex-start",
                "paddingVertical": 16,
                "width": "100%",
              },
              {
                "alignItems": "flex-start",
                "flexDirection": "row",
                "justifyContent": "flex-start",
                "paddingTop": 16,
                "paddingVertical": 2,
                "width": "100%",
              },
              false,
            ]
          }
          testID="token-receive-button"
        >
          <View
            style={
              {
                "alignItems": "center",
                "backgroundColor": "#4459ff",
                "borderRadius": 20,
                "height": 40,
                "justifyContent": "center",
                "marginHorizontal": 16,
                "overflow": "hidden",
                "width": 40,
              }
            }
          >
            <SvgMock
              color="#ffffff"
              fill="currentColor"
              height={24}
              name="QrCode"
              style={
                {
                  "height": 24,
                  "width": 24,
                }
              }
              width={24}
            />
          </View>
          <View>
            <Text
              accessibilityRole="text"
              style={
                {
                  "color": "#121314",
                  "fontFamily": "CentraNo1-Medium",
                  "fontSize": 18,
                  "fontWeight": "500",
                  "letterSpacing": 0,
                  "lineHeight": 24,
                }
              }
            />
            <Text
              accessibilityRole="text"
              style={
                {
                  "color": "#686e7d",
                  "fontFamily": "CentraNo1-Book",
                  "fontSize": 16,
                  "fontWeight": "400",
                  "letterSpacing": 0,
                  "lineHeight": 24,
                }
              }
            />
          </View>
        </TouchableOpacity>
        <Text
          accessibilityRole="text"
          style={
            {
              "color": "#121314",
              "fontFamily": "CentraNo1-Book",
              "fontSize": 16,
              "fontWeight": "400",
              "letterSpacing": 0,
              "lineHeight": 24,
            }
          }
        >
          Receive
        </Text>
      </View>
    </View>
    <View
      style={
        {
          "flex": 1,
        }
      }
    >
      <Text
        accessibilityRole="text"
        style={
          {
            "color": "#121314",
            "fontFamily": "CentraNo1-Bold",
            "fontSize": 18,
            "fontWeight": "700",
            "letterSpacing": 0,
            "lineHeight": 24,
            "paddingHorizontal": 15,
            "paddingVertical": 4,
          }
        }
      >
        Your balance
      </Text>
      <TouchableOpacity
        disabled={true}
        onLongPress={[Function]}
        onPress={[Function]}
        style={
          {
            "alignItems": "flex-start",
            "flex": 1,
            "flexDirection": "row",
            "paddingHorizontal": 15,
            "paddingVertical": 14,
          }
        }
        testID="asset-ETH"
      >
        <View
          onLayout={[Function]}
          style={
            {
              "alignSelf": "center",
              "position": "relative",
            }
          }
          testID="badge-wrapper-badge"
        >
          <View>
            <View
              useNativeDriver={true}
            >
              <Image
                fadeIn={true}
                onError={[Function]}
                onLoadEnd={[Function]}
                source={
                  {
                    "uri": "",
                  }
                }
                style={
                  [
                    {
                      "borderRadius": 12,
                      "height": 24,
                      "width": 24,
                    },
                    undefined,
                    false,
                    false,
                    {
                      "borderRadius": 16,
                      "height": 32,
                      "overflow": "hidden",
                      "width": 32,
                    },
                  ]
                }
                testID="Ethereum"
              />
              <View
                collapsable={false}
                style={
                  {
                    "bottom": 0,
                    "left": 0,
                    "opacity": 1,
                    "position": "absolute",
                    "right": 0,
                    "top": 0,
                  }
                }
              >
                <View
                  style={
                    [
                      {
                        "borderRadius": 16,
                        "height": 32,
                        "overflow": "hidden",
                        "width": 32,
                      },
                      {
                        "backgroundColor": "#eee",
                      },
                      undefined,
                    ]
                  }
                />
              </View>
            </View>
          </View>
          <View
            style={
              {
                "alignItems": "center",
                "aspectRatio": 1,
                "bottom": 0,
                "height": 0,
                "justifyContent": "center",
                "position": "absolute",
                "right": 0,
                "transform": [
                  {
                    "translateX": 0,
                  },
                  {
                    "translateY": 0,
                  },
                ],
              }
            }
          >
            <View
              onLayout={[Function]}
              style={
                {
                  "alignItems": "center",
                  "aspectRatio": 1,
                  "height": "50%",
                  "justifyContent": "center",
                  "maxHeight": 24,
                  "minHeight": 8,
                  "opacity": 0,
                }
              }
              testID="badgenetwork"
            >
              <View
                style={
                  {
                    "alignItems": "center",
                    "backgroundColor": "#ffffff",
                    "borderColor": "#ffffff",
                    "borderRadius": 8,
                    "borderWidth": 2,
                    "height": 32,
                    "justifyContent": "center",
                    "overflow": "hidden",
                    "shadowColor": "#0000001a",
                    "shadowOffset": {
                      "height": 2,
                      "width": 0,
                    },
                    "shadowOpacity": 1,
                    "shadowRadius": 4,
                    "transform": [
                      {
                        "scale": 1,
                      },
                    ],
                    "width": 32,
                  }
                }
              >
                <Image
                  onError={[Function]}
                  resizeMode="contain"
                  source={1}
                  style={
                    {
                      "height": 32,
                      "width": 32,
                    }
                  }
                  testID="network-avatar-image"
                />
              </View>
            </View>
          </View>
        </View>
        <View
          style={
            {
<<<<<<< HEAD
              "alignSelf": "center",
              "flex": 1,
              "justifyContent": "center",
              "marginLeft": 20,
=======
              "alignContent": "flex-start",
              "alignItems": "flex-start",
              "flex": 1,
              "flexDirection": "column",
              "paddingLeft": 16,
>>>>>>> 73175ec2
            }
          }
        >
          <Text
            accessibilityRole="text"
            style={
              {
<<<<<<< HEAD
                "color": "#121314",
                "fontFamily": "CentraNo1-Book",
                "fontSize": 16,
                "fontWeight": "400",
=======
                "alignSelf": "flex-start",
                "color": "#121314",
                "flex": 1,
                "fontFamily": "CentraNo1-Medium",
                "fontSize": 18,
                "fontWeight": "500",
                "justifyContent": "flex-start",
>>>>>>> 73175ec2
                "letterSpacing": 0,
                "lineHeight": 24,
              }
            }
          >
            Ethereum
          </Text>
          <View>
            <Text
              accessibilityRole="text"
              style={
                {
                  "color": "#ca3542",
                  "fontFamily": "CentraNo1-Medium",
<<<<<<< HEAD
                  "fontSize": 14,
                  "fontWeight": "500",
                  "letterSpacing": 0,
                  "lineHeight": 22,
                }
              }
            >
              +0.00%
            </Text>
=======
                  "fontSize": 16,
                  "fontWeight": "500",
                  "letterSpacing": 0,
                  "lineHeight": 24,
                }
              }
            />
>>>>>>> 73175ec2
          </View>
        </View>
        <View
          style={
            {
              "alignItems": "flex-end",
              "alignSelf": "flex-end",
              "flexShrink": 0,
            }
          }
        >
          <Text
            accessibilityRole="text"
            style={
              {
                "color": "#121314",
                "fontFamily": "CentraNo1-Book",
                "fontSize": 16,
                "fontWeight": "400",
                "letterSpacing": 0,
                "lineHeight": 24,
              }
            }
            testID="balance-test-id"
          >
            1500
          </Text>
          <Text
            accessibilityRole="text"
            style={
              {
                "color": "#686e7d",
                "fontFamily": "CentraNo1-Book",
                "fontSize": 14,
                "fontWeight": "400",
                "letterSpacing": 0,
                "lineHeight": 22,
                "paddingHorizontal": 0,
              }
            }
            testID="secondary-balance-test-id"
          >
            400 ETH
          </Text>
        </View>
      </TouchableOpacity>
    </View>
    <View
      style={
        {
          "marginBottom": 20,
          "paddingHorizontal": 16,
        }
      }
    >
      <View
        style={
          {
            "gap": 24,
            "marginTop": 24,
          }
        }
      >
        <View>
          <Text
            accessibilityRole="text"
            style={
              {
                "color": "#121314",
                "fontFamily": "CentraNo1-Bold",
                "fontSize": 18,
                "fontWeight": "700",
                "letterSpacing": 0,
                "lineHeight": 24,
                "paddingVertical": 8,
              }
            }
          >
            Token details
          </Text>
          <View
            style={
              {
                "paddingBottom": 8,
                "paddingTop": 8,
              }
            }
          >
            <View
              style={
                {
                  "flexDirection": "row",
                  "justifyContent": "space-between",
                  "paddingVertical": 4,
                }
              }
            >
              <Text
                accessibilityRole="text"
                style={
                  {
                    "color": "#686e7d",
                    "fontFamily": "CentraNo1-Medium",
                    "fontSize": 16,
                    "fontWeight": "500",
                    "letterSpacing": 0,
                    "lineHeight": 24,
                  }
                }
              >
                Token decimal
              </Text>
              <Text
                accessibilityRole="text"
                style={
                  {
                    "color": "#121314",
                    "fontFamily": "CentraNo1-Book",
                    "fontSize": 14,
                    "fontWeight": "400",
                    "letterSpacing": 0,
                    "lineHeight": 22,
                  }
                }
              >
                18
              </Text>
            </View>
          </View>
        </View>
      </View>
    </View>
  </View>
</View>
`;<|MERGE_RESOLUTION|>--- conflicted
+++ resolved
@@ -1079,18 +1079,11 @@
         <View
           style={
             {
-<<<<<<< HEAD
-              "alignSelf": "center",
-              "flex": 1,
-              "justifyContent": "center",
-              "marginLeft": 20,
-=======
               "alignContent": "flex-start",
               "alignItems": "flex-start",
               "flex": 1,
               "flexDirection": "column",
               "paddingLeft": 16,
->>>>>>> 73175ec2
             }
           }
         >
@@ -1098,20 +1091,13 @@
             accessibilityRole="text"
             style={
               {
-<<<<<<< HEAD
+                "alignSelf": "flex-start",
                 "color": "#121314",
+                "flex": 1,
                 "fontFamily": "CentraNo1-Book",
                 "fontSize": 16,
                 "fontWeight": "400",
-=======
-                "alignSelf": "flex-start",
-                "color": "#121314",
-                "flex": 1,
-                "fontFamily": "CentraNo1-Medium",
-                "fontSize": 18,
-                "fontWeight": "500",
                 "justifyContent": "flex-start",
->>>>>>> 73175ec2
                 "letterSpacing": 0,
                 "lineHeight": 24,
               }
@@ -1126,25 +1112,13 @@
                 {
                   "color": "#ca3542",
                   "fontFamily": "CentraNo1-Medium",
-<<<<<<< HEAD
                   "fontSize": 14,
                   "fontWeight": "500",
                   "letterSpacing": 0,
                   "lineHeight": 22,
                 }
               }
-            >
-              +0.00%
-            </Text>
-=======
-                  "fontSize": 16,
-                  "fontWeight": "500",
-                  "letterSpacing": 0,
-                  "lineHeight": 24,
-                }
-              }
-            />
->>>>>>> 73175ec2
+            />
           </View>
         </View>
         <View
@@ -2329,18 +2303,11 @@
         <View
           style={
             {
-<<<<<<< HEAD
-              "alignSelf": "center",
-              "flex": 1,
-              "justifyContent": "center",
-              "marginLeft": 20,
-=======
               "alignContent": "flex-start",
               "alignItems": "flex-start",
               "flex": 1,
               "flexDirection": "column",
               "paddingLeft": 16,
->>>>>>> 73175ec2
             }
           }
         >
@@ -2348,20 +2315,13 @@
             accessibilityRole="text"
             style={
               {
-<<<<<<< HEAD
+                "alignSelf": "flex-start",
                 "color": "#121314",
+                "flex": 1,
                 "fontFamily": "CentraNo1-Book",
                 "fontSize": 16,
                 "fontWeight": "400",
-=======
-                "alignSelf": "flex-start",
-                "color": "#121314",
-                "flex": 1,
-                "fontFamily": "CentraNo1-Medium",
-                "fontSize": 18,
-                "fontWeight": "500",
                 "justifyContent": "flex-start",
->>>>>>> 73175ec2
                 "letterSpacing": 0,
                 "lineHeight": 24,
               }
@@ -2376,25 +2336,13 @@
                 {
                   "color": "#ca3542",
                   "fontFamily": "CentraNo1-Medium",
-<<<<<<< HEAD
                   "fontSize": 14,
                   "fontWeight": "500",
                   "letterSpacing": 0,
                   "lineHeight": 22,
                 }
               }
-            >
-              +0.00%
-            </Text>
-=======
-                  "fontSize": 16,
-                  "fontWeight": "500",
-                  "letterSpacing": 0,
-                  "lineHeight": 24,
-                }
-              }
-            />
->>>>>>> 73175ec2
+            />
           </View>
         </View>
         <View
@@ -3440,18 +3388,11 @@
         <View
           style={
             {
-<<<<<<< HEAD
-              "alignSelf": "center",
-              "flex": 1,
-              "justifyContent": "center",
-              "marginLeft": 20,
-=======
               "alignContent": "flex-start",
               "alignItems": "flex-start",
               "flex": 1,
               "flexDirection": "column",
               "paddingLeft": 16,
->>>>>>> 73175ec2
             }
           }
         >
@@ -3459,20 +3400,13 @@
             accessibilityRole="text"
             style={
               {
-<<<<<<< HEAD
+                "alignSelf": "flex-start",
                 "color": "#121314",
+                "flex": 1,
                 "fontFamily": "CentraNo1-Book",
                 "fontSize": 16,
                 "fontWeight": "400",
-=======
-                "alignSelf": "flex-start",
-                "color": "#121314",
-                "flex": 1,
-                "fontFamily": "CentraNo1-Medium",
-                "fontSize": 18,
-                "fontWeight": "500",
                 "justifyContent": "flex-start",
->>>>>>> 73175ec2
                 "letterSpacing": 0,
                 "lineHeight": 24,
               }
@@ -3487,25 +3421,13 @@
                 {
                   "color": "#ca3542",
                   "fontFamily": "CentraNo1-Medium",
-<<<<<<< HEAD
                   "fontSize": 14,
                   "fontWeight": "500",
                   "letterSpacing": 0,
                   "lineHeight": 22,
                 }
               }
-            >
-              +0.00%
-            </Text>
-=======
-                  "fontSize": 16,
-                  "fontWeight": "500",
-                  "letterSpacing": 0,
-                  "lineHeight": 24,
-                }
-              }
-            />
->>>>>>> 73175ec2
+            />
           </View>
         </View>
         <View
