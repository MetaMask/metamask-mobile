// Jest Snapshot v1, https://goo.gl/fbAQLP

exports[`AssetOverview should render correctly 1`] = `
<View
  style={
    {
      "paddingTop": 20,
    }
  }
  testID="token-asset-overview"
>
  <View>
    <View
      style={
        {
          "paddingHorizontal": 16,
        }
      }
    >
      <Text
        accessibilityRole="text"
        style={
          {
            "color": "#686e7d",
            "fontFamily": "Geist Medium",
            "fontSize": 16,
            "letterSpacing": 0,
            "lineHeight": 24,
          }
        }
      >
        Ethereum
         (
        ETH
        )
      </Text>
      <Text
        accessibilityRole="text"
        style={
          {
            "color": "#121314",
            "fontFamily": "Geist Bold",
            "fontSize": 24,
            "letterSpacing": 0,
            "lineHeight": 32,
          }
        }
        testID="token-price"
      >
        <View
          style={
            {
              "paddingTop": 8,
            }
          }
        >
          <View
            onLayout={[Function]}
          >
            <View
              style={
                {
                  "position": "relative",
                }
              }
            >
              <View
                style={
                  [
                    {
                      "borderRadius": 6,
                      "height": 32,
                      "width": 100,
                    },
                    {
                      "backgroundColor": "#f3f5f9",
                      "overflow": "hidden",
                    },
                  ]
                }
              />
            </View>
          </View>
        </View>
      </Text>
      <Text
        accessibilityRole="text"
        style={
          {
            "color": "#121314",
            "fontFamily": "Geist Regular",
            "fontSize": 16,
            "letterSpacing": 0,
            "lineHeight": 24,
          }
        }
      >
        <View
          style={
            {
              "paddingTop": 2,
            }
          }
          testID="loading-price-diff"
        >
          <View
            onLayout={[Function]}
          >
            <View
              style={
                {
                  "position": "relative",
                }
              }
            >
              <View
                style={
                  [
                    {
                      "borderRadius": 6,
                      "height": 18,
                      "width": 150,
                    },
                    {
                      "backgroundColor": "#f3f5f9",
                      "overflow": "hidden",
                    },
                  ]
                }
              />
            </View>
          </View>
        </View>
      </Text>
    </View>
    <View
      style={
        {
          "paddingHorizontal": 16,
          "paddingTop": 10,
          "width": 750,
        }
      }
    >
      <View
        onLayout={[Function]}
      >
        <View
          style={
            {
              "position": "relative",
            }
          }
        >
          <View
            style={
              [
                {
                  "borderRadius": 6,
                  "height": 586.96,
                  "width": 718,
                },
                {
                  "backgroundColor": "#f3f5f9",
                  "overflow": "hidden",
                },
              ]
            }
          />
        </View>
      </View>
    </View>
    <View
      style={
        {
          "display": "flex",
          "flexDirection": "row",
          "justifyContent": "space-around",
          "paddingHorizontal": 10,
          "paddingTop": 20,
        }
      }
    >
      <TouchableOpacity
        onPress={[Function]}
        style={
          {
            "alignItems": "center",
            "backgroundColor": "#858b9a29",
            "borderRadius": 40,
            "justifyContent": "center",
            "paddingHorizontal": 8,
            "paddingLeft": 10,
            "paddingVertical": 2,
          }
        }
      >
        <Text
          accessibilityRole="text"
          style={
            {
              "color": "#121314",
              "fontFamily": "Geist Regular",
              "fontSize": 14,
              "letterSpacing": 3,
              "lineHeight": 22,
              "textAlign": "center",
            }
          }
        >
          1D
        </Text>
      </TouchableOpacity>
      <TouchableOpacity
        onPress={[Function]}
        style={
          {
            "alignItems": "center",
            "backgroundColor": "#ffffff",
            "borderRadius": 40,
            "justifyContent": "center",
            "paddingHorizontal": 8,
            "paddingLeft": 10,
            "paddingVertical": 2,
          }
        }
      >
        <Text
          accessibilityRole="text"
          style={
            {
              "color": "#686e7d",
              "fontFamily": "Geist Regular",
              "fontSize": 14,
              "letterSpacing": 3,
              "lineHeight": 22,
              "textAlign": "center",
            }
          }
        >
          1W
        </Text>
      </TouchableOpacity>
      <TouchableOpacity
        onPress={[Function]}
        style={
          {
            "alignItems": "center",
            "backgroundColor": "#ffffff",
            "borderRadius": 40,
            "justifyContent": "center",
            "paddingHorizontal": 8,
            "paddingLeft": 10,
            "paddingVertical": 2,
          }
        }
      >
        <Text
          accessibilityRole="text"
          style={
            {
              "color": "#686e7d",
              "fontFamily": "Geist Regular",
              "fontSize": 14,
              "letterSpacing": 3,
              "lineHeight": 22,
              "textAlign": "center",
            }
          }
        >
          1M
        </Text>
      </TouchableOpacity>
      <TouchableOpacity
        onPress={[Function]}
        style={
          {
            "alignItems": "center",
            "backgroundColor": "#ffffff",
            "borderRadius": 40,
            "justifyContent": "center",
            "paddingHorizontal": 8,
            "paddingLeft": 10,
            "paddingVertical": 2,
          }
        }
      >
        <Text
          accessibilityRole="text"
          style={
            {
              "color": "#686e7d",
              "fontFamily": "Geist Regular",
              "fontSize": 14,
              "letterSpacing": 3,
              "lineHeight": 22,
              "textAlign": "center",
            }
          }
        >
          3M
        </Text>
      </TouchableOpacity>
      <TouchableOpacity
        onPress={[Function]}
        style={
          {
            "alignItems": "center",
            "backgroundColor": "#ffffff",
            "borderRadius": 40,
            "justifyContent": "center",
            "paddingHorizontal": 8,
            "paddingLeft": 10,
            "paddingVertical": 2,
          }
        }
      >
        <Text
          accessibilityRole="text"
          style={
            {
              "color": "#686e7d",
              "fontFamily": "Geist Regular",
              "fontSize": 14,
              "letterSpacing": 3,
              "lineHeight": 22,
              "textAlign": "center",
            }
          }
        >
          1Y
        </Text>
      </TouchableOpacity>
      <TouchableOpacity
        onPress={[Function]}
        style={
          {
            "alignItems": "center",
            "backgroundColor": "#ffffff",
            "borderRadius": 40,
            "justifyContent": "center",
            "paddingHorizontal": 8,
            "paddingLeft": 10,
            "paddingVertical": 2,
          }
        }
      >
        <Text
          accessibilityRole="text"
          style={
            {
              "color": "#686e7d",
              "fontFamily": "Geist Regular",
              "fontSize": 14,
              "letterSpacing": 3,
              "lineHeight": 22,
              "textAlign": "center",
            }
          }
        >
          3Y
        </Text>
      </TouchableOpacity>
    </View>
    <View
      style={
        {
          "flexDirection": "row",
<<<<<<< HEAD
          "justifyContent": "space-evenly",
          "paddingVertical": 16,
=======
          "gap": 8,
          "paddingHorizontal": 16,
          "paddingVertical": 20,
          "width": "100%",
>>>>>>> 578bf728
        }
      }
    >
      <View
        style={
          {
            "flex": 1,
          }
        }
      >
        <View
          collapsable={false}
          style={
            {
              "transform": [
                {
                  "scale": 1,
                },
              ],
            }
          }
        >
          <View
            accessibilityState={
              {
                "busy": undefined,
                "checked": undefined,
                "disabled": false,
                "expanded": undefined,
                "selected": undefined,
              }
            }
            accessibilityValue={
              {
                "max": undefined,
                "min": undefined,
                "now": undefined,
                "text": undefined,
              }
            }
            accessible={true}
            collapsable={false}
            focusable={true}
            onBlur={[Function]}
            onClick={[Function]}
            onFocus={[Function]}
            onResponderGrant={[Function]}
            onResponderMove={[Function]}
            onResponderRelease={[Function]}
            onResponderTerminate={[Function]}
            onResponderTerminationRequest={[Function]}
            onStartShouldSetResponder={[Function]}
            style={
              [
                {
                  "alignItems": "center",
                  "backgroundColor": "#3c4d9d0f",
                  "borderRadius": 12,
                  "justifyContent": "center",
                  "opacity": 1,
                  "paddingHorizontal": 8,
                  "paddingVertical": 16,
                },
                false,
              ]
            }
            testID="token-fund-button"
          >
            <View
              style={
                {
                  "alignItems": "center",
                  "justifyContent": "center",
                }
              }
            >
              <SvgMock
                color="#686e7d"
                fill="currentColor"
                height={20}
                name="Money"
                style={
                  {
                    "height": 20,
                    "width": 20,
                  }
                }
                width={20}
              />
              <Text
                accessibilityRole="text"
                numberOfLines={1}
                style={
                  {
                    "color": "#121314",
                    "fontFamily": "Geist Medium",
                    "fontSize": 14,
                    "letterSpacing": 0,
                    "lineHeight": 22,
                    "marginTop": 2,
                    "textAlign": "center",
                  }
                }
              >
                Fund
              </Text>
            </View>
          </View>
        </View>
      </View>
      <View
        style={
          {
            "flex": 1,
          }
        }
      >
        <View
          collapsable={false}
          style={
            {
              "transform": [
                {
                  "scale": 1,
                },
              ],
            }
          }
        >
          <View
            accessibilityState={
              {
                "busy": undefined,
                "checked": undefined,
                "disabled": false,
                "expanded": undefined,
                "selected": undefined,
              }
            }
            accessibilityValue={
              {
                "max": undefined,
                "min": undefined,
                "now": undefined,
                "text": undefined,
              }
            }
            accessible={true}
            collapsable={false}
            focusable={true}
            onBlur={[Function]}
            onClick={[Function]}
            onFocus={[Function]}
            onResponderGrant={[Function]}
            onResponderMove={[Function]}
            onResponderRelease={[Function]}
            onResponderTerminate={[Function]}
            onResponderTerminationRequest={[Function]}
            onStartShouldSetResponder={[Function]}
            style={
              [
                {
                  "alignItems": "center",
                  "backgroundColor": "#3c4d9d0f",
                  "borderRadius": 12,
                  "justifyContent": "center",
                  "opacity": 1,
                  "paddingHorizontal": 8,
                  "paddingVertical": 16,
                },
                false,
              ]
            }
            testID="token-swap-button"
          >
            <View
              style={
                {
                  "alignItems": "center",
                  "justifyContent": "center",
                }
              }
            >
              <SvgMock
                color="#686e7d"
                fill="currentColor"
                height={20}
                name="SwapVertical"
                style={
                  {
                    "height": 20,
                    "width": 20,
                  }
                }
                width={20}
              />
              <Text
                accessibilityRole="text"
                numberOfLines={1}
                style={
                  {
                    "color": "#121314",
                    "fontFamily": "Geist Medium",
                    "fontSize": 14,
                    "letterSpacing": 0,
                    "lineHeight": 22,
                    "marginTop": 2,
                    "textAlign": "center",
                  }
                }
              >
                Swap
              </Text>
            </View>
          </View>
        </View>
      </View>
      <View
        style={
          {
            "flex": 1,
          }
        }
      >
        <View
          collapsable={false}
          style={
            {
              "transform": [
                {
                  "scale": 1,
                },
              ],
            }
          }
        >
          <View
            accessibilityState={
              {
                "busy": undefined,
                "checked": undefined,
                "disabled": false,
                "expanded": undefined,
                "selected": undefined,
              }
            }
            accessibilityValue={
              {
                "max": undefined,
                "min": undefined,
                "now": undefined,
                "text": undefined,
              }
            }
            accessible={true}
            collapsable={false}
            focusable={true}
            onBlur={[Function]}
            onClick={[Function]}
            onFocus={[Function]}
            onResponderGrant={[Function]}
            onResponderMove={[Function]}
            onResponderRelease={[Function]}
            onResponderTerminate={[Function]}
            onResponderTerminationRequest={[Function]}
            onStartShouldSetResponder={[Function]}
            style={
              [
                {
                  "alignItems": "center",
                  "backgroundColor": "#3c4d9d0f",
                  "borderRadius": 12,
                  "justifyContent": "center",
                  "opacity": 1,
                  "paddingHorizontal": 8,
                  "paddingVertical": 16,
                },
                false,
              ]
            }
            testID="token-bridge-button"
          >
            <View
              style={
                {
                  "alignItems": "center",
                  "justifyContent": "center",
                }
              }
            >
              <SvgMock
                color="#686e7d"
                fill="currentColor"
                height={20}
                name="Bridge"
                style={
                  {
                    "height": 20,
                    "width": 20,
                  }
                }
                width={20}
              />
              <Text
                accessibilityRole="text"
                numberOfLines={1}
                style={
                  {
                    "color": "#121314",
                    "fontFamily": "Geist Medium",
                    "fontSize": 14,
                    "letterSpacing": 0,
                    "lineHeight": 22,
                    "marginTop": 2,
                    "textAlign": "center",
                  }
                }
              >
                Bridge
              </Text>
            </View>
          </View>
        </View>
      </View>
      <View
        style={
          {
            "flex": 1,
          }
        }
      >
        <View
          collapsable={false}
          style={
            {
              "transform": [
                {
                  "scale": 1,
                },
              ],
            }
          }
        >
          <View
            accessibilityState={
              {
                "busy": undefined,
                "checked": undefined,
                "disabled": false,
                "expanded": undefined,
                "selected": undefined,
              }
            }
            accessibilityValue={
              {
                "max": undefined,
                "min": undefined,
                "now": undefined,
                "text": undefined,
              }
            }
            accessible={true}
            collapsable={false}
            focusable={true}
            onBlur={[Function]}
            onClick={[Function]}
            onFocus={[Function]}
            onResponderGrant={[Function]}
            onResponderMove={[Function]}
            onResponderRelease={[Function]}
            onResponderTerminate={[Function]}
            onResponderTerminationRequest={[Function]}
            onStartShouldSetResponder={[Function]}
            style={
              [
                {
                  "alignItems": "center",
                  "backgroundColor": "#3c4d9d0f",
                  "borderRadius": 12,
                  "justifyContent": "center",
                  "opacity": 1,
                  "paddingHorizontal": 8,
                  "paddingVertical": 16,
                },
                false,
              ]
            }
            testID="token-send-button"
          >
            <View
              style={
                {
                  "alignItems": "center",
                  "justifyContent": "center",
                }
              }
            >
              <SvgMock
                color="#686e7d"
                fill="currentColor"
                height={20}
                name="Send"
                style={
                  {
                    "height": 20,
                    "width": 20,
                  }
                }
                width={20}
              />
              <Text
                accessibilityRole="text"
                numberOfLines={1}
                style={
                  {
                    "color": "#121314",
                    "fontFamily": "Geist Medium",
                    "fontSize": 14,
                    "letterSpacing": 0,
                    "lineHeight": 22,
                    "marginTop": 2,
                    "textAlign": "center",
                  }
                }
              >
                Send
              </Text>
            </View>
          </View>
        </View>
      </View>
      <View
        style={
          {
            "flex": 1,
          }
        }
      >
        <View
          collapsable={false}
          style={
            {
              "transform": [
                {
                  "scale": 1,
                },
              ],
            }
          }
        >
          <View
            accessibilityState={
              {
                "busy": undefined,
                "checked": undefined,
                "disabled": false,
                "expanded": undefined,
                "selected": undefined,
              }
            }
            accessibilityValue={
              {
                "max": undefined,
                "min": undefined,
                "now": undefined,
                "text": undefined,
              }
            }
            accessible={true}
            collapsable={false}
            focusable={true}
            onBlur={[Function]}
            onClick={[Function]}
            onFocus={[Function]}
            onResponderGrant={[Function]}
            onResponderMove={[Function]}
            onResponderRelease={[Function]}
            onResponderTerminate={[Function]}
            onResponderTerminationRequest={[Function]}
            onStartShouldSetResponder={[Function]}
            style={
              [
                {
                  "alignItems": "center",
                  "backgroundColor": "#3c4d9d0f",
                  "borderRadius": 12,
                  "justifyContent": "center",
                  "opacity": 1,
                  "paddingHorizontal": 8,
                  "paddingVertical": 16,
                },
                false,
              ]
            }
            testID="token-receive-button"
          >
            <View
              style={
                {
                  "alignItems": "center",
                  "justifyContent": "center",
                }
              }
            >
              <SvgMock
                color="#686e7d"
                fill="currentColor"
                height={20}
                name="Received"
                style={
                  {
                    "height": 20,
                    "width": 20,
                  }
                }
                width={20}
              />
              <Text
                accessibilityRole="text"
                numberOfLines={1}
                style={
                  {
                    "color": "#121314",
                    "fontFamily": "Geist Medium",
                    "fontSize": 14,
                    "letterSpacing": 0,
                    "lineHeight": 22,
                    "marginTop": 2,
                    "textAlign": "center",
                  }
                }
              >
                Receive
              </Text>
            </View>
          </View>
        </View>
      </View>
    </View>
    <View
      style={
        {
          "flex": 1,
          "paddingHorizontal": 16,
        }
      }
    >
      <Text
        accessibilityRole="text"
        style={
          {
            "color": "#121314",
            "fontFamily": "Geist Bold",
            "fontSize": 18,
            "letterSpacing": 0,
            "lineHeight": 24,
          }
        }
      >
        Your balance
      </Text>
      <TouchableOpacity
        disabled={false}
        onLongPress={[Function]}
        onPress={[Function]}
        style={
          {
            "alignItems": "center",
            "flex": 1,
            "flexDirection": "row",
            "height": 64,
          }
        }
        testID="asset-ETH"
      >
        <View
          onLayout={[Function]}
          style={
            {
              "alignSelf": "center",
              "position": "relative",
            }
          }
          testID="badge-wrapper-badge"
        >
          <View>
            <View
              style={
                {
                  "backgroundColor": "#ffffff",
                  "borderRadius": 20,
                  "height": 40,
                  "overflow": "hidden",
                  "width": 40,
                }
              }
            >
              <Image
                onError={[Function]}
                resizeMode="contain"
                source={
                  {
                    "uri": "",
                  }
                }
                style={
                  {
                    "flex": 1,
                    "height": undefined,
                    "width": undefined,
                  }
                }
                testID="token-avatar-image"
              />
            </View>
          </View>
          <View
            style={
              {
                "alignItems": "center",
                "aspectRatio": 1,
                "bottom": 0,
                "height": 0,
                "justifyContent": "center",
                "position": "absolute",
                "right": 0,
                "transform": [
                  {
                    "translateX": 0,
                  },
                  {
                    "translateY": 0,
                  },
                ],
              }
            }
          >
            <View
              onLayout={[Function]}
              style={
                {
                  "alignItems": "center",
                  "aspectRatio": 1,
                  "height": "50%",
                  "justifyContent": "center",
                  "maxHeight": 24,
                  "minHeight": 8,
                  "opacity": 0,
                }
              }
              testID="badgenetwork"
            >
              <View
                style={
                  {
                    "alignItems": "center",
                    "backgroundColor": "#ffffff",
                    "borderColor": "#ffffff",
                    "borderRadius": 8,
                    "borderWidth": 2,
                    "height": 32,
                    "justifyContent": "center",
                    "overflow": "hidden",
                    "shadowColor": "#0000001a",
                    "shadowOffset": {
                      "height": 2,
                      "width": 0,
                    },
                    "shadowOpacity": 1,
                    "shadowRadius": 4,
                    "transform": [
                      {
                        "scale": 1,
                      },
                    ],
                    "width": 32,
                  }
                }
              >
                <Image
                  onError={[Function]}
                  resizeMode="contain"
                  source={1}
                  style={
                    {
                      "height": 32,
                      "width": 32,
                    }
                  }
                  testID="network-avatar-image"
                />
              </View>
            </View>
          </View>
        </View>
        <View
          style={
            {
              "alignContent": "flex-start",
              "alignItems": "flex-start",
              "flex": 1,
              "flexDirection": "column",
              "paddingLeft": 16,
            }
          }
        >
          <Text
            accessibilityRole="text"
            style={
              {
                "color": "#121314",
                "fontFamily": "Geist Regular",
                "fontSize": 16,
                "letterSpacing": 0,
                "lineHeight": 24,
              }
            }
          >
            Ethereum
          </Text>
          <View>
            <Text
              accessibilityRole="text"
              style={
                {
                  "color": "#ca3542",
                  "fontFamily": "Geist Medium",
                  "fontSize": 14,
                  "letterSpacing": 0,
                  "lineHeight": 22,
                }
              }
            />
          </View>
        </View>
        <View
          style={
            {
              "alignItems": "flex-end",
              "flexShrink": 0,
            }
          }
        >
          <Text
            accessibilityRole="text"
            style={
              {
                "color": "#121314",
                "fontFamily": "Geist Medium",
                "fontSize": 16,
                "letterSpacing": 0,
                "lineHeight": 24,
              }
            }
            testID="balance-test-id"
          >
            1500
          </Text>
          <Text
            accessibilityRole="text"
            style={
              {
                "color": "#686e7d",
                "fontFamily": "CentraNo1-Book",
                "fontSize": 14,
                "fontWeight": "400",
                "letterSpacing": 0,
                "lineHeight": 22,
                "paddingHorizontal": 0,
              }
            }
            testID="secondary-balance-test-id"
          >
            0 ETH
          </Text>
        </View>
      </TouchableOpacity>
    </View>
    <View
      style={
        {
          "marginBottom": 20,
          "paddingHorizontal": 16,
        }
      }
    >
      <View
        style={
          {
            "gap": 24,
            "marginTop": 24,
          }
        }
      />
    </View>
  </View>
</View>
`;

exports[`AssetOverview should render native balances even if there are no accounts for the asset chain in the state 1`] = `
<View
  style={
    {
      "paddingTop": 20,
    }
  }
  testID="token-asset-overview"
>
  <View>
    <View
      style={
        {
          "paddingHorizontal": 16,
        }
      }
    >
      <Text
        accessibilityRole="text"
        style={
          {
            "color": "#686e7d",
            "fontFamily": "Geist Medium",
            "fontSize": 16,
            "letterSpacing": 0,
            "lineHeight": 24,
          }
        }
      >
        Ethereum
         (
        ETH
        )
      </Text>
      <Text
        accessibilityRole="text"
        style={
          {
            "color": "#121314",
            "fontFamily": "Geist Bold",
            "fontSize": 24,
            "letterSpacing": 0,
            "lineHeight": 32,
          }
        }
        testID="token-price"
      >
        <View
          style={
            {
              "paddingTop": 8,
            }
          }
        >
          <View
            onLayout={[Function]}
          >
            <View
              style={
                {
                  "position": "relative",
                }
              }
            >
              <View
                style={
                  [
                    {
                      "borderRadius": 6,
                      "height": 32,
                      "width": 100,
                    },
                    {
                      "backgroundColor": "#f3f5f9",
                      "overflow": "hidden",
                    },
                  ]
                }
              />
            </View>
          </View>
        </View>
      </Text>
      <Text
        accessibilityRole="text"
        style={
          {
            "color": "#121314",
            "fontFamily": "Geist Regular",
            "fontSize": 16,
            "letterSpacing": 0,
            "lineHeight": 24,
          }
        }
      >
        <View
          style={
            {
              "paddingTop": 2,
            }
          }
          testID="loading-price-diff"
        >
          <View
            onLayout={[Function]}
          >
            <View
              style={
                {
                  "position": "relative",
                }
              }
            >
              <View
                style={
                  [
                    {
                      "borderRadius": 6,
                      "height": 18,
                      "width": 150,
                    },
                    {
                      "backgroundColor": "#f3f5f9",
                      "overflow": "hidden",
                    },
                  ]
                }
              />
            </View>
          </View>
        </View>
      </Text>
    </View>
    <View
      style={
        {
          "paddingHorizontal": 16,
          "paddingTop": 10,
          "width": 750,
        }
      }
    >
      <View
        onLayout={[Function]}
      >
        <View
          style={
            {
              "position": "relative",
            }
          }
        >
          <View
            style={
              [
                {
                  "borderRadius": 6,
                  "height": 586.96,
                  "width": 718,
                },
                {
                  "backgroundColor": "#f3f5f9",
                  "overflow": "hidden",
                },
              ]
            }
          />
        </View>
      </View>
    </View>
    <View
      style={
        {
          "display": "flex",
          "flexDirection": "row",
          "justifyContent": "space-around",
          "paddingHorizontal": 10,
          "paddingTop": 20,
        }
      }
    >
      <TouchableOpacity
        onPress={[Function]}
        style={
          {
            "alignItems": "center",
            "backgroundColor": "#858b9a29",
            "borderRadius": 40,
            "justifyContent": "center",
            "paddingHorizontal": 8,
            "paddingLeft": 10,
            "paddingVertical": 2,
          }
        }
      >
        <Text
          accessibilityRole="text"
          style={
            {
              "color": "#121314",
              "fontFamily": "Geist Regular",
              "fontSize": 14,
              "letterSpacing": 3,
              "lineHeight": 22,
              "textAlign": "center",
            }
          }
        >
          1D
        </Text>
      </TouchableOpacity>
      <TouchableOpacity
        onPress={[Function]}
        style={
          {
            "alignItems": "center",
            "backgroundColor": "#ffffff",
            "borderRadius": 40,
            "justifyContent": "center",
            "paddingHorizontal": 8,
            "paddingLeft": 10,
            "paddingVertical": 2,
          }
        }
      >
        <Text
          accessibilityRole="text"
          style={
            {
              "color": "#686e7d",
              "fontFamily": "Geist Regular",
              "fontSize": 14,
              "letterSpacing": 3,
              "lineHeight": 22,
              "textAlign": "center",
            }
          }
        >
          1W
        </Text>
      </TouchableOpacity>
      <TouchableOpacity
        onPress={[Function]}
        style={
          {
            "alignItems": "center",
            "backgroundColor": "#ffffff",
            "borderRadius": 40,
            "justifyContent": "center",
            "paddingHorizontal": 8,
            "paddingLeft": 10,
            "paddingVertical": 2,
          }
        }
      >
        <Text
          accessibilityRole="text"
          style={
            {
              "color": "#686e7d",
              "fontFamily": "Geist Regular",
              "fontSize": 14,
              "letterSpacing": 3,
              "lineHeight": 22,
              "textAlign": "center",
            }
          }
        >
          1M
        </Text>
      </TouchableOpacity>
      <TouchableOpacity
        onPress={[Function]}
        style={
          {
            "alignItems": "center",
            "backgroundColor": "#ffffff",
            "borderRadius": 40,
            "justifyContent": "center",
            "paddingHorizontal": 8,
            "paddingLeft": 10,
            "paddingVertical": 2,
          }
        }
      >
        <Text
          accessibilityRole="text"
          style={
            {
              "color": "#686e7d",
              "fontFamily": "Geist Regular",
              "fontSize": 14,
              "letterSpacing": 3,
              "lineHeight": 22,
              "textAlign": "center",
            }
          }
        >
          3M
        </Text>
      </TouchableOpacity>
      <TouchableOpacity
        onPress={[Function]}
        style={
          {
            "alignItems": "center",
            "backgroundColor": "#ffffff",
            "borderRadius": 40,
            "justifyContent": "center",
            "paddingHorizontal": 8,
            "paddingLeft": 10,
            "paddingVertical": 2,
          }
        }
      >
        <Text
          accessibilityRole="text"
          style={
            {
              "color": "#686e7d",
              "fontFamily": "Geist Regular",
              "fontSize": 14,
              "letterSpacing": 3,
              "lineHeight": 22,
              "textAlign": "center",
            }
          }
        >
          1Y
        </Text>
      </TouchableOpacity>
      <TouchableOpacity
        onPress={[Function]}
        style={
          {
            "alignItems": "center",
            "backgroundColor": "#ffffff",
            "borderRadius": 40,
            "justifyContent": "center",
            "paddingHorizontal": 8,
            "paddingLeft": 10,
            "paddingVertical": 2,
          }
        }
      >
        <Text
          accessibilityRole="text"
          style={
            {
              "color": "#686e7d",
              "fontFamily": "Geist Regular",
              "fontSize": 14,
              "letterSpacing": 3,
              "lineHeight": 22,
              "textAlign": "center",
            }
          }
        >
          3Y
        </Text>
      </TouchableOpacity>
    </View>
    <View
      style={
        {
          "flexDirection": "row",
<<<<<<< HEAD
          "justifyContent": "space-evenly",
          "paddingVertical": 16,
=======
          "gap": 8,
          "paddingHorizontal": 16,
          "paddingVertical": 20,
          "width": "100%",
>>>>>>> 578bf728
        }
      }
    >
      <View
        style={
          {
            "flex": 1,
          }
        }
      >
        <View
          collapsable={false}
          style={
            {
              "transform": [
                {
                  "scale": 1,
                },
              ],
            }
          }
        >
          <View
            accessibilityState={
              {
                "busy": undefined,
                "checked": undefined,
                "disabled": false,
                "expanded": undefined,
                "selected": undefined,
              }
            }
            accessibilityValue={
              {
                "max": undefined,
                "min": undefined,
                "now": undefined,
                "text": undefined,
              }
            }
            accessible={true}
            collapsable={false}
            focusable={true}
            onBlur={[Function]}
            onClick={[Function]}
            onFocus={[Function]}
            onResponderGrant={[Function]}
            onResponderMove={[Function]}
            onResponderRelease={[Function]}
            onResponderTerminate={[Function]}
            onResponderTerminationRequest={[Function]}
            onStartShouldSetResponder={[Function]}
            style={
              [
                {
                  "alignItems": "center",
                  "backgroundColor": "#3c4d9d0f",
                  "borderRadius": 12,
                  "justifyContent": "center",
                  "opacity": 1,
                  "paddingHorizontal": 8,
                  "paddingVertical": 16,
                },
                false,
              ]
            }
            testID="token-fund-button"
          >
            <View
              style={
                {
                  "alignItems": "center",
                  "justifyContent": "center",
                }
              }
            >
              <SvgMock
                color="#686e7d"
                fill="currentColor"
                height={20}
                name="Money"
                style={
                  {
                    "height": 20,
                    "width": 20,
                  }
                }
                width={20}
              />
              <Text
                accessibilityRole="text"
                numberOfLines={1}
                style={
                  {
                    "color": "#121314",
                    "fontFamily": "Geist Medium",
                    "fontSize": 14,
                    "letterSpacing": 0,
                    "lineHeight": 22,
                    "marginTop": 2,
                    "textAlign": "center",
                  }
                }
              >
                Fund
              </Text>
            </View>
          </View>
        </View>
      </View>
      <View
        style={
          {
            "flex": 1,
          }
        }
      >
        <View
          collapsable={false}
          style={
            {
              "transform": [
                {
                  "scale": 1,
                },
              ],
            }
          }
        >
          <View
            accessibilityState={
              {
                "busy": undefined,
                "checked": undefined,
                "disabled": false,
                "expanded": undefined,
                "selected": undefined,
              }
            }
            accessibilityValue={
              {
                "max": undefined,
                "min": undefined,
                "now": undefined,
                "text": undefined,
              }
            }
            accessible={true}
            collapsable={false}
            focusable={true}
            onBlur={[Function]}
            onClick={[Function]}
            onFocus={[Function]}
            onResponderGrant={[Function]}
            onResponderMove={[Function]}
            onResponderRelease={[Function]}
            onResponderTerminate={[Function]}
            onResponderTerminationRequest={[Function]}
            onStartShouldSetResponder={[Function]}
            style={
              [
                {
                  "alignItems": "center",
                  "backgroundColor": "#3c4d9d0f",
                  "borderRadius": 12,
                  "justifyContent": "center",
                  "opacity": 1,
                  "paddingHorizontal": 8,
                  "paddingVertical": 16,
                },
                false,
              ]
            }
            testID="token-swap-button"
          >
            <View
              style={
                {
                  "alignItems": "center",
                  "justifyContent": "center",
                }
              }
            >
              <SvgMock
                color="#686e7d"
                fill="currentColor"
                height={20}
                name="SwapVertical"
                style={
                  {
                    "height": 20,
                    "width": 20,
                  }
                }
                width={20}
              />
              <Text
                accessibilityRole="text"
                numberOfLines={1}
                style={
                  {
                    "color": "#121314",
                    "fontFamily": "Geist Medium",
                    "fontSize": 14,
                    "letterSpacing": 0,
                    "lineHeight": 22,
                    "marginTop": 2,
                    "textAlign": "center",
                  }
                }
              >
                Swap
              </Text>
            </View>
          </View>
        </View>
      </View>
      <View
        style={
          {
            "flex": 1,
          }
        }
      >
        <View
          collapsable={false}
          style={
            {
              "transform": [
                {
                  "scale": 1,
                },
              ],
            }
          }
        >
          <View
            accessibilityState={
              {
                "busy": undefined,
                "checked": undefined,
                "disabled": false,
                "expanded": undefined,
                "selected": undefined,
              }
            }
            accessibilityValue={
              {
                "max": undefined,
                "min": undefined,
                "now": undefined,
                "text": undefined,
              }
            }
            accessible={true}
            collapsable={false}
            focusable={true}
            onBlur={[Function]}
            onClick={[Function]}
            onFocus={[Function]}
            onResponderGrant={[Function]}
            onResponderMove={[Function]}
            onResponderRelease={[Function]}
            onResponderTerminate={[Function]}
            onResponderTerminationRequest={[Function]}
            onStartShouldSetResponder={[Function]}
            style={
              [
                {
                  "alignItems": "center",
                  "backgroundColor": "#3c4d9d0f",
                  "borderRadius": 12,
                  "justifyContent": "center",
                  "opacity": 1,
                  "paddingHorizontal": 8,
                  "paddingVertical": 16,
                },
                false,
              ]
            }
            testID="token-bridge-button"
          >
            <View
              style={
                {
                  "alignItems": "center",
                  "justifyContent": "center",
                }
              }
            >
              <SvgMock
                color="#686e7d"
                fill="currentColor"
                height={20}
                name="Bridge"
                style={
                  {
                    "height": 20,
                    "width": 20,
                  }
                }
                width={20}
              />
              <Text
                accessibilityRole="text"
                numberOfLines={1}
                style={
                  {
                    "color": "#121314",
                    "fontFamily": "Geist Medium",
                    "fontSize": 14,
                    "letterSpacing": 0,
                    "lineHeight": 22,
                    "marginTop": 2,
                    "textAlign": "center",
                  }
                }
              >
                Bridge
              </Text>
            </View>
          </View>
        </View>
      </View>
      <View
        style={
          {
            "flex": 1,
          }
        }
      >
        <View
          collapsable={false}
          style={
            {
              "transform": [
                {
                  "scale": 1,
                },
              ],
            }
          }
        >
          <View
            accessibilityState={
              {
                "busy": undefined,
                "checked": undefined,
                "disabled": false,
                "expanded": undefined,
                "selected": undefined,
              }
            }
            accessibilityValue={
              {
                "max": undefined,
                "min": undefined,
                "now": undefined,
                "text": undefined,
              }
            }
            accessible={true}
            collapsable={false}
            focusable={true}
            onBlur={[Function]}
            onClick={[Function]}
            onFocus={[Function]}
            onResponderGrant={[Function]}
            onResponderMove={[Function]}
            onResponderRelease={[Function]}
            onResponderTerminate={[Function]}
            onResponderTerminationRequest={[Function]}
            onStartShouldSetResponder={[Function]}
            style={
              [
                {
                  "alignItems": "center",
                  "backgroundColor": "#3c4d9d0f",
                  "borderRadius": 12,
                  "justifyContent": "center",
                  "opacity": 1,
                  "paddingHorizontal": 8,
                  "paddingVertical": 16,
                },
                false,
              ]
            }
            testID="token-send-button"
          >
            <View
              style={
                {
                  "alignItems": "center",
                  "justifyContent": "center",
                }
              }
            >
              <SvgMock
                color="#686e7d"
                fill="currentColor"
                height={20}
                name="Send"
                style={
                  {
                    "height": 20,
                    "width": 20,
                  }
                }
                width={20}
              />
              <Text
                accessibilityRole="text"
                numberOfLines={1}
                style={
                  {
                    "color": "#121314",
                    "fontFamily": "Geist Medium",
                    "fontSize": 14,
                    "letterSpacing": 0,
                    "lineHeight": 22,
                    "marginTop": 2,
                    "textAlign": "center",
                  }
                }
              >
                Send
              </Text>
            </View>
          </View>
        </View>
      </View>
      <View
        style={
          {
            "flex": 1,
          }
        }
      >
        <View
          collapsable={false}
          style={
            {
              "transform": [
                {
                  "scale": 1,
                },
              ],
            }
          }
        >
          <View
            accessibilityState={
              {
                "busy": undefined,
                "checked": undefined,
                "disabled": false,
                "expanded": undefined,
                "selected": undefined,
              }
            }
            accessibilityValue={
              {
                "max": undefined,
                "min": undefined,
                "now": undefined,
                "text": undefined,
              }
            }
            accessible={true}
            collapsable={false}
            focusable={true}
            onBlur={[Function]}
            onClick={[Function]}
            onFocus={[Function]}
            onResponderGrant={[Function]}
            onResponderMove={[Function]}
            onResponderRelease={[Function]}
            onResponderTerminate={[Function]}
            onResponderTerminationRequest={[Function]}
            onStartShouldSetResponder={[Function]}
            style={
              [
                {
                  "alignItems": "center",
                  "backgroundColor": "#3c4d9d0f",
                  "borderRadius": 12,
                  "justifyContent": "center",
                  "opacity": 1,
                  "paddingHorizontal": 8,
                  "paddingVertical": 16,
                },
                false,
              ]
            }
            testID="token-receive-button"
          >
            <View
              style={
                {
                  "alignItems": "center",
                  "justifyContent": "center",
                }
              }
            >
              <SvgMock
                color="#686e7d"
                fill="currentColor"
                height={20}
                name="Received"
                style={
                  {
                    "height": 20,
                    "width": 20,
                  }
                }
                width={20}
              />
              <Text
                accessibilityRole="text"
                numberOfLines={1}
                style={
                  {
                    "color": "#121314",
                    "fontFamily": "Geist Medium",
                    "fontSize": 14,
                    "letterSpacing": 0,
                    "lineHeight": 22,
                    "marginTop": 2,
                    "textAlign": "center",
                  }
                }
              >
                Receive
              </Text>
            </View>
          </View>
        </View>
      </View>
    </View>
    <View
      style={
        {
          "flex": 1,
          "paddingHorizontal": 16,
        }
      }
    >
      <Text
        accessibilityRole="text"
        style={
          {
            "color": "#121314",
            "fontFamily": "Geist Bold",
            "fontSize": 18,
            "letterSpacing": 0,
            "lineHeight": 24,
          }
        }
      >
        Your balance
      </Text>
      <TouchableOpacity
        disabled={true}
        onLongPress={[Function]}
        onPress={[Function]}
        style={
          {
            "alignItems": "center",
            "flex": 1,
            "flexDirection": "row",
            "height": 64,
          }
        }
        testID="asset-ETH"
      >
        <View
          onLayout={[Function]}
          style={
            {
              "alignSelf": "center",
              "position": "relative",
            }
          }
          testID="badge-wrapper-badge"
        >
          <View>
            <View
              useNativeDriver={true}
            >
              <Image
                fadeIn={true}
                onError={[Function]}
                onLoadEnd={[Function]}
                source={
                  {
                    "uri": "",
                  }
                }
                style={
                  [
                    {
                      "borderRadius": 12,
                      "height": 24,
                      "width": 24,
                    },
                    undefined,
                    false,
                    false,
                    {
                      "borderRadius": 20,
                      "height": 40,
                      "overflow": "hidden",
                      "width": 40,
                    },
                  ]
                }
                testID="Ethereum"
              />
              <View
                collapsable={false}
                style={
                  {
                    "bottom": 0,
                    "left": 0,
                    "opacity": 1,
                    "position": "absolute",
                    "right": 0,
                    "top": 0,
                  }
                }
              >
                <View
                  style={
                    [
                      {
                        "borderRadius": 20,
                        "height": 40,
                        "overflow": "hidden",
                        "width": 40,
                      },
                      {
                        "backgroundColor": "#eee",
                      },
                      undefined,
                    ]
                  }
                />
              </View>
            </View>
          </View>
          <View
            style={
              {
                "alignItems": "center",
                "aspectRatio": 1,
                "bottom": 0,
                "height": 0,
                "justifyContent": "center",
                "position": "absolute",
                "right": 0,
                "transform": [
                  {
                    "translateX": 0,
                  },
                  {
                    "translateY": 0,
                  },
                ],
              }
            }
          >
            <View
              onLayout={[Function]}
              style={
                {
                  "alignItems": "center",
                  "aspectRatio": 1,
                  "height": "50%",
                  "justifyContent": "center",
                  "maxHeight": 24,
                  "minHeight": 8,
                  "opacity": 0,
                }
              }
              testID="badgenetwork"
            >
              <View
                style={
                  {
                    "alignItems": "center",
                    "backgroundColor": "#f3f5f9",
                    "borderColor": "#ffffff",
                    "borderRadius": 16,
                    "borderWidth": 2,
                    "height": 32,
                    "justifyContent": "center",
                    "overflow": "hidden",
                    "shadowColor": "#0000001a",
                    "shadowOffset": {
                      "height": 2,
                      "width": 0,
                    },
                    "shadowOpacity": 1,
                    "shadowRadius": 4,
                    "transform": [
                      {
                        "scale": 1,
                      },
                    ],
                    "width": 32,
                  }
                }
              >
                <Text
                  accessibilityRole="text"
                  style={
                    {
                      "color": "#121314",
                      "fontFamily": "Geist Regular",
                      "fontSize": 16,
                      "letterSpacing": 0,
                      "lineHeight": 24,
                    }
                  }
                >
                  ?
                </Text>
              </View>
            </View>
          </View>
        </View>
        <View
          style={
            {
              "alignContent": "flex-start",
              "alignItems": "flex-start",
              "flex": 1,
              "flexDirection": "column",
              "paddingLeft": 16,
            }
          }
        >
          <Text
            accessibilityRole="text"
            style={
              {
                "color": "#121314",
                "fontFamily": "Geist Regular",
                "fontSize": 16,
                "letterSpacing": 0,
                "lineHeight": 24,
              }
            }
          >
            Ethereum
          </Text>
          <View>
            <Text
              accessibilityRole="text"
              style={
                {
                  "color": "#ca3542",
                  "fontFamily": "Geist Medium",
                  "fontSize": 14,
                  "letterSpacing": 0,
                  "lineHeight": 22,
                }
              }
            />
          </View>
        </View>
        <View
          style={
            {
              "alignItems": "flex-end",
              "flexShrink": 0,
            }
          }
        >
          <Text
            accessibilityRole="text"
            style={
              {
                "color": "#121314",
                "fontFamily": "Geist Medium",
                "fontSize": 16,
                "letterSpacing": 0,
                "lineHeight": 24,
              }
            }
            testID="balance-test-id"
          >
            1500
          </Text>
          <Text
            accessibilityRole="text"
            style={
              {
                "color": "#686e7d",
                "fontFamily": "CentraNo1-Book",
                "fontSize": 14,
                "fontWeight": "400",
                "letterSpacing": 0,
                "lineHeight": 22,
                "paddingHorizontal": 0,
              }
            }
            testID="secondary-balance-test-id"
          >
            0 ETH
          </Text>
        </View>
      </TouchableOpacity>
    </View>
    <View
      style={
        {
          "marginBottom": 20,
          "paddingHorizontal": 16,
        }
      }
    >
      <View
        style={
          {
            "gap": 24,
            "marginTop": 24,
          }
        }
      />
    </View>
  </View>
</View>
`;

exports[`AssetOverview should render native balances when non evm network is selected 1`] = `
<View
  style={
    {
      "paddingTop": 20,
    }
  }
  testID="token-asset-overview"
>
  <View>
    <View
      style={
        {
          "paddingHorizontal": 16,
        }
      }
    >
      <Text
        accessibilityRole="text"
        style={
          {
            "color": "#686e7d",
            "fontFamily": "Geist Medium",
            "fontSize": 16,
            "letterSpacing": 0,
            "lineHeight": 24,
          }
        }
      >
        Ethereum
         (
        ETH
        )
      </Text>
      <Text
        accessibilityRole="text"
        style={
          {
            "color": "#121314",
            "fontFamily": "Geist Bold",
            "fontSize": 24,
            "letterSpacing": 0,
            "lineHeight": 32,
          }
        }
        testID="token-price"
      >
        $151.23
      </Text>
      <Text
        accessibilityRole="text"
        style={
          {
            "color": "#121314",
            "fontFamily": "Geist Regular",
            "fontSize": 16,
            "letterSpacing": 0,
            "lineHeight": 24,
          }
        }
      >
        <Text
          accessibilityRole="text"
          style={
            {
              "color": "#457a39",
              "fontFamily": "Geist Medium",
              "fontSize": 16,
              "letterSpacing": 0,
              "lineHeight": 24,
            }
          }
        >
          <Text
            allowFontScaling={false}
            selectable={false}
            style={
              [
                {
                  "color": undefined,
                  "fontSize": 16,
                },
                {
                  "marginTop": 10,
                },
                {
                  "fontFamily": "Feather",
                  "fontStyle": "normal",
                  "fontWeight": "normal",
                },
                {},
              ]
            }
          >
            
          </Text>
           
          $151.23
           (
          +
          Infinity
          %)
           
          <Text
            accessibilityRole="text"
            style={
              {
                "color": "#686e7d",
                "fontFamily": "Geist Medium",
                "fontSize": 16,
                "letterSpacing": 0,
                "lineHeight": 24,
              }
            }
            testID="price-label"
          >
            Today
          </Text>
        </Text>
      </Text>
    </View>
    <View
      style={
        {
          "height": 576.96,
          "marginVertical": 10,
          "paddingLeft": 0,
          "paddingRight": 0,
          "paddingTop": 0,
          "width": 750,
        }
      }
    >
      <View
        onMoveShouldSetResponder={[Function]}
        onMoveShouldSetResponderCapture={[Function]}
        onResponderEnd={[Function]}
        onResponderGrant={[Function]}
        onResponderMove={[Function]}
        onResponderReject={[Function]}
        onResponderRelease={[Function]}
        onResponderStart={[Function]}
        onResponderTerminate={[Function]}
        onResponderTerminationRequest={[Function]}
        onStartShouldSetResponder={[Function]}
        onStartShouldSetResponderCapture={[Function]}
        style={
          {
            "flex": 1,
          }
        }
      >
        <View
          style={
            {
              "flex": 1,
            }
          }
        >
          <View
            onLayout={[Function]}
            style={
              {
                "flex": 1,
              }
            }
          />
        </View>
      </View>
    </View>
    <View
      style={
        {
          "display": "flex",
          "flexDirection": "row",
          "justifyContent": "space-around",
          "paddingHorizontal": 10,
          "paddingTop": 20,
        }
      }
    >
      <TouchableOpacity
        onPress={[Function]}
        style={
          {
            "alignItems": "center",
            "backgroundColor": "#858b9a29",
            "borderRadius": 40,
            "justifyContent": "center",
            "paddingHorizontal": 8,
            "paddingLeft": 10,
            "paddingVertical": 2,
          }
        }
      >
        <Text
          accessibilityRole="text"
          style={
            {
              "color": "#121314",
              "fontFamily": "Geist Regular",
              "fontSize": 14,
              "letterSpacing": 3,
              "lineHeight": 22,
              "textAlign": "center",
            }
          }
        >
          1D
        </Text>
      </TouchableOpacity>
      <TouchableOpacity
        onPress={[Function]}
        style={
          {
            "alignItems": "center",
            "backgroundColor": "#ffffff",
            "borderRadius": 40,
            "justifyContent": "center",
            "paddingHorizontal": 8,
            "paddingLeft": 10,
            "paddingVertical": 2,
          }
        }
      >
        <Text
          accessibilityRole="text"
          style={
            {
              "color": "#686e7d",
              "fontFamily": "Geist Regular",
              "fontSize": 14,
              "letterSpacing": 3,
              "lineHeight": 22,
              "textAlign": "center",
            }
          }
        >
          1W
        </Text>
      </TouchableOpacity>
      <TouchableOpacity
        onPress={[Function]}
        style={
          {
            "alignItems": "center",
            "backgroundColor": "#ffffff",
            "borderRadius": 40,
            "justifyContent": "center",
            "paddingHorizontal": 8,
            "paddingLeft": 10,
            "paddingVertical": 2,
          }
        }
      >
        <Text
          accessibilityRole="text"
          style={
            {
              "color": "#686e7d",
              "fontFamily": "Geist Regular",
              "fontSize": 14,
              "letterSpacing": 3,
              "lineHeight": 22,
              "textAlign": "center",
            }
          }
        >
          1M
        </Text>
      </TouchableOpacity>
      <TouchableOpacity
        onPress={[Function]}
        style={
          {
            "alignItems": "center",
            "backgroundColor": "#ffffff",
            "borderRadius": 40,
            "justifyContent": "center",
            "paddingHorizontal": 8,
            "paddingLeft": 10,
            "paddingVertical": 2,
          }
        }
      >
        <Text
          accessibilityRole="text"
          style={
            {
              "color": "#686e7d",
              "fontFamily": "Geist Regular",
              "fontSize": 14,
              "letterSpacing": 3,
              "lineHeight": 22,
              "textAlign": "center",
            }
          }
        >
          3M
        </Text>
      </TouchableOpacity>
      <TouchableOpacity
        onPress={[Function]}
        style={
          {
            "alignItems": "center",
            "backgroundColor": "#ffffff",
            "borderRadius": 40,
            "justifyContent": "center",
            "paddingHorizontal": 8,
            "paddingLeft": 10,
            "paddingVertical": 2,
          }
        }
      >
        <Text
          accessibilityRole="text"
          style={
            {
              "color": "#686e7d",
              "fontFamily": "Geist Regular",
              "fontSize": 14,
              "letterSpacing": 3,
              "lineHeight": 22,
              "textAlign": "center",
            }
          }
        >
          1Y
        </Text>
      </TouchableOpacity>
      <TouchableOpacity
        onPress={[Function]}
        style={
          {
            "alignItems": "center",
            "backgroundColor": "#ffffff",
            "borderRadius": 40,
            "justifyContent": "center",
            "paddingHorizontal": 8,
            "paddingLeft": 10,
            "paddingVertical": 2,
          }
        }
      >
        <Text
          accessibilityRole="text"
          style={
            {
              "color": "#686e7d",
              "fontFamily": "Geist Regular",
              "fontSize": 14,
              "letterSpacing": 3,
              "lineHeight": 22,
              "textAlign": "center",
            }
          }
        >
          All
        </Text>
      </TouchableOpacity>
    </View>
    <View
      style={
        {
          "flexDirection": "row",
<<<<<<< HEAD
          "justifyContent": "space-evenly",
          "paddingVertical": 16,
=======
          "gap": 8,
          "paddingHorizontal": 16,
          "paddingVertical": 20,
          "width": "100%",
>>>>>>> 578bf728
        }
      }
    >
      <View
        style={
          {
            "flex": 1,
          }
        }
      >
        <View
          collapsable={false}
          style={
            {
              "transform": [
                {
                  "scale": 1,
                },
              ],
            }
          }
        >
          <View
            accessibilityState={
              {
                "busy": undefined,
                "checked": undefined,
                "disabled": false,
                "expanded": undefined,
                "selected": undefined,
              }
            }
            accessibilityValue={
              {
                "max": undefined,
                "min": undefined,
                "now": undefined,
                "text": undefined,
              }
            }
            accessible={true}
            collapsable={false}
            focusable={true}
            onBlur={[Function]}
            onClick={[Function]}
            onFocus={[Function]}
            onResponderGrant={[Function]}
            onResponderMove={[Function]}
            onResponderRelease={[Function]}
            onResponderTerminate={[Function]}
            onResponderTerminationRequest={[Function]}
            onStartShouldSetResponder={[Function]}
            style={
              [
                {
                  "alignItems": "center",
                  "backgroundColor": "#3c4d9d0f",
                  "borderRadius": 12,
                  "justifyContent": "center",
                  "opacity": 1,
                  "paddingHorizontal": 8,
                  "paddingVertical": 16,
                },
                false,
              ]
            }
            testID="token-fund-button"
          >
            <View
              style={
                {
                  "alignItems": "center",
                  "justifyContent": "center",
                }
              }
            >
              <SvgMock
                color="#686e7d"
                fill="currentColor"
                height={20}
                name="Money"
                style={
                  {
                    "height": 20,
                    "width": 20,
                  }
                }
                width={20}
              />
              <Text
                accessibilityRole="text"
                numberOfLines={1}
                style={
                  {
                    "color": "#121314",
                    "fontFamily": "Geist Medium",
                    "fontSize": 14,
                    "letterSpacing": 0,
                    "lineHeight": 22,
                    "marginTop": 2,
                    "textAlign": "center",
                  }
                }
              >
                Fund
              </Text>
            </View>
          </View>
        </View>
      </View>
      <View
        style={
          {
            "flex": 1,
          }
        }
      >
        <View
          collapsable={false}
          style={
            {
              "transform": [
                {
                  "scale": 1,
                },
              ],
            }
          }
        >
          <View
            accessibilityState={
              {
                "busy": undefined,
                "checked": undefined,
                "disabled": false,
                "expanded": undefined,
                "selected": undefined,
              }
            }
            accessibilityValue={
              {
                "max": undefined,
                "min": undefined,
                "now": undefined,
                "text": undefined,
              }
            }
            accessible={true}
            collapsable={false}
            focusable={true}
            onBlur={[Function]}
            onClick={[Function]}
            onFocus={[Function]}
            onResponderGrant={[Function]}
            onResponderMove={[Function]}
            onResponderRelease={[Function]}
            onResponderTerminate={[Function]}
            onResponderTerminationRequest={[Function]}
            onStartShouldSetResponder={[Function]}
            style={
              [
                {
                  "alignItems": "center",
                  "backgroundColor": "#3c4d9d0f",
                  "borderRadius": 12,
                  "justifyContent": "center",
                  "opacity": 1,
                  "paddingHorizontal": 8,
                  "paddingVertical": 16,
                },
                false,
              ]
            }
            testID="token-swap-button"
          >
            <View
              style={
                {
                  "alignItems": "center",
                  "justifyContent": "center",
                }
              }
            >
              <SvgMock
                color="#686e7d"
                fill="currentColor"
                height={20}
                name="SwapVertical"
                style={
                  {
                    "height": 20,
                    "width": 20,
                  }
                }
                width={20}
              />
              <Text
                accessibilityRole="text"
                numberOfLines={1}
                style={
                  {
                    "color": "#121314",
                    "fontFamily": "Geist Medium",
                    "fontSize": 14,
                    "letterSpacing": 0,
                    "lineHeight": 22,
                    "marginTop": 2,
                    "textAlign": "center",
                  }
                }
              >
                Swap
              </Text>
            </View>
          </View>
        </View>
      </View>
      <View
        style={
          {
            "flex": 1,
          }
        }
      >
        <View
          collapsable={false}
          style={
            {
              "transform": [
                {
                  "scale": 1,
                },
              ],
            }
          }
        >
          <View
            accessibilityState={
              {
                "busy": undefined,
                "checked": undefined,
                "disabled": false,
                "expanded": undefined,
                "selected": undefined,
              }
            }
            accessibilityValue={
              {
                "max": undefined,
                "min": undefined,
                "now": undefined,
                "text": undefined,
              }
            }
            accessible={true}
            collapsable={false}
            focusable={true}
            onBlur={[Function]}
            onClick={[Function]}
            onFocus={[Function]}
            onResponderGrant={[Function]}
            onResponderMove={[Function]}
            onResponderRelease={[Function]}
            onResponderTerminate={[Function]}
            onResponderTerminationRequest={[Function]}
            onStartShouldSetResponder={[Function]}
            style={
              [
                {
                  "alignItems": "center",
                  "backgroundColor": "#3c4d9d0f",
                  "borderRadius": 12,
                  "justifyContent": "center",
                  "opacity": 1,
                  "paddingHorizontal": 8,
                  "paddingVertical": 16,
                },
                false,
              ]
            }
            testID="token-bridge-button"
          >
            <View
              style={
                {
                  "alignItems": "center",
                  "justifyContent": "center",
                }
              }
            >
              <SvgMock
                color="#686e7d"
                fill="currentColor"
                height={20}
                name="Bridge"
                style={
                  {
                    "height": 20,
                    "width": 20,
                  }
                }
                width={20}
              />
              <Text
                accessibilityRole="text"
                numberOfLines={1}
                style={
                  {
                    "color": "#121314",
                    "fontFamily": "Geist Medium",
                    "fontSize": 14,
                    "letterSpacing": 0,
                    "lineHeight": 22,
                    "marginTop": 2,
                    "textAlign": "center",
                  }
                }
              >
                Bridge
              </Text>
            </View>
          </View>
        </View>
      </View>
      <View
        style={
          {
            "flex": 1,
          }
        }
      >
        <View
          collapsable={false}
          style={
            {
              "transform": [
                {
                  "scale": 1,
                },
              ],
            }
          }
        >
          <View
            accessibilityState={
              {
                "busy": undefined,
                "checked": undefined,
                "disabled": false,
                "expanded": undefined,
                "selected": undefined,
              }
            }
            accessibilityValue={
              {
                "max": undefined,
                "min": undefined,
                "now": undefined,
                "text": undefined,
              }
            }
            accessible={true}
            collapsable={false}
            focusable={true}
            onBlur={[Function]}
            onClick={[Function]}
            onFocus={[Function]}
            onResponderGrant={[Function]}
            onResponderMove={[Function]}
            onResponderRelease={[Function]}
            onResponderTerminate={[Function]}
            onResponderTerminationRequest={[Function]}
            onStartShouldSetResponder={[Function]}
            style={
              [
                {
                  "alignItems": "center",
                  "backgroundColor": "#3c4d9d0f",
                  "borderRadius": 12,
                  "justifyContent": "center",
                  "opacity": 1,
                  "paddingHorizontal": 8,
                  "paddingVertical": 16,
                },
                false,
              ]
            }
            testID="token-send-button"
          >
            <View
              style={
                {
                  "alignItems": "center",
                  "justifyContent": "center",
                }
              }
            >
              <SvgMock
                color="#686e7d"
                fill="currentColor"
                height={20}
                name="Send"
                style={
                  {
                    "height": 20,
                    "width": 20,
                  }
                }
                width={20}
              />
              <Text
                accessibilityRole="text"
                numberOfLines={1}
                style={
                  {
                    "color": "#121314",
                    "fontFamily": "Geist Medium",
                    "fontSize": 14,
                    "letterSpacing": 0,
                    "lineHeight": 22,
                    "marginTop": 2,
                    "textAlign": "center",
                  }
                }
              >
                Send
              </Text>
            </View>
          </View>
        </View>
      </View>
      <View
        style={
          {
            "flex": 1,
          }
        }
      >
        <View
          collapsable={false}
          style={
            {
              "transform": [
                {
                  "scale": 1,
                },
              ],
            }
          }
        >
          <View
            accessibilityState={
              {
                "busy": undefined,
                "checked": undefined,
                "disabled": false,
                "expanded": undefined,
                "selected": undefined,
              }
            }
            accessibilityValue={
              {
                "max": undefined,
                "min": undefined,
                "now": undefined,
                "text": undefined,
              }
            }
            accessible={true}
            collapsable={false}
            focusable={true}
            onBlur={[Function]}
            onClick={[Function]}
            onFocus={[Function]}
            onResponderGrant={[Function]}
            onResponderMove={[Function]}
            onResponderRelease={[Function]}
            onResponderTerminate={[Function]}
            onResponderTerminationRequest={[Function]}
            onStartShouldSetResponder={[Function]}
            style={
              [
                {
                  "alignItems": "center",
                  "backgroundColor": "#3c4d9d0f",
                  "borderRadius": 12,
                  "justifyContent": "center",
                  "opacity": 1,
                  "paddingHorizontal": 8,
                  "paddingVertical": 16,
                },
                false,
              ]
            }
            testID="token-receive-button"
          >
            <View
              style={
                {
                  "alignItems": "center",
                  "justifyContent": "center",
                }
              }
            >
              <SvgMock
                color="#686e7d"
                fill="currentColor"
                height={20}
                name="Received"
                style={
                  {
                    "height": 20,
                    "width": 20,
                  }
                }
                width={20}
              />
              <Text
                accessibilityRole="text"
                numberOfLines={1}
                style={
                  {
                    "color": "#121314",
                    "fontFamily": "Geist Medium",
                    "fontSize": 14,
                    "letterSpacing": 0,
                    "lineHeight": 22,
                    "marginTop": 2,
                    "textAlign": "center",
                  }
                }
              >
                Receive
              </Text>
            </View>
          </View>
        </View>
      </View>
    </View>
    <View
      style={
        {
          "flex": 1,
          "paddingHorizontal": 16,
        }
      }
    >
      <Text
        accessibilityRole="text"
        style={
          {
            "color": "#121314",
            "fontFamily": "Geist Bold",
            "fontSize": 18,
            "letterSpacing": 0,
            "lineHeight": 24,
          }
        }
      >
        Your balance
      </Text>
      <TouchableOpacity
        disabled={true}
        onLongPress={[Function]}
        onPress={[Function]}
        style={
          {
            "alignItems": "center",
            "flex": 1,
            "flexDirection": "row",
            "height": 64,
          }
        }
        testID="asset-ETH"
      >
        <View
          onLayout={[Function]}
          style={
            {
              "alignSelf": "center",
              "position": "relative",
            }
          }
          testID="badge-wrapper-badge"
        >
          <View>
            <View
              useNativeDriver={true}
            >
              <Image
                fadeIn={true}
                onError={[Function]}
                onLoadEnd={[Function]}
                source={
                  {
                    "uri": "",
                  }
                }
                style={
                  [
                    {
                      "borderRadius": 12,
                      "height": 24,
                      "width": 24,
                    },
                    undefined,
                    false,
                    false,
                    {
                      "borderRadius": 20,
                      "height": 40,
                      "overflow": "hidden",
                      "width": 40,
                    },
                  ]
                }
                testID="Ethereum"
              />
              <View
                collapsable={false}
                style={
                  {
                    "bottom": 0,
                    "left": 0,
                    "opacity": 1,
                    "position": "absolute",
                    "right": 0,
                    "top": 0,
                  }
                }
              >
                <View
                  style={
                    [
                      {
                        "borderRadius": 20,
                        "height": 40,
                        "overflow": "hidden",
                        "width": 40,
                      },
                      {
                        "backgroundColor": "#eee",
                      },
                      undefined,
                    ]
                  }
                />
              </View>
            </View>
          </View>
          <View
            style={
              {
                "alignItems": "center",
                "aspectRatio": 1,
                "bottom": 0,
                "height": 0,
                "justifyContent": "center",
                "position": "absolute",
                "right": 0,
                "transform": [
                  {
                    "translateX": 0,
                  },
                  {
                    "translateY": 0,
                  },
                ],
              }
            }
          >
            <View
              onLayout={[Function]}
              style={
                {
                  "alignItems": "center",
                  "aspectRatio": 1,
                  "height": "50%",
                  "justifyContent": "center",
                  "maxHeight": 24,
                  "minHeight": 8,
                  "opacity": 0,
                }
              }
              testID="badgenetwork"
            >
              <View
                style={
                  {
                    "alignItems": "center",
                    "backgroundColor": "#ffffff",
                    "borderColor": "#ffffff",
                    "borderRadius": 8,
                    "borderWidth": 2,
                    "height": 32,
                    "justifyContent": "center",
                    "overflow": "hidden",
                    "shadowColor": "#0000001a",
                    "shadowOffset": {
                      "height": 2,
                      "width": 0,
                    },
                    "shadowOpacity": 1,
                    "shadowRadius": 4,
                    "transform": [
                      {
                        "scale": 1,
                      },
                    ],
                    "width": 32,
                  }
                }
              >
                <Image
                  onError={[Function]}
                  resizeMode="contain"
                  source={1}
                  style={
                    {
                      "height": 32,
                      "width": 32,
                    }
                  }
                  testID="network-avatar-image"
                />
              </View>
            </View>
          </View>
        </View>
        <View
          style={
            {
              "alignContent": "flex-start",
              "alignItems": "flex-start",
              "flex": 1,
              "flexDirection": "column",
              "paddingLeft": 16,
            }
          }
        >
          <Text
            accessibilityRole="text"
            style={
              {
                "color": "#121314",
                "fontFamily": "Geist Regular",
                "fontSize": 16,
                "letterSpacing": 0,
                "lineHeight": 24,
              }
            }
          >
            Ethereum
          </Text>
          <View>
            <Text
              accessibilityRole="text"
              style={
                {
                  "color": "#ca3542",
                  "fontFamily": "Geist Medium",
                  "fontSize": 14,
                  "letterSpacing": 0,
                  "lineHeight": 22,
                }
              }
            />
          </View>
        </View>
        <View
          style={
            {
              "alignItems": "flex-end",
              "flexShrink": 0,
            }
          }
        >
          <Text
            accessibilityRole="text"
            style={
              {
                "color": "#121314",
                "fontFamily": "Geist Medium",
                "fontSize": 16,
                "letterSpacing": 0,
                "lineHeight": 24,
              }
            }
            testID="balance-test-id"
          >
            1500
          </Text>
          <Text
            accessibilityRole="text"
            style={
              {
                "color": "#686e7d",
                "fontFamily": "CentraNo1-Book",
                "fontSize": 14,
                "fontWeight": "400",
                "letterSpacing": 0,
                "lineHeight": 22,
                "paddingHorizontal": 0,
              }
            }
            testID="secondary-balance-test-id"
          >
            400 ETH
          </Text>
        </View>
      </TouchableOpacity>
    </View>
    <View
      style={
        {
          "marginBottom": 20,
          "paddingHorizontal": 16,
        }
      }
    >
      <View
        style={
          {
            "gap": 24,
            "marginTop": 24,
          }
        }
      >
        <View>
          <Text
            accessibilityRole="text"
            style={
              {
                "color": "#121314",
                "fontFamily": "Geist Bold",
                "fontSize": 18,
                "letterSpacing": 0,
                "lineHeight": 24,
                "paddingVertical": 8,
              }
            }
          >
            Token details
          </Text>
          <View
            style={
              {
                "paddingBottom": 8,
                "paddingTop": 8,
              }
            }
          >
            <View
              style={
                {
                  "flexDirection": "row",
                  "justifyContent": "space-between",
                  "paddingVertical": 4,
                }
              }
            >
              <Text
                accessibilityRole="text"
                style={
                  {
                    "color": "#686e7d",
                    "fontFamily": "Geist Medium",
                    "fontSize": 16,
                    "letterSpacing": 0,
                    "lineHeight": 24,
                  }
                }
              >
                Token decimal
              </Text>
              <Text
                accessibilityRole="text"
                style={
                  {
                    "color": "#121314",
                    "fontFamily": "Geist Regular",
                    "fontSize": 14,
                    "letterSpacing": 0,
                    "lineHeight": 22,
                  }
                }
              >
                18
              </Text>
            </View>
          </View>
        </View>
      </View>
    </View>
  </View>
</View>
`;<|MERGE_RESOLUTION|>--- conflicted
+++ resolved
@@ -366,15 +366,10 @@
       style={
         {
           "flexDirection": "row",
-<<<<<<< HEAD
-          "justifyContent": "space-evenly",
-          "paddingVertical": 16,
-=======
           "gap": 8,
           "paddingHorizontal": 16,
           "paddingVertical": 20,
           "width": "100%",
->>>>>>> 578bf728
         }
       }
     >
@@ -1540,15 +1535,10 @@
       style={
         {
           "flexDirection": "row",
-<<<<<<< HEAD
-          "justifyContent": "space-evenly",
-          "paddingVertical": 16,
-=======
           "gap": 8,
           "paddingHorizontal": 16,
           "paddingVertical": 20,
           "width": "100%",
->>>>>>> 578bf728
         }
       }
     >
@@ -2750,15 +2740,10 @@
       style={
         {
           "flexDirection": "row",
-<<<<<<< HEAD
-          "justifyContent": "space-evenly",
-          "paddingVertical": 16,
-=======
           "gap": 8,
           "paddingHorizontal": 16,
           "paddingVertical": 20,
           "width": "100%",
->>>>>>> 578bf728
         }
       }
     >
