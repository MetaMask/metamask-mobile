--- conflicted
+++ resolved
@@ -1,7 +1,6 @@
 // Jest Snapshot v1, https://goo.gl/fbAQLP
 
-<<<<<<< HEAD
-exports[`AssetOverview should render correctly 1`] = `
+exports[`AssetOverview should render native balances when non evm network is selected 1`] = `
 <View
   style={
     {
@@ -48,41 +47,7 @@
         }
         testID="token-price"
       >
-        <View
-          style={
-            {
-              "paddingTop": 8,
-            }
-          }
-        >
-          <View
-            onLayout={[Function]}
-          >
-            <View
-              style={
-                {
-                  "position": "relative",
-                }
-              }
-            >
-              <View
-                style={
-                  [
-                    {
-                      "borderRadius": 6,
-                      "height": 32,
-                      "width": 100,
-                    },
-                    {
-                      "backgroundColor": "#f3f5f9",
-                      "overflow": "hidden",
-                    },
-                  ]
-                }
-              />
-            </View>
-          </View>
-        </View>
+        $151.23
       </Text>
       <Text
         accessibilityRole="text"
@@ -96,42 +61,64 @@
           }
         }
       >
-        <View
-          style={
-            {
-              "paddingTop": 2,
-            }
-          }
-          testID="loading-price-diff"
-        >
-          <View
-            onLayout={[Function]}
+        <Text
+          accessibilityRole="text"
+          style={
+            {
+              "color": "#457a39",
+              "fontFamily": "Geist Medium",
+              "fontSize": 16,
+              "letterSpacing": 0,
+              "lineHeight": 24,
+            }
+          }
+        >
+          <Text
+            allowFontScaling={false}
+            selectable={false}
+            style={
+              [
+                {
+                  "color": undefined,
+                  "fontSize": 16,
+                },
+                {
+                  "marginTop": 10,
+                },
+                {
+                  "fontFamily": "Feather",
+                  "fontStyle": "normal",
+                  "fontWeight": "normal",
+                },
+                {},
+              ]
+            }
           >
-            <View
-              style={
-                {
-                  "position": "relative",
-                }
-              }
-            >
-              <View
-                style={
-                  [
-                    {
-                      "borderRadius": 6,
-                      "height": 18,
-                      "width": 150,
-                    },
-                    {
-                      "backgroundColor": "#f3f5f9",
-                      "overflow": "hidden",
-                    },
-                  ]
-                }
-              />
-            </View>
-          </View>
-        </View>
+            
+          </Text>
+           
+          $151.23
+           (
+          +
+          Infinity
+          %)
+           
+          <Text
+            accessibilityRole="text"
+            style={
+              {
+                "color": "#686e7d",
+                "fontFamily": "Geist Medium",
+                "fontSize": 16,
+                "letterSpacing": 0,
+                "lineHeight": 24,
+              }
+            }
+            testID="price-label"
+          >
+            Today
+          </Text>
+        </Text>
       </Text>
     </View>
     <View
@@ -168,49 +155,6 @@
         <View
           style={
             {
-              "alignItems": "center",
-              "bottom": 0,
-              "justifyContent": "center",
-              "left": 0,
-              "padding": 96,
-              "position": "absolute",
-              "right": 0,
-              "top": 0,
-              "zIndex": 1,
-            }
-          }
-        >
-          <View
-            onLayout={[Function]}
-          >
-            <View
-              style={
-                {
-                  "position": "relative",
-                }
-              }
-            >
-              <View
-                style={
-                  [
-                    {
-                      "borderRadius": 6,
-                      "height": 586.96,
-                      "width": 718,
-                    },
-                    {
-                      "backgroundColor": "#f3f5f9",
-                      "overflow": "hidden",
-                    },
-                  ]
-                }
-              />
-            </View>
-          </View>
-        </View>
-        <View
-          style={
-            {
               "flex": 1,
             }
           }
@@ -415,7 +359,7 @@
             }
           }
         >
-          3Y
+          All
         </Text>
       </TouchableOpacity>
     </View>
@@ -901,1801 +845,6 @@
       <Text
         testID="token-amount-balance-test-id"
       >
-        0 ETH
-      </Text>
-    </View>
-    <View
-      style={
-        {
-          "marginBottom": 20,
-          "paddingHorizontal": 16,
-        }
-      }
-    >
-      <View
-        style={
-          {
-            "gap": 24,
-            "marginTop": 24,
-          }
-        }
-      />
-    </View>
-  </View>
-</View>
-`;
-
-exports[`AssetOverview should render native balances even if there are no accounts for the asset chain in the state 1`] = `
-<View
-  style={
-    {
-      "paddingTop": 20,
-    }
-  }
-  testID="token-asset-overview"
->
-  <View>
-    <View
-      style={
-        {
-          "paddingHorizontal": 16,
-        }
-      }
-    >
-      <Text
-        accessibilityRole="text"
-        style={
-          {
-            "color": "#686e7d",
-            "fontFamily": "Geist Medium",
-            "fontSize": 16,
-            "letterSpacing": 0,
-            "lineHeight": 24,
-          }
-        }
-      >
-        Ethereum
-         (
-        ETH
-        )
-      </Text>
-      <Text
-        accessibilityRole="text"
-        style={
-          {
-            "color": "#121314",
-            "fontFamily": "Geist Bold",
-            "fontSize": 24,
-            "letterSpacing": 0,
-            "lineHeight": 32,
-          }
-        }
-        testID="token-price"
-      >
-        <View
-          style={
-            {
-              "paddingTop": 8,
-            }
-          }
-        >
-          <View
-            onLayout={[Function]}
-          >
-            <View
-              style={
-                {
-                  "position": "relative",
-                }
-              }
-            >
-              <View
-                style={
-                  [
-                    {
-                      "borderRadius": 6,
-                      "height": 32,
-                      "width": 100,
-                    },
-                    {
-                      "backgroundColor": "#f3f5f9",
-                      "overflow": "hidden",
-                    },
-                  ]
-                }
-              />
-            </View>
-          </View>
-        </View>
-      </Text>
-      <Text
-        accessibilityRole="text"
-        style={
-          {
-            "color": "#121314",
-            "fontFamily": "Geist Regular",
-            "fontSize": 16,
-            "letterSpacing": 0,
-            "lineHeight": 24,
-          }
-        }
-      >
-        <View
-          style={
-            {
-              "paddingTop": 2,
-            }
-          }
-          testID="loading-price-diff"
-        >
-          <View
-            onLayout={[Function]}
-          >
-            <View
-              style={
-                {
-                  "position": "relative",
-                }
-              }
-            >
-              <View
-                style={
-                  [
-                    {
-                      "borderRadius": 6,
-                      "height": 18,
-                      "width": 150,
-                    },
-                    {
-                      "backgroundColor": "#f3f5f9",
-                      "overflow": "hidden",
-                    },
-                  ]
-                }
-              />
-            </View>
-          </View>
-        </View>
-      </Text>
-    </View>
-    <View
-      style={
-        {
-          "height": 576.96,
-          "marginVertical": 10,
-          "paddingLeft": 0,
-          "paddingRight": 0,
-          "paddingTop": 0,
-          "width": 750,
-        }
-      }
-    >
-      <View
-        onMoveShouldSetResponder={[Function]}
-        onMoveShouldSetResponderCapture={[Function]}
-        onResponderEnd={[Function]}
-        onResponderGrant={[Function]}
-        onResponderMove={[Function]}
-        onResponderReject={[Function]}
-        onResponderRelease={[Function]}
-        onResponderStart={[Function]}
-        onResponderTerminate={[Function]}
-        onResponderTerminationRequest={[Function]}
-        onStartShouldSetResponder={[Function]}
-        onStartShouldSetResponderCapture={[Function]}
-        style={
-          {
-            "flex": 1,
-          }
-        }
-      >
-        <View
-          style={
-            {
-              "alignItems": "center",
-              "bottom": 0,
-              "justifyContent": "center",
-              "left": 0,
-              "padding": 96,
-              "position": "absolute",
-              "right": 0,
-              "top": 0,
-              "zIndex": 1,
-            }
-          }
-        >
-          <View
-            onLayout={[Function]}
-          >
-            <View
-              style={
-                {
-                  "position": "relative",
-                }
-              }
-            >
-              <View
-                style={
-                  [
-                    {
-                      "borderRadius": 6,
-                      "height": 586.96,
-                      "width": 718,
-                    },
-                    {
-                      "backgroundColor": "#f3f5f9",
-                      "overflow": "hidden",
-                    },
-                  ]
-                }
-              />
-            </View>
-          </View>
-        </View>
-        <View
-          style={
-            {
-              "flex": 1,
-            }
-          }
-        >
-          <View
-            onLayout={[Function]}
-            style={
-              {
-                "flex": 1,
-              }
-            }
-          />
-        </View>
-      </View>
-    </View>
-    <View
-      style={
-        {
-          "display": "flex",
-          "flexDirection": "row",
-          "justifyContent": "space-around",
-          "marginBottom": 16,
-          "paddingHorizontal": 10,
-          "paddingTop": 20,
-        }
-      }
-    >
-      <TouchableOpacity
-        onPress={[Function]}
-        style={
-          {
-            "alignItems": "center",
-            "backgroundColor": "#858b9a29",
-            "borderRadius": 40,
-            "justifyContent": "center",
-            "paddingHorizontal": 8,
-            "paddingLeft": 10,
-            "paddingVertical": 2,
-          }
-        }
-      >
-        <Text
-          accessibilityRole="text"
-          style={
-            {
-              "color": "#121314",
-              "fontFamily": "Geist Regular",
-              "fontSize": 14,
-              "letterSpacing": 3,
-              "lineHeight": 22,
-              "textAlign": "center",
-            }
-          }
-        >
-          1D
-        </Text>
-      </TouchableOpacity>
-      <TouchableOpacity
-        onPress={[Function]}
-        style={
-          {
-            "alignItems": "center",
-            "backgroundColor": "#ffffff",
-            "borderRadius": 40,
-            "justifyContent": "center",
-            "paddingHorizontal": 8,
-            "paddingLeft": 10,
-            "paddingVertical": 2,
-          }
-        }
-      >
-        <Text
-          accessibilityRole="text"
-          style={
-            {
-              "color": "#686e7d",
-              "fontFamily": "Geist Regular",
-              "fontSize": 14,
-              "letterSpacing": 3,
-              "lineHeight": 22,
-              "textAlign": "center",
-            }
-          }
-        >
-          1W
-        </Text>
-      </TouchableOpacity>
-      <TouchableOpacity
-        onPress={[Function]}
-        style={
-          {
-            "alignItems": "center",
-            "backgroundColor": "#ffffff",
-            "borderRadius": 40,
-            "justifyContent": "center",
-            "paddingHorizontal": 8,
-            "paddingLeft": 10,
-            "paddingVertical": 2,
-          }
-        }
-      >
-        <Text
-          accessibilityRole="text"
-          style={
-            {
-              "color": "#686e7d",
-              "fontFamily": "Geist Regular",
-              "fontSize": 14,
-              "letterSpacing": 3,
-              "lineHeight": 22,
-              "textAlign": "center",
-            }
-          }
-        >
-          1M
-        </Text>
-      </TouchableOpacity>
-      <TouchableOpacity
-        onPress={[Function]}
-        style={
-          {
-            "alignItems": "center",
-            "backgroundColor": "#ffffff",
-            "borderRadius": 40,
-            "justifyContent": "center",
-            "paddingHorizontal": 8,
-            "paddingLeft": 10,
-            "paddingVertical": 2,
-          }
-        }
-      >
-        <Text
-          accessibilityRole="text"
-          style={
-            {
-              "color": "#686e7d",
-              "fontFamily": "Geist Regular",
-              "fontSize": 14,
-              "letterSpacing": 3,
-              "lineHeight": 22,
-              "textAlign": "center",
-            }
-          }
-        >
-          3M
-        </Text>
-      </TouchableOpacity>
-      <TouchableOpacity
-        onPress={[Function]}
-        style={
-          {
-            "alignItems": "center",
-            "backgroundColor": "#ffffff",
-            "borderRadius": 40,
-            "justifyContent": "center",
-            "paddingHorizontal": 8,
-            "paddingLeft": 10,
-            "paddingVertical": 2,
-          }
-        }
-      >
-        <Text
-          accessibilityRole="text"
-          style={
-            {
-              "color": "#686e7d",
-              "fontFamily": "Geist Regular",
-              "fontSize": 14,
-              "letterSpacing": 3,
-              "lineHeight": 22,
-              "textAlign": "center",
-            }
-          }
-        >
-          1Y
-        </Text>
-      </TouchableOpacity>
-      <TouchableOpacity
-        onPress={[Function]}
-        style={
-          {
-            "alignItems": "center",
-            "backgroundColor": "#ffffff",
-            "borderRadius": 40,
-            "justifyContent": "center",
-            "paddingHorizontal": 8,
-            "paddingLeft": 10,
-            "paddingVertical": 2,
-          }
-        }
-      >
-        <Text
-          accessibilityRole="text"
-          style={
-            {
-              "color": "#686e7d",
-              "fontFamily": "Geist Regular",
-              "fontSize": 14,
-              "letterSpacing": 3,
-              "lineHeight": 22,
-              "textAlign": "center",
-            }
-          }
-        >
-          3Y
-        </Text>
-      </TouchableOpacity>
-    </View>
-    <View
-      style={
-        {
-          "flexDirection": "row",
-          "gap": 8,
-          "paddingHorizontal": 16,
-          "width": "100%",
-        }
-      }
-    >
-      <View
-        style={
-          {
-            "flex": 1,
-            "overflow": "hidden",
-          }
-        }
-      >
-        <View
-          collapsable={false}
-          style={
-            {
-              "transform": [
-                {
-                  "scale": 1,
-                },
-              ],
-            }
-          }
-        >
-          <View
-            accessibilityState={
-              {
-                "busy": undefined,
-                "checked": undefined,
-                "disabled": false,
-                "expanded": undefined,
-                "selected": undefined,
-              }
-            }
-            accessibilityValue={
-              {
-                "max": undefined,
-                "min": undefined,
-                "now": undefined,
-                "text": undefined,
-              }
-            }
-            accessible={true}
-            collapsable={false}
-            focusable={true}
-            onBlur={[Function]}
-            onClick={[Function]}
-            onFocus={[Function]}
-            onResponderGrant={[Function]}
-            onResponderMove={[Function]}
-            onResponderRelease={[Function]}
-            onResponderTerminate={[Function]}
-            onResponderTerminationRequest={[Function]}
-            onStartShouldSetResponder={[Function]}
-            style={
-              [
-                {
-                  "alignItems": "center",
-                  "backgroundColor": "#3c4d9d0f",
-                  "borderRadius": 12,
-                  "justifyContent": "center",
-                  "opacity": 1,
-                  "paddingHorizontal": 4,
-                  "paddingVertical": 16,
-                },
-                false,
-              ]
-            }
-            testID="token-buy-button"
-          >
-            <View
-              style={
-                {
-                  "alignItems": "center",
-                  "justifyContent": "center",
-                  "width": "100%",
-                }
-              }
-            >
-              <SvgMock
-                color="#686e7d"
-                fill="currentColor"
-                height={24}
-                name="AttachMoney"
-                style={
-                  {
-                    "height": 24,
-                    "width": 24,
-                  }
-                }
-                width={24}
-              />
-              <Text
-                accessibilityRole="text"
-                ellipsizeMode="tail"
-                numberOfLines={1}
-                style={
-                  {
-                    "color": "#121314",
-                    "flexShrink": 0,
-                    "fontFamily": "Geist Medium",
-                    "fontSize": 14,
-                    "letterSpacing": 0,
-                    "lineHeight": 22,
-                    "marginTop": 2,
-                    "minWidth": 0,
-                    "textAlign": "center",
-                    "width": "100%",
-                  }
-                }
-              >
-                Buy
-              </Text>
-            </View>
-          </View>
-        </View>
-      </View>
-      <View
-        style={
-          {
-            "flex": 1,
-            "overflow": "hidden",
-          }
-        }
-      >
-        <View
-          collapsable={false}
-          style={
-            {
-              "transform": [
-                {
-                  "scale": 1,
-                },
-              ],
-            }
-          }
-        >
-          <View
-            accessibilityState={
-              {
-                "busy": undefined,
-                "checked": undefined,
-                "disabled": false,
-                "expanded": undefined,
-                "selected": undefined,
-              }
-            }
-            accessibilityValue={
-              {
-                "max": undefined,
-                "min": undefined,
-                "now": undefined,
-                "text": undefined,
-              }
-            }
-            accessible={true}
-            collapsable={false}
-            focusable={true}
-            onBlur={[Function]}
-            onClick={[Function]}
-            onFocus={[Function]}
-            onResponderGrant={[Function]}
-            onResponderMove={[Function]}
-            onResponderRelease={[Function]}
-            onResponderTerminate={[Function]}
-            onResponderTerminationRequest={[Function]}
-            onStartShouldSetResponder={[Function]}
-            style={
-              [
-                {
-                  "alignItems": "center",
-                  "backgroundColor": "#3c4d9d0f",
-                  "borderRadius": 12,
-                  "justifyContent": "center",
-                  "opacity": 1,
-                  "paddingHorizontal": 4,
-                  "paddingVertical": 16,
-                },
-                false,
-              ]
-            }
-            testID="token-swap-button"
-          >
-            <View
-              style={
-                {
-                  "alignItems": "center",
-                  "justifyContent": "center",
-                  "width": "100%",
-                }
-              }
-            >
-              <SvgMock
-                color="#686e7d"
-                fill="currentColor"
-                height={24}
-                name="SwapVertical"
-                style={
-                  {
-                    "height": 24,
-                    "width": 24,
-                  }
-                }
-                width={24}
-              />
-              <Text
-                accessibilityRole="text"
-                ellipsizeMode="tail"
-                numberOfLines={1}
-                style={
-                  {
-                    "color": "#121314",
-                    "flexShrink": 0,
-                    "fontFamily": "Geist Medium",
-                    "fontSize": 14,
-                    "letterSpacing": 0,
-                    "lineHeight": 22,
-                    "marginTop": 2,
-                    "minWidth": 0,
-                    "textAlign": "center",
-                    "width": "100%",
-                  }
-                }
-              >
-                Swap
-              </Text>
-            </View>
-          </View>
-        </View>
-      </View>
-      <View
-        style={
-          {
-            "flex": 1,
-            "overflow": "hidden",
-          }
-        }
-      >
-        <View
-          collapsable={false}
-          style={
-            {
-              "transform": [
-                {
-                  "scale": 1,
-                },
-              ],
-            }
-          }
-        >
-          <View
-            accessibilityState={
-              {
-                "busy": undefined,
-                "checked": undefined,
-                "disabled": false,
-                "expanded": undefined,
-                "selected": undefined,
-              }
-            }
-            accessibilityValue={
-              {
-                "max": undefined,
-                "min": undefined,
-                "now": undefined,
-                "text": undefined,
-              }
-            }
-            accessible={true}
-            collapsable={false}
-            focusable={true}
-            onBlur={[Function]}
-            onClick={[Function]}
-            onFocus={[Function]}
-            onResponderGrant={[Function]}
-            onResponderMove={[Function]}
-            onResponderRelease={[Function]}
-            onResponderTerminate={[Function]}
-            onResponderTerminationRequest={[Function]}
-            onStartShouldSetResponder={[Function]}
-            style={
-              [
-                {
-                  "alignItems": "center",
-                  "backgroundColor": "#3c4d9d0f",
-                  "borderRadius": 12,
-                  "justifyContent": "center",
-                  "opacity": 1,
-                  "paddingHorizontal": 4,
-                  "paddingVertical": 16,
-                },
-                false,
-              ]
-            }
-            testID="token-send-button"
-          >
-            <View
-              style={
-                {
-                  "alignItems": "center",
-                  "justifyContent": "center",
-                  "width": "100%",
-                }
-              }
-            >
-              <SvgMock
-                color="#686e7d"
-                fill="currentColor"
-                height={24}
-                name="Send"
-                style={
-                  {
-                    "height": 24,
-                    "width": 24,
-                  }
-                }
-                width={24}
-              />
-              <Text
-                accessibilityRole="text"
-                ellipsizeMode="tail"
-                numberOfLines={1}
-                style={
-                  {
-                    "color": "#121314",
-                    "flexShrink": 0,
-                    "fontFamily": "Geist Medium",
-                    "fontSize": 14,
-                    "letterSpacing": 0,
-                    "lineHeight": 22,
-                    "marginTop": 2,
-                    "minWidth": 0,
-                    "textAlign": "center",
-                    "width": "100%",
-                  }
-                }
-              >
-                Send
-              </Text>
-            </View>
-          </View>
-        </View>
-      </View>
-      <View
-        style={
-          {
-            "flex": 1,
-            "overflow": "hidden",
-          }
-        }
-      >
-        <View
-          collapsable={false}
-          style={
-            {
-              "transform": [
-                {
-                  "scale": 1,
-                },
-              ],
-            }
-          }
-        >
-          <View
-            accessibilityState={
-              {
-                "busy": undefined,
-                "checked": undefined,
-                "disabled": false,
-                "expanded": undefined,
-                "selected": undefined,
-              }
-            }
-            accessibilityValue={
-              {
-                "max": undefined,
-                "min": undefined,
-                "now": undefined,
-                "text": undefined,
-              }
-            }
-            accessible={true}
-            collapsable={false}
-            focusable={true}
-            onBlur={[Function]}
-            onClick={[Function]}
-            onFocus={[Function]}
-            onResponderGrant={[Function]}
-            onResponderMove={[Function]}
-            onResponderRelease={[Function]}
-            onResponderTerminate={[Function]}
-            onResponderTerminationRequest={[Function]}
-            onStartShouldSetResponder={[Function]}
-            style={
-              [
-                {
-                  "alignItems": "center",
-                  "backgroundColor": "#3c4d9d0f",
-                  "borderRadius": 12,
-                  "justifyContent": "center",
-                  "opacity": 1,
-                  "paddingHorizontal": 4,
-                  "paddingVertical": 16,
-                },
-                false,
-              ]
-            }
-            testID="token-receive-button"
-          >
-            <View
-              style={
-                {
-                  "alignItems": "center",
-                  "justifyContent": "center",
-                  "width": "100%",
-                }
-              }
-            >
-              <SvgMock
-                color="#686e7d"
-                fill="currentColor"
-                height={24}
-                name="Received"
-                style={
-                  {
-                    "height": 24,
-                    "width": 24,
-                  }
-                }
-                width={24}
-              />
-              <Text
-                accessibilityRole="text"
-                ellipsizeMode="tail"
-                numberOfLines={1}
-                style={
-                  {
-                    "color": "#121314",
-                    "flexShrink": 0,
-                    "fontFamily": "Geist Medium",
-                    "fontSize": 14,
-                    "letterSpacing": 0,
-                    "lineHeight": 22,
-                    "marginTop": 2,
-                    "minWidth": 0,
-                    "textAlign": "center",
-                    "width": "100%",
-                  }
-                }
-              >
-                Receive
-              </Text>
-            </View>
-          </View>
-        </View>
-      </View>
-    </View>
-    <View>
-      <Text
-        testID="tokenDetailsName"
-      >
-        Ethereum
-      </Text>
-      <Text
-        testID="tokenDetailsBalance"
-      >
-        400
-      </Text>
-      <Text
-        testID="balance-test-id"
-      >
-        1500
-      </Text>
-      <Text
-        testID="token-amount-balance-test-id"
-      >
-        0 ETH
-      </Text>
-    </View>
-    <View
-      style={
-        {
-          "marginBottom": 20,
-          "paddingHorizontal": 16,
-        }
-      }
-    >
-      <View
-        style={
-          {
-            "gap": 24,
-            "marginTop": 24,
-          }
-        }
-      />
-    </View>
-  </View>
-</View>
-`;
-
-=======
->>>>>>> f4e8f8d0
-exports[`AssetOverview should render native balances when non evm network is selected 1`] = `
-<View
-  style={
-    {
-      "paddingTop": 20,
-    }
-  }
-  testID="token-asset-overview"
->
-  <View>
-    <View
-      style={
-        {
-          "paddingHorizontal": 16,
-        }
-      }
-    >
-      <Text
-        accessibilityRole="text"
-        style={
-          {
-            "color": "#686e7d",
-            "fontFamily": "Geist Medium",
-            "fontSize": 16,
-            "letterSpacing": 0,
-            "lineHeight": 24,
-          }
-        }
-      >
-        Ethereum
-         (
-        ETH
-        )
-      </Text>
-      <Text
-        accessibilityRole="text"
-        style={
-          {
-            "color": "#121314",
-            "fontFamily": "Geist Bold",
-            "fontSize": 24,
-            "letterSpacing": 0,
-            "lineHeight": 32,
-          }
-        }
-        testID="token-price"
-      >
-        $151.23
-      </Text>
-      <Text
-        accessibilityRole="text"
-        style={
-          {
-            "color": "#121314",
-            "fontFamily": "Geist Regular",
-            "fontSize": 16,
-            "letterSpacing": 0,
-            "lineHeight": 24,
-          }
-        }
-      >
-        <Text
-          accessibilityRole="text"
-          style={
-            {
-              "color": "#457a39",
-              "fontFamily": "Geist Medium",
-              "fontSize": 16,
-              "letterSpacing": 0,
-              "lineHeight": 24,
-            }
-          }
-        >
-          <Text
-            allowFontScaling={false}
-            selectable={false}
-            style={
-              [
-                {
-                  "color": undefined,
-                  "fontSize": 16,
-                },
-                {
-                  "marginTop": 10,
-                },
-                {
-                  "fontFamily": "Feather",
-                  "fontStyle": "normal",
-                  "fontWeight": "normal",
-                },
-                {},
-              ]
-            }
-          >
-            
-          </Text>
-           
-          $151.23
-           (
-          +
-          Infinity
-          %)
-           
-          <Text
-            accessibilityRole="text"
-            style={
-              {
-                "color": "#686e7d",
-                "fontFamily": "Geist Medium",
-                "fontSize": 16,
-                "letterSpacing": 0,
-                "lineHeight": 24,
-              }
-            }
-            testID="price-label"
-          >
-            Today
-          </Text>
-        </Text>
-      </Text>
-    </View>
-    <View
-      style={
-        {
-          "height": 576.96,
-          "marginVertical": 10,
-          "paddingLeft": 0,
-          "paddingRight": 0,
-          "paddingTop": 0,
-          "width": 750,
-        }
-      }
-    >
-      <View
-        onMoveShouldSetResponder={[Function]}
-        onMoveShouldSetResponderCapture={[Function]}
-        onResponderEnd={[Function]}
-        onResponderGrant={[Function]}
-        onResponderMove={[Function]}
-        onResponderReject={[Function]}
-        onResponderRelease={[Function]}
-        onResponderStart={[Function]}
-        onResponderTerminate={[Function]}
-        onResponderTerminationRequest={[Function]}
-        onStartShouldSetResponder={[Function]}
-        onStartShouldSetResponderCapture={[Function]}
-        style={
-          {
-            "flex": 1,
-          }
-        }
-      >
-        <View
-          style={
-            {
-              "flex": 1,
-            }
-          }
-        >
-          <View
-            onLayout={[Function]}
-            style={
-              {
-                "flex": 1,
-              }
-            }
-          />
-        </View>
-      </View>
-    </View>
-    <View
-      style={
-        {
-          "display": "flex",
-          "flexDirection": "row",
-          "justifyContent": "space-around",
-          "marginBottom": 16,
-          "paddingHorizontal": 10,
-          "paddingTop": 20,
-        }
-      }
-    >
-      <TouchableOpacity
-        onPress={[Function]}
-        style={
-          {
-            "alignItems": "center",
-            "backgroundColor": "#858b9a29",
-            "borderRadius": 40,
-            "justifyContent": "center",
-            "paddingHorizontal": 8,
-            "paddingLeft": 10,
-            "paddingVertical": 2,
-          }
-        }
-      >
-        <Text
-          accessibilityRole="text"
-          style={
-            {
-              "color": "#121314",
-              "fontFamily": "Geist Regular",
-              "fontSize": 14,
-              "letterSpacing": 3,
-              "lineHeight": 22,
-              "textAlign": "center",
-            }
-          }
-        >
-          1D
-        </Text>
-      </TouchableOpacity>
-      <TouchableOpacity
-        onPress={[Function]}
-        style={
-          {
-            "alignItems": "center",
-            "backgroundColor": "#ffffff",
-            "borderRadius": 40,
-            "justifyContent": "center",
-            "paddingHorizontal": 8,
-            "paddingLeft": 10,
-            "paddingVertical": 2,
-          }
-        }
-      >
-        <Text
-          accessibilityRole="text"
-          style={
-            {
-              "color": "#686e7d",
-              "fontFamily": "Geist Regular",
-              "fontSize": 14,
-              "letterSpacing": 3,
-              "lineHeight": 22,
-              "textAlign": "center",
-            }
-          }
-        >
-          1W
-        </Text>
-      </TouchableOpacity>
-      <TouchableOpacity
-        onPress={[Function]}
-        style={
-          {
-            "alignItems": "center",
-            "backgroundColor": "#ffffff",
-            "borderRadius": 40,
-            "justifyContent": "center",
-            "paddingHorizontal": 8,
-            "paddingLeft": 10,
-            "paddingVertical": 2,
-          }
-        }
-      >
-        <Text
-          accessibilityRole="text"
-          style={
-            {
-              "color": "#686e7d",
-              "fontFamily": "Geist Regular",
-              "fontSize": 14,
-              "letterSpacing": 3,
-              "lineHeight": 22,
-              "textAlign": "center",
-            }
-          }
-        >
-          1M
-        </Text>
-      </TouchableOpacity>
-      <TouchableOpacity
-        onPress={[Function]}
-        style={
-          {
-            "alignItems": "center",
-            "backgroundColor": "#ffffff",
-            "borderRadius": 40,
-            "justifyContent": "center",
-            "paddingHorizontal": 8,
-            "paddingLeft": 10,
-            "paddingVertical": 2,
-          }
-        }
-      >
-        <Text
-          accessibilityRole="text"
-          style={
-            {
-              "color": "#686e7d",
-              "fontFamily": "Geist Regular",
-              "fontSize": 14,
-              "letterSpacing": 3,
-              "lineHeight": 22,
-              "textAlign": "center",
-            }
-          }
-        >
-          3M
-        </Text>
-      </TouchableOpacity>
-      <TouchableOpacity
-        onPress={[Function]}
-        style={
-          {
-            "alignItems": "center",
-            "backgroundColor": "#ffffff",
-            "borderRadius": 40,
-            "justifyContent": "center",
-            "paddingHorizontal": 8,
-            "paddingLeft": 10,
-            "paddingVertical": 2,
-          }
-        }
-      >
-        <Text
-          accessibilityRole="text"
-          style={
-            {
-              "color": "#686e7d",
-              "fontFamily": "Geist Regular",
-              "fontSize": 14,
-              "letterSpacing": 3,
-              "lineHeight": 22,
-              "textAlign": "center",
-            }
-          }
-        >
-          1Y
-        </Text>
-      </TouchableOpacity>
-      <TouchableOpacity
-        onPress={[Function]}
-        style={
-          {
-            "alignItems": "center",
-            "backgroundColor": "#ffffff",
-            "borderRadius": 40,
-            "justifyContent": "center",
-            "paddingHorizontal": 8,
-            "paddingLeft": 10,
-            "paddingVertical": 2,
-          }
-        }
-      >
-        <Text
-          accessibilityRole="text"
-          style={
-            {
-              "color": "#686e7d",
-              "fontFamily": "Geist Regular",
-              "fontSize": 14,
-              "letterSpacing": 3,
-              "lineHeight": 22,
-              "textAlign": "center",
-            }
-          }
-        >
-          All
-        </Text>
-      </TouchableOpacity>
-    </View>
-    <View
-      style={
-        {
-          "flexDirection": "row",
-          "gap": 8,
-          "paddingHorizontal": 16,
-          "width": "100%",
-        }
-      }
-    >
-      <View
-        style={
-          {
-            "flex": 1,
-            "overflow": "hidden",
-          }
-        }
-      >
-        <View
-          collapsable={false}
-          style={
-            {
-              "transform": [
-                {
-                  "scale": 1,
-                },
-              ],
-            }
-          }
-        >
-          <View
-            accessibilityState={
-              {
-                "busy": undefined,
-                "checked": undefined,
-                "disabled": false,
-                "expanded": undefined,
-                "selected": undefined,
-              }
-            }
-            accessibilityValue={
-              {
-                "max": undefined,
-                "min": undefined,
-                "now": undefined,
-                "text": undefined,
-              }
-            }
-            accessible={true}
-            collapsable={false}
-            focusable={true}
-            onBlur={[Function]}
-            onClick={[Function]}
-            onFocus={[Function]}
-            onResponderGrant={[Function]}
-            onResponderMove={[Function]}
-            onResponderRelease={[Function]}
-            onResponderTerminate={[Function]}
-            onResponderTerminationRequest={[Function]}
-            onStartShouldSetResponder={[Function]}
-            style={
-              [
-                {
-                  "alignItems": "center",
-                  "backgroundColor": "#3c4d9d0f",
-                  "borderRadius": 12,
-                  "justifyContent": "center",
-                  "opacity": 1,
-                  "paddingHorizontal": 4,
-                  "paddingVertical": 16,
-                },
-                false,
-              ]
-            }
-            testID="token-buy-button"
-          >
-            <View
-              style={
-                {
-                  "alignItems": "center",
-                  "justifyContent": "center",
-                  "width": "100%",
-                }
-              }
-            >
-              <SvgMock
-                color="#686e7d"
-                fill="currentColor"
-                height={24}
-                name="AttachMoney"
-                style={
-                  {
-                    "height": 24,
-                    "width": 24,
-                  }
-                }
-                width={24}
-              />
-              <Text
-                accessibilityRole="text"
-                ellipsizeMode="tail"
-                numberOfLines={1}
-                style={
-                  {
-                    "color": "#121314",
-                    "flexShrink": 0,
-                    "fontFamily": "Geist Medium",
-                    "fontSize": 14,
-                    "letterSpacing": 0,
-                    "lineHeight": 22,
-                    "marginTop": 2,
-                    "minWidth": 0,
-                    "textAlign": "center",
-                    "width": "100%",
-                  }
-                }
-              >
-                Buy
-              </Text>
-            </View>
-          </View>
-        </View>
-      </View>
-      <View
-        style={
-          {
-            "flex": 1,
-            "overflow": "hidden",
-          }
-        }
-      >
-        <View
-          collapsable={false}
-          style={
-            {
-              "transform": [
-                {
-                  "scale": 1,
-                },
-              ],
-            }
-          }
-        >
-          <View
-            accessibilityState={
-              {
-                "busy": undefined,
-                "checked": undefined,
-                "disabled": false,
-                "expanded": undefined,
-                "selected": undefined,
-              }
-            }
-            accessibilityValue={
-              {
-                "max": undefined,
-                "min": undefined,
-                "now": undefined,
-                "text": undefined,
-              }
-            }
-            accessible={true}
-            collapsable={false}
-            focusable={true}
-            onBlur={[Function]}
-            onClick={[Function]}
-            onFocus={[Function]}
-            onResponderGrant={[Function]}
-            onResponderMove={[Function]}
-            onResponderRelease={[Function]}
-            onResponderTerminate={[Function]}
-            onResponderTerminationRequest={[Function]}
-            onStartShouldSetResponder={[Function]}
-            style={
-              [
-                {
-                  "alignItems": "center",
-                  "backgroundColor": "#3c4d9d0f",
-                  "borderRadius": 12,
-                  "justifyContent": "center",
-                  "opacity": 1,
-                  "paddingHorizontal": 4,
-                  "paddingVertical": 16,
-                },
-                false,
-              ]
-            }
-            testID="token-swap-button"
-          >
-            <View
-              style={
-                {
-                  "alignItems": "center",
-                  "justifyContent": "center",
-                  "width": "100%",
-                }
-              }
-            >
-              <SvgMock
-                color="#686e7d"
-                fill="currentColor"
-                height={24}
-                name="SwapVertical"
-                style={
-                  {
-                    "height": 24,
-                    "width": 24,
-                  }
-                }
-                width={24}
-              />
-              <Text
-                accessibilityRole="text"
-                ellipsizeMode="tail"
-                numberOfLines={1}
-                style={
-                  {
-                    "color": "#121314",
-                    "flexShrink": 0,
-                    "fontFamily": "Geist Medium",
-                    "fontSize": 14,
-                    "letterSpacing": 0,
-                    "lineHeight": 22,
-                    "marginTop": 2,
-                    "minWidth": 0,
-                    "textAlign": "center",
-                    "width": "100%",
-                  }
-                }
-              >
-                Swap
-              </Text>
-            </View>
-          </View>
-        </View>
-      </View>
-      <View
-        style={
-          {
-            "flex": 1,
-            "overflow": "hidden",
-          }
-        }
-      >
-        <View
-          collapsable={false}
-          style={
-            {
-              "transform": [
-                {
-                  "scale": 1,
-                },
-              ],
-            }
-          }
-        >
-          <View
-            accessibilityState={
-              {
-                "busy": undefined,
-                "checked": undefined,
-                "disabled": false,
-                "expanded": undefined,
-                "selected": undefined,
-              }
-            }
-            accessibilityValue={
-              {
-                "max": undefined,
-                "min": undefined,
-                "now": undefined,
-                "text": undefined,
-              }
-            }
-            accessible={true}
-            collapsable={false}
-            focusable={true}
-            onBlur={[Function]}
-            onClick={[Function]}
-            onFocus={[Function]}
-            onResponderGrant={[Function]}
-            onResponderMove={[Function]}
-            onResponderRelease={[Function]}
-            onResponderTerminate={[Function]}
-            onResponderTerminationRequest={[Function]}
-            onStartShouldSetResponder={[Function]}
-            style={
-              [
-                {
-                  "alignItems": "center",
-                  "backgroundColor": "#3c4d9d0f",
-                  "borderRadius": 12,
-                  "justifyContent": "center",
-                  "opacity": 1,
-                  "paddingHorizontal": 4,
-                  "paddingVertical": 16,
-                },
-                false,
-              ]
-            }
-            testID="token-send-button"
-          >
-            <View
-              style={
-                {
-                  "alignItems": "center",
-                  "justifyContent": "center",
-                  "width": "100%",
-                }
-              }
-            >
-              <SvgMock
-                color="#686e7d"
-                fill="currentColor"
-                height={24}
-                name="Send"
-                style={
-                  {
-                    "height": 24,
-                    "width": 24,
-                  }
-                }
-                width={24}
-              />
-              <Text
-                accessibilityRole="text"
-                ellipsizeMode="tail"
-                numberOfLines={1}
-                style={
-                  {
-                    "color": "#121314",
-                    "flexShrink": 0,
-                    "fontFamily": "Geist Medium",
-                    "fontSize": 14,
-                    "letterSpacing": 0,
-                    "lineHeight": 22,
-                    "marginTop": 2,
-                    "minWidth": 0,
-                    "textAlign": "center",
-                    "width": "100%",
-                  }
-                }
-              >
-                Send
-              </Text>
-            </View>
-          </View>
-        </View>
-      </View>
-      <View
-        style={
-          {
-            "flex": 1,
-            "overflow": "hidden",
-          }
-        }
-      >
-        <View
-          collapsable={false}
-          style={
-            {
-              "transform": [
-                {
-                  "scale": 1,
-                },
-              ],
-            }
-          }
-        >
-          <View
-            accessibilityState={
-              {
-                "busy": undefined,
-                "checked": undefined,
-                "disabled": false,
-                "expanded": undefined,
-                "selected": undefined,
-              }
-            }
-            accessibilityValue={
-              {
-                "max": undefined,
-                "min": undefined,
-                "now": undefined,
-                "text": undefined,
-              }
-            }
-            accessible={true}
-            collapsable={false}
-            focusable={true}
-            onBlur={[Function]}
-            onClick={[Function]}
-            onFocus={[Function]}
-            onResponderGrant={[Function]}
-            onResponderMove={[Function]}
-            onResponderRelease={[Function]}
-            onResponderTerminate={[Function]}
-            onResponderTerminationRequest={[Function]}
-            onStartShouldSetResponder={[Function]}
-            style={
-              [
-                {
-                  "alignItems": "center",
-                  "backgroundColor": "#3c4d9d0f",
-                  "borderRadius": 12,
-                  "justifyContent": "center",
-                  "opacity": 1,
-                  "paddingHorizontal": 4,
-                  "paddingVertical": 16,
-                },
-                false,
-              ]
-            }
-            testID="token-receive-button"
-          >
-            <View
-              style={
-                {
-                  "alignItems": "center",
-                  "justifyContent": "center",
-                  "width": "100%",
-                }
-              }
-            >
-              <SvgMock
-                color="#686e7d"
-                fill="currentColor"
-                height={24}
-                name="Received"
-                style={
-                  {
-                    "height": 24,
-                    "width": 24,
-                  }
-                }
-                width={24}
-              />
-              <Text
-                accessibilityRole="text"
-                ellipsizeMode="tail"
-                numberOfLines={1}
-                style={
-                  {
-                    "color": "#121314",
-                    "flexShrink": 0,
-                    "fontFamily": "Geist Medium",
-                    "fontSize": 14,
-                    "letterSpacing": 0,
-                    "lineHeight": 22,
-                    "marginTop": 2,
-                    "minWidth": 0,
-                    "textAlign": "center",
-                    "width": "100%",
-                  }
-                }
-              >
-                Receive
-              </Text>
-            </View>
-          </View>
-        </View>
-      </View>
-    </View>
-    <View>
-      <Text
-        testID="tokenDetailsName"
-      >
-        Ethereum
-      </Text>
-      <Text
-        testID="tokenDetailsBalance"
-      >
-        400
-      </Text>
-      <Text
-        testID="balance-test-id"
-      >
-        1500
-      </Text>
-      <Text
-        testID="token-amount-balance-test-id"
-      >
         400 ETH
       </Text>
     </View>
