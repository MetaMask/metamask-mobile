--- conflicted
+++ resolved
@@ -3061,116 +3061,6 @@
               false,
             ]
           }
-<<<<<<< HEAD
-          testID="token-send-button"
-        >
-          <View
-            style={
-              {
-                "alignItems": "center",
-                "backgroundColor": "#4459ff",
-                "borderRadius": 20,
-                "height": 40,
-                "justifyContent": "center",
-                "marginHorizontal": 16,
-                "overflow": "hidden",
-                "width": 40,
-              }
-            }
-          >
-            <SvgMock
-              color="#ffffff"
-              fill="currentColor"
-              height={24}
-              name="Arrow2UpRight"
-              style={
-                {
-                  "height": 24,
-                  "width": 24,
-                }
-              }
-              width={24}
-            />
-          </View>
-          <View>
-            <Text
-              accessibilityRole="text"
-              style={
-                {
-                  "color": "#121314",
-                  "fontFamily": "CentraNo1-Medium",
-                  "fontSize": 18,
-                  "fontWeight": "500",
-                  "letterSpacing": 0,
-                  "lineHeight": 24,
-                }
-              }
-            />
-            <Text
-              accessibilityRole="text"
-              style={
-                {
-                  "color": "#686e7d",
-                  "fontFamily": "CentraNo1-Book",
-                  "fontSize": 16,
-                  "fontWeight": "400",
-                  "letterSpacing": 0,
-                  "lineHeight": 24,
-                }
-              }
-            />
-          </View>
-        </TouchableOpacity>
-        <Text
-          accessibilityRole="text"
-          style={
-            {
-              "color": "#121314",
-              "fontFamily": "CentraNo1-Book",
-              "fontSize": 16,
-              "fontWeight": "400",
-              "letterSpacing": 0,
-              "lineHeight": 24,
-            }
-          }
-        >
-          Send
-        </Text>
-      </View>
-      <View
-        style={
-          {
-            "alignItems": "center",
-            "display": "flex",
-            "flexDirection": "column",
-          }
-        }
-      >
-        <TouchableOpacity
-          disabled={false}
-          onPress={[Function]}
-          style={
-            [
-              {
-                "alignItems": "flex-start",
-                "flexDirection": "row",
-                "justifyContent": "flex-start",
-                "paddingVertical": 16,
-                "width": "100%",
-              },
-              {
-                "alignItems": "flex-start",
-                "flexDirection": "row",
-                "justifyContent": "flex-start",
-                "paddingTop": 16,
-                "paddingVertical": 2,
-                "width": "100%",
-              },
-              false,
-            ]
-          }
-=======
->>>>>>> c92d8f9f
           testID="token-receive-button"
         >
           <View
