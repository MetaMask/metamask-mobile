// Jest Snapshot v1, https://goo.gl/fbAQLP

exports[`AssetOverview should render correctly 1`] = `
<View
  style={
    {
      "paddingTop": 20,
    }
  }
  testID="token-asset-overview"
>
  <View>
    <View
      style={
        {
          "paddingHorizontal": 16,
        }
      }
    >
      <Text
        accessibilityRole="text"
        style={
          {
            "color": "#686e7d",
            "fontFamily": "Geist Medium",
            "fontSize": 16,
            "letterSpacing": 0,
            "lineHeight": 24,
          }
        }
      >
        Ethereum
         (
        ETH
        )
      </Text>
      <Text
        accessibilityRole="text"
        style={
          {
            "color": "#121314",
            "fontFamily": "Geist Bold",
            "fontSize": 24,
            "letterSpacing": 0,
            "lineHeight": 32,
          }
        }
        testID="token-price"
      >
        <View
          style={
            {
              "paddingTop": 8,
            }
          }
        >
          <View
            onLayout={[Function]}
          >
            <View
              style={
                {
                  "position": "relative",
                }
              }
            >
              <View
                style={
                  [
                    {
                      "borderRadius": 6,
                      "height": 32,
                      "width": 100,
                    },
                    {
                      "backgroundColor": "#E1E9EE",
                      "overflow": "hidden",
                    },
                  ]
                }
              />
            </View>
          </View>
        </View>
      </Text>
      <Text
        accessibilityRole="text"
        style={
          {
            "color": "#121314",
            "fontFamily": "Geist Regular",
            "fontSize": 16,
            "letterSpacing": 0,
            "lineHeight": 24,
          }
        }
      >
        <View
          style={
            {
              "paddingTop": 2,
            }
          }
          testID="loading-price-diff"
        >
          <View
            onLayout={[Function]}
          >
            <View
              style={
                {
                  "position": "relative",
                }
              }
            >
              <View
                style={
                  [
                    {
                      "borderRadius": 6,
                      "height": 18,
                      "width": 150,
                    },
                    {
                      "backgroundColor": "#E1E9EE",
                      "overflow": "hidden",
                    },
                  ]
                }
              />
            </View>
          </View>
        </View>
      </Text>
    </View>
    <View
      style={
        {
          "paddingHorizontal": 16,
          "paddingTop": 10,
          "width": 750,
        }
      }
    >
      <View
        onLayout={[Function]}
      >
        <View
          style={
            {
              "position": "relative",
            }
          }
        >
          <View
            style={
              [
                {
                  "borderRadius": 6,
                  "height": 586.96,
                  "width": 718,
                },
                {
                  "backgroundColor": "#E1E9EE",
                  "overflow": "hidden",
                },
              ]
            }
          />
        </View>
      </View>
    </View>
    <View
      style={
        {
          "display": "flex",
          "flexDirection": "row",
          "justifyContent": "space-around",
          "paddingHorizontal": 10,
          "paddingTop": 20,
        }
      }
    >
      <TouchableOpacity
        onPress={[Function]}
        style={
          {
            "alignItems": "center",
            "backgroundColor": "#858b9a29",
            "borderRadius": 40,
            "justifyContent": "center",
            "paddingHorizontal": 8,
            "paddingLeft": 10,
            "paddingVertical": 2,
          }
        }
      >
        <Text
          accessibilityRole="text"
          style={
            {
              "color": "#121314",
              "fontFamily": "Geist Regular",
              "fontSize": 14,
              "letterSpacing": 3,
              "lineHeight": 22,
              "textAlign": "center",
            }
          }
        >
          1D
        </Text>
      </TouchableOpacity>
      <TouchableOpacity
        onPress={[Function]}
        style={
          {
            "alignItems": "center",
            "backgroundColor": "#ffffff",
            "borderRadius": 40,
            "justifyContent": "center",
            "paddingHorizontal": 8,
            "paddingLeft": 10,
            "paddingVertical": 2,
          }
        }
      >
        <Text
          accessibilityRole="text"
          style={
            {
              "color": "#686e7d",
              "fontFamily": "Geist Regular",
              "fontSize": 14,
              "letterSpacing": 3,
              "lineHeight": 22,
              "textAlign": "center",
            }
          }
        >
          1W
        </Text>
      </TouchableOpacity>
      <TouchableOpacity
        onPress={[Function]}
        style={
          {
            "alignItems": "center",
            "backgroundColor": "#ffffff",
            "borderRadius": 40,
            "justifyContent": "center",
            "paddingHorizontal": 8,
            "paddingLeft": 10,
            "paddingVertical": 2,
          }
        }
      >
        <Text
          accessibilityRole="text"
          style={
            {
              "color": "#686e7d",
              "fontFamily": "Geist Regular",
              "fontSize": 14,
              "letterSpacing": 3,
              "lineHeight": 22,
              "textAlign": "center",
            }
          }
        >
          1M
        </Text>
      </TouchableOpacity>
      <TouchableOpacity
        onPress={[Function]}
        style={
          {
            "alignItems": "center",
            "backgroundColor": "#ffffff",
            "borderRadius": 40,
            "justifyContent": "center",
            "paddingHorizontal": 8,
            "paddingLeft": 10,
            "paddingVertical": 2,
          }
        }
      >
        <Text
          accessibilityRole="text"
          style={
            {
              "color": "#686e7d",
              "fontFamily": "Geist Regular",
              "fontSize": 14,
              "letterSpacing": 3,
              "lineHeight": 22,
              "textAlign": "center",
            }
          }
        >
          3M
        </Text>
      </TouchableOpacity>
      <TouchableOpacity
        onPress={[Function]}
        style={
          {
            "alignItems": "center",
            "backgroundColor": "#ffffff",
            "borderRadius": 40,
            "justifyContent": "center",
            "paddingHorizontal": 8,
            "paddingLeft": 10,
            "paddingVertical": 2,
          }
        }
      >
        <Text
          accessibilityRole="text"
          style={
            {
              "color": "#686e7d",
              "fontFamily": "Geist Regular",
              "fontSize": 14,
              "letterSpacing": 3,
              "lineHeight": 22,
              "textAlign": "center",
            }
          }
        >
          1Y
        </Text>
      </TouchableOpacity>
      <TouchableOpacity
        onPress={[Function]}
        style={
          {
            "alignItems": "center",
            "backgroundColor": "#ffffff",
            "borderRadius": 40,
            "justifyContent": "center",
            "paddingHorizontal": 8,
            "paddingLeft": 10,
            "paddingVertical": 2,
          }
        }
      >
        <Text
          accessibilityRole="text"
          style={
            {
              "color": "#686e7d",
              "fontFamily": "Geist Regular",
              "fontSize": 14,
              "letterSpacing": 3,
              "lineHeight": 22,
              "textAlign": "center",
            }
          }
        >
          3Y
        </Text>
      </TouchableOpacity>
    </View>
    <View
      style={
        {
          "display": "flex",
          "flexDirection": "row",
          "justifyContent": "space-evenly",
          "padding": 16,
        }
      }
    >
      <View
        style={
          {
            "alignItems": "center",
            "display": "flex",
            "flexDirection": "column",
          }
        }
      >
        <TouchableOpacity
          disabled={false}
          onPress={[Function]}
          style={
            [
              {
                "alignItems": "flex-start",
                "flexDirection": "row",
                "justifyContent": "flex-start",
                "paddingVertical": 16,
                "width": "100%",
              },
              {
                "alignItems": "flex-start",
                "flexDirection": "row",
                "justifyContent": "flex-start",
                "paddingTop": 16,
                "paddingVertical": 2,
                "width": "100%",
              },
              false,
            ]
          }
          testID="token-buy-button"
        >
          <View
            style={
              {
                "alignItems": "center",
                "backgroundColor": "#4459ff",
                "borderRadius": 20,
                "height": 40,
                "justifyContent": "center",
                "marginHorizontal": 16,
                "overflow": "hidden",
                "width": 40,
              }
            }
          >
            <SvgMock
              color="#ffffff"
              fill="currentColor"
              height={24}
              name="Add"
              style={
                {
                  "height": 24,
                  "width": 24,
                }
              }
              width={24}
            />
          </View>
          <View>
            <Text
              accessibilityRole="text"
              style={
                {
                  "color": "#121314",
                  "fontFamily": "Geist Medium",
                  "fontSize": 18,
                  "letterSpacing": 0,
                  "lineHeight": 24,
                }
              }
            />
            <Text
              accessibilityRole="text"
              style={
                {
                  "color": "#686e7d",
                  "fontFamily": "Geist Regular",
                  "fontSize": 16,
                  "letterSpacing": 0,
                  "lineHeight": 24,
                }
              }
            />
          </View>
        </TouchableOpacity>
        <Text
          accessibilityRole="text"
          style={
            {
              "color": "#121314",
              "fontFamily": "Geist Regular",
              "fontSize": 16,
              "letterSpacing": 0,
              "lineHeight": 24,
            }
          }
        >
          Buy
        </Text>
      </View>
      <View
        style={
          {
            "alignItems": "center",
            "display": "flex",
            "flexDirection": "column",
          }
        }
      >
        <TouchableOpacity
          disabled={false}
          onPress={[Function]}
          style={
            [
              {
                "alignItems": "flex-start",
                "flexDirection": "row",
                "justifyContent": "flex-start",
                "paddingVertical": 16,
                "width": "100%",
              },
              {
                "alignItems": "flex-start",
                "flexDirection": "row",
                "justifyContent": "flex-start",
                "paddingTop": 16,
                "paddingVertical": 2,
                "width": "100%",
              },
              false,
            ]
          }
          testID="token-swap-button"
        >
          <View
            style={
              {
                "alignItems": "center",
                "backgroundColor": "#4459ff",
                "borderRadius": 20,
                "height": 40,
                "justifyContent": "center",
                "marginHorizontal": 16,
                "overflow": "hidden",
                "width": 40,
              }
            }
          >
            <SvgMock
              color="#ffffff"
              fill="currentColor"
              height={24}
              name="SwapHorizontal"
              style={
                {
                  "height": 24,
                  "width": 24,
                }
              }
              width={24}
            />
          </View>
          <View>
            <Text
              accessibilityRole="text"
              style={
                {
                  "color": "#121314",
                  "fontFamily": "Geist Medium",
                  "fontSize": 18,
                  "letterSpacing": 0,
                  "lineHeight": 24,
                }
              }
            />
            <Text
              accessibilityRole="text"
              style={
                {
                  "color": "#686e7d",
                  "fontFamily": "Geist Regular",
                  "fontSize": 16,
                  "letterSpacing": 0,
                  "lineHeight": 24,
                }
              }
            />
          </View>
        </TouchableOpacity>
        <Text
          accessibilityRole="text"
          style={
            {
              "color": "#121314",
              "fontFamily": "Geist Regular",
              "fontSize": 16,
              "letterSpacing": 0,
              "lineHeight": 24,
            }
          }
        >
          Swap
        </Text>
      </View>
      <View
        style={
          {
            "alignItems": "center",
            "display": "flex",
            "flexDirection": "column",
          }
        }
      >
        <TouchableOpacity
          disabled={false}
          onPress={[Function]}
          style={
            [
              {
                "alignItems": "flex-start",
                "flexDirection": "row",
                "justifyContent": "flex-start",
                "paddingVertical": 16,
                "width": "100%",
              },
              {
                "alignItems": "flex-start",
                "flexDirection": "row",
                "justifyContent": "flex-start",
                "paddingTop": 16,
                "paddingVertical": 2,
                "width": "100%",
              },
              false,
            ]
          }
          testID="token-bridge-button"
        >
          <View
            style={
              {
                "alignItems": "center",
                "backgroundColor": "#4459ff",
                "borderRadius": 20,
                "height": 40,
                "justifyContent": "center",
                "marginHorizontal": 16,
                "overflow": "hidden",
                "width": 40,
              }
            }
          >
            <SvgMock
              color="#ffffff"
              fill="currentColor"
              height={24}
              name="Bridge"
              style={
                {
                  "height": 24,
                  "width": 24,
                }
              }
              width={24}
            />
          </View>
          <View>
            <Text
              accessibilityRole="text"
              style={
                {
                  "color": "#121314",
                  "fontFamily": "Geist Medium",
                  "fontSize": 18,
                  "letterSpacing": 0,
                  "lineHeight": 24,
                }
              }
            />
            <Text
              accessibilityRole="text"
              style={
                {
                  "color": "#686e7d",
                  "fontFamily": "Geist Regular",
                  "fontSize": 16,
                  "letterSpacing": 0,
                  "lineHeight": 24,
                }
              }
            />
          </View>
        </TouchableOpacity>
        <Text
          accessibilityRole="text"
          style={
            {
              "color": "#121314",
              "fontFamily": "Geist Regular",
              "fontSize": 16,
              "letterSpacing": 0,
              "lineHeight": 24,
            }
          }
        >
          Bridge
        </Text>
      </View>
      <View
        style={
          {
            "alignItems": "center",
            "display": "flex",
            "flexDirection": "column",
          }
        }
      >
        <TouchableOpacity
          disabled={false}
          onPress={[Function]}
          style={
            [
              {
                "alignItems": "flex-start",
                "flexDirection": "row",
                "justifyContent": "flex-start",
                "paddingVertical": 16,
                "width": "100%",
              },
              {
                "alignItems": "flex-start",
                "flexDirection": "row",
                "justifyContent": "flex-start",
                "paddingTop": 16,
                "paddingVertical": 2,
                "width": "100%",
              },
              false,
            ]
          }
          testID="token-send-button"
        >
          <View
            style={
              {
                "alignItems": "center",
                "backgroundColor": "#4459ff",
                "borderRadius": 20,
                "height": 40,
                "justifyContent": "center",
                "marginHorizontal": 16,
                "overflow": "hidden",
                "width": 40,
              }
            }
          >
            <SvgMock
              color="#ffffff"
              fill="currentColor"
              height={24}
              name="Arrow2UpRight"
              style={
                {
                  "height": 24,
                  "width": 24,
                }
              }
              width={24}
            />
          </View>
          <View>
            <Text
              accessibilityRole="text"
              style={
                {
                  "color": "#121314",
                  "fontFamily": "Geist Medium",
                  "fontSize": 18,
                  "letterSpacing": 0,
                  "lineHeight": 24,
                }
              }
            />
            <Text
              accessibilityRole="text"
              style={
                {
                  "color": "#686e7d",
                  "fontFamily": "Geist Regular",
                  "fontSize": 16,
                  "letterSpacing": 0,
                  "lineHeight": 24,
                }
              }
            />
          </View>
        </TouchableOpacity>
        <Text
          accessibilityRole="text"
          style={
            {
              "color": "#121314",
              "fontFamily": "Geist Regular",
              "fontSize": 16,
              "letterSpacing": 0,
              "lineHeight": 24,
            }
          }
        >
          Send
        </Text>
      </View>
      <View
        style={
          {
            "alignItems": "center",
            "display": "flex",
            "flexDirection": "column",
          }
        }
      >
        <TouchableOpacity
          disabled={false}
          onPress={[Function]}
          style={
            [
              {
                "alignItems": "flex-start",
                "flexDirection": "row",
                "justifyContent": "flex-start",
                "paddingVertical": 16,
                "width": "100%",
              },
              {
                "alignItems": "flex-start",
                "flexDirection": "row",
                "justifyContent": "flex-start",
                "paddingTop": 16,
                "paddingVertical": 2,
                "width": "100%",
              },
              false,
            ]
          }
          testID="token-receive-button"
        >
          <View
            style={
              {
                "alignItems": "center",
                "backgroundColor": "#4459ff",
                "borderRadius": 20,
                "height": 40,
                "justifyContent": "center",
                "marginHorizontal": 16,
                "overflow": "hidden",
                "width": 40,
              }
            }
          >
            <SvgMock
              color="#ffffff"
              fill="currentColor"
              height={24}
              name="QrCode"
              style={
                {
                  "height": 24,
                  "width": 24,
                }
              }
              width={24}
            />
          </View>
          <View>
            <Text
              accessibilityRole="text"
              style={
                {
                  "color": "#121314",
                  "fontFamily": "Geist Medium",
                  "fontSize": 18,
                  "letterSpacing": 0,
                  "lineHeight": 24,
                }
              }
            />
            <Text
              accessibilityRole="text"
              style={
                {
                  "color": "#686e7d",
                  "fontFamily": "Geist Regular",
                  "fontSize": 16,
                  "letterSpacing": 0,
                  "lineHeight": 24,
                }
              }
            />
          </View>
        </TouchableOpacity>
        <Text
          accessibilityRole="text"
          style={
            {
              "color": "#121314",
              "fontFamily": "Geist Regular",
              "fontSize": 16,
              "letterSpacing": 0,
              "lineHeight": 24,
            }
          }
        >
          Receive
        </Text>
      </View>
    </View>
    <View
      style={
        {
          "flex": 1,
        }
      }
    >
      <Text
        accessibilityRole="text"
        style={
          {
            "color": "#121314",
            "fontFamily": "Geist Bold",
            "fontSize": 18,
            "letterSpacing": 0,
            "lineHeight": 24,
            "paddingHorizontal": 15,
            "paddingVertical": 4,
          }
        }
      >
        Your balance
      </Text>
      <TouchableOpacity
        disabled={false}
        onLongPress={[Function]}
        onPress={[Function]}
        style={
          {
            "alignItems": "center",
            "flex": 1,
            "flexDirection": "row",
<<<<<<< HEAD
            "paddingHorizontal": 15,
            "paddingVertical": 14,
=======
            "height": 64,
            "paddingHorizontal": 16,
>>>>>>> 05d3e30f
          }
        }
        testID="asset-ETH"
      >
        <View
          onLayout={[Function]}
          style={
            {
              "alignSelf": "center",
              "position": "relative",
            }
          }
          testID="badge-wrapper-badge"
        >
          <View>
            <View
              style={
                {
                  "backgroundColor": "#ffffff",
                  "borderRadius": 20,
                  "height": 40,
                  "overflow": "hidden",
                  "width": 40,
                }
              }
            >
              <Image
                onError={[Function]}
                resizeMode="contain"
                source={
                  {
                    "uri": "",
                  }
                }
                style={
                  {
                    "flex": 1,
                    "height": undefined,
                    "width": undefined,
                  }
                }
                testID="token-avatar-image"
              />
            </View>
          </View>
          <View
            style={
              {
                "alignItems": "center",
                "aspectRatio": 1,
                "bottom": 0,
                "height": 0,
                "justifyContent": "center",
                "position": "absolute",
                "right": 0,
                "transform": [
                  {
                    "translateX": 0,
                  },
                  {
                    "translateY": 0,
                  },
                ],
              }
            }
          >
            <View
              onLayout={[Function]}
              style={
                {
                  "alignItems": "center",
                  "aspectRatio": 1,
                  "height": "50%",
                  "justifyContent": "center",
                  "maxHeight": 24,
                  "minHeight": 8,
                  "opacity": 0,
                }
              }
              testID="badgenetwork"
            >
              <View
                style={
                  {
                    "alignItems": "center",
                    "backgroundColor": "#ffffff",
                    "borderColor": "#ffffff",
                    "borderRadius": 8,
                    "borderWidth": 2,
                    "height": 32,
                    "justifyContent": "center",
                    "overflow": "hidden",
                    "shadowColor": "#0000001a",
                    "shadowOffset": {
                      "height": 2,
                      "width": 0,
                    },
                    "shadowOpacity": 1,
                    "shadowRadius": 4,
                    "transform": [
                      {
                        "scale": 1,
                      },
                    ],
                    "width": 32,
                  }
                }
              >
                <Image
                  onError={[Function]}
                  resizeMode="contain"
                  source={1}
                  style={
                    {
                      "height": 32,
                      "width": 32,
                    }
                  }
                  testID="network-avatar-image"
                />
              </View>
            </View>
          </View>
        </View>
        <View
          style={
            {
              "alignContent": "flex-start",
              "alignItems": "flex-start",
              "flex": 1,
              "flexDirection": "column",
              "paddingLeft": 16,
            }
          }
        >
          <Text
            accessibilityRole="text"
            style={
              {
<<<<<<< HEAD
                "alignSelf": "flex-start",
                "color": "#121314",
                "flex": 1,
                "fontFamily": "CentraNo1-Book",
                "fontSize": 16,
                "fontWeight": "400",
                "justifyContent": "flex-start",
=======
                "color": "#121314",
                "fontFamily": "Geist Regular",
                "fontSize": 16,
>>>>>>> 05d3e30f
                "letterSpacing": 0,
                "lineHeight": 24,
              }
            }
          >
            Ethereum
          </Text>
          <View>
            <Text
              accessibilityRole="text"
              style={
                {
                  "color": "#ca3542",
<<<<<<< HEAD
                  "fontFamily": "CentraNo1-Medium",
                  "fontSize": 14,
                  "fontWeight": "500",
=======
                  "fontFamily": "Geist Medium",
                  "fontSize": 14,
>>>>>>> 05d3e30f
                  "letterSpacing": 0,
                  "lineHeight": 22,
                }
              }
            />
          </View>
        </View>
        <View
          style={
            {
              "alignItems": "flex-end",
              "flexShrink": 0,
            }
          }
        >
          <Text
            accessibilityRole="text"
            style={
              {
                "color": "#121314",
<<<<<<< HEAD
                "fontFamily": "CentraNo1-Book",
                "fontSize": 16,
                "fontWeight": "400",
=======
                "fontFamily": "Geist Regular",
                "fontSize": 16,
>>>>>>> 05d3e30f
                "letterSpacing": 0,
                "lineHeight": 24,
              }
            }
            testID="balance-test-id"
          >
            1500
          </Text>
          <Text
            accessibilityRole="text"
            style={
              {
                "color": "#686e7d",
                "fontFamily": "CentraNo1-Book",
                "fontSize": 14,
                "fontWeight": "400",
                "letterSpacing": 0,
                "lineHeight": 22,
                "paddingHorizontal": 0,
              }
            }
            testID="secondary-balance-test-id"
          >
            0 ETH
          </Text>
        </View>
      </TouchableOpacity>
    </View>
    <View
      style={
        {
          "marginBottom": 20,
          "paddingHorizontal": 16,
        }
      }
    >
      <View
        style={
          {
            "gap": 24,
            "marginTop": 24,
          }
        }
      />
    </View>
  </View>
</View>
`;

exports[`AssetOverview should render native balances even if there are no accounts for the asset chain in the state 1`] = `
<View
  style={
    {
      "paddingTop": 20,
    }
  }
  testID="token-asset-overview"
>
  <View>
    <View
      style={
        {
          "paddingHorizontal": 16,
        }
      }
    >
      <Text
        accessibilityRole="text"
        style={
          {
            "color": "#686e7d",
            "fontFamily": "Geist Medium",
            "fontSize": 16,
            "letterSpacing": 0,
            "lineHeight": 24,
          }
        }
      >
        Ethereum
         (
        ETH
        )
      </Text>
      <Text
        accessibilityRole="text"
        style={
          {
            "color": "#121314",
            "fontFamily": "Geist Bold",
            "fontSize": 24,
            "letterSpacing": 0,
            "lineHeight": 32,
          }
        }
        testID="token-price"
      >
        <View
          style={
            {
              "paddingTop": 8,
            }
          }
        >
          <View
            onLayout={[Function]}
          >
            <View
              style={
                {
                  "position": "relative",
                }
              }
            >
              <View
                style={
                  [
                    {
                      "borderRadius": 6,
                      "height": 32,
                      "width": 100,
                    },
                    {
                      "backgroundColor": "#E1E9EE",
                      "overflow": "hidden",
                    },
                  ]
                }
              />
            </View>
          </View>
        </View>
      </Text>
      <Text
        accessibilityRole="text"
        style={
          {
            "color": "#121314",
            "fontFamily": "Geist Regular",
            "fontSize": 16,
            "letterSpacing": 0,
            "lineHeight": 24,
          }
        }
      >
        <View
          style={
            {
              "paddingTop": 2,
            }
          }
          testID="loading-price-diff"
        >
          <View
            onLayout={[Function]}
          >
            <View
              style={
                {
                  "position": "relative",
                }
              }
            >
              <View
                style={
                  [
                    {
                      "borderRadius": 6,
                      "height": 18,
                      "width": 150,
                    },
                    {
                      "backgroundColor": "#E1E9EE",
                      "overflow": "hidden",
                    },
                  ]
                }
              />
            </View>
          </View>
        </View>
      </Text>
    </View>
    <View
      style={
        {
          "paddingHorizontal": 16,
          "paddingTop": 10,
          "width": 750,
        }
      }
    >
      <View
        onLayout={[Function]}
      >
        <View
          style={
            {
              "position": "relative",
            }
          }
        >
          <View
            style={
              [
                {
                  "borderRadius": 6,
                  "height": 586.96,
                  "width": 718,
                },
                {
                  "backgroundColor": "#E1E9EE",
                  "overflow": "hidden",
                },
              ]
            }
          />
        </View>
      </View>
    </View>
    <View
      style={
        {
          "display": "flex",
          "flexDirection": "row",
          "justifyContent": "space-around",
          "paddingHorizontal": 10,
          "paddingTop": 20,
        }
      }
    >
      <TouchableOpacity
        onPress={[Function]}
        style={
          {
            "alignItems": "center",
            "backgroundColor": "#858b9a29",
            "borderRadius": 40,
            "justifyContent": "center",
            "paddingHorizontal": 8,
            "paddingLeft": 10,
            "paddingVertical": 2,
          }
        }
      >
        <Text
          accessibilityRole="text"
          style={
            {
              "color": "#121314",
              "fontFamily": "Geist Regular",
              "fontSize": 14,
              "letterSpacing": 3,
              "lineHeight": 22,
              "textAlign": "center",
            }
          }
        >
          1D
        </Text>
      </TouchableOpacity>
      <TouchableOpacity
        onPress={[Function]}
        style={
          {
            "alignItems": "center",
            "backgroundColor": "#ffffff",
            "borderRadius": 40,
            "justifyContent": "center",
            "paddingHorizontal": 8,
            "paddingLeft": 10,
            "paddingVertical": 2,
          }
        }
      >
        <Text
          accessibilityRole="text"
          style={
            {
              "color": "#686e7d",
              "fontFamily": "Geist Regular",
              "fontSize": 14,
              "letterSpacing": 3,
              "lineHeight": 22,
              "textAlign": "center",
            }
          }
        >
          1W
        </Text>
      </TouchableOpacity>
      <TouchableOpacity
        onPress={[Function]}
        style={
          {
            "alignItems": "center",
            "backgroundColor": "#ffffff",
            "borderRadius": 40,
            "justifyContent": "center",
            "paddingHorizontal": 8,
            "paddingLeft": 10,
            "paddingVertical": 2,
          }
        }
      >
        <Text
          accessibilityRole="text"
          style={
            {
              "color": "#686e7d",
              "fontFamily": "Geist Regular",
              "fontSize": 14,
              "letterSpacing": 3,
              "lineHeight": 22,
              "textAlign": "center",
            }
          }
        >
          1M
        </Text>
      </TouchableOpacity>
      <TouchableOpacity
        onPress={[Function]}
        style={
          {
            "alignItems": "center",
            "backgroundColor": "#ffffff",
            "borderRadius": 40,
            "justifyContent": "center",
            "paddingHorizontal": 8,
            "paddingLeft": 10,
            "paddingVertical": 2,
          }
        }
      >
        <Text
          accessibilityRole="text"
          style={
            {
              "color": "#686e7d",
              "fontFamily": "Geist Regular",
              "fontSize": 14,
              "letterSpacing": 3,
              "lineHeight": 22,
              "textAlign": "center",
            }
          }
        >
          3M
        </Text>
      </TouchableOpacity>
      <TouchableOpacity
        onPress={[Function]}
        style={
          {
            "alignItems": "center",
            "backgroundColor": "#ffffff",
            "borderRadius": 40,
            "justifyContent": "center",
            "paddingHorizontal": 8,
            "paddingLeft": 10,
            "paddingVertical": 2,
          }
        }
      >
        <Text
          accessibilityRole="text"
          style={
            {
              "color": "#686e7d",
              "fontFamily": "Geist Regular",
              "fontSize": 14,
              "letterSpacing": 3,
              "lineHeight": 22,
              "textAlign": "center",
            }
          }
        >
          1Y
        </Text>
      </TouchableOpacity>
      <TouchableOpacity
        onPress={[Function]}
        style={
          {
            "alignItems": "center",
            "backgroundColor": "#ffffff",
            "borderRadius": 40,
            "justifyContent": "center",
            "paddingHorizontal": 8,
            "paddingLeft": 10,
            "paddingVertical": 2,
          }
        }
      >
        <Text
          accessibilityRole="text"
          style={
            {
              "color": "#686e7d",
              "fontFamily": "Geist Regular",
              "fontSize": 14,
              "letterSpacing": 3,
              "lineHeight": 22,
              "textAlign": "center",
            }
          }
        >
          3Y
        </Text>
      </TouchableOpacity>
    </View>
    <View
      style={
        {
          "display": "flex",
          "flexDirection": "row",
          "justifyContent": "space-evenly",
          "padding": 16,
        }
      }
    >
      <View
        style={
          {
            "alignItems": "center",
            "display": "flex",
            "flexDirection": "column",
          }
        }
      >
        <TouchableOpacity
          disabled={false}
          onPress={[Function]}
          style={
            [
              {
                "alignItems": "flex-start",
                "flexDirection": "row",
                "justifyContent": "flex-start",
                "paddingVertical": 16,
                "width": "100%",
              },
              {
                "alignItems": "flex-start",
                "flexDirection": "row",
                "justifyContent": "flex-start",
                "paddingTop": 16,
                "paddingVertical": 2,
                "width": "100%",
              },
              false,
            ]
          }
          testID="token-buy-button"
        >
          <View
            style={
              {
                "alignItems": "center",
                "backgroundColor": "#4459ff",
                "borderRadius": 20,
                "height": 40,
                "justifyContent": "center",
                "marginHorizontal": 16,
                "overflow": "hidden",
                "width": 40,
              }
            }
          >
            <SvgMock
              color="#ffffff"
              fill="currentColor"
              height={24}
              name="Add"
              style={
                {
                  "height": 24,
                  "width": 24,
                }
              }
              width={24}
            />
          </View>
          <View>
            <Text
              accessibilityRole="text"
              style={
                {
                  "color": "#121314",
                  "fontFamily": "Geist Medium",
                  "fontSize": 18,
                  "letterSpacing": 0,
                  "lineHeight": 24,
                }
              }
            />
            <Text
              accessibilityRole="text"
              style={
                {
                  "color": "#686e7d",
                  "fontFamily": "Geist Regular",
                  "fontSize": 16,
                  "letterSpacing": 0,
                  "lineHeight": 24,
                }
              }
            />
          </View>
        </TouchableOpacity>
        <Text
          accessibilityRole="text"
          style={
            {
              "color": "#121314",
              "fontFamily": "Geist Regular",
              "fontSize": 16,
              "letterSpacing": 0,
              "lineHeight": 24,
            }
          }
        >
          Buy
        </Text>
      </View>
      <View
        style={
          {
            "alignItems": "center",
            "display": "flex",
            "flexDirection": "column",
          }
        }
      >
        <TouchableOpacity
          disabled={false}
          onPress={[Function]}
          style={
            [
              {
                "alignItems": "flex-start",
                "flexDirection": "row",
                "justifyContent": "flex-start",
                "paddingVertical": 16,
                "width": "100%",
              },
              {
                "alignItems": "flex-start",
                "flexDirection": "row",
                "justifyContent": "flex-start",
                "paddingTop": 16,
                "paddingVertical": 2,
                "width": "100%",
              },
              false,
            ]
          }
          testID="token-swap-button"
        >
          <View
            style={
              {
                "alignItems": "center",
                "backgroundColor": "#4459ff",
                "borderRadius": 20,
                "height": 40,
                "justifyContent": "center",
                "marginHorizontal": 16,
                "overflow": "hidden",
                "width": 40,
              }
            }
          >
            <SvgMock
              color="#ffffff"
              fill="currentColor"
              height={24}
              name="SwapHorizontal"
              style={
                {
                  "height": 24,
                  "width": 24,
                }
              }
              width={24}
            />
          </View>
          <View>
            <Text
              accessibilityRole="text"
              style={
                {
                  "color": "#121314",
                  "fontFamily": "Geist Medium",
                  "fontSize": 18,
                  "letterSpacing": 0,
                  "lineHeight": 24,
                }
              }
            />
            <Text
              accessibilityRole="text"
              style={
                {
                  "color": "#686e7d",
                  "fontFamily": "Geist Regular",
                  "fontSize": 16,
                  "letterSpacing": 0,
                  "lineHeight": 24,
                }
              }
            />
          </View>
        </TouchableOpacity>
        <Text
          accessibilityRole="text"
          style={
            {
              "color": "#121314",
              "fontFamily": "Geist Regular",
              "fontSize": 16,
              "letterSpacing": 0,
              "lineHeight": 24,
            }
          }
        >
          Swap
        </Text>
      </View>
      <View
        style={
          {
            "alignItems": "center",
            "display": "flex",
            "flexDirection": "column",
          }
        }
      >
        <TouchableOpacity
          disabled={false}
          onPress={[Function]}
          style={
            [
              {
                "alignItems": "flex-start",
                "flexDirection": "row",
                "justifyContent": "flex-start",
                "paddingVertical": 16,
                "width": "100%",
              },
              {
                "alignItems": "flex-start",
                "flexDirection": "row",
                "justifyContent": "flex-start",
                "paddingTop": 16,
                "paddingVertical": 2,
                "width": "100%",
              },
              false,
            ]
          }
          testID="token-bridge-button"
        >
          <View
            style={
              {
                "alignItems": "center",
                "backgroundColor": "#4459ff",
                "borderRadius": 20,
                "height": 40,
                "justifyContent": "center",
                "marginHorizontal": 16,
                "overflow": "hidden",
                "width": 40,
              }
            }
          >
            <SvgMock
              color="#ffffff"
              fill="currentColor"
              height={24}
              name="Bridge"
              style={
                {
                  "height": 24,
                  "width": 24,
                }
              }
              width={24}
            />
          </View>
          <View>
            <Text
              accessibilityRole="text"
              style={
                {
                  "color": "#121314",
                  "fontFamily": "Geist Medium",
                  "fontSize": 18,
                  "letterSpacing": 0,
                  "lineHeight": 24,
                }
              }
            />
            <Text
              accessibilityRole="text"
              style={
                {
                  "color": "#686e7d",
                  "fontFamily": "Geist Regular",
                  "fontSize": 16,
                  "letterSpacing": 0,
                  "lineHeight": 24,
                }
              }
            />
          </View>
        </TouchableOpacity>
        <Text
          accessibilityRole="text"
          style={
            {
              "color": "#121314",
              "fontFamily": "Geist Regular",
              "fontSize": 16,
              "letterSpacing": 0,
              "lineHeight": 24,
            }
          }
        >
          Bridge
        </Text>
      </View>
      <View
        style={
          {
            "alignItems": "center",
            "display": "flex",
            "flexDirection": "column",
          }
        }
      >
        <TouchableOpacity
          disabled={false}
          onPress={[Function]}
          style={
            [
              {
                "alignItems": "flex-start",
                "flexDirection": "row",
                "justifyContent": "flex-start",
                "paddingVertical": 16,
                "width": "100%",
              },
              {
                "alignItems": "flex-start",
                "flexDirection": "row",
                "justifyContent": "flex-start",
                "paddingTop": 16,
                "paddingVertical": 2,
                "width": "100%",
              },
              false,
            ]
          }
          testID="token-send-button"
        >
          <View
            style={
              {
                "alignItems": "center",
                "backgroundColor": "#4459ff",
                "borderRadius": 20,
                "height": 40,
                "justifyContent": "center",
                "marginHorizontal": 16,
                "overflow": "hidden",
                "width": 40,
              }
            }
          >
            <SvgMock
              color="#ffffff"
              fill="currentColor"
              height={24}
              name="Arrow2UpRight"
              style={
                {
                  "height": 24,
                  "width": 24,
                }
              }
              width={24}
            />
          </View>
          <View>
            <Text
              accessibilityRole="text"
              style={
                {
                  "color": "#121314",
                  "fontFamily": "Geist Medium",
                  "fontSize": 18,
                  "letterSpacing": 0,
                  "lineHeight": 24,
                }
              }
            />
            <Text
              accessibilityRole="text"
              style={
                {
                  "color": "#686e7d",
                  "fontFamily": "Geist Regular",
                  "fontSize": 16,
                  "letterSpacing": 0,
                  "lineHeight": 24,
                }
              }
            />
          </View>
        </TouchableOpacity>
        <Text
          accessibilityRole="text"
          style={
            {
              "color": "#121314",
              "fontFamily": "Geist Regular",
              "fontSize": 16,
              "letterSpacing": 0,
              "lineHeight": 24,
            }
          }
        >
          Send
        </Text>
      </View>
      <View
        style={
          {
            "alignItems": "center",
            "display": "flex",
            "flexDirection": "column",
          }
        }
      >
        <TouchableOpacity
          disabled={false}
          onPress={[Function]}
          style={
            [
              {
                "alignItems": "flex-start",
                "flexDirection": "row",
                "justifyContent": "flex-start",
                "paddingVertical": 16,
                "width": "100%",
              },
              {
                "alignItems": "flex-start",
                "flexDirection": "row",
                "justifyContent": "flex-start",
                "paddingTop": 16,
                "paddingVertical": 2,
                "width": "100%",
              },
              false,
            ]
          }
          testID="token-receive-button"
        >
          <View
            style={
              {
                "alignItems": "center",
                "backgroundColor": "#4459ff",
                "borderRadius": 20,
                "height": 40,
                "justifyContent": "center",
                "marginHorizontal": 16,
                "overflow": "hidden",
                "width": 40,
              }
            }
          >
            <SvgMock
              color="#ffffff"
              fill="currentColor"
              height={24}
              name="QrCode"
              style={
                {
                  "height": 24,
                  "width": 24,
                }
              }
              width={24}
            />
          </View>
          <View>
            <Text
              accessibilityRole="text"
              style={
                {
                  "color": "#121314",
                  "fontFamily": "Geist Medium",
                  "fontSize": 18,
                  "letterSpacing": 0,
                  "lineHeight": 24,
                }
              }
            />
            <Text
              accessibilityRole="text"
              style={
                {
                  "color": "#686e7d",
                  "fontFamily": "Geist Regular",
                  "fontSize": 16,
                  "letterSpacing": 0,
                  "lineHeight": 24,
                }
              }
            />
          </View>
        </TouchableOpacity>
        <Text
          accessibilityRole="text"
          style={
            {
              "color": "#121314",
              "fontFamily": "Geist Regular",
              "fontSize": 16,
              "letterSpacing": 0,
              "lineHeight": 24,
            }
          }
        >
          Receive
        </Text>
      </View>
    </View>
    <View
      style={
        {
          "flex": 1,
        }
      }
    >
      <Text
        accessibilityRole="text"
        style={
          {
            "color": "#121314",
            "fontFamily": "Geist Bold",
            "fontSize": 18,
            "letterSpacing": 0,
            "lineHeight": 24,
            "paddingHorizontal": 15,
            "paddingVertical": 4,
          }
        }
      >
        Your balance
      </Text>
      <TouchableOpacity
        disabled={true}
        onLongPress={[Function]}
        onPress={[Function]}
        style={
          {
            "alignItems": "center",
            "flex": 1,
            "flexDirection": "row",
<<<<<<< HEAD
            "paddingHorizontal": 15,
            "paddingVertical": 14,
=======
            "height": 64,
            "paddingHorizontal": 16,
>>>>>>> 05d3e30f
          }
        }
        testID="asset-ETH"
      >
        <View
          onLayout={[Function]}
          style={
            {
              "alignSelf": "center",
              "position": "relative",
            }
          }
          testID="badge-wrapper-badge"
        >
          <View>
            <View
              useNativeDriver={true}
            >
              <Image
                fadeIn={true}
                onError={[Function]}
                onLoadEnd={[Function]}
                source={
                  {
                    "uri": "",
                  }
                }
                style={
                  [
                    {
                      "borderRadius": 12,
                      "height": 24,
                      "width": 24,
                    },
                    undefined,
                    false,
                    false,
                    {
                      "borderRadius": 20,
                      "height": 40,
                      "overflow": "hidden",
                      "width": 40,
                    },
                  ]
                }
                testID="Ethereum"
              />
              <View
                collapsable={false}
                style={
                  {
                    "bottom": 0,
                    "left": 0,
                    "opacity": 1,
                    "position": "absolute",
                    "right": 0,
                    "top": 0,
                  }
                }
              >
                <View
                  style={
                    [
                      {
                        "borderRadius": 20,
                        "height": 40,
                        "overflow": "hidden",
                        "width": 40,
                      },
                      {
                        "backgroundColor": "#eee",
                      },
                      undefined,
                    ]
                  }
                />
              </View>
            </View>
          </View>
          <View
            style={
              {
                "alignItems": "center",
                "aspectRatio": 1,
                "bottom": 0,
                "height": 0,
                "justifyContent": "center",
                "position": "absolute",
                "right": 0,
                "transform": [
                  {
                    "translateX": 0,
                  },
                  {
                    "translateY": 0,
                  },
                ],
              }
            }
          >
            <View
              onLayout={[Function]}
              style={
                {
                  "alignItems": "center",
                  "aspectRatio": 1,
                  "height": "50%",
                  "justifyContent": "center",
                  "maxHeight": 24,
                  "minHeight": 8,
                  "opacity": 0,
                }
              }
              testID="badgenetwork"
            >
              <View
                style={
                  {
                    "alignItems": "center",
                    "backgroundColor": "#f3f5f9",
                    "borderColor": "#ffffff",
                    "borderRadius": 16,
                    "borderWidth": 2,
                    "height": 32,
                    "justifyContent": "center",
                    "overflow": "hidden",
                    "shadowColor": "#0000001a",
                    "shadowOffset": {
                      "height": 2,
                      "width": 0,
                    },
                    "shadowOpacity": 1,
                    "shadowRadius": 4,
                    "transform": [
                      {
                        "scale": 1,
                      },
                    ],
                    "width": 32,
                  }
                }
              >
                <Text
                  accessibilityRole="text"
                  style={
                    {
                      "color": "#121314",
                      "fontFamily": "Geist Regular",
                      "fontSize": 16,
                      "letterSpacing": 0,
                      "lineHeight": 24,
                    }
                  }
                >
                  ?
                </Text>
              </View>
            </View>
          </View>
        </View>
        <View
          style={
            {
              "alignContent": "flex-start",
              "alignItems": "flex-start",
              "flex": 1,
              "flexDirection": "column",
              "paddingLeft": 16,
            }
          }
        >
          <Text
            accessibilityRole="text"
            style={
              {
<<<<<<< HEAD
                "alignSelf": "flex-start",
                "color": "#121314",
                "flex": 1,
                "fontFamily": "CentraNo1-Book",
                "fontSize": 16,
                "fontWeight": "400",
                "justifyContent": "flex-start",
=======
                "color": "#121314",
                "fontFamily": "Geist Regular",
                "fontSize": 16,
>>>>>>> 05d3e30f
                "letterSpacing": 0,
                "lineHeight": 24,
              }
            }
          >
            Ethereum
          </Text>
          <View>
            <Text
              accessibilityRole="text"
              style={
                {
                  "color": "#ca3542",
<<<<<<< HEAD
                  "fontFamily": "CentraNo1-Medium",
                  "fontSize": 14,
                  "fontWeight": "500",
=======
                  "fontFamily": "Geist Medium",
                  "fontSize": 14,
>>>>>>> 05d3e30f
                  "letterSpacing": 0,
                  "lineHeight": 22,
                }
              }
            />
          </View>
        </View>
        <View
          style={
            {
              "alignItems": "flex-end",
              "flexShrink": 0,
            }
          }
        >
          <Text
            accessibilityRole="text"
            style={
              {
                "color": "#121314",
<<<<<<< HEAD
                "fontFamily": "CentraNo1-Book",
                "fontSize": 16,
                "fontWeight": "400",
=======
                "fontFamily": "Geist Regular",
                "fontSize": 16,
>>>>>>> 05d3e30f
                "letterSpacing": 0,
                "lineHeight": 24,
              }
            }
            testID="balance-test-id"
          >
            1500
          </Text>
          <Text
            accessibilityRole="text"
            style={
              {
                "color": "#686e7d",
                "fontFamily": "CentraNo1-Book",
                "fontSize": 14,
                "fontWeight": "400",
                "letterSpacing": 0,
                "lineHeight": 22,
                "paddingHorizontal": 0,
              }
            }
            testID="secondary-balance-test-id"
          >
            0 ETH
          </Text>
        </View>
      </TouchableOpacity>
    </View>
    <View
      style={
        {
          "marginBottom": 20,
          "paddingHorizontal": 16,
        }
      }
    >
      <View
        style={
          {
            "gap": 24,
            "marginTop": 24,
          }
        }
      />
    </View>
  </View>
</View>
`;

exports[`AssetOverview should render native balances when non evm network is selected 1`] = `
<View
  style={
    {
      "paddingTop": 20,
    }
  }
  testID="token-asset-overview"
>
  <View>
    <View
      style={
        {
          "paddingHorizontal": 16,
        }
      }
    >
      <Text
        accessibilityRole="text"
        style={
          {
            "color": "#686e7d",
            "fontFamily": "Geist Medium",
            "fontSize": 16,
            "letterSpacing": 0,
            "lineHeight": 24,
          }
        }
      >
        Ethereum
         (
        ETH
        )
      </Text>
      <Text
        accessibilityRole="text"
        style={
          {
            "color": "#121314",
            "fontFamily": "Geist Bold",
            "fontSize": 24,
            "letterSpacing": 0,
            "lineHeight": 32,
          }
        }
        testID="token-price"
      >
        $151.23
      </Text>
      <Text
        accessibilityRole="text"
        style={
          {
            "color": "#121314",
            "fontFamily": "Geist Regular",
            "fontSize": 16,
            "letterSpacing": 0,
            "lineHeight": 24,
          }
        }
      >
        <Text
          accessibilityRole="text"
          style={
            {
              "color": "#1c7e33",
              "fontFamily": "Geist Medium",
              "fontSize": 16,
              "letterSpacing": 0,
              "lineHeight": 24,
            }
          }
        >
          <Text
            allowFontScaling={false}
            selectable={false}
            style={
              [
                {
                  "color": undefined,
                  "fontSize": 16,
                },
                {
                  "marginTop": 10,
                },
                {
                  "fontFamily": "Feather",
                  "fontStyle": "normal",
                  "fontWeight": "normal",
                },
                {},
              ]
            }
          >
            
          </Text>
           
          $151.23
           (
          +
          Infinity
          %)
           
          <Text
            accessibilityRole="text"
            style={
              {
                "color": "#686e7d",
                "fontFamily": "Geist Medium",
                "fontSize": 16,
                "letterSpacing": 0,
                "lineHeight": 24,
              }
            }
            testID="price-label"
          >
            Today
          </Text>
        </Text>
      </Text>
    </View>
    <View
      style={
        {
          "height": 576.96,
          "marginVertical": 10,
          "paddingLeft": 0,
          "paddingRight": 0,
          "paddingTop": 0,
          "width": 750,
        }
      }
    >
      <View
        onMoveShouldSetResponder={[Function]}
        onMoveShouldSetResponderCapture={[Function]}
        onResponderEnd={[Function]}
        onResponderGrant={[Function]}
        onResponderMove={[Function]}
        onResponderReject={[Function]}
        onResponderRelease={[Function]}
        onResponderStart={[Function]}
        onResponderTerminate={[Function]}
        onResponderTerminationRequest={[Function]}
        onStartShouldSetResponder={[Function]}
        onStartShouldSetResponderCapture={[Function]}
        style={
          {
            "flex": 1,
          }
        }
      >
        <View
          style={
            {
              "flex": 1,
            }
          }
        >
          <View
            onLayout={[Function]}
            style={
              {
                "flex": 1,
              }
            }
          />
        </View>
      </View>
    </View>
    <View
      style={
        {
          "display": "flex",
          "flexDirection": "row",
          "justifyContent": "space-around",
          "paddingHorizontal": 10,
          "paddingTop": 20,
        }
      }
    >
      <TouchableOpacity
        onPress={[Function]}
        style={
          {
            "alignItems": "center",
            "backgroundColor": "#858b9a29",
            "borderRadius": 40,
            "justifyContent": "center",
            "paddingHorizontal": 8,
            "paddingLeft": 10,
            "paddingVertical": 2,
          }
        }
      >
        <Text
          accessibilityRole="text"
          style={
            {
              "color": "#121314",
              "fontFamily": "Geist Regular",
              "fontSize": 14,
              "letterSpacing": 3,
              "lineHeight": 22,
              "textAlign": "center",
            }
          }
        >
          1D
        </Text>
      </TouchableOpacity>
      <TouchableOpacity
        onPress={[Function]}
        style={
          {
            "alignItems": "center",
            "backgroundColor": "#ffffff",
            "borderRadius": 40,
            "justifyContent": "center",
            "paddingHorizontal": 8,
            "paddingLeft": 10,
            "paddingVertical": 2,
          }
        }
      >
        <Text
          accessibilityRole="text"
          style={
            {
              "color": "#686e7d",
              "fontFamily": "Geist Regular",
              "fontSize": 14,
              "letterSpacing": 3,
              "lineHeight": 22,
              "textAlign": "center",
            }
          }
        >
          1W
        </Text>
      </TouchableOpacity>
      <TouchableOpacity
        onPress={[Function]}
        style={
          {
            "alignItems": "center",
            "backgroundColor": "#ffffff",
            "borderRadius": 40,
            "justifyContent": "center",
            "paddingHorizontal": 8,
            "paddingLeft": 10,
            "paddingVertical": 2,
          }
        }
      >
        <Text
          accessibilityRole="text"
          style={
            {
              "color": "#686e7d",
              "fontFamily": "Geist Regular",
              "fontSize": 14,
              "letterSpacing": 3,
              "lineHeight": 22,
              "textAlign": "center",
            }
          }
        >
          1M
        </Text>
      </TouchableOpacity>
      <TouchableOpacity
        onPress={[Function]}
        style={
          {
            "alignItems": "center",
            "backgroundColor": "#ffffff",
            "borderRadius": 40,
            "justifyContent": "center",
            "paddingHorizontal": 8,
            "paddingLeft": 10,
            "paddingVertical": 2,
          }
        }
      >
        <Text
          accessibilityRole="text"
          style={
            {
              "color": "#686e7d",
              "fontFamily": "Geist Regular",
              "fontSize": 14,
              "letterSpacing": 3,
              "lineHeight": 22,
              "textAlign": "center",
            }
          }
        >
          3M
        </Text>
      </TouchableOpacity>
      <TouchableOpacity
        onPress={[Function]}
        style={
          {
            "alignItems": "center",
            "backgroundColor": "#ffffff",
            "borderRadius": 40,
            "justifyContent": "center",
            "paddingHorizontal": 8,
            "paddingLeft": 10,
            "paddingVertical": 2,
          }
        }
      >
        <Text
          accessibilityRole="text"
          style={
            {
              "color": "#686e7d",
              "fontFamily": "Geist Regular",
              "fontSize": 14,
              "letterSpacing": 3,
              "lineHeight": 22,
              "textAlign": "center",
            }
          }
        >
          1Y
        </Text>
      </TouchableOpacity>
    </View>
    <View
      style={
        {
          "display": "flex",
          "flexDirection": "row",
          "justifyContent": "space-evenly",
          "padding": 16,
        }
      }
    >
      <View
        style={
          {
            "alignItems": "center",
            "display": "flex",
            "flexDirection": "column",
          }
        }
      >
        <TouchableOpacity
          disabled={false}
          onPress={[Function]}
          style={
            [
              {
                "alignItems": "flex-start",
                "flexDirection": "row",
                "justifyContent": "flex-start",
                "paddingVertical": 16,
                "width": "100%",
              },
              {
                "alignItems": "flex-start",
                "flexDirection": "row",
                "justifyContent": "flex-start",
                "paddingTop": 16,
                "paddingVertical": 2,
                "width": "100%",
              },
              false,
            ]
          }
          testID="token-buy-button"
        >
          <View
            style={
              {
                "alignItems": "center",
                "backgroundColor": "#4459ff",
                "borderRadius": 20,
                "height": 40,
                "justifyContent": "center",
                "marginHorizontal": 16,
                "overflow": "hidden",
                "width": 40,
              }
            }
          >
            <SvgMock
              color="#ffffff"
              fill="currentColor"
              height={24}
              name="Add"
              style={
                {
                  "height": 24,
                  "width": 24,
                }
              }
              width={24}
            />
          </View>
          <View>
            <Text
              accessibilityRole="text"
              style={
                {
                  "color": "#121314",
                  "fontFamily": "Geist Medium",
                  "fontSize": 18,
                  "letterSpacing": 0,
                  "lineHeight": 24,
                }
              }
            />
            <Text
              accessibilityRole="text"
              style={
                {
                  "color": "#686e7d",
                  "fontFamily": "Geist Regular",
                  "fontSize": 16,
                  "letterSpacing": 0,
                  "lineHeight": 24,
                }
              }
            />
          </View>
        </TouchableOpacity>
        <Text
          accessibilityRole="text"
          style={
            {
              "color": "#121314",
              "fontFamily": "Geist Regular",
              "fontSize": 16,
              "letterSpacing": 0,
              "lineHeight": 24,
            }
          }
        >
          Buy
        </Text>
      </View>
      <View
        style={
          {
            "alignItems": "center",
            "display": "flex",
            "flexDirection": "column",
          }
        }
      >
        <TouchableOpacity
          disabled={false}
          onPress={[Function]}
          style={
            [
              {
                "alignItems": "flex-start",
                "flexDirection": "row",
                "justifyContent": "flex-start",
                "paddingVertical": 16,
                "width": "100%",
              },
              {
                "alignItems": "flex-start",
                "flexDirection": "row",
                "justifyContent": "flex-start",
                "paddingTop": 16,
                "paddingVertical": 2,
                "width": "100%",
              },
              false,
            ]
          }
          testID="token-swap-button"
        >
          <View
            style={
              {
                "alignItems": "center",
                "backgroundColor": "#4459ff",
                "borderRadius": 20,
                "height": 40,
                "justifyContent": "center",
                "marginHorizontal": 16,
                "overflow": "hidden",
                "width": 40,
              }
            }
          >
            <SvgMock
              color="#ffffff"
              fill="currentColor"
              height={24}
              name="SwapHorizontal"
              style={
                {
                  "height": 24,
                  "width": 24,
                }
              }
              width={24}
            />
          </View>
          <View>
            <Text
              accessibilityRole="text"
              style={
                {
                  "color": "#121314",
                  "fontFamily": "Geist Medium",
                  "fontSize": 18,
                  "letterSpacing": 0,
                  "lineHeight": 24,
                }
              }
            />
            <Text
              accessibilityRole="text"
              style={
                {
                  "color": "#686e7d",
                  "fontFamily": "Geist Regular",
                  "fontSize": 16,
                  "letterSpacing": 0,
                  "lineHeight": 24,
                }
              }
            />
          </View>
        </TouchableOpacity>
        <Text
          accessibilityRole="text"
          style={
            {
              "color": "#121314",
              "fontFamily": "Geist Regular",
              "fontSize": 16,
              "letterSpacing": 0,
              "lineHeight": 24,
            }
          }
        >
          Swap
        </Text>
      </View>
      <View
        style={
          {
            "alignItems": "center",
            "display": "flex",
            "flexDirection": "column",
          }
        }
      >
        <TouchableOpacity
          disabled={false}
          onPress={[Function]}
          style={
            [
              {
                "alignItems": "flex-start",
                "flexDirection": "row",
                "justifyContent": "flex-start",
                "paddingVertical": 16,
                "width": "100%",
              },
              {
                "alignItems": "flex-start",
                "flexDirection": "row",
                "justifyContent": "flex-start",
                "paddingTop": 16,
                "paddingVertical": 2,
                "width": "100%",
              },
              false,
            ]
          }
          testID="token-bridge-button"
        >
          <View
            style={
              {
                "alignItems": "center",
                "backgroundColor": "#4459ff",
                "borderRadius": 20,
                "height": 40,
                "justifyContent": "center",
                "marginHorizontal": 16,
                "overflow": "hidden",
                "width": 40,
              }
            }
          >
            <SvgMock
              color="#ffffff"
              fill="currentColor"
              height={24}
              name="Bridge"
              style={
                {
                  "height": 24,
                  "width": 24,
                }
              }
              width={24}
            />
          </View>
          <View>
            <Text
              accessibilityRole="text"
              style={
                {
                  "color": "#121314",
                  "fontFamily": "Geist Medium",
                  "fontSize": 18,
                  "letterSpacing": 0,
                  "lineHeight": 24,
                }
              }
            />
            <Text
              accessibilityRole="text"
              style={
                {
                  "color": "#686e7d",
                  "fontFamily": "Geist Regular",
                  "fontSize": 16,
                  "letterSpacing": 0,
                  "lineHeight": 24,
                }
              }
            />
          </View>
        </TouchableOpacity>
        <Text
          accessibilityRole="text"
          style={
            {
              "color": "#121314",
              "fontFamily": "Geist Regular",
              "fontSize": 16,
              "letterSpacing": 0,
              "lineHeight": 24,
            }
          }
        >
          Bridge
        </Text>
      </View>
      <View
        style={
          {
            "alignItems": "center",
            "display": "flex",
            "flexDirection": "column",
          }
        }
      >
        <TouchableOpacity
          disabled={false}
          onPress={[Function]}
          style={
            [
              {
                "alignItems": "flex-start",
                "flexDirection": "row",
                "justifyContent": "flex-start",
                "paddingVertical": 16,
                "width": "100%",
              },
              {
                "alignItems": "flex-start",
                "flexDirection": "row",
                "justifyContent": "flex-start",
                "paddingTop": 16,
                "paddingVertical": 2,
                "width": "100%",
              },
              false,
            ]
          }
          testID="token-send-button"
        >
          <View
            style={
              {
                "alignItems": "center",
                "backgroundColor": "#4459ff",
                "borderRadius": 20,
                "height": 40,
                "justifyContent": "center",
                "marginHorizontal": 16,
                "overflow": "hidden",
                "width": 40,
              }
            }
          >
            <SvgMock
              color="#ffffff"
              fill="currentColor"
              height={24}
              name="Arrow2UpRight"
              style={
                {
                  "height": 24,
                  "width": 24,
                }
              }
              width={24}
            />
          </View>
          <View>
            <Text
              accessibilityRole="text"
              style={
                {
                  "color": "#121314",
<<<<<<< HEAD
                  "fontFamily": "CentraNo1-Medium",
                  "fontSize": 18,
                  "fontWeight": "500",
=======
                  "fontFamily": "Geist Medium",
                  "fontSize": 18,
>>>>>>> 05d3e30f
                  "letterSpacing": 0,
                  "lineHeight": 24,
                }
              }
            />
            <Text
              accessibilityRole="text"
              style={
                {
                  "color": "#686e7d",
<<<<<<< HEAD
                  "fontFamily": "CentraNo1-Book",
                  "fontSize": 16,
                  "fontWeight": "400",
=======
                  "fontFamily": "Geist Regular",
                  "fontSize": 16,
>>>>>>> 05d3e30f
                  "letterSpacing": 0,
                  "lineHeight": 24,
                }
              }
            />
          </View>
        </TouchableOpacity>
        <Text
          accessibilityRole="text"
          style={
            {
              "color": "#121314",
<<<<<<< HEAD
              "fontFamily": "CentraNo1-Book",
              "fontSize": 16,
              "fontWeight": "400",
=======
              "fontFamily": "Geist Regular",
              "fontSize": 16,
>>>>>>> 05d3e30f
              "letterSpacing": 0,
              "lineHeight": 24,
            }
          }
        >
          Send
        </Text>
      </View>
      <View
        style={
          {
            "alignItems": "center",
            "display": "flex",
            "flexDirection": "column",
          }
        }
      >
        <TouchableOpacity
          disabled={false}
          onPress={[Function]}
          style={
            [
              {
                "alignItems": "flex-start",
                "flexDirection": "row",
                "justifyContent": "flex-start",
                "paddingVertical": 16,
                "width": "100%",
              },
              {
                "alignItems": "flex-start",
                "flexDirection": "row",
                "justifyContent": "flex-start",
                "paddingTop": 16,
                "paddingVertical": 2,
                "width": "100%",
              },
              false,
            ]
          }
          testID="token-receive-button"
        >
          <View
            style={
              {
                "alignItems": "center",
                "backgroundColor": "#4459ff",
                "borderRadius": 20,
                "height": 40,
                "justifyContent": "center",
                "marginHorizontal": 16,
                "overflow": "hidden",
                "width": 40,
              }
            }
          >
            <SvgMock
              color="#ffffff"
              fill="currentColor"
              height={24}
              name="QrCode"
              style={
                {
                  "height": 24,
                  "width": 24,
                }
              }
              width={24}
            />
          </View>
          <View>
            <Text
              accessibilityRole="text"
              style={
                {
                  "color": "#121314",
                  "fontFamily": "Geist Medium",
                  "fontSize": 18,
                  "letterSpacing": 0,
                  "lineHeight": 24,
                }
              }
            />
            <Text
              accessibilityRole="text"
              style={
                {
                  "color": "#686e7d",
                  "fontFamily": "Geist Regular",
                  "fontSize": 16,
                  "letterSpacing": 0,
                  "lineHeight": 24,
                }
              }
            />
          </View>
        </TouchableOpacity>
        <Text
          accessibilityRole="text"
          style={
            {
              "color": "#121314",
              "fontFamily": "Geist Regular",
              "fontSize": 16,
              "letterSpacing": 0,
              "lineHeight": 24,
            }
          }
        >
          Receive
        </Text>
      </View>
    </View>
    <View
      style={
        {
          "flex": 1,
        }
      }
    >
      <Text
        accessibilityRole="text"
        style={
          {
            "color": "#121314",
            "fontFamily": "Geist Bold",
            "fontSize": 18,
            "letterSpacing": 0,
            "lineHeight": 24,
            "paddingHorizontal": 15,
            "paddingVertical": 4,
          }
        }
      >
        Your balance
      </Text>
      <TouchableOpacity
        disabled={true}
        onLongPress={[Function]}
        onPress={[Function]}
        style={
          {
            "alignItems": "center",
            "flex": 1,
            "flexDirection": "row",
<<<<<<< HEAD
            "paddingHorizontal": 15,
            "paddingVertical": 14,
=======
            "height": 64,
            "paddingHorizontal": 16,
>>>>>>> 05d3e30f
          }
        }
        testID="asset-ETH"
      >
        <View
          onLayout={[Function]}
          style={
            {
              "alignSelf": "center",
              "position": "relative",
            }
          }
          testID="badge-wrapper-badge"
        >
          <View>
            <View
              useNativeDriver={true}
            >
              <Image
                fadeIn={true}
                onError={[Function]}
                onLoadEnd={[Function]}
                source={
                  {
                    "uri": "",
                  }
                }
                style={
                  [
                    {
                      "borderRadius": 12,
                      "height": 24,
                      "width": 24,
                    },
                    undefined,
                    false,
                    false,
                    {
                      "borderRadius": 20,
                      "height": 40,
                      "overflow": "hidden",
                      "width": 40,
                    },
                  ]
                }
                testID="Ethereum"
              />
              <View
                collapsable={false}
                style={
                  {
                    "bottom": 0,
                    "left": 0,
                    "opacity": 1,
                    "position": "absolute",
                    "right": 0,
                    "top": 0,
                  }
                }
              >
                <View
                  style={
                    [
                      {
                        "borderRadius": 20,
                        "height": 40,
                        "overflow": "hidden",
                        "width": 40,
                      },
                      {
                        "backgroundColor": "#eee",
                      },
                      undefined,
                    ]
                  }
                />
              </View>
            </View>
          </View>
          <View
            style={
              {
                "alignItems": "center",
                "aspectRatio": 1,
                "bottom": 0,
                "height": 0,
                "justifyContent": "center",
                "position": "absolute",
                "right": 0,
                "transform": [
                  {
                    "translateX": 0,
                  },
                  {
                    "translateY": 0,
                  },
                ],
              }
            }
          >
            <View
              onLayout={[Function]}
              style={
                {
                  "alignItems": "center",
                  "aspectRatio": 1,
                  "height": "50%",
                  "justifyContent": "center",
                  "maxHeight": 24,
                  "minHeight": 8,
                  "opacity": 0,
                }
              }
              testID="badgenetwork"
            >
              <View
                style={
                  {
                    "alignItems": "center",
                    "backgroundColor": "#ffffff",
                    "borderColor": "#ffffff",
                    "borderRadius": 8,
                    "borderWidth": 2,
                    "height": 32,
                    "justifyContent": "center",
                    "overflow": "hidden",
                    "shadowColor": "#0000001a",
                    "shadowOffset": {
                      "height": 2,
                      "width": 0,
                    },
                    "shadowOpacity": 1,
                    "shadowRadius": 4,
                    "transform": [
                      {
                        "scale": 1,
                      },
                    ],
                    "width": 32,
                  }
                }
              >
                <Image
                  onError={[Function]}
                  resizeMode="contain"
                  source={1}
                  style={
                    {
                      "height": 32,
                      "width": 32,
                    }
                  }
                  testID="network-avatar-image"
                />
              </View>
            </View>
          </View>
        </View>
        <View
          style={
            {
              "alignContent": "flex-start",
              "alignItems": "flex-start",
              "flex": 1,
              "flexDirection": "column",
              "paddingLeft": 16,
            }
          }
        >
          <Text
            accessibilityRole="text"
            style={
              {
<<<<<<< HEAD
                "alignSelf": "flex-start",
                "color": "#121314",
                "flex": 1,
                "fontFamily": "CentraNo1-Book",
                "fontSize": 16,
                "fontWeight": "400",
                "justifyContent": "flex-start",
=======
                "color": "#121314",
                "fontFamily": "Geist Regular",
                "fontSize": 16,
>>>>>>> 05d3e30f
                "letterSpacing": 0,
                "lineHeight": 24,
              }
            }
          >
            Ethereum
          </Text>
          <View>
            <Text
              accessibilityRole="text"
              style={
                {
                  "color": "#ca3542",
<<<<<<< HEAD
                  "fontFamily": "CentraNo1-Medium",
                  "fontSize": 14,
                  "fontWeight": "500",
=======
                  "fontFamily": "Geist Medium",
                  "fontSize": 14,
>>>>>>> 05d3e30f
                  "letterSpacing": 0,
                  "lineHeight": 22,
                }
              }
            />
          </View>
        </View>
        <View
          style={
            {
              "alignItems": "flex-end",
              "flexShrink": 0,
            }
          }
        >
          <Text
            accessibilityRole="text"
            style={
              {
                "color": "#121314",
<<<<<<< HEAD
                "fontFamily": "CentraNo1-Book",
                "fontSize": 16,
                "fontWeight": "400",
=======
                "fontFamily": "Geist Regular",
                "fontSize": 16,
>>>>>>> 05d3e30f
                "letterSpacing": 0,
                "lineHeight": 24,
              }
            }
            testID="balance-test-id"
          >
            1500
          </Text>
          <Text
            accessibilityRole="text"
            style={
              {
                "color": "#686e7d",
                "fontFamily": "CentraNo1-Book",
                "fontSize": 14,
                "fontWeight": "400",
                "letterSpacing": 0,
                "lineHeight": 22,
                "paddingHorizontal": 0,
              }
            }
            testID="secondary-balance-test-id"
          >
            400 ETH
          </Text>
        </View>
      </TouchableOpacity>
    </View>
    <View
      style={
        {
          "marginBottom": 20,
          "paddingHorizontal": 16,
        }
      }
    >
      <View
        style={
          {
            "gap": 24,
            "marginTop": 24,
          }
        }
      >
        <View>
          <Text
            accessibilityRole="text"
            style={
              {
                "color": "#121314",
                "fontFamily": "Geist Bold",
                "fontSize": 18,
                "letterSpacing": 0,
                "lineHeight": 24,
                "paddingVertical": 8,
              }
            }
          >
            Token details
          </Text>
          <View
            style={
              {
                "paddingBottom": 8,
                "paddingTop": 8,
              }
            }
          >
            <View
              style={
                {
                  "flexDirection": "row",
                  "justifyContent": "space-between",
                  "paddingVertical": 4,
                }
              }
            >
              <Text
                accessibilityRole="text"
                style={
                  {
                    "color": "#686e7d",
                    "fontFamily": "Geist Medium",
                    "fontSize": 16,
                    "letterSpacing": 0,
                    "lineHeight": 24,
                  }
                }
              >
                Token decimal
              </Text>
              <Text
                accessibilityRole="text"
                style={
                  {
                    "color": "#121314",
                    "fontFamily": "Geist Regular",
                    "fontSize": 14,
                    "letterSpacing": 0,
                    "lineHeight": 22,
                  }
                }
              >
                18
              </Text>
            </View>
          </View>
        </View>
      </View>
    </View>
  </View>
</View>
`;<|MERGE_RESOLUTION|>--- conflicted
+++ resolved
@@ -925,13 +925,8 @@
             "alignItems": "center",
             "flex": 1,
             "flexDirection": "row",
-<<<<<<< HEAD
-            "paddingHorizontal": 15,
-            "paddingVertical": 14,
-=======
             "height": 64,
             "paddingHorizontal": 16,
->>>>>>> 05d3e30f
           }
         }
         testID="asset-ETH"
@@ -1071,19 +1066,9 @@
             accessibilityRole="text"
             style={
               {
-<<<<<<< HEAD
-                "alignSelf": "flex-start",
-                "color": "#121314",
-                "flex": 1,
-                "fontFamily": "CentraNo1-Book",
-                "fontSize": 16,
-                "fontWeight": "400",
-                "justifyContent": "flex-start",
-=======
                 "color": "#121314",
                 "fontFamily": "Geist Regular",
                 "fontSize": 16,
->>>>>>> 05d3e30f
                 "letterSpacing": 0,
                 "lineHeight": 24,
               }
@@ -1097,14 +1082,8 @@
               style={
                 {
                   "color": "#ca3542",
-<<<<<<< HEAD
-                  "fontFamily": "CentraNo1-Medium",
-                  "fontSize": 14,
-                  "fontWeight": "500",
-=======
                   "fontFamily": "Geist Medium",
                   "fontSize": 14,
->>>>>>> 05d3e30f
                   "letterSpacing": 0,
                   "lineHeight": 22,
                 }
@@ -1125,14 +1104,8 @@
             style={
               {
                 "color": "#121314",
-<<<<<<< HEAD
-                "fontFamily": "CentraNo1-Book",
-                "fontSize": 16,
-                "fontWeight": "400",
-=======
                 "fontFamily": "Geist Regular",
                 "fontSize": 16,
->>>>>>> 05d3e30f
                 "letterSpacing": 0,
                 "lineHeight": 24,
               }
@@ -2107,13 +2080,8 @@
             "alignItems": "center",
             "flex": 1,
             "flexDirection": "row",
-<<<<<<< HEAD
-            "paddingHorizontal": 15,
-            "paddingVertical": 14,
-=======
             "height": 64,
             "paddingHorizontal": 16,
->>>>>>> 05d3e30f
           }
         }
         testID="asset-ETH"
@@ -2289,19 +2257,9 @@
             accessibilityRole="text"
             style={
               {
-<<<<<<< HEAD
-                "alignSelf": "flex-start",
-                "color": "#121314",
-                "flex": 1,
-                "fontFamily": "CentraNo1-Book",
-                "fontSize": 16,
-                "fontWeight": "400",
-                "justifyContent": "flex-start",
-=======
                 "color": "#121314",
                 "fontFamily": "Geist Regular",
                 "fontSize": 16,
->>>>>>> 05d3e30f
                 "letterSpacing": 0,
                 "lineHeight": 24,
               }
@@ -2315,14 +2273,8 @@
               style={
                 {
                   "color": "#ca3542",
-<<<<<<< HEAD
-                  "fontFamily": "CentraNo1-Medium",
-                  "fontSize": 14,
-                  "fontWeight": "500",
-=======
                   "fontFamily": "Geist Medium",
                   "fontSize": 14,
->>>>>>> 05d3e30f
                   "letterSpacing": 0,
                   "lineHeight": 22,
                 }
@@ -2343,14 +2295,8 @@
             style={
               {
                 "color": "#121314",
-<<<<<<< HEAD
-                "fontFamily": "CentraNo1-Book",
-                "fontSize": 16,
-                "fontWeight": "400",
-=======
                 "fontFamily": "Geist Regular",
                 "fontSize": 16,
->>>>>>> 05d3e30f
                 "letterSpacing": 0,
                 "lineHeight": 24,
               }
@@ -3122,14 +3068,8 @@
               style={
                 {
                   "color": "#121314",
-<<<<<<< HEAD
-                  "fontFamily": "CentraNo1-Medium",
-                  "fontSize": 18,
-                  "fontWeight": "500",
-=======
                   "fontFamily": "Geist Medium",
                   "fontSize": 18,
->>>>>>> 05d3e30f
                   "letterSpacing": 0,
                   "lineHeight": 24,
                 }
@@ -3140,14 +3080,8 @@
               style={
                 {
                   "color": "#686e7d",
-<<<<<<< HEAD
-                  "fontFamily": "CentraNo1-Book",
-                  "fontSize": 16,
-                  "fontWeight": "400",
-=======
                   "fontFamily": "Geist Regular",
                   "fontSize": 16,
->>>>>>> 05d3e30f
                   "letterSpacing": 0,
                   "lineHeight": 24,
                 }
@@ -3160,14 +3094,8 @@
           style={
             {
               "color": "#121314",
-<<<<<<< HEAD
-              "fontFamily": "CentraNo1-Book",
-              "fontSize": 16,
-              "fontWeight": "400",
-=======
               "fontFamily": "Geist Regular",
               "fontSize": 16,
->>>>>>> 05d3e30f
               "letterSpacing": 0,
               "lineHeight": 24,
             }
@@ -3313,13 +3241,8 @@
             "alignItems": "center",
             "flex": 1,
             "flexDirection": "row",
-<<<<<<< HEAD
-            "paddingHorizontal": 15,
-            "paddingVertical": 14,
-=======
             "height": 64,
             "paddingHorizontal": 16,
->>>>>>> 05d3e30f
           }
         }
         testID="asset-ETH"
@@ -3493,19 +3416,9 @@
             accessibilityRole="text"
             style={
               {
-<<<<<<< HEAD
-                "alignSelf": "flex-start",
-                "color": "#121314",
-                "flex": 1,
-                "fontFamily": "CentraNo1-Book",
-                "fontSize": 16,
-                "fontWeight": "400",
-                "justifyContent": "flex-start",
-=======
                 "color": "#121314",
                 "fontFamily": "Geist Regular",
                 "fontSize": 16,
->>>>>>> 05d3e30f
                 "letterSpacing": 0,
                 "lineHeight": 24,
               }
@@ -3519,14 +3432,8 @@
               style={
                 {
                   "color": "#ca3542",
-<<<<<<< HEAD
-                  "fontFamily": "CentraNo1-Medium",
-                  "fontSize": 14,
-                  "fontWeight": "500",
-=======
                   "fontFamily": "Geist Medium",
                   "fontSize": 14,
->>>>>>> 05d3e30f
                   "letterSpacing": 0,
                   "lineHeight": 22,
                 }
@@ -3547,14 +3454,8 @@
             style={
               {
                 "color": "#121314",
-<<<<<<< HEAD
-                "fontFamily": "CentraNo1-Book",
-                "fontSize": 16,
-                "fontWeight": "400",
-=======
                 "fontFamily": "Geist Regular",
                 "fontSize": 16,
->>>>>>> 05d3e30f
                 "letterSpacing": 0,
                 "lineHeight": 24,
               }
