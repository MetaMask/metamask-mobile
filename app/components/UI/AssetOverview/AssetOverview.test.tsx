import React from 'react';
import { fireEvent } from '@testing-library/react-native';
import { zeroAddress } from 'ethereumjs-util';
import { NetworkController } from '@metamask/network-controller';
import AssetOverview from './AssetOverview';
import renderWithProvider from '../../../util/test/renderWithProvider';
import { backgroundState } from '../../../util/test/initial-root-state';
import {
  MOCK_ACCOUNTS_CONTROLLER_STATE,
  MOCK_ADDRESS_2,
} from '../../../util/test/accountsControllerTestUtils';
import { createBuyNavigationDetails } from '../Ramp/routes/utils';
import {
  getDecimalChainId,
  isPortfolioViewEnabled,
} from '../../../util/networks';
import { TokenOverviewSelectorsIDs } from '../../../../e2e/selectors/wallet/TokenOverview.selectors';
// eslint-disable-next-line import/no-namespace
import * as networks from '../../../util/networks';
// eslint-disable-next-line import/no-namespace
import * as transactions from '../../../util/transactions';
import { mockNetworkState } from '../../../util/test/network';
import Engine from '../../../core/Engine';
import Routes from '../../../constants/navigation/Routes';

const MOCK_CHAIN_ID = '0x1';

const mockInitialState = {
  engine: {
    backgroundState: {
      ...backgroundState,
      PreferencesController: {
        selectedAddress: MOCK_ADDRESS_2,
      },
      TokenRatesController: {
        marketData: {
          '0x1': {
            [zeroAddress()]: { price: 0.005 },
          },
        },
      },
      NetworkController: {
        providerConfig: {
          chainId: MOCK_CHAIN_ID,
        },
      } as unknown as NetworkController['state'],
      AccountsController: MOCK_ACCOUNTS_CONTROLLER_STATE,
      AccountTrackerController: {
        accountsByChainId: {
          [MOCK_CHAIN_ID]: {
            [MOCK_ADDRESS_2]: { balance: '0x1' },
          },
        },
      } as const,
    },
    CurrencyRateController: {
      conversionRate: {
        ETH: {
          conversionDate: 1732572535.47,
          conversionRate: 3432.53,
          usdConversionRate: 3432.53,
        },
      },
    },
  },
  settings: {
    primaryCurrency: 'ETH',
  },
};

const mockNavigate = jest.fn();
const navigate = mockNavigate;
const mockNetworkConfiguration = {
  rpcEndpoints: [
    {
      networkClientId: 'mockNetworkClientId',
    },
  ],
  defaultRpcEndpointIndex: 0,
};

jest.mock('@react-navigation/native', () => {
  const actualNav = jest.requireActual('@react-navigation/native');
  return {
    ...actualNav,
    useNavigation: () => ({
      navigate: mockNavigate,
    }),
  };
});

jest.mock('../../hooks/useStyles', () => ({
  useStyles: () => ({
    styles: {},
    theme: {
      colors: {
        icon: {},
      },
    },
  }),
}));

jest.mock('../../../core/Engine', () => ({
  context: {
    NetworkController: {
      getNetworkConfigurationByChainId: jest
        .fn()
        .mockReturnValue(mockNetworkConfiguration),
      setActiveNetwork: jest.fn().mockResolvedValue(undefined),
    },
    MultichainNetworkController: {
      setActiveNetwork: jest.fn().mockResolvedValue(undefined),
    },
  },
}));

const asset = {
  balance: '400',
  balanceFiat: '1500',
  chainId: MOCK_CHAIN_ID,
  logo: 'https://upload.wikimedia.org/wikipedia/commons/0/05/Ethereum_logo_2014.svg',
  symbol: 'ETH',
  name: 'Ethereum',
  isETH: undefined,
  hasBalanceError: false,
  decimals: 18,
  address: '0x123',
  aggregators: [],
  image: '',
};

describe('AssetOverview', () => {
  beforeEach(() => {
    jest.spyOn(networks, 'isPortfolioViewEnabled').mockReturnValue(false);
  });

  it('should render correctly', async () => {
    const container = renderWithProvider(
      <AssetOverview
        asset={asset}
        displayBuyButton
        displaySwapsButton
        swapsIsLive
        networkName="Ethereum Mainnet"
      />,
      { state: mockInitialState },
    );
    expect(container).toMatchSnapshot();
  });

  it('should render correctly when portfolio view is enabled', async () => {
    jest.spyOn(networks, 'isPortfolioViewEnabled').mockReturnValue(true);

    const container = renderWithProvider(
      <AssetOverview
        asset={asset}
        displayBuyButton
        displaySwapsButton
        swapsIsLive
        networkName="Ethereum Mainnet"
      />,
      { state: mockInitialState },
    );
    expect(container).toMatchSnapshot();
  });

  it('should handle buy button press', async () => {
    const { getByTestId } = renderWithProvider(
      <AssetOverview
        asset={asset}
        displayBuyButton
        displaySwapsButton
        swapsIsLive
        networkName="Ethereum Mainnet"
      />,
      { state: mockInitialState },
    );

    const buyButton = getByTestId(TokenOverviewSelectorsIDs.BUY_BUTTON);
    fireEvent.press(buyButton);

    expect(navigate).toHaveBeenCalledWith(
      ...createBuyNavigationDetails({
        address: asset.address,
        chainId: getDecimalChainId(MOCK_CHAIN_ID),
      }),
    );
  });

  it('should handle send button press', async () => {
    const { getByTestId } = renderWithProvider(
      <AssetOverview
        asset={asset}
        displayBuyButton
        displaySwapsButton
        swapsIsLive
        networkName="Ethereum Mainnet"
      />,
      { state: mockInitialState },
    );

    const sendButton = getByTestId('token-send-button');
    fireEvent.press(sendButton);

    expect(navigate).toHaveBeenCalledWith('SendFlowView', {});
  });

  it('should handle send button press for native asset when isETH is false', async () => {
    const spyOnGetEther = jest.spyOn(transactions, 'getEther');

    const nativeAsset = {
      balance: '400',
      balanceFiat: '1500',
      chainId: '0x38',
      logo: 'https://upload.wikimedia.org/wikipedia/commons/0/05/Ethereum_logo_2014.svg',
      symbol: 'BNB',
      name: 'Binance smart chain',
      isETH: false,
      nativeCurrency: 'BNB',
      hasBalanceError: false,
      decimals: 18,
      address: '0x123',
      aggregators: [],
      image: '',
      isNative: true,
    };

    const { getByTestId } = renderWithProvider(
      <AssetOverview
        asset={nativeAsset}
        displayBuyButton
        displaySwapsButton
        swapsIsLive
      />,
      {
        state: {
          ...mockInitialState,
          engine: {
            ...mockInitialState.engine,
            backgroundState: {
              ...mockInitialState.engine.backgroundState,
              NetworkController: {
                ...mockNetworkState({
                  chainId: '0x38',
                  id: 'bsc',
                  nickname: 'Binance Smart Chain',
                  ticker: 'BNB',
                  blockExplorerUrl: 'https://bscscan.com',
                }),
              },
              TokenRatesController: {
                marketData: {
                  '0x38': {
                    [zeroAddress()]: { price: 0.005 },
                  },
                },
              },
              AccountsController: MOCK_ACCOUNTS_CONTROLLER_STATE,
              AccountTrackerController: {
                accountsByChainId: {
                  '0x38': {
                    [nativeAsset.address]: { balance: '0x1' },
                  },
                },
              } as const,
            },
          },
        },
      },
    );

    const sendButton = getByTestId('token-send-button');
    fireEvent.press(sendButton);
    expect(navigate).toHaveBeenCalledWith('SendFlowView', {});
    expect(spyOnGetEther).toHaveBeenCalledWith('BNB');
  });

  it('should handle swap button press', async () => {
    const { getByTestId } = renderWithProvider(
      <AssetOverview
        asset={asset}
        displayBuyButton
        displaySwapsButton
        swapsIsLive
      />,
      { state: mockInitialState },
    );

    const swapButton = getByTestId('token-swap-button');
    fireEvent.press(swapButton);

    if (isPortfolioViewEnabled()) {
      expect(navigate).toHaveBeenCalledTimes(3);
      expect(navigate).toHaveBeenNthCalledWith(1, 'RampBuy', {
        screen: 'GetStarted',
        params: {
          address: asset.address,
          chainId: getDecimalChainId(MOCK_CHAIN_ID),
        },
      });
      expect(navigate).toHaveBeenNthCalledWith(2, 'SendFlowView', {});
      expect(navigate).toHaveBeenNthCalledWith(3, 'Swaps', {
        screen: 'SwapsAmountView',
        params: {
          sourcePage: 'MainView',
          address: asset.address,
          chainId: MOCK_CHAIN_ID,
        },
      });
    } else {
      expect(navigate).toHaveBeenCalledWith('Swaps', {
        screen: 'SwapsAmountView',
        params: {
          sourcePage: 'MainView',
          sourceToken: asset.address,
          chainId: '0x1',
        },
      });
    }
  });

  it('should not render swap button if displaySwapsButton is false', async () => {
    const { queryByTestId } = renderWithProvider(
      <AssetOverview
        asset={asset}
        displayBuyButton
        displaySwapsButton={false}
      />,
      { state: mockInitialState },
    );

    const swapButton = queryByTestId('token-swap-button');
    expect(swapButton).toBeNull();
  });

  it('should not render buy button if displayBuyButton is false', async () => {
    const { queryByTestId } = renderWithProvider(
      <AssetOverview
        asset={asset}
        displayBuyButton={false}
        displaySwapsButton
        swapsIsLive
      />,
      { state: mockInitialState },
    );

    const buyButton = queryByTestId(TokenOverviewSelectorsIDs.BUY_BUTTON);
    expect(buyButton).toBeNull();
  });

<<<<<<< HEAD
=======
  it('should render native balances even if there are no accounts for the asset chain in the state', async () => {
    jest.spyOn(networks, 'isPortfolioViewEnabled').mockReturnValue(true);

    const container = renderWithProvider(
      <AssetOverview
        asset={{
          ...asset,
          chainId: '0x2',
          isNative: true,
        }}
        displayBuyButton
        displaySwapsButton
        swapsIsLive
      />,
      { state: mockInitialState },
    );

    expect(container).toMatchSnapshot();
  });

>>>>>>> 29f19cb2
  describe('Portfolio view network switching', () => {
    beforeEach(() => {
      jest.spyOn(networks, 'isPortfolioViewEnabled').mockReturnValue(true);
      jest.useFakeTimers();
      // Reset mocks before each test
      jest.clearAllMocks();
    });

    afterEach(() => {
      jest.useRealTimers();
    });

    it('should switch networks before sending when on different chain', async () => {
      const differentChainAsset = {
        ...asset,
        chainId: '0x89', // Different chain (Polygon)
      };

      const { getByTestId } = renderWithProvider(
        <AssetOverview
          asset={differentChainAsset}
          displayBuyButton
          displaySwapsButton
          swapsIsLive
        />,
        { state: mockInitialState },
      );

      const sendButton = getByTestId('token-send-button');
      await fireEvent.press(sendButton);

      // Wait for all promises to resolve
      await Promise.resolve();

      expect(navigate).toHaveBeenCalledWith(Routes.WALLET.HOME, {
        screen: Routes.WALLET.TAB_STACK_FLOW,
        params: {
          screen: Routes.WALLET_VIEW,
        },
      });
    });

    it('should switch networks before swapping when on different chain', async () => {
      const differentChainAsset = {
        ...asset,
        chainId: '0x89', // Different chain (Polygon)
      };

      const { getByTestId } = renderWithProvider(
        <AssetOverview
          asset={differentChainAsset}
          displayBuyButton
          displaySwapsButton
          swapsIsLive
        />,
        { state: mockInitialState },
      );

      const swapButton = getByTestId('token-swap-button');
      await fireEvent.press(swapButton);

      // Wait for all promises to resolve
      await Promise.resolve();

      expect(navigate).toHaveBeenCalledWith(Routes.WALLET.HOME, {
        screen: Routes.WALLET.TAB_STACK_FLOW,
        params: {
          screen: Routes.WALLET_VIEW,
        },
      });

      expect(
        Engine.context.NetworkController.getNetworkConfigurationByChainId,
      ).toHaveBeenCalledWith('0x89');

      // Fast-forward timers to trigger the swap navigation
      jest.advanceTimersByTime(500);

      expect(navigate).toHaveBeenCalledWith('Swaps', {
        screen: 'SwapsAmountView',
        params: {
          sourceToken: differentChainAsset.address,
          sourcePage: 'MainView',
          chainId: '0x89',
        },
      });
    });

    it('should not switch networks when on same chain', async () => {
      const sameChainAsset = {
        ...asset,
        chainId: MOCK_CHAIN_ID, // Same chain as current
      };

      const { getByTestId } = renderWithProvider(
        <AssetOverview
          asset={sameChainAsset}
          displayBuyButton
          displaySwapsButton
          swapsIsLive
        />,
        { state: mockInitialState },
      );

      const sendButton = getByTestId('token-send-button');
      await fireEvent.press(sendButton);

      // Wait for all promises to resolve
      await Promise.resolve();

      expect(
        Engine.context.MultichainNetworkController.setActiveNetwork,
      ).not.toHaveBeenCalled();
    });
  });
});<|MERGE_RESOLUTION|>--- conflicted
+++ resolved
@@ -348,8 +348,6 @@
     expect(buyButton).toBeNull();
   });
 
-<<<<<<< HEAD
-=======
   it('should render native balances even if there are no accounts for the asset chain in the state', async () => {
     jest.spyOn(networks, 'isPortfolioViewEnabled').mockReturnValue(true);
 
@@ -370,7 +368,6 @@
     expect(container).toMatchSnapshot();
   });
 
->>>>>>> 29f19cb2
   describe('Portfolio view network switching', () => {
     beforeEach(() => {
       jest.spyOn(networks, 'isPortfolioViewEnabled').mockReturnValue(true);
