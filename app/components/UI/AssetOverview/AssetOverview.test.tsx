--- conflicted
+++ resolved
@@ -22,14 +22,11 @@
 import { mockNetworkState } from '../../../util/test/network';
 import Engine from '../../../core/Engine';
 import Routes from '../../../constants/navigation/Routes';
-<<<<<<< HEAD
 import { swapsUtils } from '@metamask/swaps-controller';
-=======
 import {
   BALANCE_TEST_ID,
   SECONDARY_BALANCE_TEST_ID,
 } from '../AssetElement/index.constants';
->>>>>>> dd5a0b96
 
 const MOCK_CHAIN_ID = '0x1';
 
