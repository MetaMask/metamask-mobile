--- conflicted
+++ resolved
@@ -17,18 +17,13 @@
 import { mockNetworkState } from '../../../util/test/network';
 import Engine from '../../../core/Engine';
 import Routes from '../../../constants/navigation/Routes';
+import { swapsUtils } from '@metamask/swaps-controller';
 import {
   BALANCE_TEST_ID,
   TOKEN_AMOUNT_BALANCE_TEST_ID,
 } from '../AssetElement/index.constants';
 import { SolScope, SolAccountType } from '@metamask/keyring-api';
 import { useSendNonEvmAsset } from '../../hooks/useSendNonEvmAsset';
-import { useMetrics } from '../../../components/hooks/useMetrics';
-import {
-  ActionButtonType,
-  ActionLocation,
-  ActionPosition,
-} from '../../../util/analytics/actionButtonTracking';
 jest.mock('../../../selectors/accountsController', () => ({
   ...jest.requireActual('../../../selectors/accountsController'),
   selectSelectedInternalAccount: jest.fn(),
@@ -142,7 +137,6 @@
 jest.mock('../../../core/redux/slices/bridge', () => ({
   ...jest.requireActual('../../../core/redux/slices/bridge'),
   selectIsSwapsEnabled: jest.fn().mockReturnValue(true),
-  selectIsBridgeEnabledSourceFactory: jest.fn(() => () => true), // Always return true for bridge-enabled sources
 }));
 
 jest.mock('../../../core/Engine', () => ({
@@ -177,18 +171,6 @@
 
 jest.mock('../../hooks/useSendNonEvmAsset', () => ({
   useSendNonEvmAsset: jest.fn(),
-}));
-
-<<<<<<< HEAD
-jest.mock('../../../components/hooks/useMetrics', () => ({
-  useMetrics: jest.fn(),
-=======
-jest.mock('../../hooks/useCurrentNetworkInfo', () => ({
-  useCurrentNetworkInfo: jest.fn(() => ({
-    getNetworkInfo: jest.fn(),
-    enabledNetworks: [],
-  })),
->>>>>>> 11d8351c
 }));
 
 jest.mock(
@@ -230,10 +212,6 @@
 
 describe('AssetOverview', () => {
   const mockSendNonEvmAsset = jest.fn();
-  const mockTrackEvent = jest.fn();
-  const mockCreateEventBuilder = jest.fn();
-  const mockAddProperties = jest.fn();
-  const mockBuild = jest.fn();
 
   beforeEach(() => {
     // Default mock setup for the hook - return false to continue with EVM flow
@@ -243,23 +221,6 @@
       isNonEvmAccount: false,
     });
 
-    // Setup mock chain for createEventBuilder
-    mockCreateEventBuilder.mockReturnValue({
-      addProperties: mockAddProperties,
-      build: mockBuild,
-    });
-    mockAddProperties.mockReturnValue({
-      addProperties: mockAddProperties,
-      build: mockBuild,
-    });
-    mockBuild.mockReturnValue({ event: 'test' });
-
-    // Mock useMetrics hook
-    (useMetrics as jest.Mock).mockReturnValue({
-      trackEvent: mockTrackEvent,
-      createEventBuilder: mockCreateEventBuilder,
-    });
-
     // Default selected internal account to an EVM account so token balance flow uses EVM path
     const { selectSelectedInternalAccount } = jest.requireMock(
       '../../../selectors/accountsController',
@@ -279,6 +240,7 @@
         asset={asset}
         displayBuyButton
         displaySwapsButton
+        displayBridgeButton
         networkName="Ethereum Mainnet"
       />,
       { state: mockInitialState },
@@ -292,6 +254,7 @@
         asset={asset}
         displayBuyButton
         displaySwapsButton
+        displayBridgeButton
         networkName="Ethereum Mainnet"
       />,
       { state: mockInitialState },
@@ -313,41 +276,13 @@
     });
   });
 
-  it('should track buy button click with correct analytics properties', async () => {
-    // Given: AssetOverview component with buy button enabled
-    const { getByTestId } = renderWithProvider(
-      <AssetOverview
-        asset={asset}
-        displayBuyButton
-        displaySwapsButton
-        displayBridgeButton
-        networkName="Ethereum Mainnet"
-      />,
-      { state: mockInitialState },
-    );
-
-    // When: user clicks buy button
-    const buyButton = getByTestId(TokenOverviewSelectorsIDs.BUY_BUTTON);
-    fireEvent.press(buyButton);
-
-    // Then: should track action button click with correct properties
-    expect(mockCreateEventBuilder).toHaveBeenCalled();
-    expect(mockAddProperties).toHaveBeenCalledWith({
-      action_name: ActionButtonType.BUY,
-      action_position: ActionPosition.BUY,
-      button_label: 'Buy',
-      location: ActionLocation.ASSET_DETAILS,
-    });
-    expect(mockBuild).toHaveBeenCalled();
-    expect(mockTrackEvent).toHaveBeenCalledWith({ event: 'test' });
-  });
-
   it('should handle send button press', async () => {
     const { getByTestId } = renderWithProvider(
       <AssetOverview
         asset={asset}
         displayBuyButton
         displaySwapsButton
+        displayBridgeButton
         networkName="Ethereum Mainnet"
       />,
       { state: mockInitialState },
@@ -383,7 +318,12 @@
     };
 
     const { getByTestId } = renderWithProvider(
-      <AssetOverview asset={nativeAsset} displayBuyButton displaySwapsButton />,
+      <AssetOverview
+        asset={nativeAsset}
+        displayBuyButton
+        displaySwapsButton
+        displayBridgeButton
+      />,
       {
         state: {
           ...mockInitialState,
@@ -433,28 +373,28 @@
 
   it('should handle swap button press', async () => {
     const { getByTestId } = renderWithProvider(
-      <AssetOverview asset={asset} displayBuyButton displaySwapsButton />,
+      <AssetOverview
+        asset={asset}
+        displayBuyButton
+        displaySwapsButton
+        displayBridgeButton
+      />,
       { state: mockInitialState },
     );
 
     const swapButton = getByTestId('token-swap-button');
     fireEvent.press(swapButton);
 
-    // Now navigates to unified Bridge view with Unified mode
-    expect(navigate).toHaveBeenCalledWith('Bridge', {
-      screen: 'BridgeView',
+    expect(navigate).toHaveBeenCalledTimes(2);
+    expect(navigate).toHaveBeenNthCalledWith(1, 'WalletTabHome', {
+      screen: 'WalletTabStackFlow',
       params: {
-        sourceToken: expect.objectContaining({
-          address: '0x123',
-          chainId: '0x1',
-          decimals: 18,
-          symbol: 'ETH',
-          name: 'Ethereum',
-          image: '',
-        }),
-        sourcePage: 'MainView',
-        bridgeViewMode: 'Unified',
-      },
+        screen: 'WalletView',
+      },
+    });
+    expect(navigate).toHaveBeenNthCalledWith(2, 'Swaps', {
+      screen: 'SwapsAmountView',
+      params: { sourceToken: '0x123', chainId: '0x1', sourcePage: 'MainView' },
     });
   });
 
@@ -474,6 +414,7 @@
         asset={asset}
         displayBuyButton
         displaySwapsButton
+        displayBridgeButton
         networkName="Ethereum Mainnet"
       />,
       { state: mockInitialState },
@@ -504,12 +445,38 @@
     selectSelectedAccountGroup.mockReset();
   });
 
+  it('should handle bridge button press', async () => {
+    const { getByTestId } = renderWithProvider(
+      <AssetOverview
+        asset={asset}
+        displayBuyButton
+        displaySwapsButton
+        displayBridgeButton
+      />,
+      { state: mockInitialState },
+    );
+
+    const receiveButton = getByTestId('token-bridge-button');
+    fireEvent.press(receiveButton);
+
+    expect(navigate).toHaveBeenCalledTimes(1);
+    expect(navigate).toHaveBeenNthCalledWith(1, 'BrowserTabHome', {
+      params: {
+        newTabUrl:
+          'https://portfolio.metamask.io/bridge/?metamaskEntry=mobile&srcChain=1',
+        timestamp: 123,
+      },
+      screen: 'BrowserView',
+    });
+  });
+
   it('should not render swap button if displaySwapsButton is false', async () => {
     const { queryByTestId } = renderWithProvider(
       <AssetOverview
         asset={asset}
         displayBuyButton
         displaySwapsButton={false}
+        displayBridgeButton
       />,
       { state: mockInitialState },
     );
@@ -518,135 +485,34 @@
     expect(swapButton).toBeNull();
   });
 
+  it('should not render bridge button if displayBridgeButton is false', async () => {
+    const { queryByTestId } = renderWithProvider(
+      <AssetOverview
+        asset={asset}
+        displayBuyButton
+        displaySwapsButton
+        displayBridgeButton={false}
+      />,
+      { state: mockInitialState },
+    );
+
+    const bridgeButton = queryByTestId('token-bridge-button');
+    expect(bridgeButton).toBeNull();
+  });
+
   it('should not render buy button if displayBuyButton is false', async () => {
     const { queryByTestId } = renderWithProvider(
       <AssetOverview
         asset={asset}
         displayBuyButton={false}
         displaySwapsButton
+        displayBridgeButton
       />,
       { state: mockInitialState },
     );
 
     const buyButton = queryByTestId(TokenOverviewSelectorsIDs.BUY_BUTTON);
     expect(buyButton).toBeNull();
-  });
-
-  it('should not track analytics when buy button is not displayed', async () => {
-    // Given: AssetOverview component with buy button disabled
-    const { queryByTestId } = renderWithProvider(
-      <AssetOverview
-        asset={asset}
-        displayBuyButton={false}
-        displaySwapsButton
-        displayBridgeButton
-      />,
-      { state: mockInitialState },
-    );
-
-    // When: trying to find buy button (should not exist)
-    const buyButton = queryByTestId(TokenOverviewSelectorsIDs.BUY_BUTTON);
-
-    // Then: buy button should not exist and no analytics should be tracked
-    expect(buyButton).toBeNull();
-    expect(mockTrackEvent).not.toHaveBeenCalled();
-  });
-
-  it('should track buy button analytics for different asset types', async () => {
-    // Given: different asset types
-    const testAssets = [
-      { ...asset, symbol: 'ETH', name: 'Ethereum' },
-      {
-        ...asset,
-        symbol: 'USDC',
-        name: 'USD Coin',
-        address: '0xA0b86a33E6441b8C4C8C0C4C8C0C4C8C0C4C8C0C',
-      },
-      {
-        ...asset,
-        symbol: 'DAI',
-        name: 'Dai Stablecoin',
-        address: '0x6B175474E89094C44Da98b954EedeAC495271d0F',
-      },
-    ];
-
-    testAssets.forEach((testAsset) => {
-      // Reset mocks for each test
-      jest.clearAllMocks();
-
-      // Re-setup mock chain for createEventBuilder
-      mockCreateEventBuilder.mockReturnValue({
-        addProperties: mockAddProperties,
-        build: mockBuild,
-      });
-      mockAddProperties.mockReturnValue({
-        addProperties: mockAddProperties,
-        build: mockBuild,
-      });
-      mockBuild.mockReturnValue({ event: 'test' });
-
-      (useMetrics as jest.Mock).mockReturnValue({
-        trackEvent: mockTrackEvent,
-        createEventBuilder: mockCreateEventBuilder,
-      });
-
-      // When: rendering AssetOverview with different asset
-      const { getByTestId } = renderWithProvider(
-        <AssetOverview
-          asset={testAsset}
-          displayBuyButton
-          displaySwapsButton
-          displayBridgeButton
-        />,
-        { state: mockInitialState },
-      );
-
-      // And: clicking buy button
-      const buyButton = getByTestId(TokenOverviewSelectorsIDs.BUY_BUTTON);
-      fireEvent.press(buyButton);
-
-      // Then: should track analytics with correct properties
-      expect(mockCreateEventBuilder).toHaveBeenCalled();
-      expect(mockAddProperties).toHaveBeenCalledWith({
-        action_name: ActionButtonType.BUY,
-        action_position: ActionPosition.BUY,
-        button_label: 'Buy',
-        location: ActionLocation.ASSET_DETAILS,
-      });
-      expect(mockBuild).toHaveBeenCalled();
-      expect(mockTrackEvent).toHaveBeenCalledWith({ event: 'test' });
-    });
-  });
-
-  it('should track analytics with i18n button label', async () => {
-    // Given: AssetOverview component with buy button enabled
-    const { getByTestId } = renderWithProvider(
-      <AssetOverview
-        asset={asset}
-        displayBuyButton
-        displaySwapsButton
-        displayBridgeButton
-        networkName="Ethereum Mainnet"
-      />,
-      { state: mockInitialState },
-    );
-
-    // When: user clicks buy button
-    const buyButton = getByTestId(TokenOverviewSelectorsIDs.BUY_BUTTON);
-    fireEvent.press(buyButton);
-
-    // Then: should track with i18n button label
-    expect(mockCreateEventBuilder).toHaveBeenCalled();
-    expect(mockAddProperties).toHaveBeenCalledWith(
-      expect.objectContaining({
-        action_name: ActionButtonType.BUY,
-        action_position: ActionPosition.BUY,
-        location: ActionLocation.ASSET_DETAILS,
-        button_label: expect.any(String), // Should be i18n string
-      }),
-    );
-    expect(mockBuild).toHaveBeenCalled();
-    expect(mockTrackEvent).toHaveBeenCalledWith({ event: 'test' });
   });
 
   it('should render native balances even if there are no accounts for the asset chain in the state', async () => {
@@ -659,6 +525,7 @@
         }}
         displayBuyButton
         displaySwapsButton
+        displayBridgeButton
       />,
       { state: mockInitialState },
     );
@@ -677,6 +544,7 @@
         }}
         displayBuyButton
         displaySwapsButton
+        displayBridgeButton
       />,
       {
         state: {
@@ -720,26 +588,22 @@
     // Wait for all promises to resolve
     await Promise.resolve();
 
-    // Now navigates to unified Bridge view
-    expect(navigate).toHaveBeenCalledWith('Bridge', {
-      screen: 'BridgeView',
+    expect(navigate).toHaveBeenCalledWith('Swaps', {
+      screen: 'SwapsAmountView',
       params: {
-        sourceToken: expect.objectContaining({
-          address: assetFromSearch.address,
-          chainId: assetFromSearch.chainId,
-          decimals: assetFromSearch.decimals,
-          symbol: assetFromSearch.symbol,
-          name: assetFromSearch.name,
-          image: assetFromSearch.image,
-          isFromSearch: true,
-        }),
+        sourceToken: swapsUtils.NATIVE_SWAPS_TOKEN_ADDRESS,
+        destinationToken: assetFromSearch.address,
         sourcePage: 'MainView',
-        bridgeViewMode: 'Unified',
-      },
-    });
-  });
-
-  it('should navigate to bridge when coming from search and on a different chain', async () => {
+        chainId: assetFromSearch.chainId,
+      },
+    });
+  });
+
+  it('should prompt to add the network if coming from search and on a different chain', async () => {
+    (
+      Engine.context.NetworkController
+        .getNetworkConfigurationByChainId as jest.Mock
+    ).mockReturnValueOnce(null);
     const differentChainAssetFromSearch = {
       ...assetFromSearch,
       chainId: '0xa',
@@ -759,23 +623,7 @@
     // Wait for all promises to resolve
     await Promise.resolve();
 
-    // Unified bridge UI now handles network switching internally
-    expect(navigate).toHaveBeenCalledWith('Bridge', {
-      screen: 'BridgeView',
-      params: {
-        sourceToken: expect.objectContaining({
-          address: differentChainAssetFromSearch.address,
-          chainId: differentChainAssetFromSearch.chainId,
-          decimals: differentChainAssetFromSearch.decimals,
-          symbol: differentChainAssetFromSearch.symbol,
-          name: differentChainAssetFromSearch.name,
-          image: differentChainAssetFromSearch.image,
-          isFromSearch: true,
-        }),
-        sourcePage: 'MainView',
-        bridgeViewMode: 'Unified',
-      },
-    });
+    expect(mockAddPopularNetwork).toHaveBeenCalled();
   });
 
   describe('Portfolio view network switching', () => {
@@ -800,6 +648,7 @@
           asset={differentChainAsset}
           displayBuyButton
           displaySwapsButton
+          displayBridgeButton
         />,
         { state: mockInitialState },
       );
@@ -818,7 +667,7 @@
       });
     });
 
-    it('should navigate to bridge when swapping on different chain', async () => {
+    it('should switch networks before swapping when on different chain', async () => {
       const differentChainAsset = {
         ...asset,
         chainId: '0x89', // Different chain (Polygon)
@@ -829,6 +678,7 @@
           asset={differentChainAsset}
           displayBuyButton
           displaySwapsButton
+          displayBridgeButton
         />,
         { state: mockInitialState },
       );
@@ -839,20 +689,26 @@
       // Wait for all promises to resolve
       await Promise.resolve();
 
-      // Now navigates directly to unified Bridge view
-      expect(navigate).toHaveBeenCalledWith('Bridge', {
-        screen: 'BridgeView',
+      expect(navigate).toHaveBeenCalledWith(Routes.WALLET.HOME, {
+        screen: Routes.WALLET.TAB_STACK_FLOW,
         params: {
-          sourceToken: expect.objectContaining({
-            address: differentChainAsset.address,
-            chainId: differentChainAsset.chainId,
-            decimals: differentChainAsset.decimals,
-            symbol: differentChainAsset.symbol,
-            name: differentChainAsset.name,
-            image: differentChainAsset.image,
-          }),
+          screen: Routes.WALLET_VIEW,
+        },
+      });
+
+      expect(
+        Engine.context.NetworkController.getNetworkConfigurationByChainId,
+      ).toHaveBeenCalledWith('0x89');
+
+      // Fast-forward timers to trigger the swap navigation
+      jest.advanceTimersByTime(500);
+
+      expect(navigate).toHaveBeenCalledWith('Swaps', {
+        screen: 'SwapsAmountView',
+        params: {
+          sourceToken: differentChainAsset.address,
           sourcePage: 'MainView',
-          bridgeViewMode: 'Unified',
+          chainId: '0x89',
         },
       });
     });
@@ -868,6 +724,7 @@
           asset={sameChainAsset}
           displayBuyButton
           displaySwapsButton
+          displayBridgeButton
         />,
         { state: mockInitialState },
       );
@@ -914,6 +771,7 @@
           asset={solanaAsset}
           displayBuyButton
           displaySwapsButton
+          displayBridgeButton
         />,
         { state: mockInitialState },
       );
@@ -971,6 +829,7 @@
           asset={solanaAsset}
           displayBuyButton
           displaySwapsButton
+          displayBridgeButton
         />,
         { state: mockInitialState },
       );
@@ -1003,6 +862,7 @@
           asset={solanaAsset}
           displayBuyButton
           displaySwapsButton
+          displayBridgeButton
         />,
         { state: mockInitialState },
       );
@@ -1033,6 +893,7 @@
           asset={solanaAsset}
           displayBuyButton
           displaySwapsButton
+          displayBridgeButton
         />,
         { state: mockInitialState },
       );
@@ -1058,7 +919,12 @@
       mockSendNonEvmAsset.mockResolvedValue(false);
 
       const { getByTestId } = renderWithProvider(
-        <AssetOverview asset={evmAsset} displayBuyButton displaySwapsButton />,
+        <AssetOverview
+          asset={evmAsset}
+          displayBuyButton
+          displaySwapsButton
+          displayBridgeButton
+        />,
         { state: mockInitialState },
       );
 
