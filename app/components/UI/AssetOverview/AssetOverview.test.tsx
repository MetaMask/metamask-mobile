import React from 'react';
import { fireEvent } from '@testing-library/react-native';
import { zeroAddress } from 'ethereumjs-util';
import { NetworkController } from '@metamask/network-controller';
import AssetOverview from './AssetOverview';
import renderWithProvider from '../../../util/test/renderWithProvider';
import { backgroundState } from '../../../util/test/initial-root-state';
import {
  MOCK_ACCOUNTS_CONTROLLER_STATE,
  MOCK_ADDRESS_2,
} from '../../../util/test/accountsControllerTestUtils';
import { createBuyNavigationDetails } from '../Ramp/routes/utils';
import { getDecimalChainId } from '../../../util/networks';
import { TokenOverviewSelectorsIDs } from '../../../../e2e/selectors/wallet/TokenOverview.selectors';
// eslint-disable-next-line import/no-namespace
import * as transactions from '../../../util/transactions';
import { mockNetworkState } from '../../../util/test/network';
import Engine from '../../../core/Engine';
import Routes from '../../../constants/navigation/Routes';
import { swapsUtils } from '@metamask/swaps-controller';
import {
  BALANCE_TEST_ID,
  SECONDARY_BALANCE_TEST_ID,
} from '../AssetElement/index.constants';
import { SolScope } from '@metamask/keyring-api';

const MOCK_CHAIN_ID = '0x1';

const mockInitialState = {
  engine: {
    backgroundState: {
      ...backgroundState,
      PreferencesController: {
        selectedAddress: MOCK_ADDRESS_2,
      },
      TokenRatesController: {
        marketData: {
          '0x1': {
            [zeroAddress()]: { price: 0.005 },
          },
        },
      },
      NetworkController: {
        providerConfig: {
          chainId: MOCK_CHAIN_ID,
        },
      } as unknown as NetworkController['state'],
      AccountsController: MOCK_ACCOUNTS_CONTROLLER_STATE,
      AccountTrackerController: {
        accountsByChainId: {
          [MOCK_CHAIN_ID]: {
            [MOCK_ADDRESS_2]: { balance: '0x1' },
          },
        },
      } as const,
    },
    CurrencyRateController: {
      conversionRate: {
        ETH: {
          conversionDate: 1732572535.47,
          conversionRate: 3432.53,
          usdConversionRate: 3432.53,
        },
      },
    },
    TokenSearchDiscoveryDataController: {
      tokenDisplayData: [
        {
          chainId: MOCK_CHAIN_ID,
          address: '0x123',
          currency: 'ETH',
          found: true,
          logo: 'https://upload.wikimedia.org/wikipedia/commons/0/05/Ethereum_logo_2014.svg',
          name: 'Ethereum',
          symbol: 'ETH',
          price: {}
        }
      ],
    },
  },
  settings: {
    primaryCurrency: 'ETH',
  },
};

const mockNavigate = jest.fn();
const navigate = mockNavigate;
const mockNetworkConfiguration = {
  rpcEndpoints: [
    {
      networkClientId: 'mockNetworkClientId',
    },
  ],
  defaultRpcEndpointIndex: 0,
};

jest.mock('@react-navigation/native', () => {
  const actualNav = jest.requireActual('@react-navigation/native');
  return {
    ...actualNav,
    useNavigation: () => ({
      navigate: mockNavigate,
    }),
  };
});

jest.mock('../../hooks/useStyles', () => ({
  useStyles: () => ({
    styles: {},
    theme: {
      colors: {
        icon: {},
      },
    },
  }),
}));

jest.mock('../../../core/Engine', () => ({
  context: {
    NetworkController: {
      getNetworkConfigurationByChainId: jest
        .fn()
        .mockReturnValue(mockNetworkConfiguration),
      setActiveNetwork: jest.fn().mockResolvedValue(undefined),
    },
    MultichainNetworkController: {
      setActiveNetwork: jest.fn().mockResolvedValue(undefined),
    },
  },
}));

const mockAddPopularNetwork = jest.fn().mockImplementation(() => Promise.resolve());
jest.mock('../../../components/hooks/useAddNetwork', () => ({
  useAddNetwork: jest.fn().mockImplementation(() => ({
      addPopularNetwork: mockAddPopularNetwork,
      networkModal: null,
    }))
}));

const asset = {
  balance: '400',
  balanceFiat: '1500',
  chainId: MOCK_CHAIN_ID,
  logo: 'https://upload.wikimedia.org/wikipedia/commons/0/05/Ethereum_logo_2014.svg',
  symbol: 'ETH',
  name: 'Ethereum',
  isETH: undefined,
  hasBalanceError: false,
  decimals: 18,
  address: '0x123',
  aggregators: [],
  image: '',
};

const assetFromSearch = {
  ...asset,
  isFromSearch: true,
};

describe('AssetOverview', () => {
  afterEach(() => {
    jest.clearAllMocks();
  });
  it('should render correctly', async () => {
    const container = renderWithProvider(
      <AssetOverview
        asset={asset}
        displayBuyButton
        displaySwapsButton
        swapsIsLive
        networkName="Ethereum Mainnet"
      />,
      { state: mockInitialState },
    );
    expect(container).toMatchSnapshot();
  });

  it('should handle buy button press', async () => {
    const { getByTestId } = renderWithProvider(
      <AssetOverview
        asset={asset}
        displayBuyButton
        displaySwapsButton
        swapsIsLive
        networkName="Ethereum Mainnet"
      />,
      { state: mockInitialState },
    );

    const buyButton = getByTestId(TokenOverviewSelectorsIDs.BUY_BUTTON);
    fireEvent.press(buyButton);

    expect(navigate).toHaveBeenCalledWith(
      ...createBuyNavigationDetails({
        address: asset.address,
        chainId: getDecimalChainId(MOCK_CHAIN_ID),
      }),
    );
  });

  it('should handle send button press', async () => {
    const { getByTestId } = renderWithProvider(
      <AssetOverview
        asset={asset}
        displayBuyButton
        displaySwapsButton
        swapsIsLive
        networkName="Ethereum Mainnet"
      />,
      { state: mockInitialState },
    );

    const sendButton = getByTestId('token-send-button');
    fireEvent.press(sendButton);

    expect(navigate).toHaveBeenCalledWith('SendFlowView', {});
  });

  it('should handle send button press for native asset when isETH is false', async () => {
    const spyOnGetEther = jest.spyOn(transactions, 'getEther');

    const nativeAsset = {
      balance: '400',
      balanceFiat: '1500',
      chainId: '0x38',
      logo: 'https://upload.wikimedia.org/wikipedia/commons/0/05/Ethereum_logo_2014.svg',
      symbol: 'BNB',
      name: 'Binance smart chain',
      isETH: false,
      nativeCurrency: 'BNB',
      hasBalanceError: false,
      decimals: 18,
      address: '0x123',
      aggregators: [],
      image: '',
      isNative: true,
    };

    const { getByTestId } = renderWithProvider(
      <AssetOverview
        asset={nativeAsset}
        displayBuyButton
        displaySwapsButton
        swapsIsLive
      />,
      {
        state: {
          ...mockInitialState,
          engine: {
            ...mockInitialState.engine,
            backgroundState: {
              ...mockInitialState.engine.backgroundState,
              NetworkController: {
                ...mockNetworkState({
                  chainId: '0x38',
                  id: 'bsc',
                  nickname: 'Binance Smart Chain',
                  ticker: 'BNB',
                  blockExplorerUrl: 'https://bscscan.com',
                }),
              },
              TokenRatesController: {
                marketData: {
                  '0x38': {
                    [zeroAddress()]: { price: 0.005 },
                  },
                },
              },
              AccountsController: MOCK_ACCOUNTS_CONTROLLER_STATE,
              AccountTrackerController: {
                accountsByChainId: {
                  '0x38': {
                    [nativeAsset.address]: { balance: '0x1' },
                  },
                },
              } as const,
            },
          },
        },
      },
    );

    const sendButton = getByTestId('token-send-button');
    fireEvent.press(sendButton);
    expect(navigate).toHaveBeenCalledWith('SendFlowView', {});
    expect(spyOnGetEther).toHaveBeenCalledWith('BNB');
  });

  it('should handle swap button press', async () => {
    const { getByTestId } = renderWithProvider(
      <AssetOverview
        asset={asset}
        displayBuyButton
        displaySwapsButton
        swapsIsLive
      />,
      { state: mockInitialState },
    );

    const swapButton = getByTestId('token-swap-button');
    fireEvent.press(swapButton);

    expect(navigate).toHaveBeenCalledTimes(2);
    expect(navigate).toHaveBeenNthCalledWith(1, 'WalletTabHome', {
      screen: 'WalletTabStackFlow',
      params: {
        screen: 'WalletView',
      },
    });
    expect(navigate).toHaveBeenNthCalledWith(2, 'Swaps', {
      screen: 'SwapsAmountView',
      params: { sourceToken: '0x123', chainId: '0x1', sourcePage: 'MainView' },
    });
  });

  it('should handle receive button press', async () => {
    const { getByTestId } = renderWithProvider(
      <AssetOverview
        asset={asset}
        displayBuyButton
        displaySwapsButton
        swapsIsLive
      />,
      { state: mockInitialState },
    );

    const receiveButton = getByTestId('token-receive-button');
    fireEvent.press(receiveButton);

    expect(navigate).toHaveBeenCalledTimes(1);
    expect(navigate).toHaveBeenNthCalledWith(1, 'QRTabSwitcher', {
      disableTabber: true,
      initialScreen: 1,
      networkName: undefined,
    });
  });

  it('should handle bridge button press', async () => {
    const { getByTestId } = renderWithProvider(
      <AssetOverview
        asset={asset}
        displayBuyButton
        displaySwapsButton
        swapsIsLive
      />,
      { state: mockInitialState },
    );

    const receiveButton = getByTestId('token-bridge-button');
    fireEvent.press(receiveButton);

    expect(navigate).toHaveBeenCalledTimes(1);
    expect(navigate).toHaveBeenNthCalledWith(1, 'BrowserTabHome', {
      params: {
        newTabUrl:
          'https://portfolio.metamask.io/bridge/?metamaskEntry=mobile&srcChain=1',
        timestamp: 123,
      },
      screen: 'BrowserView',
    });
  });

  it('should not render swap button if displaySwapsButton is false', async () => {
    const { queryByTestId } = renderWithProvider(
      <AssetOverview
        asset={asset}
        displayBuyButton
        displaySwapsButton={false}
      />,
      { state: mockInitialState },
    );

    const swapButton = queryByTestId('token-swap-button');
    expect(swapButton).toBeNull();
  });

  it('should not render buy button if displayBuyButton is false', async () => {
    const { queryByTestId } = renderWithProvider(
      <AssetOverview
        asset={asset}
        displayBuyButton={false}
        displaySwapsButton
        swapsIsLive
      />,
      { state: mockInitialState },
    );

    const buyButton = queryByTestId(TokenOverviewSelectorsIDs.BUY_BUTTON);
    expect(buyButton).toBeNull();
  });

  it('should render native balances even if there are no accounts for the asset chain in the state', async () => {
    const container = renderWithProvider(
      <AssetOverview
        asset={{
          ...asset,
          chainId: '0x2',
          isNative: true,
        }}
        displayBuyButton
        displaySwapsButton
        swapsIsLive
      />,
      { state: mockInitialState },
    );

    expect(container).toMatchSnapshot();
  });

<<<<<<< HEAD
  it('should swap into the asset when coming from search', async () => {
    const { getByTestId } = renderWithProvider(
      <AssetOverview
        asset={assetFromSearch}
=======
  it('should render native balances when non evm network is selected', async () => {
    const container = renderWithProvider(
      <AssetOverview
        asset={{
          ...asset,
          chainId: SolScope.Mainnet,
          isNative: true,
        }}
>>>>>>> cbf181ea
        displayBuyButton
        displaySwapsButton
        swapsIsLive
      />,
<<<<<<< HEAD
      { state: mockInitialState },
    );

    const swapButton = getByTestId('token-swap-button');
    fireEvent.press(swapButton);

    // Wait for all promises to resolve
    await Promise.resolve();

    expect(navigate).toHaveBeenCalledWith('Swaps', {
      screen: 'SwapsAmountView',
      params: {
        sourceToken: swapsUtils.NATIVE_SWAPS_TOKEN_ADDRESS,
        destinationToken: assetFromSearch.address,
        sourcePage: 'MainView',
        chainId: assetFromSearch.chainId,
      }
    });
  });

  it('should prompt to add the network if coming from search and on a different chain', async () => {
    jest.spyOn(networks, 'isPortfolioViewEnabled').mockReturnValue(true);
    (Engine.context.NetworkController.getNetworkConfigurationByChainId as jest.Mock).mockReturnValueOnce(null);
    const differentChainAssetFromSearch = {
      ...assetFromSearch,
      chainId: '0xa',
    };
    const { getByTestId } = renderWithProvider(
      <AssetOverview
        asset={differentChainAssetFromSearch}
        displayBuyButton
        displaySwapsButton
        swapsIsLive
      />,
      { state: mockInitialState },
    );

    const swapButton = getByTestId('token-swap-button');
    fireEvent.press(swapButton);

    // Wait for all promises to resolve
    await Promise.resolve();

    expect(mockAddPopularNetwork).toHaveBeenCalled();
=======
      {
        state: {
          ...mockInitialState,
          engine: {
            ...mockInitialState.engine,
            backgroundState: {
              ...mockInitialState.engine.backgroundState,
              MultichainNetworkController: {
                selectedMultichainNetworkChainId: SolScope.Mainnet,
              },
            },
          },
        },
      },
    );

    expect(container).toMatchSnapshot();
>>>>>>> cbf181ea
  });

  describe('Portfolio view network switching', () => {
    beforeEach(() => {
      jest.useFakeTimers();
      // Reset mocks before each test
      jest.clearAllMocks();
    });

    afterEach(() => {
      jest.useRealTimers();
    });

    it('should switch networks before sending when on different chain', async () => {
      const differentChainAsset = {
        ...asset,
        chainId: '0x89', // Different chain (Polygon)
      };

      const { getByTestId } = renderWithProvider(
        <AssetOverview
          asset={differentChainAsset}
          displayBuyButton
          displaySwapsButton
          swapsIsLive
        />,
        { state: mockInitialState },
      );

      const sendButton = getByTestId('token-send-button');
      await fireEvent.press(sendButton);

      // Wait for all promises to resolve
      await Promise.resolve();

      expect(navigate).toHaveBeenCalledWith(Routes.WALLET.HOME, {
        screen: Routes.WALLET.TAB_STACK_FLOW,
        params: {
          screen: Routes.WALLET_VIEW,
        },
      });
    });

    it('should switch networks before swapping when on different chain', async () => {
      const differentChainAsset = {
        ...asset,
        chainId: '0x89', // Different chain (Polygon)
      };

      const { getByTestId } = renderWithProvider(
        <AssetOverview
          asset={differentChainAsset}
          displayBuyButton
          displaySwapsButton
          swapsIsLive
        />,
        { state: mockInitialState },
      );

      const swapButton = getByTestId('token-swap-button');
      await fireEvent.press(swapButton);

      // Wait for all promises to resolve
      await Promise.resolve();

      expect(navigate).toHaveBeenCalledWith(Routes.WALLET.HOME, {
        screen: Routes.WALLET.TAB_STACK_FLOW,
        params: {
          screen: Routes.WALLET_VIEW,
        },
      });

      expect(
        Engine.context.NetworkController.getNetworkConfigurationByChainId,
      ).toHaveBeenCalledWith('0x89');

      // Fast-forward timers to trigger the swap navigation
      jest.advanceTimersByTime(500);

      expect(navigate).toHaveBeenCalledWith('Swaps', {
        screen: 'SwapsAmountView',
        params: {
          sourceToken: differentChainAsset.address,
          sourcePage: 'MainView',
          chainId: '0x89',
        },
      });
    });

    it('should not switch networks when on same chain', async () => {
      const sameChainAsset = {
        ...asset,
        chainId: MOCK_CHAIN_ID, // Same chain as current
      };

      const { getByTestId } = renderWithProvider(
        <AssetOverview
          asset={sameChainAsset}
          displayBuyButton
          displaySwapsButton
          swapsIsLive
        />,
        { state: mockInitialState },
      );

      const sendButton = getByTestId('token-send-button');
      await fireEvent.press(sendButton);

      // Wait for all promises to resolve
      await Promise.resolve();

      expect(
        Engine.context.MultichainNetworkController.setActiveNetwork,
      ).not.toHaveBeenCalled();
    });

    it('render mainBalance as fiat and secondaryBalance as native with portfolio view enabled', async () => {
      const { getByTestId } = renderWithProvider(
        <AssetOverview asset={asset} />,
        {
          state: mockInitialState,
        },
      );

      const mainBalance = getByTestId(BALANCE_TEST_ID);
      const secondaryBalance = getByTestId(SECONDARY_BALANCE_TEST_ID);

      expect(mainBalance.props.children).toBe('1500');
      expect(secondaryBalance.props.children).toBe('0 ETH');
    });
  });
});<|MERGE_RESOLUTION|>--- conflicted
+++ resolved
@@ -407,12 +407,6 @@
     expect(container).toMatchSnapshot();
   });
 
-<<<<<<< HEAD
-  it('should swap into the asset when coming from search', async () => {
-    const { getByTestId } = renderWithProvider(
-      <AssetOverview
-        asset={assetFromSearch}
-=======
   it('should render native balances when non evm network is selected', async () => {
     const container = renderWithProvider(
       <AssetOverview
@@ -421,57 +415,10 @@
           chainId: SolScope.Mainnet,
           isNative: true,
         }}
->>>>>>> cbf181ea
-        displayBuyButton
-        displaySwapsButton
-        swapsIsLive
-      />,
-<<<<<<< HEAD
-      { state: mockInitialState },
-    );
-
-    const swapButton = getByTestId('token-swap-button');
-    fireEvent.press(swapButton);
-
-    // Wait for all promises to resolve
-    await Promise.resolve();
-
-    expect(navigate).toHaveBeenCalledWith('Swaps', {
-      screen: 'SwapsAmountView',
-      params: {
-        sourceToken: swapsUtils.NATIVE_SWAPS_TOKEN_ADDRESS,
-        destinationToken: assetFromSearch.address,
-        sourcePage: 'MainView',
-        chainId: assetFromSearch.chainId,
-      }
-    });
-  });
-
-  it('should prompt to add the network if coming from search and on a different chain', async () => {
-    jest.spyOn(networks, 'isPortfolioViewEnabled').mockReturnValue(true);
-    (Engine.context.NetworkController.getNetworkConfigurationByChainId as jest.Mock).mockReturnValueOnce(null);
-    const differentChainAssetFromSearch = {
-      ...assetFromSearch,
-      chainId: '0xa',
-    };
-    const { getByTestId } = renderWithProvider(
-      <AssetOverview
-        asset={differentChainAssetFromSearch}
-        displayBuyButton
-        displaySwapsButton
-        swapsIsLive
-      />,
-      { state: mockInitialState },
-    );
-
-    const swapButton = getByTestId('token-swap-button');
-    fireEvent.press(swapButton);
-
-    // Wait for all promises to resolve
-    await Promise.resolve();
-
-    expect(mockAddPopularNetwork).toHaveBeenCalled();
-=======
+        displayBuyButton
+        displaySwapsButton
+        swapsIsLive
+      />,
       {
         state: {
           ...mockInitialState,
@@ -489,7 +436,59 @@
     );
 
     expect(container).toMatchSnapshot();
->>>>>>> cbf181ea
+  });
+
+  it('should swap into the asset when coming from search', async () => {
+    const { getByTestId } = renderWithProvider(
+      <AssetOverview
+        asset={assetFromSearch}
+        displayBuyButton
+        displaySwapsButton
+        swapsIsLive
+      />,
+      { state: mockInitialState },
+    );
+
+    const swapButton = getByTestId('token-swap-button');
+    fireEvent.press(swapButton);
+
+    // Wait for all promises to resolve
+    await Promise.resolve();
+
+    expect(navigate).toHaveBeenCalledWith('Swaps', {
+      screen: 'SwapsAmountView',
+      params: {
+        sourceToken: swapsUtils.NATIVE_SWAPS_TOKEN_ADDRESS,
+        destinationToken: assetFromSearch.address,
+        sourcePage: 'MainView',
+        chainId: assetFromSearch.chainId,
+      }
+    });
+  });
+
+  it('should prompt to add the network if coming from search and on a different chain', async () => {
+    (Engine.context.NetworkController.getNetworkConfigurationByChainId as jest.Mock).mockReturnValueOnce(null);
+    const differentChainAssetFromSearch = {
+      ...assetFromSearch,
+      chainId: '0xa',
+    };
+    const { getByTestId } = renderWithProvider(
+      <AssetOverview
+        asset={differentChainAssetFromSearch}
+        displayBuyButton
+        displaySwapsButton
+        swapsIsLive
+      />,
+      { state: mockInitialState },
+    );
+
+    const swapButton = getByTestId('token-swap-button');
+    fireEvent.press(swapButton);
+
+    // Wait for all promises to resolve
+    await Promise.resolve();
+
+    expect(mockAddPopularNetwork).toHaveBeenCalled();
   });
 
   describe('Portfolio view network switching', () => {
