import React from 'react';
import { fireEvent } from '@testing-library/react-native';
import { zeroAddress } from 'ethereumjs-util';
import { NetworkController } from '@metamask/network-controller';
import AssetOverview from './AssetOverview';
import renderWithProvider from '../../../util/test/renderWithProvider';
import { backgroundState } from '../../../util/test/initial-root-state';
import {
  MOCK_ACCOUNTS_CONTROLLER_STATE,
  MOCK_ADDRESS_2,
} from '../../../util/test/accountsControllerTestUtils';
import { createBuyNavigationDetails } from '../Ramp/routes/utils';
import {
  getDecimalChainId,
  isPortfolioViewEnabled,
} from '../../../util/networks';
import { TokenOverviewSelectorsIDs } from '../../../../e2e/selectors/wallet/TokenOverview.selectors';
// eslint-disable-next-line import/no-namespace
import * as networks from '../../../util/networks';
// eslint-disable-next-line import/no-namespace
import * as transactions from '../../../util/transactions';
import { mockNetworkState } from '../../../util/test/network';
import Engine from '../../../core/Engine';
import Routes from '../../../constants/navigation/Routes';
<<<<<<< HEAD
=======
import {
  BALANCE_TEST_ID,
  SECONDARY_BALANCE_TEST_ID,
} from '../AssetElement/index.constants';
>>>>>>> f1910d80

const MOCK_CHAIN_ID = '0x1';

const mockInitialState = {
  engine: {
    backgroundState: {
      ...backgroundState,
      PreferencesController: {
        selectedAddress: MOCK_ADDRESS_2,
      },
      TokenRatesController: {
        marketData: {
          '0x1': {
            [zeroAddress()]: { price: 0.005 },
          },
        },
      },
      NetworkController: {
        providerConfig: {
          chainId: MOCK_CHAIN_ID,
        },
      } as unknown as NetworkController['state'],
      AccountsController: MOCK_ACCOUNTS_CONTROLLER_STATE,
      AccountTrackerController: {
        accountsByChainId: {
          [MOCK_CHAIN_ID]: {
            [MOCK_ADDRESS_2]: { balance: '0x1' },
          },
        },
      } as const,
    },
    CurrencyRateController: {
      conversionRate: {
        ETH: {
          conversionDate: 1732572535.47,
          conversionRate: 3432.53,
          usdConversionRate: 3432.53,
        },
      },
    },
  },
  settings: {
    primaryCurrency: 'ETH',
  },
};

const mockNavigate = jest.fn();
const navigate = mockNavigate;
const mockNetworkConfiguration = {
  rpcEndpoints: [
    {
      networkClientId: 'mockNetworkClientId',
    },
  ],
  defaultRpcEndpointIndex: 0,
};

jest.mock('@react-navigation/native', () => {
  const actualNav = jest.requireActual('@react-navigation/native');
  return {
    ...actualNav,
    useNavigation: () => ({
      navigate: mockNavigate,
    }),
  };
});

jest.mock('../../hooks/useStyles', () => ({
  useStyles: () => ({
    styles: {},
    theme: {
      colors: {
        icon: {},
      },
    },
  }),
}));

jest.mock('../../../core/Engine', () => ({
  context: {
    NetworkController: {
      getNetworkConfigurationByChainId: jest
        .fn()
        .mockReturnValue(mockNetworkConfiguration),
      setActiveNetwork: jest.fn().mockResolvedValue(undefined),
    },
    MultichainNetworkController: {
      setActiveNetwork: jest.fn().mockResolvedValue(undefined),
    },
  },
}));

const asset = {
  balance: '400',
  balanceFiat: '1500',
  chainId: MOCK_CHAIN_ID,
  logo: 'https://upload.wikimedia.org/wikipedia/commons/0/05/Ethereum_logo_2014.svg',
  symbol: 'ETH',
  name: 'Ethereum',
  isETH: undefined,
  hasBalanceError: false,
  decimals: 18,
  address: '0x123',
  aggregators: [],
  image: '',
};

describe('AssetOverview', () => {
  beforeEach(() => {
    jest.spyOn(networks, 'isPortfolioViewEnabled').mockReturnValue(false);
  });

  it('should render correctly', async () => {
    const container = renderWithProvider(
      <AssetOverview
        asset={asset}
        displayBuyButton
        displaySwapsButton
        swapsIsLive
        networkName="Ethereum Mainnet"
      />,
      { state: mockInitialState },
    );
    expect(container).toMatchSnapshot();
  });

  it('should render correctly when portfolio view is enabled', async () => {
    jest.spyOn(networks, 'isPortfolioViewEnabled').mockReturnValue(true);

    const container = renderWithProvider(
      <AssetOverview
        asset={asset}
        displayBuyButton
        displaySwapsButton
        swapsIsLive
        networkName="Ethereum Mainnet"
      />,
      { state: mockInitialState },
    );
    expect(container).toMatchSnapshot();
  });

  it('should handle buy button press', async () => {
    const { getByTestId } = renderWithProvider(
      <AssetOverview
        asset={asset}
        displayBuyButton
        displaySwapsButton
        swapsIsLive
        networkName="Ethereum Mainnet"
      />,
      { state: mockInitialState },
    );

    const buyButton = getByTestId(TokenOverviewSelectorsIDs.BUY_BUTTON);
    fireEvent.press(buyButton);

    expect(navigate).toHaveBeenCalledWith(
      ...createBuyNavigationDetails({
        address: asset.address,
        chainId: getDecimalChainId(MOCK_CHAIN_ID),
      }),
    );
  });

  it('should handle send button press', async () => {
    const { getByTestId } = renderWithProvider(
      <AssetOverview
        asset={asset}
        displayBuyButton
        displaySwapsButton
        swapsIsLive
        networkName="Ethereum Mainnet"
      />,
      { state: mockInitialState },
    );

    const sendButton = getByTestId('token-send-button');
    fireEvent.press(sendButton);

    expect(navigate).toHaveBeenCalledWith('SendFlowView', {});
  });

  it('should handle send button press for native asset when isETH is false', async () => {
    const spyOnGetEther = jest.spyOn(transactions, 'getEther');

    const nativeAsset = {
      balance: '400',
      balanceFiat: '1500',
      chainId: '0x38',
      logo: 'https://upload.wikimedia.org/wikipedia/commons/0/05/Ethereum_logo_2014.svg',
      symbol: 'BNB',
      name: 'Binance smart chain',
      isETH: false,
      nativeCurrency: 'BNB',
      hasBalanceError: false,
      decimals: 18,
      address: '0x123',
      aggregators: [],
      image: '',
      isNative: true,
    };

    const { getByTestId } = renderWithProvider(
      <AssetOverview
        asset={nativeAsset}
        displayBuyButton
        displaySwapsButton
        swapsIsLive
      />,
      {
        state: {
          ...mockInitialState,
          engine: {
            ...mockInitialState.engine,
            backgroundState: {
              ...mockInitialState.engine.backgroundState,
              NetworkController: {
                ...mockNetworkState({
                  chainId: '0x38',
                  id: 'bsc',
                  nickname: 'Binance Smart Chain',
                  ticker: 'BNB',
                  blockExplorerUrl: 'https://bscscan.com',
                }),
              },
              TokenRatesController: {
                marketData: {
                  '0x38': {
                    [zeroAddress()]: { price: 0.005 },
                  },
                },
              },
              AccountsController: MOCK_ACCOUNTS_CONTROLLER_STATE,
              AccountTrackerController: {
                accountsByChainId: {
                  '0x38': {
                    [nativeAsset.address]: { balance: '0x1' },
                  },
                },
              } as const,
            },
          },
        },
      },
    );

    const sendButton = getByTestId('token-send-button');
    fireEvent.press(sendButton);
    expect(navigate).toHaveBeenCalledWith('SendFlowView', {});
    expect(spyOnGetEther).toHaveBeenCalledWith('BNB');
  });

  it('should handle swap button press', async () => {
    const { getByTestId } = renderWithProvider(
      <AssetOverview
        asset={asset}
        displayBuyButton
        displaySwapsButton
        swapsIsLive
      />,
      { state: mockInitialState },
    );

    const swapButton = getByTestId('token-swap-button');
    fireEvent.press(swapButton);

    if (isPortfolioViewEnabled()) {
      expect(navigate).toHaveBeenCalledTimes(3);
      expect(navigate).toHaveBeenNthCalledWith(1, 'RampBuy', {
        screen: 'GetStarted',
        params: {
          address: asset.address,
          chainId: getDecimalChainId(MOCK_CHAIN_ID),
        },
      });
      expect(navigate).toHaveBeenNthCalledWith(2, 'SendFlowView', {});
      expect(navigate).toHaveBeenNthCalledWith(3, 'Swaps', {
        screen: 'SwapsAmountView',
        params: {
          sourcePage: 'MainView',
          address: asset.address,
          chainId: MOCK_CHAIN_ID,
        },
      });
    } else {
      expect(navigate).toHaveBeenCalledWith('Swaps', {
        screen: 'SwapsAmountView',
        params: {
          sourcePage: 'MainView',
          sourceToken: asset.address,
          chainId: '0x1',
        },
      });
    }
  });

  it('should not render swap button if displaySwapsButton is false', async () => {
    const { queryByTestId } = renderWithProvider(
      <AssetOverview
        asset={asset}
        displayBuyButton
        displaySwapsButton={false}
      />,
      { state: mockInitialState },
    );

    const swapButton = queryByTestId('token-swap-button');
    expect(swapButton).toBeNull();
  });

  it('should not render buy button if displayBuyButton is false', async () => {
    const { queryByTestId } = renderWithProvider(
      <AssetOverview
        asset={asset}
        displayBuyButton={false}
        displaySwapsButton
        swapsIsLive
      />,
      { state: mockInitialState },
    );

    const buyButton = queryByTestId(TokenOverviewSelectorsIDs.BUY_BUTTON);
    expect(buyButton).toBeNull();
  });

<<<<<<< HEAD
=======
  it('should render native balances even if there are no accounts for the asset chain in the state', async () => {
    jest.spyOn(networks, 'isPortfolioViewEnabled').mockReturnValue(true);

    const container = renderWithProvider(
      <AssetOverview
        asset={{
          ...asset,
          chainId: '0x2',
          isNative: true,
        }}
        displayBuyButton
        displaySwapsButton
        swapsIsLive
      />,
      { state: mockInitialState },
    );

    expect(container).toMatchSnapshot();
  });

>>>>>>> f1910d80
  describe('Portfolio view network switching', () => {
    beforeEach(() => {
      jest.spyOn(networks, 'isPortfolioViewEnabled').mockReturnValue(true);
      jest.useFakeTimers();
      // Reset mocks before each test
      jest.clearAllMocks();
    });

    afterEach(() => {
      jest.useRealTimers();
    });

    it('should switch networks before sending when on different chain', async () => {
      const differentChainAsset = {
        ...asset,
        chainId: '0x89', // Different chain (Polygon)
      };

      const { getByTestId } = renderWithProvider(
        <AssetOverview
          asset={differentChainAsset}
          displayBuyButton
          displaySwapsButton
          swapsIsLive
        />,
        { state: mockInitialState },
      );

      const sendButton = getByTestId('token-send-button');
      await fireEvent.press(sendButton);

      // Wait for all promises to resolve
      await Promise.resolve();

      expect(navigate).toHaveBeenCalledWith(Routes.WALLET.HOME, {
        screen: Routes.WALLET.TAB_STACK_FLOW,
        params: {
          screen: Routes.WALLET_VIEW,
        },
      });
    });

    it('should switch networks before swapping when on different chain', async () => {
      const differentChainAsset = {
        ...asset,
        chainId: '0x89', // Different chain (Polygon)
      };

      const { getByTestId } = renderWithProvider(
        <AssetOverview
          asset={differentChainAsset}
          displayBuyButton
          displaySwapsButton
          swapsIsLive
        />,
        { state: mockInitialState },
      );

      const swapButton = getByTestId('token-swap-button');
      await fireEvent.press(swapButton);

      // Wait for all promises to resolve
      await Promise.resolve();

      expect(navigate).toHaveBeenCalledWith(Routes.WALLET.HOME, {
        screen: Routes.WALLET.TAB_STACK_FLOW,
        params: {
          screen: Routes.WALLET_VIEW,
        },
      });

      expect(
        Engine.context.NetworkController.getNetworkConfigurationByChainId,
      ).toHaveBeenCalledWith('0x89');

      // Fast-forward timers to trigger the swap navigation
      jest.advanceTimersByTime(500);

      expect(navigate).toHaveBeenCalledWith('Swaps', {
        screen: 'SwapsAmountView',
        params: {
          sourceToken: differentChainAsset.address,
          sourcePage: 'MainView',
          chainId: '0x89',
        },
      });
    });

    it('should not switch networks when on same chain', async () => {
      const sameChainAsset = {
        ...asset,
        chainId: MOCK_CHAIN_ID, // Same chain as current
      };

      const { getByTestId } = renderWithProvider(
        <AssetOverview
          asset={sameChainAsset}
          displayBuyButton
          displaySwapsButton
          swapsIsLive
        />,
        { state: mockInitialState },
      );

      const sendButton = getByTestId('token-send-button');
      await fireEvent.press(sendButton);

      // Wait for all promises to resolve
      await Promise.resolve();

      expect(
        Engine.context.MultichainNetworkController.setActiveNetwork,
      ).not.toHaveBeenCalled();
    });
<<<<<<< HEAD
=======

    it('render mainBalance as fiat and secondaryBalance as native with portfolio view enabled', async () => {
      jest.spyOn(networks, 'isPortfolioViewEnabled').mockReturnValue(true);

      const { getByTestId } = renderWithProvider(
        <AssetOverview asset={asset} />,
        {
          state: mockInitialState,
        },
      );

      const mainBalance = getByTestId(BALANCE_TEST_ID);
      const secondaryBalance = getByTestId(SECONDARY_BALANCE_TEST_ID);

      expect(mainBalance.props.children).toBe('1500');
      expect(secondaryBalance.props.children).toBe('0 ETH');
    });
>>>>>>> f1910d80
  });
});<|MERGE_RESOLUTION|>--- conflicted
+++ resolved
@@ -22,13 +22,10 @@
 import { mockNetworkState } from '../../../util/test/network';
 import Engine from '../../../core/Engine';
 import Routes from '../../../constants/navigation/Routes';
-<<<<<<< HEAD
-=======
 import {
   BALANCE_TEST_ID,
   SECONDARY_BALANCE_TEST_ID,
 } from '../AssetElement/index.constants';
->>>>>>> f1910d80
 
 const MOCK_CHAIN_ID = '0x1';
 
@@ -355,8 +352,6 @@
     expect(buyButton).toBeNull();
   });
 
-<<<<<<< HEAD
-=======
   it('should render native balances even if there are no accounts for the asset chain in the state', async () => {
     jest.spyOn(networks, 'isPortfolioViewEnabled').mockReturnValue(true);
 
@@ -377,7 +372,6 @@
     expect(container).toMatchSnapshot();
   });
 
->>>>>>> f1910d80
   describe('Portfolio view network switching', () => {
     beforeEach(() => {
       jest.spyOn(networks, 'isPortfolioViewEnabled').mockReturnValue(true);
@@ -492,8 +486,6 @@
         Engine.context.MultichainNetworkController.setActiveNetwork,
       ).not.toHaveBeenCalled();
     });
-<<<<<<< HEAD
-=======
 
     it('render mainBalance as fiat and secondaryBalance as native with portfolio view enabled', async () => {
       jest.spyOn(networks, 'isPortfolioViewEnabled').mockReturnValue(true);
@@ -511,6 +503,5 @@
       expect(mainBalance.props.children).toBe('1500');
       expect(secondaryBalance.props.children).toBe('0 ETH');
     });
->>>>>>> f1910d80
   });
 });