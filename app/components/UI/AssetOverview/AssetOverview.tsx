--- conflicted
+++ resolved
@@ -88,11 +88,7 @@
 import { InitSendLocation } from '../../Views/confirmations/constants/send';
 import { useSendNavigation } from '../../Views/confirmations/hooks/useSendNavigation';
 import { selectMultichainAccountsState2Enabled } from '../../../selectors/featureFlagController/multichainAccounts';
-<<<<<<< HEAD
-import parseRampIntent from '../Ramp/Aggregator/utils/parseRampIntent';
-=======
 import parseRampIntent from '../Ramp/utils/parseRampIntent';
->>>>>>> f4e8f8d0
 ///: BEGIN:ONLY_INCLUDE_IF(tron)
 import TronEnergyBandwidthDetail from './TronEnergyBandwidthDetail/TronEnergyBandwidthDetail';
 ///: END:ONLY_INCLUDE_IF
@@ -495,12 +491,8 @@
     : undefined;
   ///: END:ONLY_INCLUDE_IF
 
-<<<<<<< HEAD
-  if (isMultichainAccountsState2Enabled) {
-=======
   if (isMultichainAccountsState2Enabled && asset.balance != null) {
     // When state2 is enabled and asset has balance, use it directly
->>>>>>> f4e8f8d0
     balance = asset.balance;
   } else if (isMultichainAsset) {
     balance = asset.balance
