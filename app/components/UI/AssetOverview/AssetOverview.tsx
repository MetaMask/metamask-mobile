import React, { useCallback, useEffect, useMemo, useState } from 'react';
import { TouchableOpacity, View } from 'react-native';
import { useNavigation } from '@react-navigation/native';
import { useDispatch, useSelector } from 'react-redux';
import {
  Hex,
  ///: BEGIN:ONLY_INCLUDE_IF(keyring-snaps)
  CaipAssetType,
<<<<<<< HEAD
=======
  CaipChainId,
>>>>>>> d5ca588d
  isCaipAssetType,
  ///: END:ONLY_INCLUDE_IF
} from '@metamask/utils';
import I18n, { strings } from '../../../../locales/i18n';
import { TokenOverviewSelectorsIDs } from '../../../../e2e/selectors/wallet/TokenOverview.selectors';
import { newAssetTransaction } from '../../../actions/transaction';
import AppConstants from '../../../core/AppConstants';
import Engine from '../../../core/Engine';
import {
  selectEvmChainId,
  selectNativeCurrencyByChainId,
  selectSelectedNetworkClientId,
} from '../../../selectors/networkController';
import {
  selectCurrentCurrency,
  selectCurrencyRates,
} from '../../../selectors/currencyRateController';
import { selectAccountsByChainId } from '../../../selectors/accountTrackerController';
import { selectTokensBalances } from '../../../selectors/tokenBalancesController';
import {
  selectSelectedInternalAccount,
  selectSelectedInternalAccountFormattedAddress,
} from '../../../selectors/accountsController';
import Logger from '../../../util/Logger';
import { safeToChecksumAddress } from '../../../util/address';
import {
  renderFromTokenMinimalUnit,
  renderFromWei,
  toHexadecimal,
} from '../../../util/number';
import { getEther } from '../../../util/transactions';
import Text from '../../Base/Text';
import { createWebviewNavDetails } from '../../Views/SimpleWebview';
import useTokenHistoricalPrices, {
  TimePeriod,
} from '../../hooks/useTokenHistoricalPrices';
import Balance from './Balance';
import ChartNavigationButton from './ChartNavigationButton';
import Price from './Price';
import styleSheet from './AssetOverview.styles';
import { useStyles } from '../../../component-library/hooks';
import Routes from '../../../constants/navigation/Routes';
import TokenDetails from './TokenDetails';
import { RootState } from '../../../reducers';
import { MetaMetricsEvents } from '../../../core/Analytics';
import { getDecimalChainId } from '../../../util/networks';
import { useMetrics } from '../../../components/hooks/useMetrics';
<<<<<<< HEAD
import { selectSelectedAccountGroup } from '../../../selectors/multichainAccounts/accountTreeController';
=======
import {
  trackActionButtonClick,
  ActionButtonType,
  ActionLocation,
  ActionPosition,
} from '../../../util/analytics/actionButtonTracking';
import { selectSelectedAccountGroup } from '../../../selectors/multichainAccounts/accountTreeController';
import { selectSelectedInternalAccountByScope } from '../../../selectors/multichainAccounts/accounts';
>>>>>>> d5ca588d
import { createBuyNavigationDetails } from '../Ramp/Aggregator/routes/utils';
import { TokenI } from '../Tokens/types';
import AssetDetailsActions from '../../../components/Views/AssetDetails/AssetDetailsActions';
import {
  isAssetFromSearch,
  selectTokenDisplayData,
} from '../../../selectors/tokenSearchDiscoveryDataController';
import { formatWithThreshold } from '../../../util/assets';
import {
  useSwapBridgeNavigation,
  SwapBridgeNavigationLocation,
} from '../Bridge/hooks/useSwapBridgeNavigation';
import { swapsUtils } from '@metamask/swaps-controller';
import { TraceName, endTrace } from '../../../util/trace';
///: BEGIN:ONLY_INCLUDE_IF(keyring-snaps)
import { selectMultichainAssetsRates } from '../../../selectors/multichain';
import { isEvmAccountType, KeyringAccountType } from '@metamask/keyring-api';
import { useSendNonEvmAsset } from '../../hooks/useSendNonEvmAsset';
///: END:ONLY_INCLUDE_IF
import { calculateAssetPrice } from './utils/calculateAssetPrice';
import { formatChainIdToCaip } from '@metamask/bridge-controller';
import { InitSendLocation } from '../../Views/confirmations/constants/send';
import { useSendNavigation } from '../../Views/confirmations/hooks/useSendNavigation';
import { selectMultichainAccountsState2Enabled } from '../../../selectors/featureFlagController/multichainAccounts';
import parseRampIntent from '../Ramp/Aggregator/utils/parseRampIntent';
import { selectTokenMarketData } from '../../../selectors/tokenRatesController';
import { getTokenExchangeRate } from '../Bridge/utils/exchange-rates';
import { isNonEvmChainId } from '../../../core/Multichain/utils';

interface AssetOverviewProps {
  asset: TokenI;
  displayBuyButton?: boolean;
  displaySwapsButton?: boolean;
<<<<<<< HEAD
  displayBridgeButton?: boolean;
=======
>>>>>>> d5ca588d
  networkName?: string;
}

const AssetOverview: React.FC<AssetOverviewProps> = ({
  asset,
  displayBuyButton,
  displaySwapsButton,
<<<<<<< HEAD
  displayBridgeButton,
=======
>>>>>>> d5ca588d
  networkName,
}: AssetOverviewProps) => {
  // For non evm assets, the resultChainId is equal to the asset.chainId; while for evm assets; the resultChainId === "eip155:1" !== asset.chainId
  const resultChainId = formatChainIdToCaip(asset.chainId as Hex);
  const isNonEvmAsset = resultChainId === asset.chainId;
  const navigation = useNavigation();
  const [timePeriod, setTimePeriod] = React.useState<TimePeriod>('1d');
  const selectedInternalAccount = useSelector(selectSelectedInternalAccount);
  const selectedInternalAccountAddress = selectedInternalAccount?.address;
  const selectedAccountGroup = useSelector(selectSelectedAccountGroup);
<<<<<<< HEAD
=======
  const getAccountByScope = useSelector(selectSelectedInternalAccountByScope);
>>>>>>> d5ca588d
  const conversionRateByTicker = useSelector(selectCurrencyRates);
  const currentCurrency = useSelector(selectCurrentCurrency);
  const accountsByChainId = useSelector(selectAccountsByChainId);
  const selectedAddress = useSelector(
    selectSelectedInternalAccountFormattedAddress,
  );
  const { trackEvent, createEventBuilder } = useMetrics();
  const allTokenMarketData = useSelector(selectTokenMarketData);
  const selectedChainId = useSelector(selectEvmChainId);
  const { navigateToSendPage } = useSendNavigation();

  const nativeCurrency = useSelector((state: RootState) =>
    selectNativeCurrencyByChainId(state, asset.chainId as Hex),
  );

  const multiChainTokenBalance = useSelector(selectTokensBalances);
  const isMultichainAccountsState2Enabled = useSelector(
    selectMultichainAccountsState2Enabled,
  );

  const chainId = asset.chainId as Hex;
  const ticker = nativeCurrency;
  const selectedNetworkClientId = useSelector(selectSelectedNetworkClientId);
  const tokenResult = useSelector((state: RootState) =>
    selectTokenDisplayData(state, asset.chainId as Hex, asset.address as Hex),
  );
  ///: BEGIN:ONLY_INCLUDE_IF(keyring-snaps)
  const multichainAssetsRates = useSelector(selectMultichainAssetsRates);

  const multichainAssetRates =
    multichainAssetsRates?.[asset.address as CaipAssetType];
  ///: END:ONLY_INCLUDE_IF

  const currentAddress = asset.address as Hex;

  const { data: prices = [], isLoading } = useTokenHistoricalPrices({
    asset,
    address: currentAddress,
    chainId,
    timePeriod,
    vsCurrency: currentCurrency,
  });

  const { goToSwaps, networkModal } = useSwapBridgeNavigation({
    location: SwapBridgeNavigationLocation.TokenDetails,
    sourcePage: 'MainView',
    sourceToken: {
      ...asset,
      address: asset.address ?? swapsUtils.NATIVE_SWAPS_TOKEN_ADDRESS,
      chainId: asset.chainId as Hex,
      decimals: asset.decimals,
      symbol: asset.symbol,
      name: asset.name,
      image: asset.image,
    },
  });

  // Hook for handling non-EVM asset sending
  const { sendNonEvmAsset } = useSendNonEvmAsset({ asset });

  const { styles } = useStyles(styleSheet, {});
  const dispatch = useDispatch();

  useEffect(() => {
    endTrace({ name: TraceName.AssetDetails });
  }, []);

  useEffect(() => {
    const { SwapsController } = Engine.context;
    const fetchTokenWithCache = async () => {
      try {
        await SwapsController.fetchTokenWithCache({
          networkClientId: selectedNetworkClientId,
        });
        // TODO: Replace "any" with type
        // eslint-disable-next-line @typescript-eslint/no-explicit-any
      } catch (error: any) {
        Logger.error(
          error,
          'Swaps: error while fetching tokens with cache in AssetOverview',
        );
      }
    };
    fetchTokenWithCache();
  }, [selectedNetworkClientId]);

  const onReceive = () => {
<<<<<<< HEAD
    // Show QR code for receiving this specific asset
    if (selectedInternalAccountAddress && selectedAccountGroup && chainId) {
      navigation.navigate(Routes.MODAL.MULTICHAIN_ACCOUNT_DETAIL_ACTIONS, {
        screen: Routes.SHEET.MULTICHAIN_ACCOUNT_DETAILS.SHARE_ADDRESS_QR,
        params: {
          address: selectedInternalAccountAddress,
=======
    trackActionButtonClick(trackEvent, createEventBuilder, {
      action_name: ActionButtonType.RECEIVE,
      action_position: ActionPosition.FOURTH_POSITION,
      button_label: strings('asset_overview.receive_button'),
      location: ActionLocation.ASSET_DETAILS,
    });

    const accountForChain =
      isNonEvmAsset && asset.chainId
        ? getAccountByScope(asset.chainId as CaipChainId)
        : selectedInternalAccount;

    const addressForChain = accountForChain?.address;

    // Show QR code for receiving this specific asset
    if (addressForChain && selectedAccountGroup && chainId) {
      navigation.navigate(Routes.MODAL.MULTICHAIN_ACCOUNT_DETAIL_ACTIONS, {
        screen: Routes.SHEET.MULTICHAIN_ACCOUNT_DETAILS.SHARE_ADDRESS_QR,
        params: {
          address: addressForChain,
>>>>>>> d5ca588d
          networkName: networkName || 'Unknown Network',
          chainId,
          groupId: selectedAccountGroup.id,
        },
      });
    } else {
      Logger.error(
        new Error(
          'AssetOverview::onReceive - Missing required data for navigation',
        ),
        {
<<<<<<< HEAD
          hasAddress: !!selectedInternalAccountAddress,
          hasAccountGroup: !!selectedAccountGroup,
          hasChainId: !!chainId,
=======
          hasAddress: !!addressForChain,
          hasAccountGroup: !!selectedAccountGroup,
          hasChainId: !!chainId,
          isNonEvmAsset,
          assetChainId: asset.chainId,
>>>>>>> d5ca588d
        },
      );
    }
  };

  const onSend = async () => {
    trackActionButtonClick(trackEvent, createEventBuilder, {
      action_name: ActionButtonType.SEND,
      action_position: ActionPosition.THIRD_POSITION,
      button_label: strings('asset_overview.send_button'),
      location: ActionLocation.ASSET_DETAILS,
    });

    ///: BEGIN:ONLY_INCLUDE_IF(keyring-snaps)
    // Try non-EVM first, if handled, return early
    const wasHandledAsNonEvm = await sendNonEvmAsset(
      InitSendLocation.AssetOverview,
    );
    if (wasHandledAsNonEvm) {
      return;
    }
    ///: END:ONLY_INCLUDE_IF

    navigation.navigate(Routes.WALLET.HOME, {
      screen: Routes.WALLET.TAB_STACK_FLOW,
      params: {
        screen: Routes.WALLET_VIEW,
      },
    });

    // For EVM networks, switch the network if needed
    if (asset.chainId !== selectedChainId) {
      const { NetworkController, MultichainNetworkController } = Engine.context;
      const networkConfiguration =
        NetworkController.getNetworkConfigurationByChainId(
          asset.chainId as Hex,
        );

      const networkClientId =
        networkConfiguration?.rpcEndpoints?.[
          networkConfiguration.defaultRpcEndpointIndex
        ]?.networkClientId;

      await MultichainNetworkController.setActiveNetwork(
        networkClientId as string,
      );
    }

    if ((asset.isETH || asset.isNative) && ticker) {
      dispatch(newAssetTransaction(getEther(ticker)));
    } else {
      dispatch(newAssetTransaction(asset));
    }

    navigateToSendPage(InitSendLocation.AssetOverview, asset);
  };

  const onBuy = () => {
    let assetId: string | undefined;
<<<<<<< HEAD
=======

    trackActionButtonClick(trackEvent, createEventBuilder, {
      action_name: ActionButtonType.BUY,
      action_position: ActionPosition.FIRST_POSITION,
      button_label: strings('asset_overview.buy_button'),
      location: ActionLocation.ASSET_DETAILS,
    });

>>>>>>> d5ca588d
    try {
      if (isCaipAssetType(asset.address)) {
        assetId = asset.address;
      } else {
        assetId = parseRampIntent({
          chainId: getDecimalChainId(chainId),
          address: asset.address,
        })?.assetId;
      }
    } catch {
      assetId = undefined;
    }

    navigation.navigate(
      ...createBuyNavigationDetails({
        assetId,
      }),
    );

    trackEvent(
      createEventBuilder(MetaMetricsEvents.BUY_BUTTON_CLICKED)
        .addProperties({
          text: 'Buy',
          location: 'TokenDetails',
          chain_id_destination: getDecimalChainId(chainId),
        })
        .build(),
    );
  };

  const goToBrowserUrl = (url: string) => {
    const [screen, params] = createWebviewNavDetails({
      url,
    });

    // TODO: params should not have to be cast here
    navigation.navigate(screen, params as Record<string, unknown>);
  };

  const renderWarning = () => (
    <View style={styles.warningWrapper}>
      <TouchableOpacity
        onPress={() => goToBrowserUrl(AppConstants.URLS.TOKEN_BALANCE)}
      >
        <Text style={styles.warning}>
          {strings('asset_overview.were_unable')} {(asset as TokenI).symbol}{' '}
          {strings('asset_overview.balance')}{' '}
          <Text style={styles.warningLinks}>
            {strings('asset_overview.troubleshooting_missing')}
          </Text>{' '}
          {strings('asset_overview.for_help')}
        </Text>
      </TouchableOpacity>
    </View>
  );

  const chartNavigationButtons: TimePeriod[] = useMemo(
    () =>
      !isNonEvmAsset
        ? ['1d', '1w', '1m', '3m', '1y', '3y']
        : ['1d', '1w', '1m', '3m', '1y', 'all'],
    [isNonEvmAsset],
  );

  const handleSelectTimePeriod = useCallback((_timePeriod: TimePeriod) => {
    setTimePeriod(_timePeriod);
  }, []);

  const renderChartNavigationButton = useCallback(
    () =>
      chartNavigationButtons.map((label) => (
        <ChartNavigationButton
          key={label}
          label={strings(
            `asset_overview.chart_time_period_navigation.${label}`,
          )}
          onPress={() => handleSelectTimePeriod(label)}
          selected={timePeriod === label}
        />
      )),
    [handleSelectTimePeriod, timePeriod, chartNavigationButtons],
  );

  const itemAddress = !isNonEvmAsset
    ? safeToChecksumAddress(asset.address)
    : asset.address;

  const currentChainId = chainId as Hex;
  const marketDataRate =
    allTokenMarketData?.[currentChainId]?.[itemAddress as Hex]?.price;

  // Fetch exchange rate - will use allTokenMarketData if available,
  // otherwise fetch from API for non-imported tokens
  // For non-EVM, skip if multichainAssetRates already has the rate
  const shouldFetchRate = isNonEvmAsset ? !multichainAssetRates : true;
  const [fetchedRate, setFetchedRate] = useState<number | undefined>();

  useEffect(() => {
    if (marketDataRate !== undefined || !itemAddress) {
      return;
    }

    const isNonEvm = isNonEvmChainId(currentChainId);
    const nativeAssetConversionRate =
      nativeCurrency &&
      conversionRateByTicker?.[nativeCurrency]?.conversionRate;

    // Skip EVM chains that don't have a native asset conversion rate
    if (!isNonEvm && !nativeAssetConversionRate) {
      return;
    }

    const fetchRate = async () => {
      try {
        const tokenFiatPrice = await getTokenExchangeRate({
          chainId: currentChainId,
          tokenAddress: itemAddress,
          currency: currentCurrency,
        });

        if (!tokenFiatPrice) {
          setFetchedRate(undefined);
          return;
        }

        // Non-EVM: use the fiat price directly
        if (isNonEvm) {
          setFetchedRate(tokenFiatPrice);
        } else if (nativeAssetConversionRate) {
          // EVM: convert to native currency rate
          setFetchedRate(tokenFiatPrice / nativeAssetConversionRate);
        }
      } catch (error) {
        console.error('Failed to fetch token exchange rate:', error);
        setFetchedRate(undefined);
      }
    };

    fetchRate();
  }, [
    shouldFetchRate,
    currentChainId,
    itemAddress,
    currentCurrency,
    marketDataRate,
    nativeCurrency,
    conversionRateByTicker,
  ]);

  const exchangeRate = marketDataRate ?? fetchedRate;

  let balance;
  const minimumDisplayThreshold = 0.00001;

  const isMultichainAsset = isNonEvmAsset;
  const isEthOrNative = asset.isETH || asset.isNative;

  if (isMultichainAccountsState2Enabled) {
    balance = asset.balance;
  } else if (isMultichainAsset) {
    balance = asset.balance
      ? formatWithThreshold(
          parseFloat(asset.balance),
          minimumDisplayThreshold,
          I18n.locale,
          { minimumFractionDigits: 0, maximumFractionDigits: 5 },
        )
      : 0;
  } else if (isEthOrNative) {
    balance = renderFromWei(
      // @ts-expect-error - This should be fixed at the accountsController selector level, ongoing discussion
      accountsByChainId[toHexadecimal(chainId)]?.[selectedAddress]?.balance,
    );
  } else {
    const multiChainTokenBalanceHex =
      itemAddress &&
      multiChainTokenBalance?.[selectedInternalAccountAddress as Hex]?.[
        chainId as Hex
      ]?.[itemAddress as Hex];
    const tokenBalanceHex = multiChainTokenBalanceHex;
    if (
      !isEvmAccountType(selectedInternalAccount?.type as KeyringAccountType)
    ) {
      balance = asset.balance || 0;
    } else {
      balance =
        itemAddress && tokenBalanceHex
          ? renderFromTokenMinimalUnit(tokenBalanceHex, asset.decimals)
          : 0;
    }
  }

  const mainBalance = asset.balanceFiat || '';
  const secondaryBalance = `${balance} ${
    asset.isETH ? asset.ticker : asset.symbol
  }`;

  const convertedMultichainAssetRates =
    isNonEvmAsset && multichainAssetRates
      ? {
          rate: Number(multichainAssetRates.rate),
          marketData: undefined,
        }
      : undefined;

  let currentPrice = 0;
  let priceDiff = 0;
  let comparePrice = 0;

  if (isAssetFromSearch(asset) && tokenResult?.found) {
    currentPrice = tokenResult.price?.price || 0;
  } else {
    const {
      currentPrice: calculatedPrice,
      priceDiff: calculatedPriceDiff,
      comparePrice: calculatedComparePrice,
    } = calculateAssetPrice({
      _asset: asset,
      isEvmAssetSelected: !isNonEvmAsset,
      exchangeRate,
      tickerConversionRate:
        conversionRateByTicker?.[nativeCurrency]?.conversionRate ?? undefined,
      prices,
      multichainAssetRates: convertedMultichainAssetRates,
      timePeriod,
    });
    currentPrice = calculatedPrice;
    priceDiff = calculatedPriceDiff;
    comparePrice = calculatedComparePrice;
  }

  return (
    <View style={styles.wrapper} testID={TokenOverviewSelectorsIDs.CONTAINER}>
      {asset.hasBalanceError ? (
        renderWarning()
      ) : (
        <View>
          <Price
            asset={asset}
            prices={prices}
            priceDiff={priceDiff}
            currentCurrency={currentCurrency}
            currentPrice={currentPrice}
            comparePrice={comparePrice}
            isLoading={isLoading}
            timePeriod={timePeriod}
          />
          <View style={styles.chartNavigationWrapper}>
            {renderChartNavigationButton()}
          </View>
          <AssetDetailsActions
            displayBuyButton={displayBuyButton}
            displaySwapsButton={displaySwapsButton}
<<<<<<< HEAD
            displayBridgeButton={displayBridgeButton}
            goToBridge={goToBridge}
=======
>>>>>>> d5ca588d
            goToSwaps={goToSwaps}
            onBuy={onBuy}
            onReceive={onReceive}
            onSend={onSend}
            asset={{
              address: asset.address,
              chainId,
            }}
          />

          {balance != null && (
            <Balance
              asset={asset}
              mainBalance={mainBalance}
              secondaryBalance={secondaryBalance}
            />
          )}

          <View style={styles.tokenDetailsWrapper}>
            <TokenDetails asset={asset} />
          </View>
          {networkModal}
        </View>
      )}
    </View>
  );
};

export default AssetOverview;<|MERGE_RESOLUTION|>--- conflicted
+++ resolved
@@ -6,10 +6,7 @@
   Hex,
   ///: BEGIN:ONLY_INCLUDE_IF(keyring-snaps)
   CaipAssetType,
-<<<<<<< HEAD
-=======
   CaipChainId,
->>>>>>> d5ca588d
   isCaipAssetType,
   ///: END:ONLY_INCLUDE_IF
 } from '@metamask/utils';
@@ -57,9 +54,6 @@
 import { MetaMetricsEvents } from '../../../core/Analytics';
 import { getDecimalChainId } from '../../../util/networks';
 import { useMetrics } from '../../../components/hooks/useMetrics';
-<<<<<<< HEAD
-import { selectSelectedAccountGroup } from '../../../selectors/multichainAccounts/accountTreeController';
-=======
 import {
   trackActionButtonClick,
   ActionButtonType,
@@ -68,7 +62,6 @@
 } from '../../../util/analytics/actionButtonTracking';
 import { selectSelectedAccountGroup } from '../../../selectors/multichainAccounts/accountTreeController';
 import { selectSelectedInternalAccountByScope } from '../../../selectors/multichainAccounts/accounts';
->>>>>>> d5ca588d
 import { createBuyNavigationDetails } from '../Ramp/Aggregator/routes/utils';
 import { TokenI } from '../Tokens/types';
 import AssetDetailsActions from '../../../components/Views/AssetDetails/AssetDetailsActions';
@@ -102,10 +95,6 @@
   asset: TokenI;
   displayBuyButton?: boolean;
   displaySwapsButton?: boolean;
-<<<<<<< HEAD
-  displayBridgeButton?: boolean;
-=======
->>>>>>> d5ca588d
   networkName?: string;
 }
 
@@ -113,10 +102,6 @@
   asset,
   displayBuyButton,
   displaySwapsButton,
-<<<<<<< HEAD
-  displayBridgeButton,
-=======
->>>>>>> d5ca588d
   networkName,
 }: AssetOverviewProps) => {
   // For non evm assets, the resultChainId is equal to the asset.chainId; while for evm assets; the resultChainId === "eip155:1" !== asset.chainId
@@ -127,10 +112,7 @@
   const selectedInternalAccount = useSelector(selectSelectedInternalAccount);
   const selectedInternalAccountAddress = selectedInternalAccount?.address;
   const selectedAccountGroup = useSelector(selectSelectedAccountGroup);
-<<<<<<< HEAD
-=======
   const getAccountByScope = useSelector(selectSelectedInternalAccountByScope);
->>>>>>> d5ca588d
   const conversionRateByTicker = useSelector(selectCurrencyRates);
   const currentCurrency = useSelector(selectCurrentCurrency);
   const accountsByChainId = useSelector(selectAccountsByChainId);
@@ -218,14 +200,6 @@
   }, [selectedNetworkClientId]);
 
   const onReceive = () => {
-<<<<<<< HEAD
-    // Show QR code for receiving this specific asset
-    if (selectedInternalAccountAddress && selectedAccountGroup && chainId) {
-      navigation.navigate(Routes.MODAL.MULTICHAIN_ACCOUNT_DETAIL_ACTIONS, {
-        screen: Routes.SHEET.MULTICHAIN_ACCOUNT_DETAILS.SHARE_ADDRESS_QR,
-        params: {
-          address: selectedInternalAccountAddress,
-=======
     trackActionButtonClick(trackEvent, createEventBuilder, {
       action_name: ActionButtonType.RECEIVE,
       action_position: ActionPosition.FOURTH_POSITION,
@@ -246,7 +220,6 @@
         screen: Routes.SHEET.MULTICHAIN_ACCOUNT_DETAILS.SHARE_ADDRESS_QR,
         params: {
           address: addressForChain,
->>>>>>> d5ca588d
           networkName: networkName || 'Unknown Network',
           chainId,
           groupId: selectedAccountGroup.id,
@@ -258,17 +231,11 @@
           'AssetOverview::onReceive - Missing required data for navigation',
         ),
         {
-<<<<<<< HEAD
-          hasAddress: !!selectedInternalAccountAddress,
-          hasAccountGroup: !!selectedAccountGroup,
-          hasChainId: !!chainId,
-=======
           hasAddress: !!addressForChain,
           hasAccountGroup: !!selectedAccountGroup,
           hasChainId: !!chainId,
           isNonEvmAsset,
           assetChainId: asset.chainId,
->>>>>>> d5ca588d
         },
       );
     }
@@ -328,8 +295,6 @@
 
   const onBuy = () => {
     let assetId: string | undefined;
-<<<<<<< HEAD
-=======
 
     trackActionButtonClick(trackEvent, createEventBuilder, {
       action_name: ActionButtonType.BUY,
@@ -338,7 +303,6 @@
       location: ActionLocation.ASSET_DETAILS,
     });
 
->>>>>>> d5ca588d
     try {
       if (isCaipAssetType(asset.address)) {
         assetId = asset.address;
@@ -592,11 +556,6 @@
           <AssetDetailsActions
             displayBuyButton={displayBuyButton}
             displaySwapsButton={displaySwapsButton}
-<<<<<<< HEAD
-            displayBridgeButton={displayBridgeButton}
-            goToBridge={goToBridge}
-=======
->>>>>>> d5ca588d
             goToSwaps={goToSwaps}
             onBuy={onBuy}
             onReceive={onReceive}
