--- conflicted
+++ resolved
@@ -6,10 +6,7 @@
   Hex,
   ///: BEGIN:ONLY_INCLUDE_IF(keyring-snaps)
   CaipAssetType,
-<<<<<<< HEAD
-=======
   CaipChainId,
->>>>>>> 338177c4
   isCaipAssetType,
   ///: END:ONLY_INCLUDE_IF
 } from '@metamask/utils';
@@ -57,9 +54,6 @@
 import { MetaMetricsEvents } from '../../../core/Analytics';
 import { getDecimalChainId } from '../../../util/networks';
 import { useMetrics } from '../../../components/hooks/useMetrics';
-<<<<<<< HEAD
-import { selectSelectedAccountGroup } from '../../../selectors/multichainAccounts/accountTreeController';
-=======
 import {
   trackActionButtonClick,
   ActionButtonType,
@@ -68,7 +62,6 @@
 } from '../../../util/analytics/actionButtonTracking';
 import { selectSelectedAccountGroup } from '../../../selectors/multichainAccounts/accountTreeController';
 import { selectSelectedInternalAccountByScope } from '../../../selectors/multichainAccounts/accounts';
->>>>>>> 338177c4
 import { createBuyNavigationDetails } from '../Ramp/Aggregator/routes/utils';
 import { TokenI } from '../Tokens/types';
 import AssetDetailsActions from '../../../components/Views/AssetDetails/AssetDetailsActions';
@@ -94,11 +87,6 @@
 import { useSendNavigation } from '../../Views/confirmations/hooks/useSendNavigation';
 import { selectMultichainAccountsState2Enabled } from '../../../selectors/featureFlagController/multichainAccounts';
 import parseRampIntent from '../Ramp/Aggregator/utils/parseRampIntent';
-<<<<<<< HEAD
-import { selectTokenMarketData } from '../../../selectors/tokenRatesController';
-import { getTokenExchangeRate } from '../Bridge/utils/exchange-rates';
-import { isNonEvmChainId } from '../../../core/Multichain/utils';
-=======
 ///: BEGIN:ONLY_INCLUDE_IF(tron)
 import TronEnergyBandwidthDetail from './TronEnergyBandwidthDetail/TronEnergyBandwidthDetail';
 ///: END:ONLY_INCLUDE_IF
@@ -109,16 +97,11 @@
 import { selectTronResourcesBySelectedAccountGroup } from '../../../selectors/assets/assets-list';
 import { createStakedTrxAsset } from './utils/createStakedTrxAsset';
 ///: END:ONLY_INCLUDE_IF
->>>>>>> 338177c4
 
 interface AssetOverviewProps {
   asset: TokenI;
   displayBuyButton?: boolean;
   displaySwapsButton?: boolean;
-<<<<<<< HEAD
-  displayBridgeButton?: boolean;
-=======
->>>>>>> 338177c4
   networkName?: string;
 }
 
@@ -126,10 +109,6 @@
   asset,
   displayBuyButton,
   displaySwapsButton,
-<<<<<<< HEAD
-  displayBridgeButton,
-=======
->>>>>>> 338177c4
   networkName,
 }: AssetOverviewProps) => {
   // For non evm assets, the resultChainId is equal to the asset.chainId; while for evm assets; the resultChainId === "eip155:1" !== asset.chainId
@@ -140,10 +119,7 @@
   const selectedInternalAccount = useSelector(selectSelectedInternalAccount);
   const selectedInternalAccountAddress = selectedInternalAccount?.address;
   const selectedAccountGroup = useSelector(selectSelectedAccountGroup);
-<<<<<<< HEAD
-=======
   const getAccountByScope = useSelector(selectSelectedInternalAccountByScope);
->>>>>>> 338177c4
   const conversionRateByTicker = useSelector(selectCurrencyRates);
   const currentCurrency = useSelector(selectCurrentCurrency);
   const accountsByChainId = useSelector(selectAccountsByChainId);
@@ -242,14 +218,6 @@
   }, [selectedNetworkClientId]);
 
   const onReceive = () => {
-<<<<<<< HEAD
-    // Show QR code for receiving this specific asset
-    if (selectedInternalAccountAddress && selectedAccountGroup && chainId) {
-      navigation.navigate(Routes.MODAL.MULTICHAIN_ACCOUNT_DETAIL_ACTIONS, {
-        screen: Routes.SHEET.MULTICHAIN_ACCOUNT_DETAILS.SHARE_ADDRESS_QR,
-        params: {
-          address: selectedInternalAccountAddress,
-=======
     trackActionButtonClick(trackEvent, createEventBuilder, {
       action_name: ActionButtonType.RECEIVE,
       action_position: ActionPosition.FOURTH_POSITION,
@@ -270,7 +238,6 @@
         screen: Routes.SHEET.MULTICHAIN_ACCOUNT_DETAILS.SHARE_ADDRESS_QR,
         params: {
           address: addressForChain,
->>>>>>> 338177c4
           networkName: networkName || 'Unknown Network',
           chainId,
           groupId: selectedAccountGroup.id,
@@ -282,17 +249,11 @@
           'AssetOverview::onReceive - Missing required data for navigation',
         ),
         {
-<<<<<<< HEAD
-          hasAddress: !!selectedInternalAccountAddress,
-          hasAccountGroup: !!selectedAccountGroup,
-          hasChainId: !!chainId,
-=======
           hasAddress: !!addressForChain,
           hasAccountGroup: !!selectedAccountGroup,
           hasChainId: !!chainId,
           isNonEvmAsset,
           assetChainId: asset.chainId,
->>>>>>> 338177c4
         },
       );
     }
@@ -352,8 +313,6 @@
 
   const onBuy = () => {
     let assetId: string | undefined;
-<<<<<<< HEAD
-=======
 
     trackActionButtonClick(trackEvent, createEventBuilder, {
       action_name: ActionButtonType.BUY,
@@ -362,7 +321,6 @@
       location: ActionLocation.ASSET_DETAILS,
     });
 
->>>>>>> 338177c4
     try {
       if (isCaipAssetType(asset.address)) {
         assetId = asset.address;
@@ -520,8 +478,6 @@
   const isMultichainAsset = isNonEvmAsset;
   const isEthOrNative = asset.isETH || asset.isNative;
 
-<<<<<<< HEAD
-=======
   ///: BEGIN:ONLY_INCLUDE_IF(tron)
   const isTronNative =
     asset.ticker === 'TRX' && String(asset.chainId).startsWith('tron:');
@@ -532,7 +488,6 @@
     : undefined;
   ///: END:ONLY_INCLUDE_IF
 
->>>>>>> 338177c4
   if (isMultichainAccountsState2Enabled) {
     balance = asset.balance;
   } else if (isMultichainAsset) {
@@ -629,11 +584,6 @@
           <AssetDetailsActions
             displayBuyButton={displayBuyButton}
             displaySwapsButton={displaySwapsButton}
-<<<<<<< HEAD
-            displayBridgeButton={displayBridgeButton}
-            goToBridge={goToBridge}
-=======
->>>>>>> 338177c4
             goToSwaps={goToSwaps}
             onBuy={onBuy}
             onReceive={onReceive}
@@ -643,15 +593,11 @@
               chainId,
             }}
           />
-<<<<<<< HEAD
-
-=======
           {
             ///: BEGIN:ONLY_INCLUDE_IF(tron)
             isTronNative && <TronEnergyBandwidthDetail />
             ///: END:ONLY_INCLUDE_IF
           }
->>>>>>> 338177c4
           {balance != null && (
             <Balance
               asset={asset}
@@ -660,8 +606,6 @@
             />
           )}
 
-<<<<<<< HEAD
-=======
           {
             ///: BEGIN:ONLY_INCLUDE_IF(tron)
             isTronNative && stakedTrxAsset && (
@@ -675,7 +619,6 @@
             )
             ///: END:ONLY_INCLUDE_IF
           }
->>>>>>> 338177c4
           <View style={styles.tokenDetailsWrapper}>
             <TokenDetails asset={asset} />
           </View>
