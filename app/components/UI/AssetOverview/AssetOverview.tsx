import React, { useCallback, useEffect, useMemo } from 'react';
import { TouchableOpacity, View } from 'react-native';
import { useNavigation } from '@react-navigation/native';
import { useDispatch, useSelector } from 'react-redux';
import {
  Hex,
  ///: BEGIN:ONLY_INCLUDE_IF(keyring-snaps)
  CaipAssetId,
  ///: END:ONLY_INCLUDE_IF
} from '@metamask/utils';
import I18n, { strings } from '../../../../locales/i18n';
import { TokenOverviewSelectorsIDs } from '../../../../e2e/selectors/wallet/TokenOverview.selectors';
import { newAssetTransaction } from '../../../actions/transaction';
import AppConstants from '../../../core/AppConstants';
import Engine from '../../../core/Engine';
import {
  selectEvmChainId,
  selectNativeCurrencyByChainId,
  selectSelectedNetworkClientId,
} from '../../../selectors/networkController';
import {
  selectCurrentCurrency,
  selectCurrencyRates,
} from '../../../selectors/currencyRateController';
import { selectTokenMarketData } from '../../../selectors/tokenRatesController';
import { selectAccountsByChainId } from '../../../selectors/accountTrackerController';
import { selectTokensBalances } from '../../../selectors/tokenBalancesController';
import {
  selectSelectedInternalAccountAddress,
  selectSelectedInternalAccountFormattedAddress,
} from '../../../selectors/accountsController';
import Logger from '../../../util/Logger';
import { safeToChecksumAddress } from '../../../util/address';
import {
  renderFromTokenMinimalUnit,
  renderFromWei,
  toHexadecimal,
} from '../../../util/number';
import { getEther } from '../../../util/transactions';
import Text from '../../Base/Text';
import { createWebviewNavDetails } from '../../Views/SimpleWebview';
import useTokenHistoricalPrices, {
  TimePeriod,
} from '../../hooks/useTokenHistoricalPrices';
import Balance from './Balance';
import ChartNavigationButton from './ChartNavigationButton';
import Price from './Price';
import styleSheet from './AssetOverview.styles';
import { useStyles } from '../../../component-library/hooks';
import { QRTabSwitcherScreens } from '../../../components/Views/QRTabSwitcher';
import Routes from '../../../constants/navigation/Routes';
import TokenDetails from './TokenDetails';
import { RootState } from '../../../reducers';
import { MetaMetricsEvents } from '../../../core/Analytics';
import { getDecimalChainId } from '../../../util/networks';
import { useMetrics } from '../../../components/hooks/useMetrics';
import { createBuyNavigationDetails } from '../Ramp/routes/utils';
import { TokenI } from '../Tokens/types';
import AssetDetailsActions from '../../../components/Views/AssetDetails/AssetDetailsActions';
<<<<<<< HEAD
import { isAssetFromSearch, selectTokenDisplayData } from '../../../selectors/tokenSearchDiscoveryDataController';
=======
import {
  isAssetFromSearch,
  selectTokenDisplayData,
} from '../../../selectors/tokenSearchDiscoveryDataController';
>>>>>>> eae6f51e
import { selectIsEvmNetworkSelected } from '../../../selectors/multichainNetworkController';
import { formatWithThreshold } from '../../../util/assets';
import {
  useSwapBridgeNavigation,
  SwapBridgeNavigationLocation,
} from '../Bridge/hooks/useSwapBridgeNavigation';
import { swapsUtils } from '@metamask/swaps-controller';
import { TraceName, endTrace } from '../../../util/trace';
///: BEGIN:ONLY_INCLUDE_IF(keyring-snaps)
import { selectMultichainAssetsRates } from '../../../selectors/multichain';
///: END:ONLY_INCLUDE_IF
import { calculateAssetPrice } from './utils/calculateAssetPrice';

interface AssetOverviewProps {
  asset: TokenI;
  displayBuyButton?: boolean;
  displaySwapsButton?: boolean;
  displayBridgeButton?: boolean;
  swapsIsLive?: boolean;
  networkName?: string;
}

const AssetOverview: React.FC<AssetOverviewProps> = ({
  asset,
  displayBuyButton,
  displaySwapsButton,
  displayBridgeButton,
  swapsIsLive,
  networkName,
}: AssetOverviewProps) => {
  const navigation = useNavigation();
  const [timePeriod, setTimePeriod] = React.useState<TimePeriod>('1d');
  const selectedInternalAccountAddress = useSelector(
    selectSelectedInternalAccountAddress,
  );
  const conversionRateByTicker = useSelector(selectCurrencyRates);
  const currentCurrency = useSelector(selectCurrentCurrency);
  const accountsByChainId = useSelector(selectAccountsByChainId);
  const selectedAddress = useSelector(
    selectSelectedInternalAccountFormattedAddress,
  );
  const { trackEvent, createEventBuilder } = useMetrics();
  const allTokenMarketData = useSelector(selectTokenMarketData);
  const selectedChainId = useSelector(selectEvmChainId);

  const nativeCurrency = useSelector((state: RootState) =>
    selectNativeCurrencyByChainId(state, asset.chainId as Hex),
  );

  const multiChainTokenBalance = useSelector(selectTokensBalances);
  const chainId = asset.chainId as Hex;
  const ticker = nativeCurrency;
  const selectedNetworkClientId = useSelector(selectSelectedNetworkClientId);
  const isEvmSelected = useSelector(selectIsEvmNetworkSelected);
  const tokenResult = useSelector((state: RootState) =>
    selectTokenDisplayData(state, asset.chainId as Hex, asset.address as Hex),
  );
  ///: BEGIN:ONLY_INCLUDE_IF(keyring-snaps)
  const multichainAssetsRates = useSelector(selectMultichainAssetsRates);

  const multichainAssetRates =
    multichainAssetsRates?.[asset.address as CaipAssetId];
  ///: END:ONLY_INCLUDE_IF

  const currentAddress = asset.address as Hex;

  const { data: prices = [], isLoading } = useTokenHistoricalPrices({
    asset,
    address: currentAddress,
    chainId,
    timePeriod,
    vsCurrency: currentCurrency,
  });

  const { goToBridge, goToSwaps, networkModal } = useSwapBridgeNavigation({
    location: SwapBridgeNavigationLocation.TokenDetails,
    sourcePage: 'MainView',
    token: {
      ...asset,
      address: asset.address ?? swapsUtils.NATIVE_SWAPS_TOKEN_ADDRESS,
      chainId: asset.chainId as Hex,
      decimals: asset.decimals,
      symbol: asset.symbol,
      name: asset.name,
      image: asset.image,
    },
  });

  const { styles } = useStyles(styleSheet, {});
  const dispatch = useDispatch();

  useEffect(() => {
    endTrace({ name: TraceName.AssetDetails });
  }, []);

  useEffect(() => {
    const { SwapsController } = Engine.context;
    const fetchTokenWithCache = async () => {
      try {
        await SwapsController.fetchTokenWithCache({
          networkClientId: selectedNetworkClientId,
        });
        // TODO: Replace "any" with type
        // eslint-disable-next-line @typescript-eslint/no-explicit-any
      } catch (error: any) {
        Logger.error(
          error,
          'Swaps: error while fetching tokens with cache in AssetOverview',
        );
      }
    };
    fetchTokenWithCache();
  }, [selectedNetworkClientId]);

  const onReceive = () => {
    navigation.navigate(Routes.QR_TAB_SWITCHER, {
      initialScreen: QRTabSwitcherScreens.Receive,
      disableTabber: true,
      networkName,
    });
  };

  const onSend = async () => {
    navigation.navigate(Routes.WALLET.HOME, {
      screen: Routes.WALLET.TAB_STACK_FLOW,
      params: {
        screen: Routes.WALLET_VIEW,
      },
    });

    if (asset.chainId !== selectedChainId) {
      const { NetworkController, MultichainNetworkController } = Engine.context;
      const networkConfiguration =
        NetworkController.getNetworkConfigurationByChainId(
          asset.chainId as Hex,
        );

      const networkClientId =
        networkConfiguration?.rpcEndpoints?.[
          networkConfiguration.defaultRpcEndpointIndex
        ]?.networkClientId;

      await MultichainNetworkController.setActiveNetwork(
        networkClientId as string,
      );
    }

    if ((asset.isETH || asset.isNative) && ticker) {
      dispatch(newAssetTransaction(getEther(ticker)));
    } else {
      dispatch(newAssetTransaction(asset));
    }
    navigation.navigate('SendFlowView', {});
  };

  const onBuy = () => {
    navigation.navigate(
      ...createBuyNavigationDetails({
        address: asset.address,
        chainId: getDecimalChainId(chainId),
      }),
    );
    trackEvent(
      createEventBuilder(MetaMetricsEvents.BUY_BUTTON_CLICKED)
        .addProperties({
          text: 'Buy',
          location: 'TokenDetails',
          chain_id_destination: getDecimalChainId(chainId),
        })
        .build(),
    );
  };

  const goToBrowserUrl = (url: string) => {
    const [screen, params] = createWebviewNavDetails({
      url,
    });

    // TODO: params should not have to be cast here
    navigation.navigate(screen, params as Record<string, unknown>);
  };

  const renderWarning = () => (
    <View style={styles.warningWrapper}>
      <TouchableOpacity
        onPress={() => goToBrowserUrl(AppConstants.URLS.TOKEN_BALANCE)}
      >
        <Text style={styles.warning}>
          {strings('asset_overview.were_unable')} {(asset as TokenI).symbol}{' '}
          {strings('asset_overview.balance')}{' '}
          <Text style={styles.warningLinks}>
            {strings('asset_overview.troubleshooting_missing')}
          </Text>{' '}
          {strings('asset_overview.for_help')}
        </Text>
      </TouchableOpacity>
    </View>
  );

  const chartNavigationButtons: TimePeriod[] = useMemo(
    () =>
      isEvmSelected
        ? ['1d', '1w', '1m', '3m', '1y', '3y']
        : ['1d', '1w', '1m', '3m', '1y'],
    [isEvmSelected],
  );

  const handleSelectTimePeriod = useCallback((_timePeriod: TimePeriod) => {
    setTimePeriod(_timePeriod);
  }, []);

  const renderChartNavigationButton = useCallback(
    () =>
      chartNavigationButtons.map((label) => (
        <ChartNavigationButton
          key={label}
          label={strings(
            `asset_overview.chart_time_period_navigation.${label}`,
          )}
          onPress={() => handleSelectTimePeriod(label)}
          selected={timePeriod === label}
        />
      )),
    [handleSelectTimePeriod, timePeriod, chartNavigationButtons],
  );

  const itemAddress = isEvmSelected
    ? safeToChecksumAddress(asset.address)
    : asset.address;

  const currentChainId = chainId as Hex;
  const exchangeRate =
    allTokenMarketData?.[currentChainId]?.[itemAddress as Hex]?.price;

  let balance;
  const minimumDisplayThreshold = 0.00001;

  const isMultichainAsset = !isEvmSelected;
  const isEthOrNative = asset.isETH || asset.isNative;

  if (isMultichainAsset) {
    balance = formatWithThreshold(
      parseFloat(asset.balance),
      minimumDisplayThreshold,
      I18n.locale,
      { minimumFractionDigits: 0, maximumFractionDigits: 5 },
    );
  } else if (isEthOrNative) {
    balance = renderFromWei(
      // @ts-expect-error - This should be fixed at the accountsController selector level, ongoing discussion
      accountsByChainId[toHexadecimal(chainId)]?.[selectedAddress]?.balance,
    );
  } else {
    const multiChainTokenBalanceHex =
      itemAddress &&
      multiChainTokenBalance?.[selectedInternalAccountAddress as Hex]?.[
        chainId as Hex
      ]?.[itemAddress as Hex];

    const tokenBalanceHex = multiChainTokenBalanceHex;

    balance =
      itemAddress && tokenBalanceHex
        ? renderFromTokenMinimalUnit(tokenBalanceHex, asset.decimals)
        : 0;
  }

  const mainBalance = asset.balanceFiat || '';
  const secondaryBalance = `${balance} ${
    asset.isETH ? asset.ticker : asset.symbol
  }`;

<<<<<<< HEAD
  const tokenResult = useSelector((state: RootState) => selectTokenDisplayData(state, asset.chainId as Hex, asset.address as Hex));
=======
  const convertedMultichainAssetRates =
    !isEvmSelected && multichainAssetRates
      ? {
          rate: Number(multichainAssetRates.rate),
          marketData: undefined,
        }
      : undefined;
>>>>>>> eae6f51e

  let currentPrice = 0;
  let priceDiff = 0;
  let comparePrice = 0;

  if (isAssetFromSearch(asset) && tokenResult?.found) {
    currentPrice = tokenResult.price?.price || 0;
  } else {
<<<<<<< HEAD
    const tickerConversionRate =
      conversionRateByTicker?.[nativeCurrency]?.conversionRate ?? 0;
    currentPrice =
      exchangeRate && tickerConversionRate
        ? exchangeRate * tickerConversionRate
        : 0;
  }

  const comparePrice = prices[0]?.[1] || 0;
  if (currentPrice !== undefined && currentPrice !== null) {
    priceDiff = currentPrice - comparePrice;
=======
    const {
      currentPrice: calculatedPrice,
      priceDiff: calculatedPriceDiff,
      comparePrice: calculatedComparePrice,
    } = calculateAssetPrice({
      _asset: asset,
      isEvmNetworkSelected: isEvmSelected,
      exchangeRate,
      tickerConversionRate:
        conversionRateByTicker?.[nativeCurrency]?.conversionRate ?? undefined,
      prices,
      multichainAssetRates: convertedMultichainAssetRates,
      timePeriod,
    });
    currentPrice = calculatedPrice;
    priceDiff = calculatedPriceDiff;
    comparePrice = calculatedComparePrice;
>>>>>>> eae6f51e
  }

  return (
    <View style={styles.wrapper} testID={TokenOverviewSelectorsIDs.CONTAINER}>
      {asset.hasBalanceError ? (
        renderWarning()
      ) : (
        <View>
          <Price
            asset={asset}
            prices={prices}
            priceDiff={priceDiff}
            currentCurrency={currentCurrency}
            currentPrice={currentPrice}
            comparePrice={comparePrice}
            isLoading={isLoading}
            timePeriod={timePeriod}
            ///: BEGIN:ONLY_INCLUDE_IF(keyring-snaps)
            multichainAssetsRates={multichainAssetsRates}
            ///: END:ONLY_INCLUDE_IF
            isEvmNetworkSelected={isEvmSelected}
          />
          <View style={styles.chartNavigationWrapper}>
            {renderChartNavigationButton()}
          </View>
          <AssetDetailsActions
            displayBuyButton={displayBuyButton}
            displaySwapsButton={displaySwapsButton}
            displayBridgeButton={displayBridgeButton}
            swapsIsLive={swapsIsLive}
            goToBridge={goToBridge}
            goToSwaps={goToSwaps}
            onBuy={onBuy}
            onReceive={onReceive}
            onSend={onSend}
          />
          <Balance
            asset={asset}
            mainBalance={mainBalance}
            secondaryBalance={secondaryBalance}
          />
          <View style={styles.tokenDetailsWrapper}>
            <TokenDetails asset={asset} />
          </View>
<<<<<<< HEAD
          {/*  Commented out since we are going to re enable it after curating content */}
          {/* <View style={styles.aboutWrapper}>
            // <AboutAsset asset={asset} chainId={chainId} />
          </View> */}
=======
>>>>>>> eae6f51e
          {networkModal}
        </View>
      )}
    </View>
  );
};

export default AssetOverview;<|MERGE_RESOLUTION|>--- conflicted
+++ resolved
@@ -57,14 +57,10 @@
 import { createBuyNavigationDetails } from '../Ramp/routes/utils';
 import { TokenI } from '../Tokens/types';
 import AssetDetailsActions from '../../../components/Views/AssetDetails/AssetDetailsActions';
-<<<<<<< HEAD
-import { isAssetFromSearch, selectTokenDisplayData } from '../../../selectors/tokenSearchDiscoveryDataController';
-=======
 import {
   isAssetFromSearch,
   selectTokenDisplayData,
 } from '../../../selectors/tokenSearchDiscoveryDataController';
->>>>>>> eae6f51e
 import { selectIsEvmNetworkSelected } from '../../../selectors/multichainNetworkController';
 import { formatWithThreshold } from '../../../util/assets';
 import {
@@ -337,9 +333,6 @@
     asset.isETH ? asset.ticker : asset.symbol
   }`;
 
-<<<<<<< HEAD
-  const tokenResult = useSelector((state: RootState) => selectTokenDisplayData(state, asset.chainId as Hex, asset.address as Hex));
-=======
   const convertedMultichainAssetRates =
     !isEvmSelected && multichainAssetRates
       ? {
@@ -347,7 +340,6 @@
           marketData: undefined,
         }
       : undefined;
->>>>>>> eae6f51e
 
   let currentPrice = 0;
   let priceDiff = 0;
@@ -356,19 +348,6 @@
   if (isAssetFromSearch(asset) && tokenResult?.found) {
     currentPrice = tokenResult.price?.price || 0;
   } else {
-<<<<<<< HEAD
-    const tickerConversionRate =
-      conversionRateByTicker?.[nativeCurrency]?.conversionRate ?? 0;
-    currentPrice =
-      exchangeRate && tickerConversionRate
-        ? exchangeRate * tickerConversionRate
-        : 0;
-  }
-
-  const comparePrice = prices[0]?.[1] || 0;
-  if (currentPrice !== undefined && currentPrice !== null) {
-    priceDiff = currentPrice - comparePrice;
-=======
     const {
       currentPrice: calculatedPrice,
       priceDiff: calculatedPriceDiff,
@@ -386,7 +365,6 @@
     currentPrice = calculatedPrice;
     priceDiff = calculatedPriceDiff;
     comparePrice = calculatedComparePrice;
->>>>>>> eae6f51e
   }
 
   return (
@@ -431,13 +409,6 @@
           <View style={styles.tokenDetailsWrapper}>
             <TokenDetails asset={asset} />
           </View>
-<<<<<<< HEAD
-          {/*  Commented out since we are going to re enable it after curating content */}
-          {/* <View style={styles.aboutWrapper}>
-            // <AboutAsset asset={asset} chainId={chainId} />
-          </View> */}
-=======
->>>>>>> eae6f51e
           {networkModal}
         </View>
       )}
