--- conflicted
+++ resolved
@@ -148,21 +148,12 @@
     );
   };
   const onBuy = () => {
-<<<<<<< HEAD
     navigation.navigate(
       ...createBuyNavigationDetails({
         address: asset.address,
         chainId: getDecimalChainId(chainId),
       }),
     );
-    trackEvent(MetaMetricsEvents.BUY_BUTTON_CLICKED, {
-      text: 'Buy',
-      location: 'TokenDetails',
-      chain_id_destination: getDecimalChainId(chainId),
-    });
-=======
-    const [route, params] = createBuyNavigationDetails();
-    navigation.navigate(route, params || {});
     trackEvent(
       createEventBuilder(MetaMetricsEvents.BUY_BUTTON_CLICKED)
         .addProperties({
@@ -172,7 +163,6 @@
         })
         .build(),
     );
->>>>>>> 0f1a8a0c
   };
 
   const goToBrowserUrl = (url: string) => {
