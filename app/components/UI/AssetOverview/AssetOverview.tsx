import React, { useCallback, useEffect } from 'react';
import { TouchableOpacity, View } from 'react-native';
import { useNavigation } from '@react-navigation/native';
import { useDispatch, useSelector } from 'react-redux';
import { Hex, CaipAssetId } from '@metamask/utils';
import I18n, { strings } from '../../../../locales/i18n';
import { TokenOverviewSelectorsIDs } from '../../../../e2e/selectors/wallet/TokenOverview.selectors';
import { newAssetTransaction } from '../../../actions/transaction';
import AppConstants from '../../../core/AppConstants';
import Engine from '../../../core/Engine';
import {
  selectEvmChainId,
  selectNativeCurrencyByChainId,
  selectSelectedNetworkClientId,
} from '../../../selectors/networkController';
import {
  selectCurrentCurrency,
  selectCurrencyRates,
} from '../../../selectors/currencyRateController';
import { selectTokenMarketData } from '../../../selectors/tokenRatesController';
import { selectAccountsByChainId } from '../../../selectors/accountTrackerController';
import { selectTokensBalances } from '../../../selectors/tokenBalancesController';
import {
  selectSelectedInternalAccountAddress,
  selectSelectedInternalAccountFormattedAddress,
} from '../../../selectors/accountsController';
import Logger from '../../../util/Logger';
import { safeToChecksumAddress } from '../../../util/address';
import {
  renderFromTokenMinimalUnit,
  renderFromWei,
  toHexadecimal,
} from '../../../util/number';
import { getEther } from '../../../util/transactions';
import Text from '../../Base/Text';
import { createWebviewNavDetails } from '../../Views/SimpleWebview';
import useTokenHistoricalPrices, {
  TimePeriod,
} from '../../hooks/useTokenHistoricalPrices';
import Balance from './Balance';
import ChartNavigationButton from './ChartNavigationButton';
import Price from './Price';
import styleSheet from './AssetOverview.styles';
import { useStyles } from '../../../component-library/hooks';
import { QRTabSwitcherScreens } from '../../../components/Views/QRTabSwitcher';
import Routes from '../../../constants/navigation/Routes';
import TokenDetails from './TokenDetails';
import { RootState } from '../../../reducers';
import { MetaMetricsEvents } from '../../../core/Analytics';
import { getDecimalChainId } from '../../../util/networks';
import { useMetrics } from '../../../components/hooks/useMetrics';
import { createBuyNavigationDetails } from '../Ramp/routes/utils';
import { TokenI } from '../Tokens/types';
import AssetDetailsActions from '../../../components/Views/AssetDetails/AssetDetailsActions';
import { isAssetFromSearch, selectTokenDisplayData } from '../../../selectors/tokenSearchDiscoveryDataController';
import { selectIsEvmNetworkSelected } from '../../../selectors/multichainNetworkController';
import { formatWithThreshold } from '../../../util/assets';
import {
  useSwapBridgeNavigation,
  SwapBridgeNavigationLocation,
} from '../Bridge/hooks/useSwapBridgeNavigation';
import { swapsUtils } from '@metamask/swaps-controller';
import { TraceName, endTrace } from '../../../util/trace';
import { selectMultichainAssetsRates } from '../../../selectors/multichain';
import { calculateAssetPrice } from './utils/calculateAssetPrice';

interface AssetOverviewProps {
  asset: TokenI;
  displayBuyButton?: boolean;
  displaySwapsButton?: boolean;
  displayBridgeButton?: boolean;
  swapsIsLive?: boolean;
  networkName?: string;
}

const AssetOverview: React.FC<AssetOverviewProps> = ({
  asset,
  displayBuyButton,
  displaySwapsButton,
  displayBridgeButton,
  swapsIsLive,
  networkName,
}: AssetOverviewProps) => {
  const navigation = useNavigation();
  const [timePeriod, setTimePeriod] = React.useState<TimePeriod>('1d');
  const selectedInternalAccountAddress = useSelector(
    selectSelectedInternalAccountAddress,
  );
  const conversionRateByTicker = useSelector(selectCurrencyRates);
  const currentCurrency = useSelector(selectCurrentCurrency);
  const accountsByChainId = useSelector(selectAccountsByChainId);
  const selectedAddress = useSelector(
    selectSelectedInternalAccountFormattedAddress,
  );
  const { trackEvent, createEventBuilder } = useMetrics();
  const allTokenMarketData = useSelector(selectTokenMarketData);
  const selectedChainId = useSelector(selectEvmChainId);

  const nativeCurrency = useSelector((state: RootState) =>
    selectNativeCurrencyByChainId(state, asset.chainId as Hex),
  );

  const multiChainTokenBalance = useSelector(selectTokensBalances);
  const chainId = asset.chainId as Hex;
  const ticker = nativeCurrency;
  const selectedNetworkClientId = useSelector(selectSelectedNetworkClientId);
  const isEvmSelected = useSelector(selectIsEvmNetworkSelected);

  const currentAddress = asset.address as Hex;

  const { data: prices = [], isLoading } = useTokenHistoricalPrices({
    asset,
    address: currentAddress,
    chainId,
    timePeriod,
    vsCurrency: currentCurrency,
  });

  const { goToBridge, goToSwaps, networkModal } = useSwapBridgeNavigation({
    location: SwapBridgeNavigationLocation.TokenDetails,
    sourcePage: 'MainView',
    token: {
      ...asset,
      address: asset.address ?? swapsUtils.NATIVE_SWAPS_TOKEN_ADDRESS,
      chainId: asset.chainId as Hex,
      decimals: asset.decimals,
      symbol: asset.symbol,
      name: asset.name,
      image: asset.image,
    },
  });
  // const goToBridge = () => console.log('goToBridge');
  // const goToSwaps = () => console.log('toToSwaps');

  // const prices = {};
  // const isLoading = false;

  const { styles } = useStyles(styleSheet, {});
  const dispatch = useDispatch();

  useEffect(() => {
    endTrace({ name: TraceName.AssetDetails });
  }, []);

  useEffect(() => {
    const { SwapsController } = Engine.context;
    const fetchTokenWithCache = async () => {
      try {
        await SwapsController.fetchTokenWithCache({
          networkClientId: selectedNetworkClientId,
        });
        // TODO: Replace "any" with type
        // eslint-disable-next-line @typescript-eslint/no-explicit-any
      } catch (error: any) {
        Logger.error(
          error,
          'Swaps: error while fetching tokens with cache in AssetOverview',
        );
      }
    };
    fetchTokenWithCache();
  }, [selectedNetworkClientId]);

  const onReceive = () => {
    navigation.navigate(Routes.QR_TAB_SWITCHER, {
      initialScreen: QRTabSwitcherScreens.Receive,
      disableTabber: true,
      networkName,
    });
  };

  const onSend = async () => {
    navigation.navigate(Routes.WALLET.HOME, {
      screen: Routes.WALLET.TAB_STACK_FLOW,
      params: {
        screen: Routes.WALLET_VIEW,
      },
    });

    if (asset.chainId !== selectedChainId) {
      const { NetworkController, MultichainNetworkController } = Engine.context;
      const networkConfiguration =
        NetworkController.getNetworkConfigurationByChainId(
          asset.chainId as Hex,
        );

      const networkClientId =
        networkConfiguration?.rpcEndpoints?.[
          networkConfiguration.defaultRpcEndpointIndex
        ]?.networkClientId;

      await MultichainNetworkController.setActiveNetwork(
        networkClientId as string,
      );
    }

    if ((asset.isETH || asset.isNative) && ticker) {
      dispatch(newAssetTransaction(getEther(ticker)));
    } else {
      dispatch(newAssetTransaction(asset));
    }
    navigation.navigate('SendFlowView', {});
  };

  const onBuy = () => {
    navigation.navigate(
      ...createBuyNavigationDetails({
        address: asset.address,
        chainId: getDecimalChainId(chainId),
      }),
    );
    trackEvent(
      createEventBuilder(MetaMetricsEvents.BUY_BUTTON_CLICKED)
        .addProperties({
          text: 'Buy',
          location: 'TokenDetails',
          chain_id_destination: getDecimalChainId(chainId),
        })
        .build(),
    );
  };

  const goToBrowserUrl = (url: string) => {
    const [screen, params] = createWebviewNavDetails({
      url,
    });

    // TODO: params should not have to be cast here
    navigation.navigate(screen, params as Record<string, unknown>);
  };

  const renderWarning = () => (
    <View style={styles.warningWrapper}>
      <TouchableOpacity
        onPress={() => goToBrowserUrl(AppConstants.URLS.TOKEN_BALANCE)}
      >
        <Text style={styles.warning}>
          {strings('asset_overview.were_unable')} {(asset as TokenI).symbol}{' '}
          {strings('asset_overview.balance')}{' '}
          <Text style={styles.warningLinks}>
            {strings('asset_overview.troubleshooting_missing')}
          </Text>{' '}
          {strings('asset_overview.for_help')}
        </Text>
      </TouchableOpacity>
    </View>
  );

  const handleSelectTimePeriod = useCallback((_timePeriod: TimePeriod) => {
    setTimePeriod(_timePeriod);
  }, []);

  const renderChartNavigationButton = useCallback(
    () =>
      (['1d', '1w', '1m', '3m', '1y', '3y'] as TimePeriod[]).map((label) => (
        <ChartNavigationButton
          key={label}
          label={strings(
            `asset_overview.chart_time_period_navigation.${label}`,
          )}
          onPress={() => handleSelectTimePeriod(label)}
          selected={timePeriod === label}
        />
      )),
    [handleSelectTimePeriod, timePeriod],
  );

  // console.log(isEvmSelected);
  const itemAddress = isEvmSelected
    ? safeToChecksumAddress(asset.address)
    : asset.address;

  const currentChainId = chainId as Hex;
  const exchangeRate =
    allTokenMarketData?.[currentChainId]?.[itemAddress as Hex]?.price;

  let balance;
  const minimumDisplayThreshold = 0.00001;

  const isMultichainAsset = !isEvmSelected;
  const isEthOrNative = asset.isETH || asset.isNative;

  if (isMultichainAsset) {
    balance = formatWithThreshold(
      parseFloat(asset.balance),
      minimumDisplayThreshold,
      I18n.locale,
      { minimumFractionDigits: 0, maximumFractionDigits: 5 },
    );
  } else if (isEthOrNative) {
    balance = renderFromWei(
      // @ts-expect-error - This should be fixed at the accountsController selector level, ongoing discussion
      accountsByChainId[toHexadecimal(chainId)]?.[selectedAddress]?.balance,
    );
  } else {
    const multiChainTokenBalanceHex =
      itemAddress &&
      multiChainTokenBalance?.[selectedInternalAccountAddress as Hex]?.[
        chainId as Hex
      ]?.[itemAddress as Hex];

    const tokenBalanceHex = multiChainTokenBalanceHex;

    balance =
      itemAddress && tokenBalanceHex
        ? renderFromTokenMinimalUnit(tokenBalanceHex, asset.decimals)
        : 0;
  }

  const mainBalance = asset.balanceFiat || '';
  const secondaryBalance = `${balance} ${
    asset.isETH ? asset.ticker : asset.symbol
  }`;

<<<<<<< HEAD
  const multichainAssetsRates = useSelector(selectMultichainAssetsRates);
  const multichainAssetRates =
    multichainAssetsRates?.[asset.address as CaipAssetId];
  const convertedMultichainAssetRates = multichainAssetRates
    ? {
        rate: Number(multichainAssetRates.rate),
        marketData: undefined,
      }
    : undefined;

  const { currentPrice, priceDiff, comparePrice } = calculateAssetPrice({
    asset,
    isEvmNetworkSelected: isEvmSelected,
    exchangeRate,
    tickerConversionRate:
      conversionRateByTicker?.[nativeCurrency]?.conversionRate ?? undefined,
    prices,
    multichainAssetRates: convertedMultichainAssetRates,
    timePeriod,
  });
=======
  const tokenResult = useSelector((state: RootState) => selectTokenDisplayData(state, asset.chainId as Hex, asset.address as Hex));

  let currentPrice = 0;
  let priceDiff = 0;

  if (isAssetFromSearch(asset) && tokenResult?.found) {
    currentPrice = tokenResult.price?.price || 0;
  } else {
    const tickerConversionRate =
      conversionRateByTicker?.[nativeCurrency]?.conversionRate ?? 0;
    currentPrice =
      exchangeRate && tickerConversionRate
        ? exchangeRate * tickerConversionRate
        : 0;
  }

  const comparePrice = prices[0]?.[1] || 0;
  if (currentPrice !== undefined && currentPrice !== null) {
    priceDiff = currentPrice - comparePrice;
  }
>>>>>>> dad9d13e

  return (
    <View style={styles.wrapper} testID={TokenOverviewSelectorsIDs.CONTAINER}>
      {asset.hasBalanceError ? (
        renderWarning()
      ) : (
        <View>
          <Price
            asset={asset}
            prices={prices}
            priceDiff={priceDiff}
            currentCurrency={currentCurrency}
            currentPrice={currentPrice}
            comparePrice={comparePrice}
            isLoading={isLoading}
            timePeriod={timePeriod}
          />
          <View style={styles.chartNavigationWrapper}>
            {renderChartNavigationButton()}
          </View>
          <AssetDetailsActions
            displayBuyButton={displayBuyButton}
            displaySwapsButton={displaySwapsButton}
            displayBridgeButton={displayBridgeButton}
            swapsIsLive={swapsIsLive}
            goToBridge={goToBridge}
            goToSwaps={goToSwaps}
            onBuy={onBuy}
            onReceive={onReceive}
            onSend={onSend}
          />
          <Balance
            asset={asset}
            mainBalance={mainBalance}
            secondaryBalance={secondaryBalance}
          />
          <View style={styles.tokenDetailsWrapper}>
            <TokenDetails asset={asset} />
          </View>
<<<<<<< HEAD
=======
          {/*  Commented out since we are going to re enable it after curating content */}
          {/* <View style={styles.aboutWrapper}>
            // <AboutAsset asset={asset} chainId={chainId} />
          </View> */}
          {networkModal}
>>>>>>> dad9d13e
        </View>
      )}
    </View>
  );
};

export default AssetOverview;<|MERGE_RESOLUTION|>--- conflicted
+++ resolved
@@ -52,7 +52,10 @@
 import { createBuyNavigationDetails } from '../Ramp/routes/utils';
 import { TokenI } from '../Tokens/types';
 import AssetDetailsActions from '../../../components/Views/AssetDetails/AssetDetailsActions';
-import { isAssetFromSearch, selectTokenDisplayData } from '../../../selectors/tokenSearchDiscoveryDataController';
+import {
+  isAssetFromSearch,
+  selectTokenDisplayData,
+} from '../../../selectors/tokenSearchDiscoveryDataController';
 import { selectIsEvmNetworkSelected } from '../../../selectors/multichainNetworkController';
 import { formatWithThreshold } from '../../../util/assets';
 import {
@@ -312,7 +315,9 @@
     asset.isETH ? asset.ticker : asset.symbol
   }`;
 
-<<<<<<< HEAD
+  const tokenResult = useSelector((state: RootState) =>
+    selectTokenDisplayData(state, asset.chainId as Hex, asset.address as Hex),
+  );
   const multichainAssetsRates = useSelector(selectMultichainAssetsRates);
   const multichainAssetRates =
     multichainAssetsRates?.[asset.address as CaipAssetId];
@@ -323,38 +328,31 @@
       }
     : undefined;
 
-  const { currentPrice, priceDiff, comparePrice } = calculateAssetPrice({
-    asset,
-    isEvmNetworkSelected: isEvmSelected,
-    exchangeRate,
-    tickerConversionRate:
-      conversionRateByTicker?.[nativeCurrency]?.conversionRate ?? undefined,
-    prices,
-    multichainAssetRates: convertedMultichainAssetRates,
-    timePeriod,
-  });
-=======
-  const tokenResult = useSelector((state: RootState) => selectTokenDisplayData(state, asset.chainId as Hex, asset.address as Hex));
-
   let currentPrice = 0;
   let priceDiff = 0;
+  let comparePrice = 0;
 
   if (isAssetFromSearch(asset) && tokenResult?.found) {
     currentPrice = tokenResult.price?.price || 0;
   } else {
-    const tickerConversionRate =
-      conversionRateByTicker?.[nativeCurrency]?.conversionRate ?? 0;
-    currentPrice =
-      exchangeRate && tickerConversionRate
-        ? exchangeRate * tickerConversionRate
-        : 0;
+    const {
+      currentPrice: calculatedPrice,
+      priceDiff: calculatedPriceDiff,
+      comparePrice: calculatedComparePrice,
+    } = calculateAssetPrice({
+      asset,
+      isEvmNetworkSelected: isEvmSelected,
+      exchangeRate,
+      tickerConversionRate:
+        conversionRateByTicker?.[nativeCurrency]?.conversionRate ?? undefined,
+      prices,
+      multichainAssetRates: convertedMultichainAssetRates,
+      timePeriod,
+    });
+    currentPrice = calculatedPrice;
+    priceDiff = calculatedPriceDiff;
+    comparePrice = calculatedComparePrice;
   }
-
-  const comparePrice = prices[0]?.[1] || 0;
-  if (currentPrice !== undefined && currentPrice !== null) {
-    priceDiff = currentPrice - comparePrice;
-  }
->>>>>>> dad9d13e
 
   return (
     <View style={styles.wrapper} testID={TokenOverviewSelectorsIDs.CONTAINER}>
@@ -394,14 +392,7 @@
           <View style={styles.tokenDetailsWrapper}>
             <TokenDetails asset={asset} />
           </View>
-<<<<<<< HEAD
-=======
-          {/*  Commented out since we are going to re enable it after curating content */}
-          {/* <View style={styles.aboutWrapper}>
-            // <AboutAsset asset={asset} chainId={chainId} />
-          </View> */}
           {networkModal}
->>>>>>> dad9d13e
         </View>
       )}
     </View>
