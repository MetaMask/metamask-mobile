import React, { useCallback, useEffect, useMemo } from 'react';
import { TouchableOpacity, View } from 'react-native';
import { useNavigation } from '@react-navigation/native';
import { useDispatch, useSelector } from 'react-redux';
import {
  Hex,
  ///: BEGIN:ONLY_INCLUDE_IF(keyring-snaps)
  CaipAssetType,
  ///: END:ONLY_INCLUDE_IF
} from '@metamask/utils';
import I18n, { strings } from '../../../../locales/i18n';
import { TokenOverviewSelectorsIDs } from '../../../../e2e/selectors/wallet/TokenOverview.selectors';
import { newAssetTransaction } from '../../../actions/transaction';
import AppConstants from '../../../core/AppConstants';
import Engine from '../../../core/Engine';
import {
  selectEvmChainId,
  selectNativeCurrencyByChainId,
  selectSelectedNetworkClientId,
} from '../../../selectors/networkController';
import {
  selectCurrentCurrency,
  selectCurrencyRates,
} from '../../../selectors/currencyRateController';
import { selectTokenMarketData } from '../../../selectors/tokenRatesController';
import { selectAccountsByChainId } from '../../../selectors/accountTrackerController';
import { selectTokensBalances } from '../../../selectors/tokenBalancesController';
import {
  selectSelectedInternalAccount,
  selectSelectedInternalAccountFormattedAddress,
} from '../../../selectors/accountsController';
import Logger from '../../../util/Logger';
import { safeToChecksumAddress } from '../../../util/address';
import {
  renderFromTokenMinimalUnit,
  renderFromWei,
  toHexadecimal,
} from '../../../util/number';
import { getEther } from '../../../util/transactions';
import Text from '../../Base/Text';
import { createWebviewNavDetails } from '../../Views/SimpleWebview';
import useTokenHistoricalPrices, {
  TimePeriod,
} from '../../hooks/useTokenHistoricalPrices';
import Balance from './Balance';
import ChartNavigationButton from './ChartNavigationButton';
import Price from './Price';
import styleSheet from './AssetOverview.styles';
import { useStyles } from '../../../component-library/hooks';
import { QRTabSwitcherScreens } from '../../../components/Views/QRTabSwitcher';
import Routes from '../../../constants/navigation/Routes';
import TokenDetails from './TokenDetails';
import { RootState } from '../../../reducers';
import { MetaMetricsEvents } from '../../../core/Analytics';
import { getDecimalChainId } from '../../../util/networks';
import { useMetrics } from '../../../components/hooks/useMetrics';
import { createBuyNavigationDetails } from '../Ramp/Aggregator/routes/utils';
import { TokenI } from '../Tokens/types';
import AssetDetailsActions from '../../../components/Views/AssetDetails/AssetDetailsActions';
import {
  isAssetFromSearch,
  selectTokenDisplayData,
} from '../../../selectors/tokenSearchDiscoveryDataController';
import { formatWithThreshold } from '../../../util/assets';
import {
  useSwapBridgeNavigation,
  SwapBridgeNavigationLocation,
} from '../Bridge/hooks/useSwapBridgeNavigation';
import { swapsUtils } from '@metamask/swaps-controller';
import { TraceName, endTrace } from '../../../util/trace';
///: BEGIN:ONLY_INCLUDE_IF(keyring-snaps)
import { selectMultichainAssetsRates } from '../../../selectors/multichain';
import { isEvmAccountType, KeyringAccountType } from '@metamask/keyring-api';
import { useSendNonEvmAsset } from '../../hooks/useSendNonEvmAsset';
///: END:ONLY_INCLUDE_IF
import { calculateAssetPrice } from './utils/calculateAssetPrice';
import { formatChainIdToCaip } from '@metamask/bridge-controller';
<<<<<<< HEAD
import { isEvmAccountType, KeyringAccountType } from '@metamask/keyring-api';
=======
>>>>>>> b6e9c40b

interface AssetOverviewProps {
  asset: TokenI;
  displayBuyButton?: boolean;
  displaySwapsButton?: boolean;
  displayBridgeButton?: boolean;
  swapsIsLive?: boolean;
  networkName?: string;
}

const AssetOverview: React.FC<AssetOverviewProps> = ({
  asset,
  displayBuyButton,
  displaySwapsButton,
  displayBridgeButton,
  swapsIsLive,
  networkName,
}: AssetOverviewProps) => {
  // For non evm assets, the resultChainId is equal to the asset.chainId; while for evm assets; the resultChainId === "eip155:1" !== asset.chainId
  const resultChainId = formatChainIdToCaip(asset.chainId as Hex);
<<<<<<< HEAD
  const isNonEvmAsset = resultChainId === asset.chainId ;
  const navigation = useNavigation();
  const [timePeriod, setTimePeriod] = React.useState<TimePeriod>('1d');
  const selectedInternalAccount = useSelector(
    selectSelectedInternalAccount,
  );
=======
  const isNonEvmAsset = resultChainId === asset.chainId;
  const navigation = useNavigation();
  const [timePeriod, setTimePeriod] = React.useState<TimePeriod>('1d');
  const selectedInternalAccount = useSelector(selectSelectedInternalAccount);
>>>>>>> b6e9c40b
  const selectedInternalAccountAddress = selectedInternalAccount?.address;
  const conversionRateByTicker = useSelector(selectCurrencyRates);
  const currentCurrency = useSelector(selectCurrentCurrency);
  const accountsByChainId = useSelector(selectAccountsByChainId);
  const selectedAddress = useSelector(
    selectSelectedInternalAccountFormattedAddress,
  );
  const { trackEvent, createEventBuilder } = useMetrics();
  const allTokenMarketData = useSelector(selectTokenMarketData);
  const selectedChainId = useSelector(selectEvmChainId);

  const nativeCurrency = useSelector((state: RootState) =>
    selectNativeCurrencyByChainId(state, asset.chainId as Hex),
  );

  const multiChainTokenBalance = useSelector(selectTokensBalances);

  const chainId = asset.chainId as Hex;
  const ticker = nativeCurrency;
  const selectedNetworkClientId = useSelector(selectSelectedNetworkClientId);
  const tokenResult = useSelector((state: RootState) =>
    selectTokenDisplayData(state, asset.chainId as Hex, asset.address as Hex),
  );
  ///: BEGIN:ONLY_INCLUDE_IF(keyring-snaps)
  const multichainAssetsRates = useSelector(selectMultichainAssetsRates);

  const multichainAssetRates =
    multichainAssetsRates?.[asset.address as CaipAssetType];
  ///: END:ONLY_INCLUDE_IF

  const currentAddress = asset.address as Hex;

  const { data: prices = [], isLoading } = useTokenHistoricalPrices({
    asset,
    address: currentAddress,
    chainId,
    timePeriod,
    vsCurrency: currentCurrency,
  });

  const { goToBridge, goToSwaps, networkModal } = useSwapBridgeNavigation({
    location: SwapBridgeNavigationLocation.TokenDetails,
    sourcePage: 'MainView',
    token: {
      ...asset,
      address: asset.address ?? swapsUtils.NATIVE_SWAPS_TOKEN_ADDRESS,
      chainId: asset.chainId as Hex,
      decimals: asset.decimals,
      symbol: asset.symbol,
      name: asset.name,
      image: asset.image,
    },
  });

  // Hook for handling non-EVM asset sending
  const { sendNonEvmAsset } = useSendNonEvmAsset({
    asset: {
      chainId: asset.chainId as string,
      address: asset.address,
    },
  });

  const { styles } = useStyles(styleSheet, {});
  const dispatch = useDispatch();

  useEffect(() => {
    endTrace({ name: TraceName.AssetDetails });
  }, []);

  useEffect(() => {
    const { SwapsController } = Engine.context;
    const fetchTokenWithCache = async () => {
      try {
        await SwapsController.fetchTokenWithCache({
          networkClientId: selectedNetworkClientId,
        });
        // TODO: Replace "any" with type
        // eslint-disable-next-line @typescript-eslint/no-explicit-any
      } catch (error: any) {
        Logger.error(
          error,
          'Swaps: error while fetching tokens with cache in AssetOverview',
        );
      }
    };
    fetchTokenWithCache();
  }, [selectedNetworkClientId]);

  const onReceive = () => {
    navigation.navigate(Routes.QR_TAB_SWITCHER, {
      initialScreen: QRTabSwitcherScreens.Receive,
      disableTabber: true,
      networkName,
    });
  };

  const onSend = async () => {
    ///: BEGIN:ONLY_INCLUDE_IF(keyring-snaps)
    // Try non-EVM first, if handled, return early
    const wasHandledAsNonEvm = await sendNonEvmAsset();
    if (wasHandledAsNonEvm) {
      return;
    }
    ///: END:ONLY_INCLUDE_IF

    navigation.navigate(Routes.WALLET.HOME, {
      screen: Routes.WALLET.TAB_STACK_FLOW,
      params: {
        screen: Routes.WALLET_VIEW,
      },
    });

    // For EVM networks, switch the network if needed
    if (asset.chainId !== selectedChainId) {
      const { NetworkController, MultichainNetworkController } = Engine.context;
      const networkConfiguration =
        NetworkController.getNetworkConfigurationByChainId(
          asset.chainId as Hex,
        );

      const networkClientId =
        networkConfiguration?.rpcEndpoints?.[
          networkConfiguration.defaultRpcEndpointIndex
        ]?.networkClientId;

      await MultichainNetworkController.setActiveNetwork(
        networkClientId as string,
      );
    }

    if ((asset.isETH || asset.isNative) && ticker) {
      dispatch(newAssetTransaction(getEther(ticker)));
    } else {
      dispatch(newAssetTransaction(asset));
    }
    navigation.navigate('SendFlowView', {});
  };

  const onBuy = () => {
    navigation.navigate(
      ...createBuyNavigationDetails({
        address: asset.address,
        chainId: getDecimalChainId(chainId),
      }),
    );
    trackEvent(
      createEventBuilder(MetaMetricsEvents.BUY_BUTTON_CLICKED)
        .addProperties({
          text: 'Buy',
          location: 'TokenDetails',
          chain_id_destination: getDecimalChainId(chainId),
        })
        .build(),
    );
  };

  const goToBrowserUrl = (url: string) => {
    const [screen, params] = createWebviewNavDetails({
      url,
    });

    // TODO: params should not have to be cast here
    navigation.navigate(screen, params as Record<string, unknown>);
  };

  const renderWarning = () => (
    <View style={styles.warningWrapper}>
      <TouchableOpacity
        onPress={() => goToBrowserUrl(AppConstants.URLS.TOKEN_BALANCE)}
      >
        <Text style={styles.warning}>
          {strings('asset_overview.were_unable')} {(asset as TokenI).symbol}{' '}
          {strings('asset_overview.balance')}{' '}
          <Text style={styles.warningLinks}>
            {strings('asset_overview.troubleshooting_missing')}
          </Text>{' '}
          {strings('asset_overview.for_help')}
        </Text>
      </TouchableOpacity>
    </View>
  );

  const chartNavigationButtons: TimePeriod[] = useMemo(
    () =>
      !isNonEvmAsset
        ? ['1d', '1w', '1m', '3m', '1y', '3y']
        : ['1d', '1w', '1m', '3m', '1y'],
    [isNonEvmAsset],
  );

  const handleSelectTimePeriod = useCallback((_timePeriod: TimePeriod) => {
    setTimePeriod(_timePeriod);
  }, []);

  const renderChartNavigationButton = useCallback(
    () =>
      chartNavigationButtons.map((label) => (
        <ChartNavigationButton
          key={label}
          label={strings(
            `asset_overview.chart_time_period_navigation.${label}`,
          )}
          onPress={() => handleSelectTimePeriod(label)}
          selected={timePeriod === label}
        />
      )),
    [handleSelectTimePeriod, timePeriod, chartNavigationButtons],
  );

  const itemAddress = !isNonEvmAsset
    ? safeToChecksumAddress(asset.address)
    : asset.address;

  const currentChainId = chainId as Hex;
  const exchangeRate =
    allTokenMarketData?.[currentChainId]?.[itemAddress as Hex]?.price;

  let balance;
  const minimumDisplayThreshold = 0.00001;

  const isMultichainAsset = isNonEvmAsset;
  const isEthOrNative = asset.isETH || asset.isNative;

  if (isMultichainAsset) {
<<<<<<< HEAD
    balance = asset.balance ? formatWithThreshold(
      parseFloat(asset.balance),
      minimumDisplayThreshold,
      I18n.locale,
      { minimumFractionDigits: 0, maximumFractionDigits: 5 },
    ) : 0;
=======
    balance = asset.balance
      ? formatWithThreshold(
          parseFloat(asset.balance),
          minimumDisplayThreshold,
          I18n.locale,
          { minimumFractionDigits: 0, maximumFractionDigits: 5 },
        )
      : 0;
>>>>>>> b6e9c40b
  } else if (isEthOrNative) {
    balance = renderFromWei(
      // @ts-expect-error - This should be fixed at the accountsController selector level, ongoing discussion
      accountsByChainId[toHexadecimal(chainId)]?.[selectedAddress]?.balance,
    );
  } else {

    const multiChainTokenBalanceHex =
      itemAddress &&
      multiChainTokenBalance?.[selectedInternalAccountAddress as Hex]?.[
        chainId as Hex
      ]?.[itemAddress as Hex];
    const tokenBalanceHex = multiChainTokenBalanceHex;
<<<<<<< HEAD
    if(!isEvmAccountType(selectedInternalAccount?.type as KeyringAccountType)) {
      balance = asset.balance || 0;
    }else {
      balance =
      itemAddress && tokenBalanceHex
        ? renderFromTokenMinimalUnit(tokenBalanceHex, asset.decimals)
        : 0;
    }


=======
    if (
      !isEvmAccountType(selectedInternalAccount?.type as KeyringAccountType)
    ) {
      balance = asset.balance || 0;
    } else {
      balance =
        itemAddress && tokenBalanceHex
          ? renderFromTokenMinimalUnit(tokenBalanceHex, asset.decimals)
          : 0;
    }
>>>>>>> b6e9c40b
  }

  const mainBalance = asset.balanceFiat || '';
  const secondaryBalance = `${balance} ${
    asset.isETH ? asset.ticker : asset.symbol
  }`;

  const convertedMultichainAssetRates =
    isNonEvmAsset && multichainAssetRates
      ? {
          rate: Number(multichainAssetRates.rate),
          marketData: undefined,
        }
      : undefined;

  let currentPrice = 0;
  let priceDiff = 0;
  let comparePrice = 0;

  if (isAssetFromSearch(asset) && tokenResult?.found) {
    currentPrice = tokenResult.price?.price || 0;
  } else {
    const {
      currentPrice: calculatedPrice,
      priceDiff: calculatedPriceDiff,
      comparePrice: calculatedComparePrice,
    } = calculateAssetPrice({
      _asset: asset,
      isEvmAssetSelected: !isNonEvmAsset,
      exchangeRate,
      tickerConversionRate:
        conversionRateByTicker?.[nativeCurrency]?.conversionRate ?? undefined,
      prices,
      multichainAssetRates: convertedMultichainAssetRates,
      timePeriod,
    });
    currentPrice = calculatedPrice;
    priceDiff = calculatedPriceDiff;
    comparePrice = calculatedComparePrice;
  }

  return (
    <View style={styles.wrapper} testID={TokenOverviewSelectorsIDs.CONTAINER}>
      {asset.hasBalanceError ? (
        renderWarning()
      ) : (
        <View>
          <Price
            asset={asset}
            prices={prices}
            priceDiff={priceDiff}
            currentCurrency={currentCurrency}
            currentPrice={currentPrice}
            comparePrice={comparePrice}
            isLoading={isLoading}
            timePeriod={timePeriod}
            ///: BEGIN:ONLY_INCLUDE_IF(keyring-snaps)
            multichainAssetsRates={multichainAssetsRates}
            ///: END:ONLY_INCLUDE_IF
            isEvmAssetSelected={!isNonEvmAsset}
          />
          <View style={styles.chartNavigationWrapper}>
            {renderChartNavigationButton()}
          </View>
          <AssetDetailsActions
            displayBuyButton={displayBuyButton}
            displaySwapsButton={displaySwapsButton}
            displayBridgeButton={displayBridgeButton}
            swapsIsLive={swapsIsLive}
            goToBridge={goToBridge}
            goToSwaps={goToSwaps}
            onBuy={onBuy}
            onReceive={onReceive}
            onSend={onSend}
          />
          <Balance
            asset={asset}
            mainBalance={mainBalance}
            secondaryBalance={secondaryBalance}
          />
          <View style={styles.tokenDetailsWrapper}>
            <TokenDetails asset={asset} />
          </View>
          {networkModal}
        </View>
      )}
    </View>
  );
};

export default AssetOverview;<|MERGE_RESOLUTION|>--- conflicted
+++ resolved
@@ -75,10 +75,6 @@
 ///: END:ONLY_INCLUDE_IF
 import { calculateAssetPrice } from './utils/calculateAssetPrice';
 import { formatChainIdToCaip } from '@metamask/bridge-controller';
-<<<<<<< HEAD
-import { isEvmAccountType, KeyringAccountType } from '@metamask/keyring-api';
-=======
->>>>>>> b6e9c40b
 
 interface AssetOverviewProps {
   asset: TokenI;
@@ -99,19 +95,10 @@
 }: AssetOverviewProps) => {
   // For non evm assets, the resultChainId is equal to the asset.chainId; while for evm assets; the resultChainId === "eip155:1" !== asset.chainId
   const resultChainId = formatChainIdToCaip(asset.chainId as Hex);
-<<<<<<< HEAD
-  const isNonEvmAsset = resultChainId === asset.chainId ;
-  const navigation = useNavigation();
-  const [timePeriod, setTimePeriod] = React.useState<TimePeriod>('1d');
-  const selectedInternalAccount = useSelector(
-    selectSelectedInternalAccount,
-  );
-=======
   const isNonEvmAsset = resultChainId === asset.chainId;
   const navigation = useNavigation();
   const [timePeriod, setTimePeriod] = React.useState<TimePeriod>('1d');
   const selectedInternalAccount = useSelector(selectSelectedInternalAccount);
->>>>>>> b6e9c40b
   const selectedInternalAccountAddress = selectedInternalAccount?.address;
   const conversionRateByTicker = useSelector(selectCurrencyRates);
   const currentCurrency = useSelector(selectCurrentCurrency);
@@ -336,14 +323,6 @@
   const isEthOrNative = asset.isETH || asset.isNative;
 
   if (isMultichainAsset) {
-<<<<<<< HEAD
-    balance = asset.balance ? formatWithThreshold(
-      parseFloat(asset.balance),
-      minimumDisplayThreshold,
-      I18n.locale,
-      { minimumFractionDigits: 0, maximumFractionDigits: 5 },
-    ) : 0;
-=======
     balance = asset.balance
       ? formatWithThreshold(
           parseFloat(asset.balance),
@@ -352,32 +331,18 @@
           { minimumFractionDigits: 0, maximumFractionDigits: 5 },
         )
       : 0;
->>>>>>> b6e9c40b
   } else if (isEthOrNative) {
     balance = renderFromWei(
       // @ts-expect-error - This should be fixed at the accountsController selector level, ongoing discussion
       accountsByChainId[toHexadecimal(chainId)]?.[selectedAddress]?.balance,
     );
   } else {
-
     const multiChainTokenBalanceHex =
       itemAddress &&
       multiChainTokenBalance?.[selectedInternalAccountAddress as Hex]?.[
         chainId as Hex
       ]?.[itemAddress as Hex];
     const tokenBalanceHex = multiChainTokenBalanceHex;
-<<<<<<< HEAD
-    if(!isEvmAccountType(selectedInternalAccount?.type as KeyringAccountType)) {
-      balance = asset.balance || 0;
-    }else {
-      balance =
-      itemAddress && tokenBalanceHex
-        ? renderFromTokenMinimalUnit(tokenBalanceHex, asset.decimals)
-        : 0;
-    }
-
-
-=======
     if (
       !isEvmAccountType(selectedInternalAccount?.type as KeyringAccountType)
     ) {
@@ -388,7 +353,6 @@
           ? renderFromTokenMinimalUnit(tokenBalanceHex, asset.decimals)
           : 0;
     }
->>>>>>> b6e9c40b
   }
 
   const mainBalance = asset.balanceFiat || '';
