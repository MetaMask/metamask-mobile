--- conflicted
+++ resolved
@@ -148,17 +148,12 @@
     );
   };
   const onBuy = () => {
-<<<<<<< HEAD
-    const [route, params] = createBuyNavigationDetails();
-    navigation.navigate(route, params || {});
-=======
     navigation.navigate(
       ...createBuyNavigationDetails({
         address: asset.address,
         chainId: getDecimalChainId(chainId),
       }),
     );
->>>>>>> 734e3890
     trackEvent(
       createEventBuilder(MetaMetricsEvents.BUY_BUTTON_CLICKED)
         .addProperties({
