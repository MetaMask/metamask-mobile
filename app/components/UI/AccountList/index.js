--- conflicted
+++ resolved
@@ -20,13 +20,7 @@
 import { fontStyles } from '../../../styles/common';
 import Device from '../../../util/device';
 import Logger from '../../../util/Logger';
-<<<<<<< HEAD
 import { trackEvent, trackLegacyEvent } from '../../../util/analyticsV2';
-=======
-import Analytics from '../../../core/Analytics/Analytics';
-import { MetaMetricsEvents } from '../../../core/Analytics';
-import AnalyticsV2 from '../../../util/analyticsV2';
->>>>>>> db9007ba
 import { doENSReverseLookup } from '../../../util/ENSUtils';
 import AccountElement from './AccountElement';
 import { ThemeContext, mockTheme } from '../../../util/theme';
@@ -208,11 +202,7 @@
       InteractionManager.runAfterInteractions(() => {
         setTimeout(() => {
           // Track Event: "Switched Account"
-<<<<<<< HEAD
           trackEvent(MetaMetricsEvents.SWITCHED_ACCOUNT, {
-=======
-          AnalyticsV2.trackEvent(MetaMetricsEvents.SWITCHED_ACCOUNT, {
->>>>>>> db9007ba
             number_of_accounts: Object.keys(accounts ?? {}).length,
           });
         }, 1000);
@@ -225,21 +215,13 @@
   importAccount = () => {
     this.props.onImportAccount();
     InteractionManager.runAfterInteractions(() => {
-<<<<<<< HEAD
       trackLegacyEvent(MetaMetricsEvents.ACCOUNTS_IMPORTED_NEW_ACCOUNT);
-=======
-      Analytics.trackEvent(MetaMetricsEvents.ACCOUNTS_IMPORTED_NEW_ACCOUNT);
->>>>>>> db9007ba
     });
   };
 
   connectHardware = () => {
     this.props.onConnectHardware();
-<<<<<<< HEAD
     trackEvent(MetaMetricsEvents.CONNECT_HARDWARE_WALLET);
-=======
-    AnalyticsV2.trackEvent(MetaMetricsEvents.CONNECT_HARDWARE_WALLET);
->>>>>>> db9007ba
   };
 
   addAccount = async () => {
@@ -269,11 +251,7 @@
       }
     });
     InteractionManager.runAfterInteractions(() => {
-<<<<<<< HEAD
       trackLegacyEvent(MetaMetricsEvents.ACCOUNTS_ADDED_NEW_ACCOUNT);
-=======
-      Analytics.trackEvent(MetaMetricsEvents.ACCOUNTS_ADDED_NEW_ACCOUNT);
->>>>>>> db9007ba
     });
   };
 
