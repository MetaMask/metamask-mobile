--- conflicted
+++ resolved
@@ -1,4 +1,5 @@
 import React, { PureComponent } from 'react';
+import { KeyringTypes } from '@metamask/controllers';
 import Engine from '../../../core/Engine';
 import PropTypes from 'prop-types';
 import {
@@ -23,56 +24,6 @@
 import { doENSReverseLookup } from '../../../util/ENSUtils';
 import AccountElement from './AccountElement';
 import { connect } from 'react-redux';
-<<<<<<< HEAD
-import { KeyringTypes } from '@metamask/controllers';
-
-const styles = StyleSheet.create({
-	wrapper: {
-		backgroundColor: colors.white,
-		borderTopLeftRadius: 10,
-		borderTopRightRadius: 10,
-		minHeight: 450,
-	},
-	titleWrapper: {
-		width: '100%',
-		height: 33,
-		alignItems: 'center',
-		justifyContent: 'center',
-		borderBottomWidth: StyleSheet.hairlineWidth,
-		borderColor: colors.grey100,
-	},
-	dragger: {
-		width: 48,
-		height: 5,
-		borderRadius: 4,
-		backgroundColor: colors.grey400,
-		opacity: Device.isAndroid() ? 0.6 : 0.5,
-	},
-	accountsWrapper: {
-		flex: 1,
-	},
-	footer: {
-		height: Device.isIphoneX() ? 200 : 170,
-		paddingBottom: Device.isIphoneX() ? 30 : 0,
-		justifyContent: 'center',
-		flexDirection: 'column',
-		alignItems: 'center',
-	},
-	btnText: {
-		fontSize: 14,
-		color: colors.blue,
-		...fontStyles.normal,
-	},
-	footerButton: {
-		width: '100%',
-		height: 55,
-		alignItems: 'center',
-		justifyContent: 'center',
-		borderTopWidth: StyleSheet.hairlineWidth,
-		borderColor: colors.grey100,
-	},
-});
-=======
 import { ThemeContext, mockTheme } from '../../../util/theme';
 
 const createStyles = (colors) =>
@@ -96,12 +47,13 @@
 			height: 5,
 			borderRadius: 4,
 			backgroundColor: colors.border.default,
+			opacity: Device.isAndroid() ? 0.6 : 0.5,
 		},
 		accountsWrapper: {
 			flex: 1,
 		},
 		footer: {
-			height: Device.isIphoneX() ? 140 : 110,
+			height: Device.isIphoneX() ? 200 : 170,
 			paddingBottom: Device.isIphoneX() ? 30 : 0,
 			justifyContent: 'center',
 			flexDirection: 'column',
@@ -121,7 +73,6 @@
 			borderColor: colors.border.muted,
 		},
 	});
->>>>>>> 169bf9a5
 
 /**
  * View that contains the list of all the available accounts
