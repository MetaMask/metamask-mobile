import React from 'react';
import { render } from '@testing-library/react-native';
import WebsiteIcon from './';
import { ThemeContext, mockTheme } from '../../../util/theme';

interface WebsiteIconProps {
  style: object;
  viewStyle: object;
  textStyle: object;
  title: string;
  url: string;
  transparent: boolean;
  icon: string | object;
  faviconSource: string;
}

// Mock the HOC
jest.mock('../../hooks/useFavicon/withFaviconAwareness', () => ({
  __esModule: true,
<<<<<<< HEAD
  default: (Component) => (props: Record<string, unknown>) =>
    (
      //@ts-expect-error This is just for mocking purposes
      <Component {...props} faviconSource="mockedFaviconSource.png" />
    ),
=======
  default:
    (Component: React.ComponentType<WebsiteIconProps>) =>
    (props: WebsiteIconProps) =>
      <Component {...props} faviconSource="mockedFaviconSource.png" />,
>>>>>>> 002522de
}));

describe('WebsiteIcon', () => {
  it('should render correctly', () => {
    const { toJSON } = render(
      <ThemeContext.Provider value={mockTheme}>
        <WebsiteIcon title="title" url="url.com" />
      </ThemeContext.Provider>,
    );
    expect(toJSON()).toMatchSnapshot();
  });
});<|MERGE_RESOLUTION|>--- conflicted
+++ resolved
@@ -17,18 +17,10 @@
 // Mock the HOC
 jest.mock('../../hooks/useFavicon/withFaviconAwareness', () => ({
   __esModule: true,
-<<<<<<< HEAD
-  default: (Component) => (props: Record<string, unknown>) =>
-    (
-      //@ts-expect-error This is just for mocking purposes
-      <Component {...props} faviconSource="mockedFaviconSource.png" />
-    ),
-=======
   default:
     (Component: React.ComponentType<WebsiteIconProps>) =>
     (props: WebsiteIconProps) =>
       <Component {...props} faviconSource="mockedFaviconSource.png" />,
->>>>>>> 002522de
 }));
 
 describe('WebsiteIcon', () => {
