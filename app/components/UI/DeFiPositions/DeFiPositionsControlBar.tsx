--- conflicted
+++ resolved
@@ -27,13 +27,10 @@
 import { IconName } from '../../../component-library/components/Icons/Icon';
 import { useStyles } from '../../hooks/useStyles';
 import { WalletViewSelectorsIDs } from '../../../../e2e/selectors/wallet/WalletView.selectors';
-<<<<<<< HEAD
 import { useCurrentNetworkInfo } from '../../hooks/useCurrentNetworkInfo';
-=======
 import TextComponent, {
   TextVariant,
 } from '../../../component-library/components/Texts/Text';
->>>>>>> 5943a716
 
 const DeFiPositionsControlBar: React.FC = () => {
   const { styles } = useStyles(styleSheet, undefined);
@@ -65,29 +62,29 @@
       <ButtonBase
         testID={WalletViewSelectorsIDs.DEFI_POSITIONS_NETWORK_FILTER}
         label={
-<<<<<<< HEAD
           <>
             {isRemoveGlobalNetworkSelectorEnabled() ? (
-              <Text style={styles.controlButtonText} numberOfLines={1}>
+              <TextComponent
+                variant={TextVariant.BodyMDMedium}
+                style={styles.controlButtonText}
+                numberOfLines={1}
+              >
                 {enabledNetworks.length > 1
                   ? strings('networks.enabled_networks')
                   : currentNetworkName ?? strings('wallet.current_network')}
-              </Text>
+              </TextComponent>
             ) : (
-              <Text style={styles.controlButtonText} numberOfLines={1}>
+              <TextComponent
+                variant={TextVariant.BodyMDMedium}
+                style={styles.controlButtonText}
+                numberOfLines={1}
+              >
                 {isAllNetworks && isPopularNetwork
                   ? strings('wallet.popular_networks')
                   : networkName ?? strings('wallet.current_network')}
-              </Text>
+              </TextComponent>
             )}
           </>
-=======
-          <TextComponent numberOfLines={1} variant={TextVariant.BodyMDMedium}>
-            {isAllNetworks && isPopularNetwork
-              ? strings('wallet.popular_networks')
-              : networkName ?? strings('wallet.current_network')}
-          </TextComponent>
->>>>>>> 5943a716
         }
         isDisabled={isTestNet(currentChainId) || !isPopularNetwork}
         onPress={showFilterControls}
