import React, { useMemo } from 'react';
import { View, FlatList } from 'react-native';
import { strings } from '../../../../locales/i18n';
import { useSelector } from 'react-redux';
import {
  selectChainId,
  selectIsAllNetworks,
} from '../../../selectors/networkController';
import { Hex } from '@metamask/utils';
import {
  selectDeFiPositionsByAddress,
  selectDefiPositionsByEnabledNetworks,
} from '../../../selectors/defiPositionsController';
import styleSheet from './DeFiPositionsList.styles';
import { GroupedDeFiPositions } from '@metamask/assets-controllers';
import {
  selectPrivacyMode,
  selectTokenSortConfig,
} from '../../../selectors/preferencesController';
import { toHex } from '@metamask/controller-utils';
import { sortAssets } from '../Tokens/util';
import DeFiPositionsListItem from './DeFiPositionsListItem';
import DeFiPositionsControlBar from './DeFiPositionsControlBar';
import Text, {
  TextColor,
  TextVariant,
} from '../../../component-library/components/Texts/Text';
import Icon, {
  IconColor,
  IconName,
  IconSize,
} from '../../../component-library/components/Icons/Icon';
import { useStyles } from '../../hooks/useStyles';
import { WalletViewSelectorsIDs } from '../../../../e2e/selectors/wallet/WalletView.selectors';
import { isRemoveGlobalNetworkSelectorEnabled } from '../../../util/networks';
import { DefiEmptyState } from '../DefiEmptyState';
export interface DeFiPositionsListProps {
  tabLabel: string;
}

const DeFiPositionsList: React.FC<DeFiPositionsListProps> = () => {
  const { styles } = useStyles(styleSheet, undefined);
  const isAllNetworks = useSelector(selectIsAllNetworks);
  const currentChainId = useSelector(selectChainId) as Hex;
  const tokenSortConfig = useSelector(selectTokenSortConfig);
  const defiPositions = useSelector(selectDeFiPositionsByAddress);
  const defiPositionsByEnabledNetworks = useSelector(
    selectDefiPositionsByEnabledNetworks,
  );
  const privacyMode = useSelector(selectPrivacyMode);

  const formattedDeFiPositions = useMemo(() => {
    if (!defiPositions) {
      return defiPositions;
    }

    let chainFilteredDeFiPositions: { [key: Hex]: GroupedDeFiPositions };
    if (isRemoveGlobalNetworkSelectorEnabled()) {
      chainFilteredDeFiPositions = defiPositionsByEnabledNetworks as {
        [key: Hex]: GroupedDeFiPositions;
      };
    } else if (isAllNetworks) {
      chainFilteredDeFiPositions = defiPositions;
    } else if (currentChainId in defiPositions) {
      chainFilteredDeFiPositions = {
        [currentChainId]: defiPositions[currentChainId],
      };
    } else {
      return [];
    }

    if (!chainFilteredDeFiPositions) {
      return [];
    }

    const defiPositionsList = Object.entries(chainFilteredDeFiPositions)
      .map(([chainId, chainDeFiPositions]) =>
        Object.entries(chainDeFiPositions.protocols).map(
          ([protocolId, protocolAggregate]) => ({
            chainId: toHex(chainId),
            protocolId,
            protocolAggregate,
          }),
        ),
      )
      .flat();

    const defiSortConfig = {
      ...tokenSortConfig,
      key:
        tokenSortConfig.key === 'tokenFiatAmount'
          ? 'protocolAggregate.aggregatedMarketValue'
          : 'protocolAggregate.protocolDetails.name',
    };

    return sortAssets(defiPositionsList, defiSortConfig);
  }, [
    defiPositions,
    isAllNetworks,
    currentChainId,
    tokenSortConfig,
    defiPositionsByEnabledNetworks,
  ]);

  if (!formattedDeFiPositions) {
    if (formattedDeFiPositions === undefined) {
      // Position data is still loading
      return (
        <View style={styles.emptyView}>
          <Text variant={TextVariant.BodyMD} color={TextColor.Alternative}>
            {strings('defi_positions.loading_positions')}
          </Text>
        </View>
      );
    } else if (formattedDeFiPositions === null) {
      // Error fetching position data
      return (
        <View style={styles.emptyView}>
          <Icon
            name={IconName.Danger}
            color={IconColor.Alternative}
            size={IconSize.Md}
          />
          <Text variant={TextVariant.BodyMD} color={TextColor.Alternative}>
            {strings('defi_positions.error_cannot_load_page')}
          </Text>
          <Text variant={TextVariant.BodyMD} color={TextColor.Alternative}>
            {strings('defi_positions.error_visit_again')}
          </Text>
        </View>
      );
    }
  }

<<<<<<< HEAD
  if (formattedDeFiPositions.length === 0) {
    // No positions found for the current account
    return (
      <View testID={WalletViewSelectorsIDs.DEFI_POSITIONS_CONTAINER}>
        <DeFiPositionsControlBar />
        <DefiEmptyState twClassName="mx-auto mt-4" />
      </View>
    );
  }

=======
>>>>>>> d5ca588d
  return (
    <View
      style={styles.wrapper}
      testID={WalletViewSelectorsIDs.DEFI_POSITIONS_CONTAINER}
    >
      <DeFiPositionsControlBar />
      <FlatList
        testID={WalletViewSelectorsIDs.DEFI_POSITIONS_LIST}
        data={formattedDeFiPositions}
        renderItem={({ item: { chainId, protocolId, protocolAggregate } }) => (
          <DeFiPositionsListItem
            chainId={chainId}
            protocolId={protocolId}
            protocolAggregate={protocolAggregate}
            privacyMode={privacyMode}
          />
        )}
        keyExtractor={(protocolChainAggregate) =>
          `${protocolChainAggregate.chainId}-${protocolChainAggregate.protocolAggregate.protocolDetails.name}`
        }
        scrollEnabled
<<<<<<< HEAD
=======
        ListEmptyComponent={<DefiEmptyState twClassName="mx-auto mt-4" />}
>>>>>>> d5ca588d
      />
    </View>
  );
};

export default DeFiPositionsList;<|MERGE_RESOLUTION|>--- conflicted
+++ resolved
@@ -132,19 +132,6 @@
     }
   }
 
-<<<<<<< HEAD
-  if (formattedDeFiPositions.length === 0) {
-    // No positions found for the current account
-    return (
-      <View testID={WalletViewSelectorsIDs.DEFI_POSITIONS_CONTAINER}>
-        <DeFiPositionsControlBar />
-        <DefiEmptyState twClassName="mx-auto mt-4" />
-      </View>
-    );
-  }
-
-=======
->>>>>>> d5ca588d
   return (
     <View
       style={styles.wrapper}
@@ -166,10 +153,7 @@
           `${protocolChainAggregate.chainId}-${protocolChainAggregate.protocolAggregate.protocolDetails.name}`
         }
         scrollEnabled
-<<<<<<< HEAD
-=======
         ListEmptyComponent={<DefiEmptyState twClassName="mx-auto mt-4" />}
->>>>>>> d5ca588d
       />
     </View>
   );
