import React, { useMemo } from 'react';
import { View, FlatList } from 'react-native';
import { ScrollSyncedVirtualizedList } from '../../../component-library/components-temp/ScrollSyncedVirtualizedList';
import { strings } from '../../../../locales/i18n';
import { useSelector } from 'react-redux';
import { useTailwind } from '@metamask/design-system-twrnc-preset';
import {
  selectChainId,
  selectIsAllNetworks,
} from '../../../selectors/networkController';
import { Hex } from '@metamask/utils';
import {
  selectDeFiPositionsByAddress,
  selectDefiPositionsByEnabledNetworks,
} from '../../../selectors/defiPositionsController';
import styleSheet from './DeFiPositionsList.styles';
import { GroupedDeFiPositions } from '@metamask/assets-controllers';
import {
  selectPrivacyMode,
  selectTokenSortConfig,
} from '../../../selectors/preferencesController';
import { toHex } from '@metamask/controller-utils';
import { sortAssets } from '../Tokens/util';
import DeFiPositionsListItem from './DeFiPositionsListItem';
import DeFiPositionsControlBar from './DeFiPositionsControlBar';
import Text, {
  TextColor,
  TextVariant,
} from '../../../component-library/components/Texts/Text';
import Icon, {
  IconColor,
  IconName,
  IconSize,
} from '../../../component-library/components/Icons/Icon';
import { useStyles } from '../../hooks/useStyles';
import { WalletViewSelectorsIDs } from '../../../../e2e/selectors/wallet/WalletView.selectors';
import { isRemoveGlobalNetworkSelectorEnabled } from '../../../util/networks';
import { DefiEmptyState } from '../DefiEmptyState';
export interface DeFiPositionsListProps {
  tabLabel: string;
  parentScrollY?: number;
  parentViewportHeight?: number;
}

const DeFiPositionsList: React.FC<DeFiPositionsListProps> = ({
  parentScrollY = 0,
  parentViewportHeight = 0,
}) => {
  const { styles } = useStyles(styleSheet, undefined);
  const tw = useTailwind();
  const isAllNetworks = useSelector(selectIsAllNetworks);
  const currentChainId = useSelector(selectChainId) as Hex;
  const tokenSortConfig = useSelector(selectTokenSortConfig);
  const defiPositions = useSelector(selectDeFiPositionsByAddress);
  const defiPositionsByEnabledNetworks = useSelector(
    selectDefiPositionsByEnabledNetworks,
  );
  const privacyMode = useSelector(selectPrivacyMode);

  const formattedDeFiPositions = useMemo(() => {
    if (!defiPositions) {
      return defiPositions;
    }

    let chainFilteredDeFiPositions: { [key: Hex]: GroupedDeFiPositions };
    if (isRemoveGlobalNetworkSelectorEnabled()) {
      chainFilteredDeFiPositions = defiPositionsByEnabledNetworks as {
        [key: Hex]: GroupedDeFiPositions;
      };
    } else if (isAllNetworks) {
      chainFilteredDeFiPositions = defiPositions;
    } else if (currentChainId in defiPositions) {
      chainFilteredDeFiPositions = {
        [currentChainId]: defiPositions[currentChainId],
      };
    } else {
      return [];
    }

    if (!chainFilteredDeFiPositions) {
      return [];
    }

    const defiPositionsList = Object.entries(chainFilteredDeFiPositions)
      .map(([chainId, chainDeFiPositions]) =>
        Object.entries(chainDeFiPositions.protocols).map(
          ([protocolId, protocolAggregate]) => ({
            chainId: toHex(chainId),
            protocolId,
            protocolAggregate,
          }),
        ),
      )
      .flat();

    const defiSortConfig = {
      ...tokenSortConfig,
      key:
        tokenSortConfig.key === 'tokenFiatAmount'
          ? 'protocolAggregate.aggregatedMarketValue'
          : 'protocolAggregate.protocolDetails.name',
    };

    return sortAssets(defiPositionsList, defiSortConfig);
  }, [
    defiPositions,
    isAllNetworks,
    currentChainId,
    tokenSortConfig,
    defiPositionsByEnabledNetworks,
  ]);

  if (!formattedDeFiPositions) {
    if (formattedDeFiPositions === undefined) {
      // Position data is still loading
      return (
        <View style={styles.emptyView}>
          <Text variant={TextVariant.BodyMD} color={TextColor.Alternative}>
            {strings('defi_positions.loading_positions')}
          </Text>
        </View>
      );
    } else if (formattedDeFiPositions === null) {
      // Error fetching position data
      return (
        <View style={styles.emptyView}>
          <Icon
            name={IconName.Danger}
            color={IconColor.Alternative}
            size={IconSize.Md}
          />
          <Text variant={TextVariant.BodyMD} color={TextColor.Alternative}>
            {strings('defi_positions.error_cannot_load_page')}
          </Text>
          <Text variant={TextVariant.BodyMD} color={TextColor.Alternative}>
            {strings('defi_positions.error_visit_again')}
          </Text>
        </View>
      );
    }
  }

  if (formattedDeFiPositions.length === 0) {
    // No positions found for the current account
    return (
      <View testID={WalletViewSelectorsIDs.DEFI_POSITIONS_CONTAINER}>
        <DeFiPositionsControlBar />
        <DefiEmptyState style={tw.style('mx-auto')} />
      </View>
    );
  }

  return (
    <View
      style={styles.wrapper}
      testID={WalletViewSelectorsIDs.DEFI_POSITIONS_CONTAINER}
    >
      <DeFiPositionsControlBar />
      <ScrollSyncedVirtualizedList
        testID={WalletViewSelectorsIDs.DEFI_POSITIONS_LIST}
        data={formattedDeFiPositions}
        renderItem={({ item: { chainId, protocolId, protocolAggregate } }) => (
          <DeFiPositionsListItem
            chainId={chainId}
            protocolId={protocolId}
            protocolAggregate={protocolAggregate}
            privacyMode={privacyMode}
          />
        )}
        keyExtractor={(protocolChainAggregate) =>
          `${protocolChainAggregate.chainId}-${protocolChainAggregate.protocolAggregate.protocolDetails.name}`
        }
<<<<<<< HEAD
        itemHeight={80}
        parentScrollY={parentScrollY}
        _parentViewportHeight={parentViewportHeight}
=======
        scrollEnabled
>>>>>>> 28c0ef99
      />
    </View>
  );
};

export default DeFiPositionsList;<|MERGE_RESOLUTION|>--- conflicted
+++ resolved
@@ -1,5 +1,5 @@
 import React, { useMemo } from 'react';
-import { View, FlatList } from 'react-native';
+import { View } from 'react-native';
 import { ScrollSyncedVirtualizedList } from '../../../component-library/components-temp/ScrollSyncedVirtualizedList';
 import { strings } from '../../../../locales/i18n';
 import { useSelector } from 'react-redux';
@@ -170,13 +170,9 @@
         keyExtractor={(protocolChainAggregate) =>
           `${protocolChainAggregate.chainId}-${protocolChainAggregate.protocolAggregate.protocolDetails.name}`
         }
-<<<<<<< HEAD
         itemHeight={80}
         parentScrollY={parentScrollY}
         _parentViewportHeight={parentViewportHeight}
-=======
-        scrollEnabled
->>>>>>> 28c0ef99
       />
     </View>
   );
