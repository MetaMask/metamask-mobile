import React from 'react';
import renderWithProvider from '../../../util/test/renderWithProvider';
import { backgroundState } from '../../../util/test/initial-root-state';
import DeFiPositionsList from './DeFiPositionsList';
import { RootState } from '../../../reducers';
import { WalletViewSelectorsIDs } from '../../../../e2e/selectors/wallet/WalletView.selectors';

jest.mock('../../../util/networks', () => ({
  ...jest.requireActual('../../../util/networks'),
}));

jest.mock('react-native-device-info', () => ({
  getVersion: jest.fn().mockReturnValue('1.0.0'),
}));

jest.mock('react-native-device-info', () => ({
  getVersion: jest.fn().mockReturnValue('1.0.0'),
}));

jest.mock('../../../selectors/defiPositionsController', () => ({
  ...jest.requireActual('../../../selectors/defiPositionsController'),
  selectDeFiPositionsByAddress: jest.fn(),
  selectDefiPositionsByEnabledNetworks: jest.fn(),
}));

const mockNavigate = jest.fn();
jest.mock('@react-navigation/native', () => ({
  ...jest.requireActual('@react-navigation/native'),
  useNavigation: () => ({
    navigate: mockNavigate,
  }),
}));

const MOCK_ADDRESS_1 = '0x0000000000000000000000000000000000000001';

const MOCK_CHAIN_ID_1 = '0x1';
const MOCK_CHAIN_ID_1_CLIENT_ID = 'CHAIN_1_CLIENT_ID';
const MOCK_CHAIN_ID_2 = '0xa';
const MOCK_CHAIN_ID_2_CLIENT_ID = 'CHAIN_2_CLIENT_ID';
const MOCK_CHAIN_ID_3 = '0x2105';
const MOCK_CHAIN_ID_3_CLIENT_ID = 'CHAIN_3_CLIENT_ID';

const mockInitialState = {
  engine: {
    backgroundState: {
      ...backgroundState,
      AccountsController: {
        ...backgroundState.AccountsController,
        internalAccounts: {
          ...backgroundState.AccountsController.internalAccounts,
          selectedAccount: MOCK_ADDRESS_1,
          accounts: {
            [MOCK_ADDRESS_1]: {
              address: MOCK_ADDRESS_1,
            },
          },
        },
      },
      NetworkController: {
        ...backgroundState.NetworkController,
        selectedNetworkClientId: MOCK_CHAIN_ID_1_CLIENT_ID,
        networkConfigurationsByChainId: {
          [MOCK_CHAIN_ID_1]: {
            chainId: MOCK_CHAIN_ID_1,
            rpcEndpoints: [
              {
                networkClientId: MOCK_CHAIN_ID_1_CLIENT_ID,
              },
            ],
            defaultRpcEndpointIndex: 0,
          },
          [MOCK_CHAIN_ID_2]: {
            chainId: MOCK_CHAIN_ID_2,
            rpcEndpoints: [
              {
                networkClientId: MOCK_CHAIN_ID_2_CLIENT_ID,
              },
            ],
            defaultRpcEndpointIndex: 0,
          },
          [MOCK_CHAIN_ID_3]: {
            chainId: MOCK_CHAIN_ID_3,
            rpcEndpoints: [
              {
                networkClientId: MOCK_CHAIN_ID_3_CLIENT_ID,
              },
            ],
            defaultRpcEndpointIndex: 0,
          },
        },
      },
      PreferencesController: {
        ...backgroundState.PreferencesController,
        tokenNetworkFilter: {
          [MOCK_CHAIN_ID_1]: 'true',
        },
      },
      DeFiPositionsController: {
        allDeFiPositions: {
          [MOCK_ADDRESS_1]: {
            [MOCK_CHAIN_ID_1]: {
              aggregatedMarketValue: 100,
              protocols: {
                protocol1: {
                  aggregatedMarketValue: 100,
                  protocolDetails: {
                    name: 'Protocol 1',
                  },
                  positionTypes: {
                    stake: {
                      aggregatedMarketValue: 100,
                      positions: [
                        [
                          {
                            address: '0x11',
                            name: 'Protocol Token 1-1',
                            symbol: 'PT11',
                            decimals: 18,
                            balance: 100,
                            balanceRaw: '100',
                            marketValue: 100,
                            type: 'protocol',
                            tokens: [
                              {
                                address: '0x111',
                                name: 'Underlying Token 1-1-1',
                                symbol: 'UT111',
                                decimals: 18,
                                balance: 100,
                                balanceRaw: '100',
                                marketValue: 100,
                                price: 1,
                                type: 'underlying',
                                iconUrl: 'https://example.com/ut111.png',
                              },
                            ],
                          },
                        ],
                      ],
                    },
                  },
                },
              },
            },
            [MOCK_CHAIN_ID_2]: {
              aggregatedMarketValue: 10,
              protocols: {
                protocol1: {
                  aggregatedMarketValue: 10,
                  protocolDetails: {
                    name: 'Protocol 2',
                  },
                  positionTypes: {
                    stake: {
                      aggregatedMarketValue: 10,
                      positions: [
                        [
                          {
                            address: '0x21',
                            name: 'Protocol Token 2-1',
                            symbol: 'PT2',
                            decimals: 18,
                            balance: 10,
                            balanceRaw: '10',
                            marketValue: 10,
                            type: 'protocol',
                            tokens: [
                              {
                                address: '0x211',
                                name: 'Underlying Token 2-1-1',
                                symbol: 'UT211',
                                decimals: 18,
                                balance: 10,
                                balanceRaw: '10',
                                marketValue: 10,
                                price: 1,
                                type: 'underlying',
                                iconUrl: 'https://example.com/ut211.png',
                              },
                            ],
                          },
                        ],
                      ],
                    },
                  },
                },
              },
            },
          },
        },
      },
    },
  },
} as unknown as RootState;

describe('DeFiPositionsList', () => {
  beforeEach(() => {
    jest.clearAllMocks();

    const allPositions =
      mockInitialState.engine.backgroundState.DeFiPositionsController
        .allDeFiPositions[MOCK_ADDRESS_1] || {};

    const defiPositionsModule = jest.requireMock(
      '../../../selectors/defiPositionsController',
    );
    defiPositionsModule.selectDeFiPositionsByAddress.mockReturnValue(
      allPositions,
    );
    // Network Manager is now always enabled, so mock returns only enabled chain (0x1)
    defiPositionsModule.selectDefiPositionsByEnabledNetworks.mockReturnValue({
      [MOCK_CHAIN_ID_1]: allPositions[MOCK_CHAIN_ID_1],
    });
  });

  it('renders protocol name and aggregated value for selected account and chain', async () => {
    const { findByTestId, findByText } = renderWithProvider(
      <DeFiPositionsList tabLabel="DeFi" />,
      {
        state: mockInitialState,
      },
    );

    expect(
      await findByTestId(WalletViewSelectorsIDs.DEFI_POSITIONS_CONTAINER),
    ).toBeOnTheScreen();

    const listContainer = await findByTestId(
      WalletViewSelectorsIDs.DEFI_POSITIONS_LIST,
    );
    expect(listContainer).toBeOnTheScreen();

    expect(await findByText('Protocol 1')).toBeOnTheScreen();
    expect(await findByText('$100.00')).toBeOnTheScreen();
  });

  it('renders protocol name and aggregated value for all chains when all networks is selected', async () => {
    // Override mock to return all enabled chains
    const allPositions =
      mockInitialState.engine.backgroundState.DeFiPositionsController
        .allDeFiPositions[MOCK_ADDRESS_1] || {};
    const defiPositionsModule = jest.requireMock(
      '../../../selectors/defiPositionsController',
    );
    defiPositionsModule.selectDefiPositionsByEnabledNetworks.mockReturnValue(
      allPositions,
    );

    const { findByTestId, findByText } = renderWithProvider(
      <DeFiPositionsList tabLabel="DeFi" />,
      {
        state: {
          ...mockInitialState,
          engine: {
            ...mockInitialState.engine,
            backgroundState: {
              ...mockInitialState.engine.backgroundState,
              PreferencesController: {
                ...mockInitialState.engine.backgroundState
                  .PreferencesController,
                tokenNetworkFilter: {
                  [MOCK_CHAIN_ID_1]: true,
                  [MOCK_CHAIN_ID_2]: true,
                  [MOCK_CHAIN_ID_3]: true,
                },
              },
            },
          },
        },
      },
    );

    expect(
      await findByTestId(WalletViewSelectorsIDs.DEFI_POSITIONS_CONTAINER),
    ).toBeOnTheScreen();
    expect(
      await findByTestId(WalletViewSelectorsIDs.DEFI_POSITIONS_NETWORK_FILTER),
    ).toBeOnTheScreen();

    const listContainer = await findByTestId(
      WalletViewSelectorsIDs.DEFI_POSITIONS_LIST,
    );
    expect(listContainer).toBeOnTheScreen();

    expect(await findByText('Protocol 1')).toBeOnTheScreen();
    expect(await findByText('Protocol 2')).toBeOnTheScreen();
    expect(await findByText('$100.00')).toBeOnTheScreen();
    expect(await findByText('$10.00')).toBeOnTheScreen();
  });

  it('renders the loading positions message when positions are not yet available', async () => {
    const defiPositionsModule = jest.requireMock(
      '../../../selectors/defiPositionsController',
    );
    defiPositionsModule.selectDeFiPositionsByAddress.mockReturnValue(undefined);
    defiPositionsModule.selectDefiPositionsByEnabledNetworks.mockReturnValue(
      undefined,
    );

    const { queryByTestId, findByText } = renderWithProvider(
      <DeFiPositionsList tabLabel="DeFi" />,
      {
        state: mockInitialState,
      },
    );

    expect(
      queryByTestId(WalletViewSelectorsIDs.DEFI_POSITIONS_NETWORK_FILTER),
    ).not.toBeOnTheScreen();
    expect(await findByText('Loading DeFi positions...')).toBeOnTheScreen();
  });

  it('renders the error message when the positions fetching failed for that address', async () => {
    const defiPositionsModule = jest.requireMock(
      '../../../selectors/defiPositionsController',
    );
    defiPositionsModule.selectDeFiPositionsByAddress.mockReturnValue(null);
    defiPositionsModule.selectDefiPositionsByEnabledNetworks.mockReturnValue(
      null,
    );

    const { queryByTestId, findByText } = renderWithProvider(
      <DeFiPositionsList tabLabel="DeFi" />,
      {
        state: mockInitialState,
      },
    );

    expect(
      queryByTestId(WalletViewSelectorsIDs.DEFI_POSITIONS_NETWORK_FILTER),
    ).not.toBeOnTheScreen();
    expect(await findByText(`We could not load this page.`)).toBeOnTheScreen();
    expect(await findByText(`Try visiting again later.`)).toBeOnTheScreen();
  });

  it('renders the no positions message when there are no positions for that chain', async () => {
    const defiPositionsModule = jest.requireMock(
      '../../../selectors/defiPositionsController',
    );
    defiPositionsModule.selectDeFiPositionsByAddress.mockReturnValue({});
    defiPositionsModule.selectDefiPositionsByEnabledNetworks.mockReturnValue(
      {},
    );

    const { findByTestId, findByText } = renderWithProvider(
      <DeFiPositionsList tabLabel="DeFi" />,
      {
        state: mockInitialState,
      },
    );

    expect(
      await findByTestId(WalletViewSelectorsIDs.DEFI_POSITIONS_CONTAINER),
    ).toBeOnTheScreen();
    expect(
      await findByTestId(WalletViewSelectorsIDs.DEFI_POSITIONS_NETWORK_FILTER),
    ).toBeOnTheScreen();
    expect(
      await findByText(`Lend, borrow, and trade, right in your wallet.`),
    ).toBeOnTheScreen();
    expect(await findByText(`Explore DeFi`)).toBeOnTheScreen();
  });

  describe('Network Manager Integration', () => {
    it('uses defiPositionsByEnabledNetworks selector', async () => {
      const defiPositionsModule = jest.requireMock(
        '../../../selectors/defiPositionsController',
      );

      const mockDefiPositionsByEnabledNetworks = {
        [MOCK_CHAIN_ID_1]: {
          aggregatedMarketValue: 100,
          protocols: {
            protocol1: {
              aggregatedMarketValue: 100,
              protocolDetails: {
                name: 'Protocol 1 (Filtered)',
              },
              positionTypes: {
                stake: {
                  aggregatedMarketValue: 100,
                  positions: [
                    [
                      {
                        address: '0x11',
                        name: 'Protocol Token 1-1',
                        symbol: 'PT11',
                        decimals: 18,
                        balance: 100,
                        balanceRaw: '100',
                        marketValue: 100,
                        type: 'protocol',
                        tokens: [
                          {
                            address: '0x111',
                            name: 'Underlying Token 1-1-1',
                            symbol: 'UT111',
                            decimals: 18,
                            balance: 100,
                            balanceRaw: '100',
                            marketValue: 100,
                            price: 1,
                            type: 'underlying',
                            iconUrl: 'https://example.com/ut111.png',
                          },
                        ],
                      },
                    ],
                  ],
                },
              },
            },
          },
        },
      };

      defiPositionsModule.selectDefiPositionsByEnabledNetworks.mockReturnValue(
        mockDefiPositionsByEnabledNetworks,
      );
      defiPositionsModule.selectDeFiPositionsByAddress.mockReturnValue(
        mockInitialState.engine.backgroundState.DeFiPositionsController
          .allDeFiPositions[MOCK_ADDRESS_1],
      );

      const { findByTestId, findByText } = renderWithProvider(
        <DeFiPositionsList tabLabel="DeFi" />,
        {
          state: mockInitialState,
        },
      );

      expect(
        await findByTestId(WalletViewSelectorsIDs.DEFI_POSITIONS_CONTAINER),
      ).toBeOnTheScreen();

      const listContainer = await findByTestId(
        WalletViewSelectorsIDs.DEFI_POSITIONS_LIST,
      );
      expect(listContainer).toBeOnTheScreen();

      expect(await findByText('Protocol 1 (Filtered)')).toBeOnTheScreen();
      expect(await findByText('$100.00')).toBeOnTheScreen();
    });

    it('shows no positions when defiPositionsByEnabledNetworks returns empty data', async () => {
      const defiPositionsModule = jest.requireMock(
        '../../../selectors/defiPositionsController',
      );
      defiPositionsModule.selectDefiPositionsByEnabledNetworks.mockReturnValue(
        {},
      );
      defiPositionsModule.selectDeFiPositionsByAddress.mockReturnValue(
        mockInitialState.engine.backgroundState.DeFiPositionsController
          .allDeFiPositions[MOCK_ADDRESS_1],
      );

      const { findByTestId, findByText } = renderWithProvider(
        <DeFiPositionsList tabLabel="DeFi" />,
        {
          state: mockInitialState,
        },
      );

      expect(
        await findByTestId(WalletViewSelectorsIDs.DEFI_POSITIONS_CONTAINER),
      ).toBeOnTheScreen();
      expect(
        await findByTestId(
          WalletViewSelectorsIDs.DEFI_POSITIONS_NETWORK_FILTER,
        ),
      ).toBeOnTheScreen();
      expect(
        await findByText(`Lend, borrow, and trade, right in your wallet.`),
      ).toBeOnTheScreen();
      expect(await findByText(`Explore DeFi`)).toBeOnTheScreen();
    });

    it('shows control bar with enabled networks text', async () => {
      const defiPositionsModule = jest.requireMock(
        '../../../selectors/defiPositionsController',
      );
      const singleProtocolData = {
        [MOCK_CHAIN_ID_1]: {
          aggregatedMarketValue: 100,
          protocols: {
            protocol1: {
              aggregatedMarketValue: 100,
              protocolDetails: {
                name: 'Protocol 1',
              },
              positionTypes: {
                stake: {
                  aggregatedMarketValue: 100,
                  positions: [
                    [
                      {
                        address: '0x11',
                        name: 'Protocol Token 1-1',
                        symbol: 'PT11',
                        decimals: 18,
                        balance: 100,
                        balanceRaw: '100',
                        marketValue: 100,
                        type: 'protocol',
                        tokens: [
                          {
                            address: '0x111',
                            name: 'Underlying Token 1-1-1',
                            symbol: 'UT111',
                            decimals: 18,
                            balance: 100,
                            balanceRaw: '100',
                            marketValue: 100,
                            price: 1,
                            type: 'underlying',
                            iconUrl: 'https://example.com/ut111.png',
                          },
                        ],
                      },
                    ],
                  ],
                },
              },
            },
          },
        },
      };

      defiPositionsModule.selectDefiPositionsByEnabledNetworks.mockReturnValue(
        singleProtocolData,
      );
      defiPositionsModule.selectDeFiPositionsByAddress.mockReturnValue(
        singleProtocolData,
      );

      const { findByTestId, findByText } = renderWithProvider(
        <DeFiPositionsList tabLabel="DeFi" />,
        {
          state: mockInitialState,
        },
      );

      expect(
        await findByTestId(WalletViewSelectorsIDs.DEFI_POSITIONS_CONTAINER),
      ).toBeOnTheScreen();
      expect(
        await findByTestId(
          WalletViewSelectorsIDs.DEFI_POSITIONS_NETWORK_FILTER,
        ),
      ).toBeOnTheScreen();

      const listContainer = await findByTestId(
        WalletViewSelectorsIDs.DEFI_POSITIONS_LIST,
      );
      expect(listContainer).toBeOnTheScreen();

      expect(await findByText('Protocol 1')).toBeOnTheScreen();
      expect(await findByText('$100.00')).toBeOnTheScreen();
    });
  });
<<<<<<< HEAD

  describe('Homepage Redesign V1 Feature', () => {
    it('removes scrolling container in favour of global scroll container when isHomepageRedesignV1Enabled is true', async () => {
      const { findByTestId, queryByTestId } = renderWithProvider(
=======

  describe('Homepage Redesign V1 Feature', () => {
    it('removes scrolling container in favour of global scroll container when isHomepageRedesignV1Enabled is true', async () => {
      const { findByTestId, queryByTestId } = renderWithProvider(
        <DeFiPositionsList tabLabel="DeFi" />,
        {
          state: {
            ...mockInitialState,
            engine: {
              ...mockInitialState.engine,
              backgroundState: {
                ...mockInitialState.engine.backgroundState,
                RemoteFeatureFlagController: {
                  remoteFeatureFlags: {
                    homepageRedesignV1: {
                      enabled: true,
                      minimumVersion: '1.0.0',
                    },
                  },
                  cacheTimestamp: 0,
                },
              },
            },
          },
        },
      );

      const container = await findByTestId(
        WalletViewSelectorsIDs.DEFI_POSITIONS_CONTAINER,
      );
      expect(container).toBeOnTheScreen();

      const listContainer = await findByTestId(
        WalletViewSelectorsIDs.DEFI_POSITIONS_LIST,
      );
      expect(listContainer).toBeOnTheScreen();

      const scrollView = queryByTestId(
        WalletViewSelectorsIDs.DEFI_POSITIONS_SCROLL_VIEW,
      );
      expect(scrollView).toBeNull();
    });

    it('renders empty state without scroll container when isHomepageRedesignV1Enabled is true', async () => {
      const defiPositionsModule = jest.requireMock(
        '../../../selectors/defiPositionsController',
      );
      defiPositionsModule.selectDeFiPositionsByAddress.mockReturnValue({});
      defiPositionsModule.selectDefiPositionsByEnabledNetworks.mockReturnValue(
        {},
      );

      const { findByTestId } = renderWithProvider(
>>>>>>> f4e8f8d0
        <DeFiPositionsList tabLabel="DeFi" />,
        {
          state: {
            ...mockInitialState,
            engine: {
              ...mockInitialState.engine,
              backgroundState: {
                ...mockInitialState.engine.backgroundState,
                RemoteFeatureFlagController: {
                  remoteFeatureFlags: {
                    homepageRedesignV1: {
                      enabled: true,
                      minimumVersion: '1.0.0',
                    },
                  },
                  cacheTimestamp: 0,
                },
              },
            },
          },
        },
      );

      const container = await findByTestId(
        WalletViewSelectorsIDs.DEFI_POSITIONS_CONTAINER,
      );
      expect(container).toBeOnTheScreen();
<<<<<<< HEAD
=======
    });

    it('renders multiple positions without scroll container when isHomepageRedesignV1Enabled is true', async () => {
      // Override mock to return both enabled chains
      const allPositions =
        mockInitialState.engine.backgroundState.DeFiPositionsController
          .allDeFiPositions[MOCK_ADDRESS_1] || {};
      const defiPositionsModule = jest.requireMock(
        '../../../selectors/defiPositionsController',
      );
      defiPositionsModule.selectDefiPositionsByEnabledNetworks.mockReturnValue({
        [MOCK_CHAIN_ID_1]: allPositions[MOCK_CHAIN_ID_1],
        [MOCK_CHAIN_ID_2]: allPositions[MOCK_CHAIN_ID_2],
      });

      const { findByTestId, findByText, queryByTestId } = renderWithProvider(
        <DeFiPositionsList tabLabel="DeFi" />,
        {
          state: {
            ...mockInitialState,
            engine: {
              ...mockInitialState.engine,
              backgroundState: {
                ...mockInitialState.engine.backgroundState,
                PreferencesController: {
                  ...mockInitialState.engine.backgroundState
                    .PreferencesController,
                  tokenNetworkFilter: {
                    [MOCK_CHAIN_ID_1]: true,
                    [MOCK_CHAIN_ID_2]: true,
                  },
                },
                RemoteFeatureFlagController: {
                  remoteFeatureFlags: {
                    homepageRedesignV1: {
                      enabled: true,
                      minimumVersion: '1.0.0',
                    },
                  },
                  cacheTimestamp: 0,
                },
              },
            },
          },
        },
      );

      const listContainer = await findByTestId(
        WalletViewSelectorsIDs.DEFI_POSITIONS_LIST,
      );
      expect(listContainer).toBeOnTheScreen();

      expect(await findByText('Protocol 1')).toBeOnTheScreen();
      expect(await findByText('Protocol 2')).toBeOnTheScreen();

      const scrollView = queryByTestId(
        WalletViewSelectorsIDs.DEFI_POSITIONS_SCROLL_VIEW,
      );
      expect(scrollView).toBeNull();
    });

    it('renders scroll container when isHomepageRedesignV1Enabled is false', async () => {
      const { findByTestId } = renderWithProvider(
        <DeFiPositionsList tabLabel="DeFi" />,
        {
          state: mockInitialState,
        },
      );
>>>>>>> f4e8f8d0

      const listContainer = await findByTestId(
        WalletViewSelectorsIDs.DEFI_POSITIONS_LIST,
      );
      expect(listContainer).toBeOnTheScreen();

<<<<<<< HEAD
      const scrollView = queryByTestId(
        WalletViewSelectorsIDs.DEFI_POSITIONS_SCROLL_VIEW,
      );
      expect(scrollView).toBeNull();
    });

    it('renders empty state without scroll container when isHomepageRedesignV1Enabled is true', async () => {
      const defiPositionsModule = jest.requireMock(
        '../../../selectors/defiPositionsController',
      );
      defiPositionsModule.selectDeFiPositionsByAddress.mockReturnValue({});
      defiPositionsModule.selectDefiPositionsByEnabledNetworks.mockReturnValue(
        {},
      );

      const { findByTestId } = renderWithProvider(
        <DeFiPositionsList tabLabel="DeFi" />,
        {
          state: {
            ...mockInitialState,
            engine: {
              ...mockInitialState.engine,
              backgroundState: {
                ...mockInitialState.engine.backgroundState,
                RemoteFeatureFlagController: {
                  remoteFeatureFlags: {
                    homepageRedesignV1: {
                      enabled: true,
                      minimumVersion: '1.0.0',
                    },
                  },
                  cacheTimestamp: 0,
                },
              },
            },
          },
        },
      );

      const container = await findByTestId(
        WalletViewSelectorsIDs.DEFI_POSITIONS_CONTAINER,
      );
      expect(container).toBeOnTheScreen();
    });

    it('renders multiple positions without scroll container when isHomepageRedesignV1Enabled is true', async () => {
      const { findByTestId, findByText, queryByTestId } = renderWithProvider(
        <DeFiPositionsList tabLabel="DeFi" />,
        {
          state: {
            ...mockInitialState,
            engine: {
              ...mockInitialState.engine,
              backgroundState: {
                ...mockInitialState.engine.backgroundState,
                PreferencesController: {
                  ...mockInitialState.engine.backgroundState
                    .PreferencesController,
                  tokenNetworkFilter: {
                    [MOCK_CHAIN_ID_1]: true,
                    [MOCK_CHAIN_ID_2]: true,
                  },
                },
                RemoteFeatureFlagController: {
                  remoteFeatureFlags: {
                    homepageRedesignV1: {
                      enabled: true,
                      minimumVersion: '1.0.0',
                    },
                  },
                  cacheTimestamp: 0,
                },
              },
            },
          },
        },
      );

      const listContainer = await findByTestId(
        WalletViewSelectorsIDs.DEFI_POSITIONS_LIST,
      );
      expect(listContainer).toBeOnTheScreen();

      expect(await findByText('Protocol 1')).toBeOnTheScreen();
      expect(await findByText('Protocol 2')).toBeOnTheScreen();

      const scrollView = queryByTestId(
        WalletViewSelectorsIDs.DEFI_POSITIONS_SCROLL_VIEW,
      );
      expect(scrollView).toBeNull();
    });

    it('renders scroll container when isHomepageRedesignV1Enabled is false', async () => {
      const { findByTestId } = renderWithProvider(
        <DeFiPositionsList tabLabel="DeFi" />,
        {
          state: mockInitialState,
        },
      );

      const listContainer = await findByTestId(
        WalletViewSelectorsIDs.DEFI_POSITIONS_LIST,
      );
      expect(listContainer).toBeOnTheScreen();

=======
>>>>>>> f4e8f8d0
      const scrollView = await findByTestId(
        WalletViewSelectorsIDs.DEFI_POSITIONS_SCROLL_VIEW,
      );
      expect(scrollView).toBeOnTheScreen();
    });
  });
});<|MERGE_RESOLUTION|>--- conflicted
+++ resolved
@@ -7,10 +7,6 @@
 
 jest.mock('../../../util/networks', () => ({
   ...jest.requireActual('../../../util/networks'),
-}));
-
-jest.mock('react-native-device-info', () => ({
-  getVersion: jest.fn().mockReturnValue('1.0.0'),
 }));
 
 jest.mock('react-native-device-info', () => ({
@@ -558,12 +554,6 @@
       expect(await findByText('$100.00')).toBeOnTheScreen();
     });
   });
-<<<<<<< HEAD
-
-  describe('Homepage Redesign V1 Feature', () => {
-    it('removes scrolling container in favour of global scroll container when isHomepageRedesignV1Enabled is true', async () => {
-      const { findByTestId, queryByTestId } = renderWithProvider(
-=======
 
   describe('Homepage Redesign V1 Feature', () => {
     it('removes scrolling container in favour of global scroll container when isHomepageRedesignV1Enabled is true', async () => {
@@ -617,7 +607,6 @@
       );
 
       const { findByTestId } = renderWithProvider(
->>>>>>> f4e8f8d0
         <DeFiPositionsList tabLabel="DeFi" />,
         {
           state: {
@@ -645,8 +634,6 @@
         WalletViewSelectorsIDs.DEFI_POSITIONS_CONTAINER,
       );
       expect(container).toBeOnTheScreen();
-<<<<<<< HEAD
-=======
     });
 
     it('renders multiple positions without scroll container when isHomepageRedesignV1Enabled is true', async () => {
@@ -715,121 +702,12 @@
           state: mockInitialState,
         },
       );
->>>>>>> f4e8f8d0
 
       const listContainer = await findByTestId(
         WalletViewSelectorsIDs.DEFI_POSITIONS_LIST,
       );
       expect(listContainer).toBeOnTheScreen();
 
-<<<<<<< HEAD
-      const scrollView = queryByTestId(
-        WalletViewSelectorsIDs.DEFI_POSITIONS_SCROLL_VIEW,
-      );
-      expect(scrollView).toBeNull();
-    });
-
-    it('renders empty state without scroll container when isHomepageRedesignV1Enabled is true', async () => {
-      const defiPositionsModule = jest.requireMock(
-        '../../../selectors/defiPositionsController',
-      );
-      defiPositionsModule.selectDeFiPositionsByAddress.mockReturnValue({});
-      defiPositionsModule.selectDefiPositionsByEnabledNetworks.mockReturnValue(
-        {},
-      );
-
-      const { findByTestId } = renderWithProvider(
-        <DeFiPositionsList tabLabel="DeFi" />,
-        {
-          state: {
-            ...mockInitialState,
-            engine: {
-              ...mockInitialState.engine,
-              backgroundState: {
-                ...mockInitialState.engine.backgroundState,
-                RemoteFeatureFlagController: {
-                  remoteFeatureFlags: {
-                    homepageRedesignV1: {
-                      enabled: true,
-                      minimumVersion: '1.0.0',
-                    },
-                  },
-                  cacheTimestamp: 0,
-                },
-              },
-            },
-          },
-        },
-      );
-
-      const container = await findByTestId(
-        WalletViewSelectorsIDs.DEFI_POSITIONS_CONTAINER,
-      );
-      expect(container).toBeOnTheScreen();
-    });
-
-    it('renders multiple positions without scroll container when isHomepageRedesignV1Enabled is true', async () => {
-      const { findByTestId, findByText, queryByTestId } = renderWithProvider(
-        <DeFiPositionsList tabLabel="DeFi" />,
-        {
-          state: {
-            ...mockInitialState,
-            engine: {
-              ...mockInitialState.engine,
-              backgroundState: {
-                ...mockInitialState.engine.backgroundState,
-                PreferencesController: {
-                  ...mockInitialState.engine.backgroundState
-                    .PreferencesController,
-                  tokenNetworkFilter: {
-                    [MOCK_CHAIN_ID_1]: true,
-                    [MOCK_CHAIN_ID_2]: true,
-                  },
-                },
-                RemoteFeatureFlagController: {
-                  remoteFeatureFlags: {
-                    homepageRedesignV1: {
-                      enabled: true,
-                      minimumVersion: '1.0.0',
-                    },
-                  },
-                  cacheTimestamp: 0,
-                },
-              },
-            },
-          },
-        },
-      );
-
-      const listContainer = await findByTestId(
-        WalletViewSelectorsIDs.DEFI_POSITIONS_LIST,
-      );
-      expect(listContainer).toBeOnTheScreen();
-
-      expect(await findByText('Protocol 1')).toBeOnTheScreen();
-      expect(await findByText('Protocol 2')).toBeOnTheScreen();
-
-      const scrollView = queryByTestId(
-        WalletViewSelectorsIDs.DEFI_POSITIONS_SCROLL_VIEW,
-      );
-      expect(scrollView).toBeNull();
-    });
-
-    it('renders scroll container when isHomepageRedesignV1Enabled is false', async () => {
-      const { findByTestId } = renderWithProvider(
-        <DeFiPositionsList tabLabel="DeFi" />,
-        {
-          state: mockInitialState,
-        },
-      );
-
-      const listContainer = await findByTestId(
-        WalletViewSelectorsIDs.DEFI_POSITIONS_LIST,
-      );
-      expect(listContainer).toBeOnTheScreen();
-
-=======
->>>>>>> f4e8f8d0
       const scrollView = await findByTestId(
         WalletViewSelectorsIDs.DEFI_POSITIONS_SCROLL_VIEW,
       );
