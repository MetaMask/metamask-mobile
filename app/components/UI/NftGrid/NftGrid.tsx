import React, {
  useMemo,
  useState,
  useRef,
  useEffect,
  useCallback,
  forwardRef,
  useImperativeHandle,
} from 'react';
import { RefreshControl } from 'react-native';
import type { TabRefreshHandle } from '../../Views/Wallet/types';
import { useNftRefresh } from './useNftRefresh';
import { FlashList } from '@shopify/flash-list';
import { useSelector } from 'react-redux';
import { RefreshTestId } from './constants';
import { endTrace, trace, TraceName } from '../../../util/trace';
import { Nft } from '@metamask/assets-controllers';
import {
  isNftFetchingProgressSelector,
  multichainCollectiblesByEnabledNetworksSelector,
} from '../../../reducers/collectibles';
import NftGridItem from './NftGridItem';
import ActionSheet from '@metamask/react-native-actionsheet';
import NftGridItemActionSheet from './NftGridItemActionSheet';
import NftGridHeader from './NftGridHeader';
import NftGridSkeleton from './NftGridSkeleton';
import { useNavigation, useFocusEffect } from '@react-navigation/native';
import { StackNavigationProp } from '@react-navigation/stack';
import { MetaMetricsEvents, useMetrics } from '../../hooks/useMetrics';
import { CollectiblesEmptyState } from '../CollectiblesEmptyState';
import { WalletViewSelectorsIDs } from '../../../../e2e/selectors/wallet/WalletView.selectors';
import {
  Box,
  Button,
  ButtonVariant,
} from '@metamask/design-system-react-native';
import Routes from '../../../constants/navigation/Routes';
import { strings } from '../../../../locales/i18n';
import BaseControlBar from '../shared/BaseControlBar';
import ButtonIcon, {
  ButtonIconSizes,
} from '../../../component-library/components/Buttons/ButtonIcon';
import { IconName } from '../../../component-library/components/Icons/Icon';
import { useTailwind } from '@metamask/design-system-twrnc-preset';
import { useTheme } from '../../../util/theme';
import { selectHomepageRedesignV1Enabled } from '../../../selectors/featureFlagController/homepage';
import { useNftDetection } from '../../hooks/useNftDetection';

type NFTNavigationParamList = {
  AddAsset: { assetType: string };
  [key: string]: undefined | object;
};

type NftGridProps = {
  isFullView?: boolean;
};

const NftGridContent = ({
  allFilteredCollectibles,
  nftRowList,
  goToAddCollectible,
  isAddNFTEnabled,
}: {
  allFilteredCollectibles: Nft[];
  nftRowList: React.ReactNode;
  goToAddCollectible: () => void;
  isAddNFTEnabled: boolean;
}) => {
  const isNftFetchingProgress = useSelector(isNftFetchingProgressSelector);

  if (allFilteredCollectibles.length > 0) {
    return <>{nftRowList}</>;
  }

  if (isNftFetchingProgress) {
    return <NftGridSkeleton />;
  }

  return (
    <CollectiblesEmptyState
      onAction={goToAddCollectible}
      actionButtonProps={{
        testID: WalletViewSelectorsIDs.IMPORT_NFT_BUTTON,
        isDisabled: !isAddNFTEnabled,
      }}
      twClassName="mx-auto mt-4"
      testID="collectibles-empty-state"
    />
  );
};

<<<<<<< HEAD
const NftGrid = forwardRef<TabRefreshHandle, NftGridProps>(
  ({ isFullView = false }, ref) => {
    const navigation =
      useNavigation<StackNavigationProp<NFTNavigationParamList, 'AddAsset'>>();
    const { trackEvent, createEventBuilder } = useMetrics();
    const [isAddNFTEnabled, setIsAddNFTEnabled] = useState(true);
    const [longPressedCollectible, setLongPressedCollectible] =
      useState<Nft | null>(null);
    const tw = useTailwind();
    const { colors } = useTheme();
    const { refreshing, onRefresh } = useNftRefresh();

    useImperativeHandle(ref, () => ({
      refresh: onRefresh,
    }));

    const isNftFetchingProgress = useSelector(isNftFetchingProgressSelector);
    const isHomepageRedesignV1Enabled = useSelector(
      selectHomepageRedesignV1Enabled,
    );

    const actionSheetRef = useRef<typeof ActionSheet>();

    const nftSource = isFullView ? 'mobile-nft-list-page' : 'mobile-nft-list';

    const collectiblesByEnabledNetworks: Record<string, Nft[]> = useSelector(
      multichainCollectiblesByEnabledNetworksSelector,
    );

    const allFilteredCollectibles: Nft[] = useMemo(() => {
      trace({ name: TraceName.LoadCollectibles });

      const source = Object.values(collectiblesByEnabledNetworks).flat();
      const owned = source.filter((c) => c.isCurrentlyOwned);

      endTrace({ name: TraceName.LoadCollectibles });
      return owned;
    }, [collectiblesByEnabledNetworks]);

    const maxItems = useMemo(() => {
      if (isFullView) {
        return undefined;
      }
      return isHomepageRedesignV1Enabled ? 18 : undefined;
    }, [isFullView, isHomepageRedesignV1Enabled]);

    const groupedCollectibles: Nft[][] = useMemo(() => {
      const groups: Nft[][] = [];
      const itemsToProcess = maxItems
        ? allFilteredCollectibles.slice(0, maxItems)
        : allFilteredCollectibles;

      for (let i = 0; i < itemsToProcess.length; i += 3) {
        groups.push(itemsToProcess.slice(i, i + 3));
      }
      return groups;
    }, [allFilteredCollectibles, maxItems]);

    useEffect(() => {
      if (longPressedCollectible) {
        actionSheetRef.current.show();
      }
    }, [longPressedCollectible]);

    const goToAddCollectible = useCallback(() => {
      setIsAddNFTEnabled(false);
      navigation.push('AddAsset', { assetType: 'collectible' });
      trackEvent(
        createEventBuilder(MetaMetricsEvents.WALLET_ADD_COLLECTIBLES).build(),
      );
      setIsAddNFTEnabled(true);
    }, [navigation, trackEvent, createEventBuilder]);

    const handleViewAllNfts = useCallback(() => {
      trackEvent(
        createEventBuilder(MetaMetricsEvents.VIEW_ALL_ASSETS_CLICKED)
          .addProperties({ asset_type: 'NFT' })
          .build(),
      );
      navigation.navigate(Routes.WALLET.NFTS_FULL_VIEW);
    }, [navigation, trackEvent, createEventBuilder]);

    const nftRowList =
      !isFullView && isHomepageRedesignV1Enabled ? (
        <Box>
          <NftGridHeader />
          <Box twClassName="gap-3">
            {groupedCollectibles.map((items, index) => (
              <NftRow
                key={`nft-row-${index}`}
                items={items}
                onLongPress={setLongPressedCollectible}
                source={nftSource}
              />
            ))}
          </Box>
        </Box>
      ) : (
        <FlashList
          ListHeaderComponent={<NftGridHeader />}
          data={groupedCollectibles}
          renderItem={({ item }) => (
            <NftRow
              items={item}
              onLongPress={setLongPressedCollectible}
              source={nftSource}
            />
          )}
          keyExtractor={(_, index) => `nft-row-${index}`}
          testID={RefreshTestId}
          decelerationRate="fast"
          refreshControl={
            <RefreshControl
              colors={[colors.primary.default]}
              tintColor={colors.icon.default}
              refreshing={refreshing}
              onRefresh={onRefresh}
            />
          }
          contentContainerStyle={!isFullView ? undefined : tw`px-4`}
        />
      );

    const renderNftContent = () => {
      if (isNftFetchingProgress) {
        return <NftGridSkeleton />;
      }

      if (allFilteredCollectibles.length > 0) {
        return nftRowList;
      }

      return (
        <CollectiblesEmptyState
          onAction={goToAddCollectible}
          actionButtonProps={{
            testID: WalletViewSelectorsIDs.IMPORT_NFT_BUTTON,
            isDisabled: !isAddNFTEnabled,
          }}
          twClassName="mx-auto mt-4"
          testID="collectibles-empty-state"
        />
      );
    };

    return (
      <>
        <BaseControlBar
          networkFilterTestId={WalletViewSelectorsIDs.TOKEN_NETWORK_FILTER}
          useEvmSelectionLogic={false}
          customWrapper={'outer'}
          additionalButtons={
            <ButtonIcon
              testID={WalletViewSelectorsIDs.IMPORT_TOKEN_BUTTON}
              size={ButtonIconSizes.Lg}
              onPress={goToAddCollectible}
              iconName={IconName.Add}
            />
          }
          hideSort
          style={isFullView ? tw`px-4 pb-4` : tw`pb-3`}
        />
        {renderNftContent()}
        {/* View all NFTs button - shown when there are more items than maxItems */}
        {maxItems && allFilteredCollectibles.length > maxItems && (
          <Box twClassName="pt-3 pb-9">
            <Button
              variant={ButtonVariant.Secondary}
              onPress={handleViewAllNfts}
              isFullWidth
              testID="view-all-nfts-button"
            >
              {strings('wallet.view_all_nfts')}
            </Button>
          </Box>
        )}
        <NftGridItemActionSheet
          actionSheetRef={actionSheetRef}
          longPressedCollectible={longPressedCollectible}
        />
      </>
    );
  },
);

NftGrid.displayName = 'NftGrid';
=======
const NftGrid = ({ isFullView = false }: NftGridProps) => {
  const navigation =
    useNavigation<StackNavigationProp<NFTNavigationParamList, 'AddAsset'>>();
  const { trackEvent, createEventBuilder } = useMetrics();
  const [isAddNFTEnabled, setIsAddNFTEnabled] = useState(true);
  const [longPressedCollectible, setLongPressedCollectible] =
    useState<Nft | null>(null);
  const tw = useTailwind();

  const isHomepageRedesignV1Enabled = useSelector(
    selectHomepageRedesignV1Enabled,
  );

  const actionSheetRef = useRef<typeof ActionSheet>();

  const nftSource = isFullView ? 'mobile-nft-list-page' : 'mobile-nft-list';

  const collectiblesByEnabledNetworks: Record<string, Nft[]> = useSelector(
    multichainCollectiblesByEnabledNetworksSelector,
  );

  const { detectNfts, chainIdsToDetectNftsFor } = useNftDetection();

  const isInitialMount = useRef(true);

  const allFilteredCollectibles: Nft[] = useMemo(() => {
    trace({ name: TraceName.LoadCollectibles });

    const source = Object.values(collectiblesByEnabledNetworks).flat();
    const owned = source.filter((c) => c.isCurrentlyOwned);

    endTrace({ name: TraceName.LoadCollectibles });
    return owned;
  }, [collectiblesByEnabledNetworks]);

  const maxItems = useMemo(() => {
    if (isFullView) {
      return undefined;
    }
    return isHomepageRedesignV1Enabled ? 18 : undefined;
  }, [isFullView, isHomepageRedesignV1Enabled]);

  const collectiblesToRender: Nft[] = useMemo(() => {
    const itemsToProcess = maxItems
      ? allFilteredCollectibles.slice(0, maxItems)
      : allFilteredCollectibles;

    return itemsToProcess;
  }, [allFilteredCollectibles, maxItems]);

  // Trigger NFT detection when enabled networks change (after initial mount)
  useEffect(() => {
    if (isInitialMount.current) {
      isInitialMount.current = false;
      return;
    }

    detectNfts();
  }, [chainIdsToDetectNftsFor, detectNfts]);

  // Trigger NFT detection when the full view is focused
  useFocusEffect(
    useCallback(() => {
      if (isFullView) {
        detectNfts();
      }
    }, [isFullView, detectNfts]),
  );

  useEffect(() => {
    if (longPressedCollectible) {
      actionSheetRef.current.show();
    }
  }, [longPressedCollectible]);

  const goToAddCollectible = useCallback(() => {
    setIsAddNFTEnabled(false);
    navigation.push('AddAsset', { assetType: 'collectible' });
    trackEvent(
      createEventBuilder(MetaMetricsEvents.WALLET_ADD_COLLECTIBLES).build(),
    );
    setIsAddNFTEnabled(true);
  }, [navigation, trackEvent, createEventBuilder]);

  const handleLongPress = useCallback((nft: Nft) => {
    setLongPressedCollectible(nft);
  }, []);

  const handleViewAllNfts = useCallback(() => {
    trackEvent(
      createEventBuilder(MetaMetricsEvents.VIEW_ALL_ASSETS_CLICKED)
        .addProperties({ asset_type: 'NFT' })
        .build(),
    );
    navigation.navigate(Routes.WALLET.NFTS_FULL_VIEW);
  }, [navigation, trackEvent, createEventBuilder]);

  const nftRowList = useMemo(
    () => (
      <FlashList
        data={collectiblesToRender}
        renderItem={({ item, index }) => (
          <Box twClassName={['pr-2', 'px-1', 'pl-2'][index % 3]}>
            <NftGridItem
              item={item}
              onLongPress={handleLongPress}
              source={nftSource}
            />
          </Box>
        )}
        keyExtractor={(_, index) => `nft-row-${index}`}
        testID={RefreshTestId}
        decelerationRate="fast"
        refreshControl={<NftGridRefreshControl />}
        contentContainerStyle={!isFullView ? undefined : tw`px-4`}
        scrollEnabled={isFullView || !isHomepageRedesignV1Enabled}
        numColumns={3}
      />
    ),
    [
      collectiblesToRender,
      isFullView,
      isHomepageRedesignV1Enabled,
      handleLongPress,
      nftSource,
      tw,
    ],
  );

  return (
    <>
      <BaseControlBar
        networkFilterTestId={WalletViewSelectorsIDs.TOKEN_NETWORK_FILTER}
        useEvmSelectionLogic={false}
        customWrapper={'outer'}
        additionalButtons={
          <ButtonIcon
            testID={WalletViewSelectorsIDs.IMPORT_TOKEN_BUTTON}
            size={ButtonIconSizes.Lg}
            onPress={goToAddCollectible}
            iconName={IconName.Add}
          />
        }
        hideSort
        style={isFullView ? tw`px-4 pb-4` : tw`pb-3`}
      />

      <NftGridHeader />

      <NftGridContent
        allFilteredCollectibles={allFilteredCollectibles}
        nftRowList={nftRowList}
        goToAddCollectible={goToAddCollectible}
        isAddNFTEnabled={isAddNFTEnabled}
      />

      {/* View all NFTs button - shown when there are more items than maxItems */}
      {maxItems && allFilteredCollectibles.length > maxItems && (
        <Box twClassName="pt-3 pb-9">
          <Button
            variant={ButtonVariant.Secondary}
            onPress={handleViewAllNfts}
            isFullWidth
            testID="view-all-nfts-button"
          >
            {strings('wallet.view_all_nfts')}
          </Button>
        </Box>
      )}
      <NftGridItemActionSheet
        actionSheetRef={actionSheetRef}
        longPressedCollectible={longPressedCollectible}
      />
    </>
  );
};
>>>>>>> 215bd5b9

export default NftGrid;<|MERGE_RESOLUTION|>--- conflicted
+++ resolved
@@ -46,14 +46,14 @@
 import { selectHomepageRedesignV1Enabled } from '../../../selectors/featureFlagController/homepage';
 import { useNftDetection } from '../../hooks/useNftDetection';
 
-type NFTNavigationParamList = {
+interface NFTNavigationParamList {
   AddAsset: { assetType: string };
   [key: string]: undefined | object;
-};
-
-type NftGridProps = {
+}
+
+interface NftGridProps {
   isFullView?: boolean;
-};
+}
 
 const NftGridContent = ({
   allFilteredCollectibles,
@@ -89,7 +89,6 @@
   );
 };
 
-<<<<<<< HEAD
 const NftGrid = forwardRef<TabRefreshHandle, NftGridProps>(
   ({ isFullView = false }, ref) => {
     const navigation =
@@ -106,7 +105,6 @@
       refresh: onRefresh,
     }));
 
-    const isNftFetchingProgress = useSelector(isNftFetchingProgressSelector);
     const isHomepageRedesignV1Enabled = useSelector(
       selectHomepageRedesignV1Enabled,
     );
@@ -118,6 +116,10 @@
     const collectiblesByEnabledNetworks: Record<string, Nft[]> = useSelector(
       multichainCollectiblesByEnabledNetworksSelector,
     );
+
+    const { detectNfts, chainIdsToDetectNftsFor } = useNftDetection();
+
+    const isInitialMount = useRef(true);
 
     const allFilteredCollectibles: Nft[] = useMemo(() => {
       trace({ name: TraceName.LoadCollectibles });
@@ -136,23 +138,42 @@
       return isHomepageRedesignV1Enabled ? 18 : undefined;
     }, [isFullView, isHomepageRedesignV1Enabled]);
 
-    const groupedCollectibles: Nft[][] = useMemo(() => {
-      const groups: Nft[][] = [];
+    const collectiblesToRender: Nft[] = useMemo(() => {
       const itemsToProcess = maxItems
         ? allFilteredCollectibles.slice(0, maxItems)
         : allFilteredCollectibles;
 
-      for (let i = 0; i < itemsToProcess.length; i += 3) {
-        groups.push(itemsToProcess.slice(i, i + 3));
+      return itemsToProcess;
+    }, [allFilteredCollectibles, maxItems]);
+
+    // Trigger NFT detection when enabled networks change (after initial mount)
+    useEffect(() => {
+      if (isInitialMount.current) {
+        isInitialMount.current = false;
+        return;
       }
-      return groups;
-    }, [allFilteredCollectibles, maxItems]);
+
+      detectNfts();
+    }, [chainIdsToDetectNftsFor, detectNfts]);
+
+    // Trigger NFT detection when the full view is focused
+    useFocusEffect(
+      useCallback(() => {
+        if (isFullView) {
+          detectNfts();
+        }
+      }, [isFullView, detectNfts]),
+    );
 
     useEffect(() => {
       if (longPressedCollectible) {
         actionSheetRef.current.show();
       }
     }, [longPressedCollectible]);
+
+    const handleLongPress = useCallback((nft: Nft) => {
+      setLongPressedCollectible(nft);
+    }, []);
 
     const goToAddCollectible = useCallback(() => {
       setIsAddNFTEnabled(false);
@@ -172,31 +193,18 @@
       navigation.navigate(Routes.WALLET.NFTS_FULL_VIEW);
     }, [navigation, trackEvent, createEventBuilder]);
 
-    const nftRowList =
-      !isFullView && isHomepageRedesignV1Enabled ? (
-        <Box>
-          <NftGridHeader />
-          <Box twClassName="gap-3">
-            {groupedCollectibles.map((items, index) => (
-              <NftRow
-                key={`nft-row-${index}`}
-                items={items}
-                onLongPress={setLongPressedCollectible}
+    const nftRowList = useMemo(
+      () => (
+        <FlashList
+          data={collectiblesToRender}
+          renderItem={({ item, index }) => (
+            <Box twClassName={['pr-2', 'px-1', 'pl-2'][index % 3]}>
+              <NftGridItem
+                item={item}
+                onLongPress={handleLongPress}
                 source={nftSource}
               />
-            ))}
-          </Box>
-        </Box>
-      ) : (
-        <FlashList
-          ListHeaderComponent={<NftGridHeader />}
-          data={groupedCollectibles}
-          renderItem={({ item }) => (
-            <NftRow
-              items={item}
-              onLongPress={setLongPressedCollectible}
-              source={nftSource}
-            />
+            </Box>
           )}
           keyExtractor={(_, index) => `nft-row-${index}`}
           testID={RefreshTestId}
@@ -210,30 +218,22 @@
             />
           }
           contentContainerStyle={!isFullView ? undefined : tw`px-4`}
-        />
-      );
-
-    const renderNftContent = () => {
-      if (isNftFetchingProgress) {
-        return <NftGridSkeleton />;
-      }
-
-      if (allFilteredCollectibles.length > 0) {
-        return nftRowList;
-      }
-
-      return (
-        <CollectiblesEmptyState
-          onAction={goToAddCollectible}
-          actionButtonProps={{
-            testID: WalletViewSelectorsIDs.IMPORT_NFT_BUTTON,
-            isDisabled: !isAddNFTEnabled,
-          }}
-          twClassName="mx-auto mt-4"
-          testID="collectibles-empty-state"
-        />
-      );
-    };
+          scrollEnabled={isFullView || !isHomepageRedesignV1Enabled}
+          numColumns={3}
+        />
+      ),
+      [
+        collectiblesToRender,
+        isFullView,
+        isHomepageRedesignV1Enabled,
+        handleLongPress,
+        nftSource,
+        tw,
+        colors,
+        refreshing,
+        onRefresh,
+      ],
+    );
 
     return (
       <>
@@ -252,7 +252,16 @@
           hideSort
           style={isFullView ? tw`px-4 pb-4` : tw`pb-3`}
         />
-        {renderNftContent()}
+
+        <NftGridHeader />
+
+        <NftGridContent
+          allFilteredCollectibles={allFilteredCollectibles}
+          nftRowList={nftRowList}
+          goToAddCollectible={goToAddCollectible}
+          isAddNFTEnabled={isAddNFTEnabled}
+        />
+
         {/* View all NFTs button - shown when there are more items than maxItems */}
         {maxItems && allFilteredCollectibles.length > maxItems && (
           <Box twClassName="pt-3 pb-9">
@@ -276,183 +285,5 @@
 );
 
 NftGrid.displayName = 'NftGrid';
-=======
-const NftGrid = ({ isFullView = false }: NftGridProps) => {
-  const navigation =
-    useNavigation<StackNavigationProp<NFTNavigationParamList, 'AddAsset'>>();
-  const { trackEvent, createEventBuilder } = useMetrics();
-  const [isAddNFTEnabled, setIsAddNFTEnabled] = useState(true);
-  const [longPressedCollectible, setLongPressedCollectible] =
-    useState<Nft | null>(null);
-  const tw = useTailwind();
-
-  const isHomepageRedesignV1Enabled = useSelector(
-    selectHomepageRedesignV1Enabled,
-  );
-
-  const actionSheetRef = useRef<typeof ActionSheet>();
-
-  const nftSource = isFullView ? 'mobile-nft-list-page' : 'mobile-nft-list';
-
-  const collectiblesByEnabledNetworks: Record<string, Nft[]> = useSelector(
-    multichainCollectiblesByEnabledNetworksSelector,
-  );
-
-  const { detectNfts, chainIdsToDetectNftsFor } = useNftDetection();
-
-  const isInitialMount = useRef(true);
-
-  const allFilteredCollectibles: Nft[] = useMemo(() => {
-    trace({ name: TraceName.LoadCollectibles });
-
-    const source = Object.values(collectiblesByEnabledNetworks).flat();
-    const owned = source.filter((c) => c.isCurrentlyOwned);
-
-    endTrace({ name: TraceName.LoadCollectibles });
-    return owned;
-  }, [collectiblesByEnabledNetworks]);
-
-  const maxItems = useMemo(() => {
-    if (isFullView) {
-      return undefined;
-    }
-    return isHomepageRedesignV1Enabled ? 18 : undefined;
-  }, [isFullView, isHomepageRedesignV1Enabled]);
-
-  const collectiblesToRender: Nft[] = useMemo(() => {
-    const itemsToProcess = maxItems
-      ? allFilteredCollectibles.slice(0, maxItems)
-      : allFilteredCollectibles;
-
-    return itemsToProcess;
-  }, [allFilteredCollectibles, maxItems]);
-
-  // Trigger NFT detection when enabled networks change (after initial mount)
-  useEffect(() => {
-    if (isInitialMount.current) {
-      isInitialMount.current = false;
-      return;
-    }
-
-    detectNfts();
-  }, [chainIdsToDetectNftsFor, detectNfts]);
-
-  // Trigger NFT detection when the full view is focused
-  useFocusEffect(
-    useCallback(() => {
-      if (isFullView) {
-        detectNfts();
-      }
-    }, [isFullView, detectNfts]),
-  );
-
-  useEffect(() => {
-    if (longPressedCollectible) {
-      actionSheetRef.current.show();
-    }
-  }, [longPressedCollectible]);
-
-  const goToAddCollectible = useCallback(() => {
-    setIsAddNFTEnabled(false);
-    navigation.push('AddAsset', { assetType: 'collectible' });
-    trackEvent(
-      createEventBuilder(MetaMetricsEvents.WALLET_ADD_COLLECTIBLES).build(),
-    );
-    setIsAddNFTEnabled(true);
-  }, [navigation, trackEvent, createEventBuilder]);
-
-  const handleLongPress = useCallback((nft: Nft) => {
-    setLongPressedCollectible(nft);
-  }, []);
-
-  const handleViewAllNfts = useCallback(() => {
-    trackEvent(
-      createEventBuilder(MetaMetricsEvents.VIEW_ALL_ASSETS_CLICKED)
-        .addProperties({ asset_type: 'NFT' })
-        .build(),
-    );
-    navigation.navigate(Routes.WALLET.NFTS_FULL_VIEW);
-  }, [navigation, trackEvent, createEventBuilder]);
-
-  const nftRowList = useMemo(
-    () => (
-      <FlashList
-        data={collectiblesToRender}
-        renderItem={({ item, index }) => (
-          <Box twClassName={['pr-2', 'px-1', 'pl-2'][index % 3]}>
-            <NftGridItem
-              item={item}
-              onLongPress={handleLongPress}
-              source={nftSource}
-            />
-          </Box>
-        )}
-        keyExtractor={(_, index) => `nft-row-${index}`}
-        testID={RefreshTestId}
-        decelerationRate="fast"
-        refreshControl={<NftGridRefreshControl />}
-        contentContainerStyle={!isFullView ? undefined : tw`px-4`}
-        scrollEnabled={isFullView || !isHomepageRedesignV1Enabled}
-        numColumns={3}
-      />
-    ),
-    [
-      collectiblesToRender,
-      isFullView,
-      isHomepageRedesignV1Enabled,
-      handleLongPress,
-      nftSource,
-      tw,
-    ],
-  );
-
-  return (
-    <>
-      <BaseControlBar
-        networkFilterTestId={WalletViewSelectorsIDs.TOKEN_NETWORK_FILTER}
-        useEvmSelectionLogic={false}
-        customWrapper={'outer'}
-        additionalButtons={
-          <ButtonIcon
-            testID={WalletViewSelectorsIDs.IMPORT_TOKEN_BUTTON}
-            size={ButtonIconSizes.Lg}
-            onPress={goToAddCollectible}
-            iconName={IconName.Add}
-          />
-        }
-        hideSort
-        style={isFullView ? tw`px-4 pb-4` : tw`pb-3`}
-      />
-
-      <NftGridHeader />
-
-      <NftGridContent
-        allFilteredCollectibles={allFilteredCollectibles}
-        nftRowList={nftRowList}
-        goToAddCollectible={goToAddCollectible}
-        isAddNFTEnabled={isAddNFTEnabled}
-      />
-
-      {/* View all NFTs button - shown when there are more items than maxItems */}
-      {maxItems && allFilteredCollectibles.length > maxItems && (
-        <Box twClassName="pt-3 pb-9">
-          <Button
-            variant={ButtonVariant.Secondary}
-            onPress={handleViewAllNfts}
-            isFullWidth
-            testID="view-all-nfts-button"
-          >
-            {strings('wallet.view_all_nfts')}
-          </Button>
-        </Box>
-      )}
-      <NftGridItemActionSheet
-        actionSheetRef={actionSheetRef}
-        longPressedCollectible={longPressedCollectible}
-      />
-    </>
-  );
-};
->>>>>>> 215bd5b9
 
 export default NftGrid;