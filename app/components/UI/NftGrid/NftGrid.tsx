--- conflicted
+++ resolved
@@ -11,6 +11,8 @@
   ActivityIndicator,
   RefreshControl,
   Platform,
+  Image,
+  Text,
 } from 'react-native';
 import { useSelector } from 'react-redux';
 import ActionSheet from '@metamask/react-native-actionsheet';
@@ -46,6 +48,7 @@
 import { TokenListControlBar } from '../Tokens/TokenListControlBar';
 import { toHex } from '@metamask/controller-utils';
 import { MasonryFlashList } from '@shopify/flash-list';
+import AppConstants from '../../../core/AppConstants';
 
 export const RefreshTestId = 'refreshControl';
 export const SpinnerTestId = 'spinner';
@@ -335,7 +338,6 @@
     useNftDetection,
   ]);
 
-<<<<<<< HEAD
   const renderItem = useCallback(
     ({ item }: { item: Nft }) => (
       <NftGridItem
@@ -357,13 +359,6 @@
   const refreshColors = useMemo(
     () => [colors.primary.default],
     [colors.primary.default],
-=======
-  console.log(
-    'isNftDetectionEnabled',
-    isNftDetectionEnabled,
-    isNftFetchingProgress,
-    flatMultichainCollectibles.length,
->>>>>>> 6017d735
   );
 
   return (
