--- conflicted
+++ resolved
@@ -13,11 +13,8 @@
 import Radio from '../Radio';
 import StyledButton from '../../UI/StyledButton';
 import Device from '../../../util/Device';
-<<<<<<< HEAD
 import AnalyticsV2 from '../../../util/analyticsV2';
-=======
 import { isMainnetByChainId } from '../../../util/networks';
->>>>>>> 821934cc
 
 const styles = StyleSheet.create({
 	root: {
@@ -319,7 +316,6 @@
 		 */
 		toAdvancedFrom: PropTypes.string,
 		/**
-<<<<<<< HEAD
 		 * (For analytics purposes) View (Approve, Transfer, Confirm) where this component is being used
 		 */
 		view: PropTypes.string.isRequired,
@@ -335,11 +331,6 @@
 		 * Extra analytics params to be send with the gas analytics
 		 */
 		analyticsParams: PropTypes.object
-=======
-		 * Current network chain id
-		 */
-		chainId: PropTypes.string
->>>>>>> 821934cc
 	};
 
 	state = {
@@ -824,10 +815,7 @@
 	currentCurrency: state.engine.backgroundState.CurrencyRateController.currentCurrency,
 	ticker: state.engine.backgroundState.NetworkController.provider.ticker,
 	transaction: props.customTransaction || getNormalizedTxState(state),
-<<<<<<< HEAD
 	networkType: state.engine.backgroundState.NetworkController.provider.type,
-=======
->>>>>>> 821934cc
 	chainId: state.engine.backgroundState.NetworkController.provider.chainId
 });
 
