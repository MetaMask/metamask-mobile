import React, { PureComponent } from 'react';
import { connect } from 'react-redux';
import PropTypes from 'prop-types';
import { StyleSheet, View, Text, TextInput, TouchableOpacity, Animated } from 'react-native';
import { colors, fontStyles } from '../../../styles/common';
import { strings } from '../../../../locales/i18n';
import { getRenderableEthGasFee, getRenderableFiatGasFee, apiEstimateModifiedToWEI } from '../../../util/custom-gas';
import IonicIcon from 'react-native-vector-icons/Ionicons';
import { BN } from 'ethereumjs-util';
import { fromWei, renderWei, hexToBN, isDecimal, isBN, toBN } from '../../../util/number';
import { getTicker, getNormalizedTxState } from '../../../util/transactions';
import { safeToChecksumAddress } from '../../../util/address';
import Radio from '../Radio';
import StyledButton from '../../UI/StyledButton';
import Device from '../../../util/Device';

const styles = StyleSheet.create({
	root: {
		paddingHorizontal: 24,
		paddingTop: 24,
		paddingBottom: Device.isIphoneX() ? 48 : 24
	},
	customGasHeader: {
		flexDirection: 'row',
		justifyContent: 'space-between',
		alignItems: 'center',
		width: '100%',
		paddingBottom: 20
	},
	customGasModalTitleText: {
		...fontStyles.bold,
		color: colors.black,
		fontSize: 14,
		alignSelf: 'center'
	},
	optionsContainer: {
		flexDirection: 'row',
		justifyContent: 'center',
		alignItems: 'center',
		paddingBottom: 20
	},
	basicButton: {
		width: 116,
		height: 36,
		padding: 8,
		justifyContent: 'center',
		alignItems: 'center'
	},
	optionSelected: {
		backgroundColor: colors.grey000,
		borderWidth: 1,
		borderRadius: 20,
		borderColor: colors.grey100
	},
	textOptions: {
		...fontStyles.normal,
		fontSize: 14,
		color: colors.black
	},
	message: {
		...fontStyles.normal,
		color: colors.black,
		fontSize: 12
	},
	warningWrapper: {
		alignItems: 'center',
		justifyContent: 'center',
		alignSelf: 'center',
		textAlign: 'center',
		width: '100%',
		marginBottom: 10
	},
	warningTextWrapper: {
		width: '100%',
		paddingHorizontal: 10,
		paddingVertical: 8,
		backgroundColor: colors.red000,
		borderColor: colors.red,
		borderRadius: 8,
		borderWidth: 1,
		justifyContent: 'center',
		alignItems: 'center',
		flexWrap: 'wrap'
	},
	warningText: {
		color: colors.red,
		fontSize: 12,
		textAlign: 'center',
		...fontStyles.normal
	},
	invisible: {
		opacity: 0
	},
	titleContainer: {
		width: '100%',
		flexDirection: 'row',
		justifyContent: 'space-between'
	},
	radio: {
		marginLeft: 'auto'
	},
	gasSelectorWrapper: {
		position: 'absolute',
		alignSelf: 'center',
		width: '100%',
		paddingTop: 24
	},
	selectors: {
		position: 'relative',
		flexDirection: 'row',
		justifyContent: 'space-evenly',
		marginBottom: 8
	},
	selector: {
		alignSelf: 'stretch',
		textAlign: 'center',
		alignItems: 'flex-start',
		flex: 1,
		paddingVertical: 10,
		paddingHorizontal: 12,
		borderWidth: 1,
		borderColor: colors.grey100,
		marginLeft: -2
	},
	selectorSelected: {
		backgroundColor: colors.blue000,
		borderColor: colors.blue,
		zIndex: 1
	},
	first: {
		borderBottomStartRadius: 6,
		borderTopStartRadius: 6
	},
	last: {
		borderBottomEndRadius: 6,
		borderTopEndRadius: 6
	},
	text: {
		...fontStyles.normal,
		fontSize: 10,
		color: colors.black
	},
	textGasFee: {
		fontSize: 12
	},
	textTitle: {
		...fontStyles.bold,
		fontSize: 10,
		color: colors.black
	},
	advancedOptionsContainer: {
		flexDirection: 'column',
		justifyContent: 'center',
		alignItems: 'center'
	},
	valueRow: {
		width: '100%',
		flexDirection: 'row',
		alignItems: 'center',
		marginBottom: 20
	},
	advancedOptionsText: {
		flex: 1,
		textAlign: 'left',
		...fontStyles.light,
		color: colors.black,
		fontSize: 14
	},
	totalGasWrapper: {
		flex: 1,
		flexDirection: 'row',
		justifyContent: 'flex-start',
		paddingVertical: 8,
		paddingRight: 20
	},
	textTotalGas: {
		...fontStyles.bold,
		color: colors.black,
		fontSize: 14
	},
	gasInput: {
		flex: 1,
		...fontStyles.bold,
		backgroundColor: colors.white,
		borderColor: colors.grey100,
		borderRadius: 8,
		borderWidth: 1,
		fontSize: 14,
		paddingHorizontal: 10,
		paddingVertical: 8,
		position: 'relative'
	},
	gasInputError: {
		flex: 1,
		...fontStyles.bold,
		backgroundColor: colors.white,
		borderColor: colors.grey100,
		color: colors.red,
		borderRadius: 8,
		borderWidth: 1,
		fontSize: 14,
		paddingHorizontal: 10,
		paddingVertical: 8,
		position: 'relative'
	},
	buttonTransform: {
		transform: [
			{
				translateY: 70
			}
		]
	},
	hidden: {
		opacity: 0,
		height: 0
	}
});

/**
 * PureComponent that renders a selector to choose either fast, average or slow gas fee
 */
class CustomGas extends PureComponent {
	static propTypes = {
		/**
		 * List of accounts from the AccountTrackerController
		 */
		accounts: PropTypes.object,
		/**
		/* conversion rate of ETH - FIAT
		*/
		conversionRate: PropTypes.any,
		/**
		/* Selected currency
		*/
		currentCurrency: PropTypes.string,
		/**
		 * Callback triggered when gas fee is selected
		 */
		handleGasFeeSelection: PropTypes.func,
		/**
		 * Object BN containing estimated gas limit
		 */
		gas: PropTypes.object,
		/**
		 * Gas limit estimation that should be the minimum value to set
		 */
		minimumGasLimit: PropTypes.string,
		/**
		 * Object BN containing gas price
		 */
		gasPrice: PropTypes.object,
		/**
		 * Callback to modify parent state
		 */
		onPress: PropTypes.func,
		/**
		 * Current provider ticker
		 */
		ticker: PropTypes.string,
		/**
		 * Displayed when there is a gas station error
		 */
		gasError: PropTypes.string,
		/**
		 * Changes the mode to 'review'
		 */
		review: PropTypes.func,
		/**
		 * Transaction object associated with this transaction
		 */
		transaction: PropTypes.object,
		/**
		 * Object containing basic gas estimates
		 */
		basicGasEstimates: PropTypes.object,
		/**
		 * Saves height of root view to TransactionEditor state
		 */
		saveCustomGasHeight: PropTypes.func,
		/**
		 * Toggles TransactionEditor advancedCustomGas
		 */
		toggleAdvancedCustomGas: PropTypes.func,
		/**
		 * Advanced custom gas is shown or hidden
		 */
		advancedCustomGas: PropTypes.bool,
		/**
		 * Drives animated values
		 */
		animate: PropTypes.func,
		/**
		 * Generates a transform style unique to the component
		 */
		generateTransform: PropTypes.func,
		/**
		 * Computes end value for modal animation when switching to advanced custom gas
		 */
		getAnimatedModalValueForAdvancedCG: PropTypes.func,
		/**
		 * gas selectors are hidden or not
		 */
		hideGasSelectors: PropTypes.bool,
		hideSlow: PropTypes.bool,
		hideAverage: PropTypes.bool,
		hideFast: PropTypes.bool,
		/**
		 * review or edit
		 */
		mode: PropTypes.string,
		/**
		 * review or edit
		 */
		toAdvancedFrom: PropTypes.string
	};

	state = {
		gasSpeedSelected: this?.props?.gasSpeedSelected || 'average',
		customGasPrice: '10',
		customGasLimit: fromWei(this.props.gas, 'wei'),
		customGasPriceBNWei: this.props.gasPrice,
		customGasPriceBN: fromWei(this.props.gasPrice, 'gwei'),
		customGasLimitBN: this.props.gas,
		warningGasLimit: '',
		warningGasPrice: '',
		warningGasPriceHigh: '',
		warningSufficientFunds: '',
		headerHeight: null,
		gasInputHeight: null
	};

	componentDidMount = async () => {
		const { gas, gasPrice, toggleAdvancedCustomGas } = this.props;
		const warningSufficientFunds = this.hasSufficientFunds(gas, gasPrice);
		const { ticker } = this.props;
		if (ticker && ticker !== 'ETH') toggleAdvancedCustomGas(true);
		//Applies ISF error if present before any gas modifications
		this.setState({ warningSufficientFunds, advancedCustomGas: ticker && ticker !== 'ETH' });
	};

	componentDidUpdate = prevProps => {
		if (this.props.advancedCustomGas) {
			this.handleGasRecalculationForCustomGasInput(prevProps);
		}
	};

	handleGasRecalculationForCustomGasInput = prevProps => {
		const actualGasLimitWei = renderWei(hexToBN(this.props.gas));
		if (renderWei(hexToBN(prevProps.gas)) !== actualGasLimitWei)
			this.setState({ customGasLimit: actualGasLimitWei });
	};

	//Validate locally instead of in TransactionEditor, otherwise cannot change back to review mode if insufficient funds
	hasSufficientFunds = (gas, gasPrice) => {
		const {
			transaction: { from, value }
		} = this.props;
		const checksummedFrom = safeToChecksumAddress(from);
		const fromAccount = this.props.accounts[checksummedFrom];
		if (hexToBN(fromAccount.balance).lt(gas.mul(gasPrice).add(toBN(value))))
			return strings('transaction.insufficient');
		return '';
	};

	onPressGasFast = () => {
		const {
			onPress,
			basicGasEstimates: { fastGwei }
		} = this.props;
		onPress && onPress('fast');
		const gasPriceBN = apiEstimateModifiedToWEI(fastGwei);
		this.setState({
			gasSpeedSelected: 'fast',
			customGasPrice: fastGwei,
			customGasPriceBNWei: gasPriceBN
		});
	};

	onPressGasAverage = () => {
		const {
			onPress,
			basicGasEstimates: { averageGwei }
		} = this.props;
		onPress && onPress('average');
		const gasPriceBN = apiEstimateModifiedToWEI(averageGwei);
		this.setState({
			gasSpeedSelected: 'average',
			customGasPrice: averageGwei,
			customGasPriceBNWei: gasPriceBN
		});
	};

	onPressGasSlow = () => {
		const {
			onPress,
			basicGasEstimates: { safeLowGwei }
		} = this.props;
		onPress && onPress('slow');
		const gasPriceBN = apiEstimateModifiedToWEI(safeLowGwei);
		this.setState({
			gasSpeedSelected: 'slow',
			customGasPrice: safeLowGwei,
			customGasPriceBNWei: gasPriceBN
		});
	};

	toggleEditionOption = () => {
		const {
			gas,
			advancedCustomGas,
			toggleAdvancedCustomGas,
			animate,
			getAnimatedModalValueForAdvancedCG
		} = this.props;
		toggleAdvancedCustomGas();
		if (!advancedCustomGas) {
			animate({
				modalEndValue: getAnimatedModalValueForAdvancedCG(),
				xTranslationName: 'editToAdvanced',
				xTranslationEndValue: 1
			});
			this.setState({ customGasLimit: fromWei(gas, 'wei') });
		} else {
			animate({
				modalEndValue: 0,
				xTranslationName: 'editToAdvanced',
				xTranslationEndValue: 0
			});
		}
	};

	onGasLimitChange = value => {
		const { customGasPriceBNWei } = this.state;
		const bnValue = new BN(value);
		const warningSufficientFunds = this.hasSufficientFunds(bnValue, customGasPriceBNWei);
		let warningGasLimit;
		if (!value || value === '' || !isDecimal(value)) warningGasLimit = strings('transaction.invalid_gas');
		else if (bnValue && !isBN(bnValue)) warningGasLimit = strings('transaction.invalid_gas');
		else if (bnValue.lt(new BN(21000)) || bnValue.gt(new BN(7920028)))
			warningGasLimit = strings('custom_gas.warning_gas_limit');
		else if (this.props.minimumGasLimit && bnValue.lt(new BN(this.props.minimumGasLimit)))
			warningGasLimit = strings('custom_gas.warning_gas_limit_estimated', {
				gas: this.props.minimumGasLimit.toString(10)
			});
		this.setState({
			customGasLimit: value,
			customGasLimitBN: bnValue,
			warningGasLimit,
			warningSufficientFunds
		});
	};

	onGasPriceChange = value => {
		const { customGasLimitBN } = this.state;
		//Added because apiEstimateModifiedToWEI doesn't like empty strings
		const gasPrice = value === '' ? '0' : value;
		const gasPriceBN = new BN(gasPrice);
		const gasPriceBNWei = apiEstimateModifiedToWEI(gasPrice);
		const warningSufficientFunds = this.hasSufficientFunds(customGasLimitBN, gasPriceBNWei);
		let warningGasPrice;
		let warningGasPriceHigh = '';
		if (parseInt(gasPrice) < parseInt(this.props.basicGasEstimates.safeLowGwei))
			warningGasPrice = strings('transaction.low_gas_price');
		if (parseInt(gasPrice) > parseInt(this.props.basicGasEstimates.fastGwei)) {
			const currentGasPrice = getRenderableFiatGasFee(
				gasPrice,
				this.props.conversionRate,
				this.props.currentCurrency,
				customGasLimitBN
			);
			warningGasPriceHigh = strings('transaction.high_gas_price', { currentGasPrice });
		}
		if (!value || value === '' || !isDecimal(value) || value <= 0)
			warningGasPrice = strings('transaction.invalid_gas_price');
		if (gasPriceBNWei && !isBN(gasPriceBNWei)) warningGasPrice = strings('transaction.invalid_gas_price');
		this.setState({
			customGasPrice: gasPrice,
			customGasPriceBNWei: gasPriceBNWei,
			customGasPriceBN: gasPriceBN,
			warningGasPrice,
			warningGasPriceHigh,
			warningSufficientFunds
		});
	};

	//Handle gas fee selection when save button is pressed instead of everytime a change is made, otherwise cannot switch back to review mode if there is an error
	saveCustomGasSelection = () => {
<<<<<<< HEAD
		const { gasSpeedSelected, customGasLimit, customGasPrice, warningGasPriceHigh } = this.state;
=======
		const { gasSpeedSelected, customGasLimit, customGasPriceBNWei } = this.state;
>>>>>>> d6a1507e
		const {
			review,
			gas,
			handleGasFeeSelection,
			advancedCustomGas,
			basicGasEstimates: { fastGwei, averageGwei, safeLowGwei }
		} = this.props;
		if (advancedCustomGas) {
<<<<<<< HEAD
			handleGasFeeSelection(
				new BN(customGasLimit),
				apiEstimateModifiedToWEI(customGasPrice),
				warningGasPriceHigh,
				{
					mode: 'advanced'
				}
			);
=======
			handleGasFeeSelection(new BN(customGasLimit), customGasPriceBNWei, {
				mode: 'advanced'
			});
>>>>>>> d6a1507e
		} else {
			const mode = { mode: gasSpeedSelected };
			if (gasSpeedSelected === 'slow')
				handleGasFeeSelection(gas, apiEstimateModifiedToWEI(safeLowGwei), warningGasPriceHigh, mode);
			if (gasSpeedSelected === 'average')
				handleGasFeeSelection(gas, apiEstimateModifiedToWEI(averageGwei), warningGasPriceHigh, mode);
			if (gasSpeedSelected === 'fast')
				handleGasFeeSelection(gas, apiEstimateModifiedToWEI(fastGwei), warningGasPriceHigh, mode);
		}
		review();
	};

	renderCustomGasSelector = () => {
		const { gasSpeedSelected, headerHeight } = this.state;
		const {
			conversionRate,
			currentCurrency,
			gas,
			generateTransform,
			hideGasSelectors,
			hideSlow,
			hideAverage,
			hideFast,
			basicGasEstimates: { averageGwei, fastGwei, safeLowGwei }
		} = this.props;
		const ticker = getTicker(this.props.ticker);
		const topOffset = { top: headerHeight };
		const gasFastSelected = gasSpeedSelected === 'fast';
		const gasAverageSelected = gasSpeedSelected === 'average';
		const gasSlowSelected = gasSpeedSelected === 'slow';
		return (
			<Animated.View
				style={[
					styles.gasSelectorWrapper,
					generateTransform('editToAdvanced', [0, -Device.getDeviceWidth()]),
					topOffset,
					hideGasSelectors && styles.hidden
				]}
			>
				<View style={styles.selectors}>
					{[
						!hideSlow && (
							<TouchableOpacity
								key={'safeLow'}
								onPress={this.onPressGasSlow}
								style={[styles.selector, gasSlowSelected && styles.selectorSelected]}
							>
								<View style={styles.titleContainer}>
									<Text style={styles.textTitle}>{strings('transaction.gas_fee_slow')}</Text>
									<View style={styles.radio}>
										<Radio selected={gasSlowSelected} />
									</View>
								</View>
								<Text style={[styles.text, styles.textGasFee]}>
									{getRenderableEthGasFee(safeLowGwei, gas)} {ticker}
								</Text>
								<Text style={styles.text}>
									{getRenderableFiatGasFee(safeLowGwei, conversionRate, currentCurrency, gas)}
								</Text>
							</TouchableOpacity>
						),
						!hideAverage && (
							<TouchableOpacity
								key={'average'}
								onPress={this.onPressGasAverage}
								style={[styles.selector, gasAverageSelected && styles.selectorSelected]}
							>
								<View style={styles.titleContainer}>
									<Text style={styles.textTitle}>{strings('transaction.gas_fee_average')}</Text>
									<View style={styles.radio}>
										<Radio selected={gasAverageSelected} />
									</View>
								</View>
								<Text style={[styles.text, styles.textGasFee]}>
									{getRenderableEthGasFee(averageGwei, gas)} {ticker}
								</Text>
								<Text style={styles.text}>
									{getRenderableFiatGasFee(averageGwei, conversionRate, currentCurrency, gas)}
								</Text>
							</TouchableOpacity>
						),
						!hideFast && (
							<TouchableOpacity
								key={'fast'}
								onPress={this.onPressGasFast}
								style={[styles.selector, gasFastSelected && styles.selectorSelected]}
							>
								<View style={styles.titleContainer}>
									<Text style={styles.textTitle}>{strings('transaction.gas_fee_fast')}</Text>
									<View style={styles.radio}>
										<Radio selected={gasFastSelected} />
									</View>
								</View>
								<Text style={[styles.text, styles.textGasFee]}>
									{getRenderableEthGasFee(fastGwei, gas)} {ticker}
								</Text>
								<Text style={styles.text}>
									{getRenderableFiatGasFee(fastGwei, conversionRate, currentCurrency, gas)}
								</Text>
							</TouchableOpacity>
						)
					]
						.filter(Boolean)
						.map((Component, index, array) =>
							React.cloneElement(Component, {
								style: [
									...Component.props.style,
									index === 0 && styles.first,
									index === array.length - 1 && styles.last
								]
							})
						)}
				</View>
				<Text style={styles.message}>{strings('custom_gas.cost_explanation')}</Text>
			</Animated.View>
		);
	};

	renderCustomGasInput = () => {
		const { customGasLimitBN, customGasPriceBNWei, customGasPriceBN, warningGasPriceHigh } = this.state;
		const { generateTransform } = this.props;
		const totalGas = customGasLimitBN && customGasLimitBN.mul(customGasPriceBNWei);
		const ticker = getTicker(this.props.ticker);

		return (
			<Animated.View
				style={[
					styles.advancedOptionsContainer,
					generateTransform('editToAdvanced', [Device.getDeviceWidth(), 0])
				]}
				onLayout={this.saveGasInputHeight}
			>
				<View style={styles.valueRow}>
					<Text style={styles.advancedOptionsText}>{strings('custom_gas.total')}</Text>
					<View style={styles.totalGasWrapper}>
						<Text style={styles.textTotalGas}>
							{fromWei(totalGas)} {ticker}
						</Text>
					</View>
				</View>
				<View style={styles.valueRow}>
					<Text style={styles.advancedOptionsText}>{strings('custom_gas.gas_limit')}</Text>
					<TextInput
						keyboardType="numeric"
						style={styles.gasInput}
						onChangeText={this.onGasLimitChange}
						//useing BN here due to a glitch that causes it to sometimes render as x.00000001
						value={customGasLimitBN ? customGasLimitBN.toString() : ''}
					/>
				</View>
				<View style={styles.valueRow}>
					<Text style={styles.advancedOptionsText}>{strings('custom_gas.gas_price')}</Text>
					<TextInput
						keyboardType="numeric"
						style={warningGasPriceHigh ? styles.gasInputError : styles.gasInput}
						onChangeText={this.onGasPriceChange}
						value={customGasPriceBN ? customGasPriceBN.toString() : ''}
					/>
				</View>
				{this.renderGasError()}
			</Animated.View>
		);
	};

	renderGasError = () => {
		const { warningGasLimit, warningGasPrice, warningGasPriceHigh, warningSufficientFunds } = this.state;
		const { gasError } = this.props;
		const gasErrorMessage =
			warningGasPrice || warningGasLimit || warningSufficientFunds || warningGasPriceHigh || gasError;
		return (
			<View style={styles.warningWrapper}>
				<View style={[styles.warningTextWrapper, !gasErrorMessage ? styles.invisible : null]}>
					<Text style={styles.warningText}>{gasErrorMessage}</Text>
				</View>
			</View>
		);
	};

	saveHeaderHeight = event =>
		!this.state.headerHeight && this.setState({ headerHeight: event.nativeEvent.layout.height });

	saveGasInputHeight = event => {
		!this.state.gasInputHeight && this.setState({ gasInputHeight: event.nativeEvent.layout.height });
	};

	render = () => {
		const { warningGasLimit, warningGasPrice, warningSufficientFunds } = this.state;
		const {
			review,
			gasError,
			saveCustomGasHeight,
			advancedCustomGas,
			generateTransform,
			mode,
			toAdvancedFrom
		} = this.props;
		let buttonStyle;

		if (toAdvancedFrom === 'edit' && mode === 'edit') {
			buttonStyle = generateTransform('saveButton', [0, 70]);
		} else if (advancedCustomGas) {
			buttonStyle = styles.buttonTransform;
		}

		return (
			<View style={styles.root} onLayout={saveCustomGasHeight}>
				<View onLayout={this.saveHeaderHeight}>
					<View style={styles.customGasHeader}>
						<TouchableOpacity onPress={review}>
							<IonicIcon name={'ios-arrow-back'} size={24} color={colors.black} />
						</TouchableOpacity>
						<Text style={styles.customGasModalTitleText}>{strings('transaction.edit_network_fee')}</Text>
						<IonicIcon name={'ios-arrow-back'} size={24} color={colors.white} />
					</View>
					<View style={styles.optionsContainer}>
						<TouchableOpacity
							style={[styles.basicButton, advancedCustomGas ? null : styles.optionSelected]}
							onPress={this.toggleEditionOption}
						>
							<Text style={styles.textOptions}>{strings('custom_gas.basic_options')}</Text>
						</TouchableOpacity>
						<TouchableOpacity
							style={[styles.basicButton, advancedCustomGas ? styles.optionSelected : null]}
							onPress={this.toggleEditionOption}
						>
							<Text style={styles.textOptions}>{strings('custom_gas.advanced_options')}</Text>
						</TouchableOpacity>
					</View>
				</View>

				{this.renderCustomGasSelector()}
				{this.renderCustomGasInput()}

				<Animated.View style={Device.isIos() && buttonStyle}>
					<StyledButton
						disabled={
							/*eslint-disable */
							advancedCustomGas
								? (!!warningGasLimit || !!warningGasPrice || !!warningSufficientFunds || !!gasError) &&
								  warningGasPrice !== strings('transaction.low_gas_price')
								: false
							/*eslint-enable */
						}
						type={'confirm'}
						onPress={this.saveCustomGasSelection}
						testID={'custom-gas-save-button'}
					>
						{strings('custom_gas.save')}
					</StyledButton>
				</Animated.View>
			</View>
		);
	};
}

const mapStateToProps = (state, props) => ({
	accounts: state.engine.backgroundState.AccountTrackerController.accounts,
	conversionRate: state.engine.backgroundState.CurrencyRateController.conversionRate,
	currentCurrency: state.engine.backgroundState.CurrencyRateController.currentCurrency,
	ticker: state.engine.backgroundState.NetworkController.provider.ticker,
	transaction: props.customTransaction || getNormalizedTxState(state)
});

export default connect(mapStateToProps)(CustomGas);<|MERGE_RESOLUTION|>--- conflicted
+++ resolved
@@ -485,11 +485,7 @@
 
 	//Handle gas fee selection when save button is pressed instead of everytime a change is made, otherwise cannot switch back to review mode if there is an error
 	saveCustomGasSelection = () => {
-<<<<<<< HEAD
 		const { gasSpeedSelected, customGasLimit, customGasPrice, warningGasPriceHigh } = this.state;
-=======
-		const { gasSpeedSelected, customGasLimit, customGasPriceBNWei } = this.state;
->>>>>>> d6a1507e
 		const {
 			review,
 			gas,
@@ -498,7 +494,6 @@
 			basicGasEstimates: { fastGwei, averageGwei, safeLowGwei }
 		} = this.props;
 		if (advancedCustomGas) {
-<<<<<<< HEAD
 			handleGasFeeSelection(
 				new BN(customGasLimit),
 				apiEstimateModifiedToWEI(customGasPrice),
@@ -507,11 +502,6 @@
 					mode: 'advanced'
 				}
 			);
-=======
-			handleGasFeeSelection(new BN(customGasLimit), customGasPriceBNWei, {
-				mode: 'advanced'
-			});
->>>>>>> d6a1507e
 		} else {
 			const mode = { mode: gasSpeedSelected };
 			if (gasSpeedSelected === 'slow')
