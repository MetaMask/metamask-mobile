import React, { PureComponent } from 'react';
import { connect } from 'react-redux';
import PropTypes from 'prop-types';
import { StyleSheet, View, Text, TextInput, TouchableOpacity, Animated } from 'react-native';
import { colors, fontStyles } from '../../../styles/common';
import { strings } from '../../../../locales/i18n';
import { getRenderableEthGasFee, getRenderableFiatGasFee, apiEstimateModifiedToWEI } from '../../../util/custom-gas';
import IonicIcon from 'react-native-vector-icons/Ionicons';
import { BN } from 'ethereumjs-util';
import { fromWei, renderWei, hexToBN, isDecimal, isBN, toBN } from '../../../util/number';
import { getTicker, getNormalizedTxState } from '../../../util/transactions';
import { safeToChecksumAddress } from '../../../util/address';
import Radio from '../Radio';
import StyledButton from '../../UI/StyledButton';
import Device from '../../../util/Device';
import AnalyticsV2 from '../../../util/analyticsV2';
import { isMainnetByChainId } from '../../../util/networks';

const styles = StyleSheet.create({
	root: {
		paddingHorizontal: 24,
		paddingTop: 24,
		paddingBottom: Device.isIphoneX() ? 48 : 24
	},
	customGasHeader: {
		flexDirection: 'row',
		justifyContent: 'space-between',
		alignItems: 'center',
		width: '100%',
		paddingBottom: 20
	},
	customGasModalTitleText: {
		...fontStyles.bold,
		color: colors.black,
		fontSize: 14,
		alignSelf: 'center'
	},
	optionsContainer: {
		flexDirection: 'row',
		justifyContent: 'center',
		alignItems: 'center',
		paddingBottom: 20
	},
	basicButton: {
		width: 116,
		height: 36,
		padding: 8,
		justifyContent: 'center',
		alignItems: 'center'
	},
	optionSelected: {
		backgroundColor: colors.grey000,
		borderWidth: 1,
		borderRadius: 20,
		borderColor: colors.grey100
	},
	textOptions: {
		...fontStyles.normal,
		fontSize: 14,
		color: colors.black
	},
	message: {
		...fontStyles.normal,
		color: colors.black,
		fontSize: 12
	},
	warningWrapper: {
		alignItems: 'center',
		justifyContent: 'center',
		alignSelf: 'center',
		textAlign: 'center',
		width: '100%',
		marginBottom: 10
	},
	warningTextWrapper: {
		width: '100%',
		paddingHorizontal: 10,
		paddingVertical: 8,
		backgroundColor: colors.red000,
		borderColor: colors.red,
		borderRadius: 8,
		borderWidth: 1,
		justifyContent: 'center',
		alignItems: 'center',
		flexWrap: 'wrap'
	},
	warningText: {
		color: colors.red,
		fontSize: 12,
		textAlign: 'center',
		...fontStyles.normal
	},
	invisible: {
		opacity: 0
	},
	titleContainer: {
		width: '100%',
		flexDirection: 'row',
		justifyContent: 'space-between'
	},
	radio: {
		marginLeft: 'auto'
	},
	gasSelectorWrapper: {
		position: 'absolute',
		alignSelf: 'center',
		width: '100%',
		paddingTop: 24
	},
	selectors: {
		position: 'relative',
		flexDirection: 'row',
		justifyContent: 'space-evenly',
		marginBottom: 8
	},
	selector: {
		alignSelf: 'stretch',
		textAlign: 'center',
		alignItems: 'flex-start',
		flex: 1,
		paddingVertical: 10,
		paddingHorizontal: 12,
		borderWidth: 1,
		borderColor: colors.grey100,
		marginLeft: -2
	},
	selectorSelected: {
		backgroundColor: colors.blue000,
		borderColor: colors.blue,
		zIndex: 1
	},
	first: {
		borderBottomStartRadius: 6,
		borderTopStartRadius: 6
	},
	last: {
		borderBottomEndRadius: 6,
		borderTopEndRadius: 6
	},
	text: {
		...fontStyles.normal,
		fontSize: 10,
		color: colors.black
	},
	textGasFee: {
		fontSize: 12
	},
	textTitle: {
		...fontStyles.bold,
		fontSize: 10,
		color: colors.black
	},
	advancedOptionsContainer: {
		flexDirection: 'column',
		justifyContent: 'center',
		alignItems: 'center'
	},
	valueRow: {
		width: '100%',
		flexDirection: 'row',
		alignItems: 'center',
		marginBottom: 20
	},
	advancedOptionsText: {
		flex: 1,
		textAlign: 'left',
		...fontStyles.light,
		color: colors.black,
		fontSize: 14
	},
	totalGasWrapper: {
		flex: 1,
		flexDirection: 'row',
		justifyContent: 'flex-start',
		paddingVertical: 8,
		paddingRight: 20
	},
	textTotalGas: {
		...fontStyles.bold,
		color: colors.black,
		fontSize: 14
	},
	gasInput: {
		flex: 1,
		...fontStyles.bold,
		backgroundColor: colors.white,
		borderColor: colors.grey100,
		color: colors.black,
		borderRadius: 8,
		borderWidth: 1,
		fontSize: 14,
		paddingHorizontal: 10,
		paddingVertical: 8,
		position: 'relative'
	},
	gasInputError: {
		flex: 1,
		...fontStyles.bold,
		backgroundColor: colors.white,
		borderColor: colors.grey100,
		color: colors.red,
		borderRadius: 8,
		borderWidth: 1,
		fontSize: 14,
		paddingHorizontal: 10,
		paddingVertical: 8,
		position: 'relative'
	},
	buttonTransform: {
		transform: [
			{
				translateY: 70
			}
		]
	},
	hidden: {
		opacity: 0,
		height: 0
	}
});

/**
 * PureComponent that renders a selector to choose either fast, average or slow gas fee
 */
class CustomGas extends PureComponent {
	static propTypes = {
		/**
		 * List of accounts from the AccountTrackerController
		 */
		accounts: PropTypes.object,
		/**
		/* conversion rate of ETH - FIAT
		*/
		conversionRate: PropTypes.any,
		/**
		/* Selected currency
		*/
		currentCurrency: PropTypes.string,
		/**
		 * Callback triggered when gas fee is selected
		 */
		handleGasFeeSelection: PropTypes.func,
		/**
		 * Object BN containing estimated gas limit
		 */
		gas: PropTypes.object,
		/**
		 * Gas limit estimation that should be the minimum value to set
		 */
		minimumGasLimit: PropTypes.string,
		/**
		 * Object BN containing gas price
		 */
		gasPrice: PropTypes.object,
		/**
		 * Callback to modify parent state
		 */
		onPress: PropTypes.func,
		/**
		 * Current provider ticker
		 */
		ticker: PropTypes.string,
		/**
		 * Displayed when there is a gas station error
		 */
		gasError: PropTypes.string,
		/**
		 * Changes the mode to 'review'
		 */
		review: PropTypes.func,
		/**
		 * Transaction object associated with this transaction
		 */
		transaction: PropTypes.object,
		/**
		 * Object containing basic gas estimates
		 */
		basicGasEstimates: PropTypes.object,
		/**
		 * Saves height of root view to TransactionEditor state
		 */
		saveCustomGasHeight: PropTypes.func,
		/**
		 * Toggles TransactionEditor advancedCustomGas
		 */
		toggleAdvancedCustomGas: PropTypes.func,
		/**
		 * Advanced custom gas is shown or hidden
		 */
		advancedCustomGas: PropTypes.bool,
		/**
		 * Drives animated values
		 */
		animate: PropTypes.func,
		/**
		 * Generates a transform style unique to the component
		 */
		generateTransform: PropTypes.func,
		/**
		 * Computes end value for modal animation when switching to advanced custom gas
		 */
		getAnimatedModalValueForAdvancedCG: PropTypes.func,
		/**
		 * gas selectors are hidden or not
		 */
		hideGasSelectors: PropTypes.bool,
		hideSlow: PropTypes.bool,
		hideAverage: PropTypes.bool,
		hideFast: PropTypes.bool,
		/**
		 * review or edit
		 */
		mode: PropTypes.string,
		/**
		 * review or edit
		 */
		toAdvancedFrom: PropTypes.string,
		/**
		 * (For analytics purposes) View (Approve, Transfer, Confirm) where this component is being used
		 */
		view: PropTypes.string.isRequired,
		/**
		 * A string representing the network chainId
		 */
		chainId: PropTypes.string,
		/**
		 * A string representing the network type
		 */
		networkType: PropTypes.string,
		/**
		 * Extra analytics params to be send with the gas analytics
		 */
		analyticsParams: PropTypes.object,
		/**
		 * The currently selected gas speed
		 */
		gasSpeedSelected: PropTypes.string
	};

	state = {
<<<<<<< HEAD
		// eslint-disable-next-line react/prop-types
		gasSpeedSelected: this?.props?.gasSpeedSelected || 'average',
=======
		gasSpeedSelected: this.props.gasSpeedSelected || 'average',
>>>>>>> 93a1b8af
		customGasPrice: '10',
		customGasLimit: fromWei(this.props.gas, 'wei'),
		customGasPriceBNWei: this.props.gasPrice,
		customGasPriceBN: fromWei(this.props.gasPrice, 'gwei'),
		customGasLimitBN: this.props.gas,
		warningGasLimit: '',
		warningGasPrice: '',
		warningGasPriceHigh: '',
		warningSufficientFunds: '',
		headerHeight: null,
		gasInputHeight: null
	};

	componentDidMount = async () => {
		const { gas, gasPrice, toggleAdvancedCustomGas } = this.props;
		const warningSufficientFunds = this.hasSufficientFunds(gas, gasPrice);
		const { ticker } = this.props;
		if (this.onlyAdvanced()) {
			toggleAdvancedCustomGas(true);
		}

		//Applies ISF error if present before any gas modifications
		this.setState({ warningSufficientFunds, advancedCustomGas: ticker && ticker !== 'ETH' });
	};

	componentDidUpdate = prevProps => {
		if (this.props.advancedCustomGas) {
			this.handleGasRecalculationForCustomGasInput(prevProps);
		}
	};

	handleGasRecalculationForCustomGasInput = prevProps => {
		const actualGasLimitWei = renderWei(hexToBN(this.props.gas));
		if (renderWei(hexToBN(prevProps.gas)) !== actualGasLimitWei)
			this.setState({ customGasLimit: actualGasLimitWei });
	};

	//Validate locally instead of in TransactionEditor, otherwise cannot change back to review mode if insufficient funds
	hasSufficientFunds = (gas, gasPrice) => {
		const {
			transaction: { from, value }
		} = this.props;
		const checksummedFrom = safeToChecksumAddress(from);
		const fromAccount = this.props.accounts[checksummedFrom];
		if (hexToBN(fromAccount.balance).lt(gas.mul(gasPrice).add(toBN(value))))
			return strings('transaction.insufficient');
		return '';
	};

	onPressGasFast = () => {
		const {
			onPress,
			basicGasEstimates: { fastGwei }
		} = this.props;
		onPress && onPress('fast');
		const gasPriceBN = apiEstimateModifiedToWEI(fastGwei);
		this.setState({
			gasSpeedSelected: 'fast',
			customGasPrice: fastGwei,
			customGasPriceBNWei: gasPriceBN,
			warningGasPriceHigh: ''
		});
	};

	onPressGasAverage = () => {
		const {
			onPress,
			basicGasEstimates: { averageGwei }
		} = this.props;
		onPress && onPress('average');
		const gasPriceBN = apiEstimateModifiedToWEI(averageGwei);
		this.setState({
			gasSpeedSelected: 'average',
			customGasPrice: averageGwei,
			customGasPriceBNWei: gasPriceBN,
			warningGasPriceHigh: ''
		});
	};

	onPressGasSlow = () => {
		const {
			onPress,
			basicGasEstimates: { safeLowGwei }
		} = this.props;
		onPress && onPress('slow');
		const gasPriceBN = apiEstimateModifiedToWEI(safeLowGwei);
		this.setState({
			gasSpeedSelected: 'slow',
			customGasPrice: safeLowGwei,
			customGasPriceBNWei: gasPriceBN,
			warningGasPriceHigh: ''
		});
	};

	toggleEditionOption = () => {
		const {
			gas,
			advancedCustomGas,
			toggleAdvancedCustomGas,
			animate,
			getAnimatedModalValueForAdvancedCG
		} = this.props;
		toggleAdvancedCustomGas();
		if (!advancedCustomGas) {
			animate({
				modalEndValue: getAnimatedModalValueForAdvancedCG(),
				xTranslationName: 'editToAdvanced',
				xTranslationEndValue: 1
			});
			this.setState({ customGasLimit: fromWei(gas, 'wei') });
		} else {
			animate({
				modalEndValue: 0,
				xTranslationName: 'editToAdvanced',
				xTranslationEndValue: 0
			});
		}
	};

	onGasLimitChange = value => {
		const { customGasPriceBNWei } = this.state;
		const bnValue = new BN(value);
		const warningSufficientFunds = this.hasSufficientFunds(bnValue, customGasPriceBNWei);
		let warningGasLimit;
		if (!value || value === '' || !isDecimal(value)) warningGasLimit = strings('transaction.invalid_gas');
		else if (bnValue && !isBN(bnValue)) warningGasLimit = strings('transaction.invalid_gas');
		else if (bnValue.lt(new BN(21000)) || bnValue.gt(new BN(7920028)))
			warningGasLimit = strings('custom_gas.warning_gas_limit');
		else if (this.props.minimumGasLimit && bnValue.lt(new BN(this.props.minimumGasLimit)))
			warningGasLimit = strings('custom_gas.warning_gas_limit_estimated', {
				gas: this.props.minimumGasLimit.toString(10)
			});
		this.setState({
			customGasLimit: value,
			customGasLimitBN: bnValue,
			warningGasLimit,
			warningSufficientFunds
		});
	};

	onGasPriceChange = value => {
		const { customGasLimitBN } = this.state;
		//Added because apiEstimateModifiedToWEI doesn't like empty strings
		const gasPrice = value === '' ? '0' : value.replace(' ', '').replace(',', '.');
		const gasPriceBN = new BN(gasPrice);
		const gasPriceBNWei = apiEstimateModifiedToWEI(gasPrice);
		const warningSufficientFunds = this.hasSufficientFunds(customGasLimitBN, gasPriceBNWei);
		let warningGasPrice;
		let warningGasPriceHigh = '';
		if (this.props.basicGasEstimates) {
			if (parseInt(gasPrice) < parseInt(this.props.basicGasEstimates.safeLowGwei))
				warningGasPrice = strings('transaction.low_gas_price');
			//Warning should be displayed when the gas fee is 1.5 times higher than the fast rate
			if (parseInt(gasPrice) > parseInt(this.props.basicGasEstimates.fastGwei) * 1.5) {
				const currentGasPrice = getRenderableFiatGasFee(
					gasPrice,
					this.props.conversionRate,
					this.props.currentCurrency,
					customGasLimitBN
				);
				warningGasPriceHigh = strings('transaction.high_gas_price', { currentGasPrice });
			}
		}
		if (!value || value === '' || !isDecimal(value) || value <= 0)
			warningGasPrice = strings('transaction.invalid_gas_price');
		if (gasPriceBNWei && !isBN(gasPriceBNWei)) warningGasPrice = strings('transaction.invalid_gas_price');
		this.setState({
			customGasPrice: gasPrice,
			customGasPriceBNWei: gasPriceBNWei,
			customGasPriceBN: gasPriceBN,
			warningGasPrice,
			warningGasPriceHigh,
			warningSufficientFunds
		});
	};

	getAnalyticsParams = () => {
		try {
			const { advancedCustomGas, chainId, networkType, view, analyticsParams } = this.props;
			const { gasSpeedSelected } = this.state;
			return {
				...(analyticsParams || {}),
				network_name: networkType,
				chain_id: chainId,
				function_type: view,
				gas_mode: advancedCustomGas ? 'Advanced' : 'Basic',
				speed_set: advancedCustomGas ? undefined : gasSpeedSelected
			};
		} catch (error) {
			return {};
		}
	};

	//Handle gas fee selection when save button is pressed instead of everytime a change is made, otherwise cannot switch back to review mode if there is an error
	saveCustomGasSelection = () => {
		const { gasSpeedSelected, customGasLimit, customGasPrice } = this.state;
		const { review, gas, handleGasFeeSelection, advancedCustomGas } = this.props;
		if (advancedCustomGas) {
			handleGasFeeSelection(
				new BN(customGasLimit),
				apiEstimateModifiedToWEI(customGasPrice),
				this.state.warningGasPriceHigh,
				{
					mode: 'advanced'
				}
			);
		} else {
			const mode = { mode: gasSpeedSelected };
			const {
				basicGasEstimates: { fastGwei, averageGwei, safeLowGwei }
			} = this.props;
			const noGasWarning = '';
			if (gasSpeedSelected === 'slow')
				handleGasFeeSelection(gas, apiEstimateModifiedToWEI(safeLowGwei), noGasWarning, mode);
			if (gasSpeedSelected === 'average')
				handleGasFeeSelection(gas, apiEstimateModifiedToWEI(averageGwei), noGasWarning, mode);
			if (gasSpeedSelected === 'fast')
				handleGasFeeSelection(gas, apiEstimateModifiedToWEI(fastGwei), noGasWarning, mode);
		}

		review();
		AnalyticsV2.trackEvent(AnalyticsV2.ANALYTICS_EVENTS.GAS_FEE_CHANGED, this.getAnalyticsParams());
	};

	renderCustomGasSelector = () => {
		const { gasSpeedSelected, headerHeight } = this.state;
		const {
			conversionRate,
			currentCurrency,
			gas,
			generateTransform,
			hideGasSelectors,
			hideSlow,
			hideAverage,
			hideFast,
			basicGasEstimates: { averageGwei, fastGwei, safeLowGwei }
		} = this.props;
		const ticker = getTicker(this.props.ticker);
		const topOffset = { top: headerHeight };
		const gasFastSelected = gasSpeedSelected === 'fast';
		const gasAverageSelected = gasSpeedSelected === 'average';
		const gasSlowSelected = gasSpeedSelected === 'slow';
		return (
			<Animated.View
				style={[
					styles.gasSelectorWrapper,
					generateTransform('editToAdvanced', [0, -Device.getDeviceWidth()]),
					topOffset,
					hideGasSelectors && styles.hidden
				]}
			>
				<View style={styles.selectors}>
					{[
						!hideSlow && (
							<TouchableOpacity
								key={'safeLow'}
								onPress={this.onPressGasSlow}
								style={[styles.selector, gasSlowSelected && styles.selectorSelected]}
							>
								<View style={styles.titleContainer}>
									<Text style={styles.textTitle}>{strings('transaction.gas_fee_slow')}</Text>
									<View style={styles.radio}>
										<Radio selected={gasSlowSelected} />
									</View>
								</View>
								<Text style={[styles.text, styles.textGasFee]}>
									{getRenderableEthGasFee(safeLowGwei, gas)} {ticker}
								</Text>
								<Text style={styles.text}>
									{getRenderableFiatGasFee(safeLowGwei, conversionRate, currentCurrency, gas)}
								</Text>
							</TouchableOpacity>
						),
						!hideAverage && (
							<TouchableOpacity
								key={'average'}
								onPress={this.onPressGasAverage}
								style={[styles.selector, gasAverageSelected && styles.selectorSelected]}
							>
								<View style={styles.titleContainer}>
									<Text style={styles.textTitle}>{strings('transaction.gas_fee_average')}</Text>
									<View style={styles.radio}>
										<Radio selected={gasAverageSelected} />
									</View>
								</View>
								<Text style={[styles.text, styles.textGasFee]}>
									{getRenderableEthGasFee(averageGwei, gas)} {ticker}
								</Text>
								<Text style={styles.text}>
									{getRenderableFiatGasFee(averageGwei, conversionRate, currentCurrency, gas)}
								</Text>
							</TouchableOpacity>
						),
						!hideFast && (
							<TouchableOpacity
								key={'fast'}
								onPress={this.onPressGasFast}
								style={[styles.selector, gasFastSelected && styles.selectorSelected]}
							>
								<View style={styles.titleContainer}>
									<Text style={styles.textTitle}>{strings('transaction.gas_fee_fast')}</Text>
									<View style={styles.radio}>
										<Radio selected={gasFastSelected} />
									</View>
								</View>
								<Text style={[styles.text, styles.textGasFee]}>
									{getRenderableEthGasFee(fastGwei, gas)} {ticker}
								</Text>
								<Text style={styles.text}>
									{getRenderableFiatGasFee(fastGwei, conversionRate, currentCurrency, gas)}
								</Text>
							</TouchableOpacity>
						)
					]
						.filter(Boolean)
						.map((Component, index, array) =>
							React.cloneElement(Component, {
								style: [
									...Component.props.style,
									index === 0 && styles.first,
									index === array.length - 1 && styles.last
								]
							})
						)}
				</View>
				<Text style={styles.message}>{strings('custom_gas.cost_explanation')}</Text>
			</Animated.View>
		);
	};

	renderCustomGasInput = () => {
		const { customGasLimitBN, customGasPriceBNWei, customGasPriceBN, warningGasPriceHigh } = this.state;
		const { generateTransform } = this.props;
		const totalGas = customGasLimitBN && customGasLimitBN.mul(customGasPriceBNWei);
		const ticker = getTicker(this.props.ticker);

		return (
			<Animated.View
				style={[
					styles.advancedOptionsContainer,
					this.onlyAdvanced() ? {} : generateTransform('editToAdvanced', [Device.getDeviceWidth(), 0])
				]}
				onLayout={this.saveGasInputHeight}
			>
				<View style={styles.valueRow}>
					<Text style={styles.advancedOptionsText}>{strings('custom_gas.total')}</Text>
					<View style={styles.totalGasWrapper}>
						<Text style={styles.textTotalGas}>
							{fromWei(totalGas)} {ticker}
						</Text>
					</View>
				</View>
				<View style={styles.valueRow}>
					<Text style={styles.advancedOptionsText}>{strings('custom_gas.gas_limit')}</Text>
					<TextInput
						keyboardType="numeric"
						style={styles.gasInput}
						onChangeText={this.onGasLimitChange}
						//useing BN here due to a glitch that causes it to sometimes render as x.00000001
						value={customGasLimitBN ? customGasLimitBN.toString() : ''}
					/>
				</View>
				<View style={styles.valueRow}>
					<Text style={styles.advancedOptionsText}>{strings('custom_gas.gas_price')}</Text>
					<TextInput
						keyboardType="numeric"
						style={warningGasPriceHigh ? styles.gasInputError : styles.gasInput}
						onChangeText={this.onGasPriceChange}
						value={customGasPriceBN ? customGasPriceBN.toString() : ''}
					/>
				</View>
				{this.renderGasError()}
			</Animated.View>
		);
	};

	renderGasError = () => {
		const { warningGasLimit, warningGasPrice, warningGasPriceHigh, warningSufficientFunds } = this.state;
		const { gasError } = this.props;
		const gasErrorMessage =
			warningGasPrice || warningGasLimit || warningSufficientFunds || warningGasPriceHigh || gasError;
		return (
			<View style={styles.warningWrapper}>
				<View style={[styles.warningTextWrapper, !gasErrorMessage ? styles.invisible : null]}>
					<Text style={styles.warningText}>{gasErrorMessage}</Text>
				</View>
			</View>
		);
	};

	saveHeaderHeight = event =>
		!this.state.headerHeight && this.setState({ headerHeight: event.nativeEvent.layout.height });

	saveGasInputHeight = event => {
		!this.state.gasInputHeight && this.setState({ gasInputHeight: event.nativeEvent.layout.height });
	};

	onlyAdvanced = () => {
		const { chainId, basicGasEstimates } = this.props;
		const isNotMainnet = !isMainnetByChainId(chainId);
		// Check if either no basicGasEstimates were provided or less than 3 options were provided (for example, only the average gas price)
		const noBasicGasEstimates = !basicGasEstimates || Object.keys(basicGasEstimates).length < 3;
		return isNotMainnet || noBasicGasEstimates;
	};

	render = () => {
		const { warningGasLimit, warningGasPrice, warningSufficientFunds } = this.state;
		const {
			review,
			gasError,
			saveCustomGasHeight,
			advancedCustomGas,
			generateTransform,
			mode,
			toAdvancedFrom
		} = this.props;
		let buttonStyle;

		if (toAdvancedFrom === 'edit' && mode === 'edit') {
			buttonStyle = generateTransform('saveButton', [0, 70]);
		} else if (advancedCustomGas) {
			buttonStyle = styles.buttonTransform;
		}

		return (
			<View style={styles.root} onLayout={saveCustomGasHeight}>
				<View onLayout={this.saveHeaderHeight}>
					<View style={styles.customGasHeader}>
						<TouchableOpacity onPress={review}>
							<IonicIcon name={'ios-arrow-back'} size={24} color={colors.black} />
						</TouchableOpacity>
						<Text style={styles.customGasModalTitleText}>{strings('transaction.edit_network_fee')}</Text>
						<IonicIcon name={'ios-arrow-back'} size={24} color={colors.white} />
					</View>
					{this.onlyAdvanced() ? null : (
						<View style={styles.optionsContainer}>
							<TouchableOpacity
								style={[styles.basicButton, advancedCustomGas ? null : styles.optionSelected]}
								onPress={this.toggleEditionOption}
							>
								<Text style={styles.textOptions}>{strings('custom_gas.basic_options')}</Text>
							</TouchableOpacity>

							<TouchableOpacity
								style={[styles.basicButton, advancedCustomGas ? styles.optionSelected : null]}
								onPress={this.toggleEditionOption}
							>
								<Text style={styles.textOptions}>{strings('custom_gas.advanced_options')}</Text>
							</TouchableOpacity>
						</View>
					)}
				</View>

				{this.onlyAdvanced() ? null : this.renderCustomGasSelector()}
				{this.renderCustomGasInput()}

				<Animated.View style={Device.isIos() && buttonStyle}>
					<StyledButton
						disabled={
							/*eslint-disable */
							advancedCustomGas
								? (!!warningGasLimit || !!warningGasPrice || !!warningSufficientFunds || !!gasError) &&
								  warningGasPrice !== strings('transaction.low_gas_price')
								: false
							/*eslint-enable */
						}
						type={'confirm'}
						onPress={this.saveCustomGasSelection}
						testID={'custom-gas-save-button'}
					>
						{strings('custom_gas.save')}
					</StyledButton>
				</Animated.View>
			</View>
		);
	};
}

const mapStateToProps = (state, props) => ({
	accounts: state.engine.backgroundState.AccountTrackerController.accounts,
	conversionRate: state.engine.backgroundState.CurrencyRateController.conversionRate,
	currentCurrency: state.engine.backgroundState.CurrencyRateController.currentCurrency,
	ticker: state.engine.backgroundState.NetworkController.provider.ticker,
	transaction: props.customTransaction || getNormalizedTxState(state),
	networkType: state.engine.backgroundState.NetworkController.provider.type,
	chainId: state.engine.backgroundState.NetworkController.provider.chainId
});

export default connect(mapStateToProps)(CustomGas);<|MERGE_RESOLUTION|>--- conflicted
+++ resolved
@@ -338,12 +338,7 @@
 	};
 
 	state = {
-<<<<<<< HEAD
-		// eslint-disable-next-line react/prop-types
-		gasSpeedSelected: this?.props?.gasSpeedSelected || 'average',
-=======
 		gasSpeedSelected: this.props.gasSpeedSelected || 'average',
->>>>>>> 93a1b8af
 		customGasPrice: '10',
 		customGasLimit: fromWei(this.props.gas, 'wei'),
 		customGasPriceBNWei: this.props.gasPrice,
