--- conflicted
+++ resolved
@@ -72,19 +72,11 @@
           onPress={[Function]}
           style={
             {
-<<<<<<< HEAD
-              "alignItems": "flex-start",
-              "flex": 1,
-              "flexDirection": "row",
-              "paddingHorizontal": 15,
-              "paddingVertical": 14,
-=======
               "alignItems": "center",
               "flex": 1,
               "flexDirection": "row",
               "height": 64,
               "paddingHorizontal": 16,
->>>>>>> 05d3e30f
             }
           }
           testID="asset-undefined"
@@ -234,10 +226,6 @@
             style={
               {
                 "alignItems": "flex-end",
-<<<<<<< HEAD
-                "alignSelf": "flex-end",
-=======
->>>>>>> 05d3e30f
                 "flexShrink": 0,
               }
             }
