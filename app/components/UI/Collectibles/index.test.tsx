import React from 'react';
import Collectibles from './';
import renderWithProvider from '../../../util/test/renderWithProvider';
import { SolScope } from '@metamask/keyring-api';
jest.mock('@react-navigation/native', () => {
  const actualNav = jest.requireActual('@react-navigation/native');
  return {
    ...actualNav,
    useNavigation: () => ({
      navigate: jest.fn(),
    }),
  };
});
describe('Collectibles', () => {
  it('should render empty collectibles correctly', () => {
    const { toJSON } = renderWithProvider(<Collectibles />);
    expect(toJSON()).toMatchSnapshot();
  });


  it('should render correctly collectibles', () => {
    const testCollectibles =  [{
      'address':'0x0fFf2B70d503f5D2338baBFBD5543Bf79f38b936',
      'attributes':[
         'Array'
      ],
      'chainId':1,
      'collection':[
         'Object'
      ],
      'description':'New parrot',
      'favorite':false,
      'image':'https://img.reservoir.tools/images/v2/mainnet/7%2FrdF%2Fe%2F0iXY8HduhRCoIehkmFeXPeOQQFbbmIPfjCYLapx5D%2FHfgAdkVqiLDYeAuYvkErlgvEb4j3GXPLlSSxRuSpAPzzdPW09BoCPpfOXSHgGi%2BecZL9GPQzFwIkBgPCmRnk7MRRaqdrVLVr3GdQ%3D%3D.png?width=512',
      'imageOriginal':'ipfs://bafybeibdpyixlnmk5fqnexn4zchpiiygmbxzb2gvlip26bekiu5yzj4mra/2',
      'imageThumbnail':'https://img.reservoir.tools/images/v2/mainnet/7%2FrdF%2Fe%2F0iXY8HduhRCoIehkmFeXPeOQQFbbmIPfjCYLapx5D%2FHfgAdkVqiLDYeAuYvkErlgvEb4j3GXPLlSSxRuSpAPzzdPW09BoCPpfOXSHgGi%2BecZL9GPQzFwIkBgPCmRnk7MRRaqdrVLVr3GdQ%3D%3D.png?width=250',
      'isCurrentlyOwned':true,
      'lastSale':[
         'Object'
      ],
      'name':'Parrot',
      'rarityRank':2,
      'rarityScore':10.667,
      'standard':'ERC1155',
      'tokenId':'2',
<<<<<<< HEAD
    }]
    const { toJSON } = renderWithProvider(<Collectibles collectibles={testCollectibles} navigation={{navigate: jest.fn(), goBack: jest.fn()}} />, 
=======
    }];
    const { toJSON } = renderWithProvider(<Collectibles collectibles={testCollectibles} navigation={{navigate: jest.fn(), goBack: jest.fn()}} />,
>>>>>>> 05d3e30f
      {
        state: {
          engine: {
            backgroundState: {
              PreferencesController: {
                displayNftMedia: false,
                isIpfsGatewayEnabled: false,
              },
              MultichainNetworkController: {
                selectedMultichainNetworkChainId: SolScope.Mainnet,
              },

            },
          },
        },
      }
    );
    expect(toJSON()).toMatchSnapshot();
  });
});<|MERGE_RESOLUTION|>--- conflicted
+++ resolved
@@ -42,13 +42,8 @@
       'rarityScore':10.667,
       'standard':'ERC1155',
       'tokenId':'2',
-<<<<<<< HEAD
-    }]
-    const { toJSON } = renderWithProvider(<Collectibles collectibles={testCollectibles} navigation={{navigate: jest.fn(), goBack: jest.fn()}} />, 
-=======
     }];
     const { toJSON } = renderWithProvider(<Collectibles collectibles={testCollectibles} navigation={{navigate: jest.fn(), goBack: jest.fn()}} />,
->>>>>>> 05d3e30f
       {
         state: {
           engine: {
