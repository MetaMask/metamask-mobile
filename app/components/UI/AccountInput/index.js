import React, { Component } from 'react';
import Icon from 'react-native-vector-icons/FontAwesome';
import Identicon from '../Identicon';
import PropTypes from 'prop-types';
import { Platform, StyleSheet, Text, TextInput, TouchableOpacity, View } from 'react-native';
import { colors, fontStyles } from '../../../styles/common';
import { connect } from 'react-redux';
import { renderShortAddress } from '../../../util/address';
import MaterialIcon from 'react-native-vector-icons/MaterialIcons';
import { ScrollView } from 'react-native-gesture-handler';
import ElevatedView from 'react-native-elevated-view';

const styles = StyleSheet.create({
	root: {
		flex: 1
	},
	arrow: {
		color: colors.inputBorderColor,
		position: 'absolute',
		right: 10,
		top: Platform.OS === 'android' ? 20 : 13
	},
	componentContainer: {
		position: 'relative',
<<<<<<< HEAD
		maxHeight: 220,
=======
		maxHeight: Platform.OS === 'android' ? 175 : 200,
>>>>>>> 2b813411
		borderColor: colors.inputBorderColor,
		borderRadius: 4,
		borderWidth: 1
	},
	input: {
		...fontStyles.bold,
		backgroundColor: colors.white,
		borderColor: colors.inputBorderColor,
		borderRadius: 4,
		borderWidth: 1,
		fontSize: 16,
		paddingBottom: 16,
		paddingRight: 40,
		paddingLeft: 52,
		paddingTop: 16,
		position: 'relative'
	},
	option: {
		flexDirection: 'row',
		paddingBottom: 4,
		paddingLeft: 8,
		paddingRight: 10,
		paddingTop: 8
	},
	address: {
		...fontStyles.normal,
		fontSize: 16
	},
	name: {
		...fontStyles.bold,
		fontSize: 16,
		marginBottom: 4
	},
	icon: {
		paddingRight: 8,
		paddingLeft: 6,
		paddingTop: 1.5
	},
	optionList: {
		backgroundColor: colors.white,
		borderColor: colors.inputBorderColor,
		borderRadius: 4,
		borderWidth: 1,
		paddingBottom: 12,
		paddingTop: 10,
		width: '100%',
		top: 0,
		left: 0,
		right: 0
	},
	content: {
		flex: 1,
		paddingLeft: 8
	},
	qrCodeButton: {
		position: 'absolute',
		left: 5,
		top: Platform.OS === 'android' ? 8 : 6,
		paddingVertical: 8,
		paddingHorizontal: 10
	}
});

/**
 * ComboBox form component allowing address input with auto-completion based on
 * the current keychain's accounts
 */
class AccountInput extends Component {
	static propTypes = {
		/**
		 * List of accounts from the PreferencesController
		 */
		accounts: PropTypes.object,
		/**
		 * Callback triggered when the address changes
		 */
		onChange: PropTypes.func,
		/**
		 * Callback triggered when the input is focused
		 */
		onFocus: PropTypes.func,
		/**
		 * Callback triggered when the input is blurred
		 */
		onBlur: PropTypes.func,
		/**
		 * Placeholder text to show inside this input
		 */
		placeholder: PropTypes.string,
		/**
		 * Called when a user clicks the QR code icon
		 */
		showQRScanner: PropTypes.func,
		/**
		 * Value of this underlying input
		 */
		value: PropTypes.string
	};

	state = { isOpen: false };

	onFocus = () => {
		const { onFocus } = this.props;
		const { isOpen } = this.state;
		this.setState({ isOpen: !isOpen });
		onFocus && onFocus();
	};

	onBlur = () => {
		const { onBlur, value } = this.props;
		onBlur && onBlur(value);
	};

	selectAccount(account) {
		this.onChange(account.address);
	}

	renderOption(account, onPress) {
		return (
			<TouchableOpacity key={account.address} onPress={onPress} style={styles.option}>
				<View style={styles.icon}>
					<Identicon address={account.address} diameter={22} />
				</View>
				<View style={styles.content}>
					<View>
						<Text style={styles.name}>{account.name}</Text>
					</View>
					<View>
						<Text style={styles.address} numberOfLines={1}>
							{renderShortAddress(account.address)}
						</Text>
					</View>
				</View>
			</TouchableOpacity>
		);
	}

	renderOptionList() {
		const { visibleOptions = this.props.accounts } = this.state;
		return (
			<ElevatedView elevation={10} style={styles.root}>
				<ScrollView style={styles.componentContainer}>
					<View style={styles.optionList}>
						{Object.keys(visibleOptions).map(address =>
							this.renderOption(visibleOptions[address], () => {
								this.selectAccount(visibleOptions[address]);
							})
						)}
					</View>
				</ScrollView>
			</ElevatedView>
		);
	}

	onChange = value => {
		const { accounts, onChange } = this.props;
		const addresses = Object.keys(accounts).filter(address => address.toLowerCase().match(value.toLowerCase()));
		const visibleOptions = value.length === 0 ? accounts : addresses.map(address => accounts[address]);
		const match = visibleOptions.length === 1 && visibleOptions[0].address.toLowerCase() === value.toLowerCase();
		this.setState({
			isOpen: (value.length === 0 || visibleOptions.length) > 0 && !match
		});
		onChange && onChange(value);
	};

	scan = () => {
		const { showQRScanner } = this.props;
		this.setState({ isOpen: false });
		showQRScanner && showQRScanner();
	};

	render = () => {
		const { isOpen } = this.state;
		const { placeholder, value } = this.props;
		return (
			<View style={styles.root}>
				<TextInput
					autoCapitalize="none"
					autoCorrect={false}
					onChangeText={this.onChange}
					placeholder={placeholder}
					spellCheck={false}
					style={styles.input}
					value={value}
					onBlur={this.onBlur}
				/>
				<TouchableOpacity onPress={this.scan} style={styles.qrCodeButton}>
					<Icon name="qrcode" size={Platform.OS === 'android' ? 28 : 28} />
				</TouchableOpacity>
				<MaterialIcon onPress={this.onFocus} name={'arrow-drop-down'} size={24} style={styles.arrow} />
				{isOpen && this.renderOptionList()}
			</View>
		);
	};
}

const mapStateToProps = ({
	engine: {
		backgroundState: { PreferencesController }
	}
}) => ({
	accounts: PreferencesController.identities,
	activeAddress: PreferencesController.selectedAddress
});

export default connect(mapStateToProps)(AccountInput);<|MERGE_RESOLUTION|>--- conflicted
+++ resolved
@@ -22,11 +22,7 @@
 	},
 	componentContainer: {
 		position: 'relative',
-<<<<<<< HEAD
-		maxHeight: 220,
-=======
 		maxHeight: Platform.OS === 'android' ? 175 : 200,
->>>>>>> 2b813411
 		borderColor: colors.inputBorderColor,
 		borderRadius: 4,
 		borderWidth: 1
