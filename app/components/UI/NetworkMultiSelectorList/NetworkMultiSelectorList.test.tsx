--- conflicted
+++ resolved
@@ -32,15 +32,6 @@
   useSafeAreaInsets: jest.fn(),
 }));
 
-<<<<<<< HEAD
-jest.mock('@metamask/utils', () => ({
-  KnownCaipNamespace: { Eip155: 'eip155' },
-  parseCaipChainId: jest.fn(),
-  CaipChainId: jest.fn(),
-}));
-
-=======
->>>>>>> c0d92e35
 jest.mock('@metamask/controller-utils', () => ({
   toHex: jest.fn(),
 }));
