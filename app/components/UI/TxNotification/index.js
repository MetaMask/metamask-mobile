--- conflicted
+++ resolved
@@ -12,20 +12,12 @@
 import Animated, { Easing } from 'react-native-reanimated';
 import ElevatedView from 'react-native-elevated-view';
 import { strings } from '../../../../locales/i18n';
-<<<<<<< HEAD
-import { CANCEL_RATE, SPEED_UP_RATE, BN } from '@metamask/controllers';
-=======
 import { CANCEL_RATE, SPEED_UP_RATE, BN, util } from '@metamask/controllers';
->>>>>>> bf71597c
 import ActionContent from '../ActionModal/ActionContent';
 import TransactionActionContent from '../TransactionActionModal/TransactionActionContent';
 import { renderFromWei } from '../../../util/number';
 import Engine from '../../../core/Engine';
 import { safeToChecksumAddress } from '../../../util/address';
-<<<<<<< HEAD
-import { hexToBN } from '@metamask/controllers/dist/util';
-=======
->>>>>>> bf71597c
 
 const { hexToBN } = util;
 const BROWSER_ROUTE = 'BrowserView';
