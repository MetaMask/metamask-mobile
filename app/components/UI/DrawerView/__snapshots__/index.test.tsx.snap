// Jest Snapshot v1, https://goo.gl/fbAQLP

exports[`DrawerView should render correctly 1`] = `
<View
  style={
    {
      "backgroundColor": "#ffffff",
      "flex": 1,
      "width": 315,
    }
  }
  testID="drawer-screen"
>
  <RCTScrollView
    collapsable={false}
    onGestureHandlerEvent={[Function]}
    onGestureHandlerStateChange={[Function]}
  >
    <View>
      <View
        style={
          {
            "backgroundColor": "#f2f4f6",
            "flexDirection": "column",
            "height": 110,
            "paddingBottom": 0,
            "paddingTop": 60,
          }
        }
      >
        <View
          style={
            {
              "flex": 1,
              "flexDirection": "row",
              "marginLeft": 15,
              "marginTop": 12,
              "paddingTop": 0,
            }
          }
        >
          <Image
            resizeMethod="auto"
            source={1}
            style={
              {
                "height": 27,
                "marginRight": 15,
                "width": 27,
              }
            }
          />
          <Image
            resizeMethod="auto"
            source={1}
            style={
              {
                "height": 18,
                "marginTop": 4,
                "tintColor": "#141618",
                "width": 90,
              }
            }
          />
        </View>
      </View>
      <View
        style={
          {
            "backgroundColor": "#f2f4f6",
            "flex": 1,
          }
        }
      >
        <View
          style={
            {
              "borderBottomColor": "#BBC0C566",
              "borderBottomWidth": 1,
              "padding": 17,
            }
          }
        >
          <TouchableOpacity
            onPress={[Function]}
            style={
              {
                "height": 56,
                "marginBottom": 12,
                "width": 56,
              }
            }
            testID="navbar-account-identicon"
          >
            <View
              style={
                {
                  "borderColor": "#0376c9",
                  "borderRadius": 96,
                  "borderWidth": 2,
                  "padding": 2,
                }
              }
            >
              <View
                placeholderStyle={
                  {
                    "backgroundColor": "#f2f4f6",
                  }
                }
                useNativeDriver={true}
              >
                <Image
                  onLoadEnd={[Function]}
                  source={
                    {
                      "uri": "data:image/png;base64,iVBORw0KGgoAAAANSUhEUgAAAIAAAACACAMAAAD04JH5AAAACVBMVEU4H9Z7QLOlceLqQI6lAAAAA3RSTlP////6yOLMAABAi0lEQVR42gGAQH+/AAAAAAAAAAAAAAAAAAAAAAAAAAAAAAAAAAAAAAAAAAAAAAAAAAAAAAAAAAAAAAAAAAICAgICAgICAgICAgICAgICAgICAgICAgICAgICAgICAAAAAAAAAAAAAAAAAAAAAAAAAAAAAAAAAAAAAAAAAAAAAAAAAAAAAAAAAAAAAAAAAAAAAAAAAAAAAAAAAAAAAAAAAAAAAAAAAAAAAAAAAAAAAAAAAAAAAAAAAAAAAAAAAAICAgICAgICAgICAgICAgICAgICAgICAgICAgICAgICAAAAAAAAAAAAAAAAAAAAAAAAAAAAAAAAAAAAAAAAAAAAAAAAAAAAAAAAAAAAAAAAAAAAAAAAAAAAAAAAAAAAAAAAAAAAAAAAAAAAAAAAAAAAAAAAAAAAAAAAAAAAAAAAAAICAgICAgICAgICAgICAgICAgICAgICAgICAgICAgICAAAAAAAAAAAAAAAAAAAAAAAAAAAAAAAAAAAAAAAAAAAAAAAAAAAAAAAAAAAAAAAAAAAAAAAAAAAAAAAAAAAAAAAAAAAAAAAAAAAAAAAAAAAAAAAAAAAAAAAAAAAAAAAAAAICAgICAgICAgICAgICAgICAgICAgICAgICAgICAgICAAAAAAAAAAAAAAAAAAAAAAAAAAAAAAAAAAAAAAAAAAAAAAAAAAAAAAAAAAAAAAAAAAAAAAAAAAAAAAAAAAAAAAAAAAAAAAAAAAAAAAAAAAAAAAAAAAAAAAAAAAAAAAAAAAICAgICAgICAgICAgICAgICAgICAgICAgICAgICAgICAAAAAAAAAAAAAAAAAAAAAAAAAAAAAAAAAAAAAAAAAAAAAAAAAAAAAAAAAAAAAAAAAAAAAAAAAAAAAAAAAAAAAAAAAAAAAAAAAAAAAAAAAAAAAAAAAAAAAAAAAAAAAAAAAAICAgICAgICAgICAgICAgICAgICAgICAgICAgICAgICAAAAAAAAAAAAAAAAAAAAAAAAAAAAAAAAAAAAAAAAAAAAAAAAAAAAAAAAAAAAAAAAAAAAAAAAAAAAAAAAAAAAAAAAAAAAAAAAAAAAAAAAAAAAAAAAAAAAAAAAAAAAAAAAAAICAgICAgICAgICAgICAgICAgICAgICAgICAgICAgICAAAAAAAAAAAAAAAAAAAAAAAAAAAAAAAAAAAAAAAAAAAAAAAAAAAAAAAAAAAAAAAAAAAAAAAAAAAAAAAAAAAAAAAAAAAAAAAAAAAAAAAAAAAAAAAAAAAAAAAAAAAAAAAAAAICAgICAgICAgICAgICAgICAgICAgICAgICAgICAgICAAAAAAAAAAAAAAAAAAAAAAAAAAAAAAAAAAAAAAAAAAAAAAAAAAAAAAAAAAAAAAAAAAAAAAAAAAAAAAAAAAAAAAAAAAAAAAAAAAAAAAAAAAAAAAAAAAAAAAAAAAAAAAAAAAICAgICAgICAgICAgICAgICAgICAgICAgICAgICAgICAAAAAAAAAAAAAAAAAAAAAAAAAAAAAAAAAAAAAAAAAAAAAAAAAAAAAAAAAAAAAAAAAAAAAAAAAAAAAAAAAAAAAAAAAAAAAAAAAAAAAAAAAAAAAAAAAAAAAAAAAAAAAAAAAAICAgICAgICAgICAgICAgICAgICAgICAgICAgICAgICAAAAAAAAAAAAAAAAAAAAAAAAAAAAAAAAAAAAAAAAAAAAAAAAAAAAAAAAAAAAAAAAAAAAAAAAAAAAAAAAAAAAAAAAAAAAAAAAAAAAAAAAAAAAAAAAAAAAAAAAAAAAAAAAAAICAgICAgICAgICAgICAgICAgICAgICAgICAgICAgICAAAAAAAAAAAAAAAAAAAAAAAAAAAAAAAAAAAAAAAAAAAAAAAAAAAAAAAAAAAAAAAAAAAAAAAAAAAAAAAAAAAAAAAAAAAAAAAAAAAAAAAAAAAAAAAAAAAAAAAAAAAAAAAAAAICAgICAgICAgICAgICAgICAgICAgICAgICAgICAgICAAAAAAAAAAAAAAAAAAAAAAAAAAAAAAAAAAAAAAAAAAAAAAAAAAAAAAAAAAAAAAAAAAAAAAAAAAAAAAAAAAAAAAAAAAAAAAAAAAAAAAAAAAAAAAAAAAAAAAAAAAAAAAAAAAICAgICAgICAgICAgICAgICAgICAgICAgICAgICAgICAAAAAAAAAAAAAAAAAAAAAAAAAAAAAAAAAAAAAAAAAAAAAAAAAAAAAAAAAAAAAAAAAAAAAAAAAAAAAAAAAAAAAAAAAAAAAAAAAAAAAAAAAAAAAAAAAAAAAAAAAAAAAAAAAAICAgICAgICAgICAgICAgICAgICAgICAgICAgICAgICAAAAAAAAAAAAAAAAAAAAAAAAAAAAAAAAAAAAAAAAAAAAAAAAAAAAAAAAAAAAAAAAAAAAAAAAAAAAAAAAAAAAAAAAAAAAAAAAAAAAAAAAAAAAAAAAAAAAAAAAAAAAAAAAAAICAgICAgICAgICAgICAgICAgICAgICAgICAgICAgICAAAAAAAAAAAAAAAAAAAAAAAAAAAAAAAAAAAAAAAAAAAAAAAAAAAAAAAAAAAAAAAAAAAAAAAAAAAAAAAAAAAAAAAAAAAAAAAAAAAAAAAAAAAAAAAAAAAAAAAAAAAAAAAAAAICAgICAgICAgICAgICAgICAgICAgICAgICAgICAgICAAAAAAAAAAAAAAAAAAAAAAAAAAAAAAAAAAAAAAAAAAAAAAAAAAAAAAAAAAAAAAAAAAAAAAAAAAAAAAAAAAAAAAAAAAAAAAAAAAAAAAAAAAAAAQEBAQEBAQEBAQEBAQEBAQAAAAAAAAAAAAAAAAAAAAAAAAAAAAAAAAAAAAAAAAAAAQEBAQEBAQEBAQEBAQEBAQAAAAAAAAAAAAAAAAAAAAAAAAAAAAAAAAAAAAAAAAAAAAAAAAAAAAAAAAAAAAAAAAAAAAAAAAAAAAAAAAAAAAAAAQEBAQEBAQEBAQEBAQEBAQAAAAAAAAAAAAAAAAAAAAAAAAAAAAAAAAAAAAAAAAAAAQEBAQEBAQEBAQEBAQEBAQAAAAAAAAAAAAAAAAAAAAAAAAAAAAAAAAAAAAAAAAAAAAAAAAAAAAAAAAAAAAAAAAAAAAAAAAAAAAAAAAAAAAAAAQEBAQEBAQEBAQEBAQEBAQAAAAAAAAAAAAAAAAAAAAAAAAAAAAAAAAAAAAAAAAAAAQEBAQEBAQEBAQEBAQEBAQAAAAAAAAAAAAAAAAAAAAAAAAAAAAAAAAAAAAAAAAAAAAAAAAAAAAAAAAAAAAAAAAAAAAAAAAAAAAAAAAAAAAAAAQEBAQEBAQEBAQEBAQEBAQAAAAAAAAAAAAAAAAAAAAAAAAAAAAAAAAAAAAAAAAAAAQEBAQEBAQEBAQEBAQEBAQAAAAAAAAAAAAAAAAAAAAAAAAAAAAAAAAAAAAAAAAAAAAAAAAAAAAAAAAAAAAAAAAAAAAAAAAAAAAAAAAAAAAAAAQEBAQEBAQEBAQEBAQEBAQAAAAAAAAAAAAAAAAAAAAAAAAAAAAAAAAAAAAAAAAAAAQEBAQEBAQEBAQEBAQEBAQAAAAAAAAAAAAAAAAAAAAAAAAAAAAAAAAAAAAAAAAAAAAAAAAAAAAAAAAAAAAAAAAAAAAAAAAAAAAAAAAAAAAAAAQEBAQEBAQEBAQEBAQEBAQAAAAAAAAAAAAAAAAAAAAAAAAAAAAAAAAAAAAAAAAAAAQEBAQEBAQEBAQEBAQEBAQAAAAAAAAAAAAAAAAAAAAAAAAAAAAAAAAAAAAAAAAAAAAAAAAAAAAAAAAAAAAAAAAAAAAAAAAAAAAAAAAAAAAAAAQEBAQEBAQEBAQEBAQEBAQAAAAAAAAAAAAAAAAAAAAAAAAAAAAAAAAAAAAAAAAAAAQEBAQEBAQEBAQEBAQEBAQAAAAAAAAAAAAAAAAAAAAAAAAAAAAAAAAAAAAAAAAAAAAAAAAAAAAAAAAAAAAAAAAAAAAAAAAAAAAAAAAAAAAAAAQEBAQEBAQEBAQEBAQEBAQAAAAAAAAAAAAAAAAAAAAAAAAAAAAAAAAAAAAAAAAAAAQEBAQEBAQEBAQEBAQEBAQAAAAAAAAAAAAAAAAAAAAAAAAAAAAAAAAAAAAAAAAAAAAAAAAAAAAAAAAAAAAAAAAAAAAAAAAAAAAAAAAAAAAAAAQEBAQEBAQEBAQEBAQEBAQAAAAAAAAAAAAAAAAAAAAAAAAAAAAAAAAAAAAAAAAAAAQEBAQEBAQEBAQEBAQEBAQAAAAAAAAAAAAAAAAAAAAAAAAAAAAAAAAAAAAAAAAAAAAAAAAAAAAAAAAAAAAAAAAAAAAAAAAAAAAAAAAAAAAAAAQEBAQEBAQEBAQEBAQEBAQAAAAAAAAAAAAAAAAAAAAAAAAAAAAAAAAAAAAAAAAAAAQEBAQEBAQEBAQEBAQEBAQAAAAAAAAAAAAAAAAAAAAAAAAAAAAAAAAAAAAAAAAAAAAAAAAAAAAAAAAAAAAAAAAAAAAAAAAAAAAAAAAAAAAAAAQEBAQEBAQEBAQEBAQEBAQAAAAAAAAAAAAAAAAAAAAAAAAAAAAAAAAAAAAAAAAAAAQEBAQEBAQEBAQEBAQEBAQAAAAAAAAAAAAAAAAAAAAAAAAAAAAAAAAAAAAAAAAAAAAAAAAAAAAAAAAAAAAAAAAAAAAAAAAAAAAAAAAAAAAAAAQEBAQEBAQEBAQEBAQEBAQAAAAAAAAAAAAAAAAAAAAAAAAAAAAAAAAAAAAAAAAAAAQEBAQEBAQEBAQEBAQEBAQAAAAAAAAAAAAAAAAAAAAAAAAAAAAAAAAAAAAAAAAAAAAAAAAAAAAAAAAAAAAAAAAAAAAAAAAAAAAAAAAAAAAAAAQEBAQEBAQEBAQEBAQEBAQAAAAAAAAAAAAAAAAAAAAAAAAAAAAAAAAAAAAAAAAAAAQEBAQEBAQEBAQEBAQEBAQAAAAAAAAAAAAAAAAAAAAAAAAAAAAAAAAAAAAAAAAAAAAAAAAAAAAAAAAAAAAAAAAAAAAAAAAAAAAAAAAAAAAAAAQEBAQEBAQEBAQEBAQEBAQAAAAAAAAAAAAAAAAAAAAAAAAAAAAAAAAAAAAAAAAAAAQEBAQEBAQEBAQEBAQEBAQAAAAAAAAAAAAAAAAAAAAAAAAAAAAAAAAAAAAAAAAAAAAAAAAAAAAAAAAAAAAAAAAAAAAAAAAAAAAAAAAAAAAAAAQEBAQEBAQEBAQEBAQEBAQAAAAAAAAAAAAAAAAAAAAAAAAAAAAAAAAAAAAAAAAAAAQEBAQEBAQEBAQEBAQEBAQAAAAAAAAAAAAAAAAAAAAAAAAAAAAAAAAAAAAAAAAAAAAAAAAAAAAAAAAAAAAAAAAAAAAAAAAAAAAAAAAAAAAAAAQEBAQEBAQEBAQEBAQEBAQAAAAAAAAAAAAAAAAAAAAAAAAAAAAAAAAAAAAAAAAAAAQEBAQEBAQEBAQEBAQEBAQAAAAAAAAAAAAAAAAAAAAAAAAAAAAAAAAAAAAAAAAAAAAAAAAAAAAAAAAAAAAAAAAACAgICAgICAgICAgICAgICAQEBAQEBAQEBAQEBAQEBAQAAAAAAAAAAAAAAAAAAAAAAAAAAAAAAAAAAAAAAAAAAAQEBAQEBAQEBAQEBAQEBAQICAgICAgICAgICAgICAgIAAAAAAAAAAAAAAAAAAAAAAAAAAAAAAAAAAAAAAAAAAAACAgICAgICAgICAgICAgICAQEBAQEBAQEBAQEBAQEBAQAAAAAAAAAAAAAAAAAAAAAAAAAAAAAAAAAAAAAAAAAAAQEBAQEBAQEBAQEBAQEBAQICAgICAgICAgICAgICAgIAAAAAAAAAAAAAAAAAAAAAAAAAAAAAAAAAAAAAAAAAAAACAgICAgICAgICAgICAgICAQEBAQEBAQEBAQEBAQEBAQAAAAAAAAAAAAAAAAAAAAAAAAAAAAAAAAAAAAAAAAAAAQEBAQEBAQEBAQEBAQEBAQICAgICAgICAgICAgICAgIAAAAAAAAAAAAAAAAAAAAAAAAAAAAAAAAAAAAAAAAAAAACAgICAgICAgICAgICAgICAQEBAQEBAQEBAQEBAQEBAQAAAAAAAAAAAAAAAAAAAAAAAAAAAAAAAAAAAAAAAAAAAQEBAQEBAQEBAQEBAQEBAQICAgICAgICAgICAgICAgIAAAAAAAAAAAAAAAAAAAAAAAAAAAAAAAAAAAAAAAAAAAACAgICAgICAgICAgICAgICAQEBAQEBAQEBAQEBAQEBAQAAAAAAAAAAAAAAAAAAAAAAAAAAAAAAAAAAAAAAAAAAAQEBAQEBAQEBAQEBAQEBAQICAgICAgICAgICAgICAgIAAAAAAAAAAAAAAAAAAAAAAAAAAAAAAAAAAAAAAAAAAAACAgICAgICAgICAgICAgICAQEBAQEBAQEBAQEBAQEBAQAAAAAAAAAAAAAAAAAAAAAAAAAAAAAAAAAAAAAAAAAAAQEBAQEBAQEBAQEBAQEBAQICAgICAgICAgICAgICAgIAAAAAAAAAAAAAAAAAAAAAAAAAAAAAAAAAAAAAAAAAAAACAgICAgICAgICAgICAgICAQEBAQEBAQEBAQEBAQEBAQAAAAAAAAAAAAAAAAAAAAAAAAAAAAAAAAAAAAAAAAAAAQEBAQEBAQEBAQEBAQEBAQICAgICAgICAgICAgICAgIAAAAAAAAAAAAAAAAAAAAAAAAAAAAAAAAAAAAAAAAAAAACAgICAgICAgICAgICAgICAQEBAQEBAQEBAQEBAQEBAQAAAAAAAAAAAAAAAAAAAAAAAAAAAAAAAAAAAAAAAAAAAQEBAQEBAQEBAQEBAQEBAQICAgICAgICAgICAgICAgIAAAAAAAAAAAAAAAAAAAAAAAAAAAAAAAAAAAAAAAAAAAACAgICAgICAgICAgICAgICAQEBAQEBAQEBAQEBAQEBAQAAAAAAAAAAAAAAAAAAAAAAAAAAAAAAAAAAAAAAAAAAAQEBAQEBAQEBAQEBAQEBAQICAgICAgICAgICAgICAgIAAAAAAAAAAAAAAAAAAAAAAAAAAAAAAAAAAAAAAAAAAAACAgICAgICAgICAgICAgICAQEBAQEBAQEBAQEBAQEBAQAAAAAAAAAAAAAAAAAAAAAAAAAAAAAAAAAAAAAAAAAAAQEBAQEBAQEBAQEBAQEBAQICAgICAgICAgICAgICAgIAAAAAAAAAAAAAAAAAAAAAAAAAAAAAAAAAAAAAAAAAAAACAgICAgICAgICAgICAgICAQEBAQEBAQEBAQEBAQEBAQAAAAAAAAAAAAAAAAAAAAAAAAAAAAAAAAAAAAAAAAAAAQEBAQEBAQEBAQEBAQEBAQICAgICAgICAgICAgICAgIAAAAAAAAAAAAAAAAAAAAAAAAAAAAAAAAAAAAAAAAAAAACAgICAgICAgICAgICAgICAQEBAQEBAQEBAQEBAQEBAQAAAAAAAAAAAAAAAAAAAAAAAAAAAAAAAAAAAAAAAAAAAQEBAQEBAQEBAQEBAQEBAQICAgICAgICAgICAgICAgIAAAAAAAAAAAAAAAAAAAAAAAAAAAAAAAAAAAAAAAAAAAACAgICAgICAgICAgICAgICAQEBAQEBAQEBAQEBAQEBAQAAAAAAAAAAAAAAAAAAAAAAAAAAAAAAAAAAAAAAAAAAAQEBAQEBAQEBAQEBAQEBAQICAgICAgICAgICAgICAgIAAAAAAAAAAAAAAAAAAAAAAAAAAAAAAAAAAAAAAAAAAAACAgICAgICAgICAgICAgICAQEBAQEBAQEBAQEBAQEBAQAAAAAAAAAAAAAAAAAAAAAAAAAAAAAAAAAAAAAAAAAAAQEBAQEBAQEBAQEBAQEBAQICAgICAgICAgICAgICAgIAAAAAAAAAAAAAAAAAAAAAAAAAAAAAAAAAAAAAAAAAAAACAgICAgICAgICAgICAgICAQEBAQEBAQEBAQEBAQEBAQAAAAAAAAAAAAAAAAAAAAAAAAAAAAAAAAAAAAAAAAAAAQEBAQEBAQEBAQEBAQEBAQICAgICAgICAgICAgICAgIAAAAAAAAAAAAAAAAAAAAAAAAAAAAAAAAAAAAAAAAAAAACAgICAgICAgICAgICAgICAQEBAQEBAQEBAQEBAQEBAQAAAAAAAAAAAAAAAAAAAAAAAAAAAAAAAAAAAAAAAAAAAQEBAQEBAQEBAQEBAQEBAQICAgICAgICAgICAgICAgIAAAAAAAAAAAAAAAAAAAAAAAAAAAAAAAAAAAAAAAAAAAAAAAAAAAAAAAAAAAAAAAAAAAAAAAAAAAAAAAAAAAAAAAICAgICAgICAgICAgICAgICAgICAgICAgICAgICAgICAAAAAAAAAAAAAAAAAAAAAAAAAAAAAAAAAAAAAAAAAAAAAAAAAAAAAAAAAAAAAAAAAAAAAAAAAAAAAAAAAAAAAAAAAAAAAAAAAAAAAAAAAAAAAAAAAAAAAAAAAAAAAAAAAAICAgICAgICAgICAgICAgICAgICAgICAgICAgICAgICAAAAAAAAAAAAAAAAAAAAAAAAAAAAAAAAAAAAAAAAAAAAAAAAAAAAAAAAAAAAAAAAAAAAAAAAAAAAAAAAAAAAAAAAAAAAAAAAAAAAAAAAAAAAAAAAAAAAAAAAAAAAAAAAAAICAgICAgICAgICAgICAgICAgICAgICAgICAgICAgICAAAAAAAAAAAAAAAAAAAAAAAAAAAAAAAAAAAAAAAAAAAAAAAAAAAAAAAAAAAAAAAAAAAAAAAAAAAAAAAAAAAAAAAAAAAAAAAAAAAAAAAAAAAAAAAAAAAAAAAAAAAAAAAAAAICAgICAgICAgICAgICAgICAgICAgICAgICAgICAgICAAAAAAAAAAAAAAAAAAAAAAAAAAAAAAAAAAAAAAAAAAAAAAAAAAAAAAAAAAAAAAAAAAAAAAAAAAAAAAAAAAAAAAAAAAAAAAAAAAAAAAAAAAAAAAAAAAAAAAAAAAAAAAAAAAICAgICAgICAgICAgICAgICAgICAgICAgICAgICAgICAAAAAAAAAAAAAAAAAAAAAAAAAAAAAAAAAAAAAAAAAAAAAAAAAAAAAAAAAAAAAAAAAAAAAAAAAAAAAAAAAAAAAAAAAAAAAAAAAAAAAAAAAAAAAAAAAAAAAAAAAAAAAAAAAAICAgICAgICAgICAgICAgICAgICAgICAgICAgICAgICAAAAAAAAAAAAAAAAAAAAAAAAAAAAAAAAAAAAAAAAAAAAAAAAAAAAAAAAAAAAAAAAAAAAAAAAAAAAAAAAAAAAAAAAAAAAAAAAAAAAAAAAAAAAAAAAAAAAAAAAAAAAAAAAAAICAgICAgICAgICAgICAgICAgICAgICAgICAgICAgICAAAAAAAAAAAAAAAAAAAAAAAAAAAAAAAAAAAAAAAAAAAAAAAAAAAAAAAAAAAAAAAAAAAAAAAAAAAAAAAAAAAAAAAAAAAAAAAAAAAAAAAAAAAAAAAAAAAAAAAAAAAAAAAAAAICAgICAgICAgICAgICAgICAgICAgICAgICAgICAgICAAAAAAAAAAAAAAAAAAAAAAAAAAAAAAAAAAAAAAAAAAAAAAAAAAAAAAAAAAAAAAAAAAAAAAAAAAAAAAAAAAAAAAAAAAAAAAAAAAAAAAAAAAAAAAAAAAAAAAAAAAAAAAAAAAICAgICAgICAgICAgICAgICAgICAgICAgICAgICAgICAAAAAAAAAAAAAAAAAAAAAAAAAAAAAAAAAAAAAAAAAAAAAAAAAAAAAAAAAAAAAAAAAAAAAAAAAAAAAAAAAAAAAAAAAAAAAAAAAAAAAAAAAAAAAAAAAAAAAAAAAAAAAAAAAAICAgICAgICAgICAgICAgICAgICAgICAgICAgICAgICAAAAAAAAAAAAAAAAAAAAAAAAAAAAAAAAAAAAAAAAAAAAAAAAAAAAAAAAAAAAAAAAAAAAAAAAAAAAAAAAAAAAAAAAAAAAAAAAAAAAAAAAAAAAAAAAAAAAAAAAAAAAAAAAAAICAgICAgICAgICAgICAgICAgICAgICAgICAgICAgICAAAAAAAAAAAAAAAAAAAAAAAAAAAAAAAAAAAAAAAAAAAAAAAAAAAAAAAAAAAAAAAAAAAAAAAAAAAAAAAAAAAAAAAAAAAAAAAAAAAAAAAAAAAAAAAAAAAAAAAAAAAAAAAAAAICAgICAgICAgICAgICAgICAgICAgICAgICAgICAgICAAAAAAAAAAAAAAAAAAAAAAAAAAAAAAAAAAAAAAAAAAAAAAAAAAAAAAAAAAAAAAAAAAAAAAAAAAAAAAAAAAAAAAAAAAAAAAAAAAAAAAAAAAAAAAAAAAAAAAAAAAAAAAAAAAICAgICAgICAgICAgICAgICAgICAgICAgICAgICAgICAAAAAAAAAAAAAAAAAAAAAAAAAAAAAAAAAAAAAAAAAAAAAAAAAAAAAAAAAAAAAAAAAAAAAAAAAAAAAAAAAAAAAAAAAAAAAAAAAAAAAAAAAAAAAAAAAAAAAAAAAAAAAAAAAAICAgICAgICAgICAgICAgICAgICAgICAgICAgICAgICAAAAAAAAAAAAAAAAAAAAAAAAAAAAAAAAAAAAAAAAAAAAAAAAAAAAAAAAAAAAAAAAAAAAAAAAAAAAAAAAAAAAAAAAAAAAAAAAAAAAAAAAAAAAAAAAAAAAAAAAAAAAAAAAAAICAgICAgICAgICAgICAgICAgICAgICAgICAgICAgICAAAAAAAAAAAAAAAAAAAAAAAAAAAAAAAAAAAAAAAAAAAAAAAAAAAAAAAAAAAAAAAAAAAAAAAAAAAAAAAAAAAAAAAAAAAAAAAAAAAAAAAAAAAAAAAAAAAAAAAAAAAAAAAAAAICAgICAgICAgICAgICAgICAgICAgICAgICAgICAgICAAAAAAAAAAAAAAAAAAAAAAAAAAAAAAAAAAAAAAAAAAAAAAAAAAAAAAAAAAAAAAAAAAEBAQEBAQEBAQEBAQEBAQEBAQEBAQEBAQEBAQEBAQEBAAAAAAAAAAAAAAAAAAAAAAAAAAAAAAAAAAAAAAAAAAAAAAAAAAAAAAAAAAAAAAAAAAAAAAAAAAAAAAAAAAAAAAEBAQEBAQEBAQEBAQEBAQEBAQEBAQEBAQEBAQEBAQEBAAEBAQEBAQEBAQEBAQEBAQEBAQEBAQEBAQEBAQEBAQEBAAAAAAAAAAAAAAAAAAAAAAAAAAAAAAAAAAAAAAAAAAAAAAAAAAAAAAAAAAAAAAAAAAAAAAAAAAAAAAAAAAAAAAEBAQEBAQEBAQEBAQEBAQEBAQEBAQEBAQEBAQEBAQEBAAEBAQEBAQEBAQEBAQEBAQEBAQEBAQEBAQEBAQEBAQEBAAAAAAAAAAAAAAAAAAAAAAAAAAAAAAAAAAAAAAAAAAAAAAAAAAAAAAAAAAAAAAAAAAAAAAAAAAAAAAAAAAAAAAEBAQEBAQEBAQEBAQEBAQEBAQEBAQEBAQEBAQEBAQEBAAEBAQEBAQEBAQEBAQEBAQEBAQEBAQEBAQEBAQEBAQEBAAAAAAAAAAAAAAAAAAAAAAAAAAAAAAAAAAAAAAAAAAAAAAAAAAAAAAAAAAAAAAAAAAAAAAAAAAAAAAAAAAAAAAEBAQEBAQEBAQEBAQEBAQEBAQEBAQEBAQEBAQEBAQEBAAEBAQEBAQEBAQEBAQEBAQEBAQEBAQEBAQEBAQEBAQEBAAAAAAAAAAAAAAAAAAAAAAAAAAAAAAAAAAAAAAAAAAAAAAAAAAAAAAAAAAAAAAAAAAAAAAAAAAAAAAAAAAAAAAEBAQEBAQEBAQEBAQEBAQEBAQEBAQEBAQEBAQEBAQEBAAEBAQEBAQEBAQEBAQEBAQEBAQEBAQEBAQEBAQEBAQEBAAAAAAAAAAAAAAAAAAAAAAAAAAAAAAAAAAAAAAAAAAAAAAAAAAAAAAAAAAAAAAAAAAAAAAAAAAAAAAAAAAAAAAEBAQEBAQEBAQEBAQEBAQEBAQEBAQEBAQEBAQEBAQEBAAEBAQEBAQEBAQEBAQEBAQEBAQEBAQEBAQEBAQEBAQEBAAAAAAAAAAAAAAAAAAAAAAAAAAAAAAAAAAAAAAAAAAAAAAAAAAAAAAAAAAAAAAAAAAAAAAAAAAAAAAAAAAAAAAEBAQEBAQEBAQEBAQEBAQEBAQEBAQEBAQEBAQEBAQEBAAEBAQEBAQEBAQEBAQEBAQEBAQEBAQEBAQEBAQEBAQEBAAAAAAAAAAAAAAAAAAAAAAAAAAAAAAAAAAAAAAAAAAAAAAAAAAAAAAAAAAAAAAAAAAAAAAAAAAAAAAAAAAAAAAEBAQEBAQEBAQEBAQEBAQEBAQEBAQEBAQEBAQEBAQEBAAEBAQEBAQEBAQEBAQEBAQEBAQEBAQEBAQEBAQEBAQEBAAAAAAAAAAAAAAAAAAAAAAAAAAAAAAAAAAAAAAAAAAAAAAAAAAAAAAAAAAAAAAAAAAAAAAAAAAAAAAAAAAAAAAEBAQEBAQEBAQEBAQEBAQEBAQEBAQEBAQEBAQEBAQEBAAEBAQEBAQEBAQEBAQEBAQEBAQEBAQEBAQEBAQEBAQEBAAAAAAAAAAAAAAAAAAAAAAAAAAAAAAAAAAAAAAAAAAAAAAAAAAAAAAAAAAAAAAAAAAAAAAAAAAAAAAAAAAAAAAEBAQEBAQEBAQEBAQEBAQEBAQEBAQEBAQEBAQEBAQEBAAEBAQEBAQEBAQEBAQEBAQEBAQEBAQEBAQEBAQEBAQEBAAAAAAAAAAAAAAAAAAAAAAAAAAAAAAAAAAAAAAAAAAAAAAAAAAAAAAAAAAAAAAAAAAAAAAAAAAAAAAAAAAAAAAEBAQEBAQEBAQEBAQEBAQEBAQEBAQEBAQEBAQEBAQEBAAEBAQEBAQEBAQEBAQEBAQEBAQEBAQEBAQEBAQEBAQEBAAAAAAAAAAAAAAAAAAAAAAAAAAAAAAAAAAAAAAAAAAAAAAAAAAAAAAAAAAAAAAAAAAAAAAAAAAAAAAAAAAAAAAEBAQEBAQEBAQEBAQEBAQEBAQEBAQEBAQEBAQEBAQEBAAEBAQEBAQEBAQEBAQEBAQEBAQEBAQEBAQEBAQEBAQEBAAAAAAAAAAAAAAAAAAAAAAAAAAAAAAAAAAAAAAAAAAAAAAAAAAAAAAAAAAAAAAAAAAAAAAAAAAAAAAAAAAAAAAEBAQEBAQEBAQEBAQEBAQEBAQEBAQEBAQEBAQEBAQEBAAEBAQEBAQEBAQEBAQEBAQEBAQEBAQEBAQEBAQEBAQEBAAAAAAAAAAAAAAAAAAAAAAAAAAAAAAAAAAAAAAAAAAAAAAAAAAAAAAAAAAAAAAAAAAAAAAAAAAAAAAAAAAAAAAEBAQEBAQEBAQEBAQEBAQEBAQEBAQEBAQEBAQEBAQEBAAEBAQEBAQEBAQEBAQEBAQEBAQEBAQEBAQEBAQEBAQEBAAAAAAAAAAAAAAAAAAAAAAAAAAAAAAAAAAAAAAAAAAAAAAAAAAAAAAAAAAAAAAAAAAAAAAAAAAAAAAAAAAAAAAEBAQEBAQEBAQEBAQEBAQEBAQEBAQEBAQEBAQEBAQEBAAEBAQEBAQEBAQEBAQEBAQEBAQEBAQEBAQEBAQEBAQEBAAAAAAAAAAAAAAAAAAAAAAAAAAAAAAAAAAAAAAAAAAAAAAAAAAAAAAAAAAAAAAAAAAAAAAAAAAAAAAAAAAAAAAEBAQEBAQEBAQEBAQEBAQEBAQEBAQEBAQEBAQEBAQEBAAEBAQEBAQEBAQEBAQEBAQEBAQEBAQEBAQEBAQEBAQEBAQEBAQEBAQEBAQEBAQEBAQEBAQEBAQEBAQEBAQEBAQEBAQEBAQEBAQEBAQEBAQEBAQEBAQEBAQEBAQEBAQEBAQEBAQEBAQEBAQEBAQEBAQEBAQEBAQEBAQEBAQEBAQEBAAEBAQEBAQEBAQEBAQEBAQEBAQEBAQEBAQEBAQEBAQEBAQEBAQEBAQEBAQEBAQEBAQEBAQEBAQEBAQEBAQEBAQEBAQEBAQEBAQEBAQEBAQEBAQEBAQEBAQEBAQEBAQEBAQEBAQEBAQEBAQEBAQEBAQEBAQEBAQEBAQEBAQEBAQEBAAEBAQEBAQEBAQEBAQEBAQEBAQEBAQEBAQEBAQEBAQEBAQEBAQEBAQEBAQEBAQEBAQEBAQEBAQEBAQEBAQEBAQEBAQEBAQEBAQEBAQEBAQEBAQEBAQEBAQEBAQEBAQEBAQEBAQEBAQEBAQEBAQEBAQEBAQEBAQEBAQEBAQEBAQEBAAEBAQEBAQEBAQEBAQEBAQEBAQEBAQEBAQEBAQEBAQEBAQEBAQEBAQEBAQEBAQEBAQEBAQEBAQEBAQEBAQEBAQEBAQEBAQEBAQEBAQEBAQEBAQEBAQEBAQEBAQEBAQEBAQEBAQEBAQEBAQEBAQEBAQEBAQEBAQEBAQEBAQEBAQEBAAEBAQEBAQEBAQEBAQEBAQEBAQEBAQEBAQEBAQEBAQEBAQEBAQEBAQEBAQEBAQEBAQEBAQEBAQEBAQEBAQEBAQEBAQEBAQEBAQEBAQEBAQEBAQEBAQEBAQEBAQEBAQEBAQEBAQEBAQEBAQEBAQEBAQEBAQEBAQEBAQEBAQEBAQEBAAEBAQEBAQEBAQEBAQEBAQEBAQEBAQEBAQEBAQEBAQEBAQEBAQEBAQEBAQEBAQEBAQEBAQEBAQEBAQEBAQEBAQEBAQEBAQEBAQEBAQEBAQEBAQEBAQEBAQEBAQEBAQEBAQEBAQEBAQEBAQEBAQEBAQEBAQEBAQEBAQEBAQEBAQEBAAEBAQEBAQEBAQEBAQEBAQEBAQEBAQEBAQEBAQEBAQEBAQEBAQEBAQEBAQEBAQEBAQEBAQEBAQEBAQEBAQEBAQEBAQEBAQEBAQEBAQEBAQEBAQEBAQEBAQEBAQEBAQEBAQEBAQEBAQEBAQEBAQEBAQEBAQEBAQEBAQEBAQEBAQEBAAEBAQEBAQEBAQEBAQEBAQEBAQEBAQEBAQEBAQEBAQEBAQEBAQEBAQEBAQEBAQEBAQEBAQEBAQEBAQEBAQEBAQEBAQEBAQEBAQEBAQEBAQEBAQEBAQEBAQEBAQEBAQEBAQEBAQEBAQEBAQEBAQEBAQEBAQEBAQEBAQEBAQEBAQEBAAEBAQEBAQEBAQEBAQEBAQEBAQEBAQEBAQEBAQEBAQEBAQEBAQEBAQEBAQEBAQEBAQEBAQEBAQEBAQEBAQEBAQEBAQEBAQEBAQEBAQEBAQEBAQEBAQEBAQEBAQEBAQEBAQEBAQEBAQEBAQEBAQEBAQEBAQEBAQEBAQEBAQEBAQEBAAEBAQEBAQEBAQEBAQEBAQEBAQEBAQEBAQEBAQEBAQEBAQEBAQEBAQEBAQEBAQEBAQEBAQEBAQEBAQEBAQEBAQEBAQEBAQEBAQEBAQEBAQEBAQEBAQEBAQEBAQEBAQEBAQEBAQEBAQEBAQEBAQEBAQEBAQEBAQEBAQEBAQEBAQEBAAEBAQEBAQEBAQEBAQEBAQEBAQEBAQEBAQEBAQEBAQEBAQEBAQEBAQEBAQEBAQEBAQEBAQEBAQEBAQEBAQEBAQEBAQEBAQEBAQEBAQEBAQEBAQEBAQEBAQEBAQEBAQEBAQEBAQEBAQEBAQEBAQEBAQEBAQEBAQEBAQEBAQEBAQEBAAEBAQEBAQEBAQEBAQEBAQEBAQEBAQEBAQEBAQEBAQEBAQEBAQEBAQEBAQEBAQEBAQEBAQEBAQEBAQEBAQEBAQEBAQEBAQEBAQEBAQEBAQEBAQEBAQEBAQEBAQEBAQEBAQEBAQEBAQEBAQEBAQEBAQEBAQEBAQEBAQEBAQEBAQEBAAEBAQEBAQEBAQEBAQEBAQEBAQEBAQEBAQEBAQEBAQEBAQEBAQEBAQEBAQEBAQEBAQEBAQEBAQEBAQEBAQEBAQEBAQEBAQEBAQEBAQEBAQEBAQEBAQEBAQEBAQEBAQEBAQEBAQEBAQEBAQEBAQEBAQEBAQEBAQEBAQEBAQEBAQEBAAEBAQEBAQEBAQEBAQEBAQEBAQEBAQEBAQEBAQEBAQEBAQEBAQEBAQEBAQEBAQEBAQEBAQEBAQEBAQEBAQEBAQEBAQEBAQEBAQEBAQEBAQEBAQEBAQEBAQEBAQEBAQEBAQEBAQEBAQEBAQEBAQEBAQEBAQEBAQEBAQEBAQEBAQEBAAEBAQEBAQEBAQEBAQEBAQEBAQEBAQEBAQEBAQEBAQEBAQEBAQEBAQEBAQEBAQEBAQEBAQEBAQEBAQEBAQEBAQEBAQEBAQEBAQEBAQEBAQEBAQEBAQEBAQEBAQEBAQEBAQEBAQEBAQEBAQEBAQEBAQEBAQEBAQEBAQEBAQEBAQEBAAEBAQEBAQEBAQEBAQEBAQEBAQEBAQEBAQEBAQEBAQEBAQEBAQEBAQEBAQEBAQEBAQEBAQEBAQEBAQEBAQEBAQEBAQEBAQEBAQEBAQEBAQEBAQEBAQEBAQEBAQEBAQEBAQEBAQEBAQEBAQEBAQEBAQEBAQEBAQEBAQEBAQEBAQEBAAEBAQEBAQEBAQEBAQEBAQEBAQEBAQEBAQEBAQEBAQEBAAAAAAAAAAAAAAAAAAAAAAAAAAAAAAAAAAAAAAAAAAAAAAAAAAAAAAAAAAAAAAAAAAAAAAAAAAAAAAAAAAAAAAEBAQEBAQEBAQEBAQEBAQEBAQEBAQEBAQEBAQEBAQEBAAEBAQEBAQEBAQEBAQEBAQEBAQEBAQEBAQEBAQEBAQEBAAAAAAAAAAAAAAAAAAAAAAAAAAAAAAAAAAAAAAAAAAAAAAAAAAAAAAAAAAAAAAAAAAAAAAAAAAAAAAAAAAAAAAEBAQEBAQEBAQEBAQEBAQEBAQEBAQEBAQEBAQEBAQEBAAEBAQEBAQEBAQEBAQEBAQEBAQEBAQEBAQEBAQEBAQEBAAAAAAAAAAAAAAAAAAAAAAAAAAAAAAAAAAAAAAAAAAAAAAAAAAAAAAAAAAAAAAAAAAAAAAAAAAAAAAAAAAAAAAEBAQEBAQEBAQEBAQEBAQEBAQEBAQEBAQEBAQEBAQEBAAEBAQEBAQEBAQEBAQEBAQEBAQEBAQEBAQEBAQEBAQEBAAAAAAAAAAAAAAAAAAAAAAAAAAAAAAAAAAAAAAAAAAAAAAAAAAAAAAAAAAAAAAAAAAAAAAAAAAAAAAAAAAAAAAEBAQEBAQEBAQEBAQEBAQEBAQEBAQEBAQEBAQEBAQEBAAEBAQEBAQEBAQEBAQEBAQEBAQEBAQEBAQEBAQEBAQEBAAAAAAAAAAAAAAAAAAAAAAAAAAAAAAAAAAAAAAAAAAAAAAAAAAAAAAAAAAAAAAAAAAAAAAAAAAAAAAAAAAAAAAEBAQEBAQEBAQEBAQEBAQEBAQEBAQEBAQEBAQEBAQEBAAEBAQEBAQEBAQEBAQEBAQEBAQEBAQEBAQEBAQEBAQEBAAAAAAAAAAAAAAAAAAAAAAAAAAAAAAAAAAAAAAAAAAAAAAAAAAAAAAAAAAAAAAAAAAAAAAAAAAAAAAAAAAAAAAEBAQEBAQEBAQEBAQEBAQEBAQEBAQEBAQEBAQEBAQEBAAEBAQEBAQEBAQEBAQEBAQEBAQEBAQEBAQEBAQEBAQEBAAAAAAAAAAAAAAAAAAAAAAAAAAAAAAAAAAAAAAAAAAAAAAAAAAAAAAAAAAAAAAAAAAAAAAAAAAAAAAAAAAAAAAEBAQEBAQEBAQEBAQEBAQEBAQEBAQEBAQEBAQEBAQEBAAEBAQEBAQEBAQEBAQEBAQEBAQEBAQEBAQEBAQEBAQEBAAAAAAAAAAAAAAAAAAAAAAAAAAAAAAAAAAAAAAAAAAAAAAAAAAAAAAAAAAAAAAAAAAAAAAAAAAAAAAAAAAAAAAEBAQEBAQEBAQEBAQEBAQEBAQEBAQEBAQEBAQEBAQEBAAEBAQEBAQEBAQEBAQEBAQEBAQEBAQEBAQEBAQEBAQEBAAAAAAAAAAAAAAAAAAAAAAAAAAAAAAAAAAAAAAAAAAAAAAAAAAAAAAAAAAAAAAAAAAAAAAAAAAAAAAAAAAAAAAEBAQEBAQEBAQEBAQEBAQEBAQEBAQEBAQEBAQEBAQEBAAEBAQEBAQEBAQEBAQEBAQEBAQEBAQEBAQEBAQEBAQEBAAAAAAAAAAAAAAAAAAAAAAAAAAAAAAAAAAAAAAAAAAAAAAAAAAAAAAAAAAAAAAAAAAAAAAAAAAAAAAAAAAAAAAEBAQEBAQEBAQEBAQEBAQEBAQEBAQEBAQEBAQEBAQEBAAEBAQEBAQEBAQEBAQEBAQEBAQEBAQEBAQEBAQEBAQEBAAAAAAAAAAAAAAAAAAAAAAAAAAAAAAAAAAAAAAAAAAAAAAAAAAAAAAAAAAAAAAAAAAAAAAAAAAAAAAAAAAAAAAEBAQEBAQEBAQEBAQEBAQEBAQEBAQEBAQEBAQEBAQEBAAEBAQEBAQEBAQEBAQEBAQEBAQEBAQEBAQEBAQEBAQEBAAAAAAAAAAAAAAAAAAAAAAAAAAAAAAAAAAAAAAAAAAAAAAAAAAAAAAAAAAAAAAAAAAAAAAAAAAAAAAAAAAAAAAEBAQEBAQEBAQEBAQEBAQEBAQEBAQEBAQEBAQEBAQEBAAEBAQEBAQEBAQEBAQEBAQEBAQEBAQEBAQEBAQEBAQEBAAAAAAAAAAAAAAAAAAAAAAAAAAAAAAAAAAAAAAAAAAAAAAAAAAAAAAAAAAAAAAAAAAAAAAAAAAAAAAAAAAAAAAEBAQEBAQEBAQEBAQEBAQEBAQEBAQEBAQEBAQEBAQEBAAEBAQEBAQEBAQEBAQEBAQEBAQEBAQEBAQEBAQEBAQEBAAAAAAAAAAAAAAAAAAAAAAAAAAAAAAAAAAAAAAAAAAAAAAAAAAAAAAAAAAAAAAAAAAAAAAAAAAAAAAAAAAAAAAEBAQEBAQEBAQEBAQEBAQEBAQEBAQEBAQEBAQEBAQEBAAEBAQEBAQEBAQEBAQEBAQEBAQEBAQEBAQEBAQEBAQEBAAAAAAAAAAAAAAAAAAAAAAAAAAAAAAAAAAAAAAAAAAAAAAAAAAAAAAAAAAAAAAAAAAAAAAAAAAAAAAAAAAAAAAEBAQEBAQEBAQEBAQEBAQEBAQEBAQEBAQEBAQEBAQEBAAEBAQEBAQEBAQEBAQEBAQEBAQEBAQEBAQEBAQEBAQEBAAAAAAAAAAAAAAAAAAAAAAAAAAAAAAAAAAAAAAAAAAAAAAAAAAAAAAAAAAAAAAAAAAAAAAAAAAAAAAAAAAAAAAEBAQEBAQEBAQEBAQEBAQEBAQEBAQEBAQEBAQEBAQEBAAEBAQEBAQEBAQEBAQEBAQEAAAAAAAAAAAAAAAAAAAAAAgICAgICAgICAgICAgICAgICAgICAgICAgICAgICAgICAgICAgICAgICAgICAgICAgICAgICAgICAgICAgICAgAAAAAAAAAAAAAAAAAAAAABAQEBAQEBAQEBAQEBAQEBAAEBAQEBAQEBAQEBAQEBAQEAAAAAAAAAAAAAAAAAAAAAAgICAgICAgICAgICAgICAgICAgICAgICAgICAgICAgICAgICAgICAgICAgICAgICAgICAgICAgICAgICAgICAgAAAAAAAAAAAAAAAAAAAAABAQEBAQEBAQEBAQEBAQEBAAEBAQEBAQEBAQEBAQEBAQEAAAAAAAAAAAAAAAAAAAAAAgICAgICAgICAgICAgICAgICAgICAgICAgICAgICAgICAgICAgICAgICAgICAgICAgICAgICAgICAgICAgICAgAAAAAAAAAAAAAAAAAAAAABAQEBAQEBAQEBAQEBAQEBAAEBAQEBAQEBAQEBAQEBAQEAAAAAAAAAAAAAAAAAAAAAAgICAgICAgICAgICAgICAgICAgICAgICAgICAgICAgICAgICAgICAgICAgICAgICAgICAgICAgICAgICAgICAgAAAAAAAAAAAAAAAAAAAAABAQEBAQEBAQEBAQEBAQEBAAEBAQEBAQEBAQEBAQEBAQEAAAAAAAAAAAAAAAAAAAAAAgICAgICAgICAgICAgICAgICAgICAgICAgICAgICAgICAgICAgICAgICAgICAgICAgICAgICAgICAgICAgICAgAAAAAAAAAAAAAAAAAAAAABAQEBAQEBAQEBAQEBAQEBAAEBAQEBAQEBAQEBAQEBAQEAAAAAAAAAAAAAAAAAAAAAAgICAgICAgICAgICAgICAgICAgICAgICAgICAgICAgICAgICAgICAgICAgICAgICAgICAgICAgICAgICAgICAgAAAAAAAAAAAAAAAAAAAAABAQEBAQEBAQEBAQEBAQEBAAEBAQEBAQEBAQEBAQEBAQEAAAAAAAAAAAAAAAAAAAAAAgICAgICAgICAgICAgICAgICAgICAgICAgICAgICAgICAgICAgICAgICAgICAgICAgICAgICAgICAgICAgICAgAAAAAAAAAAAAAAAAAAAAABAQEBAQEBAQEBAQEBAQEBAAEBAQEBAQEBAQEBAQEBAQEAAAAAAAAAAAAAAAAAAAAAAgICAgICAgICAgICAgICAgICAgICAgICAgICAgICAgICAgICAgICAgICAgICAgICAgICAgICAgICAgICAgICAgAAAAAAAAAAAAAAAAAAAAABAQEBAQEBAQEBAQEBAQEBAAEBAQEBAQEBAQEBAQEBAQEAAAAAAAAAAAAAAAAAAAAAAgICAgICAgICAgICAgICAgICAgICAgICAgICAgICAgICAgICAgICAgICAgICAgICAgICAgICAgICAgICAgICAgAAAAAAAAAAAAAAAAAAAAABAQEBAQEBAQEBAQEBAQEBAAEBAQEBAQEBAQEBAQEBAQEAAAAAAAAAAAAAAAAAAAAAAgICAgICAgICAgICAgICAgICAgICAgICAgICAgICAgICAgICAgICAgICAgICAgICAgICAgICAgICAgICAgICAgAAAAAAAAAAAAAAAAAAAAABAQEBAQEBAQEBAQEBAQEBAAEBAQEBAQEBAQEBAQEBAQEAAAAAAAAAAAAAAAAAAAAAAgICAgICAgICAgICAgICAgICAgICAgICAgICAgICAgICAgICAgICAgICAgICAgICAgICAgICAgICAgICAgICAgAAAAAAAAAAAAAAAAAAAAABAQEBAQEBAQEBAQEBAQEBAAEBAQEBAQEBAQEBAQEBAQEAAAAAAAAAAAAAAAAAAAAAAgICAgICAgICAgICAgICAgICAgICAgICAgICAgICAgICAgICAgICAgICAgICAgICAgICAgICAgICAgICAgICAgAAAAAAAAAAAAAAAAAAAAABAQEBAQEBAQEBAQEBAQEBAAEBAQEBAQEBAQEBAQEBAQEAAAAAAAAAAAAAAAAAAAAAAgICAgICAgICAgICAgICAgICAgICAgICAgICAgICAgICAgICAgICAgICAgICAgICAgICAgICAgICAgICAgICAgAAAAAAAAAAAAAAAAAAAAABAQEBAQEBAQEBAQEBAQEBAAEBAQEBAQEBAQEBAQEBAQEAAAAAAAAAAAAAAAAAAAAAAgICAgICAgICAgICAgICAgICAgICAgICAgICAgICAgICAgICAgICAgICAgICAgICAgICAgICAgICAgICAgICAgAAAAAAAAAAAAAAAAAAAAABAQEBAQEBAQEBAQEBAQEBAAEBAQEBAQEBAQEBAQEBAQEAAAAAAAAAAAAAAAAAAAAAAgICAgICAgICAgICAgICAgICAgICAgICAgICAgICAgICAgICAgICAgICAgICAgICAgICAgICAgICAgICAgICAgAAAAAAAAAAAAAAAAAAAAABAQEBAQEBAQEBAQEBAQEBAAEBAQEBAQEBAQEBAQEBAQEAAAAAAAAAAAAAAAAAAAAAAgICAgICAgICAgICAgICAgICAgICAgICAgICAgICAgICAgICAgICAgICAgICAgICAgICAgICAgICAgICAgICAgAAAAAAAAAAAAAAAAAAAAABAQEBAQEBAQEBAQEBAQEBMi8qAb+N438AAAAASUVORK5CYII=",
                    }
                  }
                  style={
                    [
                      {
                        "borderRadius": 24,
                        "height": 48,
                        "width": 48,
                      },
                      undefined,
                    ]
                  }
                />
                <View
                  collapsable={false}
                  style={
                    {
                      "bottom": 0,
                      "left": 0,
                      "opacity": 1,
                      "position": "absolute",
                      "right": 0,
                      "top": 0,
                    }
                  }
                >
                  <View
                    style={
                      [
                        {
                          "borderRadius": 24,
                          "height": 48,
                          "width": 48,
                        },
                        {
                          "backgroundColor": "#eee",
                        },
                        {
                          "backgroundColor": "#f2f4f6",
                        },
                      ]
                    }
                  />
                </View>
              </View>
            </View>
          </TouchableOpacity>
          <TouchableOpacity
            onPress={[Function]}
            testID="navbar-account-button"
          >
            <View
              style={
                {
                  "flexDirection": "row",
                  "paddingRight": 17,
                }
              }
            >
              <Text
                numberOfLines={1}
                style={
                  {
                    "color": "#141618",
                    "fontFamily": "EuclidCircularB-Regular",
                    "fontSize": 20,
                    "fontWeight": "400",
                    "lineHeight": 24,
                    "marginBottom": 5,
                  }
                }
              />
              <Text
                allowFontScaling={false}
                style={
                  [
                    {
                      "color": undefined,
                      "fontSize": 24,
                    },
                    {
                      "color": "#6a737d",
                      "fontSize": 18,
                      "marginLeft": 7,
                      "marginTop": 3,
                      "textAlign": "right",
                    },
                    {
                      "fontFamily": "FontAwesome",
                      "fontStyle": "normal",
                      "fontWeight": "normal",
                    },
                    {},
                  ]
                }
              >
                
              </Text>
            </View>
            <Text
              style={
                {
                  "color": "#141618",
                  "fontFamily": "EuclidCircularB-Regular",
                  "fontSize": 14,
                  "fontWeight": "400",
                  "lineHeight": 17,
                  "marginBottom": 5,
                }
              }
            >
              $0
            </Text>
            <Text
              numberOfLines={1}
              style={
                {
                  "color": "#6a737d",
                  "fontFamily": "EuclidCircularB-Regular",
                  "fontSize": 12,
                  "fontWeight": "400",
                  "lineHeight": 17,
                }
              }
            >
              0xC496...a756
            </Text>
          </TouchableOpacity>
        </View>
      </View>
      <View
        style={
          {
            "alignItems": "center",
            "borderBottomColor": "#BBC0C566",
            "borderBottomWidth": 1,
            "flexDirection": "row",
            "justifyContent": "center",
            "padding": 15,
          }
        }
      >
        <TouchableOpacity
          accessibilityRole="button"
          accessible={true}
          activeOpacity={0.2}
          onPress={[Function]}
          style={
            [
              [
                {
                  "borderRadius": 100,
                  "justifyContent": "center",
                  "padding": 15,
                },
                {
                  "backgroundColor": "#ffffff",
                  "borderColor": "#0376c9",
                  "borderWidth": 1,
                  "padding": 8,
                },
                [
                  {
                    "alignItems": "center",
                    "borderRadius": 30,
                    "borderWidth": 1.5,
                    "flex": 1,
                    "flexDirection": "row",
                    "justifyContent": "center",
                  },
                  {
                    "marginRight": 5,
                  },
                ],
              ],
              null,
            ]
          }
          testID="drawer-send-button"
        >
          <View
            style={
              {
                "alignItems": "center",
                "flexDirection": "row",
                "justifyContent": "center",
                "padding": 4.285714285714286,
              }
            }
          >
            <Text
              allowFontScaling={false}
              style={
                [
                  {
                    "color": "#0376c9",
                    "fontSize": 22,
                  },
                  {
                    "marginTop": 0,
                  },
                  {
                    "fontFamily": "Material Design Icons",
                    "fontStyle": "normal",
                    "fontWeight": "normal",
                  },
                  {},
                ]
              }
            >
              
            </Text>
            <Text
              style={
                {
                  "color": "#0376c9",
                  "fontFamily": "EuclidCircularB-Regular",
                  "fontSize": 27.857142857142858,
                  "fontWeight": "400",
                  "paddingLeft": 8.571428571428571,
                }
              }
            >
              Send
            </Text>
          </View>
        </TouchableOpacity>
        <TouchableOpacity
          accessibilityRole="button"
          accessible={true}
          activeOpacity={0.2}
          onPress={[Function]}
          style={
            [
              [
                {
                  "borderRadius": 100,
                  "justifyContent": "center",
                  "padding": 15,
                },
                {
                  "backgroundColor": "#ffffff",
                  "borderColor": "#0376c9",
                  "borderWidth": 1,
                  "padding": 8,
                },
                [
                  {
                    "alignItems": "center",
                    "borderRadius": 30,
                    "borderWidth": 1.5,
                    "flex": 1,
                    "flexDirection": "row",
                    "justifyContent": "center",
                  },
                  {
                    "marginLeft": 5,
                  },
                ],
              ],
              null,
            ]
          }
          testID="drawer-receive-button"
        >
          <View
            style={
              {
                "alignItems": "center",
                "flexDirection": "row",
                "justifyContent": "center",
                "padding": 4.285714285714286,
              }
            }
          >
            <Text
              allowFontScaling={false}
              style={
                [
                  {
                    "color": "#0376c9",
                    "fontSize": 22,
                  },
                  [
                    {
                      "marginTop": 0,
                    },
                    {
                      "transform": [
                        {
                          "rotate": "90deg",
                        },
                      ],
                    },
                  ],
                  {
                    "fontFamily": "Material Design Icons",
                    "fontStyle": "normal",
                    "fontWeight": "normal",
                  },
                  {},
                ]
              }
            >
              
            </Text>
            <Text
              style={
                {
                  "color": "#0376c9",
                  "fontFamily": "EuclidCircularB-Regular",
                  "fontSize": 27.857142857142858,
                  "fontWeight": "400",
                  "paddingLeft": 8.571428571428571,
                }
              }
            >
              Add funds
            </Text>
          </View>
        </TouchableOpacity>
      </View>
      <View
        style={{}}
<<<<<<< HEAD
      />
=======
      >
        <View
          style={
            [
              {
                "borderColor": "#BBC0C566",
                "borderTopWidth": 1,
                "paddingVertical": 10,
              },
              {
                "borderTopWidth": 0,
              },
            ]
          }
        >
          <TouchableOpacity
            onPress={[Function]}
            style={
              [
                {
                  "flex": 1,
                  "flexDirection": "row",
                  "paddingLeft": 17,
                  "paddingVertical": 9,
                },
                null,
              ]
            }
          >
            <Text
              allowFontScaling={false}
              style={
                [
                  {
                    "color": "#6a737d",
                    "fontSize": 24,
                  },
                  undefined,
                  {
                    "fontFamily": "Material Design Icons",
                    "fontStyle": "normal",
                    "fontWeight": "normal",
                  },
                  {},
                ]
              }
            >
              
            </Text>
            <Text
              numberOfLines={1}
              style={
                [
                  {
                    "color": "#6a737d",
                    "flex": 1,
                    "fontFamily": "EuclidCircularB-Regular",
                    "fontSize": 16,
                    "fontWeight": "400",
                    "paddingHorizontal": 15,
                    "paddingTop": 2,
                  },
                  null,
                  null,
                ]
              }
            >
              Share my Public Address
            </Text>
          </TouchableOpacity>
          <TouchableOpacity
            onPress={[Function]}
            style={
              [
                {
                  "flex": 1,
                  "flexDirection": "row",
                  "paddingLeft": 17,
                  "paddingVertical": 9,
                },
                null,
              ]
            }
          >
            <Text
              allowFontScaling={false}
              style={
                [
                  {
                    "color": "#6a737d",
                    "fontSize": 24,
                  },
                  undefined,
                  {
                    "fontFamily": "FontAwesome",
                    "fontStyle": "normal",
                    "fontWeight": "normal",
                  },
                  {},
                ]
              }
            >
              
            </Text>
            <Text
              numberOfLines={1}
              style={
                [
                  {
                    "color": "#6a737d",
                    "flex": 1,
                    "fontFamily": "EuclidCircularB-Regular",
                    "fontSize": 16,
                    "fontWeight": "400",
                    "paddingHorizontal": 15,
                    "paddingTop": 2,
                  },
                  null,
                  null,
                ]
              }
            >
              View on Etherscan
            </Text>
          </TouchableOpacity>
        </View>
        <View
          style={
            [
              {
                "borderColor": "#BBC0C566",
                "borderTopWidth": 1,
                "paddingVertical": 10,
              },
              null,
            ]
          }
        >
          <TouchableOpacity
            onPress={[Function]}
            style={
              [
                {
                  "flex": 1,
                  "flexDirection": "row",
                  "paddingLeft": 17,
                  "paddingVertical": 9,
                },
                null,
              ]
            }
          >
            <Text
              allowFontScaling={false}
              style={
                [
                  {
                    "color": "#6a737d",
                    "fontSize": 24,
                  },
                  undefined,
                  {
                    "fontFamily": "FontAwesome",
                    "fontStyle": "normal",
                    "fontWeight": "normal",
                  },
                  {},
                ]
              }
            >
              
            </Text>
            <Text
              numberOfLines={1}
              style={
                [
                  {
                    "color": "#6a737d",
                    "flex": 1,
                    "fontFamily": "EuclidCircularB-Regular",
                    "fontSize": 16,
                    "fontWeight": "400",
                    "paddingHorizontal": 15,
                    "paddingTop": 2,
                  },
                  null,
                  null,
                ]
              }
            >
              Support
            </Text>
          </TouchableOpacity>
          <TouchableOpacity
            onPress={[Function]}
            style={
              [
                {
                  "flex": 1,
                  "flexDirection": "row",
                  "paddingLeft": 17,
                  "paddingVertical": 9,
                },
                null,
              ]
            }
          >
            <Text
              allowFontScaling={false}
              style={
                [
                  {
                    "color": "#6a737d",
                    "fontSize": 24,
                  },
                  undefined,
                  {
                    "fontFamily": "Feather",
                    "fontStyle": "normal",
                    "fontWeight": "normal",
                  },
                  {},
                ]
              }
            >
              
            </Text>
            <Text
              numberOfLines={1}
              style={
                [
                  {
                    "color": "#6a737d",
                    "flex": 1,
                    "fontFamily": "EuclidCircularB-Regular",
                    "fontSize": 16,
                    "fontWeight": "400",
                    "paddingHorizontal": 15,
                    "paddingTop": 2,
                  },
                  null,
                  null,
                ]
              }
            >
              Request a Feature
            </Text>
          </TouchableOpacity>
          <TouchableOpacity
            onPress={[Function]}
            style={
              [
                {
                  "flex": 1,
                  "flexDirection": "row",
                  "paddingLeft": 17,
                  "paddingVertical": 9,
                },
                null,
              ]
            }
          >
            <Text
              allowFontScaling={false}
              style={
                [
                  {
                    "color": "#6a737d",
                    "fontSize": 24,
                  },
                  undefined,
                  {
                    "fontFamily": "Feather",
                    "fontStyle": "normal",
                    "fontWeight": "normal",
                  },
                  {},
                ]
              }
            >
              
            </Text>
            <Text
              numberOfLines={1}
              style={
                [
                  {
                    "color": "#6a737d",
                    "flex": 1,
                    "fontFamily": "EuclidCircularB-Regular",
                    "fontSize": 16,
                    "fontWeight": "400",
                    "paddingHorizontal": 15,
                    "paddingTop": 2,
                  },
                  null,
                  null,
                ]
              }
              testID="drawer-view-lock-text"
            >
              Lock
            </Text>
          </TouchableOpacity>
        </View>
      </View>
>>>>>>> 0a301886
    </View>
  </RCTScrollView>
  <Modal
    animationType="none"
    deviceHeight={null}
    deviceWidth={null}
    hardwareAccelerated={false}
    hideModalContentWhileAnimating={false}
    onBackdropPress={[Function]}
    onModalHide={[Function]}
    onModalWillHide={[Function]}
    onModalWillShow={[Function]}
    onRequestClose={[Function]}
    onSwipeComplete={[Function]}
    panResponderThreshold={4}
    scrollHorizontal={false}
    scrollOffset={0}
    scrollOffsetMax={0}
    scrollTo={null}
    statusBarTranslucent={false}
    supportedOrientations={
      [
        "portrait",
        "landscape",
      ]
    }
    swipeDirection="down"
    swipeThreshold={100}
    transparent={true}
    visible={false}
  />
  <Modal
    animationType="none"
    deviceHeight={null}
    deviceWidth={null}
    hardwareAccelerated={false}
    hideModalContentWhileAnimating={false}
    onBackdropPress={[Function]}
    onModalHide={[Function]}
    onModalWillHide={[Function]}
    onModalWillShow={[Function]}
    onRequestClose={[Function]}
    panResponderThreshold={4}
    scrollHorizontal={false}
    scrollOffset={0}
    scrollOffsetMax={0}
    scrollTo={null}
    statusBarTranslucent={false}
    supportedOrientations={
      [
        "portrait",
        "landscape",
      ]
    }
    swipeThreshold={100}
    transparent={true}
    visible={false}
  />
</View>
`;<|MERGE_RESOLUTION|>--- conflicted
+++ resolved
@@ -439,316 +439,7 @@
       </View>
       <View
         style={{}}
-<<<<<<< HEAD
       />
-=======
-      >
-        <View
-          style={
-            [
-              {
-                "borderColor": "#BBC0C566",
-                "borderTopWidth": 1,
-                "paddingVertical": 10,
-              },
-              {
-                "borderTopWidth": 0,
-              },
-            ]
-          }
-        >
-          <TouchableOpacity
-            onPress={[Function]}
-            style={
-              [
-                {
-                  "flex": 1,
-                  "flexDirection": "row",
-                  "paddingLeft": 17,
-                  "paddingVertical": 9,
-                },
-                null,
-              ]
-            }
-          >
-            <Text
-              allowFontScaling={false}
-              style={
-                [
-                  {
-                    "color": "#6a737d",
-                    "fontSize": 24,
-                  },
-                  undefined,
-                  {
-                    "fontFamily": "Material Design Icons",
-                    "fontStyle": "normal",
-                    "fontWeight": "normal",
-                  },
-                  {},
-                ]
-              }
-            >
-              
-            </Text>
-            <Text
-              numberOfLines={1}
-              style={
-                [
-                  {
-                    "color": "#6a737d",
-                    "flex": 1,
-                    "fontFamily": "EuclidCircularB-Regular",
-                    "fontSize": 16,
-                    "fontWeight": "400",
-                    "paddingHorizontal": 15,
-                    "paddingTop": 2,
-                  },
-                  null,
-                  null,
-                ]
-              }
-            >
-              Share my Public Address
-            </Text>
-          </TouchableOpacity>
-          <TouchableOpacity
-            onPress={[Function]}
-            style={
-              [
-                {
-                  "flex": 1,
-                  "flexDirection": "row",
-                  "paddingLeft": 17,
-                  "paddingVertical": 9,
-                },
-                null,
-              ]
-            }
-          >
-            <Text
-              allowFontScaling={false}
-              style={
-                [
-                  {
-                    "color": "#6a737d",
-                    "fontSize": 24,
-                  },
-                  undefined,
-                  {
-                    "fontFamily": "FontAwesome",
-                    "fontStyle": "normal",
-                    "fontWeight": "normal",
-                  },
-                  {},
-                ]
-              }
-            >
-              
-            </Text>
-            <Text
-              numberOfLines={1}
-              style={
-                [
-                  {
-                    "color": "#6a737d",
-                    "flex": 1,
-                    "fontFamily": "EuclidCircularB-Regular",
-                    "fontSize": 16,
-                    "fontWeight": "400",
-                    "paddingHorizontal": 15,
-                    "paddingTop": 2,
-                  },
-                  null,
-                  null,
-                ]
-              }
-            >
-              View on Etherscan
-            </Text>
-          </TouchableOpacity>
-        </View>
-        <View
-          style={
-            [
-              {
-                "borderColor": "#BBC0C566",
-                "borderTopWidth": 1,
-                "paddingVertical": 10,
-              },
-              null,
-            ]
-          }
-        >
-          <TouchableOpacity
-            onPress={[Function]}
-            style={
-              [
-                {
-                  "flex": 1,
-                  "flexDirection": "row",
-                  "paddingLeft": 17,
-                  "paddingVertical": 9,
-                },
-                null,
-              ]
-            }
-          >
-            <Text
-              allowFontScaling={false}
-              style={
-                [
-                  {
-                    "color": "#6a737d",
-                    "fontSize": 24,
-                  },
-                  undefined,
-                  {
-                    "fontFamily": "FontAwesome",
-                    "fontStyle": "normal",
-                    "fontWeight": "normal",
-                  },
-                  {},
-                ]
-              }
-            >
-              
-            </Text>
-            <Text
-              numberOfLines={1}
-              style={
-                [
-                  {
-                    "color": "#6a737d",
-                    "flex": 1,
-                    "fontFamily": "EuclidCircularB-Regular",
-                    "fontSize": 16,
-                    "fontWeight": "400",
-                    "paddingHorizontal": 15,
-                    "paddingTop": 2,
-                  },
-                  null,
-                  null,
-                ]
-              }
-            >
-              Support
-            </Text>
-          </TouchableOpacity>
-          <TouchableOpacity
-            onPress={[Function]}
-            style={
-              [
-                {
-                  "flex": 1,
-                  "flexDirection": "row",
-                  "paddingLeft": 17,
-                  "paddingVertical": 9,
-                },
-                null,
-              ]
-            }
-          >
-            <Text
-              allowFontScaling={false}
-              style={
-                [
-                  {
-                    "color": "#6a737d",
-                    "fontSize": 24,
-                  },
-                  undefined,
-                  {
-                    "fontFamily": "Feather",
-                    "fontStyle": "normal",
-                    "fontWeight": "normal",
-                  },
-                  {},
-                ]
-              }
-            >
-              
-            </Text>
-            <Text
-              numberOfLines={1}
-              style={
-                [
-                  {
-                    "color": "#6a737d",
-                    "flex": 1,
-                    "fontFamily": "EuclidCircularB-Regular",
-                    "fontSize": 16,
-                    "fontWeight": "400",
-                    "paddingHorizontal": 15,
-                    "paddingTop": 2,
-                  },
-                  null,
-                  null,
-                ]
-              }
-            >
-              Request a Feature
-            </Text>
-          </TouchableOpacity>
-          <TouchableOpacity
-            onPress={[Function]}
-            style={
-              [
-                {
-                  "flex": 1,
-                  "flexDirection": "row",
-                  "paddingLeft": 17,
-                  "paddingVertical": 9,
-                },
-                null,
-              ]
-            }
-          >
-            <Text
-              allowFontScaling={false}
-              style={
-                [
-                  {
-                    "color": "#6a737d",
-                    "fontSize": 24,
-                  },
-                  undefined,
-                  {
-                    "fontFamily": "Feather",
-                    "fontStyle": "normal",
-                    "fontWeight": "normal",
-                  },
-                  {},
-                ]
-              }
-            >
-              
-            </Text>
-            <Text
-              numberOfLines={1}
-              style={
-                [
-                  {
-                    "color": "#6a737d",
-                    "flex": 1,
-                    "fontFamily": "EuclidCircularB-Regular",
-                    "fontSize": 16,
-                    "fontWeight": "400",
-                    "paddingHorizontal": 15,
-                    "paddingTop": 2,
-                  },
-                  null,
-                  null,
-                ]
-              }
-              testID="drawer-view-lock-text"
-            >
-              Lock
-            </Text>
-          </TouchableOpacity>
-        </View>
-      </View>
->>>>>>> 0a301886
     </View>
   </RCTScrollView>
   <Modal
