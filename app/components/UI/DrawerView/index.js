--- conflicted
+++ resolved
@@ -529,7 +529,6 @@
 	};
 
 	viewInEtherscan = () => {
-<<<<<<< HEAD
 		const {
 			selectedAddress,
 			network,
@@ -546,13 +545,7 @@
 			const etherscan_url = getEtherscanBaseUrl(network.provider.type).replace('https://', '');
 			this.goToBrowserUrl(url, etherscan_url);
 		}
-=======
-		const { selectedAddress, network } = this.props;
-		const url = getEtherscanAddressUrl(network.provider.type, selectedAddress);
-		const etherscan_url = getEtherscanBaseUrl(network.provider.type).replace('https://', '');
-		this.goToBrowserUrl(url, etherscan_url);
 		this.trackEvent(ANALYTICS_EVENT_OPTS.NAVIGATION_TAPS_VIEW_ETHERSCAN);
->>>>>>> 7d8bd436
 	};
 
 	submitFeedback = () => {
