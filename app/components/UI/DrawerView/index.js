--- conflicted
+++ resolved
@@ -690,13 +690,8 @@
   // NOTE: do we need this event?
   trackOpenBrowserEvent = () => {
     const { network } = this.props;
-<<<<<<< HEAD
     trackEvent(MetaMetricsEvents.BROWSER_OPENED, {
       referral_source: 'In-app Navigation',
-=======
-    AnalyticsV2.trackEvent(MetaMetricsEvents.BROWSER_OPENED, {
-      source: 'In-app Navigation',
->>>>>>> 264a509a
       chain_id: network,
     });
   };
