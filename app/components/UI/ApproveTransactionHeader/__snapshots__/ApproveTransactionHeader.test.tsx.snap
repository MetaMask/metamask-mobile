--- conflicted
+++ resolved
@@ -271,14 +271,7 @@
               }
               testID="badge-network"
             >
-<<<<<<< HEAD
-              <Image
-                onError={[Function]}
-                resizeMode="contain"
-                source="ropsten-logo-dark.png"
-=======
               <View
->>>>>>> 5a6488ad
                 style={
                   Object {
                     "backgroundColor": "#FFFFFF",
@@ -297,11 +290,7 @@
                 <Image
                   onError={[Function]}
                   resizeMode="contain"
-                  source={
-                    Object {
-                      "testUri": "../../../app/images/sepolia-logo-dark.png",
-                    }
-                  }
+                  source="sepolia-logo-dark.png"
                   style={
                     Object {
                       "flex": 1,
