import { toChecksumAddress } from 'ethereumjs-util';
import React, { useEffect, useMemo, useState } from 'react';
import { View } from 'react-native';
import { useSelector } from 'react-redux';

<<<<<<< HEAD
import {
  renderShortAddress,
  renderAccountName,
  getLabelTextByAddress,
} from '../../../util/address';
import { WALLET_CONNECT_ORIGIN } from '../../../util/walletconnect';
import { renderFromWei, hexToBN } from '../../../util/number';
import { toChecksumAddress } from 'ethereumjs-util';
import { getTicker } from '../../../util/transactions';
=======
import AppConstants from '../../../../app/core/AppConstants';
import { strings } from '../../../../locales/i18n';
>>>>>>> 2c22d460
import AccountBalance from '../../../component-library/components-temp/Accounts/AccountBalance';
import { BadgeVariant } from '../../../component-library/components/Badges/Badge';
import TagUrl from '../../../component-library/components/Tags/TagUrl';
import { useStyles } from '../../../component-library/hooks';
import { selectProviderConfig } from '../../../selectors/networkController';
import { renderAccountName, renderShortAddress } from '../../../util/address';
import {
  getHost,
  getUrlObj,
  prefixUrlWithProtocol,
} from '../../../util/browser';
import {
  getNetworkImageSource,
  getNetworkNameFromProvider,
} from '../../../util/networks';
import { WALLET_CONNECT_ORIGIN } from '../../../util/walletconnect';
import useAddressBalance from '../../hooks/useAddressBalance/useAddressBalance';
import {
  FAV_ICON_URL,
  ORIGIN_DEEPLINK,
  ORIGIN_QR_CODE,
} from './ApproveTransactionHeader.constants';
<<<<<<< HEAD
import {
  AccountInfoI,
  ApproveTransactionHeaderI,
  OriginsI,
} from './ApproveTransactionHeader.types';
import { AvatarAccountType } from '../../../component-library/components/Avatars/Avatar/variants/AvatarAccount';
import { selectProviderConfig } from '../../../selectors/networkController';
import AppConstants from '../../../../app/core/AppConstants';
=======
import stylesheet from './ApproveTransactionHeader.styles';
import { ApproveTransactionHeaderI } from './ApproveTransactionHeader.types';
>>>>>>> 2c22d460

const ApproveTransactionHeader = ({
  from,
  origin,
  url,
  currentEnsName,
  asset,
}: ApproveTransactionHeaderI) => {
  const [accountName, setAccountName] = useState('');

  const [isOriginDeepLink, setIsOriginDeepLink] = useState(false);
  const [isOriginWalletConnect, setIsOriginWalletConnect] = useState(false);
  const [isOriginMMSDKRemoteConn, setIsOriginMMSDKRemoteConn] = useState(false);

  const { styles } = useStyles(stylesheet, {});
  const { addressBalance } = useAddressBalance(asset, from);

  const accounts = useSelector(
    (state: any) =>
      state.engine.backgroundState.AccountTrackerController.accounts,
  );

  const identities = useSelector(
    (state: any) =>
      state.engine.backgroundState.PreferencesController.identities,
  );
<<<<<<< HEAD

  const network = useSelector(
    (state: any) =>
      state.engine.backgroundState.NetworkController.providerConfig,
  );

  const accountAvatarType = useSelector((state: any) =>
    state.settings.useBlockieIcon
      ? AvatarAccountType.Blockies
      : AvatarAccountType.JazzIcon,
  );
=======
>>>>>>> 2c22d460
  const activeAddress = toChecksumAddress(from);

  const networkProvider = useSelector(selectProviderConfig);
  const networkName = getNetworkNameFromProvider(networkProvider);

  const useBlockieIcon = useSelector(
    (state: any) => state.settings.useBlockieIcon,
  );

  useEffect(() => {
    const accountNameVal = activeAddress
      ? renderAccountName(activeAddress, identities)
      : '';

    const isOriginDeepLinkVal =
      origin === ORIGIN_DEEPLINK || origin === ORIGIN_QR_CODE;
    const isOriginWalletConnectVal = origin?.startsWith(WALLET_CONNECT_ORIGIN);

    const isOriginMMSDKRemoteConnVal = origin?.startsWith(
      AppConstants.MM_SDK.SDK_REMOTE_ORIGIN,
    );

    setAccountName(accountNameVal);
    setIsOriginDeepLink(isOriginDeepLinkVal);
    setIsOriginWalletConnect(isOriginWalletConnectVal);
    setIsOriginMMSDKRemoteConn(isOriginMMSDKRemoteConnVal);
  }, [accounts, identities, activeAddress, origin]);

  const networkImage = getNetworkImageSource({
    networkType: networkProvider.type,
    chainId: networkProvider.chainId,
  });

  const domainTitle = useMemo(() => {
    let title = '';
    if (isOriginDeepLink) {
      title = renderShortAddress(from);
    } else if (isOriginWalletConnect) {
      title = getUrlObj(origin.split(WALLET_CONNECT_ORIGIN)[1]).origin;
    } else if (isOriginMMSDKRemoteConn) {
      title = getUrlObj(
        origin.split(AppConstants.MM_SDK.SDK_REMOTE_ORIGIN)[1],
      ).origin;
    } else {
      title = prefixUrlWithProtocol(currentEnsName || origin || url);
    }

    return title;
  }, [
    currentEnsName,
    origin,
    isOriginDeepLink,
    isOriginWalletConnect,
    isOriginMMSDKRemoteConn,
    from,
    url,
  ]);

  const favIconUrl = useMemo(() => {
    let newUrl = origin;
    if (isOriginWalletConnect) {
      newUrl = origin.split(WALLET_CONNECT_ORIGIN)[1];
    } else if (isOriginMMSDKRemoteConn) {
      newUrl = origin.split(AppConstants.MM_SDK.SDK_REMOTE_ORIGIN)[1];
    }
    return FAV_ICON_URL(getHost(newUrl));
  }, [origin, isOriginWalletConnect, isOriginMMSDKRemoteConn]);

  const importedOrHardwareLabel = getLabelTextByAddress(activeAddress);

  return (
    <View style={styles.transactionHeader}>
      {origin ? (
        <TagUrl
          imageSource={{ uri: favIconUrl }}
          label={domainTitle}
          style={styles.tagUrl}
        />
      ) : null}
      <AccountBalance
        accountAddress={activeAddress}
<<<<<<< HEAD
        accountNativeCurrency={accountInfo.currency}
        accountBalance={accountInfo.balance}
        accountName={accountInfo.accountName}
        accountTypeLabel={importedOrHardwareLabel}
=======
        accountTokenBalance={addressBalance}
        accountName={accountName}
>>>>>>> 2c22d460
        accountBalanceLabel={strings('transaction.balance')}
        avatarIconType={accountAvatarType}
        accountNetwork={networkName}
        badgeProps={{
          variant: BadgeVariant.Network,
          name: networkName,
          imageSource: networkImage,
        }}
        useBlockieIcon={useBlockieIcon}
      />
    </View>
  );
};

export default ApproveTransactionHeader;<|MERGE_RESOLUTION|>--- conflicted
+++ resolved
@@ -1,28 +1,20 @@
-import { toChecksumAddress } from 'ethereumjs-util';
 import React, { useEffect, useMemo, useState } from 'react';
 import { View } from 'react-native';
 import { useSelector } from 'react-redux';
+import { toChecksumAddress } from 'ethereumjs-util';
 
-<<<<<<< HEAD
-import {
-  renderShortAddress,
-  renderAccountName,
-  getLabelTextByAddress,
-} from '../../../util/address';
-import { WALLET_CONNECT_ORIGIN } from '../../../util/walletconnect';
-import { renderFromWei, hexToBN } from '../../../util/number';
-import { toChecksumAddress } from 'ethereumjs-util';
-import { getTicker } from '../../../util/transactions';
-=======
 import AppConstants from '../../../../app/core/AppConstants';
 import { strings } from '../../../../locales/i18n';
->>>>>>> 2c22d460
 import AccountBalance from '../../../component-library/components-temp/Accounts/AccountBalance';
 import { BadgeVariant } from '../../../component-library/components/Badges/Badge';
 import TagUrl from '../../../component-library/components/Tags/TagUrl';
 import { useStyles } from '../../../component-library/hooks';
 import { selectProviderConfig } from '../../../selectors/networkController';
-import { renderAccountName, renderShortAddress } from '../../../util/address';
+import {
+  renderAccountName,
+  renderShortAddress,
+  getLabelTextByAddress,
+} from '../../../util/address';
 import {
   getHost,
   getUrlObj,
@@ -39,19 +31,8 @@
   ORIGIN_DEEPLINK,
   ORIGIN_QR_CODE,
 } from './ApproveTransactionHeader.constants';
-<<<<<<< HEAD
-import {
-  AccountInfoI,
-  ApproveTransactionHeaderI,
-  OriginsI,
-} from './ApproveTransactionHeader.types';
-import { AvatarAccountType } from '../../../component-library/components/Avatars/Avatar/variants/AvatarAccount';
-import { selectProviderConfig } from '../../../selectors/networkController';
-import AppConstants from '../../../../app/core/AppConstants';
-=======
 import stylesheet from './ApproveTransactionHeader.styles';
 import { ApproveTransactionHeaderI } from './ApproveTransactionHeader.types';
->>>>>>> 2c22d460
 
 const ApproveTransactionHeader = ({
   from,
@@ -78,20 +59,7 @@
     (state: any) =>
       state.engine.backgroundState.PreferencesController.identities,
   );
-<<<<<<< HEAD
 
-  const network = useSelector(
-    (state: any) =>
-      state.engine.backgroundState.NetworkController.providerConfig,
-  );
-
-  const accountAvatarType = useSelector((state: any) =>
-    state.settings.useBlockieIcon
-      ? AvatarAccountType.Blockies
-      : AvatarAccountType.JazzIcon,
-  );
-=======
->>>>>>> 2c22d460
   const activeAddress = toChecksumAddress(from);
 
   const networkProvider = useSelector(selectProviderConfig);
@@ -173,17 +141,10 @@
       ) : null}
       <AccountBalance
         accountAddress={activeAddress}
-<<<<<<< HEAD
-        accountNativeCurrency={accountInfo.currency}
-        accountBalance={accountInfo.balance}
-        accountName={accountInfo.accountName}
-        accountTypeLabel={importedOrHardwareLabel}
-=======
         accountTokenBalance={addressBalance}
         accountName={accountName}
->>>>>>> 2c22d460
         accountBalanceLabel={strings('transaction.balance')}
-        avatarIconType={accountAvatarType}
+        accountTypeLabel={importedOrHardwareLabel}
         accountNetwork={networkName}
         badgeProps={{
           variant: BadgeVariant.Network,
