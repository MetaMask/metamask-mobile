import React, { useState, useEffect, useMemo } from 'react';
import { View } from 'react-native';

import { getHost } from '../../../util/browser';
import { useSelector } from 'react-redux';
import {
  getNetworkNameFromProvider,
  getNetworkImageSource,
} from '../../../util/networks';

import {
  renderShortAddress,
  renderAccountName,
  getLabelTextByAddress,
} from '../../../util/address';
import { WALLET_CONNECT_ORIGIN } from '../../../util/walletconnect';
import { MM_SDK_REMOTE_ORIGIN } from '../../../core/SDKConnect';
import { renderFromWei, hexToBN } from '../../../util/number';
import { toChecksumAddress } from 'ethereumjs-util';
import { getTicker } from '../../../util/transactions';
import AccountBalance from '../../../component-library/components-temp/Accounts/AccountBalance';
import TagUrl from '../../../component-library/components/Tags/TagUrl';

import { BadgeVariants } from '../../../component-library/components/Badges/Badge/Badge.types';
import { strings } from '../../../../locales/i18n';
import { useStyles } from '../../../component-library/hooks';
import stylesheet from './ApproveTransactionHeader.styles';
import {
  FAV_ICON_URL,
  ORIGIN_DEEPLINK,
  ORIGIN_QR_CODE,
} from './ApproveTransactionHeader.constants';
import {
  AccountInfoI,
  ApproveTransactionHeaderI,
  OriginsI,
} from './ApproveTransactionHeader.types';
<<<<<<< HEAD
import images from 'images/image-icons';
import TagUrl from '../../../component-library/components/Tags/TagUrl';
import { AvatarAccountType } from '../../../component-library/components/Avatars/Avatar/variants/AvatarAccount';
=======
import { selectProviderConfig } from '../../../selectors/networkController';
>>>>>>> 9d828bdb

const ApproveTransactionHeader = ({
  from,
  origin,
  url,
  currentEnsName,
}: ApproveTransactionHeaderI) => {
  const [accountInfo, setAccountInfo] = useState<AccountInfoI>({
    balance: 0,
    currency: '',
    accountName: '',
  });
  const [origins, setOrigins] = useState<OriginsI>({
    isOriginDeepLink: false,
    isOriginWalletConnect: false,
    isOriginMMSDKRemoteConn: false,
  });

  const { styles } = useStyles(stylesheet, {});

  const accounts = useSelector(
    (state: any) =>
      state.engine.backgroundState.AccountTrackerController.accounts,
  );

  const identities = useSelector(
    (state: any) =>
      state.engine.backgroundState.PreferencesController.identities,
  );

  const network = useSelector(
    (state: any) =>
      state.engine.backgroundState.NetworkController.providerConfig,
  );

<<<<<<< HEAD
  const accountAvatarType = useSelector((state: any) =>
    state.settings.useBlockieIcon
      ? AvatarAccountType.Blockies
      : AvatarAccountType.JazzIcon,
  );
=======
  const activeAddress = toChecksumAddress(from);

  const networkProvider = useSelector(selectProviderConfig);
  const networkName = getNetworkNameFromProvider(networkProvider);
>>>>>>> 9d828bdb

  useEffect(() => {
    const { ticker } = network;
    const weiBalance = activeAddress
      ? hexToBN(accounts[activeAddress].balance)
      : 0;

    const balance = Number(renderFromWei(weiBalance));
    const currency = getTicker(ticker);
    const accountName = activeAddress
      ? renderAccountName(activeAddress, identities)
      : '';

    const isOriginDeepLink =
      origin === ORIGIN_DEEPLINK || origin === ORIGIN_QR_CODE;
    const isOriginWalletConnect = origin?.startsWith(WALLET_CONNECT_ORIGIN);

    const isOriginMMSDKRemoteConn = origin?.startsWith(MM_SDK_REMOTE_ORIGIN);

    setAccountInfo({
      balance,
      currency,
      accountName,
    });
    setOrigins({
      isOriginDeepLink,
      isOriginWalletConnect,
      isOriginMMSDKRemoteConn,
    });
  }, [accounts, identities, origin, activeAddress, network]);

  const networkImage = getNetworkImageSource({
    networkType: networkProvider.type,
    chainId: networkProvider.chainId,
  });

  const domainTitle = useMemo(() => {
    const { isOriginDeepLink, isOriginWalletConnect, isOriginMMSDKRemoteConn } =
      origins;
    let title = '';
    if (isOriginDeepLink) title = renderShortAddress(from);
    else if (isOriginWalletConnect)
      title = getHost(origin.split(WALLET_CONNECT_ORIGIN)[1]);
    else if (isOriginMMSDKRemoteConn) {
      title = getHost(origin.split(MM_SDK_REMOTE_ORIGIN)[1]);
    } else title = getHost(currentEnsName || url || origin);

    return title;
  }, [currentEnsName, origin, origins, from, url]);

  const favIconUrl = useMemo(() => {
    const { isOriginWalletConnect, isOriginMMSDKRemoteConn } = origins;
    let newUrl = url;
    if (isOriginWalletConnect) {
      newUrl = origin.split(WALLET_CONNECT_ORIGIN)[1];
    } else if (isOriginMMSDKRemoteConn) {
      newUrl = origin.split(MM_SDK_REMOTE_ORIGIN)[1];
    }
    return FAV_ICON_URL(getHost(newUrl));
  }, [origin, origins, url]);

  const importedOrHardwareLabel = getLabelTextByAddress(activeAddress);

  return (
    <View style={styles.transactionHeader}>
      <TagUrl
        imageSource={{ uri: favIconUrl }}
        label={domainTitle}
        style={styles.tagUrl}
      />
      <AccountBalance
        accountAddress={activeAddress}
        accountNativeCurrency={accountInfo.currency}
        accountBalance={accountInfo.balance}
        accountName={accountInfo.accountName}
        accountTypeLabel={importedOrHardwareLabel}
        accountBalanceLabel={strings('transaction.balance')}
<<<<<<< HEAD
        accountNetwork={network.nickname || accountInfo.networkName}
        avatarIconType={accountAvatarType}
=======
        accountNetwork={networkName}
>>>>>>> 9d828bdb
        badgeProps={{
          variant: BadgeVariants.Network,
          name: networkName,
          imageSource: networkImage,
        }}
      />
    </View>
  );
};

export default ApproveTransactionHeader;<|MERGE_RESOLUTION|>--- conflicted
+++ resolved
@@ -35,13 +35,8 @@
   ApproveTransactionHeaderI,
   OriginsI,
 } from './ApproveTransactionHeader.types';
-<<<<<<< HEAD
-import images from 'images/image-icons';
-import TagUrl from '../../../component-library/components/Tags/TagUrl';
 import { AvatarAccountType } from '../../../component-library/components/Avatars/Avatar/variants/AvatarAccount';
-=======
 import { selectProviderConfig } from '../../../selectors/networkController';
->>>>>>> 9d828bdb
 
 const ApproveTransactionHeader = ({
   from,
@@ -77,18 +72,15 @@
       state.engine.backgroundState.NetworkController.providerConfig,
   );
 
-<<<<<<< HEAD
   const accountAvatarType = useSelector((state: any) =>
     state.settings.useBlockieIcon
       ? AvatarAccountType.Blockies
       : AvatarAccountType.JazzIcon,
   );
-=======
   const activeAddress = toChecksumAddress(from);
 
   const networkProvider = useSelector(selectProviderConfig);
   const networkName = getNetworkNameFromProvider(networkProvider);
->>>>>>> 9d828bdb
 
   useEffect(() => {
     const { ticker } = network;
@@ -166,12 +158,8 @@
         accountName={accountInfo.accountName}
         accountTypeLabel={importedOrHardwareLabel}
         accountBalanceLabel={strings('transaction.balance')}
-<<<<<<< HEAD
-        accountNetwork={network.nickname || accountInfo.networkName}
         avatarIconType={accountAvatarType}
-=======
         accountNetwork={networkName}
->>>>>>> 9d828bdb
         badgeProps={{
           variant: BadgeVariants.Network,
           name: networkName,
