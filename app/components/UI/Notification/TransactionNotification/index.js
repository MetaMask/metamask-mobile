import React, { useEffect, useState, useRef, useCallback } from 'react';
import { StyleSheet, View, Text, Dimensions } from 'react-native';
import { connect } from 'react-redux';
import PropTypes from 'prop-types';
import Animated from 'react-native-reanimated';
import { strings } from '../../../../../locales/i18n';
import Engine from '../../../../core/Engine';
import { renderFromWei, fastSplit } from '../../../../util/number';
import { validateTransactionActionBalance } from '../../../../util/transactions';
import { fontStyles, colors as importedColors } from '../../../../styles/common';
import decodeTransaction from '../../TransactionElement/utils';
import TransactionActionContent from '../../TransactionActionModal/TransactionActionContent';
import ActionContent from '../../ActionModal/ActionContent';
import Ionicons from 'react-native-vector-icons/Ionicons';
import TransactionDetails from '../../TransactionElement/TransactionDetails';
import BaseNotification from './../BaseNotification';
import Device from '../../../../util/device';
import ElevatedView from 'react-native-elevated-view';
import { CANCEL_RATE, SPEED_UP_RATE } from '@metamask/controllers';
import BigNumber from 'bignumber.js';
import { collectibleContractsSelector } from '../../../../reducers/collectibles';
import { useAppThemeFromContext, mockTheme } from '../../../../util/theme';

const WINDOW_WIDTH = Dimensions.get('window').width;
const ACTION_CANCEL = 'cancel';
const ACTION_SPEEDUP = 'speedup';

const createStyles = (colors) =>
	StyleSheet.create({
<<<<<<< HEAD
		modalView: {
			flex: 1,
			flexDirection: 'column',
			justifyContent: 'center',
			alignItems: 'center',
			paddingBottom: 200,
			marginBottom: -300,
		},
		modalContainer: {
			width: '90%',
			borderRadius: 10,
			backgroundColor: colors.background.default,
=======
		absoluteFill: {
			...StyleSheet.absoluteFillObject,
>>>>>>> 9d732c5e
		},
		titleWrapper: {
			borderBottomWidth: StyleSheet.hairlineWidth,
			borderColor: colors.border.default,
			flexDirection: 'row',
		},
		title: {
			flex: 1,
			textAlign: 'center',
			fontSize: 18,
			marginVertical: 12,
			marginHorizontal: 24,
			color: colors.text.default,
			...fontStyles.bold,
		},
<<<<<<< HEAD
		modalTypeView: {
=======
		notification: {
>>>>>>> 9d732c5e
			position: 'absolute',
			bottom: 0,
			paddingBottom: Device.isIphoneX() ? 20 : 10,
			left: 0,
			right: 0,
			backgroundColor: importedColors.transparent,
		},
<<<<<<< HEAD
		modalViewInBrowserView: {
			paddingBottom: Device.isIos() ? 130 : 120,
		},
		modalTypeViewDetailsVisible: {
			height: '100%',
			backgroundColor: colors.overlay.default,
		},
=======
>>>>>>> 9d732c5e
		modalTypeViewBrowser: {
			bottom: Device.isIphoneX() ? 70 : 60,
		},
		closeIcon: {
			paddingTop: 4,
			position: 'absolute',
			right: 16,
		},
<<<<<<< HEAD
		notificationContainer: {
			flex: 0.1,
			flexDirection: 'row',
			alignItems: 'flex-end',
		},
		detailsContainer: {
			flex: 1,
			width: '200%',
			flexDirection: 'row',
		},
		transactionAction: {
			width: '100%',
=======
		modalsContainer: {
			position: 'absolute',
			left: 0,
			top: 0,
			bottom: 0,
			width: '200%',
			flexDirection: 'row',
			backgroundColor: colors.overlay.default,
		},
		modalOverlay: {
			justifyContent: 'center',
			alignItems: 'center',
			flex: 1,
		},
		modalContainer: {
			width: '90%',
			borderRadius: 10,
			backgroundColor: colors.background.default,
		},
		elevatedView: {
			backgroundColor: importedColors.transparent,
>>>>>>> 9d732c5e
		},
	});

function TransactionNotification(props) {
	const {
		accounts,
		currentNotification,
		isInBrowserView,
		notificationAnimated,
		onClose,
		transactions,
		animatedTimingStart,
	} = props;

	const [transactionDetails, setTransactionDetails] = useState(undefined);
	const [transactionElement, setTransactionElement] = useState(undefined);
	const [tx, setTx] = useState({});
	const [transactionDetailsIsVisible, setTransactionDetailsIsVisible] = useState(false);
	const [transactionAction, setTransactionAction] = useState(undefined);
	const [transactionActionDisabled, setTransactionActionDisabled] = useState(false);
	const [gasFee, setGasFee] = useState('0x0');

	const detailsYAnimated = useRef(new Animated.Value(0)).current;
	const actionXAnimated = useRef(new Animated.Value(0)).current;
	const detailsAnimated = useRef(new Animated.Value(0)).current;

	const { colors } = useAppThemeFromContext() || mockTheme;
	const styles = createStyles(colors);

	const detailsFadeIn = useCallback(async () => {
		setTransactionDetailsIsVisible(true);
		setTimeout(() => animatedTimingStart(detailsAnimated, 1), 500);
	}, [setTransactionDetailsIsVisible, animatedTimingStart, detailsAnimated]);

	const animateActionTo = useCallback(
		(position) => {
			animatedTimingStart(detailsYAnimated, position);
			animatedTimingStart(actionXAnimated, position);
		},
		[animatedTimingStart, actionXAnimated, detailsYAnimated]
	);

	const onCloseDetails = useCallback(() => {
		animatedTimingStart(detailsAnimated, 0);
		setTimeout(() => setTransactionDetailsIsVisible(false), 1000);
	}, [animatedTimingStart, setTransactionDetailsIsVisible, detailsAnimated]);

	const onCloseNotification = useCallback(() => {
		onCloseDetails();
		setTimeout(() => onClose(), 1000);
	}, [onCloseDetails, onClose]);

	const onSpeedUpPress = useCallback(() => {
		const transactionActionDisabled = validateTransactionActionBalance(tx, SPEED_UP_RATE, accounts);
		setTransactionAction(ACTION_SPEEDUP);
		setTransactionActionDisabled(transactionActionDisabled);
		animateActionTo(-WINDOW_WIDTH);
	}, [setTransactionAction, setTransactionActionDisabled, animateActionTo, tx, accounts]);

	const onCancelPress = useCallback(() => {
		const transactionActionDisabled = validateTransactionActionBalance(tx, CANCEL_RATE, accounts);
		setTransactionAction(ACTION_CANCEL);
		setTransactionActionDisabled(transactionActionDisabled);
		animateActionTo(-WINDOW_WIDTH);
	}, [setTransactionAction, setTransactionActionDisabled, animateActionTo, tx, accounts]);

	const onActionFinish = useCallback(() => animateActionTo(0), [animateActionTo]);

	const safelyExecute = useCallback(
		(callback) => {
			try {
				callback();
			} catch (e) {
				// ignore because transaction already went through
			}
			onActionFinish();
		},
		[onActionFinish]
	);

	const speedUpTransaction = useCallback(() => {
		safelyExecute(() => Engine.context.TransactionController.speedUpTransaction(tx?.id));
	}, [safelyExecute, tx]);

	const stopTransaction = useCallback(() => {
		safelyExecute(() => Engine.context.TransactionController.stopTransaction(tx?.id));
	}, [safelyExecute, tx]);

	useEffect(() => {
		async function getTransactionInfo() {
			const tx = transactions.find(({ id }) => id === currentNotification.transaction.id);
			if (!tx) return;
			const {
				selectedAddress,
				ticker,
				chainId,
				conversionRate,
				currentCurrency,
				exchangeRate,
				contractExchangeRates,
				collectibleContracts,
				tokens,
				primaryCurrency,
				swapsTransactions,
				swapsTokens,
			} = props;
			const [transactionElement, transactionDetails] = await decodeTransaction({
				...props,
				tx,
				selectedAddress,
				ticker,
				chainId,
				conversionRate,
				currentCurrency,
				exchangeRate,
				contractExchangeRates,
				collectibleContracts,
				tokens,
				primaryCurrency,
				swapsTransactions,
				swapsTokens,
			});
			const existingGasPrice = new BigNumber(tx?.transaction?.gasPrice || '0x0');
			const gasFeeValue = fastSplit(
				existingGasPrice.times(transactionAction === ACTION_CANCEL ? CANCEL_RATE : SPEED_UP_RATE).toString()
			); // strips decimals if any, coming from the 'times' operation
			setGasFee(gasFeeValue);
			setTx(tx);
			setTransactionElement(transactionElement);
			setTransactionDetails(transactionDetails);
		}
		getTransactionInfo();
	}, [transactions, currentNotification.transaction.id, transactionAction, props]);

	useEffect(() => onCloseNotification(), [onCloseNotification]);

	return (
		<View style={styles.absoluteFill}>
			<Animated.View
				style={[
					styles.notification,
					isInBrowserView && styles.modalTypeViewBrowser,
					{
						transform: [{ translateY: notificationAnimated }],
					},
				]}
			>
				<ElevatedView style={styles.elevatedView} elevation={100}>
					<BaseNotification
						status={currentNotification.status}
						data={{
							...tx?.transaction,
							...currentNotification.transaction,
							title: transactionElement?.notificationKey,
						}}
						onPress={detailsFadeIn}
						onHide={onCloseNotification}
					/>
				</ElevatedView>
			</Animated.View>
			{transactionDetailsIsVisible && (
				<View style={styles.modalsContainer}>
					<Animated.View
						style={[
							styles.modalOverlay,
							{ opacity: detailsAnimated },
							{ transform: [{ translateX: detailsYAnimated }] },
						]}
					>
						<View style={styles.modalContainer}>
							<View style={styles.titleWrapper}>
								<Text style={styles.title} onPress={onCloseDetails}>
									{transactionElement?.actionKey}
								</Text>
								<Ionicons
									onPress={onCloseDetails}
									name={'ios-close'}
									size={38}
									style={styles.closeIcon}
								/>
							</View>
							<TransactionDetails
								transactionObject={tx}
								transactionDetails={transactionDetails}
								close={onCloseDetails}
								showSpeedUpModal={onSpeedUpPress}
								showCancelModal={onCancelPress}
							/>
						</View>
					</Animated.View>
					<Animated.View
						style={[
							styles.modalOverlay,
							{ opacity: detailsAnimated },
							{ transform: [{ translateX: actionXAnimated }] },
						]}
					>
						<View style={styles.modalContainer}>
							<ActionContent
								onCancelPress={onActionFinish}
								onConfirmPress={
									transactionAction === ACTION_CANCEL ? stopTransaction : speedUpTransaction
								}
								confirmText={strings('transaction.lets_try')}
								confirmButtonMode={'confirm'}
								cancelText={strings('transaction.nevermind')}
								confirmDisabled={transactionActionDisabled}
							>
								<TransactionActionContent
									confirmDisabled={transactionActionDisabled}
									feeText={`${renderFromWei(gasFee)} ${strings('unit.eth')}`}
									titleText={strings(`transaction.${transactionAction}_tx_title`)}
									gasTitleText={strings(`transaction.gas_${transactionAction}_fee`)}
									descriptionText={strings(`transaction.${transactionAction}_tx_message`)}
								/>
							</ActionContent>
						</View>
					</Animated.View>
				</View>
			)}
		</View>
	);
}

TransactionNotification.propTypes = {
	isInBrowserView: PropTypes.bool,
	notificationAnimated: PropTypes.object,
	onClose: PropTypes.func,
	animatedTimingStart: PropTypes.func,
	currentNotification: PropTypes.object,
	swapsTransactions: PropTypes.object,
	swapsTokens: PropTypes.array,
	/**
	 * Map of accounts to information objects including balances
	 */
	accounts: PropTypes.object,
	/**
	 * An array that represents the user transactions on chain
	 */
	transactions: PropTypes.array,

	/**
	 * String of selected address
	 */
	selectedAddress: PropTypes.string,
	/**
	 * Current provider ticker
	 */
	ticker: PropTypes.string,
	/**
	 * Current provider chainId
	 */
	chainId: PropTypes.string,
	/**
	 * ETH to current currency conversion rate
	 */
	conversionRate: PropTypes.number,
	/**
	 * Currency code of the currently-active currency
	 */
	currentCurrency: PropTypes.string,
	/**
	 * Current exchange rate
	 */
	exchangeRate: PropTypes.number,
	/**
	 * Object containing token exchange rates in the format address => exchangeRate
	 */
	contractExchangeRates: PropTypes.object,
	/**
	 * An array that represents the user collectible contracts
	 */
	collectibleContracts: PropTypes.array,
	/**
	 * An array that represents the user tokens
	 */
	tokens: PropTypes.object,

	/**
	 * Primary currency, either ETH or Fiat
	 */
	primaryCurrency: PropTypes.string,
};

const mapStateToProps = (state) => ({
	accounts: state.engine.backgroundState.AccountTrackerController.accounts,
	selectedAddress: state.engine.backgroundState.PreferencesController.selectedAddress,
	transactions: state.engine.backgroundState.TransactionController.transactions,
	ticker: state.engine.backgroundState.NetworkController.provider.ticker,
	chainId: state.engine.backgroundState.NetworkController.provider.chainId,
	tokens: state.engine.backgroundState.TokensController.tokens.reduce((tokens, token) => {
		tokens[token.address] = token;
		return tokens;
	}, {}),
	collectibleContracts: collectibleContractsSelector(state),
	contractExchangeRates: state.engine.backgroundState.TokenRatesController.contractExchangeRates,
	conversionRate: state.engine.backgroundState.CurrencyRateController.conversionRate,
	currentCurrency: state.engine.backgroundState.CurrencyRateController.currentCurrency,
	primaryCurrency: state.settings.primaryCurrency,
	swapsTransactions: state.engine.backgroundState.TransactionController.swapsTransactions || {},
	swapsTokens: state.engine.backgroundState.SwapsController.tokens,
});

export default connect(mapStateToProps)(TransactionNotification);<|MERGE_RESOLUTION|>--- conflicted
+++ resolved
@@ -27,23 +27,8 @@
 
 const createStyles = (colors) =>
 	StyleSheet.create({
-<<<<<<< HEAD
-		modalView: {
-			flex: 1,
-			flexDirection: 'column',
-			justifyContent: 'center',
-			alignItems: 'center',
-			paddingBottom: 200,
-			marginBottom: -300,
-		},
-		modalContainer: {
-			width: '90%',
-			borderRadius: 10,
-			backgroundColor: colors.background.default,
-=======
 		absoluteFill: {
 			...StyleSheet.absoluteFillObject,
->>>>>>> 9d732c5e
 		},
 		titleWrapper: {
 			borderBottomWidth: StyleSheet.hairlineWidth,
@@ -59,11 +44,7 @@
 			color: colors.text.default,
 			...fontStyles.bold,
 		},
-<<<<<<< HEAD
-		modalTypeView: {
-=======
 		notification: {
->>>>>>> 9d732c5e
 			position: 'absolute',
 			bottom: 0,
 			paddingBottom: Device.isIphoneX() ? 20 : 10,
@@ -71,16 +52,6 @@
 			right: 0,
 			backgroundColor: importedColors.transparent,
 		},
-<<<<<<< HEAD
-		modalViewInBrowserView: {
-			paddingBottom: Device.isIos() ? 130 : 120,
-		},
-		modalTypeViewDetailsVisible: {
-			height: '100%',
-			backgroundColor: colors.overlay.default,
-		},
-=======
->>>>>>> 9d732c5e
 		modalTypeViewBrowser: {
 			bottom: Device.isIphoneX() ? 70 : 60,
 		},
@@ -89,20 +60,6 @@
 			position: 'absolute',
 			right: 16,
 		},
-<<<<<<< HEAD
-		notificationContainer: {
-			flex: 0.1,
-			flexDirection: 'row',
-			alignItems: 'flex-end',
-		},
-		detailsContainer: {
-			flex: 1,
-			width: '200%',
-			flexDirection: 'row',
-		},
-		transactionAction: {
-			width: '100%',
-=======
 		modalsContainer: {
 			position: 'absolute',
 			left: 0,
@@ -124,7 +81,6 @@
 		},
 		elevatedView: {
 			backgroundColor: importedColors.transparent,
->>>>>>> 9d732c5e
 		},
 	});
 
