// Jest Snapshot v1, https://goo.gl/fbAQLP

exports[`NotificationContent render matches snapshot 1`] = `
<View
  style={
    {
      "flex": 1,
    }
  }
>
  <View
    style={
      {
        "flex": 1,
        "flexDirection": "row",
        "gap": 8,
        "justifyContent": "space-between",
      }
    }
  >
    <Text
      accessibilityRole="text"
      style={
        {
          "color": "#6a737d",
          "flex": 1,
          "fontFamily": "EuclidCircularB-Regular",
          "fontSize": 12,
          "fontWeight": "400",
          "letterSpacing": 0,
          "lineHeight": 20,
        }
      }
    >
      Welcome to the new Test!
    </Text>
    <Text
      accessibilityRole="text"
      style={
        {
          "color": "#9fa6ae",
          "fontFamily": "EuclidCircularB-Regular",
          "fontSize": 12,
          "fontWeight": "400",
          "letterSpacing": 0,
          "lineHeight": 20,
        }
      }
    >
<<<<<<< HEAD
      6 months ago
=======
      Yesterday
>>>>>>> adfc7555
    </Text>
  </View>
  <View
    style={
      {
        "flex": 1,
        "flexDirection": "row",
        "gap": 8,
        "justifyContent": "space-between",
      }
    }
  >
    <Text
      accessibilityRole="text"
      style={
        {
          "color": "#141618",
          "flex": 1,
          "fontFamily": "EuclidCircularB-Regular",
          "fontSize": 14,
          "fontWeight": "400",
          "letterSpacing": 0,
          "lineHeight": 22,
        }
      }
    >
      We are excited to announce the launch of our brand new website and app!
    </Text>
    <Text
      accessibilityRole="text"
      style={
        {
          "color": "#141618",
          "fontFamily": "EuclidCircularB-Regular",
          "fontSize": 14,
          "fontWeight": "400",
          "letterSpacing": 0,
          "lineHeight": 22,
        }
      }
    >
      Ethereum
    </Text>
  </View>
</View>
`;<|MERGE_RESOLUTION|>--- conflicted
+++ resolved
@@ -47,11 +47,7 @@
         }
       }
     >
-<<<<<<< HEAD
       6 months ago
-=======
-      Yesterday
->>>>>>> adfc7555
     </Text>
   </View>
   <View
