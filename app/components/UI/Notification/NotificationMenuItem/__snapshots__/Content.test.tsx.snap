// Jest Snapshot v1, https://goo.gl/fbAQLP

exports[`NotificationContent render matches snapshot 1`] = `
<View
  style={
    {
      "flex": 1,
    }
  }
>
  <View
    style={
      {
        "flex": 1,
        "flexDirection": "row",
        "gap": 8,
        "justifyContent": "space-between",
      }
    }
  >
    <Text
      accessibilityRole="text"
      style={
        {
          "color": "#6a737d",
          "flex": 1,
          "fontFamily": "EuclidCircularB-Regular",
          "fontSize": 12,
          "fontWeight": "400",
          "letterSpacing": 0,
          "lineHeight": 20,
        }
      }
    >
      Welcome to the new Test!
    </Text>
    <Text
      accessibilityRole="text"
      style={
        {
          "color": "#9fa6ae",
          "fontFamily": "EuclidCircularB-Regular",
          "fontSize": 12,
          "fontWeight": "400",
          "letterSpacing": 0,
          "lineHeight": 20,
        }
      }
    >
<<<<<<< HEAD
      6 months ago
=======
      Yesterday
>>>>>>> e49c6ba2
    </Text>
  </View>
  <View
    style={
      {
        "flex": 1,
        "flexDirection": "row",
        "gap": 8,
        "justifyContent": "space-between",
      }
    }
  >
    <Text
      accessibilityRole="text"
      style={
        {
          "color": "#141618",
          "flex": 1,
          "fontFamily": "EuclidCircularB-Regular",
          "fontSize": 14,
          "fontWeight": "400",
          "letterSpacing": 0,
          "lineHeight": 22,
        }
      }
    >
      We are excited to announce the launch of our brand new website and app!
    </Text>
    <Text
      accessibilityRole="text"
      style={
        {
          "color": "#141618",
          "fontFamily": "EuclidCircularB-Regular",
          "fontSize": 14,
          "fontWeight": "400",
          "letterSpacing": 0,
          "lineHeight": 22,
        }
      }
    >
      Ethereum
    </Text>
  </View>
</View>
`;<|MERGE_RESOLUTION|>--- conflicted
+++ resolved
@@ -47,11 +47,7 @@
         }
       }
     >
-<<<<<<< HEAD
-      6 months ago
-=======
       Yesterday
->>>>>>> e49c6ba2
     </Text>
   </View>
   <View
