// Jest Snapshot v1, https://goo.gl/fbAQLP

exports[`NotificationIcon matches snapshot when icon is provided 1`] = `
[
  <View
    style={
      {
        "height": 32,
        "width": 32,
      }
    }
  >
    <View
      onLayout={[Function]}
      style={
        {
          "alignItems": "center",
          "alignSelf": "flex-start",
          "justifyContent": "center",
          "position": "absolute",
          "top": "10%",
        }
      }
      testID="badge-wrapper-badge"
    >
      <View>
        <View
          style={
            {
              "borderColor": "#f3f5f9",
              "borderRadius": 16,
              "borderWidth": 0.5,
              "height": 32,
              "overflow": "hidden",
              "width": 32,
            }
          }
        >
          <View
<<<<<<< HEAD
=======
            source={1}
>>>>>>> 8e7057fe
            style={
              {
                "height": "80%",
                "margin": "auto",
                "width": "80%",
              }
            }
          />
        </View>
      </View>
      <View
        style={
          {
            "alignItems": "center",
            "aspectRatio": 1,
            "bottom": 0,
            "height": 0,
            "justifyContent": "center",
            "position": "absolute",
            "right": 0,
            "transform": [
              {
                "translateX": 0,
              },
              {
                "translateY": 0,
              },
            ],
          }
        }
      >
        <View
          onLayout={[Function]}
          style={
            {
              "alignItems": "center",
              "aspectRatio": 1,
              "backgroundColor": "#4459ff",
              "borderColor": "#ffffff",
              "borderRadius": 9,
              "borderWidth": 1,
              "height": "50%",
              "justifyContent": "center",
              "minHeight": 18,
              "opacity": 0,
            }
          }
          testID="badge-badgenotifications"
        >
          <SvgMock
            color="#ffffff"
            fill="currentColor"
            height={10}
            name="Send"
            style={
              {
                "height": 10,
                "width": 10,
              }
            }
            width={10}
          />
        </View>
      </View>
    </View>
  </View>,
  <View
    style={
      {
        "backgroundColor": "#4459ff",
        "borderRadius": 2,
        "height": 4,
        "marginLeft": 8,
        "marginTop": 16,
        "position": "absolute",
        "width": 4,
      }
    }
  />,
]
`;<|MERGE_RESOLUTION|>--- conflicted
+++ resolved
@@ -37,10 +37,7 @@
           }
         >
           <View
-<<<<<<< HEAD
-=======
             source={1}
->>>>>>> 8e7057fe
             style={
               {
                 "height": "80%",
