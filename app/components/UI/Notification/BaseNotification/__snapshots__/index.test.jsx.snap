--- conflicted
+++ resolved
@@ -1291,16 +1291,15 @@
         <Text
           allowFontScaling={false}
           selectable={false}
-<<<<<<< HEAD
-          style={
-            [
-              {
-                "color": "#1c7e33",
+          style={
+            [
+              {
+                "color": "#ca3542",
                 "fontSize": 36,
               },
               undefined,
               {
-                "fontFamily": "Ionicons",
+                "fontFamily": "Material Design Icons",
                 "fontStyle": "normal",
                 "fontWeight": "normal",
               },
@@ -1308,7 +1307,7 @@
             ]
           }
         >
-          
+          󰗖
         </Text>
       </View>
       <View
@@ -1458,174 +1457,6 @@
         <Text
           allowFontScaling={false}
           selectable={false}
-=======
->>>>>>> c3b2efdc
-          style={
-            [
-              {
-                "color": "#ca3542",
-                "fontSize": 36,
-              },
-              undefined,
-              {
-                "fontFamily": "Material Design Icons",
-                "fontStyle": "normal",
-                "fontWeight": "normal",
-              },
-              {},
-            ]
-          }
-        >
-          󰗖
-        </Text>
-      </View>
-      <View
-        style={
-          {
-            "color": "#ffffff",
-            "flex": 1,
-            "flexDirection": "column",
-          }
-        }
-      >
-        <Text
-          style={
-            [
-              {
-                "color": "#121314",
-                "fontFamily": "CentraNo1-Book",
-                "fontSize": 30,
-                "fontWeight": "400",
-                "marginVertical": 2,
-              },
-              undefined,
-              undefined,
-              undefined,
-              undefined,
-              undefined,
-              undefined,
-              undefined,
-              undefined,
-              undefined,
-              undefined,
-              undefined,
-              undefined,
-              undefined,
-              undefined,
-              undefined,
-              undefined,
-              undefined,
-              undefined,
-              undefined,
-              undefined,
-              undefined,
-              undefined,
-              undefined,
-              {
-                "color": "#ffffff",
-                "flex": 1,
-                "fontFamily": "CentraNo1-Bold",
-                "fontSize": 14,
-                "fontWeight": "600",
-                "lineHeight": 18,
-                "marginBottom": 2,
-              },
-            ]
-          }
-          testID="notification-title"
-        >
-          Testing Title
-        </Text>
-        <Text
-          style={
-            [
-              {
-                "color": "#121314",
-                "fontFamily": "CentraNo1-Book",
-                "fontSize": 30,
-                "fontWeight": "400",
-                "marginVertical": 2,
-              },
-              undefined,
-              undefined,
-              undefined,
-              undefined,
-              undefined,
-              undefined,
-              undefined,
-              undefined,
-              undefined,
-              undefined,
-              undefined,
-              undefined,
-              undefined,
-              undefined,
-              undefined,
-              undefined,
-              undefined,
-              undefined,
-              undefined,
-              undefined,
-              undefined,
-              undefined,
-              undefined,
-              {
-                "color": "#ffffff",
-                "flex": 1,
-                "fontSize": 12,
-                "lineHeight": 18,
-              },
-            ]
-          }
-        >
-          Testing description
-        </Text>
-      </View>
-      <View />
-    </TouchableOpacity>
-  </View>
-</View>
-`;
-
-exports[`BaseNotification gets icon correctly for each status 9`] = `
-<View
-  style={
-    {
-      "flex": 1,
-    }
-  }
->
-  <View
-    style={
-      {
-        "backgroundColor": "#ffffff",
-        "borderRadius": 8,
-        "marginHorizontal": 16,
-      }
-    }
-  >
-    <TouchableOpacity
-      activeOpacity={0.8}
-      style={
-        {
-          "backgroundColor": "#000000cc",
-          "borderRadius": 8,
-          "flex": 1,
-          "flexDirection": "row",
-          "padding": 16,
-        }
-      }
-    >
-      <View
-        style={
-          {
-            "marginRight": 15,
-          }
-        }
-      >
-        <Text
-          allowFontScaling={false}
-          selectable={false}
           style={
             [
               {
