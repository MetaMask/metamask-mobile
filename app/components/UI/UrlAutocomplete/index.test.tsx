import React from 'react';
import UrlAutocomplete, { UrlAutocompleteRef } from './';
import { deleteFavoriteTestId } from '../../../../wdio/screen-objects/testIDs/BrowserScreen/UrlAutocomplete.testIds';
import { act, fireEvent, screen } from '@testing-library/react-native';
import renderWithProvider from '../../../util/test/renderWithProvider';
import { removeBookmark } from '../../../actions/bookmarks';
import { noop } from 'lodash';
import { createStackNavigator } from '@react-navigation/stack';
import { TokenSearchResponseItem } from '@metamask/token-search-discovery-controller';

const defaultState = {
<<<<<<< HEAD
  browser: { history: [] },
  bookmarks: [{ url: 'https://www.bookmark.com', name: 'MyBookmark' }],
};
=======
  browser: { history: [
    {url: 'https://www.google.com', name: 'Google'},
  ] },
  bookmarks: [{url: 'https://www.bookmark.com', name: 'MyBookmark'}],
  engine: {
    backgroundState: {
      PreferencesController: {
        isIpfsGatewayEnabled: false,
      },
      CurrencyRateController: {
        currentCurrency: 'USD',
      },
      MultichainNetworkController: {
        isEvmSelected: true,
      },
    },
  }
};

type RenderWithProviderParams = Parameters<typeof renderWithProvider>;

jest.mock('../../hooks/useTokenSearchDiscovery/useTokenSearchDiscovery', () => {
  const searchTokens = jest.fn();
  const results: TokenSearchResponseItem[] = [];
  const reset = jest.fn();
  return jest.fn(() => ({
      results,
      isLoading: false,
      reset,
      searchTokens,
    }));
});

const mockUseTSDReturnValue = ({
  results,
  isLoading,
  reset,
  searchTokens,
}: {
  results: TokenSearchResponseItem[];
  isLoading: boolean;
  reset: () => void;
  searchTokens: () => void;
}) => {
  // eslint-disable-next-line @typescript-eslint/no-require-imports, @typescript-eslint/no-var-requires
  const useTSD = require('../../hooks/useTokenSearchDiscovery/useTokenSearchDiscovery');
  useTSD.mockReturnValue({
    results,
    isLoading,
    reset,
    searchTokens,
  });
};

const Stack = createStackNavigator();
const render = (...args: RenderWithProviderParams) => {
  const Component = () => args[0];
  return renderWithProvider(
    <Stack.Navigator>
      <Stack.Screen name="UrlAutocomplete" component={Component} />
    </Stack.Navigator>,
    args[1],
    args[2],
  );
};

jest.mock('../../../core/Engine', () => ({
  context: {
    TokenSearchDiscoveryDataController: {
      fetchSwapsTokens: jest.fn(),
    },
    CurrencyRateController: {
      updateExchangeRate: jest.fn(),
    },
  },
}));

const mockNavigate = jest.fn();
jest.mock('@react-navigation/native', () => {
  const navigation = jest.requireActual('@react-navigation/native');
  return {
    ...navigation,
    useNavigation: jest.fn().mockImplementation(() => ({
      navigate: mockNavigate,
    })),
  };
});

jest.mock('../../../selectors/tokenSearchDiscoveryDataController', () => {
  const actual = jest.requireActual('../../../selectors/tokenSearchDiscoveryDataController');
  return {
    ...actual,
    selectSupportedSwapTokenAddresses: jest.fn().mockImplementation(() => ['0x123', '0x456']),
  };
});
>>>>>>> 00773bf3

describe('UrlAutocomplete', () => {
  beforeAll(() => {
    jest.useFakeTimers();
  });

  afterAll(() => {
    jest.useFakeTimers({ legacyFakeTimers: true });
  });

  it('should show sites from dapp list', async () => {
    const ref = React.createRef<UrlAutocompleteRef>();
<<<<<<< HEAD
    renderWithProvider(
      <UrlAutocomplete ref={ref} onSelect={noop} onDismiss={noop} />,
      { state: defaultState },
      false,
    );
=======
    render(<UrlAutocomplete ref={ref} onSelect={noop} onDismiss={noop} />, {state: defaultState});
>>>>>>> 00773bf3

    act(() => {
      ref.current?.search('uni');
      jest.runAllTimers();
    });

    expect(
      await screen.findByText('Uniswap', { includeHiddenElements: true }),
    ).toBeDefined();
  });

  it('should show sites from bookmarks', async () => {
    const ref = React.createRef<UrlAutocompleteRef>();
<<<<<<< HEAD
    renderWithProvider(
      <UrlAutocomplete ref={ref} onSelect={noop} onDismiss={noop} />,
      { state: defaultState },
      false,
    );
=======
    render(<UrlAutocomplete ref={ref} onSelect={noop} onDismiss={noop} />, {state: defaultState});
>>>>>>> 00773bf3

    act(() => {
      ref.current?.search('MyBook');
      jest.runAllTimers();
    });

    expect(
      await screen.findByText('MyBookmark', { includeHiddenElements: true }),
    ).toBeDefined();
  });

  it('should show sites from recents/history', async () => {
    const ref = React.createRef<UrlAutocompleteRef>();
    render(<UrlAutocomplete ref={ref} onSelect={noop} onDismiss={noop} />, {state: defaultState});

    act(() => {
      ref.current?.search('Goog');
      jest.runAllTimers();
    });

    expect(await screen.findByText('Google', {includeHiddenElements: true})).toBeDefined();
  });

  it('should show history and bookmarks when searching for an empty string', async () => {
    const ref = React.createRef<UrlAutocompleteRef>();
    render(<UrlAutocomplete ref={ref} onSelect={noop} onDismiss={noop} />, {state: defaultState});

    act(() => {
      ref.current?.search('');
      jest.runAllTimers();
    });

    expect(await screen.findByText('Google', {includeHiddenElements: true})).toBeDefined();
    expect(await screen.findByText('MyBookmark', {includeHiddenElements: true})).toBeDefined();
  });

  it('should not show Recents and Favorites when nothing is found', async () => {
    const ref = React.createRef<UrlAutocompleteRef>();
    render(<UrlAutocomplete ref={ref} onSelect={noop} onDismiss={noop} />, {state: defaultState});

    act(() => {
      ref.current?.search('nothing');
      jest.runAllTimers();
    });
    expect(await screen.queryByText('Recents', {includeHiddenElements: true})).toBeNull();
    expect(await screen.queryByText('Favorites', {includeHiddenElements: true})).toBeNull();
  });

  it('should delete a bookmark when pressing the trash icon', async () => {
    const ref = React.createRef<UrlAutocompleteRef>();
<<<<<<< HEAD
    const { store } = renderWithProvider(
      <UrlAutocomplete ref={ref} onSelect={noop} onDismiss={noop} />,
      { state: defaultState },
      false,
    );
=======
    const { store } = render(<UrlAutocomplete ref={ref} onSelect={noop} onDismiss={noop} />, {state: defaultState});
>>>>>>> 00773bf3
    store.dispatch = jest.fn();

    act(() => {
      ref.current?.search('MyBook');
      jest.runAllTimers();
    });

    const deleteFavorite = await screen.findByTestId(
      deleteFavoriteTestId(defaultState.bookmarks[0].url),
      { includeHiddenElements: true },
    );
    fireEvent.press(deleteFavorite);
<<<<<<< HEAD
    expect(store.dispatch).toHaveBeenCalledWith(
      removeBookmark({ ...defaultState.bookmarks[0], type: 'favorites' }),
    );
=======
    expect(store.dispatch).toHaveBeenCalledWith(removeBookmark({...defaultState.bookmarks[0], category: 'favorites'}));
  });

  it('should show a loading indicator when searching tokens', async () => {
    mockUseTSDReturnValue({
      results: [],
      isLoading: true,
      reset: jest.fn(),
      searchTokens: jest.fn(),
    });
    const ref = React.createRef<UrlAutocompleteRef>();
    render(<UrlAutocomplete ref={ref} onSelect={noop} onDismiss={noop} />, {state: defaultState});

    act(() => {
      ref.current?.search('doge');
      jest.runAllTimers();
    });

    expect(await screen.findByTestId('loading-indicator', {includeHiddenElements: true})).toBeDefined();
  });

  it('should display token search results', async () => {
    mockUseTSDReturnValue({
      results: [
      {
        tokenAddress: '0x123',
        chainId: '0x1',
        name: 'Dogecoin',
        symbol: 'DOGE',
        usdPrice: 1,
        usdPricePercentChange: {
          oneDay: 1,
        },
      },
      {
        tokenAddress: '0x456',
        chainId: '0x1',
        name: 'Dog Wif Hat',
        symbol: 'WIF',
        usdPrice: 1,
        usdPricePercentChange: {
          oneDay: 1,
        },
      },
    ],
      isLoading: false,
      reset: jest.fn(),
      searchTokens: jest.fn(),
    });
    const ref = React.createRef<UrlAutocompleteRef>();
    render(<UrlAutocomplete ref={ref} onSelect={noop} onDismiss={noop} />, {state: defaultState});

    act(() => {
      ref.current?.search('dog');
      jest.runAllTimers();
    });

    expect(await screen.findByText('Dogecoin', {includeHiddenElements: true})).toBeDefined();
  });

  it('should swap a token when the swap button is pressed', async () => {
    mockUseTSDReturnValue({
      results: [
      {
        tokenAddress: '0x123',
        chainId: '0x1',
        name: 'Dogecoin',
        symbol: 'DOGE',
        usdPrice: 1,
        usdPricePercentChange: {
          oneDay: 1,
        },
      },
    ],
      isLoading: false,
      reset: jest.fn(),
      searchTokens: jest.fn(),
    });
    const ref = React.createRef<UrlAutocompleteRef>();
    render(<UrlAutocomplete ref={ref} onSelect={noop} onDismiss={noop} />, {state: defaultState});

    act(() => {
      ref.current?.search('dog');
      jest.runAllTimers();
    });

    const swapButton = await screen.findByTestId('autocomplete-result-swap-button', {includeHiddenElements: true});
    fireEvent.press(swapButton);
    expect(mockNavigate).toHaveBeenCalled();
>>>>>>> 00773bf3
  });
});<|MERGE_RESOLUTION|>--- conflicted
+++ resolved
@@ -9,11 +9,6 @@
 import { TokenSearchResponseItem } from '@metamask/token-search-discovery-controller';
 
 const defaultState = {
-<<<<<<< HEAD
-  browser: { history: [] },
-  bookmarks: [{ url: 'https://www.bookmark.com', name: 'MyBookmark' }],
-};
-=======
   browser: { history: [
     {url: 'https://www.google.com', name: 'Google'},
   ] },
@@ -109,7 +104,6 @@
     selectSupportedSwapTokenAddresses: jest.fn().mockImplementation(() => ['0x123', '0x456']),
   };
 });
->>>>>>> 00773bf3
 
 describe('UrlAutocomplete', () => {
   beforeAll(() => {
@@ -122,46 +116,26 @@
 
   it('should show sites from dapp list', async () => {
     const ref = React.createRef<UrlAutocompleteRef>();
-<<<<<<< HEAD
-    renderWithProvider(
-      <UrlAutocomplete ref={ref} onSelect={noop} onDismiss={noop} />,
-      { state: defaultState },
-      false,
-    );
-=======
-    render(<UrlAutocomplete ref={ref} onSelect={noop} onDismiss={noop} />, {state: defaultState});
->>>>>>> 00773bf3
+    render(<UrlAutocomplete ref={ref} onSelect={noop} onDismiss={noop} />, {state: defaultState});
 
     act(() => {
       ref.current?.search('uni');
       jest.runAllTimers();
     });
 
-    expect(
-      await screen.findByText('Uniswap', { includeHiddenElements: true }),
-    ).toBeDefined();
+    expect(await screen.findByText('Uniswap', {includeHiddenElements: true})).toBeDefined();
   });
 
   it('should show sites from bookmarks', async () => {
     const ref = React.createRef<UrlAutocompleteRef>();
-<<<<<<< HEAD
-    renderWithProvider(
-      <UrlAutocomplete ref={ref} onSelect={noop} onDismiss={noop} />,
-      { state: defaultState },
-      false,
-    );
-=======
-    render(<UrlAutocomplete ref={ref} onSelect={noop} onDismiss={noop} />, {state: defaultState});
->>>>>>> 00773bf3
+    render(<UrlAutocomplete ref={ref} onSelect={noop} onDismiss={noop} />, {state: defaultState});
 
     act(() => {
       ref.current?.search('MyBook');
       jest.runAllTimers();
     });
 
-    expect(
-      await screen.findByText('MyBookmark', { includeHiddenElements: true }),
-    ).toBeDefined();
+    expect(await screen.findByText('MyBookmark', {includeHiddenElements: true})).toBeDefined();
   });
 
   it('should show sites from recents/history', async () => {
@@ -203,15 +177,7 @@
 
   it('should delete a bookmark when pressing the trash icon', async () => {
     const ref = React.createRef<UrlAutocompleteRef>();
-<<<<<<< HEAD
-    const { store } = renderWithProvider(
-      <UrlAutocomplete ref={ref} onSelect={noop} onDismiss={noop} />,
-      { state: defaultState },
-      false,
-    );
-=======
     const { store } = render(<UrlAutocomplete ref={ref} onSelect={noop} onDismiss={noop} />, {state: defaultState});
->>>>>>> 00773bf3
     store.dispatch = jest.fn();
 
     act(() => {
@@ -219,16 +185,8 @@
       jest.runAllTimers();
     });
 
-    const deleteFavorite = await screen.findByTestId(
-      deleteFavoriteTestId(defaultState.bookmarks[0].url),
-      { includeHiddenElements: true },
-    );
+    const deleteFavorite = await screen.findByTestId(deleteFavoriteTestId(defaultState.bookmarks[0].url), {includeHiddenElements: true});
     fireEvent.press(deleteFavorite);
-<<<<<<< HEAD
-    expect(store.dispatch).toHaveBeenCalledWith(
-      removeBookmark({ ...defaultState.bookmarks[0], type: 'favorites' }),
-    );
-=======
     expect(store.dispatch).toHaveBeenCalledWith(removeBookmark({...defaultState.bookmarks[0], category: 'favorites'}));
   });
 
@@ -318,6 +276,5 @@
     const swapButton = await screen.findByTestId('autocomplete-result-swap-button', {includeHiddenElements: true});
     fireEvent.press(swapButton);
     expect(mockNavigate).toHaveBeenCalled();
->>>>>>> 00773bf3
   });
 });