--- conflicted
+++ resolved
@@ -144,15 +144,24 @@
                 let nextActiveAddress: string;
 
                 if (isSelected) {
-                  nextActiveAddress = accounts.find(acc => acc.caipAccountId !== caipAccountId)?.address || '';
+                  nextActiveAddress =
+                    accounts.find((acc) => acc.caipAccountId !== caipAccountId)
+                      ?.address || '';
                 } else {
-                  const nextSelectedCaipAccountId = selectedAddresses.find(selectedAddress => selectedAddress !== caipAccountId);
+                  const nextSelectedCaipAccountId = selectedAddresses.find(
+                    (selectedAddress) => selectedAddress !== caipAccountId,
+                  );
                   let nextSelectedAddress: string | undefined;
                   if (nextSelectedCaipAccountId) {
-                    ({address: nextSelectedAddress} = parseAccountId(nextSelectedCaipAccountId));
+                    ({ address: nextSelectedAddress } = parseAccountId(
+                      nextSelectedCaipAccountId,
+                    ));
                   }
-                  const selectedAccountAddress = accounts.find((acc) => acc.isSelected)?.address;
-                  nextActiveAddress = nextSelectedAddress || selectedAccountAddress || '';
+                  const selectedAccountAddress = accounts.find(
+                    (acc) => acc.isSelected,
+                  )?.address;
+                  nextActiveAddress =
+                    nextSelectedAddress || selectedAccountAddress || '';
                 }
 
                 // Switching accounts on the PreferencesController must happen before account is removed from the KeyringController, otherwise UI will break.
@@ -223,16 +232,10 @@
       if (isSelectWithoutMenu) {
         cellVariant = CellVariant.Select;
       }
-<<<<<<< HEAD
-      const isSelectedAccount = selectedAddressesLookup.has(
-        caipAccountId.toLowerCase(),
-      );
-=======
       let isSelectedAccount = isSelected;
-      if (selectedAddresses.length > 0 ) {
+      if (selectedAddresses.length > 0) {
         isSelectedAccount = selectedAddresses.includes(caipAccountId);
       }
->>>>>>> 5cd1b96f
 
       const cellStyle: ViewStyle = {
         opacity: isLoading ? 0.5 : 1,
