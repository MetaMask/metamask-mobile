--- conflicted
+++ resolved
@@ -29,7 +29,10 @@
 import { AvatarVariant } from '../../../component-library/components/Avatars/Avatar/Avatar.types';
 import { Account, Assets } from '../../hooks/useAccounts';
 import Engine from '../../../core/Engine';
-import { removeAccountsFromPermissions, sortAccountsByLastSelected } from '../../../core/Permissions';
+import {
+  removeAccountsFromPermissions,
+  sortAccountsByLastSelected,
+} from '../../../core/Permissions';
 import Routes from '../../../constants/navigation/Routes';
 
 // Internal dependencies.
@@ -148,33 +151,24 @@
                     accounts.find((acc) => acc.caipAccountId !== caipAccountId)
                       ?.address || '';
                 } else {
-<<<<<<< HEAD
-                  const nextSelectedCaipAccountId = selectedAddresses.find(
+                  const nextCaipAccountIds = selectedAddresses.filter(
                     (selectedAddress) => selectedAddress !== caipAccountId,
                   );
-                  let nextSelectedAddress: string | undefined;
-                  if (nextSelectedCaipAccountId) {
-                    ({ address: nextSelectedAddress } = parseAccountId(
-                      nextSelectedCaipAccountId,
-                    ));
-                  }
+                  const nextAddresses = nextCaipAccountIds.map(
+                    (nextCaipAccountId) => {
+                      const { address: nextAddress } =
+                        parseAccountId(nextCaipAccountId);
+                      return nextAddress as Hex;
+                    },
+                  );
+
+                  const nextAddressesSorted =
+                    sortAccountsByLastSelected(nextAddresses);
                   const selectedAccountAddress = accounts.find(
                     (acc) => acc.isSelected,
                   )?.address;
                   nextActiveAddress =
-                    nextSelectedAddress || selectedAccountAddress || '';
-=======
-
-                  const nextCaipAccountIds = selectedAddresses.filter(selectedAddress => selectedAddress !== caipAccountId);
-                  const nextAddresses = nextCaipAccountIds.map(caipAccountId => {
-                    const { address } = parseAccountId(caipAccountId)
-                    return address as Hex;
-                  })
-
-                  const nextAddressesSorted = sortAccountsByLastSelected(nextAddresses)
-                  const selectedAccountAddress = accounts.find((acc) => acc.isSelected)?.address;
-                  nextActiveAddress = nextAddressesSorted[0] || selectedAccountAddress || '';
->>>>>>> 219d0918
+                    nextAddressesSorted[0] || selectedAccountAddress || '';
                 }
 
                 // Switching accounts on the PreferencesController must happen before account is removed from the KeyringController, otherwise UI will break.
