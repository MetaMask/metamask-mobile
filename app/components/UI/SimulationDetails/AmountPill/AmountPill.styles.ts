--- conflicted
+++ resolved
@@ -10,13 +10,8 @@
   const { colors } = theme;
   const { isNegative, isApproval } = vars;
 
-<<<<<<< HEAD
-  let backgroundColor: string | undefined = undefined;
-  let textColor: string | undefined = undefined;
-=======
   let backgroundColor: string | undefined;
   let textColor: string | undefined;
->>>>>>> 05d3e30f
 
   if (isApproval) {
     backgroundColor = colors.background.muted;
