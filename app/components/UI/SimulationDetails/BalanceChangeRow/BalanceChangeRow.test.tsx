--- conflicted
+++ resolved
@@ -15,13 +15,8 @@
     address: '0xabc123',
   },
   amount: new BigNumber(100),
-<<<<<<< HEAD
-  fiatAmount: 10,
-};
-=======
   fiatAmount: 0,
 } as BalanceChange;
->>>>>>> 002522de
 
 jest.mock('../AmountPill/AmountPill', () => 'AmountPill');
 jest.mock('../AssetPill/AssetPill', () => 'AssetPill');
