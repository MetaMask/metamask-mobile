--- conflicted
+++ resolved
@@ -71,13 +71,7 @@
  * Content when there are no balance changes.
  */
 const EmptyContent: React.FC = () => (
-<<<<<<< HEAD
-  <Text>
-    {strings('simulation_details.no_balance_changes')}
-  </Text>
-=======
   <Text>{strings('simulation_details.no_balance_changes')}</Text>
->>>>>>> 05d3e30f
 );
 
 /**
@@ -134,13 +128,6 @@
   isTransactionsRedesign: boolean;
   noBalanceChanges?: boolean;
   children?: React.ReactNode;
-<<<<<<< HEAD
-}> = ({ inHeader, children, isTransactionsRedesign, noBalanceChanges = false }) => {
-  const { styles } = useStyles(styleSheet, { isTransactionsRedesign, noBalanceChanges });
-  return (
-    <View 
-      style={isTransactionsRedesign ? styles.redesignedRowContainer : {}} 
-=======
 }> = ({
   inHeader,
   children,
@@ -154,7 +141,6 @@
   return (
     <View
       style={isTransactionsRedesign ? styles.redesignedRowContainer : {}}
->>>>>>> 05d3e30f
       testID={ConfirmationRowComponentIDs.SIMULATION_DETAILS}
     >
       <View style={[styles.container]}>
@@ -246,14 +232,10 @@
   const empty = balanceChanges.length === 0;
   if (empty) {
     return (
-<<<<<<< HEAD
-      <SimulationDetailsLayout isTransactionsRedesign={isTransactionsRedesign} noBalanceChanges>
-=======
       <SimulationDetailsLayout
         isTransactionsRedesign={isTransactionsRedesign}
         noBalanceChanges
       >
->>>>>>> 05d3e30f
         <EmptyContent />
       </SimulationDetailsLayout>
     );
