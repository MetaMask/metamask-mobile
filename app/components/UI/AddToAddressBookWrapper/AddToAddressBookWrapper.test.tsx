import React from 'react';
import { fireEvent } from '@testing-library/react-native';
import { Text } from 'react-native';

import AddToAddressBookWrapper from './AddToAddressBookWrapper';
import { AddAddressModalSelectorsIDs } from '../../../../e2e/selectors/Modals/AddAddressModal.selectors';
import renderWithProvider from '../../../util/test/renderWithProvider';
<<<<<<< HEAD
import { backgroundState } from '../../../util/test/initial-root-state';
=======
import initialBackgroundState from '../../../util/test/initial-background-state.json';
import { createMockAccountsControllerState } from '../../../util/test/accountsControllerTestUtils';

const MOCK_ADDRESS_1 = '0x0';
const MOCK_ADDRESS_2 = '0x1';

const MOCK_ACCOUNTS_CONTROLLER_STATE = createMockAccountsControllerState([
  MOCK_ADDRESS_1,
  MOCK_ADDRESS_2,
]);
>>>>>>> 466f57c0

const initialState = {
  settings: {},
  engine: {
    backgroundState: {
<<<<<<< HEAD
      ...backgroundState,
      PreferencesController: {
        selectedAddress: '0x0',
        identities: {
          '0x0': {
            address: '0x0',
            name: 'Account 1',
          },
          '0x1': {
            address: '0x1',
            name: 'Account 2',
          },
        },
      },
=======
      ...initialBackgroundState,
>>>>>>> 466f57c0
      AddressBookController: {
        addressBook: {
          [MOCK_ADDRESS_2]: {
            [MOCK_ADDRESS_2]: {
              address: MOCK_ADDRESS_2,
              name: 'Account 2',
            },
          },
        },
      },
      AccountsController: MOCK_ACCOUNTS_CONTROLLER_STATE,
    },
  },
};

describe('AddToAddressBookWrapper', () => {
  it('should match default snapshot', async () => {
    const container = renderWithProvider(
      <AddToAddressBookWrapper address="0x10e08af911f2e48948">
        <Text>DUMMY</Text>
      </AddToAddressBookWrapper>,
      { state: initialState },
    );
    expect(container).toMatchSnapshot();
  });
  it('should open addressbook for new address', async () => {
    const { queryByText, getByTestId, getByText } = renderWithProvider(
      <AddToAddressBookWrapper address="0x10e08af911f2e48948">
        <Text>DUMMY</Text>
      </AddToAddressBookWrapper>,
      { state: initialState },
    );
    expect(
      queryByText(AddAddressModalSelectorsIDs.ADD_ADDRESS_BUTTON),
    ).toBeDefined();
    fireEvent.press(
      getByTestId(AddAddressModalSelectorsIDs.ADD_ADDRESS_BUTTON),
    );
    expect(getByText('Add to address book')).toBeDefined();
  });
  it('should not render touchable wrapper if address is already saved', async () => {
    const { queryByText } = renderWithProvider(
      <AddToAddressBookWrapper address={MOCK_ADDRESS_1}>
        <Text>DUMMY</Text>
      </AddToAddressBookWrapper>,
      { state: initialState },
    );
    expect(queryByText('DUMMY')).toBeDefined();
    expect(
      queryByText(AddAddressModalSelectorsIDs.ADD_ADDRESS_BUTTON),
    ).toBeNull();
  });
  it('should return null if address is already saved and defaultNull is true', async () => {
    const { queryByText } = renderWithProvider(
      <AddToAddressBookWrapper address={MOCK_ADDRESS_1} defaultNull>
        <Text>DUMMY</Text>
      </AddToAddressBookWrapper>,
      { state: initialState },
    );
    expect(queryByText('DUMMY')).toBeNull();
    expect(
      queryByText(AddAddressModalSelectorsIDs.ADD_ADDRESS_BUTTON),
    ).toBeNull();
  });
});<|MERGE_RESOLUTION|>--- conflicted
+++ resolved
@@ -5,10 +5,7 @@
 import AddToAddressBookWrapper from './AddToAddressBookWrapper';
 import { AddAddressModalSelectorsIDs } from '../../../../e2e/selectors/Modals/AddAddressModal.selectors';
 import renderWithProvider from '../../../util/test/renderWithProvider';
-<<<<<<< HEAD
 import { backgroundState } from '../../../util/test/initial-root-state';
-=======
-import initialBackgroundState from '../../../util/test/initial-background-state.json';
 import { createMockAccountsControllerState } from '../../../util/test/accountsControllerTestUtils';
 
 const MOCK_ADDRESS_1 = '0x0';
@@ -18,30 +15,12 @@
   MOCK_ADDRESS_1,
   MOCK_ADDRESS_2,
 ]);
->>>>>>> 466f57c0
 
 const initialState = {
   settings: {},
   engine: {
     backgroundState: {
-<<<<<<< HEAD
       ...backgroundState,
-      PreferencesController: {
-        selectedAddress: '0x0',
-        identities: {
-          '0x0': {
-            address: '0x0',
-            name: 'Account 1',
-          },
-          '0x1': {
-            address: '0x1',
-            name: 'Account 2',
-          },
-        },
-      },
-=======
-      ...initialBackgroundState,
->>>>>>> 466f57c0
       AddressBookController: {
         addressBook: {
           [MOCK_ADDRESS_2]: {
