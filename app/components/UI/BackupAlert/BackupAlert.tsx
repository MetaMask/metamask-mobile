--- conflicted
+++ resolved
@@ -65,13 +65,8 @@
   useEffect(() => {
     const isInBrowserView = currentRouteName === BROWSER_ROUTE;
     const blockedView =
-<<<<<<< HEAD
-      BLOCKED_LIST.find((path) => currentRouteName?.includes(path)) ||
-      currentRouteName === 'SetPasswordFlow';
-=======
       BLOCKED_LIST.find((path) => currentRouteName?.includes(path)) ??
       currentRouteName === Routes.SET_PASSWORD_FLOW.ROOT;
->>>>>>> 3f1447f5
 
     setInBrowserView(isInBrowserView);
     setInBlockedView(!!blockedView);
@@ -79,13 +74,8 @@
 
   const goToBackupFlow = () => {
     setIsVisible(false);
-<<<<<<< HEAD
-    navigation.navigate('SetPasswordFlow', {
-      screen: 'ManualBackupStep1',
-=======
     navigation.navigate(Routes.SET_PASSWORD_FLOW.ROOT, {
       screen: Routes.SET_PASSWORD_FLOW.MANUAL_BACKUP_STEP_1,
->>>>>>> 3f1447f5
       params: { backupFlow: true },
     });
 
