--- conflicted
+++ resolved
@@ -35,11 +35,8 @@
   yOffset: 0,
   isSelected: true,
   caipAccountId: `eip155:0:${internalAccount2.address}`,
-<<<<<<< HEAD
   scopes: ['eip155:0'],
-=======
   isLoadingAccount: false,
->>>>>>> d2ab80c7
 };
 
 jest.mock('../../../core/Engine', () => {
