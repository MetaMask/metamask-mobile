--- conflicted
+++ resolved
@@ -36,13 +36,9 @@
   type: internalAccount2.metadata.keyring.type as KeyringTypes,
   yOffset: 0,
   isSelected: true,
-<<<<<<< HEAD
-  isLoadingAccount: false,
-=======
   caipAccountId: `eip155:0:${internalAccount2.address}`,
   isLoadingAccount: false,
   scopes: [EthScope.Eoa],
->>>>>>> b6e9c40b
 };
 
 jest.mock('../../../core/Engine', () => {
