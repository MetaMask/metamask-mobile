// Third party dependencies.
import React from 'react';
import { fireEvent, waitFor } from '@testing-library/react-native';
import { KeyringTypes } from '@metamask/keyring-controller';

// External dependencies
import renderWithProvider from '../../../util/test/renderWithProvider';
import ClipboardManager from '../../../core/ClipboardManager';
import { createAccountSelectorNavDetails } from '../../../components/Views/AccountSelector';
import initialBackgroundState from '../../../util/test/initial-background-state.json';
import { Account } from '../../hooks/useAccounts';
import {
  MOCK_ACCOUNTS_CONTROLLER_STATE,
  internalAccount2,
  expectedUuid2,
} from '../../../util/test/accountsControllerTestUtils';

// Internal dependencies
import WalletAccount from './WalletAccount';
<<<<<<< HEAD
import { backgroundState } from '../../../util/test/initial-root-state';
import { Account } from '../../hooks/useAccounts';
import { KeyringTypes } from '@metamask/keyring-controller';
=======
>>>>>>> 9ce8b86e

const MOCK_CHAIN_ID = '0x1';

const MOCK_ENS_CACHED_NAME = 'fox.eth';

const mockAccount: Account = {
  name: internalAccount2.metadata.name,
  address: internalAccount2.address,
  type: internalAccount2.metadata.keyring.type as KeyringTypes,
  yOffset: 0,
  isSelected: true,
};

const mockInitialState = {
  settings: {
    useBlockieIcon: false,
  },
  engine: {
    backgroundState: {
<<<<<<< HEAD
      ...backgroundState,
=======
      ...initialBackgroundState,
      AccountsController: MOCK_ACCOUNTS_CONTROLLER_STATE,
      NetworkController: {
        providerConfig: {
          chainId: MOCK_CHAIN_ID,
        },
      },
>>>>>>> 9ce8b86e
    },
  },
};

jest.mock('../../../core/Engine', () => ({
  context: {
    KeyringController: {
      state: {
        keyrings: [
          {
            accounts: ['0xC4955C0d639D99699Bfd7Ec54d9FaFEe40e4D272'],
          },
        ],
      },
    },
  },
}));

jest.mock('../../../core/ClipboardManager');

const mockNavigate = jest.fn();

jest.mock('@react-navigation/native', () => {
  const actualReactNavigation = jest.requireActual('@react-navigation/native');
  return {
    ...actualReactNavigation,
    useNavigation: () => ({
      navigate: mockNavigate,
    }),
  };
});

jest.mock('react-native-safe-area-context', () => ({
  useSafeAreaInsets: () => ({ top: 0, left: 0, right: 0, bottom: 0 }),
}));

jest.mock('../../../util/ENSUtils', () => ({
  ...jest.requireActual('../../../util/ENSUtils'),
  doENSReverseLookup: jest
    .fn()
    .mockImplementation((address: string, chainId: string) => {
      const cacheKey = `${chainId}${address}`;
      const MOCK_ENS_CACHE = {
        [`${MOCK_CHAIN_ID}${mockAccount.address}`]: MOCK_ENS_CACHED_NAME,
      };
      return MOCK_ENS_CACHE[cacheKey];
    }),
}));

jest.mock('react-redux', () => ({
  ...jest.requireActual('react-redux'),
  useSelector: jest
    .fn()
    .mockImplementation((callback) => callback(mockInitialState)),
}));

describe('WalletAccount', () => {
  it('renders correctly', () => {
    const { toJSON } = renderWithProvider(<WalletAccount />, {
      state: mockInitialState,
    });
    expect(toJSON()).toMatchSnapshot();
  });

  it('shows the account address', () => {
    const { getByTestId } = renderWithProvider(<WalletAccount />, {
      state: mockInitialState,
    });
    expect(getByTestId('wallet-account-address')).toBeDefined();
  });

  it('copies the account address to the clipboard when the copy button is pressed', async () => {
    const { getByTestId } = renderWithProvider(<WalletAccount />, {
      state: mockInitialState,
    });

    fireEvent.press(getByTestId('wallet-account-copy-button'));
    expect(ClipboardManager.setString).toHaveBeenCalledTimes(1);
  });

  it('should navigate to the account selector screen on account press', () => {
    const { getByTestId } = renderWithProvider(<WalletAccount />, {
      state: mockInitialState,
    });

    fireEvent.press(getByTestId('account-picker'));
    expect(mockNavigate).toHaveBeenCalledWith(
      ...createAccountSelectorNavDetails({}),
    );
  });
  it('displays the correct account name', () => {
    const { getByText } = renderWithProvider(<WalletAccount />, {
      state: mockInitialState,
    });
    expect(getByText(mockAccount.name)).toBeDefined();
  });
  it('displays ENS name when defined and account name is the default', async () => {
    const { getByText } = renderWithProvider(<WalletAccount />, {
      state: mockInitialState,
    });
    // Wait for ENS to update state
    await waitFor(() => {
      expect(getByText(MOCK_ENS_CACHED_NAME)).toBeDefined();
    });
  });
  it('displays custom account name when ENS is defined but account name is not the default', async () => {
    const customAccountName = 'Custom Account Name';
    mockInitialState.engine.backgroundState.AccountsController.internalAccounts.accounts[
      expectedUuid2
    ].metadata.name = customAccountName;
    const { getByText } = renderWithProvider(<WalletAccount />, {
      state: mockInitialState,
    });
    // Wait for ENS to update state
    await waitFor(() => {
      expect(getByText(customAccountName)).toBeDefined();
    });
  });
});<|MERGE_RESOLUTION|>--- conflicted
+++ resolved
@@ -7,7 +7,7 @@
 import renderWithProvider from '../../../util/test/renderWithProvider';
 import ClipboardManager from '../../../core/ClipboardManager';
 import { createAccountSelectorNavDetails } from '../../../components/Views/AccountSelector';
-import initialBackgroundState from '../../../util/test/initial-background-state.json';
+import { backgroundState } from '../../../util/test/initial-root-state';
 import { Account } from '../../hooks/useAccounts';
 import {
   MOCK_ACCOUNTS_CONTROLLER_STATE,
@@ -17,12 +17,6 @@
 
 // Internal dependencies
 import WalletAccount from './WalletAccount';
-<<<<<<< HEAD
-import { backgroundState } from '../../../util/test/initial-root-state';
-import { Account } from '../../hooks/useAccounts';
-import { KeyringTypes } from '@metamask/keyring-controller';
-=======
->>>>>>> 9ce8b86e
 
 const MOCK_CHAIN_ID = '0x1';
 
@@ -42,17 +36,13 @@
   },
   engine: {
     backgroundState: {
-<<<<<<< HEAD
       ...backgroundState,
-=======
-      ...initialBackgroundState,
       AccountsController: MOCK_ACCOUNTS_CONTROLLER_STATE,
       NetworkController: {
         providerConfig: {
           chainId: MOCK_CHAIN_ID,
         },
       },
->>>>>>> 9ce8b86e
     },
   },
 };
