--- conflicted
+++ resolved
@@ -38,12 +38,7 @@
   WALLET_ACCOUNT_ICON,
   MAIN_WALLET_ACCOUNT_ACTIONS,
 } from '../../../../wdio/screen-objects/testIDs/Screens/WalletView.testIds';
-<<<<<<< HEAD
-import { isHardwareAccount } from '../../../util/address';
-import { ExtendedKeyringTypes } from '../../../constants/keyringTypes';
-=======
 import { getLabelTextByAddress } from '../../../util/address';
->>>>>>> 7ab69f42
 
 const WalletAccount = ({ style }: WalletAccountProps, ref: React.Ref<any>) => {
   const { styles } = useStyles(styleSheet, { style });
@@ -120,13 +115,7 @@
         onPress={() => {
           navigate(...createAccountSelectorNavDetails({}));
         }}
-<<<<<<< HEAD
-        //Currently only show account type label for ledger accounts for unknown reasons
-        //TODO: should display account type label for all hardware wallets and imported accounts after confirmed
-        accountTypeLabel={getLabel(account.address)}
-=======
         accountTypeLabel={getLabelTextByAddress(account.address)}
->>>>>>> 7ab69f42
         showAddress={false}
         cellAccountContainerStyle={styles.account}
         style={styles.accountPicker}
