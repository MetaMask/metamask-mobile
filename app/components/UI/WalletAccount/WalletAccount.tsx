// Third parties dependencies
import React, { forwardRef, useImperativeHandle, useMemo, useRef } from 'react';
import { useSelector } from 'react-redux';
import { useNavigation } from '@react-navigation/native';
import { View } from 'react-native';

// External dependencies
import { selectPrivacyMode } from '../../../selectors/preferencesController';
import { IconName } from '../../../component-library/components/Icons/Icon';
import PickerAccount from '../../../component-library/components/Pickers/PickerAccount';
import { AvatarAccountType } from '../../../component-library/components/Avatars/Avatar/variants/AvatarAccount';
import { createAccountSelectorNavDetails } from '../../../components/Views/AccountSelector';
import { useStyles } from '../../../component-library/hooks';
import AddressCopy from '../AddressCopy';
import { isDefaultAccountName } from '../../../util/ENSUtils';
import ButtonIcon from '../../../component-library/components/Buttons/ButtonIcon/ButtonIcon';
import { ButtonIconSizes } from '../../../component-library/components/Buttons/ButtonIcon';
import Routes from '../../../constants/navigation/Routes';
import { WalletViewSelectorsIDs } from '../../../../e2e/selectors/wallet/WalletView.selectors';
import { getLabelTextByAddress } from '../../../util/address';
import { selectSelectedInternalAccount } from '../../../selectors/accountsController';
import useEnsNameByAddress from '../../../components/hooks/useEnsNameByAddress';
import Logger from '../../../util/Logger';

// Internal dependencies
import styleSheet from './WalletAccount.styles';
import { WalletAccountProps } from './WalletAccount.types';
import { TraceName, TraceOperation, trace } from '../../../util/trace';
import { store } from '../../../store';
import { getTraceTags } from '../../../util/sentry/tags';

// TODO: Replace "any" with type
// eslint-disable-next-line @typescript-eslint/no-explicit-any
const WalletAccount = ({ style }: WalletAccountProps, ref: React.Ref<any>) => {
  const { styles } = useStyles(styleSheet, { style });

  const { navigate } = useNavigation();
  const yourAccountRef = useRef(null);
  const accountActionsRef = useRef(null);
  const selectedAccount = useSelector(selectSelectedInternalAccount);
  const privacyMode = useSelector(selectPrivacyMode);
  const { ensName } = useEnsNameByAddress(selectedAccount?.address);
  const defaultName = selectedAccount?.metadata?.name;
  const accountName = useMemo(
    () =>
      (isDefaultAccountName(defaultName) && ensName ? ensName : defaultName) ||
      '',
    [defaultName, ensName],
  );

  useImperativeHandle(ref, () => ({
    yourAccountRef,
    accountActionsRef,
  }));

  // TODO: Replace "any" with type
  // eslint-disable-next-line @typescript-eslint/no-explicit-any
  const accountAvatarType = useSelector((state: any) =>
    state.settings.useBlockieIcon
      ? AvatarAccountType.Blockies
      : AvatarAccountType.JazzIcon,
  );

  const onNavigateToAccountActions = () => {
    navigate(Routes.MODAL.ROOT_MODAL_FLOW, {
      screen: Routes.SHEET.ACCOUNT_ACTIONS,
    });
  };

  if (!selectedAccount) {
    const undefinedAccountError = new Error(
      'selectedAccount is undefined on WalletAccount!',
    );
    Logger.error(undefinedAccountError);
    return null;
  }

  return (
    <View style={styles.base}>
      <PickerAccount
        ref={yourAccountRef}
        accountAddress={selectedAccount.address}
        accountName={accountName}
        accountAvatarType={accountAvatarType}
        onPress={() => {
<<<<<<< HEAD
          trace({
            name: TraceName.AccountList,
            tags: getTraceTags(store.getState()),
            op: TraceOperation.AccountList,
          });
          navigate(...createAccountSelectorNavDetails({}));
=======
          navigate(
            ...createAccountSelectorNavDetails({
              privacyMode,
            }),
          );
>>>>>>> 940258ee
        }}
        accountTypeLabel={
          getLabelTextByAddress(selectedAccount?.address) || undefined
        }
        showAddress={false}
        cellAccountContainerStyle={styles.account}
        style={styles.accountPicker}
        testID={WalletViewSelectorsIDs.ACCOUNT_ICON}
      />
      <View style={styles.middleBorder} />
      <View style={styles.addressContainer} ref={accountActionsRef}>
        <AddressCopy />
        <ButtonIcon
          iconName={IconName.MoreHorizontal}
          size={ButtonIconSizes.Sm}
          onPress={onNavigateToAccountActions}
          testID={WalletViewSelectorsIDs.ACCOUNT_ACTIONS}
        />
      </View>
    </View>
  );
};
export default forwardRef(WalletAccount);<|MERGE_RESOLUTION|>--- conflicted
+++ resolved
@@ -83,20 +83,16 @@
         accountName={accountName}
         accountAvatarType={accountAvatarType}
         onPress={() => {
-<<<<<<< HEAD
           trace({
             name: TraceName.AccountList,
             tags: getTraceTags(store.getState()),
             op: TraceOperation.AccountList,
           });
-          navigate(...createAccountSelectorNavDetails({}));
-=======
           navigate(
             ...createAccountSelectorNavDetails({
               privacyMode,
             }),
           );
->>>>>>> 940258ee
         }}
         accountTypeLabel={
           getLabelTextByAddress(selectedAccount?.address) || undefined
