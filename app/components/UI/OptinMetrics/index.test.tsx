import { Platform } from 'react-native';
import { fireEvent, screen, waitFor } from '@testing-library/react-native';
import { renderScreen } from '../../../util/test/renderWithProvider';
import OptinMetrics from './index';
import { strings } from '../../../../locales/i18n';
import { MetaMetrics, MetaMetricsEvents } from '../../../core/Analytics';
import { MetricsEventBuilder } from '../../../core/Analytics/MetricsEventBuilder';
import { MetaMetricsOptInSelectorsIDs } from '../../../../e2e/selectors/Onboarding/MetaMetricsOptIn.selectors';
<<<<<<< HEAD
=======
import { Platform } from 'react-native';
import Device from '../../../util/device';
>>>>>>> 317d9942

const { InteractionManager } = jest.requireActual('react-native');

InteractionManager.runAfterInteractions = jest.fn(async (callback) =>
  callback(),
);

jest.mock('../../../core/Analytics/MetaMetrics');

const mockMetrics = {
  trackEvent: jest.fn().mockImplementation(() => Promise.resolve()),
  enable: jest.fn(() => Promise.resolve()),
  addTraitsToUser: jest.fn(() => Promise.resolve()),
  isEnabled: jest.fn(() => true),
};

(MetaMetrics.getInstance as jest.Mock).mockReturnValue(mockMetrics);

jest.mock(
  '../../../util/metrics/UserSettingsAnalyticsMetaData/generateUserProfileAnalyticsMetaData',
  () => jest.fn().mockReturnValue({ userProp: 'User value' }),
);

jest.mock('../../../util/metrics/MultichainAPI/networkMetricUtils', () => ({
  getConfiguredCaipChainIds: jest.fn().mockReturnValue(['eip155:1']),
}));

jest.mock(
  '../../../util/metrics/DeviceAnalyticsMetaData/generateDeviceAnalyticsMetaData',
  () => jest.fn().mockReturnValue({ deviceProp: 'Device value' }),
);

jest.mock('../../../reducers/legalNotices', () => ({
  isPastPrivacyPolicyDate: jest.fn().mockReturnValue(true),
}));

<<<<<<< HEAD
=======
jest.mock('../../../util/device', () => ({
  isMediumDevice: jest.fn(),
  isAndroid: jest.fn(),
  isIos: jest.fn(),
  isLargeDevice: jest.fn(),
  isIphoneX: jest.fn(),
}));

jest.doMock('react-native', () => {
  const originalRN = jest.requireActual('react-native');
  return {
    ...originalRN,
    StatusBar: {
      currentHeight: 42,
    },
  };
});

>>>>>>> 317d9942
describe('OptinMetrics', () => {
  beforeEach(() => {
    jest.clearAllMocks();
    (Device.isMediumDevice as jest.Mock).mockReturnValue(false);
    (Device.isAndroid as jest.Mock).mockReturnValue(false);
    (Device.isIos as jest.Mock).mockReturnValue(true);
    (Device.isLargeDevice as jest.Mock).mockReturnValue(false);
    (Device.isIphoneX as jest.Mock).mockReturnValue(false);
  });

  describe('Snapshots iOS', () => {
    Platform.OS = 'ios';
    it('renders correctly', () => {
      const { toJSON } = renderScreen(
        OptinMetrics,
        { name: 'OptinMetrics' },
        { state: {} },
      );
      expect(toJSON()).toMatchSnapshot();
    });
  });

  describe('Snapshots android', () => {
    beforeEach(() => {
      Platform.OS = 'android';
    });

    it('render matches snapshot', () => {
      const { toJSON } = renderScreen(
        OptinMetrics,
        { name: 'OptinMetrics' },
        { state: {} },
      );
      expect(toJSON()).toMatchSnapshot();
    });

    it('render matches snapshot with status bar height to zero', () => {
      const { StatusBar } = jest.requireMock('react-native');
      const originalCurrentHeight = StatusBar.currentHeight;
      StatusBar.currentHeight = 0;

      const { toJSON } = renderScreen(
        OptinMetrics,
        { name: 'OptinMetrics' },
        { state: {} },
      );
      expect(toJSON()).toMatchSnapshot();

      StatusBar.currentHeight = originalCurrentHeight;
    });
  });

  describe('sets traits and sends metric event on confirm', () => {
    it('without marketing consent', async () => {
      renderScreen(OptinMetrics, { name: 'OptinMetrics' }, { state: {} });
      fireEvent.press(
        screen.getByRole('button', {
          name: strings('privacy_policy.continue'),
        }),
      );
      await waitFor(() => {
        expect(mockMetrics.trackEvent).toHaveBeenNthCalledWith(
          1,
          MetricsEventBuilder.createEventBuilder(
            MetaMetricsEvents.ANALYTICS_PREFERENCE_SELECTED,
          )
            .addProperties({
              has_marketing_consent: false,
              is_metrics_opted_in: true,
              location: 'onboarding_metametrics',
              updated_after_onboarding: false,
            })
            .build(),
        );
        expect(mockMetrics.addTraitsToUser).toHaveBeenNthCalledWith(1, {
          chain_id_list: ['eip155:1'],
          deviceProp: 'Device value',
          userProp: 'User value',
        });
      });
    });

    it('with marketing consent', async () => {
      renderScreen(OptinMetrics, { name: 'OptinMetrics' }, { state: {} });
      fireEvent.press(
        screen.getByText(strings('privacy_policy.checkbox_marketing')),
      );
      fireEvent.press(
        screen.getByRole('button', {
          name: strings('privacy_policy.continue'),
        }),
      );
      await waitFor(() => {
        expect(mockMetrics.trackEvent).toHaveBeenNthCalledWith(
          1,
          MetricsEventBuilder.createEventBuilder(
            MetaMetricsEvents.ANALYTICS_PREFERENCE_SELECTED,
          )
            .addProperties({
              has_marketing_consent: true,
              is_metrics_opted_in: true,
              location: 'onboarding_metametrics',
              updated_after_onboarding: false,
            })
            .build(),
        );
        expect(mockMetrics.addTraitsToUser).toHaveBeenNthCalledWith(1, {
          chain_id_list: ['eip155:1'],
          deviceProp: 'Device value',
          userProp: 'User value',
        });
      });
    });
  });

  describe('Basic usage data collection checkbox', () => {
    it('should display basic usage checkbox title', () => {
      renderScreen(OptinMetrics, { name: 'OptinMetrics' }, { state: {} });

      const basicUsageTitle = screen.getByText(
        strings('privacy_policy.gather_basic_usage_title'),
      );
      expect(basicUsageTitle).toBeTruthy();
    });

    it('should toggle basic usage checkbox when clicked', async () => {
      renderScreen(OptinMetrics, { name: 'OptinMetrics' }, { state: {} });

      const basicUsageCheckbox = screen.getByText(
        strings('privacy_policy.gather_basic_usage_title'),
      );

      fireEvent.press(screen.getByText(strings('privacy_policy.continue')));

      await waitFor(() => {
        expect(mockMetrics.enable).toHaveBeenCalledWith(true);
      });

      jest.clearAllMocks();

      fireEvent.press(basicUsageCheckbox);

      fireEvent.press(screen.getByText(strings('privacy_policy.continue')));

      await waitFor(() => {
        expect(mockMetrics.enable).toHaveBeenCalledWith(false);
      });
    });

    it('should toggle basic usage checkbox state when checkbox component is pressed', async () => {
      renderScreen(OptinMetrics, { name: 'OptinMetrics' }, { state: {} });

      const checkboxes = screen.getAllByRole('checkbox');
      const basicUsageCheckbox = checkboxes[0];

      fireEvent.press(screen.getByText(strings('privacy_policy.continue')));

      await waitFor(() => {
        expect(mockMetrics.enable).toHaveBeenCalledWith(true);
      });

      jest.clearAllMocks();

      fireEvent.press(basicUsageCheckbox);

      fireEvent.press(screen.getByText(strings('privacy_policy.continue')));

      await waitFor(() => {
        expect(mockMetrics.enable).toHaveBeenCalledWith(false);
      });
    });

    it('should call metrics.enable with true when basic usage is checked by default', async () => {
      renderScreen(OptinMetrics, { name: 'OptinMetrics' }, { state: {} });

      fireEvent.press(screen.getByText(strings('privacy_policy.continue')));

      await waitFor(() => {
        expect(mockMetrics.enable).toHaveBeenCalledWith(true);
      });
    });

    it('should call metrics.enable with false when basic usage is unchecked', async () => {
      renderScreen(OptinMetrics, { name: 'OptinMetrics' }, { state: {} });

      const basicUsageCheckbox = screen.getByText(
        strings('privacy_policy.gather_basic_usage_title'),
      );
      fireEvent.press(basicUsageCheckbox);

      fireEvent.press(screen.getByText(strings('privacy_policy.continue')));

      await waitFor(() => {
        expect(mockMetrics.enable).toHaveBeenCalledWith(false);
      });
    });
  });

  describe('Learn more functionality', () => {
    it('should display learn more link in basic usage description', () => {
      renderScreen(OptinMetrics, { name: 'OptinMetrics' }, { state: {} });

      const learnMoreLink = screen.getByText(
        strings('privacy_policy.gather_basic_usage_learn_more'),
      );
      expect(learnMoreLink).toBeTruthy();
    });

    it('should call openLearnMore when learn more link is pressed', () => {
      renderScreen(
        OptinMetrics,
        {
          name: 'OptinMetrics',
        },
        { state: {} },
      );

      const learnMoreLink = screen.getByText(
        strings('privacy_policy.gather_basic_usage_learn_more'),
      );

      expect(() => {
        fireEvent.press(learnMoreLink);
      }).not.toThrow();

      expect(learnMoreLink).toBeTruthy();
    });
  });

  describe('Marketing checkbox functionality', () => {
    it('should toggle marketing checkbox state when touched', async () => {
      renderScreen(OptinMetrics, { name: 'OptinMetrics' }, { state: {} });

      const marketingCheckbox = screen.getByText(
        strings('privacy_policy.checkbox_marketing'),
      );

      // Verify initial state: isMarketingChecked should be false
      fireEvent.press(
        screen.getByRole('button', {
          name: strings('privacy_policy.continue'),
        }),
      );

      await waitFor(() => {
        expect(mockMetrics.trackEvent).toHaveBeenCalledWith(
          expect.objectContaining({
            properties: expect.objectContaining({
              has_marketing_consent: false,
              is_metrics_opted_in: true, // Basic usage should be true by default
            }),
          }),
        );
      });

      jest.clearAllMocks();

      // Press to toggle the marketing checkbox
      fireEvent.press(marketingCheckbox);

      fireEvent.press(
        screen.getByRole('button', {
          name: strings('privacy_policy.continue'),
        }),
      );

      await waitFor(() => {
        expect(mockMetrics.trackEvent).toHaveBeenCalledWith(
          expect.objectContaining({
            properties: expect.objectContaining({
              has_marketing_consent: true,
              is_metrics_opted_in: true,
            }),
          }),
        );
      });
    });
  });

  describe('Combined checkbox scenarios', () => {
    it('should handle both checkboxes independently', async () => {
      renderScreen(OptinMetrics, { name: 'OptinMetrics' }, { state: {} });

      const basicUsageCheckbox = screen.getByText(
        strings('privacy_policy.gather_basic_usage_title'),
      );
      fireEvent.press(basicUsageCheckbox);

      const marketingCheckbox = screen.getByText(
        strings('privacy_policy.checkbox_marketing'),
      );
      fireEvent.press(marketingCheckbox);

      fireEvent.press(screen.getByText(strings('privacy_policy.continue')));

      await waitFor(() => {
        expect(mockMetrics.enable).toHaveBeenCalledWith(false);
      });
    });
  });

  describe('scroll view logic', () => {
    it('action buttons are enabled when scroll view content fits viewport', () => {
      const { getByTestId } = renderScreen(
        OptinMetrics,
        { name: 'OptinMetrics' },
        { state: {} },
      );

      const scrollView = getByTestId(
        MetaMetricsOptInSelectorsIDs.METAMETRICS_OPT_IN_CONTAINER_ID,
      );

      // Simulate scroll to end by triggering onScroll with end position
      fireEvent.scroll(scrollView, {
        nativeEvent: {
          contentOffset: { y: 1000 },
          contentSize: { height: 400, width: 100 },
          layoutMeasurement: { height: 500, width: 100 },
        },
      });

      // Check that buttons are enabled (they should be clickable)
      const continueButton = screen.getByRole('button', {
        name: strings('privacy_policy.continue'),
      });

      expect(continueButton).toBeEnabled();
    });

    it('action buttons are not enabled when scroll view content does not fit viewport', () => {
      const { getByTestId } = renderScreen(
        OptinMetrics,
        { name: 'OptinMetrics' },
        { state: {} },
      );

      const scrollView = getByTestId(
        MetaMetricsOptInSelectorsIDs.METAMETRICS_OPT_IN_CONTAINER_ID,
      );

      // Simulate scroll to middle (not end) by triggering onScroll with middle position
      fireEvent.scroll(scrollView, {
        nativeEvent: {
          contentOffset: { y: 200 },
          contentSize: { height: 600, width: 100 },
          layoutMeasurement: { height: 500, width: 100 },
        },
      });

      // Check that buttons are still disabled (they should not be clickable)
      const continueButton = screen.getByRole('button', {
        name: strings('privacy_policy.continue'),
      });

      fireEvent.press(continueButton);

      expect(continueButton).toBeTruthy();
    });

    it('should handle onContentSizeChange event', () => {
      const { getByTestId } = renderScreen(
        OptinMetrics,
        { name: 'OptinMetrics' },
        { state: {} },
      );

      const scrollView = getByTestId(
        MetaMetricsOptInSelectorsIDs.METAMETRICS_OPT_IN_CONTAINER_ID,
      );

      fireEvent(scrollView, 'onContentSizeChange', 100, 500);

      expect(scrollView).toBeTruthy();
    });

    it('should handle onLayout event', () => {
      const { getByTestId } = renderScreen(
        OptinMetrics,
        { name: 'OptinMetrics' },
        { state: {} },
      );

      const scrollView = getByTestId(
        MetaMetricsOptInSelectorsIDs.METAMETRICS_OPT_IN_CONTAINER_ID,
      );

      fireEvent(scrollView, 'onLayout', {
        nativeEvent: {
          layout: { height: 400, width: 300 },
        },
      });

      expect(scrollView).toBeTruthy();
    });
  });

  describe('Text Display and Component Interaction Tests', () => {
    it('should display marketing updates description text', () => {
      renderScreen(OptinMetrics, { name: 'OptinMetrics' }, { state: {} });

      const marketingDescription = screen.getByText(
        strings('privacy_policy.checkbox'),
      );
      expect(marketingDescription).toBeTruthy();
    });

    it('should display gather basic usage description text', () => {
      renderScreen(OptinMetrics, { name: 'OptinMetrics' }, { state: {} });

      const basicUsageDescription = screen.getByText(
        /We'll collect basic product usage data/i,
      );
      expect(basicUsageDescription).toBeTruthy();
    });

    it('should handle onConfirm button press', async () => {
      renderScreen(OptinMetrics, { name: 'OptinMetrics' }, { state: {} });

      fireEvent.press(screen.getByText(strings('privacy_policy.continue')));

      await waitFor(() => {
        expect(mockMetrics.enable).toHaveBeenCalled();
      });
    });

    it('should handle marketing checkbox state when pressed', async () => {
      renderScreen(OptinMetrics, { name: 'OptinMetrics' }, { state: {} });

      const marketingCheckbox = screen.getByText(
        strings('privacy_policy.checkbox_marketing'),
      );

      // Verify initial state: marketing should be unchecked
      fireEvent.press(screen.getByText(strings('privacy_policy.continue')));

      await waitFor(() => {
        expect(mockMetrics.trackEvent).toHaveBeenCalledWith(
          expect.objectContaining({
            properties: expect.objectContaining({
              has_marketing_consent: false,
            }),
          }),
        );
      });

      jest.clearAllMocks();

      fireEvent.press(marketingCheckbox);

      // Verify the state actually changed: marketing should now be checked
      fireEvent.press(screen.getByText(strings('privacy_policy.continue')));

      await waitFor(() => {
        expect(mockMetrics.trackEvent).toHaveBeenCalledWith(
          expect.objectContaining({
            properties: expect.objectContaining({
              has_marketing_consent: true,
            }),
          }),
        );
      });
    });

    it('should render component without errors', () => {
      const { toJSON } = renderScreen(
        OptinMetrics,
        { name: 'OptinMetrics' },
        { state: {} },
      );

      expect(toJSON()).toBeDefined();
    });
  });

  describe('Component Lifecycle Tests', () => {
    it('should handle component unmount', () => {
      const { BackHandler } = jest.requireMock('react-native');
      const mockRemoveEventListener = jest.spyOn(
        BackHandler,
        'removeEventListener',
      );

      const { unmount } = renderScreen(
        OptinMetrics,
        { name: 'OptinMetrics' },
        { state: {} },
      );

      unmount();

      expect(mockRemoveEventListener).toHaveBeenCalledWith(
        'hardwareBackPress',
        expect.any(Function),
      );
    });

    it('should handle scroll end reached', () => {
      renderScreen(OptinMetrics, { name: 'OptinMetrics' }, { state: {} });

      const scrollView = screen.getByTestId(
        MetaMetricsOptInSelectorsIDs.METAMETRICS_OPT_IN_CONTAINER_ID,
      );

      fireEvent.scroll(scrollView, {
        nativeEvent: {
          contentOffset: { y: 1000 },
          contentSize: { height: 1200 },
          layoutMeasurement: { height: 400 },
        },
      });

      expect(scrollView).toBeTruthy();
    });

    it('should handle onConfirm analytics tracking', async () => {
      renderScreen(OptinMetrics, { name: 'OptinMetrics' }, { state: {} });

      fireEvent.press(screen.getByText(strings('privacy_policy.continue')));

      await waitFor(() => {
        expect(mockMetrics.trackEvent).toHaveBeenCalledWith(
          expect.objectContaining({
            name: 'Analytics Preference Selected',
          }),
        );
      });
    });

    it('should initialize with correct default checkbox states', () => {
      renderScreen(OptinMetrics, { name: 'OptinMetrics' }, { state: {} });

      const basicUsageCheckbox = screen.getByText(
        strings('privacy_policy.gather_basic_usage_title'),
      );
      expect(basicUsageCheckbox).toBeTruthy();

      const marketingCheckbox = screen.getByText(
        strings('privacy_policy.checkbox_marketing'),
      );
      expect(marketingCheckbox).toBeTruthy();
    });

    it('should handle checkbox state changes correctly', () => {
      renderScreen(OptinMetrics, { name: 'OptinMetrics' }, { state: {} });

      const basicUsageTitle = screen.getByText(
        strings('privacy_policy.gather_basic_usage_title'),
      );
      const marketingTitle = screen.getByText(
        strings('privacy_policy.checkbox_marketing'),
      );

      fireEvent.press(basicUsageTitle);

      fireEvent.press(marketingTitle);

      expect(basicUsageTitle).toBeTruthy();
      expect(marketingTitle).toBeTruthy();
    });
  });

  describe('Device responsiveness and event processing', () => {
    it('should apply device-specific styling based on Device.isMediumDevice', () => {
      (Device.isMediumDevice as jest.Mock).mockReturnValue(true);
      const { toJSON } = renderScreen(
        OptinMetrics,
        { name: 'OptinMetrics' },
        { state: {} },
      );
      expect(toJSON()).toBeDefined();
      expect(Device.isMediumDevice).toHaveBeenCalled();
    });

    it('should handle events array processing with onConfirm', async () => {
      const mockEvents = [[{ name: 'event1', properties: { prop: 'value1' } }]];

      renderScreen(
        OptinMetrics,
        { name: 'OptinMetrics' },
        {
          state: {
            onboarding: { events: mockEvents },
          },
        },
      );

      fireEvent.press(screen.getByText(strings('privacy_policy.continue')));

      await waitFor(() => {
        expect(mockMetrics.enable).toHaveBeenCalled();
      });
    });

    it('should handle platform-specific scroll calculations', () => {
      Platform.OS = 'android';
      const { getByTestId } = renderScreen(
        OptinMetrics,
        { name: 'OptinMetrics' },
        { state: {} },
      );

      const scrollView = getByTestId(
        MetaMetricsOptInSelectorsIDs.METAMETRICS_OPT_IN_CONTAINER_ID,
      );

      fireEvent.scroll(scrollView, {
        nativeEvent: {
          contentOffset: { y: 568 },
          contentSize: { height: 600, width: 100 },
          layoutMeasurement: { height: 400, width: 100 },
        },
      });

      expect(scrollView).toBeTruthy();
    });
  });

  describe('Checkbox Interdependency Logic', () => {
    it('should uncheck and disable marketing checkbox when basic usage is unchecked', async () => {
      renderScreen(OptinMetrics, { name: 'OptinMetrics' }, { state: {} });

      const basicUsageCheckbox = screen.getByText(
        strings('privacy_policy.gather_basic_usage_title'),
      );
      const marketingCheckbox = screen.getByText(
        strings('privacy_policy.checkbox_marketing'),
      );

      fireEvent.press(marketingCheckbox);

      fireEvent.press(screen.getByText(strings('privacy_policy.continue')));

      await waitFor(() => {
        expect(mockMetrics.trackEvent).toHaveBeenCalledWith(
          expect.objectContaining({
            properties: expect.objectContaining({
              has_marketing_consent: true,
              is_metrics_opted_in: true,
            }),
          }),
        );
      });

      jest.clearAllMocks();

      fireEvent.press(basicUsageCheckbox);

      fireEvent.press(screen.getByText(strings('privacy_policy.continue')));

      await waitFor(() => {
        expect(mockMetrics.trackEvent).toHaveBeenCalledWith(
          expect.objectContaining({
            properties: expect.objectContaining({
              has_marketing_consent: false,
              is_metrics_opted_in: false,
            }),
          }),
        );
      });
    });

    it('should prevent marketing checkbox toggle when basic usage is unchecked', () => {
      renderScreen(OptinMetrics, { name: 'OptinMetrics' }, { state: {} });

      const basicUsageCheckbox = screen.getByText(
        strings('privacy_policy.gather_basic_usage_title'),
      );
      const marketingCheckbox = screen.getByText(
        strings('privacy_policy.checkbox_marketing'),
      );

      fireEvent.press(basicUsageCheckbox);
      fireEvent.press(marketingCheckbox);

      expect(basicUsageCheckbox).toBeTruthy();
      expect(marketingCheckbox).toBeTruthy();
    });

    it('should allow marketing checkbox toggle when basic usage is checked', () => {
      renderScreen(OptinMetrics, { name: 'OptinMetrics' }, { state: {} });

      const marketingCheckbox = screen.getByText(
        strings('privacy_policy.checkbox_marketing'),
      );

      fireEvent.press(marketingCheckbox);

      expect(marketingCheckbox).toBeTruthy();
    });

    it('should maintain marketing checkbox state when basic usage remains checked', () => {
      renderScreen(OptinMetrics, { name: 'OptinMetrics' }, { state: {} });

      const marketingCheckbox = screen.getByText(
        strings('privacy_policy.checkbox_marketing'),
      );

      fireEvent.press(marketingCheckbox);
      fireEvent.press(marketingCheckbox);

      expect(marketingCheckbox).toBeTruthy();
    });

    it('should track both checkbox states correctly in analytics event', async () => {
      renderScreen(OptinMetrics, { name: 'OptinMetrics' }, { state: {} });

      const marketingCheckbox = screen.getByText(
        strings('privacy_policy.checkbox_marketing'),
      );

      fireEvent.press(marketingCheckbox);
      fireEvent.press(
        screen.getByRole('button', {
          name: strings('privacy_policy.continue'),
        }),
      );

      await waitFor(() => {
        expect(mockMetrics.trackEvent).toHaveBeenCalledWith(
          expect.objectContaining({
            properties: expect.objectContaining({
              has_marketing_consent: true,
              is_metrics_opted_in: true,
            }),
          }),
        );
      });
    });

    it('should track disabled marketing state in analytics when basic usage is unchecked', async () => {
      renderScreen(OptinMetrics, { name: 'OptinMetrics' }, { state: {} });

      const basicUsageCheckbox = screen.getByText(
        strings('privacy_policy.gather_basic_usage_title'),
      );

      fireEvent.press(basicUsageCheckbox);
      fireEvent.press(
        screen.getByRole('button', {
          name: strings('privacy_policy.continue'),
        }),
      );

      await waitFor(() => {
        expect(mockMetrics.trackEvent).toHaveBeenCalledWith(
          expect.objectContaining({
            properties: expect.objectContaining({
              has_marketing_consent: false,
              is_metrics_opted_in: false,
            }),
          }),
        );
      });
    });

    it('should test isMarketingDisabled getter directly', () => {
      const { getByTestId } = renderScreen(
        OptinMetrics,
        { name: 'OptinMetrics' },
        { state: {} },
      );

      const component = getByTestId(
        MetaMetricsOptInSelectorsIDs.METAMETRICS_OPT_IN_CONTAINER_ID,
      );
      expect(component).toBeTruthy();

      const basicUsageCheckbox = screen.getByText(
        strings('privacy_policy.gather_basic_usage_title'),
      );

      fireEvent.press(basicUsageCheckbox);
      expect(basicUsageCheckbox).toBeTruthy();
    });

    it('should apply disabled styling when marketing is disabled', () => {
      const { getByTestId } = renderScreen(
        OptinMetrics,
        { name: 'OptinMetrics' },
        { state: {} },
      );

      const basicUsageCheckbox = screen.getByText(
        strings('privacy_policy.gather_basic_usage_title'),
      );

      fireEvent.press(basicUsageCheckbox);

      const component = getByTestId(
        MetaMetricsOptInSelectorsIDs.METAMETRICS_OPT_IN_CONTAINER_ID,
      );
      expect(component).toBeTruthy();
    });

    it('should preserve marketing state when basic usage is re-enabled', () => {
      renderScreen(OptinMetrics, { name: 'OptinMetrics' }, { state: {} });

      const basicUsageCheckbox = screen.getByText(
        strings('privacy_policy.gather_basic_usage_title'),
      );
      const marketingCheckbox = screen.getByText(
        strings('privacy_policy.checkbox_marketing'),
      );

      fireEvent.press(marketingCheckbox);
      fireEvent.press(basicUsageCheckbox);
      fireEvent.press(basicUsageCheckbox);

      expect(basicUsageCheckbox).toBeTruthy();
      expect(marketingCheckbox).toBeTruthy();
    });

    it('should handle multiple attempts to toggle disabled marketing checkbox', () => {
      renderScreen(OptinMetrics, { name: 'OptinMetrics' }, { state: {} });

      const basicUsageCheckbox = screen.getByText(
        strings('privacy_policy.gather_basic_usage_title'),
      );
      const marketingCheckbox = screen.getByText(
        strings('privacy_policy.checkbox_marketing'),
      );

      fireEvent.press(basicUsageCheckbox);
      fireEvent.press(marketingCheckbox);
      fireEvent.press(marketingCheckbox);
      fireEvent.press(marketingCheckbox);

      expect(basicUsageCheckbox).toBeTruthy();
      expect(marketingCheckbox).toBeTruthy();
    });

    it('should test handleBasicUsageToggle ternary logic branches', () => {
      renderScreen(OptinMetrics, { name: 'OptinMetrics' }, { state: {} });

      const basicUsageCheckbox = screen.getByText(
        strings('privacy_policy.gather_basic_usage_title'),
      );
      const marketingCheckbox = screen.getByText(
        strings('privacy_policy.checkbox_marketing'),
      );

      fireEvent.press(marketingCheckbox);
      fireEvent.press(basicUsageCheckbox);
      fireEvent.press(basicUsageCheckbox);

      expect(basicUsageCheckbox).toBeTruthy();
      expect(marketingCheckbox).toBeTruthy();
    });

    it('should test conditional activeOpacity and disabled props', () => {
      const { getByTestId } = renderScreen(
        OptinMetrics,
        { name: 'OptinMetrics' },
        { state: {} },
      );

      const basicUsageCheckbox = screen.getByText(
        strings('privacy_policy.gather_basic_usage_title'),
      );

      fireEvent.press(basicUsageCheckbox);

      const component = getByTestId(
        MetaMetricsOptInSelectorsIDs.METAMETRICS_OPT_IN_CONTAINER_ID,
      );
      expect(component).toBeTruthy();
    });
  });
});<|MERGE_RESOLUTION|>--- conflicted
+++ resolved
@@ -6,11 +6,7 @@
 import { MetaMetrics, MetaMetricsEvents } from '../../../core/Analytics';
 import { MetricsEventBuilder } from '../../../core/Analytics/MetricsEventBuilder';
 import { MetaMetricsOptInSelectorsIDs } from '../../../../e2e/selectors/Onboarding/MetaMetricsOptIn.selectors';
-<<<<<<< HEAD
-=======
-import { Platform } from 'react-native';
 import Device from '../../../util/device';
->>>>>>> 317d9942
 
 const { InteractionManager } = jest.requireActual('react-native');
 
@@ -47,8 +43,6 @@
   isPastPrivacyPolicyDate: jest.fn().mockReturnValue(true),
 }));
 
-<<<<<<< HEAD
-=======
 jest.mock('../../../util/device', () => ({
   isMediumDevice: jest.fn(),
   isAndroid: jest.fn(),
@@ -67,7 +61,6 @@
   };
 });
 
->>>>>>> 317d9942
 describe('OptinMetrics', () => {
   beforeEach(() => {
     jest.clearAllMocks();
