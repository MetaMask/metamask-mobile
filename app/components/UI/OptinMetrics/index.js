--- conflicted
+++ resolved
@@ -18,12 +18,6 @@
 import { strings } from '../../../../locales/i18n';
 import setOnboardingWizardStep from '../../../actions/wizard';
 import { connect } from 'react-redux';
-<<<<<<< HEAD
-// eslint-disable-next-line import/named
-import { NavigationActions } from '@react-navigation/compat';
-=======
-import { withNavigationFocus } from 'react-navigation';
->>>>>>> 8b0900b7
 import StyledButton from '../StyledButton';
 import Analytics from '../../../core/Analytics';
 import { ANALYTICS_EVENT_OPTS } from '../../../util/analytics';
@@ -160,11 +154,7 @@
 			this.props.navigation.navigate('HomeNav');
 		} else {
 			this.props.setOnboardingWizardStep(1);
-<<<<<<< HEAD
-			this.props.navigation.navigate('HomeNav', {}, NavigationActions.navigate({ name: 'WalletView' }));
-=======
-			this.props.navigation.navigate('WalletView');
->>>>>>> 8b0900b7
+			this.props.navigation.navigate('HomeNav', { screen: 'WalletView' });
 		}
 	};
 
