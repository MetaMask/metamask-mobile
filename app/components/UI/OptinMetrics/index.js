import React, { PureComponent } from 'react';
import {
  View,
  SafeAreaView,
  Text,
  StyleSheet,
  TouchableOpacity,
  ScrollView,
  BackHandler,
  Alert,
  InteractionManager,
} from 'react-native';
import PropTypes from 'prop-types';
import { baseStyles, fontStyles } from '../../../styles/common';
import Entypo from 'react-native-vector-icons/Entypo';
import { getOptinMetricsNavbarOptions } from '../Navbar';
import { strings } from '../../../../locales/i18n';
import setOnboardingWizardStep from '../../../actions/wizard';
import { connect } from 'react-redux';
import StyledButton from '../StyledButton';
import Analytics from '../../../core/Analytics';
import { clearOnboardingEvents } from '../../../actions/onboarding';
import {
  ONBOARDING_WIZARD,
  METRICS_OPT_IN,
  DENIED,
  AGREED,
} from '../../../constants/storage';
import AppConstants from '../../../core/AppConstants';
import AnalyticsV2 from '../../../util/analyticsV2';
import DefaultPreference from 'react-native-default-preference';
import { ThemeContext, mockTheme } from '../../../util/theme';

const createStyles = (colors) =>
  StyleSheet.create({
    root: {
      ...baseStyles.flexGrow,
      backgroundColor: colors.background.default,
    },
    checkIcon: {
      color: colors.success.default,
    },
    crossIcon: {
      color: colors.error.default,
    },
    icon: {
      marginRight: 5,
    },
    action: {
      flex: 0,
      flexDirection: 'row',
      paddingVertical: 10,
      alignItems: 'center',
    },
    title: {
      ...fontStyles.bold,
      color: colors.text.default,
      fontSize: 22,
    },
    description: {
      ...fontStyles.normal,
      color: colors.text.default,
      flex: 1,
    },
    content: {
      ...fontStyles.normal,
      fontSize: 14,
      color: colors.text.default,
      paddingVertical: 10,
    },
    wrapper: {
      marginHorizontal: 20,
    },
    privacyPolicy: {
      ...fontStyles.normal,
      fontSize: 14,
      color: colors.text.muted,
      marginTop: 10,
    },
    link: {
      textDecorationLine: 'underline',
    },
    actionContainer: {
      marginTop: 10,
      flex: 0,
      flexDirection: 'row',
      padding: 16,
      bottom: 0,
    },
    button: {
      flex: 1,
    },
    cancel: {
      marginRight: 8,
    },
    confirm: {
      marginLeft: 8,
    },
  });

/**
 * View that is displayed in the flow to agree to metrics
 */
class OptinMetrics extends PureComponent {
  static propTypes = {
    /**
<<<<<<< HEAD
		/* navigation object required to push and pop other views
		*/
=======
    /* navigation object required to push and pop other views
    */
>>>>>>> 161c5a35
    navigation: PropTypes.object,
    /**
     * Action to set onboarding wizard step
     */
    setOnboardingWizardStep: PropTypes.func,
    /**
     * Onboarding events array created in previous onboarding views
     */
    events: PropTypes.array,
    /**
     * Action to erase any event stored in onboarding state
     */
    clearOnboardingEvents: PropTypes.func,
    /**
     * Object that represents the current route info like params passed to it
     */
    route: PropTypes.object,
  };

  actionsList = [1, 2, 3, 4, 5, 6].map((value) => ({
    action: value <= 3 ? 0 : 1,
    description: strings(`privacy_policy.action_description_${value}`),
  }));

  updateNavBar = () => {
    const { navigation } = this.props;
    const colors = this.context.colors || mockTheme.colors;
    navigation.setOptions(getOptinMetricsNavbarOptions(colors));
  };

  componentDidMount() {
    this.updateNavBar();
<<<<<<< HEAD
    Analytics.enable();
=======
>>>>>>> 161c5a35
    BackHandler.addEventListener('hardwareBackPress', this.handleBackPress);
  }

  componentDidUpdate = () => {
    this.updateNavBar();
  };

  componentWillUnmount() {
    BackHandler.removeEventListener('hardwareBackPress', this.handleBackPress);
  }

  /**
   * Temporary disabling the back button so users can't go back
   */
  handleBackPress = () => {
    Alert.alert(
      strings('onboarding.optin_back_title'),
      strings('onboarding.optin_back_desc'),
    );
  };

  /**
   * Action to be triggered when pressing any button
   */
  continue = async () => {
    const onContinue = this.props.route?.params?.onContinue;
    if (onContinue) {
      return onContinue();
    }

    // Get onboarding wizard state
    const onboardingWizard = await DefaultPreference.get(ONBOARDING_WIZARD);
    if (onboardingWizard) {
      this.props.navigation.reset({ routes: [{ name: 'HomeNav' }] });
    } else {
      this.props.setOnboardingWizardStep(1);
      this.props.navigation.reset({ routes: [{ name: 'HomeNav' }] });
    }
  };

  /**
   * Render each action with corresponding icon
   *
   * @param {object} - Object containing action and description to be rendered
   * @param {number} i - Index key
   */
  renderAction = ({ action, description }, i) => {
    const colors = this.context.colors || mockTheme.colors;
    const styles = createStyles(colors);

    return (
      <View style={styles.action} key={i}>
        {action === 0 ? (
          <Entypo
            name="check"
            size={20}
            style={[styles.icon, styles.checkIcon]}
          />
        ) : (
          <Entypo
            name="cross"
            size={24}
            style={[styles.icon, styles.crossIcon]}
          />
        )}
        <Text style={styles.description}>{description}</Text>
      </View>
    );
  };

  /**
   * Track the event of opt in or opt out.
   * @param AnalyticsOptionSelected - User selected option regarding the tracking of events
   */
  trackOptInEvent = (AnalyticsOptionSelected) => {
    InteractionManager.runAfterInteractions(async () => {
      AnalyticsV2.trackEvent(
        AnalyticsV2.ANALYTICS_EVENTS.ANALYTICS_PREFERENCE_SELECTED,
        {
          analytics_option_selected: AnalyticsOptionSelected,
          updated_after_onboarding: false,
        },
      );
    });
  };

  /**
   * Callback on press cancel
   */
  onCancel = async () => {
    const { events } = this.props;
    const metricsOptionSelected = 'Metrics Opt Out';
    setTimeout(async () => {
      if (events && events.length) {
        events.forEach((eventArgs) => AnalyticsV2.trackEvent(...eventArgs));
      }
      this.trackOptInEvent(metricsOptionSelected);
      this.props.clearOnboardingEvents();
      await DefaultPreference.set(METRICS_OPT_IN, DENIED);
      Analytics.disableInstance();
    }, 200);
    this.continue();
  };

  /**
   * Callback on press confirm
   */
  onConfirm = async () => {
    const { events } = this.props;
    const metricsOptionSelected = 'Metrics Opt In';
<<<<<<< HEAD
=======
    Analytics.enable();
>>>>>>> 161c5a35
    setTimeout(async () => {
      if (events && events.length) {
        events.forEach((eventArgs) => AnalyticsV2.trackEvent(...eventArgs));
      }
      this.trackOptInEvent(metricsOptionSelected);
      this.props.clearOnboardingEvents();
      await DefaultPreference.set(METRICS_OPT_IN, AGREED);
    }, 200);
    this.continue();
  };

  /**
   * Callback on press policy
   */
  onPressPolicy = () => {
    this.props.navigation.navigate('Webview', {
      screen: 'SimpleWebview',
      params: {
        url: AppConstants.URLS.PRIVACY_POLICY,
        title: strings('privacy_policy.title'),
      },
    });
  };

  /**
   * Render privacy policy description
   *
   * @returns - Touchable opacity object to render with privacy policy information
   */
  renderPrivacyPolicy = () => {
    const colors = this.context.colors || mockTheme.colors;
    const styles = createStyles(colors);

    return (
      <TouchableOpacity onPress={this.onPressPolicy}>
        <Text style={styles.privacyPolicy}>
          {strings('privacy_policy.description') + ' '}
          <Text style={styles.link}>{strings('privacy_policy.here')}</Text>
          {strings('unit.point')}
        </Text>
      </TouchableOpacity>
    );
  };

  render() {
    const colors = this.context.colors || mockTheme.colors;
    const styles = createStyles(colors);

    return (
      <SafeAreaView style={styles.root} testID={'metaMetrics-OptIn'}>
        <ScrollView style={styles.root}>
          <View style={styles.wrapper}>
            <Text style={styles.title}>
              {strings('privacy_policy.description_title')}
            </Text>
            <Text style={styles.content}>
              {strings('privacy_policy.description_content_1')}
            </Text>
            <Text style={styles.content}>
              {strings('privacy_policy.description_content_2')}
            </Text>
            {this.actionsList.map((action, i) => this.renderAction(action, i))}
            {this.renderPrivacyPolicy()}
          </View>

          <View style={styles.actionContainer}>
            <StyledButton
              containerStyle={[styles.button, styles.cancel]}
              type={'cancel'}
              onPress={this.onCancel}
              testID={'cancel-button'}
            >
              {strings('privacy_policy.decline')}
            </StyledButton>
            <StyledButton
              containerStyle={[styles.button, styles.confirm]}
              type={'confirm'}
              onPress={this.onConfirm}
              testID={'agree-button'}
            >
              {strings('privacy_policy.agree')}
            </StyledButton>
          </View>
        </ScrollView>
      </SafeAreaView>
    );
  }
}

OptinMetrics.contextType = ThemeContext;

const mapStateToProps = (state) => ({
  events: state.onboarding.events,
});

const mapDispatchToProps = (dispatch) => ({
  setOnboardingWizardStep: (step) => dispatch(setOnboardingWizardStep(step)),
  clearOnboardingEvents: () => dispatch(clearOnboardingEvents()),
});

export default connect(mapStateToProps, mapDispatchToProps)(OptinMetrics);<|MERGE_RESOLUTION|>--- conflicted
+++ resolved
@@ -104,13 +104,8 @@
 class OptinMetrics extends PureComponent {
   static propTypes = {
     /**
-<<<<<<< HEAD
-		/* navigation object required to push and pop other views
-		*/
-=======
     /* navigation object required to push and pop other views
     */
->>>>>>> 161c5a35
     navigation: PropTypes.object,
     /**
      * Action to set onboarding wizard step
@@ -143,10 +138,6 @@
 
   componentDidMount() {
     this.updateNavBar();
-<<<<<<< HEAD
-    Analytics.enable();
-=======
->>>>>>> 161c5a35
     BackHandler.addEventListener('hardwareBackPress', this.handleBackPress);
   }
 
@@ -257,10 +248,7 @@
   onConfirm = async () => {
     const { events } = this.props;
     const metricsOptionSelected = 'Metrics Opt In';
-<<<<<<< HEAD
-=======
     Analytics.enable();
->>>>>>> 161c5a35
     setTimeout(async () => {
       if (events && events.length) {
         events.forEach((eventArgs) => AnalyticsV2.trackEvent(...eventArgs));
