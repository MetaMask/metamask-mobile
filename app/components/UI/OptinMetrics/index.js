import React, { PureComponent } from 'react';
import {
  View,
  SafeAreaView,
  StyleSheet,
  ScrollView,
  BackHandler,
  Alert,
  TouchableOpacity,
  Platform,
} from 'react-native';
import PropTypes from 'prop-types';
import { baseStyles, fontStyles } from '../../../styles/common';
import { strings } from '../../../../locales/i18n';
import setOnboardingWizardStep from '../../../actions/wizard';
import { connect } from 'react-redux';
import { clearOnboardingEvents } from '../../../actions/onboarding';
import { setDataCollectionForMarketing } from '../../../actions/security';
import { ONBOARDING_WIZARD } from '../../../constants/storage';
import AppConstants from '../../../core/AppConstants';
import {
  MetaMetricsEvents,
  withMetricsAwareness,
} from '../../hooks/useMetrics';
import StorageWrapper from '../../../store/storage-wrapper';
import { ThemeContext } from '../../../util/theme';
import { MetaMetricsOptInSelectorsIDs } from '../../../../e2e/selectors/Onboarding/MetaMetricsOptIn.selectors';
import Checkbox from '../../../component-library/components/Checkbox';
import Button, {
  ButtonVariants,
  ButtonSize,
} from '../../../component-library/components/Buttons/Button';
import { MAINNET } from '../../../constants/network';
import { isPastPrivacyPolicyDate } from '../../../reducers/legalNotices';
import Routes from '../../../constants/navigation/Routes';
import generateDeviceAnalyticsMetaData, {
  UserSettingsAnalyticsMetaData as generateUserSettingsAnalyticsMetaData,
} from '../../../util/metrics';
<<<<<<< HEAD
import {
  UserProfileProperty
} from '../../../util/metrics/UserSettingsAnalyticsMetaData/UserProfileAnalyticsMetaData.types';
=======
import { UserProfileProperty } from '../../../util/metrics/UserSettingsAnalyticsMetaData/UserProfileAnalyticsMetaData.types';
import Text, {
  TextColor,
  TextVariant,
} from '../../../component-library/components/Texts/Text';
import Icon, {
  IconName,
  IconSize,
  IconColor,
} from '../../../component-library/components/Icons/Icon';
import { getConfiguredCaipChainIds } from '../../../util/metrics/MultichainAPI/networkMetricUtils';
>>>>>>> 961a5281

const createStyles = ({ colors }) =>
  StyleSheet.create({
    root: {
      ...baseStyles.flexGrow,
      backgroundColor: colors.background.default,
      paddingTop: 24,
    },
    checkbox: {
      display: 'flex',
      flexDirection: 'row',
      alignItems: 'flex-start',
      gap: 16,
      marginRight: 25,
    },
    action: {
      flex: 0,
      flexDirection: 'row',
      alignItems: 'flex-start',
      gap: 16,
    },
    description: {
      flex: 1,
    },
    wrapper: {
      marginHorizontal: 20,
      flex: 1,
      flexDirection: 'column',
      rowGap: 16,
    },
    privacyPolicy: {
      ...fontStyles.normal,
      fontSize: 12,
      color: colors.text.muted,
    },
    actionContainer: {
      flexDirection: 'row',
      padding: 16,
    },
    disabledActionContainer: {
      opacity: 0.3,
    },
    button: {
      flex: 1,
    },
    buttonDivider: {
      width: 16,
    },
    cancel: {
      marginRight: 8,
    },
    confirm: {
      marginLeft: 8,
    },
    divider: {
      height: 1,
      backgroundColor: colors.border.muted,
    },
    title: {
      fontWeight: '700',
    },
  });

/**
 * View that is displayed in the flow to agree to metrics
 */
class OptinMetrics extends PureComponent {
  static propTypes = {
    isDataCollectionForMarketingEnabled: PropTypes.bool,
    setDataCollectionForMarketing: PropTypes.func,
    /**
    /* navigation object required to push and pop other views
    */
    navigation: PropTypes.object,
    /**
     * Action to set onboarding wizard step
     */
    setOnboardingWizardStep: PropTypes.func,
    /**
     * Onboarding events array created in previous onboarding views
     */
    events: PropTypes.array,
    /**
     * Action to erase any event stored in onboarding state
     */
    clearOnboardingEvents: PropTypes.func,
    /**
     * Object that represents the current route info like params passed to it
     */
    route: PropTypes.object,
    /**
     * Metrics injected by withMetricsAwareness HOC
     */
    metrics: PropTypes.object,
  };

  state = {
    /**
     * Used to control the action buttons state.
     */
    isActionEnabled: false,
    /**
     * Tracks the scroll view's content height.
     */
    scrollViewContentHeight: undefined,
    /**
     * Tracks when scroll view has scrolled to end.
     * Needed to prevent scroll event from setting state multiple times.
     */
    isEndReached: false,
    /**
     * Tracks the scroll view's height.
     */
<<<<<<< HEAD
    scrollViewHeight: undefined
=======
    scrollViewHeight: undefined,
>>>>>>> 961a5281
  };

  getStyles = () => {
    const { colors, typography } = this.context;
    return createStyles({ colors, typography });
  };

  actionsList = isPastPrivacyPolicyDate
    ? [1, 2, 3].map((value) => ({
      action: value,
      prefix: strings(`privacy_policy.action_description_${value}_prefix`),
      description: strings(
        `privacy_policy.action_description_${value}_description`,
      ),
    }))
    : [1, 2, 3, 4, 5].map((value) => {
      const actionVal = value <= 2 ? 0 : 1;
      return {
        action: actionVal,
        prefix: actionVal
          ? `${strings('privacy_policy.action_description_never_legacy')} `
          : '',
        description: strings(
          `privacy_policy.action_description_${value}_legacy`,
        ),
      };
    });

  componentDidMount() {
    BackHandler.addEventListener('hardwareBackPress', this.handleBackPress);
  }

  componentDidUpdate(_, prevState) {
<<<<<<< HEAD
    // Update the navbar
    this.updateNavBar();

    const { scrollViewContentHeight, isEndReached, scrollViewHeight } = this.state;
=======
    const { scrollViewContentHeight, isEndReached, scrollViewHeight } =
      this.state;
>>>>>>> 961a5281

    // Only run this check if any of the relevant values have changed
    if (
      prevState.scrollViewContentHeight !== scrollViewContentHeight ||
      prevState.isEndReached !== isEndReached ||
      prevState.scrollViewHeight !== scrollViewHeight
    ) {
      if (scrollViewContentHeight === undefined || isEndReached) return;

      // Check if content fits view port of scroll view
      if (scrollViewHeight >= scrollViewContentHeight) {
        this.onScrollEndReached();
      }
    }
  }

  componentWillUnmount() {
    BackHandler.removeEventListener('hardwareBackPress', this.handleBackPress);
  }

  /**
   * Temporary disabling the back button so users can't go back
   */
  handleBackPress = () => {
    Alert.alert(
      strings('onboarding.optin_back_title'),
      strings('onboarding.optin_back_desc'),
    );
  };

  /**
   * Action to be triggered when pressing any button
   */
  continue = async () => {
    const onContinue = this.props.route?.params?.onContinue;
    if (onContinue) {
      return onContinue();
    }

    // Get onboarding wizard state
    const onboardingWizard = await StorageWrapper.getItem(ONBOARDING_WIZARD);
    if (onboardingWizard) {
      this.props.navigation.reset({ routes: [{ name: 'HomeNav' }] });
    } else {
      this.props.setOnboardingWizardStep(1);
      this.props.navigation.reset({ routes: [{ name: 'HomeNav' }] });
    }
  };

  /**
   * Render each action with corresponding icon
   *
   * @param {object} - Object containing action and description to be rendered
   * @param {number} i - Index key
   */
  renderLegacyAction = ({ action, description, prefix }, i) => {
    const styles = this.getStyles();

    return (
      <View style={styles.action} key={i}>
        {action === 0 ? (
          <Icon
            name={IconName.CheckBold}
            size={IconSize.Lg}
            color={IconColor.Success}
          />
        ) : (
          <Icon
            name={IconName.CircleX}
            size={IconSize.Lg}
            color={IconColor.Error}
          />
        )}
        <Text style={styles.description}>
          <Text variant={TextVariant.BodyMDMedium} color={TextColor.Default}>
            {prefix}
          </Text>
          <Text variant={TextVariant.BodyMD} color={TextColor.Alternative}>
            {description}
          </Text>
        </Text>
      </View>
    );
  };

  renderAction = ({ description, prefix }, i) => {
    const styles = this.getStyles();

    return (
      <View style={styles.action} key={i}>
        <Icon
          name={IconName.CheckBold}
          size={IconSize.Lg}
          color={IconColor.Success}
        />
        <Text style={styles.description}>
          <Text variant={TextVariant.BodyMDMedium} color={TextColor.Default}>
            {prefix + ' '}
          </Text>
          <Text variant={TextVariant.BodyMD} color={TextColor.Alternative}>
            {description}
          </Text>
        </Text>
      </View>
    );
  };

  /**
   * Callback on press cancel
   */
  onCancel = async () => {
    const {
      isDataCollectionForMarketingEnabled,
      setDataCollectionForMarketing,
    } = this.props;
    setTimeout(async () => {
      const { clearOnboardingEvents, metrics } = this.props;
      if (
        isDataCollectionForMarketingEnabled === null &&
        setDataCollectionForMarketing
      ) {
        setDataCollectionForMarketing(false);
      }
      // if users refuses tracking, get rid of the stored events
      // and never send them to Segment
      // and disable analytics
      clearOnboardingEvents();
      await metrics.enable(false);
    }, 200);
    this.continue();
  };

  /**
   * Callback on press confirm
   */
  onConfirm = async () => {
    const {
      events,
      metrics,
      isDataCollectionForMarketingEnabled,
      setDataCollectionForMarketing,
    } = this.props;

    await metrics.enable();

    // Handle null case for marketing consent
    if (
      isDataCollectionForMarketingEnabled === null &&
      setDataCollectionForMarketing
    ) {
      setDataCollectionForMarketing(false);
    }

    // Track the analytics preference event first
    metrics.trackEvent(
      metrics
        .createEventBuilder(MetaMetricsEvents.ANALYTICS_PREFERENCE_SELECTED)
        .addProperties({
<<<<<<< HEAD
          [UserProfileProperty.HAS_MARKETING_CONSENT]: Boolean(isDataCollectionForMarketingEnabled),
=======
          [UserProfileProperty.HAS_MARKETING_CONSENT]: Boolean(
            isDataCollectionForMarketingEnabled,
          ),
>>>>>>> 961a5281
          is_metrics_opted_in: true,
          location: 'onboarding_metametrics',
          updated_after_onboarding: false,
        })
        .build(),
    );

    await metrics.addTraitsToUser({
      ...generateDeviceAnalyticsMetaData(),
      ...generateUserSettingsAnalyticsMetaData(),
<<<<<<< HEAD
=======
      [UserProfileProperty.CHAIN_IDS]: getConfiguredCaipChainIds(),
>>>>>>> 961a5281
    });

    // track onboarding events that were stored before user opted in
    // only if the user eventually opts in.
    if (events && events.length) {
      let delay = 0; // Initialize delay
      const eventTrackingDelay = 200; // ms delay between each event
      events.forEach((eventArgs) => {
        // delay each event to prevent them from
        // being tracked with the same timestamp
        // which would cause them to be grouped together
        // by sentAt time in the Segment dashboard
        // as precision is only to the milisecond
        // and loop seems to runs faster than that
        setTimeout(() => {
          metrics.trackEvent(...eventArgs);
        }, delay);
        delay += eventTrackingDelay;
      });
    }
    this.props.clearOnboardingEvents();

    this.continue();
  };

  /**
   * Open RPC settings.
   */
  openRPCSettings = () => {
    this.props.navigation.navigate(Routes.ADD_NETWORK, {
      network: MAINNET,
      isCustomMainnet: true,
    });
  };

  /**
   * Opens link when provided link params.
   *
   * @param {Object} linkParams
   * @param {string} linkParams.url
   * @param {string} linkParams.title
   */
  onPressLink = (linkParams) => {
    this.props.navigation.navigate('Webview', {
      screen: 'SimpleWebview',
      params: linkParams,
    });
  };

  /**
   * Open privacy policy in webview.
   */
  openPrivacyPolicy = () =>
    this.onPressLink({
      url: AppConstants.URLS.PRIVACY_POLICY,
      title: strings('privacy_policy.title'),
    });

  /**
   * Open data retention post in webview.
   */
  openDataRetentionPost = () =>
    this.onPressLink({
      url: AppConstants.URLS.DATA_RETENTION_UPDATE,
      title: '',
    });

  /**
   * Render privacy policy description
   *
   * @returns - Touchable opacity object to render with privacy policy information
   */
  renderPrivacyPolicy = () => {
    const styles = this.getStyles();

    if (isPastPrivacyPolicyDate) {
      return (
        <View>
          <Text variant={TextVariant.BodySM} color={TextColor.Alternative}>
            {strings('privacy_policy.fine_print_1') + ' '}
            <Text
              color={TextColor.Primary}
              variant={TextVariant.BodySM}
              onPress={this.openPrivacyPolicy}
            >
              {strings('privacy_policy.privacy_policy_button')}
            </Text>
            {' ' + strings('privacy_policy.fine_print_2')}
          </Text>
        </View>
      );
    }

    return (
      <View>
        <Text style={styles.privacyPolicy}>
          <Text>{strings('privacy_policy.fine_print_1_legacy')}</Text>
          {'\n\n'}
          {strings('privacy_policy.fine_print_2a_legacy') + ' '}
          <Button
            variant={ButtonVariants.Link}
            label={strings('privacy_policy.here_legacy')}
            onPress={this.openRPCSettings}
          />
          {' ' + strings('privacy_policy.fine_print_2b_legacy') + ' '}
          <Button
            variant={ButtonVariants.Link}
            onPress={this.openDataRetentionPost}
            label={strings('privacy_policy.here_legacy')}
          />
          {strings('privacy_policy.fine_print_2c_legacy') + ' '}
          <Button
            variant={ButtonVariants.Link}
            label={strings('privacy_policy.here_legacy')}
            onPress={this.openPrivacyPolicy}
          />
          {strings('unit.point')}
        </Text>
      </View>
    );
  };

  renderActionButtons = () => {
    const { isActionEnabled } = this.state;
    const styles = this.getStyles();
    // Once buttons are refactored, it should auto handle disabled colors.
    const buttonContainerStyle = [
      styles.actionContainer,
      isActionEnabled ? undefined : styles.disabledActionContainer,
    ];

    return (
      <View style={buttonContainerStyle}>
        <Button
          variant={ButtonVariants.Secondary}
          onPress={this.onCancel}
          testID={
            MetaMetricsOptInSelectorsIDs.OPTIN_METRICS_NO_THANKS_BUTTON_ID
          }
          style={styles.button}
          label={strings('privacy_policy.cta_no_thanks')}
          size={ButtonSize.Lg}
        />
        <View style={styles.buttonDivider} />
        <Button
          variant={ButtonVariants.Primary}
          onPress={this.onConfirm}
          testID={MetaMetricsOptInSelectorsIDs.OPTIN_METRICS_I_AGREE_BUTTON_ID}
          style={styles.button}
          label={strings('privacy_policy.cta_i_agree')}
          size={ButtonSize.Lg}
        />
      </View>
    );
  };

  /**
   * Triggered when scroll view has reached end of content.
   */
  onScrollEndReached = () => {
    this.setState({ isEndReached: true });
    this.setState({ isActionEnabled: true });
  };

  /**
   * Content size change event for the ScrollView.
   *
   * @param {number} _
   * @param {number} height
   */
<<<<<<< HEAD
  onContentSizeChange = (_, height) => (this.setState({ scrollViewContentHeight: height }));
=======
  onContentSizeChange = (_, height) =>
    this.setState({ scrollViewContentHeight: height });
>>>>>>> 961a5281

  /**
   * Layout event for the ScrollView.
   *
   * @param {Object} event
   */
  onLayout = ({ nativeEvent }) => {
    const scrollViewHeight = nativeEvent.layout.height;
    this.setState({ scrollViewHeight });
  };

  /**
   * Scroll event for the ScrollView.
   *
   * @param {Object} event
   */
  onScroll = ({ nativeEvent }) => {
    if (this.state.isEndReached) return;
    const currentYOffset = nativeEvent.contentOffset.y;
    const paddingAllowance = Platform.select({
      ios: 16,
      android: 32,
    });
    const endThreshold =
      nativeEvent.contentSize.height -
      nativeEvent.layoutMeasurement.height -
      paddingAllowance;
    // Check when scroll has reached the end.
    if (currentYOffset >= endThreshold) this.onScrollEndReached();
  };

  render() {
    const {
      isDataCollectionForMarketingEnabled,
      setDataCollectionForMarketing,
    } = this.props;

    const styles = this.getStyles();

    return (
      <SafeAreaView style={styles.root}>
        <ScrollView
          style={styles.root}
          scrollEventThrottle={150}
          onContentSizeChange={this.onContentSizeChange}
          onLayout={this.onLayout}
          onScroll={this.onScroll}
          testID={MetaMetricsOptInSelectorsIDs.METAMETRICS_OPT_IN_CONTAINER_ID}
        >
          <View style={styles.wrapper}>
            <Text
              variant={TextVariant.DisplayMD}
              color={TextColor.Default}
              style={styles.title}
              testID={MetaMetricsOptInSelectorsIDs.OPTIN_METRICS_TITLE_ID}
            >
              {strings('privacy_policy.description_title')}
            </Text>
            <Text
              variant={TextVariant.BodyMD}
              color={TextColor.Default}
              testID={
                MetaMetricsOptInSelectorsIDs.OPTIN_METRICS_PRIVACY_POLICY_DESCRIPTION_CONTENT_1_ID
              }
            >
              {strings(
                isPastPrivacyPolicyDate
                  ? 'privacy_policy.description_content_1'
                  : 'privacy_policy.description_content_1_legacy',
              )}
            </Text>
            {this.actionsList.map((action, i) =>
              isPastPrivacyPolicyDate
                ? this.renderAction(action, i)
                : this.renderLegacyAction(action, i),
            )}
            {isPastPrivacyPolicyDate ? (
              <TouchableOpacity
                style={styles.checkbox}
                onPress={() =>
                  setDataCollectionForMarketing(
                    !isDataCollectionForMarketingEnabled,
                  )
                }
                activeOpacity={1}
              >
                <Checkbox
                  isChecked={isDataCollectionForMarketingEnabled}
                  accessibilityRole={'checkbox'}
                  accessible
                  onPress={() =>
                    setDataCollectionForMarketing(
                      !isDataCollectionForMarketingEnabled,
                    )
                  }
                />
                <Text
                  variant={TextVariant.BodySMMedium}
                  color={TextColor.Default}
                >
                  {strings('privacy_policy.checkbox')}
                </Text>
              </TouchableOpacity>
            ) : null}
            <View style={styles.divider} />
            {this.renderPrivacyPolicy()}
          </View>
        </ScrollView>
        {this.renderActionButtons()}
      </SafeAreaView>
    );
  }
}

OptinMetrics.contextType = ThemeContext;
OptinMetrics.navigationOptions = {
  headerShown: false,
};

const mapStateToProps = (state) => ({
  events: state.onboarding.events,
  isDataCollectionForMarketingEnabled:
    state.security.dataCollectionForMarketing,
});

const mapDispatchToProps = (dispatch) => ({
  setOnboardingWizardStep: (step) => dispatch(setOnboardingWizardStep(step)),
  clearOnboardingEvents: () => dispatch(clearOnboardingEvents()),
  setDataCollectionForMarketing: (value) =>
    dispatch(setDataCollectionForMarketing(value)),
});

export default connect(
  mapStateToProps,
  mapDispatchToProps,
)(withMetricsAwareness(OptinMetrics));<|MERGE_RESOLUTION|>--- conflicted
+++ resolved
@@ -36,11 +36,6 @@
 import generateDeviceAnalyticsMetaData, {
   UserSettingsAnalyticsMetaData as generateUserSettingsAnalyticsMetaData,
 } from '../../../util/metrics';
-<<<<<<< HEAD
-import {
-  UserProfileProperty
-} from '../../../util/metrics/UserSettingsAnalyticsMetaData/UserProfileAnalyticsMetaData.types';
-=======
 import { UserProfileProperty } from '../../../util/metrics/UserSettingsAnalyticsMetaData/UserProfileAnalyticsMetaData.types';
 import Text, {
   TextColor,
@@ -52,7 +47,6 @@
   IconColor,
 } from '../../../component-library/components/Icons/Icon';
 import { getConfiguredCaipChainIds } from '../../../util/metrics/MultichainAPI/networkMetricUtils';
->>>>>>> 961a5281
 
 const createStyles = ({ colors }) =>
   StyleSheet.create({
@@ -166,11 +160,7 @@
     /**
      * Tracks the scroll view's height.
      */
-<<<<<<< HEAD
-    scrollViewHeight: undefined
-=======
     scrollViewHeight: undefined,
->>>>>>> 961a5281
   };
 
   getStyles = () => {
@@ -180,39 +170,32 @@
 
   actionsList = isPastPrivacyPolicyDate
     ? [1, 2, 3].map((value) => ({
-      action: value,
-      prefix: strings(`privacy_policy.action_description_${value}_prefix`),
-      description: strings(
-        `privacy_policy.action_description_${value}_description`,
-      ),
-    }))
+        action: value,
+        prefix: strings(`privacy_policy.action_description_${value}_prefix`),
+        description: strings(
+          `privacy_policy.action_description_${value}_description`,
+        ),
+      }))
     : [1, 2, 3, 4, 5].map((value) => {
-      const actionVal = value <= 2 ? 0 : 1;
-      return {
-        action: actionVal,
-        prefix: actionVal
-          ? `${strings('privacy_policy.action_description_never_legacy')} `
-          : '',
-        description: strings(
-          `privacy_policy.action_description_${value}_legacy`,
-        ),
-      };
-    });
+        const actionVal = value <= 2 ? 0 : 1;
+        return {
+          action: actionVal,
+          prefix: actionVal
+            ? `${strings('privacy_policy.action_description_never_legacy')} `
+            : '',
+          description: strings(
+            `privacy_policy.action_description_${value}_legacy`,
+          ),
+        };
+      });
 
   componentDidMount() {
     BackHandler.addEventListener('hardwareBackPress', this.handleBackPress);
   }
 
   componentDidUpdate(_, prevState) {
-<<<<<<< HEAD
-    // Update the navbar
-    this.updateNavBar();
-
-    const { scrollViewContentHeight, isEndReached, scrollViewHeight } = this.state;
-=======
     const { scrollViewContentHeight, isEndReached, scrollViewHeight } =
       this.state;
->>>>>>> 961a5281
 
     // Only run this check if any of the relevant values have changed
     if (
@@ -371,13 +354,9 @@
       metrics
         .createEventBuilder(MetaMetricsEvents.ANALYTICS_PREFERENCE_SELECTED)
         .addProperties({
-<<<<<<< HEAD
-          [UserProfileProperty.HAS_MARKETING_CONSENT]: Boolean(isDataCollectionForMarketingEnabled),
-=======
           [UserProfileProperty.HAS_MARKETING_CONSENT]: Boolean(
             isDataCollectionForMarketingEnabled,
           ),
->>>>>>> 961a5281
           is_metrics_opted_in: true,
           location: 'onboarding_metametrics',
           updated_after_onboarding: false,
@@ -388,10 +367,7 @@
     await metrics.addTraitsToUser({
       ...generateDeviceAnalyticsMetaData(),
       ...generateUserSettingsAnalyticsMetaData(),
-<<<<<<< HEAD
-=======
       [UserProfileProperty.CHAIN_IDS]: getConfiguredCaipChainIds(),
->>>>>>> 961a5281
     });
 
     // track onboarding events that were stored before user opted in
@@ -562,12 +538,8 @@
    * @param {number} _
    * @param {number} height
    */
-<<<<<<< HEAD
-  onContentSizeChange = (_, height) => (this.setState({ scrollViewContentHeight: height }));
-=======
   onContentSizeChange = (_, height) =>
     this.setState({ scrollViewContentHeight: height });
->>>>>>> 961a5281
 
   /**
    * Layout event for the ScrollView.
