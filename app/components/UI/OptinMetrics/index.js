--- conflicted
+++ resolved
@@ -234,14 +234,8 @@
    * Action to be triggered when pressing any button
    */
   continue = async () => {
-<<<<<<< HEAD
-    // Always set the flag first, regardless of whether onContinue exists
-    this.props.setMetaMetricsUISeen(true);
-    
-=======
     await StorageWrapper.setItem(OPTIN_META_METRICS_UI_SEEN, TRUE);
 
->>>>>>> ad309603
     const onContinue = this.props.route?.params?.onContinue;
     if (onContinue) {
       return onContinue();
