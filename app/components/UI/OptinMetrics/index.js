--- conflicted
+++ resolved
@@ -52,15 +52,12 @@
   IconColor,
 } from '../../../component-library/components/Icons/Icon';
 import { getConfiguredCaipChainIds } from '../../../util/metrics/MultichainAPI/networkMetricUtils';
-<<<<<<< HEAD
-=======
 import {
   updateCachedConsent,
   flushBufferedTraces,
   discardBufferedTraces,
 } from '../../../util/trace';
 import { setupSentry } from '../../../util/sentry/utils';
->>>>>>> 578bf728
 
 const createStyles = ({ colors }) =>
   StyleSheet.create({
@@ -362,13 +359,10 @@
     } = this.props;
 
     await metrics.enable();
-<<<<<<< HEAD
-=======
     await setupSentry(); // Re-setup Sentry with enabled: true
     await flushBufferedTraces();
     updateCachedConsent(true);
 
->>>>>>> 578bf728
     // Handle null case for marketing consent
     if (
       isDataCollectionForMarketingEnabled === null &&
