--- conflicted
+++ resolved
@@ -225,11 +225,7 @@
     this.updateNavBar();
 
     const { scrollViewContentHeight, isEndReached, scrollViewHeight } = this.state;
-<<<<<<< HEAD
-    
-=======
-
->>>>>>> c3b2efdc
+
     // Only run this check if any of the relevant values have changed
     if (
       prevState.scrollViewContentHeight !== scrollViewContentHeight ||
@@ -237,11 +233,7 @@
       prevState.scrollViewHeight !== scrollViewHeight
     ) {
       if (scrollViewContentHeight === undefined || isEndReached) return;
-<<<<<<< HEAD
-      
-=======
-
->>>>>>> c3b2efdc
+
       // Check if content fits view port of scroll view
       if (scrollViewHeight >= scrollViewContentHeight) {
         this.onScrollEndReached();
