--- conflicted
+++ resolved
@@ -37,8 +37,6 @@
 import generateDeviceAnalyticsMetaData, {
   UserSettingsAnalyticsMetaData as generateUserSettingsAnalyticsMetaData,
 } from '../../../util/metrics';
-<<<<<<< HEAD
-import { UserProfileProperty } from '../../../util/metrics/UserSettingsAnalyticsMetaData/UserProfileAnalyticsMetaData.types';
 import Text, {
   TextColor,
   TextVariant,
@@ -48,11 +46,9 @@
   IconSize,
   IconColor,
 } from '../../../component-library/components/Icons/Icon';
-=======
 import {
   UserProfileProperty
 } from '../../../util/metrics/UserSettingsAnalyticsMetaData/UserProfileAnalyticsMetaData.types';
->>>>>>> aab0556e
 
 const createStyles = ({ colors }) =>
   StyleSheet.create({
@@ -365,13 +361,9 @@
       metrics
         .createEventBuilder(MetaMetricsEvents.ANALYTICS_PREFERENCE_SELECTED)
         .addProperties({
-<<<<<<< HEAD
           [UserProfileProperty.HAS_MARKETING_CONSENT]: Boolean(
             isDataCollectionForMarketingEnabled,
           ),
-=======
-          [UserProfileProperty.HAS_MARKETING_CONSENT]: Boolean(isDataCollectionForMarketingEnabled),
->>>>>>> aab0556e
           is_metrics_opted_in: true,
           location: 'onboarding_metametrics',
           updated_after_onboarding: false,
