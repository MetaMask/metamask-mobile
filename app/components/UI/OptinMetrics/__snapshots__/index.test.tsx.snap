--- conflicted
+++ resolved
@@ -591,11 +591,7 @@
                                         "marginRight": 5,
                                       },
                                       {
-<<<<<<< HEAD
-                                        "color": "#1C8234",
-=======
                                         "color": "#1c8234",
->>>>>>> aa1e1a4f
                                       },
                                     ],
                                     {
@@ -664,13 +660,8 @@
                                   style={
                                     {
                                       "alignItems": "center",
-<<<<<<< HEAD
-                                      "backgroundColor": "#FFFFFF",
-                                      "borderColor": "#24272A",
-=======
                                       "backgroundColor": "#ffffff",
                                       "borderColor": "#141618",
->>>>>>> aa1e1a4f
                                       "borderRadius": 4,
                                       "borderWidth": 2,
                                       "height": 20,
@@ -683,11 +674,7 @@
                               <Text
                                 style={
                                   {
-<<<<<<< HEAD
-                                    "color": "#24272A",
-=======
                                     "color": "#141618",
->>>>>>> aa1e1a4f
                                     "fontFamily": "EuclidCircularB-Regular",
                                     "fontSize": 14,
                                     "fontWeight": "400",
@@ -712,39 +699,6 @@
                               >
                                 <Text>
                                   We’ll let you know if we decide to use this data for other purposes. You can review our 
-<<<<<<< HEAD
-                                </Text>
-                                <Text
-                                  accessibilityRole="link"
-                                  accessible={true}
-                                  onPress={[Function]}
-                                  onPressIn={[Function]}
-                                  onPressOut={[Function]}
-                                  style={
-                                    {
-                                      "backgroundColor": "transparent",
-                                      "color": "#24272A",
-                                    }
-                                  }
-                                  suppressHighlighting={true}
-                                >
-                                  <Text
-                                    accessibilityRole="text"
-                                    style={
-                                      {
-                                        "color": "#0376C9",
-                                        "fontFamily": "Euclid Circular B",
-                                        "fontSize": 14,
-                                        "fontWeight": "400",
-                                        "letterSpacing": 0,
-                                        "lineHeight": 22,
-                                      }
-                                    }
-                                  >
-                                    Privacy Policy
-                                  </Text>
-                                </Text>
-=======
                                 </Text>
                                 <Text
                                   accessibilityRole="link"
@@ -776,7 +730,6 @@
                                     Privacy Policy
                                   </Text>
                                 </Text>
->>>>>>> aa1e1a4f
                                 <Text>
                                    for more information. Remember, you can go to settings and opt out at any time.
                                 </Text>
