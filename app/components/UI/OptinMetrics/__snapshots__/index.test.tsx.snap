--- conflicted
+++ resolved
@@ -1131,7 +1131,6 @@
                                 }
                               >
                                 <View
-<<<<<<< HEAD
                                   style={
                                     {
                                       "alignItems": "flex-start",
@@ -1199,75 +1198,6 @@
                                   accessibilityRole="text"
                                   style={
                                     {
-=======
-                                  style={
-                                    {
-                                      "alignItems": "flex-start",
-                                      "display": "flex",
-                                      "flexDirection": "row",
-                                      "gap": 16,
-                                      "marginRight": 25,
-                                    }
-                                  }
-                                >
-                                  <TouchableOpacity
-                                    accessibilityRole="checkbox"
-                                    accessible={true}
-                                    disabled={false}
-                                    onPress={[Function]}
-                                    style={
-                                      {
-                                        "alignItems": "center",
-                                        "flexDirection": "row",
-                                        "height": 24,
-                                        "opacity": 1,
-                                      }
-                                    }
-                                  >
-                                    <View
-                                      accessibilityRole="checkbox"
-                                      style={
-                                        {
-                                          "alignItems": "center",
-                                          "backgroundColor": "#ffffff",
-                                          "borderColor": "#121314",
-                                          "borderRadius": 4,
-                                          "borderWidth": 2,
-                                          "height": 20,
-                                          "justifyContent": "center",
-                                          "width": 20,
-                                        }
-                                      }
-                                    />
-                                  </TouchableOpacity>
-                                  <View
-                                    style={
-                                      {
-                                        "flex": 1,
-                                      }
-                                    }
-                                  >
-                                    <Text
-                                      accessibilityRole="text"
-                                      style={
-                                        {
-                                          "color": "#121314",
-                                          "fontFamily": "Geist Medium",
-                                          "fontSize": 14,
-                                          "letterSpacing": 0,
-                                          "lineHeight": 22,
-                                        }
-                                      }
-                                    >
-                                      Marketing updates
-                                    </Text>
-                                  </View>
-                                </View>
-                                <Text
-                                  accessibilityRole="text"
-                                  style={
-                                    {
->>>>>>> d5ca588d
                                       "color": "#686e7d",
                                       "fontFamily": "Geist Regular",
                                       "fontSize": 14,
