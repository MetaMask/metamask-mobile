// Jest Snapshot v1, https://goo.gl/fbAQLP

exports[`OptinMetrics should render correctly 1`] = `
<<<<<<< HEAD
<SafeAreaView
  style={
    Object {
      "flex": 1,
    }
  }
  testID="metaMetrics-OptIn"
>
  <ScrollViewMock
    style={
      Object {
        "flex": 1,
      }
    }
  >
    <View
      style={
        Object {
          "marginHorizontal": 20,
        }
      }
    >
      <Text
        style={
          Object {
            "color": "#000000",
            "fontFamily": "Roboto",
            "fontSize": 22,
            "fontWeight": "600",
          }
        }
      >
        Help us improve MetaMask
      </Text>
      <Text
        style={
          Object {
            "color": "#000000",
            "fontFamily": "Roboto",
            "fontSize": 14,
            "fontWeight": "400",
            "paddingVertical": 10,
          }
        }
      >
        MetaMask would like to gather basic usage data to better understand how our users interact with the mobile app. This data will be used to continually improve the usability and user experience of our product.
      </Text>
      <Text
        style={
          Object {
            "color": "#000000",
            "fontFamily": "Roboto",
            "fontSize": 14,
            "fontWeight": "400",
            "paddingVertical": 10,
          }
        }
      >
        MetaMask will...
      </Text>
      <View
        key="0"
        style={
          Object {
            "alignItems": "center",
            "flex": 0,
            "flexDirection": "row",
            "paddingVertical": 10,
          }
        }
      >
        <Icon
          allowFontScaling={false}
          name="check"
          size={20}
          style={
            Array [
              Object {
                "marginRight": 5,
              },
              Object {
                "color": "#28a745",
              },
            ]
          }
        />
        <Text
          style={
            Object {
              "color": "#000000",
              "flex": 1,
              "fontFamily": "Roboto",
              "fontWeight": "400",
            }
          }
        >
          Always allow you to opt-out via Settings
        </Text>
      </View>
      <View
        key="1"
        style={
          Object {
            "alignItems": "center",
            "flex": 0,
            "flexDirection": "row",
            "paddingVertical": 10,
          }
        }
      >
        <Icon
          allowFontScaling={false}
          name="check"
          size={20}
          style={
            Array [
              Object {
                "marginRight": 5,
              },
              Object {
                "color": "#28a745",
              },
            ]
          }
        />
        <Text
          style={
            Object {
              "color": "#000000",
              "flex": 1,
              "fontFamily": "Roboto",
              "fontWeight": "400",
            }
          }
        >
          Send anonymied click & pageview events
        </Text>
      </View>
      <View
        key="2"
        style={
          Object {
            "alignItems": "center",
            "flex": 0,
            "flexDirection": "row",
            "paddingVertical": 10,
          }
        }
      >
        <Icon
          allowFontScaling={false}
          name="check"
          size={20}
          style={
            Array [
              Object {
                "marginRight": 5,
              },
              Object {
                "color": "#28a745",
              },
            ]
          }
        />
        <Text
          style={
            Object {
              "color": "#000000",
              "flex": 1,
              "fontFamily": "Roboto",
              "fontWeight": "400",
            }
          }
        >
          Maintain a public aggregate dashboard to educate the community
        </Text>
      </View>
      <View
        key="3"
        style={
          Object {
            "alignItems": "center",
            "flex": 0,
            "flexDirection": "row",
            "paddingVertical": 10,
          }
        }
      >
        <Icon
          allowFontScaling={false}
          name="cross"
          size={24}
          style={
            Array [
              Object {
                "marginRight": 5,
              },
              Object {
                "color": "#D73A49",
              },
            ]
          }
        />
        <Text
          style={
            Object {
              "color": "#000000",
              "flex": 1,
              "fontFamily": "Roboto",
              "fontWeight": "400",
            }
          }
        >
          Never collect keys, addresses, transactions, balances, hashes, or any personal information
        </Text>
      </View>
      <View
        key="4"
        style={
          Object {
            "alignItems": "center",
            "flex": 0,
            "flexDirection": "row",
            "paddingVertical": 10,
          }
        }
      >
        <Icon
          allowFontScaling={false}
          name="cross"
          size={24}
          style={
            Array [
              Object {
                "marginRight": 5,
              },
              Object {
                "color": "#D73A49",
              },
            ]
          }
        />
        <Text
          style={
            Object {
              "color": "#000000",
              "flex": 1,
              "fontFamily": "Roboto",
              "fontWeight": "400",
            }
          }
        >
          Never collect your IP address
        </Text>
      </View>
      <View
        key="5"
        style={
          Object {
            "alignItems": "center",
            "flex": 0,
            "flexDirection": "row",
            "paddingVertical": 10,
          }
        }
      >
        <Icon
          allowFontScaling={false}
          name="cross"
          size={24}
          style={
            Array [
              Object {
                "marginRight": 5,
              },
              Object {
                "color": "#D73A49",
              },
            ]
          }
        />
        <Text
          style={
            Object {
              "color": "#000000",
              "flex": 1,
              "fontFamily": "Roboto",
              "fontWeight": "400",
            }
          }
        >
          Never sell data for profit. Ever!
        </Text>
      </View>
      <TouchableOpacity
        activeOpacity={0.2}
        onPress={[Function]}
      >
        <Text
          style={
            Object {
              "color": "#848c96",
              "fontFamily": "Roboto",
              "fontSize": 14,
              "fontWeight": "400",
              "marginTop": 10,
            }
          }
        >
          This data is aggregated and is therefore anonymous for the purposes of General Data Protection Regulation (EU) 2016/679. For more information in relation to our privacy practices, please see our Privacy Policy 
          <Text
            style={
              Object {
                "textDecorationLine": "underline",
              }
            }
          >
            here
          </Text>
          .
        </Text>
      </TouchableOpacity>
    </View>
    <View
      style={
        Object {
          "bottom": 0,
          "flex": 0,
          "flexDirection": "row",
          "marginTop": 10,
          "padding": 16,
        }
      }
    >
      <StyledButton
        containerStyle={
          Array [
            Object {
              "flex": 1,
            },
            Object {
              "marginRight": 8,
            },
          ]
        }
        disabledContainerStyle={
          Object {
            "opacity": 0.6,
          }
        }
        onPress={[Function]}
        styleDisabled={
          Object {
            "opacity": 0.6,
          }
        }
        testID="cancel-button"
        type="cancel"
      >
        No Thanks
      </StyledButton>
      <StyledButton
        containerStyle={
          Array [
            Object {
              "flex": 1,
            },
            Object {
              "marginLeft": 8,
            },
          ]
        }
        disabledContainerStyle={
          Object {
            "opacity": 0.6,
          }
        }
        onPress={[Function]}
        styleDisabled={
          Object {
            "opacity": 0.6,
          }
        }
        testID="agree-button"
        type="confirm"
      >
        I Agree
      </StyledButton>
    </View>
  </ScrollViewMock>
</SafeAreaView>
=======
<ContextConsumer>
  <Component />
</ContextConsumer>
>>>>>>> b05d4233
`;<|MERGE_RESOLUTION|>--- conflicted
+++ resolved
@@ -1,401 +1,7 @@
 // Jest Snapshot v1, https://goo.gl/fbAQLP
 
 exports[`OptinMetrics should render correctly 1`] = `
-<<<<<<< HEAD
-<SafeAreaView
-  style={
-    Object {
-      "flex": 1,
-    }
-  }
-  testID="metaMetrics-OptIn"
->
-  <ScrollViewMock
-    style={
-      Object {
-        "flex": 1,
-      }
-    }
-  >
-    <View
-      style={
-        Object {
-          "marginHorizontal": 20,
-        }
-      }
-    >
-      <Text
-        style={
-          Object {
-            "color": "#000000",
-            "fontFamily": "Roboto",
-            "fontSize": 22,
-            "fontWeight": "600",
-          }
-        }
-      >
-        Help us improve MetaMask
-      </Text>
-      <Text
-        style={
-          Object {
-            "color": "#000000",
-            "fontFamily": "Roboto",
-            "fontSize": 14,
-            "fontWeight": "400",
-            "paddingVertical": 10,
-          }
-        }
-      >
-        MetaMask would like to gather basic usage data to better understand how our users interact with the mobile app. This data will be used to continually improve the usability and user experience of our product.
-      </Text>
-      <Text
-        style={
-          Object {
-            "color": "#000000",
-            "fontFamily": "Roboto",
-            "fontSize": 14,
-            "fontWeight": "400",
-            "paddingVertical": 10,
-          }
-        }
-      >
-        MetaMask will...
-      </Text>
-      <View
-        key="0"
-        style={
-          Object {
-            "alignItems": "center",
-            "flex": 0,
-            "flexDirection": "row",
-            "paddingVertical": 10,
-          }
-        }
-      >
-        <Icon
-          allowFontScaling={false}
-          name="check"
-          size={20}
-          style={
-            Array [
-              Object {
-                "marginRight": 5,
-              },
-              Object {
-                "color": "#28a745",
-              },
-            ]
-          }
-        />
-        <Text
-          style={
-            Object {
-              "color": "#000000",
-              "flex": 1,
-              "fontFamily": "Roboto",
-              "fontWeight": "400",
-            }
-          }
-        >
-          Always allow you to opt-out via Settings
-        </Text>
-      </View>
-      <View
-        key="1"
-        style={
-          Object {
-            "alignItems": "center",
-            "flex": 0,
-            "flexDirection": "row",
-            "paddingVertical": 10,
-          }
-        }
-      >
-        <Icon
-          allowFontScaling={false}
-          name="check"
-          size={20}
-          style={
-            Array [
-              Object {
-                "marginRight": 5,
-              },
-              Object {
-                "color": "#28a745",
-              },
-            ]
-          }
-        />
-        <Text
-          style={
-            Object {
-              "color": "#000000",
-              "flex": 1,
-              "fontFamily": "Roboto",
-              "fontWeight": "400",
-            }
-          }
-        >
-          Send anonymied click & pageview events
-        </Text>
-      </View>
-      <View
-        key="2"
-        style={
-          Object {
-            "alignItems": "center",
-            "flex": 0,
-            "flexDirection": "row",
-            "paddingVertical": 10,
-          }
-        }
-      >
-        <Icon
-          allowFontScaling={false}
-          name="check"
-          size={20}
-          style={
-            Array [
-              Object {
-                "marginRight": 5,
-              },
-              Object {
-                "color": "#28a745",
-              },
-            ]
-          }
-        />
-        <Text
-          style={
-            Object {
-              "color": "#000000",
-              "flex": 1,
-              "fontFamily": "Roboto",
-              "fontWeight": "400",
-            }
-          }
-        >
-          Maintain a public aggregate dashboard to educate the community
-        </Text>
-      </View>
-      <View
-        key="3"
-        style={
-          Object {
-            "alignItems": "center",
-            "flex": 0,
-            "flexDirection": "row",
-            "paddingVertical": 10,
-          }
-        }
-      >
-        <Icon
-          allowFontScaling={false}
-          name="cross"
-          size={24}
-          style={
-            Array [
-              Object {
-                "marginRight": 5,
-              },
-              Object {
-                "color": "#D73A49",
-              },
-            ]
-          }
-        />
-        <Text
-          style={
-            Object {
-              "color": "#000000",
-              "flex": 1,
-              "fontFamily": "Roboto",
-              "fontWeight": "400",
-            }
-          }
-        >
-          Never collect keys, addresses, transactions, balances, hashes, or any personal information
-        </Text>
-      </View>
-      <View
-        key="4"
-        style={
-          Object {
-            "alignItems": "center",
-            "flex": 0,
-            "flexDirection": "row",
-            "paddingVertical": 10,
-          }
-        }
-      >
-        <Icon
-          allowFontScaling={false}
-          name="cross"
-          size={24}
-          style={
-            Array [
-              Object {
-                "marginRight": 5,
-              },
-              Object {
-                "color": "#D73A49",
-              },
-            ]
-          }
-        />
-        <Text
-          style={
-            Object {
-              "color": "#000000",
-              "flex": 1,
-              "fontFamily": "Roboto",
-              "fontWeight": "400",
-            }
-          }
-        >
-          Never collect your IP address
-        </Text>
-      </View>
-      <View
-        key="5"
-        style={
-          Object {
-            "alignItems": "center",
-            "flex": 0,
-            "flexDirection": "row",
-            "paddingVertical": 10,
-          }
-        }
-      >
-        <Icon
-          allowFontScaling={false}
-          name="cross"
-          size={24}
-          style={
-            Array [
-              Object {
-                "marginRight": 5,
-              },
-              Object {
-                "color": "#D73A49",
-              },
-            ]
-          }
-        />
-        <Text
-          style={
-            Object {
-              "color": "#000000",
-              "flex": 1,
-              "fontFamily": "Roboto",
-              "fontWeight": "400",
-            }
-          }
-        >
-          Never sell data for profit. Ever!
-        </Text>
-      </View>
-      <TouchableOpacity
-        activeOpacity={0.2}
-        onPress={[Function]}
-      >
-        <Text
-          style={
-            Object {
-              "color": "#848c96",
-              "fontFamily": "Roboto",
-              "fontSize": 14,
-              "fontWeight": "400",
-              "marginTop": 10,
-            }
-          }
-        >
-          This data is aggregated and is therefore anonymous for the purposes of General Data Protection Regulation (EU) 2016/679. For more information in relation to our privacy practices, please see our Privacy Policy 
-          <Text
-            style={
-              Object {
-                "textDecorationLine": "underline",
-              }
-            }
-          >
-            here
-          </Text>
-          .
-        </Text>
-      </TouchableOpacity>
-    </View>
-    <View
-      style={
-        Object {
-          "bottom": 0,
-          "flex": 0,
-          "flexDirection": "row",
-          "marginTop": 10,
-          "padding": 16,
-        }
-      }
-    >
-      <StyledButton
-        containerStyle={
-          Array [
-            Object {
-              "flex": 1,
-            },
-            Object {
-              "marginRight": 8,
-            },
-          ]
-        }
-        disabledContainerStyle={
-          Object {
-            "opacity": 0.6,
-          }
-        }
-        onPress={[Function]}
-        styleDisabled={
-          Object {
-            "opacity": 0.6,
-          }
-        }
-        testID="cancel-button"
-        type="cancel"
-      >
-        No Thanks
-      </StyledButton>
-      <StyledButton
-        containerStyle={
-          Array [
-            Object {
-              "flex": 1,
-            },
-            Object {
-              "marginLeft": 8,
-            },
-          ]
-        }
-        disabledContainerStyle={
-          Object {
-            "opacity": 0.6,
-          }
-        }
-        onPress={[Function]}
-        styleDisabled={
-          Object {
-            "opacity": 0.6,
-          }
-        }
-        testID="agree-button"
-        type="confirm"
-      >
-        I Agree
-      </StyledButton>
-    </View>
-  </ScrollViewMock>
-</SafeAreaView>
-=======
 <ContextConsumer>
   <Component />
 </ContextConsumer>
->>>>>>> b05d4233
 `;