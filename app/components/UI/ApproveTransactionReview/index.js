import React, { PureComponent } from 'react';
import {
  StyleSheet,
  View,
  TouchableOpacity,
  InteractionManager,
  Linking,
} from 'react-native';
import ActionView from '../../UI/ActionView';
import PropTypes from 'prop-types';
import { getApproveNavbar } from '../../UI/Navbar';
import { fontStyles } from '../../../styles/common';
import { connect } from 'react-redux';
import { getHost } from '../../../util/browser';
import {
  safeToChecksumAddress,
  renderShortAddress,
  getAddressAccountType,
} from '../../../util/address';
import Engine from '../../../core/Engine';
import { strings } from '../../../../locales/i18n';
import { setTransactionObject } from '../../../actions/transaction';
import { GAS_ESTIMATE_TYPES, util } from '@metamask/controllers';
import { fromTokenMinimalUnit } from '../../../util/number';
import EthereumAddress from '../EthereumAddress';
import {
  getTicker,
  getNormalizedTxState,
  getActiveTabUrl,
  getMethodData,
  decodeApproveData,
<<<<<<< HEAD
  generateApproveData,
=======
  generateTxWithNewTokenAllowance,
  minimumTokenAllowance,
>>>>>>> 161c5a35
} from '../../../util/transactions';
import Feather from 'react-native-vector-icons/Feather';
import Identicon from '../../UI/Identicon';
import { showAlert } from '../../../actions/alert';
import Analytics from '../../../core/Analytics';
import { ANALYTICS_EVENT_OPTS } from '../../../util/analytics';
import AnalyticsV2 from '../../../util/analyticsV2';
import TransactionHeader from '../../UI/TransactionHeader';
import AccountInfoCard from '../../UI/AccountInfoCard';
import TransactionReviewDetailsCard from '../../UI/TransactionReview/TransactionReviewDetailsCard';
import Device from '../../../util/device';
import AppConstants from '../../../core/AppConstants';
import { UINT256_HEX_MAX_VALUE } from '../../../constants/transaction';
import { WALLET_CONNECT_ORIGIN } from '../../../util/walletconnect';
import { withNavigation } from '@react-navigation/compat';
import {
  getNetworkName,
  isMainNet,
  isMainnetByChainId,
} from '../../../util/networks';
import scaling from '../../../util/scaling';
import { capitalize } from '../../../util/general';
import EditPermission from './EditPermission';
import Logger from '../../../util/Logger';
import InfoModal from '../Swaps/components/InfoModal';
import Text from '../../Base/Text';
import { getTokenList } from '../../../reducers/tokens';
import TransactionReviewEIP1559 from '../../UI/TransactionReview/TransactionReviewEIP1559';
import ClipboardManager from '../../../core/ClipboardManager';
import { ThemeContext, mockTheme } from '../../../util/theme';
import withQRHardwareAwareness from '../QRHardware/withQRHardwareAwareness';
import QRSigningDetails from '../QRHardware/QRSigningDetails';

const { hexToBN } = util;
const createStyles = (colors) =>
  StyleSheet.create({
    section: {
      minWidth: '100%',
      width: '100%',
      paddingVertical: 10,
    },
    title: {
      ...fontStyles.bold,
      fontSize: scaling.scale(24),
      textAlign: 'center',
      color: colors.text.default,
      lineHeight: 34,
      marginVertical: 8,
      paddingHorizontal: 16,
    },
    explanation: {
      ...fontStyles.normal,
      fontSize: 14,
      textAlign: 'center',
      color: colors.text.default,
      lineHeight: 20,
      paddingHorizontal: 16,
    },
    editPermissionText: {
      ...fontStyles.bold,
      color: colors.primary.default,
      fontSize: 12,
      lineHeight: 20,
      textAlign: 'center',
      marginVertical: 10,
      borderWidth: 1,
      borderRadius: 20,
      borderColor: colors.primary.default,
      paddingVertical: 8,
      paddingHorizontal: 16,
    },
    viewDetailsText: {
      ...fontStyles.normal,
      color: colors.primary.default,
      fontSize: 12,
      lineHeight: 16,
      marginTop: 8,
      textAlign: 'center',
    },
    actionTouchable: {
      flexDirection: 'column',
      alignItems: 'center',
    },
    addressWrapper: {
      backgroundColor: colors.primary.muted,
      flexDirection: 'row',
      alignItems: 'center',
      borderRadius: 40,
      paddingHorizontal: 10,
      paddingVertical: 5,
    },
    address: {
      fontSize: 13,
      marginHorizontal: 8,
      color: colors.text.default,
      ...fontStyles.normal,
      maxWidth: 120,
    },
    errorWrapper: {
      marginTop: 12,
      paddingHorizontal: 10,
      paddingVertical: 8,
      backgroundColor: colors.error.muted,
      borderColor: colors.error.default,
      borderRadius: 8,
      borderWidth: 1,
      justifyContent: 'center',
      alignItems: 'center',
    },
    error: {
      color: colors.text.default,
      fontSize: 12,
      lineHeight: 16,
      ...fontStyles.normal,
      textAlign: 'center',
    },
    underline: {
      textDecorationLine: 'underline',
      ...fontStyles.bold,
    },
    actionViewWrapper: {
      height: Device.isMediumDevice() ? 200 : 280,
    },
    actionViewChildren: {
      height: 300,
    },
    actionViewQRObject: {
      height: 648,
    },
    paddingHorizontal: {
      paddingHorizontal: 16,
    },
    contactWrapper: {
      flexDirection: 'row',
      alignItems: 'center',
      justifyContent: 'center',
      marginVertical: 15,
    },
    nickname: {
      ...fontStyles.normal,
      textAlign: 'center',
      color: colors.primary.default,
      marginBottom: 10,
    },
    actionIcon: {
      color: colors.primary.default,
    },
  });

const { ORIGIN_DEEPLINK, ORIGIN_QR_CODE } = AppConstants.DEEPLINKS;

/**
 * PureComponent that manages ERC20 approve from the dapp browser
 */
class ApproveTransactionReview extends PureComponent {
  static navigationOptions = ({ navigation }) =>
    getApproveNavbar('approve.title', navigation);

  static propTypes = {
    /**
     * A string that represents the selected address
     */
    selectedAddress: PropTypes.string,
    /**
     * Callback triggered when this transaction is cancelled
     */
    onCancel: PropTypes.func,
    /**
     * Callback triggered when this transaction is confirmed
     */
    onConfirm: PropTypes.func,
    /**
     * Transaction state
     */
    transaction: PropTypes.object.isRequired,
    /**
     * Action that shows the global alert
     */
    showAlert: PropTypes.func,
    /**
     * Current provider ticker
     */
    ticker: PropTypes.string,
    /**
     * Number of tokens
     */
    tokensLength: PropTypes.number,
    /**
     * Number of accounts
     */
    accountsLength: PropTypes.number,
    /**
     * A string representing the network name
     */
    providerType: PropTypes.string,
    /**
     * Function to change the mode
     */
    onModeChange: PropTypes.func,
    /**
     * Error coming from gas component
     */
    gasError: PropTypes.string,
    /**
     * Primary currency, either ETH or Fiat
     */
    primaryCurrency: PropTypes.string,
    /**
     * Active tab URL, the currently active tab url
     */
    activeTabUrl: PropTypes.string,
    /**
     * Object that represents the navigator
     */
    navigation: PropTypes.object,
    /**
     * Network id
     */
    network: PropTypes.string,
    /**
     * True if transaction is over the available funds
     */
    over: PropTypes.bool,
    /**
     * Function to set analytics params
     */
    onSetAnalyticsParams: PropTypes.func,
    /**
     * A string representing the network chainId
     */
    chainId: PropTypes.string,
    /**
     * Object that represents eip1559 gas
     */
    EIP1559GasData: PropTypes.object,
    /**
     * Object that represents legacy gas
     */
    LegacyGasData: PropTypes.object,
    /**
     * Estimate type returned by the gas fee controller, can be market-fee, legacy or eth_gasPrice
     */
    gasEstimateType: PropTypes.string,
    /**
     * Function to call when update animation starts
     */
    onUpdatingValuesStart: PropTypes.func,
    /**
     * Function to call when update animation ends
     */
    onUpdatingValuesEnd: PropTypes.func,
    /**
     * If the values should animate upon update or not
     */
    animateOnChange: PropTypes.bool,
    /**
     * Boolean to determine if the animation is happening
     */
    isAnimating: PropTypes.bool,
    /**
     * If the gas estimations are ready
     */
    gasEstimationReady: PropTypes.bool,
    /**
     * List of tokens from TokenListController
     */
    tokenList: PropTypes.object,
    /**
     * Whether the transaction was confirmed or not
     */
    transactionConfirmed: PropTypes.bool,
    /**
     * Dispatch set transaction object from transaction action
     */
    setTransactionObject: PropTypes.func,
    /**
     * Update contract nickname
     */
    onUpdateContractNickname: PropTypes.func,
    /**
     * The saved nickname of the address
     */
    nickname: PropTypes.string,
    /**
     * Check if nickname is saved
     */
    nicknameExists: PropTypes.bool,
    isSigningQRObject: PropTypes.bool,
    QRState: PropTypes.object,
  };

  state = {
    viewData: false,
    editPermissionVisible: false,
    host: undefined,
    originalApproveAmount: undefined,
    tokenSymbol: undefined,
    spendLimitUnlimitedSelected: true,
<<<<<<< HEAD
    spendLimitCustomValue: MINIMUM_VALUE,
=======
    spendLimitCustomValue: undefined,
>>>>>>> 161c5a35
    ticker: getTicker(this.props.ticker),
    viewDetails: false,
    spenderAddress: '0x...',
    transaction: this.props.transaction,
    token: {},
    showGasTooltip: false,
  };

  customSpendLimitInput = React.createRef();
  originIsWalletConnect = this.props.transaction.origin?.includes(
    WALLET_CONNECT_ORIGIN,
  );

  componentDidMount = async () => {
    const {
      transaction: { origin, to, data },
      tokenList,
    } = this.props;
    const { AssetsContractController } = Engine.context;
    const host = getHost(
      this.originIsWalletConnect
        ? origin.split(WALLET_CONNECT_ORIGIN)[1]
        : origin,
    );
    let tokenSymbol, tokenDecimals;
    const contract = tokenList[safeToChecksumAddress(to)];
    if (!contract) {
      try {
        tokenDecimals = await AssetsContractController.getERC20TokenDecimals(
          to,
        );
        tokenSymbol = await AssetsContractController.getERC721AssetSymbol(to);
      } catch (e) {
        tokenSymbol = 'ERC20 Token';
        tokenDecimals = 18;
      }
    } else {
      tokenSymbol = contract.symbol;
      tokenDecimals = contract.decimals;
    }
    const { spenderAddress, encodedAmount } = decodeApproveData(data);
    const approveAmount = fromTokenMinimalUnit(
      hexToBN(encodedAmount),
      tokenDecimals,
    );
    const { name: method } = await getMethodData(data);
<<<<<<< HEAD
=======
    const minTokenAllowance = minimumTokenAllowance(tokenDecimals);
>>>>>>> 161c5a35

    this.setState(
      {
        host,
        method,
        originalApproveAmount: approveAmount,
        tokenSymbol,
        token: { symbol: tokenSymbol, decimals: tokenDecimals },
        spenderAddress,
        encodedAmount,
<<<<<<< HEAD
=======
        spendLimitCustomValue: minTokenAllowance,
>>>>>>> 161c5a35
      },
      () => {
        AnalyticsV2.trackEvent(
          AnalyticsV2.ANALYTICS_EVENTS.APPROVAL_STARTED,
          this.getAnalyticsParams(),
        );
      },
    );
  };

  getAnalyticsParams = () => {
    try {
      const {
        activeTabUrl,
        transaction,
        onSetAnalyticsParams,
        selectedAddress,
      } = this.props;
      const { tokenSymbol, originalApproveAmount, encodedAmount } = this.state;
      const { NetworkController } = Engine.context;
      const { chainId, type } = NetworkController?.state?.provider || {};
      const isDapp = !Object.values(AppConstants.DEEPLINKS).includes(
        transaction?.origin,
      );
      const unlimited = encodedAmount === UINT256_HEX_MAX_VALUE;
      const params = {
        account_type: getAddressAccountType(selectedAddress),
        dapp_host_name: transaction?.origin,
        dapp_url: isDapp ? activeTabUrl : undefined,
        network_name: type,
        chain_id: chainId,
        active_currency: { value: tokenSymbol, anonymous: true },
        number_tokens_requested: {
          value: originalApproveAmount,
          anonymous: true,
        },
        unlimited_permission_requested: unlimited,
        referral_type: isDapp ? 'dapp' : transaction?.origin,
      };
      // Send analytics params to parent component so it's available when cancelling and confirming
      onSetAnalyticsParams && onSetAnalyticsParams(params);

      return params;
    } catch (error) {
      return {};
    }
  };

  trackApproveEvent = (event) => {
    const { transaction, tokensLength, accountsLength, providerType } =
      this.props;
    InteractionManager.runAfterInteractions(() => {
      Analytics.trackEventWithParameters(event, {
        view: transaction.origin,
        numberOfTokens: tokensLength,
        numberOfAccounts: accountsLength,
        network: providerType,
      });
    });
  };

  toggleViewData = () => {
    const { viewData } = this.state;
    this.setState({ viewData: !viewData });
  };

  toggleViewDetails = () => {
    const { viewDetails } = this.state;
    Analytics.trackEvent(ANALYTICS_EVENT_OPTS.DAPP_APPROVE_SCREEN_VIEW_DETAILS);
    this.setState({ viewDetails: !viewDetails });
  };

  toggleEditPermission = () => {
    const { editPermissionVisible } = this.state;
    !editPermissionVisible &&
      this.trackApproveEvent(
        ANALYTICS_EVENT_OPTS.DAPP_APPROVE_SCREEN_EDIT_PERMISSION,
      );
    this.setState({ editPermissionVisible: !editPermissionVisible });
  };

  onPressSpendLimitUnlimitedSelected = () => {
<<<<<<< HEAD
    this.setState({
      spendLimitUnlimitedSelected: true,
      spendLimitCustomValue: MINIMUM_VALUE,
=======
    const { token } = this.state;
    const minTokenAllowance = minimumTokenAllowance(token.decimals);
    this.setState({
      spendLimitUnlimitedSelected: true,
      spendLimitCustomValue: minTokenAllowance,
>>>>>>> 161c5a35
    });
  };

  onPressSpendLimitCustomSelected = () => {
    this.setState({ spendLimitUnlimitedSelected: false });
    setTimeout(
      () =>
        this.customSpendLimitInput &&
        this.customSpendLimitInput.current &&
        this.customSpendLimitInput.current.focus(),
      100,
    );
  };

  onSpendLimitCustomValueChange = (value) => {
    this.setState({ spendLimitCustomValue: value });
  };

  copyContractAddress = async () => {
    const { transaction } = this.props;
    await ClipboardManager.setString(transaction.to);
    this.props.showAlert({
      isVisible: true,
      autodismiss: 1500,
      content: 'clipboard-alert',
      data: { msg: strings('transactions.address_copied_to_clipboard') },
    });
    AnalyticsV2.trackEvent(
      AnalyticsV2.ANALYTICS_EVENTS.CONTRACT_ADDRESS_COPIED,
      this.getAnalyticsParams(),
    );
  };

  edit = () => {
    const { onModeChange } = this.props;
    Analytics.trackEvent(ANALYTICS_EVENT_OPTS.TRANSACTIONS_EDIT_TRANSACTION);
    onModeChange && onModeChange('edit');
  };

  onEditPermissionSetAmount = () => {
    const {
      token,
      spenderAddress,
      spendLimitUnlimitedSelected,
      originalApproveAmount,
      spendLimitCustomValue,
      transaction,
    } = this.state;

    try {
      const { setTransactionObject } = this.props;
<<<<<<< HEAD
      const uint = toTokenMinimalUnit(
=======
      const newApprovalTransaction = generateTxWithNewTokenAllowance(
>>>>>>> 161c5a35
        spendLimitUnlimitedSelected
          ? originalApproveAmount
          : spendLimitCustomValue,
        token.decimals,
<<<<<<< HEAD
      ).toString(10);

      const approvalData = generateApproveData({
        spender: spenderAddress,
        value: Number(uint).toString(16),
      });
      const newApprovalTransaction = {
        ...transaction,
        data: approvalData,
        transaction: {
          ...transaction.transaction,
          data: approvalData,
        },
      };

      setTransactionObject(newApprovalTransaction);
=======
        spenderAddress,
        transaction,
      );

      setTransactionObject({
        ...newApprovalTransaction,
        transaction: {
          ...newApprovalTransaction.transaction,
          data: newApprovalTransaction.data,
        },
      });
>>>>>>> 161c5a35
    } catch (err) {
      Logger.log('Failed to setTransactionObject', err);
    }
    this.toggleEditPermission();
    AnalyticsV2.trackEvent(
      AnalyticsV2.ANALYTICS_EVENTS.APPROVAL_PERMISSION_UPDATED,
      this.getAnalyticsParams(),
    );
  };

  openLinkAboutGas = () =>
    Linking.openURL(
      'https://community.metamask.io/t/what-is-gas-why-do-transactions-take-so-long/3172',
    );

  toggleGasTooltip = () =>
    this.setState((state) => ({ showGasTooltip: !state.showGasTooltip }));

  renderGasTooltip = () => {
    const isMainnet = isMainnetByChainId(this.props.chainId);
    return (
      <InfoModal
        isVisible={this.state.showGasTooltip}
        title={strings(
          `transaction.gas_education_title${isMainnet ? '_ethereum' : ''}`,
        )}
        toggleModal={this.toggleGasTooltip}
        body={
          <View>
            <Text grey infoModal>
              {strings('transaction.gas_education_1')}
              {strings(
                `transaction.gas_education_2${isMainnet ? '_ethereum' : ''}`,
              )}{' '}
              <Text bold>{strings('transaction.gas_education_3')}</Text>
            </Text>
            <Text grey infoModal>
              {strings('transaction.gas_education_4')}
            </Text>
            <TouchableOpacity onPress={this.openLinkAboutGas}>
              <Text grey link infoModal>
                {strings('transaction.gas_education_learn_more')}
              </Text>
            </TouchableOpacity>
          </View>
        }
      />
    );
  };

  renderEditPermission = () => {
    const {
      host,
      spendLimitUnlimitedSelected,
      tokenSymbol,
      spendLimitCustomValue,
      originalApproveAmount,
<<<<<<< HEAD
    } = this.state;
=======
      token,
    } = this.state;
    const minimumSpendLimit = minimumTokenAllowance(token.decimals);
>>>>>>> 161c5a35

    return (
      <EditPermission
        host={host}
<<<<<<< HEAD
=======
        minimumSpendLimit={minimumSpendLimit}
>>>>>>> 161c5a35
        spendLimitUnlimitedSelected={spendLimitUnlimitedSelected}
        tokenSymbol={tokenSymbol}
        spendLimitCustomValue={spendLimitCustomValue}
        originalApproveAmount={originalApproveAmount}
        onSetApprovalAmount={this.onEditPermissionSetAmount}
        onSpendLimitCustomValueChange={this.onSpendLimitCustomValueChange}
        onPressSpendLimitUnlimitedSelected={
          this.onPressSpendLimitUnlimitedSelected
        }
        onPressSpendLimitCustomSelected={this.onPressSpendLimitCustomSelected}
        toggleEditPermission={this.toggleEditPermission}
      />
    );
  };

  getStyles = () => {
    const colors = this.context.colors || mockTheme.colors;
    return createStyles(colors);
  };

  toggleDisplay = () => this.props.onUpdateContractNickname();

  renderDetails = () => {
    const { host, tokenSymbol, spenderAddress } = this.state;
    const {
      primaryCurrency,
      gasError,
      activeTabUrl,
      transaction: { origin },
      network,
      over,
      EIP1559GasData,
      LegacyGasData,
      gasEstimateType,
      onUpdatingValuesStart,
      onUpdatingValuesEnd,
      animateOnChange,
      isAnimating,
      gasEstimationReady,
      transactionConfirmed,
    } = this.props;
    const styles = this.getStyles();
    const is_main_net = isMainNet(network);
    const originIsDeeplink =
      origin === ORIGIN_DEEPLINK || origin === ORIGIN_QR_CODE;
    const errorPress = is_main_net ? this.buyEth : this.gotoFaucet;
    const networkName = capitalize(getNetworkName(network));
    const errorLinkText = is_main_net
      ? strings('transaction.buy_more_eth')
      : strings('transaction.get_ether', { networkName });

    const showFeeMarket =
      !gasEstimateType ||
      gasEstimateType === GAS_ESTIMATE_TYPES.FEE_MARKET ||
      gasEstimateType === GAS_ESTIMATE_TYPES.NONE;

    return (
      <>
        <View style={styles.section} testID={'approve-modal-test-id'}>
          <TransactionHeader
            currentPageInformation={{
              origin,
              spenderAddress,
              title: host,
              url: activeTabUrl,
            }}
          />
          <Text reset style={styles.title} testID={'allow-access'}>
            {strings(
              `spend_limit_edition.${
                originIsDeeplink ? 'allow_to_address_access' : 'allow_to_access'
              }`,
              { tokenSymbol },
            )}
          </Text>
          <TouchableOpacity
            style={styles.actionTouchable}
            onPress={this.toggleEditPermission}
          >
            <Text reset style={styles.editPermissionText}>
              {strings('spend_limit_edition.edit_permission')}
            </Text>
          </TouchableOpacity>
          <Text reset style={styles.explanation}>
            {`${strings(
              `spend_limit_edition.${
                originIsDeeplink
                  ? 'you_trust_this_address'
                  : 'you_trust_this_site'
              }`,
            )}`}
          </Text>
          <View style={styles.contactWrapper}>
            <Text>{strings('nickname.contract')}: </Text>
            <TouchableOpacity
              style={styles.addressWrapper}
              onPress={this.copyContractAddress}
              testID={'contract-address'}
            >
              <Identicon address={this.state.transaction.to} diameter={20} />
              {this.props.nicknameExists ? (
                <Text numberOfLines={1} style={styles.address}>
                  {this.props.nickname}
                </Text>
              ) : (
                <EthereumAddress
                  address={this.state.transaction.to}
                  style={styles.address}
                  type={'short'}
                />
              )}
              <Feather name="copy" size={18} style={styles.actionIcon} />
            </TouchableOpacity>
          </View>
          <Text style={styles.nickname} onPress={this.toggleDisplay}>
            {this.props.nicknameExists ? 'Edit' : 'Add'}{' '}
            {strings('nickname.nickname')}
          </Text>
          <View style={styles.actionViewWrapper}>
            <ActionView
              confirmButtonMode="confirm"
              cancelText={strings('transaction.reject')}
              confirmText={strings('transactions.approve')}
              onCancelPress={this.onCancelPress}
              onConfirmPress={this.onConfirmPress}
              confirmDisabled={Boolean(gasError) || transactionConfirmed}
            >
              <View style={styles.paddingHorizontal}>
                <AccountInfoCard />
                <View style={styles.section}>
                  {showFeeMarket ? (
                    <TransactionReviewEIP1559
                      totalNative={EIP1559GasData.renderableTotalMinNative}
                      totalConversion={
                        EIP1559GasData.renderableTotalMinConversion
                      }
                      totalMaxNative={EIP1559GasData.renderableTotalMaxNative}
                      gasFeeNative={EIP1559GasData.renderableGasFeeMinNative}
                      gasFeeConversion={
                        EIP1559GasData.renderableGasFeeMinConversion
                      }
                      gasFeeMaxNative={EIP1559GasData.renderableGasFeeMaxNative}
                      gasFeeMaxConversion={
                        EIP1559GasData.renderableGasFeeMaxConversion
                      }
                      primaryCurrency={primaryCurrency}
                      timeEstimate={EIP1559GasData.timeEstimate}
                      timeEstimateColor={EIP1559GasData.timeEstimateColor}
                      timeEstimateId={EIP1559GasData.timeEstimateId}
                      hideTotal
                      noMargin
                      onEdit={this.edit}
                      onUpdatingValuesStart={onUpdatingValuesStart}
                      onUpdatingValuesEnd={onUpdatingValuesEnd}
                      animateOnChange={animateOnChange}
                      isAnimating={isAnimating}
                      gasEstimationReady={gasEstimationReady}
                    />
                  ) : (
                    <TransactionReviewEIP1559
                      totalNative={LegacyGasData.transactionTotalAmount}
                      totalConversion={LegacyGasData.transactionTotalAmountFiat}
                      gasFeeNative={LegacyGasData.transactionFee}
                      gasFeeConversion={LegacyGasData.transactionFeeFiat}
                      primaryCurrency={primaryCurrency}
                      hideTotal
                      noMargin
                      onEdit={this.edit}
                      over={Boolean(LegacyGasData.error)}
                      onUpdatingValuesStart={this.onUpdatingValuesStart}
                      onUpdatingValuesEnd={this.onUpdatingValuesEnd}
                      animateOnChange={animateOnChange}
                      isAnimating={isAnimating}
                      gasEstimationReady={gasEstimationReady}
                      legacy
                    />
                  )}

                  {gasError && (
                    <View style={styles.errorWrapper}>
                      <TouchableOpacity onPress={errorPress}>
                        <Text reset style={styles.error}>
                          {gasError}
                        </Text>
                        {/* only show buy more on mainnet */}
                        {over && is_main_net && (
                          <Text reset style={[styles.error, styles.underline]}>
                            {errorLinkText}
                          </Text>
                        )}
                      </TouchableOpacity>
                    </View>
                  )}
                  {!gasError && (
                    <TouchableOpacity
                      style={styles.actionTouchable}
                      onPress={this.toggleViewDetails}
                    >
                      <View>
                        <Text reset style={styles.viewDetailsText}>
                          {strings('spend_limit_edition.view_details')}
                        </Text>
                      </View>
                    </TouchableOpacity>
                  )}
                </View>
              </View>
            </ActionView>
          </View>
        </View>
        {this.renderGasTooltip()}
      </>
    );
  };

  renderTransactionReview = () => {
    const { nickname, nicknameExists } = this.props;
    const {
      host,
      method,
      viewData,
      tokenSymbol,
      originalApproveAmount,
      spendLimitUnlimitedSelected,
      spendLimitCustomValue,
    } = this.state;
    const {
      transaction: { to, data },
    } = this.props;
    const allowance =
      (!spendLimitUnlimitedSelected && spendLimitCustomValue) ||
      originalApproveAmount;
    return (
      <TransactionReviewDetailsCard
        toggleViewDetails={this.toggleViewDetails}
        toggleViewData={this.toggleViewData}
        copyContractAddress={this.copyContractAddress}
        nickname={nickname}
        nicknameExists={nicknameExists}
        address={renderShortAddress(to)}
        host={host}
        allowance={allowance}
        tokenSymbol={tokenSymbol}
        data={data}
        method={method}
        displayViewData={viewData}
      />
    );
  };

  buyEth = () => {
    const { navigation } = this.props;
    /* this is kinda weird, we have to reject the transaction to collapse the modal */
    this.onCancelPress();
    try {
      navigation.navigate('FiatOnRamp');
    } catch (error) {
      Logger.error(error, 'Navigation: Error when navigating to buy ETH.');
    }
    InteractionManager.runAfterInteractions(() => {
      Analytics.trackEvent(
        ANALYTICS_EVENT_OPTS.RECEIVE_OPTIONS_PAYMENT_REQUEST,
      );
    });
  };

  onCancelPress = () => {
    const { onCancel } = this.props;
    onCancel && onCancel();
  };

  onConfirmPress = () => {
    const { onConfirm } = this.props;
    onConfirm && onConfirm();
  };

  gotoFaucet = () => {
    const mmFaucetUrl = 'https://faucet.metamask.io/';
    InteractionManager.runAfterInteractions(() => {
      this.onCancelPress();
      this.props.navigation.navigate('BrowserView', {
        newTabUrl: mmFaucetUrl,
        timestamp: Date.now(),
      });
    });
  };

  renderQRDetails() {
    const { host, spenderAddress } = this.state;
    const {
      activeTabUrl,
      transaction: { origin },
      QRState,
    } = this.props;
    const styles = this.getStyles();
    return (
      <View style={styles.actionViewQRObject} testID={'qr-details'}>
        <TransactionHeader
          currentPageInformation={{
            origin,
            spenderAddress,
            title: host,
            url: activeTabUrl,
          }}
        />
        <QRSigningDetails
          QRState={QRState}
          tighten
          showHint={false}
          showCancelButton
          bypassAndroidCameraAccessCheck={false}
        />
      </View>
    );
  }

  render = () => {
    const { viewDetails, editPermissionVisible } = this.state;
    const { isSigningQRObject } = this.props;

    return (
      <View>
        {viewDetails
          ? this.renderTransactionReview()
          : editPermissionVisible
          ? this.renderEditPermission()
          : isSigningQRObject
          ? this.renderQRDetails()
          : this.renderDetails()}
      </View>
    );
  };
}

const mapStateToProps = (state) => ({
  accounts: state.engine.backgroundState.AccountTrackerController.accounts,
  selectedAddress:
    state.engine.backgroundState.PreferencesController.selectedAddress,
  conversionRate:
    state.engine.backgroundState.CurrencyRateController.conversionRate,
  ticker: state.engine.backgroundState.NetworkController.provider.ticker,
  transaction: getNormalizedTxState(state),
  accountsLength: Object.keys(
    state.engine.backgroundState.AccountTrackerController.accounts || {},
  ).length,
  tokensLength: state.engine.backgroundState.TokensController.tokens.length,
  providerType: state.engine.backgroundState.NetworkController.provider.type,
  primaryCurrency: state.settings.primaryCurrency,
  activeTabUrl: getActiveTabUrl(state),
  network: state.engine.backgroundState.NetworkController.network,
  chainId: state.engine.backgroundState.NetworkController.provider.chainId,
  tokenList: getTokenList(state),
});

const mapDispatchToProps = (dispatch) => ({
  setTransactionObject: (transaction) =>
    dispatch(setTransactionObject(transaction)),
  showAlert: (config) => dispatch(showAlert(config)),
});

ApproveTransactionReview.contextType = ThemeContext;

export default connect(
  mapStateToProps,
  mapDispatchToProps,
)(withNavigation(withQRHardwareAwareness(ApproveTransactionReview)));<|MERGE_RESOLUTION|>--- conflicted
+++ resolved
@@ -29,12 +29,8 @@
   getActiveTabUrl,
   getMethodData,
   decodeApproveData,
-<<<<<<< HEAD
-  generateApproveData,
-=======
   generateTxWithNewTokenAllowance,
   minimumTokenAllowance,
->>>>>>> 161c5a35
 } from '../../../util/transactions';
 import Feather from 'react-native-vector-icons/Feather';
 import Identicon from '../../UI/Identicon';
@@ -333,11 +329,7 @@
     originalApproveAmount: undefined,
     tokenSymbol: undefined,
     spendLimitUnlimitedSelected: true,
-<<<<<<< HEAD
-    spendLimitCustomValue: MINIMUM_VALUE,
-=======
     spendLimitCustomValue: undefined,
->>>>>>> 161c5a35
     ticker: getTicker(this.props.ticker),
     viewDetails: false,
     spenderAddress: '0x...',
@@ -384,10 +376,7 @@
       tokenDecimals,
     );
     const { name: method } = await getMethodData(data);
-<<<<<<< HEAD
-=======
     const minTokenAllowance = minimumTokenAllowance(tokenDecimals);
->>>>>>> 161c5a35
 
     this.setState(
       {
@@ -398,10 +387,7 @@
         token: { symbol: tokenSymbol, decimals: tokenDecimals },
         spenderAddress,
         encodedAmount,
-<<<<<<< HEAD
-=======
         spendLimitCustomValue: minTokenAllowance,
->>>>>>> 161c5a35
       },
       () => {
         AnalyticsV2.trackEvent(
@@ -484,17 +470,11 @@
   };
 
   onPressSpendLimitUnlimitedSelected = () => {
-<<<<<<< HEAD
-    this.setState({
-      spendLimitUnlimitedSelected: true,
-      spendLimitCustomValue: MINIMUM_VALUE,
-=======
     const { token } = this.state;
     const minTokenAllowance = minimumTokenAllowance(token.decimals);
     this.setState({
       spendLimitUnlimitedSelected: true,
       spendLimitCustomValue: minTokenAllowance,
->>>>>>> 161c5a35
     });
   };
 
@@ -546,33 +526,11 @@
 
     try {
       const { setTransactionObject } = this.props;
-<<<<<<< HEAD
-      const uint = toTokenMinimalUnit(
-=======
       const newApprovalTransaction = generateTxWithNewTokenAllowance(
->>>>>>> 161c5a35
         spendLimitUnlimitedSelected
           ? originalApproveAmount
           : spendLimitCustomValue,
         token.decimals,
-<<<<<<< HEAD
-      ).toString(10);
-
-      const approvalData = generateApproveData({
-        spender: spenderAddress,
-        value: Number(uint).toString(16),
-      });
-      const newApprovalTransaction = {
-        ...transaction,
-        data: approvalData,
-        transaction: {
-          ...transaction.transaction,
-          data: approvalData,
-        },
-      };
-
-      setTransactionObject(newApprovalTransaction);
-=======
         spenderAddress,
         transaction,
       );
@@ -584,7 +542,6 @@
           data: newApprovalTransaction.data,
         },
       });
->>>>>>> 161c5a35
     } catch (err) {
       Logger.log('Failed to setTransactionObject', err);
     }
@@ -642,21 +599,14 @@
       tokenSymbol,
       spendLimitCustomValue,
       originalApproveAmount,
-<<<<<<< HEAD
-    } = this.state;
-=======
       token,
     } = this.state;
     const minimumSpendLimit = minimumTokenAllowance(token.decimals);
->>>>>>> 161c5a35
 
     return (
       <EditPermission
         host={host}
-<<<<<<< HEAD
-=======
         minimumSpendLimit={minimumSpendLimit}
->>>>>>> 161c5a35
         spendLimitUnlimitedSelected={spendLimitUnlimitedSelected}
         tokenSymbol={tokenSymbol}
         spendLimitCustomValue={spendLimitCustomValue}
