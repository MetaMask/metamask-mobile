--- conflicted
+++ resolved
@@ -699,13 +699,8 @@
       primaryCurrency,
       gasError,
       activeTabUrl,
-<<<<<<< HEAD
       transaction: { origin, from, to, securityAlertResponse },
-      network,
-=======
-      transaction: { origin, from, to },
       networkId,
->>>>>>> dcfeeef8
       over,
       gasEstimateType,
       onUpdatingValuesStart,
