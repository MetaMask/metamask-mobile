--- conflicted
+++ resolved
@@ -9,7 +9,7 @@
 import ActionView from '../../UI/ActionView';
 import PropTypes from 'prop-types';
 import { connect } from 'react-redux';
-import { GAS_ESTIMATE_TYPES, util } from '@metamask/controllers';
+import { GAS_ESTIMATE_TYPES } from '@metamask/gas-fee-controller';
 import { withNavigation } from '@react-navigation/compat';
 import Engine from '../../../core/Engine';
 import { MetaMetricsEvents } from '../../../core/Analytics';
@@ -22,11 +22,7 @@
 } from '../../../util/address';
 import { strings } from '../../../../locales/i18n';
 import { setTransactionObject } from '../../../actions/transaction';
-<<<<<<< HEAD
-=======
-import { GAS_ESTIMATE_TYPES } from '@metamask/gas-fee-controller';
 import { hexToBN } from '@metamask/controller-utils';
->>>>>>> 7f54f364
 import { fromTokenMinimalUnit } from '../../../util/number';
 import EthereumAddress from '../EthereumAddress';
 import {
