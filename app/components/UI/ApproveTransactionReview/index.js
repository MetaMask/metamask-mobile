import React, { PureComponent } from 'react';
import {
  StyleSheet,
  View,
  TouchableOpacity,
  InteractionManager,
  Linking,
} from 'react-native';
import ActionView from '../../UI/ActionView';
import PropTypes from 'prop-types';
import { getApproveNavbar } from '../../UI/Navbar';
import { fontStyles } from '../../../styles/common';
import { connect } from 'react-redux';
import { getHost } from '../../../util/browser';
import {
  safeToChecksumAddress,
  renderShortAddress,
  getAddressAccountType,
} from '../../../util/address';
import Engine from '../../../core/Engine';
import { strings } from '../../../../locales/i18n';
import { setTransactionObject } from '../../../actions/transaction';
import { GAS_ESTIMATE_TYPES, util } from '@metamask/controllers';
import { fromTokenMinimalUnit } from '../../../util/number';
import EthereumAddress from '../EthereumAddress';
import {
  getTicker,
  getNormalizedTxState,
  getActiveTabUrl,
  getMethodData,
  decodeApproveData,
  generateTxWithNewTokenAllowance,
  minimumTokenAllowance,
} from '../../../util/transactions';
import Feather from 'react-native-vector-icons/Feather';
import Identicon from '../../UI/Identicon';
import { showAlert } from '../../../actions/alert';
import Analytics from '../../../core/Analytics';
import { ANALYTICS_EVENT_OPTS } from '../../../util/analytics';
import AnalyticsV2 from '../../../util/analyticsV2';
import TransactionHeader from '../../UI/TransactionHeader';
import AccountInfoCard from '../../UI/AccountInfoCard';
import TransactionReviewDetailsCard from '../../UI/TransactionReview/TransactionReviewDetailsCard';
import Device from '../../../util/device';
import AppConstants from '../../../core/AppConstants';
import { UINT256_HEX_MAX_VALUE } from '../../../constants/transaction';
import { WALLET_CONNECT_ORIGIN } from '../../../util/walletconnect';
import { withNavigation } from '@react-navigation/compat';
<<<<<<< HEAD
import { isTestNet, isMainnetByChainId } from '../../../util/networks';
=======
import {
  getNetworkName,
  isMainNet,
  isMainnetByChainId,
} from '../../../util/networks';
>>>>>>> 91d8e525
import scaling from '../../../util/scaling';
import EditPermission from './EditPermission';
import Logger from '../../../util/Logger';
import InfoModal from '../Swaps/components/InfoModal';
import Text from '../../Base/Text';
import { getTokenList } from '../../../reducers/tokens';
import TransactionReviewEIP1559 from '../../UI/TransactionReview/TransactionReviewEIP1559';
import ClipboardManager from '../../../core/ClipboardManager';
import { ThemeContext, mockTheme } from '../../../util/theme';
import withQRHardwareAwareness from '../QRHardware/withQRHardwareAwareness';
import QRSigningDetails from '../QRHardware/QRSigningDetails';

const { hexToBN } = util;
const createStyles = (colors) =>
  StyleSheet.create({
    section: {
      minWidth: '100%',
      width: '100%',
      paddingVertical: 10,
    },
    title: {
      ...fontStyles.bold,
      fontSize: scaling.scale(24),
      textAlign: 'center',
      color: colors.text.default,
      lineHeight: 34,
      marginVertical: 8,
      paddingHorizontal: 16,
    },
    explanation: {
      ...fontStyles.normal,
      fontSize: 14,
      textAlign: 'center',
      color: colors.text.default,
      lineHeight: 20,
      paddingHorizontal: 16,
    },
    editPermissionText: {
      ...fontStyles.bold,
      color: colors.primary.default,
      fontSize: 12,
      lineHeight: 20,
      textAlign: 'center',
      marginVertical: 10,
      borderWidth: 1,
      borderRadius: 20,
      borderColor: colors.primary.default,
      paddingVertical: 8,
      paddingHorizontal: 16,
    },
    viewDetailsText: {
      ...fontStyles.normal,
      color: colors.primary.default,
      fontSize: 12,
      lineHeight: 16,
      marginTop: 8,
      textAlign: 'center',
    },
    actionTouchable: {
      flexDirection: 'column',
      alignItems: 'center',
    },
    addressWrapper: {
      backgroundColor: colors.primary.muted,
      flexDirection: 'row',
      alignItems: 'center',
      borderRadius: 40,
      paddingHorizontal: 10,
      paddingVertical: 5,
    },
    address: {
      fontSize: 13,
      marginHorizontal: 8,
      color: colors.text.default,
      ...fontStyles.normal,
      maxWidth: 120,
    },
    errorWrapper: {
      marginTop: 12,
      paddingHorizontal: 10,
      paddingVertical: 8,
      backgroundColor: colors.error.muted,
      borderColor: colors.error.default,
      borderRadius: 8,
      borderWidth: 1,
      justifyContent: 'center',
      alignItems: 'center',
    },
    error: {
      color: colors.text.default,
      fontSize: 12,
      lineHeight: 16,
      ...fontStyles.normal,
      textAlign: 'center',
    },
    underline: {
      textDecorationLine: 'underline',
      ...fontStyles.bold,
    },
    actionViewWrapper: {
      height: Device.isMediumDevice() ? 200 : 280,
    },
    actionViewChildren: {
      height: 300,
    },
    actionViewQRObject: {
      height: 648,
    },
    paddingHorizontal: {
      paddingHorizontal: 16,
    },
    contactWrapper: {
      flexDirection: 'row',
      alignItems: 'center',
      justifyContent: 'center',
      marginVertical: 15,
    },
    nickname: {
      ...fontStyles.normal,
      textAlign: 'center',
      color: colors.primary.default,
      marginBottom: 10,
    },
    actionIcon: {
      color: colors.primary.default,
    },
  });

const { ORIGIN_DEEPLINK, ORIGIN_QR_CODE } = AppConstants.DEEPLINKS;

/**
 * PureComponent that manages ERC20 approve from the dapp browser
 */
class ApproveTransactionReview extends PureComponent {
<<<<<<< HEAD
	static navigationOptions = ({ navigation }) => getApproveNavbar('approve.title', navigation);

	static propTypes = {
		/**
		 * A string that represents the selected address
		 */
		selectedAddress: PropTypes.string,
		/**
		 * Callback triggered when this transaction is cancelled
		 */
		onCancel: PropTypes.func,
		/**
		 * Callback triggered when this transaction is confirmed
		 */
		onConfirm: PropTypes.func,
		/**
		 * Transaction state
		 */
		transaction: PropTypes.object.isRequired,
		/**
		 * Action that shows the global alert
		 */
		showAlert: PropTypes.func,
		/**
		 * Current provider ticker
		 */
		ticker: PropTypes.string,
		/**
		 * Number of tokens
		 */
		tokensLength: PropTypes.number,
		/**
		 * Number of accounts
		 */
		accountsLength: PropTypes.number,
		/**
		 * A string representing the network name
		 */
		providerType: PropTypes.string,
		/**
		 * Function to change the mode
		 */
		onModeChange: PropTypes.func,
		/**
		 * Error coming from gas component
		 */
		gasError: PropTypes.string,
		/**
		 * Primary currency, either ETH or Fiat
		 */
		primaryCurrency: PropTypes.string,
		/**
		 * Active tab URL, the currently active tab url
		 */
		activeTabUrl: PropTypes.string,
		/**
		 * Object that represents the navigator
		 */
		navigation: PropTypes.object,
		/**
		 * Network id
		 */
		network: PropTypes.string,
		/**
		 * True if transaction is over the available funds
		 */
		over: PropTypes.bool,
		/**
		 * Function to set analytics params
		 */
		onSetAnalyticsParams: PropTypes.func,
		/**
		 * A string representing the network chainId
		 */
		chainId: PropTypes.string,
		/**
		 * Object that represents eip1559 gas
		 */
		EIP1559GasData: PropTypes.object,
		/**
		 * Object that represents legacy gas
		 */
		LegacyGasData: PropTypes.object,
		/**
		 * Estimate type returned by the gas fee controller, can be market-fee, legacy or eth_gasPrice
		 */
		gasEstimateType: PropTypes.string,
		/**
		 * Function to call when update animation starts
		 */
		onUpdatingValuesStart: PropTypes.func,
		/**
		 * Function to call when update animation ends
		 */
		onUpdatingValuesEnd: PropTypes.func,
		/**
		 * If the values should animate upon update or not
		 */
		animateOnChange: PropTypes.bool,
		/**
		 * Boolean to determine if the animation is happening
		 */
		isAnimating: PropTypes.bool,
		/**
		 * If the gas estimations are ready
		 */
		gasEstimationReady: PropTypes.bool,
		/**
		 * List of tokens from TokenListController
		 */
		tokenList: PropTypes.object,
		/**
		 * Whether the transaction was confirmed or not
		 */
		transactionConfirmed: PropTypes.bool,
		/**
		 * Dispatch set transaction object from transaction action
		 */
		setTransactionObject: PropTypes.func,
		/**
		 * Update contract nickname
		 */
		onUpdateContractNickname: PropTypes.func,
		/**
		 * The saved nickname of the address
		 */
		nickname: PropTypes.string,
		/**
		 * Check if nickname is saved
		 */
		nicknameExists: PropTypes.bool,
		isSigningQRObject: PropTypes.bool,
		QRState: PropTypes.object,
	};

	state = {
		viewData: false,
		editPermissionVisible: false,
		host: undefined,
		originalApproveAmount: undefined,
		tokenSymbol: undefined,
		spendLimitUnlimitedSelected: true,
		spendLimitCustomValue: undefined,
		ticker: getTicker(this.props.ticker),
		viewDetails: false,
		spenderAddress: '0x...',
		transaction: this.props.transaction,
		token: {},
		showGasTooltip: false,
	};

	customSpendLimitInput = React.createRef();
	originIsWalletConnect = this.props.transaction.origin?.includes(WALLET_CONNECT_ORIGIN);

	componentDidMount = async () => {
		const {
			transaction: { origin, to, data },
			tokenList,
		} = this.props;
		const { AssetsContractController } = Engine.context;
		const host = getHost(this.originIsWalletConnect ? origin.split(WALLET_CONNECT_ORIGIN)[1] : origin);
		let tokenSymbol, tokenDecimals;
		const contract = tokenList[safeToChecksumAddress(to)];
		if (!contract) {
			try {
				tokenDecimals = await AssetsContractController.getERC20TokenDecimals(to);
				tokenSymbol = await AssetsContractController.getERC721AssetSymbol(to);
			} catch (e) {
				tokenSymbol = 'ERC20 Token';
				tokenDecimals = 18;
			}
		} else {
			tokenSymbol = contract.symbol;
			tokenDecimals = contract.decimals;
		}
		const { spenderAddress, encodedAmount } = decodeApproveData(data);
		const approveAmount = fromTokenMinimalUnit(hexToBN(encodedAmount), tokenDecimals);
		const { name: method } = await getMethodData(data);
		const minTokenAllowance = minimumTokenAllowance(tokenDecimals);

		this.setState(
			{
				host,
				method,
				originalApproveAmount: approveAmount,
				tokenSymbol,
				token: { symbol: tokenSymbol, decimals: tokenDecimals },
				spenderAddress,
				encodedAmount,
				spendLimitCustomValue: minTokenAllowance,
			},
			() => {
				AnalyticsV2.trackEvent(AnalyticsV2.ANALYTICS_EVENTS.APPROVAL_STARTED, this.getAnalyticsParams());
			}
		);
	};

	getAnalyticsParams = () => {
		try {
			const { activeTabUrl, transaction, onSetAnalyticsParams, selectedAddress } = this.props;
			const { tokenSymbol, originalApproveAmount, encodedAmount } = this.state;
			const { NetworkController } = Engine.context;
			const { chainId, type } = NetworkController?.state?.provider || {};
			const isDapp = !Object.values(AppConstants.DEEPLINKS).includes(transaction?.origin);
			const unlimited = encodedAmount === UINT256_HEX_MAX_VALUE;
			const params = {
				account_type: getAddressAccountType(selectedAddress),
				dapp_host_name: transaction?.origin,
				dapp_url: isDapp ? activeTabUrl : undefined,
				network_name: type,
				chain_id: chainId,
				active_currency: { value: tokenSymbol, anonymous: true },
				number_tokens_requested: { value: originalApproveAmount, anonymous: true },
				unlimited_permission_requested: unlimited,
				referral_type: isDapp ? 'dapp' : transaction?.origin,
			};
			// Send analytics params to parent component so it's available when cancelling and confirming
			onSetAnalyticsParams && onSetAnalyticsParams(params);

			return params;
		} catch (error) {
			return {};
		}
	};

	trackApproveEvent = (event) => {
		const { transaction, tokensLength, accountsLength, providerType } = this.props;
		InteractionManager.runAfterInteractions(() => {
			Analytics.trackEventWithParameters(event, {
				view: transaction.origin,
				numberOfTokens: tokensLength,
				numberOfAccounts: accountsLength,
				network: providerType,
			});
		});
	};

	toggleViewData = () => {
		const { viewData } = this.state;
		this.setState({ viewData: !viewData });
	};

	toggleViewDetails = () => {
		const { viewDetails } = this.state;
		Analytics.trackEvent(ANALYTICS_EVENT_OPTS.DAPP_APPROVE_SCREEN_VIEW_DETAILS);
		this.setState({ viewDetails: !viewDetails });
	};

	toggleEditPermission = () => {
		const { editPermissionVisible } = this.state;
		!editPermissionVisible && this.trackApproveEvent(ANALYTICS_EVENT_OPTS.DAPP_APPROVE_SCREEN_EDIT_PERMISSION);
		this.setState({ editPermissionVisible: !editPermissionVisible });
	};

	onPressSpendLimitUnlimitedSelected = () => {
		const { token } = this.state;
		const minTokenAllowance = minimumTokenAllowance(token.decimals);
		this.setState({ spendLimitUnlimitedSelected: true, spendLimitCustomValue: minTokenAllowance });
	};

	onPressSpendLimitCustomSelected = () => {
		this.setState({ spendLimitUnlimitedSelected: false });
		setTimeout(
			() =>
				this.customSpendLimitInput &&
				this.customSpendLimitInput.current &&
				this.customSpendLimitInput.current.focus(),
			100
		);
	};

	onSpendLimitCustomValueChange = (value) => {
		this.setState({ spendLimitCustomValue: value });
	};

	copyContractAddress = async () => {
		const { transaction } = this.props;
		await ClipboardManager.setString(transaction.to);
		this.props.showAlert({
			isVisible: true,
			autodismiss: 1500,
			content: 'clipboard-alert',
			data: { msg: strings('transactions.address_copied_to_clipboard') },
		});
		AnalyticsV2.trackEvent(AnalyticsV2.ANALYTICS_EVENTS.CONTRACT_ADDRESS_COPIED, this.getAnalyticsParams());
	};

	edit = () => {
		const { onModeChange } = this.props;
		Analytics.trackEvent(ANALYTICS_EVENT_OPTS.TRANSACTIONS_EDIT_TRANSACTION);
		onModeChange && onModeChange('edit');
	};

	onEditPermissionSetAmount = () => {
		const {
			token,
			spenderAddress,
			spendLimitUnlimitedSelected,
			originalApproveAmount,
			spendLimitCustomValue,
			transaction,
		} = this.state;

		try {
			const { setTransactionObject } = this.props;
			const newApprovalTransaction = generateTxWithNewTokenAllowance(
				spendLimitUnlimitedSelected ? originalApproveAmount : spendLimitCustomValue,
				token.decimals,
				spenderAddress,
				transaction
			);

			setTransactionObject({
				...newApprovalTransaction,
				transaction: {
					...newApprovalTransaction.transaction,
					data: newApprovalTransaction.data,
				},
			});
		} catch (err) {
			Logger.log('Failed to setTransactionObject', err);
		}
		this.toggleEditPermission();
		AnalyticsV2.trackEvent(AnalyticsV2.ANALYTICS_EVENTS.APPROVAL_PERMISSION_UPDATED, this.getAnalyticsParams());
	};

	openLinkAboutGas = () =>
		Linking.openURL('https://community.metamask.io/t/what-is-gas-why-do-transactions-take-so-long/3172');

	toggleGasTooltip = () => this.setState((state) => ({ showGasTooltip: !state.showGasTooltip }));

	renderGasTooltip = () => {
		const isMainnet = isMainnetByChainId(this.props.chainId);
		return (
			<InfoModal
				isVisible={this.state.showGasTooltip}
				title={strings(`transaction.gas_education_title${isMainnet ? '_ethereum' : ''}`)}
				toggleModal={this.toggleGasTooltip}
				body={
					<View>
						<Text grey infoModal>
							{strings('transaction.gas_education_1')}
							{strings(`transaction.gas_education_2${isMainnet ? '_ethereum' : ''}`)}{' '}
							<Text bold>{strings('transaction.gas_education_3')}</Text>
						</Text>
						<Text grey infoModal>
							{strings('transaction.gas_education_4')}
						</Text>
						<TouchableOpacity onPress={this.openLinkAboutGas}>
							<Text grey link infoModal>
								{strings('transaction.gas_education_learn_more')}
							</Text>
						</TouchableOpacity>
					</View>
				}
			/>
		);
	};

	renderEditPermission = () => {
		const { host, spendLimitUnlimitedSelected, tokenSymbol, spendLimitCustomValue, originalApproveAmount, token } =
			this.state;
		const minimumSpendLimit = minimumTokenAllowance(token.decimals);

		return (
			<EditPermission
				host={host}
				minimumSpendLimit={minimumSpendLimit}
				spendLimitUnlimitedSelected={spendLimitUnlimitedSelected}
				tokenSymbol={tokenSymbol}
				spendLimitCustomValue={spendLimitCustomValue}
				originalApproveAmount={originalApproveAmount}
				onSetApprovalAmount={this.onEditPermissionSetAmount}
				onSpendLimitCustomValueChange={this.onSpendLimitCustomValueChange}
				onPressSpendLimitUnlimitedSelected={this.onPressSpendLimitUnlimitedSelected}
				onPressSpendLimitCustomSelected={this.onPressSpendLimitCustomSelected}
				toggleEditPermission={this.toggleEditPermission}
			/>
		);
	};

	getStyles = () => {
		const colors = this.context.colors || mockTheme.colors;
		return createStyles(colors);
	};

	toggleDisplay = () => this.props.onUpdateContractNickname();

	renderDetails = () => {
		const { host, tokenSymbol, spenderAddress } = this.state;
		const {
			primaryCurrency,
			gasError,
			activeTabUrl,
			transaction: { origin },
			network,
			over,
			EIP1559GasData,
			LegacyGasData,
			gasEstimateType,
			onUpdatingValuesStart,
			onUpdatingValuesEnd,
			animateOnChange,
			isAnimating,
			gasEstimationReady,
			transactionConfirmed,
		} = this.props;
		const styles = this.getStyles();
		const is_test_net = isTestNet(network);
		const originIsDeeplink = origin === ORIGIN_DEEPLINK || origin === ORIGIN_QR_CODE;
		const errorPress = is_test_net ? this.gotoFaucet : this.buyEth;
		const errorLinkText = is_test_net ? strings('transaction.go_to_faucet') : strings('transaction.buy_more');

		const showFeeMarket =
			!gasEstimateType ||
			gasEstimateType === GAS_ESTIMATE_TYPES.FEE_MARKET ||
			gasEstimateType === GAS_ESTIMATE_TYPES.NONE;

		return (
			<>
				<View style={styles.section} testID={'approve-modal-test-id'}>
					<TransactionHeader
						currentPageInformation={{ origin, spenderAddress, title: host, url: activeTabUrl }}
					/>
					<Text reset style={styles.title} testID={'allow-access'}>
						{strings(
							`spend_limit_edition.${originIsDeeplink ? 'allow_to_address_access' : 'allow_to_access'}`,
							{ tokenSymbol }
						)}
					</Text>
					<TouchableOpacity style={styles.actionTouchable} onPress={this.toggleEditPermission}>
						<Text reset style={styles.editPermissionText}>
							{strings('spend_limit_edition.edit_permission')}
						</Text>
					</TouchableOpacity>
					<Text reset style={styles.explanation}>
						{`${strings(
							`spend_limit_edition.${originIsDeeplink ? 'you_trust_this_address' : 'you_trust_this_site'}`
						)}`}
					</Text>
					<View style={styles.contactWrapper}>
						<Text>{strings('nickname.contract')}: </Text>
						<TouchableOpacity
							style={styles.addressWrapper}
							onPress={this.copyContractAddress}
							testID={'contract-address'}
						>
							<Identicon address={this.state.transaction.to} diameter={20} />
							{this.props.nicknameExists ? (
								<Text numberOfLines={1} style={styles.address}>
									{this.props.nickname}
								</Text>
							) : (
								<EthereumAddress
									address={this.state.transaction.to}
									style={styles.address}
									type={'short'}
								/>
							)}
							<Feather name="copy" size={18} style={styles.actionIcon} />
						</TouchableOpacity>
					</View>
					<Text style={styles.nickname} onPress={this.toggleDisplay}>
						{this.props.nicknameExists ? 'Edit' : 'Add'} {strings('nickname.nickname')}
					</Text>
					<View style={styles.actionViewWrapper}>
						<ActionView
							confirmButtonMode="confirm"
							cancelText={strings('transaction.reject')}
							confirmText={strings('transactions.approve')}
							onCancelPress={this.onCancelPress}
							onConfirmPress={this.onConfirmPress}
							confirmDisabled={Boolean(gasError) || transactionConfirmed}
						>
							<View style={styles.paddingHorizontal}>
								<AccountInfoCard />
								<View style={styles.section}>
									{showFeeMarket ? (
										<TransactionReviewEIP1559
											totalNative={EIP1559GasData.renderableTotalMinNative}
											totalConversion={EIP1559GasData.renderableTotalMinConversion}
											totalMaxNative={EIP1559GasData.renderableTotalMaxNative}
											gasFeeNative={EIP1559GasData.renderableGasFeeMinNative}
											gasFeeConversion={EIP1559GasData.renderableGasFeeMinConversion}
											gasFeeMaxNative={EIP1559GasData.renderableGasFeeMaxNative}
											gasFeeMaxConversion={EIP1559GasData.renderableGasFeeMaxConversion}
											primaryCurrency={primaryCurrency}
											timeEstimate={EIP1559GasData.timeEstimate}
											timeEstimateColor={EIP1559GasData.timeEstimateColor}
											timeEstimateId={EIP1559GasData.timeEstimateId}
											hideTotal
											noMargin
											onEdit={this.edit}
											onUpdatingValuesStart={onUpdatingValuesStart}
											onUpdatingValuesEnd={onUpdatingValuesEnd}
											animateOnChange={animateOnChange}
											isAnimating={isAnimating}
											gasEstimationReady={gasEstimationReady}
										/>
									) : (
										<TransactionReviewEIP1559
											totalNative={LegacyGasData.transactionTotalAmount}
											totalConversion={LegacyGasData.transactionTotalAmountFiat}
											gasFeeNative={LegacyGasData.transactionFee}
											gasFeeConversion={LegacyGasData.transactionFeeFiat}
											primaryCurrency={primaryCurrency}
											hideTotal
											noMargin
											onEdit={this.edit}
											over={Boolean(LegacyGasData.error)}
											onUpdatingValuesStart={this.onUpdatingValuesStart}
											onUpdatingValuesEnd={this.onUpdatingValuesEnd}
											animateOnChange={animateOnChange}
											isAnimating={isAnimating}
											gasEstimationReady={gasEstimationReady}
											legacy
										/>
									)}

									{gasError && (
										<View style={styles.errorWrapper}>
											<TouchableOpacity onPress={errorPress}>
												<Text reset style={styles.error}>
													{gasError}
												</Text>

												{over && (
													<Text reset style={[styles.error, styles.underline]}>
														{errorLinkText}
													</Text>
												)}
											</TouchableOpacity>
										</View>
									)}
									{!gasError && (
										<TouchableOpacity
											style={styles.actionTouchable}
											onPress={this.toggleViewDetails}
										>
											<View>
												<Text reset style={styles.viewDetailsText}>
													{strings('spend_limit_edition.view_details')}
												</Text>
											</View>
										</TouchableOpacity>
									)}
								</View>
							</View>
						</ActionView>
					</View>
				</View>
				{this.renderGasTooltip()}
			</>
		);
	};

	renderTransactionReview = () => {
		const { nickname, nicknameExists } = this.props;
		const {
			host,
			method,
			viewData,
			tokenSymbol,
			originalApproveAmount,
			spendLimitUnlimitedSelected,
			spendLimitCustomValue,
		} = this.state;
		const {
			transaction: { to, data },
		} = this.props;
		const allowance = (!spendLimitUnlimitedSelected && spendLimitCustomValue) || originalApproveAmount;
		return (
			<TransactionReviewDetailsCard
				toggleViewDetails={this.toggleViewDetails}
				toggleViewData={this.toggleViewData}
				copyContractAddress={this.copyContractAddress}
				nickname={nickname}
				nicknameExists={nicknameExists}
				address={renderShortAddress(to)}
				host={host}
				allowance={allowance}
				tokenSymbol={tokenSymbol}
				data={data}
				method={method}
				displayViewData={viewData}
			/>
		);
	};

	buyEth = () => {
		const { navigation } = this.props;
		/* this is kinda weird, we have to reject the transaction to collapse the modal */
		this.onCancelPress();
		try {
			navigation.navigate('FiatOnRamp');
		} catch (error) {
			Logger.error(error, 'Navigation: Error when navigating to buy ETH.');
		}
		InteractionManager.runAfterInteractions(() => {
			Analytics.trackEvent(ANALYTICS_EVENT_OPTS.RECEIVE_OPTIONS_PAYMENT_REQUEST);
		});
	};

	onCancelPress = () => {
		const { onCancel } = this.props;
		onCancel && onCancel();
	};

	onConfirmPress = () => {
		const { onConfirm } = this.props;
		onConfirm && onConfirm();
	};

	gotoFaucet = () => {
		const mmFaucetUrl = 'https://faucet.metamask.io/';
		InteractionManager.runAfterInteractions(() => {
			this.onCancelPress();
			this.props.navigation.navigate('BrowserView', {
				newTabUrl: mmFaucetUrl,
				timestamp: Date.now(),
			});
		});
	};

	renderQRDetails() {
		const { host, spenderAddress } = this.state;
		const {
			activeTabUrl,
			transaction: { origin },
			QRState,
		} = this.props;
		const styles = this.getStyles();
		return (
			<View style={styles.actionViewQRObject} testID={'qr-details'}>
				<TransactionHeader
					currentPageInformation={{ origin, spenderAddress, title: host, url: activeTabUrl }}
				/>
				<QRSigningDetails
					QRState={QRState}
					tighten
					showHint={false}
					showCancelButton
					bypassAndroidCameraAccessCheck={false}
				/>
			</View>
		);
	}

	render = () => {
		const { viewDetails, editPermissionVisible } = this.state;
		const { isSigningQRObject } = this.props;
		return (
			<View>
				{viewDetails
					? this.renderTransactionReview()
					: editPermissionVisible
					? this.renderEditPermission()
					: isSigningQRObject
					? this.renderQRDetails()
					: this.renderDetails()}
			</View>
		);
	};
=======
  static navigationOptions = ({ navigation }) =>
    getApproveNavbar('approve.title', navigation);

  static propTypes = {
    /**
     * A string that represents the selected address
     */
    selectedAddress: PropTypes.string,
    /**
     * Callback triggered when this transaction is cancelled
     */
    onCancel: PropTypes.func,
    /**
     * Callback triggered when this transaction is confirmed
     */
    onConfirm: PropTypes.func,
    /**
     * Transaction state
     */
    transaction: PropTypes.object.isRequired,
    /**
     * Action that shows the global alert
     */
    showAlert: PropTypes.func,
    /**
     * Current provider ticker
     */
    ticker: PropTypes.string,
    /**
     * Number of tokens
     */
    tokensLength: PropTypes.number,
    /**
     * Number of accounts
     */
    accountsLength: PropTypes.number,
    /**
     * A string representing the network name
     */
    providerType: PropTypes.string,
    /**
     * Function to change the mode
     */
    onModeChange: PropTypes.func,
    /**
     * Error coming from gas component
     */
    gasError: PropTypes.string,
    /**
     * Primary currency, either ETH or Fiat
     */
    primaryCurrency: PropTypes.string,
    /**
     * Active tab URL, the currently active tab url
     */
    activeTabUrl: PropTypes.string,
    /**
     * Object that represents the navigator
     */
    navigation: PropTypes.object,
    /**
     * Network id
     */
    network: PropTypes.string,
    /**
     * True if transaction is over the available funds
     */
    over: PropTypes.bool,
    /**
     * Function to set analytics params
     */
    onSetAnalyticsParams: PropTypes.func,
    /**
     * A string representing the network chainId
     */
    chainId: PropTypes.string,
    /**
     * Object that represents eip1559 gas
     */
    EIP1559GasData: PropTypes.object,
    /**
     * Object that represents legacy gas
     */
    LegacyGasData: PropTypes.object,
    /**
     * Estimate type returned by the gas fee controller, can be market-fee, legacy or eth_gasPrice
     */
    gasEstimateType: PropTypes.string,
    /**
     * Function to call when update animation starts
     */
    onUpdatingValuesStart: PropTypes.func,
    /**
     * Function to call when update animation ends
     */
    onUpdatingValuesEnd: PropTypes.func,
    /**
     * If the values should animate upon update or not
     */
    animateOnChange: PropTypes.bool,
    /**
     * Boolean to determine if the animation is happening
     */
    isAnimating: PropTypes.bool,
    /**
     * If the gas estimations are ready
     */
    gasEstimationReady: PropTypes.bool,
    /**
     * List of tokens from TokenListController
     */
    tokenList: PropTypes.object,
    /**
     * Whether the transaction was confirmed or not
     */
    transactionConfirmed: PropTypes.bool,
    /**
     * Dispatch set transaction object from transaction action
     */
    setTransactionObject: PropTypes.func,
    /**
     * Update contract nickname
     */
    onUpdateContractNickname: PropTypes.func,
    /**
     * The saved nickname of the address
     */
    nickname: PropTypes.string,
    /**
     * Check if nickname is saved
     */
    nicknameExists: PropTypes.bool,
    isSigningQRObject: PropTypes.bool,
    QRState: PropTypes.object,
  };

  state = {
    viewData: false,
    editPermissionVisible: false,
    host: undefined,
    originalApproveAmount: undefined,
    tokenSymbol: undefined,
    spendLimitUnlimitedSelected: true,
    spendLimitCustomValue: undefined,
    ticker: getTicker(this.props.ticker),
    viewDetails: false,
    spenderAddress: '0x...',
    transaction: this.props.transaction,
    token: {},
    showGasTooltip: false,
  };

  customSpendLimitInput = React.createRef();
  originIsWalletConnect = this.props.transaction.origin?.includes(
    WALLET_CONNECT_ORIGIN,
  );

  componentDidMount = async () => {
    const {
      transaction: { origin, to, data },
      tokenList,
    } = this.props;
    const { AssetsContractController } = Engine.context;
    const host = getHost(
      this.originIsWalletConnect
        ? origin.split(WALLET_CONNECT_ORIGIN)[1]
        : origin,
    );
    let tokenSymbol, tokenDecimals;
    const contract = tokenList[safeToChecksumAddress(to)];
    if (!contract) {
      try {
        tokenDecimals = await AssetsContractController.getERC20TokenDecimals(
          to,
        );
        tokenSymbol = await AssetsContractController.getERC721AssetSymbol(to);
      } catch (e) {
        tokenSymbol = 'ERC20 Token';
        tokenDecimals = 18;
      }
    } else {
      tokenSymbol = contract.symbol;
      tokenDecimals = contract.decimals;
    }
    const { spenderAddress, encodedAmount } = decodeApproveData(data);
    const approveAmount = fromTokenMinimalUnit(
      hexToBN(encodedAmount),
      tokenDecimals,
    );
    const { name: method } = await getMethodData(data);
    const minTokenAllowance = minimumTokenAllowance(tokenDecimals);

    this.setState(
      {
        host,
        method,
        originalApproveAmount: approveAmount,
        tokenSymbol,
        token: { symbol: tokenSymbol, decimals: tokenDecimals },
        spenderAddress,
        encodedAmount,
        spendLimitCustomValue: minTokenAllowance,
      },
      () => {
        AnalyticsV2.trackEvent(
          AnalyticsV2.ANALYTICS_EVENTS.APPROVAL_STARTED,
          this.getAnalyticsParams(),
        );
      },
    );
  };

  getAnalyticsParams = () => {
    try {
      const {
        activeTabUrl,
        transaction,
        onSetAnalyticsParams,
        selectedAddress,
      } = this.props;
      const { tokenSymbol, originalApproveAmount, encodedAmount } = this.state;
      const { NetworkController } = Engine.context;
      const { chainId, type } = NetworkController?.state?.provider || {};
      const isDapp = !Object.values(AppConstants.DEEPLINKS).includes(
        transaction?.origin,
      );
      const unlimited = encodedAmount === UINT256_HEX_MAX_VALUE;
      const params = {
        account_type: getAddressAccountType(selectedAddress),
        dapp_host_name: transaction?.origin,
        dapp_url: isDapp ? activeTabUrl : undefined,
        network_name: type,
        chain_id: chainId,
        active_currency: { value: tokenSymbol, anonymous: true },
        number_tokens_requested: {
          value: originalApproveAmount,
          anonymous: true,
        },
        unlimited_permission_requested: unlimited,
        referral_type: isDapp ? 'dapp' : transaction?.origin,
      };
      // Send analytics params to parent component so it's available when cancelling and confirming
      onSetAnalyticsParams && onSetAnalyticsParams(params);

      return params;
    } catch (error) {
      return {};
    }
  };

  trackApproveEvent = (event) => {
    const { transaction, tokensLength, accountsLength, providerType } =
      this.props;
    InteractionManager.runAfterInteractions(() => {
      Analytics.trackEventWithParameters(event, {
        view: transaction.origin,
        numberOfTokens: tokensLength,
        numberOfAccounts: accountsLength,
        network: providerType,
      });
    });
  };

  toggleViewData = () => {
    const { viewData } = this.state;
    this.setState({ viewData: !viewData });
  };

  toggleViewDetails = () => {
    const { viewDetails } = this.state;
    Analytics.trackEvent(ANALYTICS_EVENT_OPTS.DAPP_APPROVE_SCREEN_VIEW_DETAILS);
    this.setState({ viewDetails: !viewDetails });
  };

  toggleEditPermission = () => {
    const { editPermissionVisible } = this.state;
    !editPermissionVisible &&
      this.trackApproveEvent(
        ANALYTICS_EVENT_OPTS.DAPP_APPROVE_SCREEN_EDIT_PERMISSION,
      );
    this.setState({ editPermissionVisible: !editPermissionVisible });
  };

  onPressSpendLimitUnlimitedSelected = () => {
    const { token } = this.state;
    const minTokenAllowance = minimumTokenAllowance(token.decimals);
    this.setState({
      spendLimitUnlimitedSelected: true,
      spendLimitCustomValue: minTokenAllowance,
    });
  };

  onPressSpendLimitCustomSelected = () => {
    this.setState({ spendLimitUnlimitedSelected: false });
    setTimeout(
      () =>
        this.customSpendLimitInput &&
        this.customSpendLimitInput.current &&
        this.customSpendLimitInput.current.focus(),
      100,
    );
  };

  onSpendLimitCustomValueChange = (value) => {
    this.setState({ spendLimitCustomValue: value });
  };

  copyContractAddress = async () => {
    const { transaction } = this.props;
    await ClipboardManager.setString(transaction.to);
    this.props.showAlert({
      isVisible: true,
      autodismiss: 1500,
      content: 'clipboard-alert',
      data: { msg: strings('transactions.address_copied_to_clipboard') },
    });
    AnalyticsV2.trackEvent(
      AnalyticsV2.ANALYTICS_EVENTS.CONTRACT_ADDRESS_COPIED,
      this.getAnalyticsParams(),
    );
  };

  edit = () => {
    const { onModeChange } = this.props;
    Analytics.trackEvent(ANALYTICS_EVENT_OPTS.TRANSACTIONS_EDIT_TRANSACTION);
    onModeChange && onModeChange('edit');
  };

  onEditPermissionSetAmount = () => {
    const {
      token,
      spenderAddress,
      spendLimitUnlimitedSelected,
      originalApproveAmount,
      spendLimitCustomValue,
      transaction,
    } = this.state;

    try {
      const { setTransactionObject } = this.props;
      const newApprovalTransaction = generateTxWithNewTokenAllowance(
        spendLimitUnlimitedSelected
          ? originalApproveAmount
          : spendLimitCustomValue,
        token.decimals,
        spenderAddress,
        transaction,
      );

      setTransactionObject({
        ...newApprovalTransaction,
        transaction: {
          ...newApprovalTransaction.transaction,
          data: newApprovalTransaction.data,
        },
      });
    } catch (err) {
      Logger.log('Failed to setTransactionObject', err);
    }
    this.toggleEditPermission();
    AnalyticsV2.trackEvent(
      AnalyticsV2.ANALYTICS_EVENTS.APPROVAL_PERMISSION_UPDATED,
      this.getAnalyticsParams(),
    );
  };

  openLinkAboutGas = () =>
    Linking.openURL(
      'https://community.metamask.io/t/what-is-gas-why-do-transactions-take-so-long/3172',
    );

  toggleGasTooltip = () =>
    this.setState((state) => ({ showGasTooltip: !state.showGasTooltip }));

  renderGasTooltip = () => {
    const isMainnet = isMainnetByChainId(this.props.chainId);
    return (
      <InfoModal
        isVisible={this.state.showGasTooltip}
        title={strings(
          `transaction.gas_education_title${isMainnet ? '_ethereum' : ''}`,
        )}
        toggleModal={this.toggleGasTooltip}
        body={
          <View>
            <Text grey infoModal>
              {strings('transaction.gas_education_1')}
              {strings(
                `transaction.gas_education_2${isMainnet ? '_ethereum' : ''}`,
              )}{' '}
              <Text bold>{strings('transaction.gas_education_3')}</Text>
            </Text>
            <Text grey infoModal>
              {strings('transaction.gas_education_4')}
            </Text>
            <TouchableOpacity onPress={this.openLinkAboutGas}>
              <Text grey link infoModal>
                {strings('transaction.gas_education_learn_more')}
              </Text>
            </TouchableOpacity>
          </View>
        }
      />
    );
  };

  renderEditPermission = () => {
    const {
      host,
      spendLimitUnlimitedSelected,
      tokenSymbol,
      spendLimitCustomValue,
      originalApproveAmount,
      token,
    } = this.state;
    const minimumSpendLimit = minimumTokenAllowance(token.decimals);

    return (
      <EditPermission
        host={host}
        minimumSpendLimit={minimumSpendLimit}
        spendLimitUnlimitedSelected={spendLimitUnlimitedSelected}
        tokenSymbol={tokenSymbol}
        spendLimitCustomValue={spendLimitCustomValue}
        originalApproveAmount={originalApproveAmount}
        onSetApprovalAmount={this.onEditPermissionSetAmount}
        onSpendLimitCustomValueChange={this.onSpendLimitCustomValueChange}
        onPressSpendLimitUnlimitedSelected={
          this.onPressSpendLimitUnlimitedSelected
        }
        onPressSpendLimitCustomSelected={this.onPressSpendLimitCustomSelected}
        toggleEditPermission={this.toggleEditPermission}
      />
    );
  };

  getStyles = () => {
    const colors = this.context.colors || mockTheme.colors;
    return createStyles(colors);
  };

  toggleDisplay = () => this.props.onUpdateContractNickname();

  renderDetails = () => {
    const { host, tokenSymbol, spenderAddress } = this.state;
    const {
      primaryCurrency,
      gasError,
      activeTabUrl,
      transaction: { origin },
      network,
      over,
      EIP1559GasData,
      LegacyGasData,
      gasEstimateType,
      onUpdatingValuesStart,
      onUpdatingValuesEnd,
      animateOnChange,
      isAnimating,
      gasEstimationReady,
      transactionConfirmed,
    } = this.props;
    const styles = this.getStyles();
    const is_main_net = isMainNet(network);
    const originIsDeeplink =
      origin === ORIGIN_DEEPLINK || origin === ORIGIN_QR_CODE;
    const errorPress = is_main_net ? this.buyEth : this.gotoFaucet;
    const networkName = capitalize(getNetworkName(network));
    const errorLinkText = is_main_net
      ? strings('transaction.buy_more_eth')
      : strings('transaction.get_ether', { networkName });

    const showFeeMarket =
      !gasEstimateType ||
      gasEstimateType === GAS_ESTIMATE_TYPES.FEE_MARKET ||
      gasEstimateType === GAS_ESTIMATE_TYPES.NONE;

    return (
      <>
        <View style={styles.section} testID={'approve-modal-test-id'}>
          <TransactionHeader
            currentPageInformation={{
              origin,
              spenderAddress,
              title: host,
              url: activeTabUrl,
            }}
          />
          <Text reset style={styles.title} testID={'allow-access'}>
            {strings(
              `spend_limit_edition.${
                originIsDeeplink ? 'allow_to_address_access' : 'allow_to_access'
              }`,
              { tokenSymbol },
            )}
          </Text>
          <TouchableOpacity
            style={styles.actionTouchable}
            onPress={this.toggleEditPermission}
          >
            <Text reset style={styles.editPermissionText}>
              {strings('spend_limit_edition.edit_permission')}
            </Text>
          </TouchableOpacity>
          <Text reset style={styles.explanation}>
            {`${strings(
              `spend_limit_edition.${
                originIsDeeplink
                  ? 'you_trust_this_address'
                  : 'you_trust_this_site'
              }`,
            )}`}
          </Text>
          <View style={styles.contactWrapper}>
            <Text>{strings('nickname.contract')}: </Text>
            <TouchableOpacity
              style={styles.addressWrapper}
              onPress={this.copyContractAddress}
              testID={'contract-address'}
            >
              <Identicon address={this.state.transaction.to} diameter={20} />
              {this.props.nicknameExists ? (
                <Text numberOfLines={1} style={styles.address}>
                  {this.props.nickname}
                </Text>
              ) : (
                <EthereumAddress
                  address={this.state.transaction.to}
                  style={styles.address}
                  type={'short'}
                />
              )}
              <Feather name="copy" size={18} style={styles.actionIcon} />
            </TouchableOpacity>
          </View>
          <Text style={styles.nickname} onPress={this.toggleDisplay}>
            {this.props.nicknameExists ? 'Edit' : 'Add'}{' '}
            {strings('nickname.nickname')}
          </Text>
          <View style={styles.actionViewWrapper}>
            <ActionView
              confirmButtonMode="confirm"
              cancelText={strings('transaction.reject')}
              confirmText={strings('transactions.approve')}
              onCancelPress={this.onCancelPress}
              onConfirmPress={this.onConfirmPress}
              confirmDisabled={Boolean(gasError) || transactionConfirmed}
            >
              <View style={styles.paddingHorizontal}>
                <AccountInfoCard />
                <View style={styles.section}>
                  {showFeeMarket ? (
                    <TransactionReviewEIP1559
                      totalNative={EIP1559GasData.renderableTotalMinNative}
                      totalConversion={
                        EIP1559GasData.renderableTotalMinConversion
                      }
                      totalMaxNative={EIP1559GasData.renderableTotalMaxNative}
                      gasFeeNative={EIP1559GasData.renderableGasFeeMinNative}
                      gasFeeConversion={
                        EIP1559GasData.renderableGasFeeMinConversion
                      }
                      gasFeeMaxNative={EIP1559GasData.renderableGasFeeMaxNative}
                      gasFeeMaxConversion={
                        EIP1559GasData.renderableGasFeeMaxConversion
                      }
                      primaryCurrency={primaryCurrency}
                      timeEstimate={EIP1559GasData.timeEstimate}
                      timeEstimateColor={EIP1559GasData.timeEstimateColor}
                      timeEstimateId={EIP1559GasData.timeEstimateId}
                      hideTotal
                      noMargin
                      onEdit={this.edit}
                      onUpdatingValuesStart={onUpdatingValuesStart}
                      onUpdatingValuesEnd={onUpdatingValuesEnd}
                      animateOnChange={animateOnChange}
                      isAnimating={isAnimating}
                      gasEstimationReady={gasEstimationReady}
                    />
                  ) : (
                    <TransactionReviewEIP1559
                      totalNative={LegacyGasData.transactionTotalAmount}
                      totalConversion={LegacyGasData.transactionTotalAmountFiat}
                      gasFeeNative={LegacyGasData.transactionFee}
                      gasFeeConversion={LegacyGasData.transactionFeeFiat}
                      primaryCurrency={primaryCurrency}
                      hideTotal
                      noMargin
                      onEdit={this.edit}
                      over={Boolean(LegacyGasData.error)}
                      onUpdatingValuesStart={this.onUpdatingValuesStart}
                      onUpdatingValuesEnd={this.onUpdatingValuesEnd}
                      animateOnChange={animateOnChange}
                      isAnimating={isAnimating}
                      gasEstimationReady={gasEstimationReady}
                      legacy
                    />
                  )}

                  {gasError && (
                    <View style={styles.errorWrapper}>
                      <TouchableOpacity onPress={errorPress}>
                        <Text reset style={styles.error}>
                          {gasError}
                        </Text>
                        {/* only show buy more on mainnet */}
                        {over && is_main_net && (
                          <Text reset style={[styles.error, styles.underline]}>
                            {errorLinkText}
                          </Text>
                        )}
                      </TouchableOpacity>
                    </View>
                  )}
                  {!gasError && (
                    <TouchableOpacity
                      style={styles.actionTouchable}
                      onPress={this.toggleViewDetails}
                    >
                      <View>
                        <Text reset style={styles.viewDetailsText}>
                          {strings('spend_limit_edition.view_details')}
                        </Text>
                      </View>
                    </TouchableOpacity>
                  )}
                </View>
              </View>
            </ActionView>
          </View>
        </View>
        {this.renderGasTooltip()}
      </>
    );
  };

  renderTransactionReview = () => {
    const { nickname, nicknameExists } = this.props;
    const {
      host,
      method,
      viewData,
      tokenSymbol,
      originalApproveAmount,
      spendLimitUnlimitedSelected,
      spendLimitCustomValue,
    } = this.state;
    const {
      transaction: { to, data },
    } = this.props;
    const allowance =
      (!spendLimitUnlimitedSelected && spendLimitCustomValue) ||
      originalApproveAmount;
    return (
      <TransactionReviewDetailsCard
        toggleViewDetails={this.toggleViewDetails}
        toggleViewData={this.toggleViewData}
        copyContractAddress={this.copyContractAddress}
        nickname={nickname}
        nicknameExists={nicknameExists}
        address={renderShortAddress(to)}
        host={host}
        allowance={allowance}
        tokenSymbol={tokenSymbol}
        data={data}
        method={method}
        displayViewData={viewData}
      />
    );
  };

  buyEth = () => {
    const { navigation } = this.props;
    /* this is kinda weird, we have to reject the transaction to collapse the modal */
    this.onCancelPress();
    try {
      navigation.navigate('FiatOnRamp');
    } catch (error) {
      Logger.error(error, 'Navigation: Error when navigating to buy ETH.');
    }
    InteractionManager.runAfterInteractions(() => {
      Analytics.trackEvent(
        ANALYTICS_EVENT_OPTS.RECEIVE_OPTIONS_PAYMENT_REQUEST,
      );
    });
  };

  onCancelPress = () => {
    const { onCancel } = this.props;
    onCancel && onCancel();
  };

  onConfirmPress = () => {
    const { onConfirm } = this.props;
    onConfirm && onConfirm();
  };

  gotoFaucet = () => {
    const mmFaucetUrl = 'https://faucet.metamask.io/';
    InteractionManager.runAfterInteractions(() => {
      this.onCancelPress();
      this.props.navigation.navigate('BrowserView', {
        newTabUrl: mmFaucetUrl,
        timestamp: Date.now(),
      });
    });
  };

  renderQRDetails() {
    const { host, spenderAddress } = this.state;
    const {
      activeTabUrl,
      transaction: { origin },
      QRState,
    } = this.props;
    const styles = this.getStyles();
    return (
      <View style={styles.actionViewQRObject} testID={'qr-details'}>
        <TransactionHeader
          currentPageInformation={{
            origin,
            spenderAddress,
            title: host,
            url: activeTabUrl,
          }}
        />
        <QRSigningDetails
          QRState={QRState}
          tighten
          showHint={false}
          showCancelButton
          bypassAndroidCameraAccessCheck={false}
        />
      </View>
    );
  }

  render = () => {
    const { viewDetails, editPermissionVisible } = this.state;
    const { isSigningQRObject } = this.props;

    return (
      <View>
        {viewDetails
          ? this.renderTransactionReview()
          : editPermissionVisible
          ? this.renderEditPermission()
          : isSigningQRObject
          ? this.renderQRDetails()
          : this.renderDetails()}
      </View>
    );
  };
>>>>>>> 91d8e525
}

const mapStateToProps = (state) => ({
  accounts: state.engine.backgroundState.AccountTrackerController.accounts,
  selectedAddress:
    state.engine.backgroundState.PreferencesController.selectedAddress,
  conversionRate:
    state.engine.backgroundState.CurrencyRateController.conversionRate,
  ticker: state.engine.backgroundState.NetworkController.provider.ticker,
  transaction: getNormalizedTxState(state),
  accountsLength: Object.keys(
    state.engine.backgroundState.AccountTrackerController.accounts || {},
  ).length,
  tokensLength: state.engine.backgroundState.TokensController.tokens.length,
  providerType: state.engine.backgroundState.NetworkController.provider.type,
  primaryCurrency: state.settings.primaryCurrency,
  activeTabUrl: getActiveTabUrl(state),
  network: state.engine.backgroundState.NetworkController.network,
  chainId: state.engine.backgroundState.NetworkController.provider.chainId,
  tokenList: getTokenList(state),
});

const mapDispatchToProps = (dispatch) => ({
  setTransactionObject: (transaction) =>
    dispatch(setTransactionObject(transaction)),
  showAlert: (config) => dispatch(showAlert(config)),
});

ApproveTransactionReview.contextType = ThemeContext;

export default connect(
  mapStateToProps,
  mapDispatchToProps,
)(withNavigation(withQRHardwareAwareness(ApproveTransactionReview)));<|MERGE_RESOLUTION|>--- conflicted
+++ resolved
@@ -46,15 +46,7 @@
 import { UINT256_HEX_MAX_VALUE } from '../../../constants/transaction';
 import { WALLET_CONNECT_ORIGIN } from '../../../util/walletconnect';
 import { withNavigation } from '@react-navigation/compat';
-<<<<<<< HEAD
 import { isTestNet, isMainnetByChainId } from '../../../util/networks';
-=======
-import {
-  getNetworkName,
-  isMainNet,
-  isMainnetByChainId,
-} from '../../../util/networks';
->>>>>>> 91d8e525
 import scaling from '../../../util/scaling';
 import EditPermission from './EditPermission';
 import Logger from '../../../util/Logger';
@@ -189,671 +181,6 @@
  * PureComponent that manages ERC20 approve from the dapp browser
  */
 class ApproveTransactionReview extends PureComponent {
-<<<<<<< HEAD
-	static navigationOptions = ({ navigation }) => getApproveNavbar('approve.title', navigation);
-
-	static propTypes = {
-		/**
-		 * A string that represents the selected address
-		 */
-		selectedAddress: PropTypes.string,
-		/**
-		 * Callback triggered when this transaction is cancelled
-		 */
-		onCancel: PropTypes.func,
-		/**
-		 * Callback triggered when this transaction is confirmed
-		 */
-		onConfirm: PropTypes.func,
-		/**
-		 * Transaction state
-		 */
-		transaction: PropTypes.object.isRequired,
-		/**
-		 * Action that shows the global alert
-		 */
-		showAlert: PropTypes.func,
-		/**
-		 * Current provider ticker
-		 */
-		ticker: PropTypes.string,
-		/**
-		 * Number of tokens
-		 */
-		tokensLength: PropTypes.number,
-		/**
-		 * Number of accounts
-		 */
-		accountsLength: PropTypes.number,
-		/**
-		 * A string representing the network name
-		 */
-		providerType: PropTypes.string,
-		/**
-		 * Function to change the mode
-		 */
-		onModeChange: PropTypes.func,
-		/**
-		 * Error coming from gas component
-		 */
-		gasError: PropTypes.string,
-		/**
-		 * Primary currency, either ETH or Fiat
-		 */
-		primaryCurrency: PropTypes.string,
-		/**
-		 * Active tab URL, the currently active tab url
-		 */
-		activeTabUrl: PropTypes.string,
-		/**
-		 * Object that represents the navigator
-		 */
-		navigation: PropTypes.object,
-		/**
-		 * Network id
-		 */
-		network: PropTypes.string,
-		/**
-		 * True if transaction is over the available funds
-		 */
-		over: PropTypes.bool,
-		/**
-		 * Function to set analytics params
-		 */
-		onSetAnalyticsParams: PropTypes.func,
-		/**
-		 * A string representing the network chainId
-		 */
-		chainId: PropTypes.string,
-		/**
-		 * Object that represents eip1559 gas
-		 */
-		EIP1559GasData: PropTypes.object,
-		/**
-		 * Object that represents legacy gas
-		 */
-		LegacyGasData: PropTypes.object,
-		/**
-		 * Estimate type returned by the gas fee controller, can be market-fee, legacy or eth_gasPrice
-		 */
-		gasEstimateType: PropTypes.string,
-		/**
-		 * Function to call when update animation starts
-		 */
-		onUpdatingValuesStart: PropTypes.func,
-		/**
-		 * Function to call when update animation ends
-		 */
-		onUpdatingValuesEnd: PropTypes.func,
-		/**
-		 * If the values should animate upon update or not
-		 */
-		animateOnChange: PropTypes.bool,
-		/**
-		 * Boolean to determine if the animation is happening
-		 */
-		isAnimating: PropTypes.bool,
-		/**
-		 * If the gas estimations are ready
-		 */
-		gasEstimationReady: PropTypes.bool,
-		/**
-		 * List of tokens from TokenListController
-		 */
-		tokenList: PropTypes.object,
-		/**
-		 * Whether the transaction was confirmed or not
-		 */
-		transactionConfirmed: PropTypes.bool,
-		/**
-		 * Dispatch set transaction object from transaction action
-		 */
-		setTransactionObject: PropTypes.func,
-		/**
-		 * Update contract nickname
-		 */
-		onUpdateContractNickname: PropTypes.func,
-		/**
-		 * The saved nickname of the address
-		 */
-		nickname: PropTypes.string,
-		/**
-		 * Check if nickname is saved
-		 */
-		nicknameExists: PropTypes.bool,
-		isSigningQRObject: PropTypes.bool,
-		QRState: PropTypes.object,
-	};
-
-	state = {
-		viewData: false,
-		editPermissionVisible: false,
-		host: undefined,
-		originalApproveAmount: undefined,
-		tokenSymbol: undefined,
-		spendLimitUnlimitedSelected: true,
-		spendLimitCustomValue: undefined,
-		ticker: getTicker(this.props.ticker),
-		viewDetails: false,
-		spenderAddress: '0x...',
-		transaction: this.props.transaction,
-		token: {},
-		showGasTooltip: false,
-	};
-
-	customSpendLimitInput = React.createRef();
-	originIsWalletConnect = this.props.transaction.origin?.includes(WALLET_CONNECT_ORIGIN);
-
-	componentDidMount = async () => {
-		const {
-			transaction: { origin, to, data },
-			tokenList,
-		} = this.props;
-		const { AssetsContractController } = Engine.context;
-		const host = getHost(this.originIsWalletConnect ? origin.split(WALLET_CONNECT_ORIGIN)[1] : origin);
-		let tokenSymbol, tokenDecimals;
-		const contract = tokenList[safeToChecksumAddress(to)];
-		if (!contract) {
-			try {
-				tokenDecimals = await AssetsContractController.getERC20TokenDecimals(to);
-				tokenSymbol = await AssetsContractController.getERC721AssetSymbol(to);
-			} catch (e) {
-				tokenSymbol = 'ERC20 Token';
-				tokenDecimals = 18;
-			}
-		} else {
-			tokenSymbol = contract.symbol;
-			tokenDecimals = contract.decimals;
-		}
-		const { spenderAddress, encodedAmount } = decodeApproveData(data);
-		const approveAmount = fromTokenMinimalUnit(hexToBN(encodedAmount), tokenDecimals);
-		const { name: method } = await getMethodData(data);
-		const minTokenAllowance = minimumTokenAllowance(tokenDecimals);
-
-		this.setState(
-			{
-				host,
-				method,
-				originalApproveAmount: approveAmount,
-				tokenSymbol,
-				token: { symbol: tokenSymbol, decimals: tokenDecimals },
-				spenderAddress,
-				encodedAmount,
-				spendLimitCustomValue: minTokenAllowance,
-			},
-			() => {
-				AnalyticsV2.trackEvent(AnalyticsV2.ANALYTICS_EVENTS.APPROVAL_STARTED, this.getAnalyticsParams());
-			}
-		);
-	};
-
-	getAnalyticsParams = () => {
-		try {
-			const { activeTabUrl, transaction, onSetAnalyticsParams, selectedAddress } = this.props;
-			const { tokenSymbol, originalApproveAmount, encodedAmount } = this.state;
-			const { NetworkController } = Engine.context;
-			const { chainId, type } = NetworkController?.state?.provider || {};
-			const isDapp = !Object.values(AppConstants.DEEPLINKS).includes(transaction?.origin);
-			const unlimited = encodedAmount === UINT256_HEX_MAX_VALUE;
-			const params = {
-				account_type: getAddressAccountType(selectedAddress),
-				dapp_host_name: transaction?.origin,
-				dapp_url: isDapp ? activeTabUrl : undefined,
-				network_name: type,
-				chain_id: chainId,
-				active_currency: { value: tokenSymbol, anonymous: true },
-				number_tokens_requested: { value: originalApproveAmount, anonymous: true },
-				unlimited_permission_requested: unlimited,
-				referral_type: isDapp ? 'dapp' : transaction?.origin,
-			};
-			// Send analytics params to parent component so it's available when cancelling and confirming
-			onSetAnalyticsParams && onSetAnalyticsParams(params);
-
-			return params;
-		} catch (error) {
-			return {};
-		}
-	};
-
-	trackApproveEvent = (event) => {
-		const { transaction, tokensLength, accountsLength, providerType } = this.props;
-		InteractionManager.runAfterInteractions(() => {
-			Analytics.trackEventWithParameters(event, {
-				view: transaction.origin,
-				numberOfTokens: tokensLength,
-				numberOfAccounts: accountsLength,
-				network: providerType,
-			});
-		});
-	};
-
-	toggleViewData = () => {
-		const { viewData } = this.state;
-		this.setState({ viewData: !viewData });
-	};
-
-	toggleViewDetails = () => {
-		const { viewDetails } = this.state;
-		Analytics.trackEvent(ANALYTICS_EVENT_OPTS.DAPP_APPROVE_SCREEN_VIEW_DETAILS);
-		this.setState({ viewDetails: !viewDetails });
-	};
-
-	toggleEditPermission = () => {
-		const { editPermissionVisible } = this.state;
-		!editPermissionVisible && this.trackApproveEvent(ANALYTICS_EVENT_OPTS.DAPP_APPROVE_SCREEN_EDIT_PERMISSION);
-		this.setState({ editPermissionVisible: !editPermissionVisible });
-	};
-
-	onPressSpendLimitUnlimitedSelected = () => {
-		const { token } = this.state;
-		const minTokenAllowance = minimumTokenAllowance(token.decimals);
-		this.setState({ spendLimitUnlimitedSelected: true, spendLimitCustomValue: minTokenAllowance });
-	};
-
-	onPressSpendLimitCustomSelected = () => {
-		this.setState({ spendLimitUnlimitedSelected: false });
-		setTimeout(
-			() =>
-				this.customSpendLimitInput &&
-				this.customSpendLimitInput.current &&
-				this.customSpendLimitInput.current.focus(),
-			100
-		);
-	};
-
-	onSpendLimitCustomValueChange = (value) => {
-		this.setState({ spendLimitCustomValue: value });
-	};
-
-	copyContractAddress = async () => {
-		const { transaction } = this.props;
-		await ClipboardManager.setString(transaction.to);
-		this.props.showAlert({
-			isVisible: true,
-			autodismiss: 1500,
-			content: 'clipboard-alert',
-			data: { msg: strings('transactions.address_copied_to_clipboard') },
-		});
-		AnalyticsV2.trackEvent(AnalyticsV2.ANALYTICS_EVENTS.CONTRACT_ADDRESS_COPIED, this.getAnalyticsParams());
-	};
-
-	edit = () => {
-		const { onModeChange } = this.props;
-		Analytics.trackEvent(ANALYTICS_EVENT_OPTS.TRANSACTIONS_EDIT_TRANSACTION);
-		onModeChange && onModeChange('edit');
-	};
-
-	onEditPermissionSetAmount = () => {
-		const {
-			token,
-			spenderAddress,
-			spendLimitUnlimitedSelected,
-			originalApproveAmount,
-			spendLimitCustomValue,
-			transaction,
-		} = this.state;
-
-		try {
-			const { setTransactionObject } = this.props;
-			const newApprovalTransaction = generateTxWithNewTokenAllowance(
-				spendLimitUnlimitedSelected ? originalApproveAmount : spendLimitCustomValue,
-				token.decimals,
-				spenderAddress,
-				transaction
-			);
-
-			setTransactionObject({
-				...newApprovalTransaction,
-				transaction: {
-					...newApprovalTransaction.transaction,
-					data: newApprovalTransaction.data,
-				},
-			});
-		} catch (err) {
-			Logger.log('Failed to setTransactionObject', err);
-		}
-		this.toggleEditPermission();
-		AnalyticsV2.trackEvent(AnalyticsV2.ANALYTICS_EVENTS.APPROVAL_PERMISSION_UPDATED, this.getAnalyticsParams());
-	};
-
-	openLinkAboutGas = () =>
-		Linking.openURL('https://community.metamask.io/t/what-is-gas-why-do-transactions-take-so-long/3172');
-
-	toggleGasTooltip = () => this.setState((state) => ({ showGasTooltip: !state.showGasTooltip }));
-
-	renderGasTooltip = () => {
-		const isMainnet = isMainnetByChainId(this.props.chainId);
-		return (
-			<InfoModal
-				isVisible={this.state.showGasTooltip}
-				title={strings(`transaction.gas_education_title${isMainnet ? '_ethereum' : ''}`)}
-				toggleModal={this.toggleGasTooltip}
-				body={
-					<View>
-						<Text grey infoModal>
-							{strings('transaction.gas_education_1')}
-							{strings(`transaction.gas_education_2${isMainnet ? '_ethereum' : ''}`)}{' '}
-							<Text bold>{strings('transaction.gas_education_3')}</Text>
-						</Text>
-						<Text grey infoModal>
-							{strings('transaction.gas_education_4')}
-						</Text>
-						<TouchableOpacity onPress={this.openLinkAboutGas}>
-							<Text grey link infoModal>
-								{strings('transaction.gas_education_learn_more')}
-							</Text>
-						</TouchableOpacity>
-					</View>
-				}
-			/>
-		);
-	};
-
-	renderEditPermission = () => {
-		const { host, spendLimitUnlimitedSelected, tokenSymbol, spendLimitCustomValue, originalApproveAmount, token } =
-			this.state;
-		const minimumSpendLimit = minimumTokenAllowance(token.decimals);
-
-		return (
-			<EditPermission
-				host={host}
-				minimumSpendLimit={minimumSpendLimit}
-				spendLimitUnlimitedSelected={spendLimitUnlimitedSelected}
-				tokenSymbol={tokenSymbol}
-				spendLimitCustomValue={spendLimitCustomValue}
-				originalApproveAmount={originalApproveAmount}
-				onSetApprovalAmount={this.onEditPermissionSetAmount}
-				onSpendLimitCustomValueChange={this.onSpendLimitCustomValueChange}
-				onPressSpendLimitUnlimitedSelected={this.onPressSpendLimitUnlimitedSelected}
-				onPressSpendLimitCustomSelected={this.onPressSpendLimitCustomSelected}
-				toggleEditPermission={this.toggleEditPermission}
-			/>
-		);
-	};
-
-	getStyles = () => {
-		const colors = this.context.colors || mockTheme.colors;
-		return createStyles(colors);
-	};
-
-	toggleDisplay = () => this.props.onUpdateContractNickname();
-
-	renderDetails = () => {
-		const { host, tokenSymbol, spenderAddress } = this.state;
-		const {
-			primaryCurrency,
-			gasError,
-			activeTabUrl,
-			transaction: { origin },
-			network,
-			over,
-			EIP1559GasData,
-			LegacyGasData,
-			gasEstimateType,
-			onUpdatingValuesStart,
-			onUpdatingValuesEnd,
-			animateOnChange,
-			isAnimating,
-			gasEstimationReady,
-			transactionConfirmed,
-		} = this.props;
-		const styles = this.getStyles();
-		const is_test_net = isTestNet(network);
-		const originIsDeeplink = origin === ORIGIN_DEEPLINK || origin === ORIGIN_QR_CODE;
-		const errorPress = is_test_net ? this.gotoFaucet : this.buyEth;
-		const errorLinkText = is_test_net ? strings('transaction.go_to_faucet') : strings('transaction.buy_more');
-
-		const showFeeMarket =
-			!gasEstimateType ||
-			gasEstimateType === GAS_ESTIMATE_TYPES.FEE_MARKET ||
-			gasEstimateType === GAS_ESTIMATE_TYPES.NONE;
-
-		return (
-			<>
-				<View style={styles.section} testID={'approve-modal-test-id'}>
-					<TransactionHeader
-						currentPageInformation={{ origin, spenderAddress, title: host, url: activeTabUrl }}
-					/>
-					<Text reset style={styles.title} testID={'allow-access'}>
-						{strings(
-							`spend_limit_edition.${originIsDeeplink ? 'allow_to_address_access' : 'allow_to_access'}`,
-							{ tokenSymbol }
-						)}
-					</Text>
-					<TouchableOpacity style={styles.actionTouchable} onPress={this.toggleEditPermission}>
-						<Text reset style={styles.editPermissionText}>
-							{strings('spend_limit_edition.edit_permission')}
-						</Text>
-					</TouchableOpacity>
-					<Text reset style={styles.explanation}>
-						{`${strings(
-							`spend_limit_edition.${originIsDeeplink ? 'you_trust_this_address' : 'you_trust_this_site'}`
-						)}`}
-					</Text>
-					<View style={styles.contactWrapper}>
-						<Text>{strings('nickname.contract')}: </Text>
-						<TouchableOpacity
-							style={styles.addressWrapper}
-							onPress={this.copyContractAddress}
-							testID={'contract-address'}
-						>
-							<Identicon address={this.state.transaction.to} diameter={20} />
-							{this.props.nicknameExists ? (
-								<Text numberOfLines={1} style={styles.address}>
-									{this.props.nickname}
-								</Text>
-							) : (
-								<EthereumAddress
-									address={this.state.transaction.to}
-									style={styles.address}
-									type={'short'}
-								/>
-							)}
-							<Feather name="copy" size={18} style={styles.actionIcon} />
-						</TouchableOpacity>
-					</View>
-					<Text style={styles.nickname} onPress={this.toggleDisplay}>
-						{this.props.nicknameExists ? 'Edit' : 'Add'} {strings('nickname.nickname')}
-					</Text>
-					<View style={styles.actionViewWrapper}>
-						<ActionView
-							confirmButtonMode="confirm"
-							cancelText={strings('transaction.reject')}
-							confirmText={strings('transactions.approve')}
-							onCancelPress={this.onCancelPress}
-							onConfirmPress={this.onConfirmPress}
-							confirmDisabled={Boolean(gasError) || transactionConfirmed}
-						>
-							<View style={styles.paddingHorizontal}>
-								<AccountInfoCard />
-								<View style={styles.section}>
-									{showFeeMarket ? (
-										<TransactionReviewEIP1559
-											totalNative={EIP1559GasData.renderableTotalMinNative}
-											totalConversion={EIP1559GasData.renderableTotalMinConversion}
-											totalMaxNative={EIP1559GasData.renderableTotalMaxNative}
-											gasFeeNative={EIP1559GasData.renderableGasFeeMinNative}
-											gasFeeConversion={EIP1559GasData.renderableGasFeeMinConversion}
-											gasFeeMaxNative={EIP1559GasData.renderableGasFeeMaxNative}
-											gasFeeMaxConversion={EIP1559GasData.renderableGasFeeMaxConversion}
-											primaryCurrency={primaryCurrency}
-											timeEstimate={EIP1559GasData.timeEstimate}
-											timeEstimateColor={EIP1559GasData.timeEstimateColor}
-											timeEstimateId={EIP1559GasData.timeEstimateId}
-											hideTotal
-											noMargin
-											onEdit={this.edit}
-											onUpdatingValuesStart={onUpdatingValuesStart}
-											onUpdatingValuesEnd={onUpdatingValuesEnd}
-											animateOnChange={animateOnChange}
-											isAnimating={isAnimating}
-											gasEstimationReady={gasEstimationReady}
-										/>
-									) : (
-										<TransactionReviewEIP1559
-											totalNative={LegacyGasData.transactionTotalAmount}
-											totalConversion={LegacyGasData.transactionTotalAmountFiat}
-											gasFeeNative={LegacyGasData.transactionFee}
-											gasFeeConversion={LegacyGasData.transactionFeeFiat}
-											primaryCurrency={primaryCurrency}
-											hideTotal
-											noMargin
-											onEdit={this.edit}
-											over={Boolean(LegacyGasData.error)}
-											onUpdatingValuesStart={this.onUpdatingValuesStart}
-											onUpdatingValuesEnd={this.onUpdatingValuesEnd}
-											animateOnChange={animateOnChange}
-											isAnimating={isAnimating}
-											gasEstimationReady={gasEstimationReady}
-											legacy
-										/>
-									)}
-
-									{gasError && (
-										<View style={styles.errorWrapper}>
-											<TouchableOpacity onPress={errorPress}>
-												<Text reset style={styles.error}>
-													{gasError}
-												</Text>
-
-												{over && (
-													<Text reset style={[styles.error, styles.underline]}>
-														{errorLinkText}
-													</Text>
-												)}
-											</TouchableOpacity>
-										</View>
-									)}
-									{!gasError && (
-										<TouchableOpacity
-											style={styles.actionTouchable}
-											onPress={this.toggleViewDetails}
-										>
-											<View>
-												<Text reset style={styles.viewDetailsText}>
-													{strings('spend_limit_edition.view_details')}
-												</Text>
-											</View>
-										</TouchableOpacity>
-									)}
-								</View>
-							</View>
-						</ActionView>
-					</View>
-				</View>
-				{this.renderGasTooltip()}
-			</>
-		);
-	};
-
-	renderTransactionReview = () => {
-		const { nickname, nicknameExists } = this.props;
-		const {
-			host,
-			method,
-			viewData,
-			tokenSymbol,
-			originalApproveAmount,
-			spendLimitUnlimitedSelected,
-			spendLimitCustomValue,
-		} = this.state;
-		const {
-			transaction: { to, data },
-		} = this.props;
-		const allowance = (!spendLimitUnlimitedSelected && spendLimitCustomValue) || originalApproveAmount;
-		return (
-			<TransactionReviewDetailsCard
-				toggleViewDetails={this.toggleViewDetails}
-				toggleViewData={this.toggleViewData}
-				copyContractAddress={this.copyContractAddress}
-				nickname={nickname}
-				nicknameExists={nicknameExists}
-				address={renderShortAddress(to)}
-				host={host}
-				allowance={allowance}
-				tokenSymbol={tokenSymbol}
-				data={data}
-				method={method}
-				displayViewData={viewData}
-			/>
-		);
-	};
-
-	buyEth = () => {
-		const { navigation } = this.props;
-		/* this is kinda weird, we have to reject the transaction to collapse the modal */
-		this.onCancelPress();
-		try {
-			navigation.navigate('FiatOnRamp');
-		} catch (error) {
-			Logger.error(error, 'Navigation: Error when navigating to buy ETH.');
-		}
-		InteractionManager.runAfterInteractions(() => {
-			Analytics.trackEvent(ANALYTICS_EVENT_OPTS.RECEIVE_OPTIONS_PAYMENT_REQUEST);
-		});
-	};
-
-	onCancelPress = () => {
-		const { onCancel } = this.props;
-		onCancel && onCancel();
-	};
-
-	onConfirmPress = () => {
-		const { onConfirm } = this.props;
-		onConfirm && onConfirm();
-	};
-
-	gotoFaucet = () => {
-		const mmFaucetUrl = 'https://faucet.metamask.io/';
-		InteractionManager.runAfterInteractions(() => {
-			this.onCancelPress();
-			this.props.navigation.navigate('BrowserView', {
-				newTabUrl: mmFaucetUrl,
-				timestamp: Date.now(),
-			});
-		});
-	};
-
-	renderQRDetails() {
-		const { host, spenderAddress } = this.state;
-		const {
-			activeTabUrl,
-			transaction: { origin },
-			QRState,
-		} = this.props;
-		const styles = this.getStyles();
-		return (
-			<View style={styles.actionViewQRObject} testID={'qr-details'}>
-				<TransactionHeader
-					currentPageInformation={{ origin, spenderAddress, title: host, url: activeTabUrl }}
-				/>
-				<QRSigningDetails
-					QRState={QRState}
-					tighten
-					showHint={false}
-					showCancelButton
-					bypassAndroidCameraAccessCheck={false}
-				/>
-			</View>
-		);
-	}
-
-	render = () => {
-		const { viewDetails, editPermissionVisible } = this.state;
-		const { isSigningQRObject } = this.props;
-		return (
-			<View>
-				{viewDetails
-					? this.renderTransactionReview()
-					: editPermissionVisible
-					? this.renderEditPermission()
-					: isSigningQRObject
-					? this.renderQRDetails()
-					: this.renderDetails()}
-			</View>
-		);
-	};
-=======
   static navigationOptions = ({ navigation }) =>
     getApproveNavbar('approve.title', navigation);
 
@@ -1317,14 +644,13 @@
       transactionConfirmed,
     } = this.props;
     const styles = this.getStyles();
-    const is_main_net = isMainNet(network);
+    const is_test_net = isTestNet(network);
     const originIsDeeplink =
       origin === ORIGIN_DEEPLINK || origin === ORIGIN_QR_CODE;
-    const errorPress = is_main_net ? this.buyEth : this.gotoFaucet;
-    const networkName = capitalize(getNetworkName(network));
-    const errorLinkText = is_main_net
-      ? strings('transaction.buy_more_eth')
-      : strings('transaction.get_ether', { networkName });
+    const errorPress = is_test_net ? this.gotoFaucet : this.buyEth;
+    const errorLinkText = is_test_net
+      ? strings('transaction.go_to_faucet')
+      : strings('transaction.buy_more');
 
     const showFeeMarket =
       !gasEstimateType ||
@@ -1459,8 +785,8 @@
                         <Text reset style={styles.error}>
                           {gasError}
                         </Text>
-                        {/* only show buy more on mainnet */}
-                        {over && is_main_net && (
+
+                        {over && (
                           <Text reset style={[styles.error, styles.underline]}>
                             {errorLinkText}
                           </Text>
@@ -1594,7 +920,6 @@
   render = () => {
     const { viewDetails, editPermissionVisible } = this.state;
     const { isSigningQRObject } = this.props;
-
     return (
       <View>
         {viewDetails
@@ -1607,7 +932,6 @@
       </View>
     );
   };
->>>>>>> 91d8e525
 }
 
 const mapStateToProps = (state) => ({
