--- conflicted
+++ resolved
@@ -47,7 +47,6 @@
 import { ThemeContext, mockTheme } from '../../../util/theme';
 
 const { hexToBN } = util;
-<<<<<<< HEAD
 const createStyles = (colors) =>
 	StyleSheet.create({
 		section: {
@@ -78,7 +77,7 @@
 			fontSize: 12,
 			lineHeight: 20,
 			textAlign: 'center',
-			marginVertical: 20,
+			marginVertical: 10,
 			borderWidth: 1,
 			borderRadius: 20,
 			borderColor: colors.primary.default,
@@ -96,6 +95,21 @@
 		actionTouchable: {
 			flexDirection: 'column',
 			alignItems: 'center',
+		},
+		addressWrapper: {
+			backgroundColor: colors.primary.muted,
+			flexDirection: 'row',
+			alignItems: 'center',
+			borderRadius: 40,
+			paddingHorizontal: 10,
+			paddingVertical: 5,
+		},
+		address: {
+			fontSize: 13,
+			marginHorizontal: 8,
+			color: colors.text.default,
+			...fontStyles.normal,
+			maxWidth: 120,
 		},
 		errorWrapper: {
 			marginTop: 12,
@@ -120,124 +134,27 @@
 			...fontStyles.bold,
 		},
 		actionViewWrapper: {
-			height: Device.isMediumDevice() ? 200 : 350,
-		},
-		actionViewChildren: {
-			height: 300,
+			height: Device.isMediumDevice() ? 200 : 280,
 		},
 		paddingHorizontal: {
 			paddingHorizontal: 16,
 		},
+		contactWrapper: {
+			flexDirection: 'row',
+			alignItems: 'center',
+			justifyContent: 'center',
+			marginVertical: 15,
+		},
+		nickname: {
+			...fontStyles.normal,
+			textAlign: 'center',
+			color: colors.primary.default,
+			marginBottom: 10,
+		},
+		actionIcon: {
+			color: colors.primary.default,
+		},
 	});
-=======
-const styles = StyleSheet.create({
-	section: {
-		minWidth: '100%',
-		width: '100%',
-		paddingVertical: 10,
-	},
-	title: {
-		...fontStyles.bold,
-		fontSize: scaling.scale(24),
-		textAlign: 'center',
-		color: colors.black,
-		lineHeight: 34,
-		marginVertical: 8,
-		paddingHorizontal: 16,
-	},
-	explanation: {
-		...fontStyles.normal,
-		fontSize: 14,
-		textAlign: 'center',
-		color: colors.black,
-		lineHeight: 20,
-		paddingHorizontal: 16,
-	},
-	editPermissionText: {
-		...fontStyles.bold,
-		color: colors.blue,
-		fontSize: 12,
-		lineHeight: 20,
-		textAlign: 'center',
-		marginVertical: 10,
-		borderWidth: 1,
-		borderRadius: 20,
-		borderColor: colors.blue,
-		paddingVertical: 8,
-		paddingHorizontal: 16,
-	},
-	viewDetailsText: {
-		...fontStyles.normal,
-		color: colors.blue,
-		fontSize: 12,
-		lineHeight: 16,
-		marginTop: 8,
-		textAlign: 'center',
-	},
-	actionTouchable: {
-		flexDirection: 'column',
-		alignItems: 'center',
-	},
-	addressWrapper: {
-		backgroundColor: colors.blue000,
-		flexDirection: 'row',
-		alignItems: 'center',
-		borderRadius: 40,
-		paddingHorizontal: 10,
-		paddingVertical: 5,
-	},
-	address: {
-		fontSize: 13,
-		marginHorizontal: 8,
-		color: colors.blue700,
-		...fontStyles.normal,
-		maxWidth: 120,
-	},
-	errorWrapper: {
-		marginTop: 12,
-		paddingHorizontal: 10,
-		paddingVertical: 8,
-		backgroundColor: colors.red000,
-		borderColor: colors.red,
-		borderRadius: 8,
-		borderWidth: 1,
-		justifyContent: 'center',
-		alignItems: 'center',
-	},
-	error: {
-		color: colors.red,
-		fontSize: 12,
-		lineHeight: 16,
-		...fontStyles.normal,
-		textAlign: 'center',
-	},
-	underline: {
-		textDecorationLine: 'underline',
-		...fontStyles.bold,
-	},
-	actionViewWrapper: {
-		height: Device.isMediumDevice() ? 200 : 280,
-	},
-	paddingHorizontal: {
-		paddingHorizontal: 16,
-	},
-	contactWrapper: {
-		flexDirection: 'row',
-		alignItems: 'center',
-		justifyContent: 'center',
-		marginVertical: 15,
-	},
-	nickname: {
-		...fontStyles.normal,
-		textAlign: 'center',
-		color: colors.blue500,
-		marginBottom: 10,
-	},
-	actionIcon: {
-		color: colors.blue,
-	},
-});
->>>>>>> e55eab95
 
 const { ORIGIN_DEEPLINK, ORIGIN_QR_CODE } = AppConstants.DEEPLINKS;
 
@@ -646,15 +563,12 @@
 		);
 	};
 
-<<<<<<< HEAD
 	getStyles = () => {
 		const colors = this.context.colors || mockTheme.colors;
 		return createStyles(colors);
-=======
-	toggleDisplay = () => {
-		this.props.onUpdateContractNickname();
->>>>>>> e55eab95
-	};
+	};
+
+	toggleDisplay = () => this.props.onUpdateContractNickname();
 
 	renderDetails = () => {
 		const { host, tokenSymbol, spenderAddress } = this.state;
@@ -730,7 +644,7 @@
 									type={'short'}
 								/>
 							)}
-							<Feather name="copy" size={18} color={colors.blue} style={styles.actionIcon} />
+							<Feather name="copy" size={18} style={styles.actionIcon} />
 						</TouchableOpacity>
 					</View>
 					<Text style={styles.nickname} onPress={this.toggleDisplay}>
@@ -745,80 +659,78 @@
 							onConfirmPress={this.onConfirmPress}
 							confirmDisabled={Boolean(gasError) || transactionConfirmed}
 						>
-							<View style={styles.actionViewChildren}>
-								<View style={styles.paddingHorizontal}>
-									<AccountInfoCard />
-									<View style={styles.section}>
-										{showFeeMarket ? (
-											<TransactionReviewEIP1559
-												totalNative={EIP1559GasData.renderableTotalMinNative}
-												totalConversion={EIP1559GasData.renderableTotalMinConversion}
-												totalMaxNative={EIP1559GasData.renderableTotalMaxNative}
-												gasFeeNative={EIP1559GasData.renderableGasFeeMinNative}
-												gasFeeConversion={EIP1559GasData.renderableGasFeeMinConversion}
-												gasFeeMaxNative={EIP1559GasData.renderableGasFeeMaxNative}
-												gasFeeMaxConversion={EIP1559GasData.renderableGasFeeMaxConversion}
-												primaryCurrency={primaryCurrency}
-												timeEstimate={EIP1559GasData.timeEstimate}
-												timeEstimateColor={EIP1559GasData.timeEstimateColor}
-												timeEstimateId={EIP1559GasData.timeEstimateId}
-												hideTotal
-												noMargin
-												onEdit={this.edit}
-												onUpdatingValuesStart={onUpdatingValuesStart}
-												onUpdatingValuesEnd={onUpdatingValuesEnd}
-												animateOnChange={animateOnChange}
-												isAnimating={isAnimating}
-												gasEstimationReady={gasEstimationReady}
-											/>
-										) : (
-											<TransactionReviewEIP1559
-												totalNative={LegacyGasData.transactionTotalAmount}
-												totalConversion={LegacyGasData.transactionTotalAmountFiat}
-												gasFeeNative={LegacyGasData.transactionFee}
-												gasFeeConversion={LegacyGasData.transactionFeeFiat}
-												primaryCurrency={primaryCurrency}
-												hideTotal
-												noMargin
-												onEdit={this.edit}
-												over={Boolean(LegacyGasData.error)}
-												onUpdatingValuesStart={this.onUpdatingValuesStart}
-												onUpdatingValuesEnd={this.onUpdatingValuesEnd}
-												animateOnChange={animateOnChange}
-												isAnimating={isAnimating}
-												gasEstimationReady={gasEstimationReady}
-												legacy
-											/>
-										)}
-
-										{gasError && (
-											<View style={styles.errorWrapper}>
-												<TouchableOpacity onPress={errorPress}>
-													<Text reset style={styles.error}>
-														{gasError}
+							<View style={styles.paddingHorizontal}>
+								<AccountInfoCard />
+								<View style={styles.section}>
+									{showFeeMarket ? (
+										<TransactionReviewEIP1559
+											totalNative={EIP1559GasData.renderableTotalMinNative}
+											totalConversion={EIP1559GasData.renderableTotalMinConversion}
+											totalMaxNative={EIP1559GasData.renderableTotalMaxNative}
+											gasFeeNative={EIP1559GasData.renderableGasFeeMinNative}
+											gasFeeConversion={EIP1559GasData.renderableGasFeeMinConversion}
+											gasFeeMaxNative={EIP1559GasData.renderableGasFeeMaxNative}
+											gasFeeMaxConversion={EIP1559GasData.renderableGasFeeMaxConversion}
+											primaryCurrency={primaryCurrency}
+											timeEstimate={EIP1559GasData.timeEstimate}
+											timeEstimateColor={EIP1559GasData.timeEstimateColor}
+											timeEstimateId={EIP1559GasData.timeEstimateId}
+											hideTotal
+											noMargin
+											onEdit={this.edit}
+											onUpdatingValuesStart={onUpdatingValuesStart}
+											onUpdatingValuesEnd={onUpdatingValuesEnd}
+											animateOnChange={animateOnChange}
+											isAnimating={isAnimating}
+											gasEstimationReady={gasEstimationReady}
+										/>
+									) : (
+										<TransactionReviewEIP1559
+											totalNative={LegacyGasData.transactionTotalAmount}
+											totalConversion={LegacyGasData.transactionTotalAmountFiat}
+											gasFeeNative={LegacyGasData.transactionFee}
+											gasFeeConversion={LegacyGasData.transactionFeeFiat}
+											primaryCurrency={primaryCurrency}
+											hideTotal
+											noMargin
+											onEdit={this.edit}
+											over={Boolean(LegacyGasData.error)}
+											onUpdatingValuesStart={this.onUpdatingValuesStart}
+											onUpdatingValuesEnd={this.onUpdatingValuesEnd}
+											animateOnChange={animateOnChange}
+											isAnimating={isAnimating}
+											gasEstimationReady={gasEstimationReady}
+											legacy
+										/>
+									)}
+
+									{gasError && (
+										<View style={styles.errorWrapper}>
+											<TouchableOpacity onPress={errorPress}>
+												<Text reset style={styles.error}>
+													{gasError}
+												</Text>
+												{/* only show buy more on mainnet */}
+												{over && is_main_net && (
+													<Text reset style={[styles.error, styles.underline]}>
+														{errorLinkText}
 													</Text>
-													{/* only show buy more on mainnet */}
-													{over && is_main_net && (
-														<Text reset style={[styles.error, styles.underline]}>
-															{errorLinkText}
-														</Text>
-													)}
-												</TouchableOpacity>
+												)}
+											</TouchableOpacity>
+										</View>
+									)}
+									{!gasError && (
+										<TouchableOpacity
+											style={styles.actionTouchable}
+											onPress={this.toggleViewDetails}
+										>
+											<View>
+												<Text reset style={styles.viewDetailsText}>
+													{strings('spend_limit_edition.view_details')}
+												</Text>
 											</View>
-										)}
-										{!gasError && (
-											<TouchableOpacity
-												style={styles.actionTouchable}
-												onPress={this.toggleViewDetails}
-											>
-												<View>
-													<Text reset style={styles.viewDetailsText}>
-														{strings('spend_limit_edition.view_details')}
-													</Text>
-												</View>
-											</TouchableOpacity>
-										)}
-									</View>
+										</TouchableOpacity>
+									)}
 								</View>
 							</View>
 						</ActionView>
