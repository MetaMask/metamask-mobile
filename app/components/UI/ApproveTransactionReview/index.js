--- conflicted
+++ resolved
@@ -23,11 +23,8 @@
 import { GAS_ESTIMATE_TYPES } from '@metamask/gas-fee-controller';
 import {
   fromTokenMinimalUnit,
-<<<<<<< HEAD
   hexToBN,
-=======
   isNumber,
->>>>>>> 749d9efe
   renderFromTokenMinimalUnit,
 } from '../../../util/number';
 import {
