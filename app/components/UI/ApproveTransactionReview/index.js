--- conflicted
+++ resolved
@@ -696,13 +696,8 @@
       primaryCurrency,
       gasError,
       activeTabUrl,
-<<<<<<< HEAD
       transaction: { origin, from, to, securityAlertResponse },
-      networkId,
-=======
-      transaction: { origin, from, to },
       chainId,
->>>>>>> 617b0f9b
       over,
       gasEstimateType,
       onUpdatingValuesStart,
