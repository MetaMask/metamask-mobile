import React, { useCallback, useMemo, useState } from 'react';
import PropTypes from 'prop-types';
import { View, StyleSheet, TouchableOpacity, TextInput } from 'react-native';
import { fontStyles } from '../../../../styles/common';
import Text from '../../../Base/Text';
import StyledButton from '../../StyledButton';
import { strings } from '../../../../../locales/i18n';
import ConnectHeader from '../../ConnectHeader';
import Device from '../../../../util/device';
import ErrorMessage from '../../../Views/SendFlow/ErrorMessage';
import { useAppThemeFromContext, mockTheme } from '../../../../util/theme';

const createStyles = (colors) =>
  StyleSheet.create({
    wrapper: {
      paddingHorizontal: 24,
      paddingTop: 24,
      paddingBottom: Device.isIphoneX() ? 48 : 24,
      backgroundColor: colors.background.default,
      borderTopRightRadius: 20,
      borderTopLeftRadius: 20,
    },
    sectionExplanationText: {
      ...fontStyles.normal,
      fontSize: 12,
      color: colors.text.alternative,
      marginVertical: 6,
    },
    option: {
      flexDirection: 'row',
      marginVertical: 8,
    },
    errorMessageWrapper: {
      marginVertical: 6,
    },
    optionText: {
      ...fontStyles.normal,
      fontSize: 14,
      lineHeight: 20,
      color: colors.text.default,
    },
    touchableOption: {
      flexDirection: 'row',
    },
    selectedCircle: {
      width: 8,
      height: 8,
      borderRadius: 8 / 2,
      margin: 3,
      backgroundColor: colors.primary.default,
    },
    outSelectedCircle: {
      width: 18,
      height: 18,
      borderRadius: 18 / 2,
      borderWidth: 2,
      borderColor: colors.primary.default,
    },
    circle: {
      width: 18,
      height: 18,
      borderRadius: 18 / 2,
      backgroundColor: colors.background.default,
      opacity: 1,
      borderWidth: 2,
      borderColor: colors.border.default,
    },
    input: {
      padding: 12,
      borderColor: colors.border.default,
      borderRadius: 10,
      borderWidth: 2,
      color: colors.text.default,
    },
    spendLimitContent: {
      marginLeft: 8,
      flex: 1,
    },
    spendLimitTitle: {
      ...fontStyles.bold,
      color: colors.text.default,
      fontSize: 14,
      lineHeight: 20,
      marginBottom: 8,
    },
    spendLimitSubtitle: {
      ...fontStyles.normal,
      fontSize: 12,
      lineHeight: 18,
      color: colors.text.alternative,
    },
    textBlue: {
      color: colors.primary.default,
    },
    textBlack: {
      color: colors.text.default,
    },
  });

function EditPermission({
  host,
  minimumSpendLimit,
  spendLimitUnlimitedSelected,
  tokenSymbol,
  spendLimitCustomValue,
  originalApproveAmount,
  onSetApprovalAmount: setApprovalAmount,
  onSpendLimitCustomValueChange,
  onPressSpendLimitUnlimitedSelected,
  onPressSpendLimitCustomSelected,
  toggleEditPermission,
}) {
  const [initialState] = useState({
    spendLimitUnlimitedSelected,
    spendLimitCustomValue,
  });
  const { colors, themeAppearance } = useAppThemeFromContext() || mockTheme;
  const styles = createStyles(colors);

  const displayErrorMessage = useMemo(
    () =>
      !spendLimitUnlimitedSelected &&
      Number(minimumSpendLimit) > spendLimitCustomValue,
    [spendLimitUnlimitedSelected, spendLimitCustomValue, minimumSpendLimit],
  );

  const onSetApprovalAmount = useCallback(() => {
    if (!spendLimitUnlimitedSelected && !spendLimitCustomValue) {
      onPressSpendLimitUnlimitedSelected();
    } else {
      setApprovalAmount();
    }
  }, [
    spendLimitUnlimitedSelected,
    spendLimitCustomValue,
    onPressSpendLimitUnlimitedSelected,
    setApprovalAmount,
  ]);

  const onBackPress = useCallback(() => {
    const { spendLimitUnlimitedSelected, spendLimitCustomValue } = initialState;
    if (spendLimitUnlimitedSelected) {
      onPressSpendLimitUnlimitedSelected();
    } else {
      onPressSpendLimitCustomSelected();
    }
    onSpendLimitCustomValueChange(spendLimitCustomValue);
    toggleEditPermission();
  }, [
    initialState,
    onPressSpendLimitCustomSelected,
    onPressSpendLimitUnlimitedSelected,
    onSpendLimitCustomValueChange,
    toggleEditPermission,
  ]);

  return (
    <View style={styles.wrapper}>
      <ConnectHeader
        action={onBackPress}
        title={strings('spend_limit_edition.title')}
      />
      <View>
        <Text style={styles.spendLimitTitle}>
          {strings('spend_limit_edition.spend_limit')}
        </Text>
        <Text style={styles.spendLimitSubtitle}>
          {strings('spend_limit_edition.allow')}
          <Text style={fontStyles.bold}>{` ${host} `}</Text>
          {strings('spend_limit_edition.allow_explanation')}
        </Text>

        <View style={styles.option}>
          <TouchableOpacity
            onPress={onPressSpendLimitUnlimitedSelected}
            style={styles.touchableOption}
          >
            {spendLimitUnlimitedSelected ? (
              <View style={styles.outSelectedCircle}>
                <View style={styles.selectedCircle} />
              </View>
            ) : (
              <View style={styles.circle} />
            )}
          </TouchableOpacity>
          <View style={styles.spendLimitContent}>
            <Text
              style={[
                styles.optionText,
                spendLimitUnlimitedSelected
                  ? styles.textBlue
                  : styles.textBlack,
              ]}
            >
              {strings('spend_limit_edition.proposed')}
            </Text>
            <Text style={styles.sectionExplanationText}>
              {strings('spend_limit_edition.requested_by')}
              <Text style={fontStyles.bold}>{` ${host}`}</Text>
            </Text>
            <Text
              style={[styles.optionText, styles.textBlack]}
            >{`${originalApproveAmount} ${tokenSymbol}`}</Text>
          </View>
        </View>

        <View style={styles.option}>
          <TouchableOpacity
            onPress={onPressSpendLimitCustomSelected}
            style={styles.touchableOption}
          >
            {spendLimitUnlimitedSelected ? (
              <View style={styles.circle} />
            ) : (
              <View style={styles.outSelectedCircle}>
                <View style={styles.selectedCircle} />
              </View>
            )}
          </TouchableOpacity>
          <View style={styles.spendLimitContent}>
            <Text
              style={[
                styles.optionText,
                !spendLimitUnlimitedSelected
                  ? styles.textBlue
                  : styles.textBlack,
              ]}
            >
              {strings('spend_limit_edition.custom_spend_limit')}
            </Text>
            <Text style={styles.sectionExplanationText}>
              {strings('spend_limit_edition.max_spend_limit')}
            </Text>
            <TextInput
              autoCapitalize="none"
              keyboardType="numeric"
              autoCorrect={false}
              onChangeText={onSpendLimitCustomValueChange}
              placeholder={`100 ${tokenSymbol}`}
              placeholderTextColor={colors.text.muted}
              spellCheck={false}
              style={styles.input}
              value={spendLimitCustomValue}
              numberOfLines={1}
              onFocus={onPressSpendLimitCustomSelected}
              returnKeyType={'done'}
              keyboardAppearance={themeAppearance}
            />
            {displayErrorMessage && (
              <View style={styles.errorMessageWrapper}>
                <ErrorMessage
                  errorMessage={strings(
                    'spend_limit_edition.must_be_at_least',
                    {
                      allowance: minimumSpendLimit,
                    },
                  )}
                />
              </View>
            )}
          </View>
        </View>
      </View>
      <StyledButton
        disabled={displayErrorMessage}
        type="confirm"
        onPress={onSetApprovalAmount}
      >
        {strings('transaction.set_gas')}
      </StyledButton>
    </View>
  );
}
<<<<<<< HEAD
EditPermission.defaultProps = {
  minimumSpendLimit: MINIMUM_VALUE,
};
=======
>>>>>>> 161c5a35

EditPermission.propTypes = {
  host: PropTypes.string.isRequired,
  minimumSpendLimit: PropTypes.string,
  spendLimitUnlimitedSelected: PropTypes.bool.isRequired,
  tokenSymbol: PropTypes.string.isRequired,
  spendLimitCustomValue: PropTypes.string.isRequired,
  originalApproveAmount: PropTypes.string.isRequired,
  onPressSpendLimitUnlimitedSelected: PropTypes.func.isRequired,
  onPressSpendLimitCustomSelected: PropTypes.func.isRequired,
  onSpendLimitCustomValueChange: PropTypes.func.isRequired,
  onSetApprovalAmount: PropTypes.func.isRequired,
  toggleEditPermission: PropTypes.func.isRequired,
};

export default EditPermission;<|MERGE_RESOLUTION|>--- conflicted
+++ resolved
@@ -271,12 +271,6 @@
     </View>
   );
 }
-<<<<<<< HEAD
-EditPermission.defaultProps = {
-  minimumSpendLimit: MINIMUM_VALUE,
-};
-=======
->>>>>>> 161c5a35
 
 EditPermission.propTypes = {
   host: PropTypes.string.isRequired,
