import React, { useState, useEffect, useCallback } from 'react';
import { SafeAreaView, View, TextInput, TouchableOpacity } from 'react-native';
import AntDesignIcon from 'react-native-vector-icons/AntDesign';
import EthereumAddress from '../../EthereumAddress';
import Engine from '../../../../core/Engine';
import { MetaMetricsEvents } from '../../../../core/Analytics';
import AnalyticsV2 from '../../../../util/analyticsV2';

import { toChecksumAddress } from 'ethereumjs-util';
import { connect } from 'react-redux';
import StyledButton from '../../StyledButton';
import Text from '../../../../component-library/components/Texts/Text';
import InfoModal from '../../Swaps/components/InfoModal';
import Identicon from '../../../UI/Identicon';
import Feather from 'react-native-vector-icons/Feather';
import { strings } from '../../../../../locales/i18n';
import GlobalAlert from '../../../UI/GlobalAlert';
import { showAlert } from '../../../../actions/alert';
import ClipboardManager from '../../../../core/ClipboardManager';
import Header from '../AddNickNameHeader';
import ShowBlockExplorer from '../ShowBlockExplorer';
import { useTheme } from '../../../../util/theme';
import createStyles from './styles';
import { AddNicknameProps } from './types';
import { validateAddressOrENS } from '../../../../util/address';
import ErrorMessage from '../../../Views/SendFlow/ErrorMessage';
import {
  CONTACT_ALREADY_SAVED,
  SYMBOL_ERROR,
} from '../../../../constants/error';
import {
  selectChainId,
  selectNetwork,
  selectProviderType,
  selectRpcTarget,
} from '../../../../selectors/networkController';

const getAnalyticsParams = () => ({});

const AddNickname = (props: AddNicknameProps) => {
  const {
    closeModal,
    address,
    showModalAlert,
    addressNickname,
    providerType,
    providerChainId,
    providerNetwork,
    providerRpcTarget,
    addressBook,
    identities,
  } = props;

  const [newNickname, setNewNickname] = useState(addressNickname);
  const [addressErr, setAddressErr] = useState(null);
  const [addressHasError, setAddressHasError] = useState(false);
  const [errContinue, setErrContinue] = useState(false);
  const [isBlockExplorerVisible, setIsBlockExplorerVisible] = useState(false);
  const [showFullAddress, setShowFullAddress] = useState(false);
  const [shouldDisableButton, setShouldDisableButton] = useState(true);
  const { colors, themeAppearance } = useTheme();
  const styles = createStyles(colors);

  const chooseToContinue = () => {
    setAddressHasError(true);
    return setAddressHasError(!addressHasError);
  };

  const validateAddressOrENSFromInput = useCallback(async () => {
    const { addressError, errorContinue } = await validateAddressOrENS({
      toAccount: address,
      providerNetwork,
      addressBook,
      identities,
      providerChainId,
    });

    setAddressErr(addressError);
    setErrContinue(errorContinue);
    setAddressHasError(addressError);
  }, [address, providerNetwork, addressBook, identities, providerChainId]);

  useEffect(() => {
    validateAddressOrENSFromInput();
  }, [validateAddressOrENSFromInput]);

  const shouldButtonBeDisabled = useCallback(() => {
    if (!newNickname || addressHasError) {
      return setShouldDisableButton(true);
    }
    return setShouldDisableButton(false);
  }, [newNickname, addressHasError]);

  useEffect(() => {
    shouldButtonBeDisabled();
  }, [shouldButtonBeDisabled]);

  const copyAddress = async () => {
    await ClipboardManager.setString(address);
    showModalAlert({
      isVisible: true,
      autodismiss: 1500,
      content: 'clipboard-alert',
      data: { msg: strings('transactions.address_copied_to_clipboard') },
    });

    AnalyticsV2.trackEvent(
      MetaMetricsEvents.CONTRACT_ADDRESS_COPIED,
      getAnalyticsParams(),
    );
  };

  const saveTokenNickname = () => {
<<<<<<< HEAD
    const { AddressBookController } = Engine.context;
    if (!newNickname || !contractAddress) return;
=======
    const { AddressBookController } = Engine.context as any;
    if (!newNickname || !address) return;
>>>>>>> 7b5cce5a
    AddressBookController.set(
      toChecksumAddress(address),
      newNickname,
      providerNetwork,
    );
<<<<<<< HEAD
    onUpdateContractNickname();
    AnalyticsV2.trackEvent(
=======
    closeModal();
    trackEvent(
>>>>>>> 7b5cce5a
      MetaMetricsEvents.CONTRACT_ADDRESS_NICKNAME,
      getAnalyticsParams(),
    );
  };

  const showFullAddressModal = () => {
    setShowFullAddress(!showFullAddress);
  };

  const toggleBlockExplorer = () => setIsBlockExplorerVisible(true);

  const renderErrorMessage = (addressError: any) => {
    let errorMessage = addressError;

    if (addressError === CONTACT_ALREADY_SAVED) {
      errorMessage = strings('address_book.address_already_saved');
    }
    if (addressError === SYMBOL_ERROR) {
      errorMessage = `${
        strings('transaction.tokenContractAddressWarning_1') +
        strings('transaction.tokenContractAddressWarning_2') +
        strings('transaction.tokenContractAddressWarning_3')
      }`;
    }

    return errorMessage;
  };

  return (
    <SafeAreaView style={styles.container}>
      {isBlockExplorerVisible ? (
        <ShowBlockExplorer
          setIsBlockExplorerVisible={setIsBlockExplorerVisible}
          type={providerType}
          address={address}
          headerWrapperStyle={styles.headerWrapper}
          headerTextStyle={styles.headerText}
          iconStyle={styles.icon}
          providerRpcTarget={providerRpcTarget}
          frequentRpcList={[]}
        />
      ) : (
        <>
          <Header
            closeModal={closeModal}
            nicknameExists={!!addressNickname}
            headerWrapperStyle={styles.headerWrapper}
            headerTextStyle={styles.headerText}
            iconStyle={styles.icon}
          />
          <View style={styles.bodyWrapper} testID={'contract-nickname-view'}>
            {showFullAddress && (
              <InfoModal
                isVisible
                message={address}
                propagateSwipe={false}
                toggleModal={showFullAddressModal}
              />
            )}
            <View style={styles.addressIdenticon}>
              <Identicon address={address} diameter={25} />
            </View>
            <Text style={styles.label}>{strings('nickname.address')}</Text>
            <View style={styles.addressWrapperPrimary}>
              <TouchableOpacity
                style={styles.addressWrapper}
                onPress={copyAddress}
                onLongPress={showFullAddressModal}
              >
                <Feather name="copy" size={18} style={styles.actionIcon} />
                <EthereumAddress
                  address={address}
                  type="mid"
                  style={styles.address}
                />
              </TouchableOpacity>
              <AntDesignIcon
                style={styles.actionIcon}
                name="export"
                size={22}
                onPress={toggleBlockExplorer}
              />
            </View>
            <Text style={styles.label}>{strings('nickname.name')}</Text>
            <TextInput
              autoCapitalize={'none'}
              autoCorrect={false}
              onChangeText={setNewNickname}
              placeholder={strings('nickname.name_placeholder')}
              placeholderTextColor={colors.text.muted}
              spellCheck={false}
              numberOfLines={1}
              style={styles.input}
              value={newNickname}
              editable={!addressHasError}
              testID={'contract-name-input'}
              keyboardAppearance={themeAppearance}
            />
            {addressHasError && (
              <View style={styles.errorContinue}>
                <ErrorMessage
                  errorMessage={renderErrorMessage(addressErr)}
                  errorContinue={!!errContinue}
                  onContinue={chooseToContinue}
                />
              </View>
            )}
          </View>
          <View style={styles.updateButton}>
            <StyledButton
              type={'confirm'}
              disabled={shouldDisableButton}
              onPress={saveTokenNickname}
              testID={'nickname.save_nickname'}
            >
              {strings('nickname.save_nickname')}
            </StyledButton>
          </View>
          <GlobalAlert />
        </>
      )}
    </SafeAreaView>
  );
};

const mapStateToProps = (state: any) => ({
  providerType: selectProviderType(state),
  providerRpcTarget: selectRpcTarget(state),
  providerChainId: selectChainId(state),
  providerNetwork: selectNetwork(state),
  addressBook: state.engine.backgroundState.AddressBookController.addressBook,
  identities: state.engine.backgroundState.PreferencesController.identities,
});

const mapDispatchToProps = (dispatch: any) => ({
  showModalAlert: (config: {
    isVisible: boolean;
    autodismiss: number;
    content: string;
    data: { msg: string };
  }) => dispatch(showAlert(config)),
});

export default connect(mapStateToProps, mapDispatchToProps)(AddNickname);<|MERGE_RESOLUTION|>--- conflicted
+++ resolved
@@ -111,25 +111,15 @@
   };
 
   const saveTokenNickname = () => {
-<<<<<<< HEAD
-    const { AddressBookController } = Engine.context;
-    if (!newNickname || !contractAddress) return;
-=======
     const { AddressBookController } = Engine.context as any;
     if (!newNickname || !address) return;
->>>>>>> 7b5cce5a
     AddressBookController.set(
       toChecksumAddress(address),
       newNickname,
       providerNetwork,
     );
-<<<<<<< HEAD
-    onUpdateContractNickname();
+    closeModal();
     AnalyticsV2.trackEvent(
-=======
-    closeModal();
-    trackEvent(
->>>>>>> 7b5cce5a
       MetaMetricsEvents.CONTRACT_ADDRESS_NICKNAME,
       getAnalyticsParams(),
     );
