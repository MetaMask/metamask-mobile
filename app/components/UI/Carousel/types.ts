--- conflicted
+++ resolved
@@ -58,15 +58,12 @@
   navigation: NavigationAction;
   dismissed?: boolean;
   undismissable?: boolean;
-<<<<<<< HEAD
-=======
   href?: string;
   startDate?: string;
   endDate?: string;
   testID?: string;
   testIDTitle?: string;
   testIDCloseButton?: string;
->>>>>>> b6e9c40b
 }
 
 export interface CarouselProps {
