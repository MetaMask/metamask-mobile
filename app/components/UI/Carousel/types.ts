import { ViewStyle } from 'react-native';

import { WalletClientType } from '../../../core/SnapKeyring/MultichainWalletSnapClient';
import { CaipChainId } from '@metamask/utils';
export type SlideId =
  | 'card'
  | 'fund'
  | 'cashout'
  | 'aggregated'
  | 'multisrp'
  | 'backupAndSync'
<<<<<<< HEAD
  | 'solana';
=======
  | 'solana'
  | `contentful-${string}`;
>>>>>>> 961a5281

interface NavigationParams {
  address?: string;
  chainId?: string;
  amount?: string;
  currency?: string;
  clientType?: WalletClientType;
  scope?: CaipChainId;
}

interface NavigationScreen {
  screen: string;
  params: NavigationParams;
}

type NavigationRoute = readonly [string] | readonly [string, NavigationScreen];

export interface UrlNavigationAction {
  type: 'url';
  href: string;
}

export interface FunctionNavigationAction {
  type: 'function';
  navigate: () => NavigationRoute;
}

export interface RouteNavigationAction {
  type: 'route';
  route: string;
  navigationStack?: string;
}

export type NavigationAction =
  | UrlNavigationAction
  | FunctionNavigationAction
  | RouteNavigationAction;

export interface CarouselSlide {
  id: SlideId;
  title: string;
  description: string;
  image?: string;
  navigation: NavigationAction;
  dismissed?: boolean;
  undismissable?: boolean;
<<<<<<< HEAD
=======
  href?: string;
  startDate?: string;
  endDate?: string;
  testID?: string;
  testIDTitle?: string;
  testIDCloseButton?: string;
>>>>>>> 961a5281
}

export interface CarouselProps {
  /**
   * Whether the carousel is in a loading state
   */
  isLoading?: boolean;
  /**
   * Additional style for the container
   */
  style?: ViewStyle;
}

export interface CarouselStyleSheetVars {
  style?: ViewStyle;
}<|MERGE_RESOLUTION|>--- conflicted
+++ resolved
@@ -9,12 +9,8 @@
   | 'aggregated'
   | 'multisrp'
   | 'backupAndSync'
-<<<<<<< HEAD
-  | 'solana';
-=======
   | 'solana'
   | `contentful-${string}`;
->>>>>>> 961a5281
 
 interface NavigationParams {
   address?: string;
@@ -61,15 +57,12 @@
   navigation: NavigationAction;
   dismissed?: boolean;
   undismissable?: boolean;
-<<<<<<< HEAD
-=======
   href?: string;
   startDate?: string;
   endDate?: string;
   testID?: string;
   testIDTitle?: string;
   testIDCloseButton?: string;
->>>>>>> 961a5281
 }
 
 export interface CarouselProps {
