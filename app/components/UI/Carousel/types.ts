import { ViewStyle } from 'react-native';
<<<<<<< HEAD
=======

>>>>>>> c3b2efdc
import { WalletClientType } from '../../../core/SnapKeyring/MultichainWalletSnapClient';
import { CaipChainId } from '@metamask/utils';
export type SlideId =
  | 'card'
  | 'fund'
  | 'cashout'
  | 'aggregated'
  | 'multisrp'
<<<<<<< HEAD
=======
  | 'backupAndSync'
>>>>>>> c3b2efdc
  | 'solana';

interface NavigationParams {
  address?: string;
  chainId?: string;
  amount?: string;
  currency?: string;
  clientType?: WalletClientType;
  scope?: CaipChainId;
}

interface NavigationScreen {
  screen: string;
  params: NavigationParams;
}

type NavigationRoute = readonly [string] | readonly [string, NavigationScreen];

export interface UrlNavigationAction {
  type: 'url';
  href: string;
}

export interface FunctionNavigationAction {
  type: 'function';
  navigate: () => NavigationRoute;
}

export interface RouteNavigationAction {
  type: 'route';
  route: string;
  navigationStack?: string;
}

export type NavigationAction =
  | UrlNavigationAction
  | FunctionNavigationAction
  | RouteNavigationAction;

export interface CarouselSlide {
  id: SlideId;
  title: string;
  description: string;
  image?: string;
  navigation: NavigationAction;
  dismissed?: boolean;
  undismissable?: boolean;
  testID?: string;
  testIDTitle?: string;
  testIDCloseButton?: string;
}

export interface CarouselProps {
  /**
   * Whether the carousel is in a loading state
   */
  isLoading?: boolean;
  /**
   * Additional style for the container
   */
  style?: ViewStyle;
}

export interface CarouselStyleSheetVars {
  style?: ViewStyle;
}<|MERGE_RESOLUTION|>--- conflicted
+++ resolved
@@ -1,8 +1,5 @@
 import { ViewStyle } from 'react-native';
-<<<<<<< HEAD
-=======
 
->>>>>>> c3b2efdc
 import { WalletClientType } from '../../../core/SnapKeyring/MultichainWalletSnapClient';
 import { CaipChainId } from '@metamask/utils';
 export type SlideId =
@@ -11,10 +8,7 @@
   | 'cashout'
   | 'aggregated'
   | 'multisrp'
-<<<<<<< HEAD
-=======
   | 'backupAndSync'
->>>>>>> c3b2efdc
   | 'solana';
 
 interface NavigationParams {
