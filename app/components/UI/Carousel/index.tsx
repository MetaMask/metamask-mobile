import React, { useState, useCallback, FC, useMemo, useEffect } from 'react';
import {
  View,
  TouchableOpacity,
  Pressable,
  Linking,
  Image,
  FlatList,
} from 'react-native';
import { useDispatch, useSelector } from 'react-redux';
import { useNavigation } from '@react-navigation/native';
import Icon from 'react-native-vector-icons/MaterialCommunityIcons';
import { styleSheet } from './styles';
import { CarouselProps, CarouselSlide, NavigationAction } from './types';
import { dismissBanner } from '../../../reducers/banners';
import Text, {
  TextVariant,
} from '../../../component-library/components/Texts/Text';
<<<<<<< HEAD
import { useSelectedAccountMultichainBalances } from '../../hooks/useMultichainBalances';
=======
>>>>>>> bd91ac84
import { useMetrics } from '../../../components/hooks/useMetrics';
import { useTheme } from '../../../util/theme';
import { WalletViewSelectorsIDs } from '../../../../e2e/selectors/wallet/WalletView.selectors';
import { PREDEFINED_SLIDES, BANNER_IMAGES } from './constants';
import { useStyles } from '../../../component-library/hooks';
import { selectDismissedBanners } from '../../../selectors/banner';
///: BEGIN:ONLY_INCLUDE_IF(solana)
import {
  selectSelectedInternalAccount,
  selectLastSelectedSolanaAccount,
} from '../../../selectors/accountsController';
import { SolAccountType } from '@metamask/keyring-api';
import Engine from '../../../core/Engine';
///: END:ONLY_INCLUDE_IF
import { selectAddressHasTokenBalances } from '../../../selectors/tokenBalancesController';
import {
  fetchCarouselSlidesFromContentful,
  isActive,
} from './fetchCarouselSlidesFromContentful';
import { selectContentfulCarouselEnabledFlag } from './selectors/featureFlags';

<<<<<<< HEAD
=======
const MAX_CAROUSEL_SLIDES = 15;

>>>>>>> bd91ac84
const CarouselComponent: FC<CarouselProps> = ({ style }) => {
  const [selectedIndex, setSelectedIndex] = useState(0);
  const [pressedSlideId, setPressedSlideId] = useState<string | null>(null);
  const [priorityContentfulSlides, setPriorityContentfulSlides] = useState<
    CarouselSlide[]
  >([]);
  const [regularContentfulSlides, setRegularContentfulSlides] = useState<
    CarouselSlide[]
  >([]);
  const isContentfulCarouselEnabled = useSelector(
    selectContentfulCarouselEnabledFlag,
  );
  const { trackEvent, createEventBuilder } = useMetrics();
<<<<<<< HEAD
  const { selectedAccountMultichainBalance } =
    useSelectedAccountMultichainBalances();
=======
  const hasBalance = useSelector(selectAddressHasTokenBalances);
>>>>>>> bd91ac84
  const { colors } = useTheme();
  const dispatch = useDispatch();
  const { navigate } = useNavigation();
  const { styles } = useStyles(styleSheet, { style });
  const dismissedBanners = useSelector(selectDismissedBanners);
  ///: BEGIN:ONLY_INCLUDE_IF(solana)
  const selectedAccount = useSelector(selectSelectedInternalAccount);
  const lastSelectedSolanaAccount = useSelector(
    selectLastSelectedSolanaAccount,
  );
  ///: END:ONLY_INCLUDE_IF

  const isZeroBalance = !hasBalance;

  // Fetch slides from Contentful
  useEffect(() => {
    const loadContentfulSlides = async () => {
      if (!isContentfulCarouselEnabled) return;
      try {
        const { prioritySlides, regularSlides } =
          await fetchCarouselSlidesFromContentful();
        setPriorityContentfulSlides(
          prioritySlides.filter((slides) => isActive(slides)),
        );
        setRegularContentfulSlides(
          regularSlides.filter((slides) => isActive(slides)),
        );
      } catch (err) {
        console.warn('Failed to fetch Contentful slides:', err);
      }
    };
    loadContentfulSlides();
  }, [isContentfulCarouselEnabled]);

  // Merge all slides (predefined + contentful),
  const slidesConfig = useMemo(() => {
    const baseSlides = [
      ...priorityContentfulSlides,
      ...PREDEFINED_SLIDES,
      ...regularContentfulSlides,
    ];
    return baseSlides.map((slide) => {
      if (slide.id === 'fund' && isZeroBalance) {
        return {
          ...slide,
          undismissable: true,
        };
      }
      return {
        ...slide,
        undismissable: false,
      };
    });
  }, [isZeroBalance, priorityContentfulSlides, regularContentfulSlides]);

  const visibleSlides = useMemo(() => {
    const filtered = slidesConfig.filter((slide: CarouselSlide) => {
      const isCurrentlyActive = isActive(slide);

      ///: BEGIN:ONLY_INCLUDE_IF(solana)
      if (
        slide.id === 'solana' &&
        selectedAccount?.type === SolAccountType.DataAccount
      ) {
        return false;
      }
      ///: END:ONLY_INCLUDE_IF

      if (slide.id === 'fund' && isZeroBalance) {
        return true;
      }

      return isCurrentlyActive && !dismissedBanners.includes(slide.id);
    });
    return filtered.slice(0, MAX_CAROUSEL_SLIDES);
  }, [
    slidesConfig,
    isZeroBalance,
    dismissedBanners,
    ///: BEGIN:ONLY_INCLUDE_IF(solana)
    selectedAccount,
    ///: END:ONLY_INCLUDE_IF
  ]);

  const isSingleSlide = visibleSlides.length === 1;

  const openUrl =
    (href: string): (() => Promise<void>) =>
    () =>
      Linking.openURL(href).catch((error) => {
        console.error('Failed to open URL:', error);
      });

  const handleSlideClick = useCallback(
    (slideId: string, navigation: NavigationAction) => {
      const extraProperties: Record<string, string> = {};

      ///: BEGIN:ONLY_INCLUDE_IF(solana)
      const isSolanaBanner = slideId === 'solana';
      if (isSolanaBanner && lastSelectedSolanaAccount) {
        extraProperties.action = 'redirect-solana-account';
      } else if (isSolanaBanner && !lastSelectedSolanaAccount) {
        extraProperties.action = 'create-solana-account';
      }
      ///: END:ONLY_INCLUDE_IF

      trackEvent(
        createEventBuilder({
          category: 'Banner Select',
          properties: {
            name: slideId,
            ...extraProperties,
          },
        }).build(),
      );

      ///: BEGIN:ONLY_INCLUDE_IF(solana)
      if (isSolanaBanner && lastSelectedSolanaAccount) {
        return Engine.setSelectedAddress(lastSelectedSolanaAccount.address);
      }
      ///: END:ONLY_INCLUDE_IF

      if (navigation.type === 'url') {
        return openUrl(navigation.href)();
      }

      if (navigation.type === 'function') {
        return navigate(...navigation.navigate());
      }

      if (navigation.type === 'route') {
        return navigate(navigation.route);
      }
    },
    [
      trackEvent,
      createEventBuilder,
      navigate,
      ///: BEGIN:ONLY_INCLUDE_IF(solana)
      lastSelectedSolanaAccount,
      ///: END:ONLY_INCLUDE_IF
    ],
  );

  const handleClose = useCallback(
    (slideId: string) => {
      dispatch(dismissBanner(slideId));
    },
    [dispatch],
  );

  const renderBannerSlides = useCallback(
    ({ item: slide }: { item: CarouselSlide }) => (
      <Pressable
        key={slide.id}
        testID={`carousel-slide-${slide.id}`}
        style={[
          styles.slideContainer,
          pressedSlideId === slide.id && styles.slideContainerPressed,
        ]}
        onPress={() => handleSlideClick(slide.id, slide.navigation)}
        onPressIn={() => setPressedSlideId(slide.id)}
        onPressOut={() => setPressedSlideId(null)}
      >
        <View style={styles.slideContent}>
          <View style={styles.imageContainer}>
            <Image
              source={
                slide.id.startsWith('contentful-')
                  ? { uri: slide.image }
                  : BANNER_IMAGES[slide.id]
              }
              style={styles.bannerImage}
              resizeMode="contain"
            />
          </View>
          <View style={styles.textContainer}>
            <View style={styles.textWrapper}>
              <Text
                variant={TextVariant.BodyMD}
                style={styles.title}
                testID={`carousel-slide-${slide.id}-title`}
              >
                {slide.title}
              </Text>
              <Text variant={TextVariant.BodySM} style={styles.description}>
                {slide.description}
              </Text>
            </View>
          </View>
          {!slide.undismissable && (
            <TouchableOpacity
              testID={`carousel-slide-${slide.id}-close-button`}
              style={styles.closeButton}
              onPress={() => handleClose(slide.id)}
            >
              <Icon name="close" size={18} color={colors.icon.default} />
            </TouchableOpacity>
          )}
        </View>
      </Pressable>
    ),
    [
      styles,
      handleSlideClick,
      handleClose,
      colors.icon.default,
      pressedSlideId,
    ],
  );

  // Track banner display events when visible slides change
  useEffect(() => {
    visibleSlides.forEach((slide: CarouselSlide) => {
      trackEvent(
        createEventBuilder({
          category: 'Banner Display',
          properties: {
            name: slide.id,
          },
        }).build(),
      );
    });
  }, [visibleSlides, trackEvent, createEventBuilder]);

  const renderProgressDots = useMemo(
    () => (
      <View
        testID={WalletViewSelectorsIDs.CAROUSEL_PROGRESS_DOTS}
        style={styles.progressContainer}
      >
        {visibleSlides.map((slide: CarouselSlide, index: number) => (
          <View
            key={slide.id}
            style={[
              styles.progressDot,
              selectedIndex === index && styles.progressDotActive,
            ]}
          />
        ))}
      </View>
    ),
    [
      visibleSlides,
      selectedIndex,
      styles.progressContainer,
      styles.progressDot,
      styles.progressDotActive,
    ],
  );

  if (visibleSlides.length === 0) {
    return null;
  }

  return (
    <View
      style={styles.base}
      testID={WalletViewSelectorsIDs.CAROUSEL_CONTAINER}
    >
      <View style={styles.bannerContainer}>
        <FlatList
          data={visibleSlides}
          renderItem={renderBannerSlides}
          horizontal
          pagingEnabled
          showsHorizontalScrollIndicator={false}
          onMomentumScrollEnd={(event) => {
            const newIndex = Math.round(
              event.nativeEvent.contentOffset.x /
                event.nativeEvent.layoutMeasurement.width,
            );
            setSelectedIndex(newIndex);
          }}
        />
      </View>
      {!isSingleSlide && renderProgressDots}
    </View>
  );
};

// Split memo component so we still see a Component name when profiling
export const Carousel = React.memo(CarouselComponent);
export default Carousel;<|MERGE_RESOLUTION|>--- conflicted
+++ resolved
@@ -16,10 +16,6 @@
 import Text, {
   TextVariant,
 } from '../../../component-library/components/Texts/Text';
-<<<<<<< HEAD
-import { useSelectedAccountMultichainBalances } from '../../hooks/useMultichainBalances';
-=======
->>>>>>> bd91ac84
 import { useMetrics } from '../../../components/hooks/useMetrics';
 import { useTheme } from '../../../util/theme';
 import { WalletViewSelectorsIDs } from '../../../../e2e/selectors/wallet/WalletView.selectors';
@@ -41,11 +37,8 @@
 } from './fetchCarouselSlidesFromContentful';
 import { selectContentfulCarouselEnabledFlag } from './selectors/featureFlags';
 
-<<<<<<< HEAD
-=======
 const MAX_CAROUSEL_SLIDES = 15;
 
->>>>>>> bd91ac84
 const CarouselComponent: FC<CarouselProps> = ({ style }) => {
   const [selectedIndex, setSelectedIndex] = useState(0);
   const [pressedSlideId, setPressedSlideId] = useState<string | null>(null);
@@ -59,12 +52,7 @@
     selectContentfulCarouselEnabledFlag,
   );
   const { trackEvent, createEventBuilder } = useMetrics();
-<<<<<<< HEAD
-  const { selectedAccountMultichainBalance } =
-    useSelectedAccountMultichainBalances();
-=======
   const hasBalance = useSelector(selectAddressHasTokenBalances);
->>>>>>> bd91ac84
   const { colors } = useTheme();
   const dispatch = useDispatch();
   const { navigate } = useNavigation();
