import React, { useState, useCallback, FC, useMemo, useEffect } from 'react';
import {
  View,
  TouchableOpacity,
  Pressable,
  Linking,
  Image,
  FlatList,
} from 'react-native';
import { useDispatch, useSelector } from 'react-redux';
import { useNavigation } from '@react-navigation/native';
import Icon from 'react-native-vector-icons/MaterialCommunityIcons';
import { styleSheet } from './styles';
import { CarouselProps, CarouselSlide, NavigationAction } from './types';
import { dismissBanner } from '../../../reducers/banners';
import Text, {
  TextVariant,
} from '../../../component-library/components/Texts/Text';
<<<<<<< HEAD
import { useSelectedAccountMultichainBalances } from '../../hooks/useMultichainBalances';
=======
>>>>>>> f9961514
import { useMetrics } from '../../../components/hooks/useMetrics';
import { useTheme } from '../../../util/theme';
import { WalletViewSelectorsIDs } from '../../../../e2e/selectors/wallet/WalletView.selectors';
import { PREDEFINED_SLIDES, BANNER_IMAGES } from './constants';
import { useStyles } from '../../../component-library/hooks';
import { selectDismissedBanners } from '../../../selectors/banner';
///: BEGIN:ONLY_INCLUDE_IF(solana)
import {
  selectSelectedInternalAccount,
  selectLastSelectedSolanaAccount,
} from '../../../selectors/accountsController';
import { SolAccountType } from '@metamask/keyring-api';
import Engine from '../../../core/Engine';
///: END:ONLY_INCLUDE_IF
import { selectAddressHasTokenBalances } from '../../../selectors/tokenBalancesController';

const CarouselComponent: FC<CarouselProps> = ({ style }) => {
  const [selectedIndex, setSelectedIndex] = useState(0);
  const [pressedSlideId, setPressedSlideId] = useState<string | null>(null);
  const { trackEvent, createEventBuilder } = useMetrics();
<<<<<<< HEAD
  const { selectedAccountMultichainBalance } =
    useSelectedAccountMultichainBalances();
=======
  const hasBalance = useSelector(selectAddressHasTokenBalances);
>>>>>>> f9961514
  const { colors } = useTheme();
  const dispatch = useDispatch();
  const { navigate } = useNavigation();
  const { styles } = useStyles(styleSheet, { style });
  const dismissedBanners = useSelector(selectDismissedBanners);
<<<<<<< HEAD
  const isZeroBalance =
    selectedAccountMultichainBalance?.totalFiatBalance === 0;
=======
  ///: BEGIN:ONLY_INCLUDE_IF(solana)
  const selectedAccount = useSelector(selectSelectedInternalAccount);
  const lastSelectedSolanaAccount = useSelector(
    selectLastSelectedSolanaAccount,
  );
  ///: END:ONLY_INCLUDE_IF

  const isZeroBalance = !hasBalance;
>>>>>>> f9961514

  const slidesConfig = useMemo(
    () =>
      PREDEFINED_SLIDES.map((slide) => {
        if (slide.id === 'fund' && isZeroBalance) {
          return {
            ...slide,
            undismissable: true,
          };
        }
        return {
          ...slide,
          undismissable: false,
        };
      }),
    [isZeroBalance],
  );

  const visibleSlides = useMemo(
    () =>
      slidesConfig.filter((slide) => {
        ///: BEGIN:ONLY_INCLUDE_IF(solana)
        if (
          slide.id === 'solana' &&
          selectedAccount?.type === SolAccountType.DataAccount
        ) {
          return false;
        }
        ///: END:ONLY_INCLUDE_IF

        if (slide.id === 'fund' && isZeroBalance) {
          return true;
        }
        return !dismissedBanners.includes(slide.id);
      }),
    [
      slidesConfig,
      isZeroBalance,
      dismissedBanners,
      ///: BEGIN:ONLY_INCLUDE_IF(solana)
      selectedAccount,
      ///: END:ONLY_INCLUDE_IF
    ],
  );
  const isSingleSlide = visibleSlides.length === 1;

  const openUrl =
    (href: string): (() => Promise<void>) =>
    () =>
      Linking.openURL(href).catch((error) => {
        console.error('Failed to open URL:', error);
      });

  const handleSlideClick = useCallback(
    (slideId: string, navigation: NavigationAction) => {
      const extraProperties: Record<string, string> = {};

      ///: BEGIN:ONLY_INCLUDE_IF(solana)
      const isSolanaBanner = slideId === 'solana';
      if (isSolanaBanner && lastSelectedSolanaAccount) {
        extraProperties.action = 'redirect-solana-account';
      } else if (isSolanaBanner && !lastSelectedSolanaAccount) {
        extraProperties.action = 'create-solana-account';
      }
      ///: END:ONLY_INCLUDE_IF

      trackEvent(
        createEventBuilder({
          category: 'Banner Select',
          properties: {
            name: slideId,
            ...extraProperties,
          },
        }).build(),
      );

      ///: BEGIN:ONLY_INCLUDE_IF(solana)
      if (isSolanaBanner && lastSelectedSolanaAccount) {
        return Engine.setSelectedAddress(lastSelectedSolanaAccount.address);
      }
      ///: END:ONLY_INCLUDE_IF

      if (navigation.type === 'url') {
        return openUrl(navigation.href)();
      }

      if (navigation.type === 'function') {
        return navigate(...navigation.navigate());
      }

      if (navigation.type === 'route') {
        return navigate(navigation.route);
      }
    },
    [
      trackEvent,
      createEventBuilder,
      navigate,
      ///: BEGIN:ONLY_INCLUDE_IF(solana)
      lastSelectedSolanaAccount,
      ///: END:ONLY_INCLUDE_IF
    ],
  );

  const handleClose = useCallback(
    (slideId: string) => {
      dispatch(dismissBanner(slideId));
    },
    [dispatch],
  );

  const renderBannerSlides = useCallback(
    ({ item: slide }: { item: CarouselSlide }) => (
      <Pressable
        key={slide.id}
        testID={slide.testID}
        style={[
          styles.slideContainer,
          pressedSlideId === slide.id && styles.slideContainerPressed,
        ]}
        onPress={() => handleSlideClick(slide.id, slide.navigation)}
        onPressIn={() => setPressedSlideId(slide.id)}
        onPressOut={() => setPressedSlideId(null)}
      >
        <View style={styles.slideContent}>
          <View style={styles.imageContainer}>
            <Image
              source={BANNER_IMAGES[slide.id]}
              style={styles.bannerImage}
              resizeMode="contain"
            />
          </View>
          <View style={styles.textContainer}>
            <View style={styles.textWrapper}>
              <Text
                variant={TextVariant.BodyMD}
                style={styles.title}
                testID={slide.testIDTitle}
              >
                {slide.title}
              </Text>
              <Text variant={TextVariant.BodySM} style={styles.description}>
                {slide.description}
              </Text>
            </View>
          </View>
          {!slide.undismissable && (
            <TouchableOpacity
              testID={slide.testIDCloseButton}
              style={styles.closeButton}
              onPress={() => handleClose(slide.id)}
            >
              <Icon name="close" size={18} color={colors.icon.default} />
            </TouchableOpacity>
          )}
        </View>
      </Pressable>
    ),
    [
      styles,
      handleSlideClick,
      handleClose,
      colors.icon.default,
      pressedSlideId,
    ],
  );

  // Track banner display events when visible slides change
  useEffect(() => {
    visibleSlides.forEach((slide) => {
      trackEvent(
        createEventBuilder({
          category: 'Banner Display',
          properties: {
            name: slide.id,
          },
        }).build(),
      );
    });
  }, [visibleSlides, trackEvent, createEventBuilder]);

  const renderProgressDots = useMemo(
    () => (
      <View
        testID={WalletViewSelectorsIDs.CAROUSEL_PROGRESS_DOTS}
        style={styles.progressContainer}
      >
        {visibleSlides.map((slide, index) => (
          <View
            key={slide.id}
            style={[
              styles.progressDot,
              selectedIndex === index && styles.progressDotActive,
            ]}
          />
        ))}
      </View>
    ),
    [
      visibleSlides,
      selectedIndex,
      styles.progressContainer,
      styles.progressDot,
      styles.progressDotActive,
    ],
  );

  if (visibleSlides.length === 0) {
    return null;
  }

  return (
    <View
      style={styles.base}
      testID={WalletViewSelectorsIDs.CAROUSEL_CONTAINER}
    >
      <View style={styles.bannerContainer}>
        <FlatList
          data={visibleSlides}
          renderItem={renderBannerSlides}
          horizontal
          pagingEnabled
          showsHorizontalScrollIndicator={false}
          onMomentumScrollEnd={(event) => {
            const newIndex = Math.round(
              event.nativeEvent.contentOffset.x /
                event.nativeEvent.layoutMeasurement.width,
            );
            setSelectedIndex(newIndex);
          }}
        />
      </View>
      {!isSingleSlide && renderProgressDots}
    </View>
  );
};

// Split memo component so we still see a Component name when profiling
export const Carousel = React.memo(CarouselComponent);
export default Carousel;<|MERGE_RESOLUTION|>--- conflicted
+++ resolved
@@ -16,10 +16,6 @@
 import Text, {
   TextVariant,
 } from '../../../component-library/components/Texts/Text';
-<<<<<<< HEAD
-import { useSelectedAccountMultichainBalances } from '../../hooks/useMultichainBalances';
-=======
->>>>>>> f9961514
 import { useMetrics } from '../../../components/hooks/useMetrics';
 import { useTheme } from '../../../util/theme';
 import { WalletViewSelectorsIDs } from '../../../../e2e/selectors/wallet/WalletView.selectors';
@@ -40,21 +36,12 @@
   const [selectedIndex, setSelectedIndex] = useState(0);
   const [pressedSlideId, setPressedSlideId] = useState<string | null>(null);
   const { trackEvent, createEventBuilder } = useMetrics();
-<<<<<<< HEAD
-  const { selectedAccountMultichainBalance } =
-    useSelectedAccountMultichainBalances();
-=======
   const hasBalance = useSelector(selectAddressHasTokenBalances);
->>>>>>> f9961514
   const { colors } = useTheme();
   const dispatch = useDispatch();
   const { navigate } = useNavigation();
   const { styles } = useStyles(styleSheet, { style });
   const dismissedBanners = useSelector(selectDismissedBanners);
-<<<<<<< HEAD
-  const isZeroBalance =
-    selectedAccountMultichainBalance?.totalFiatBalance === 0;
-=======
   ///: BEGIN:ONLY_INCLUDE_IF(solana)
   const selectedAccount = useSelector(selectSelectedInternalAccount);
   const lastSelectedSolanaAccount = useSelector(
@@ -63,7 +50,6 @@
   ///: END:ONLY_INCLUDE_IF
 
   const isZeroBalance = !hasBalance;
->>>>>>> f9961514
 
   const slidesConfig = useMemo(
     () =>
