--- conflicted
+++ resolved
@@ -251,10 +251,7 @@
               >
                 <Text
                   allowFontScaling={false}
-<<<<<<< HEAD
-=======
                   selectable={false}
->>>>>>> aab0556e
                   style={
                     [
                       {
@@ -271,11 +268,7 @@
                     ]
                   }
                 >
-<<<<<<< HEAD
-                  
-=======
                   󰅖
->>>>>>> aab0556e
                 </Text>
               </TouchableOpacity>
             </View>
@@ -976,10 +969,7 @@
               >
                 <Text
                   allowFontScaling={false}
-<<<<<<< HEAD
-=======
                   selectable={false}
->>>>>>> aab0556e
                   style={
                     [
                       {
@@ -996,11 +986,7 @@
                     ]
                   }
                 >
-<<<<<<< HEAD
-                  
-=======
                   󰅖
->>>>>>> aab0556e
                 </Text>
               </TouchableOpacity>
             </View>
