// Jest Snapshot v1, https://goo.gl/fbAQLP

exports[`Carousel should only render fund banner when all banners are dismissed 1`] = `
<View
  style={
    {
      "alignSelf": "center",
      "height": 77,
      "overflow": "visible",
      "width": 728,
    }
  }
  testID="carousel-container"
>
  <View
    style={
      {
        "height": 59,
        "overflow": "visible",
      }
    }
  >
    <RCTScrollView
      data={
        [
          {
            "description": "banner.solana.subtitle",
            "id": "solana",
            "navigation": {
              "navigate": [Function],
              "type": "function",
            },
            "testID": "carousel-sixth-slide",
            "testIDCloseButton": "carousel-sixth-slide-close-button",
            "testIDTitle": "carousel-sixth-slide-title",
            "title": "banner.solana.title",
            "undismissable": false,
          },
          {
            "description": "banner.fund.subtitle",
            "id": "fund",
            "navigation": {
              "navigate": [Function],
              "type": "function",
            },
            "testID": "carousel-second-slide",
            "testIDCloseButton": "carousel-second-slide-close-button",
            "testIDTitle": "carousel-second-slide-title",
            "title": "banner.fund.title",
            "undismissable": true,
          },
          {
            "description": "banner.multisrp.subtitle",
            "id": "multisrp",
            "navigation": {
              "navigationStack": "AccountActions",
              "route": "ImportSRPView",
              "type": "route",
            },
            "testID": "carousel-fifth-slide",
            "testIDCloseButton": "carousel-fifth-slide-close-button",
            "testIDTitle": "carousel-fifth-slide-title",
            "title": "banner.multisrp.title",
            "undismissable": false,
          },
          {
            "description": "banner.backupAndSync.subtitle",
            "id": "backupAndSync",
            "navigation": {
              "route": "TurnOnBackupAndSync",
              "type": "route",
            },
            "testID": "carousel-seventh-slide",
            "testIDCloseButton": "carousel-seventh-slide-close-button",
            "testIDTitle": "carousel-seventh-slide-title",
            "title": "banner.backupAndSync.title",
            "undismissable": false,
          },
        ]
      }
      getItem={[Function]}
      getItemCount={[Function]}
      horizontal={true}
      keyExtractor={[Function]}
      onContentSizeChange={[Function]}
      onLayout={[Function]}
      onMomentumScrollBegin={[Function]}
      onMomentumScrollEnd={[Function]}
      onScroll={[Function]}
      onScrollBeginDrag={[Function]}
      onScrollEndDrag={[Function]}
      pagingEnabled={true}
      removeClippedSubviews={false}
      renderItem={[Function]}
      scrollEventThrottle={0.0001}
      showsHorizontalScrollIndicator={false}
      stickyHeaderIndices={[]}
      viewabilityConfigCallbackPairs={[]}
    >
      <View>
        <View
          onFocusCapture={[Function]}
          onLayout={[Function]}
          style={
            [
              {
                "flexDirection": "row",
              },
              null,
            ]
          }
        >
          <View
            accessibilityState={
              {
                "busy": undefined,
                "checked": undefined,
                "disabled": undefined,
                "expanded": undefined,
                "selected": undefined,
              }
            }
            accessibilityValue={
              {
                "max": undefined,
                "min": undefined,
                "now": undefined,
                "text": undefined,
              }
            }
            accessible={true}
            collapsable={false}
            focusable={true}
            onBlur={[Function]}
            onClick={[Function]}
            onFocus={[Function]}
            onResponderGrant={[Function]}
            onResponderMove={[Function]}
            onResponderRelease={[Function]}
            onResponderTerminate={[Function]}
            onResponderTerminationRequest={[Function]}
            onStartShouldSetResponder={[Function]}
            style={
              [
                {
                  "backgroundColor": "#f3f5f9",
                  "borderColor": "#b7bbc866",
                  "borderRadius": 8,
                  "borderWidth": 1,
                  "height": 59,
                  "marginHorizontal": 5,
                  "position": "relative",
                  "width": 718,
                },
                false,
              ]
            }
            testID="carousel-sixth-slide"
          >
            <View
              style={
                {
                  "alignItems": "center",
                  "flexDirection": "row",
                  "height": "100%",
                  "width": "100%",
                }
              }
            >
              <View
                style={
                  {
                    "alignItems": "center",
                    "height": 59,
                    "justifyContent": "center",
                    "overflow": "hidden",
                    "width": 60,
                  }
                }
              >
                <Image
                  resizeMode="contain"
                  source={
                    {
                      "uri": "aggregated-image",
                    }
                  }
                  style={
                    {
                      "height": 59,
                      "width": 60,
                    }
                  }
                />
              </View>
              <View
                style={
                  {
                    "flex": 1,
                    "justifyContent": "center",
                  }
                }
              >
                <View
                  style={
                    {
                      "display": "flex",
                      "flexDirection": "column",
                      "gap": 0,
                      "width": 658,
                    }
                  }
                >
                  <Text
                    accessibilityRole="text"
                    style={
                      {
                        "color": "#121314",
                        "fontFamily": "CentraNo1-Medium",
                        "fontSize": 12,
                        "fontWeight": "500",
                        "letterSpacing": 0,
                        "lineHeight": 24,
                        "marginLeft": 14,
                      }
                    }
                    testID="carousel-sixth-slide-title"
                  >
                    banner.solana.title
                  </Text>
                  <Text
                    accessibilityRole="text"
                    style={
                      {
                        "color": "#121314",
                        "fontFamily": "CentraNo1-Book",
                        "fontSize": 10.4,
                        "fontWeight": "400",
                        "letterSpacing": 0,
                        "lineHeight": 22,
                        "marginLeft": 14,
                        "marginTop": -4,
                      }
                    }
                  >
                    banner.solana.subtitle
                  </Text>
                </View>
              </View>
              <TouchableOpacity
                onPress={[Function]}
                style={
                  {
                    "alignItems": "center",
                    "height": 26,
                    "justifyContent": "center",
                    "position": "absolute",
                    "right": 6,
                    "top": 4,
                    "width": 26,
                  }
                }
                testID="carousel-sixth-slide-close-button"
              >
                <Text
                  allowFontScaling={false}
                  selectable={false}
                  style={
                    [
                      {
                        "color": "#121314",
                        "fontSize": 18,
                      },
                      undefined,
                      {
                        "fontFamily": "Material Design Icons",
                        "fontStyle": "normal",
                        "fontWeight": "normal",
                      },
                      {},
                    ]
                  }
                >
                  󰅖
                </Text>
              </TouchableOpacity>
            </View>
          </View>
        </View>
        <View
          onFocusCapture={[Function]}
          onLayout={[Function]}
          style={
            [
              {
                "flexDirection": "row",
              },
              null,
            ]
          }
        >
          <View
            accessibilityState={
              {
                "busy": undefined,
                "checked": undefined,
                "disabled": undefined,
                "expanded": undefined,
                "selected": undefined,
              }
            }
            accessibilityValue={
              {
                "max": undefined,
                "min": undefined,
                "now": undefined,
                "text": undefined,
              }
            }
            accessible={true}
            collapsable={false}
            focusable={true}
            onBlur={[Function]}
            onClick={[Function]}
            onFocus={[Function]}
            onResponderGrant={[Function]}
            onResponderMove={[Function]}
            onResponderRelease={[Function]}
            onResponderTerminate={[Function]}
            onResponderTerminationRequest={[Function]}
            onStartShouldSetResponder={[Function]}
            style={
              [
                {
                  "backgroundColor": "#f3f5f9",
                  "borderColor": "#b7bbc866",
                  "borderRadius": 8,
                  "borderWidth": 1,
                  "height": 59,
                  "marginHorizontal": 5,
                  "position": "relative",
                  "width": 718,
                },
                false,
              ]
            }
            testID="carousel-second-slide"
<<<<<<< HEAD
=======
          >
            <View
              style={
                {
                  "alignItems": "center",
                  "flexDirection": "row",
                  "height": "100%",
                  "width": "100%",
                }
              }
            >
              <View
                style={
                  {
                    "alignItems": "center",
                    "height": 59,
                    "justifyContent": "center",
                    "overflow": "hidden",
                    "width": 60,
                  }
                }
              >
                <Image
                  resizeMode="contain"
                  source={
                    {
                      "uri": "aggregated-image",
                    }
                  }
                  style={
                    {
                      "height": 59,
                      "width": 60,
                    }
                  }
                />
              </View>
              <View
                style={
                  {
                    "flex": 1,
                    "justifyContent": "center",
                  }
                }
              >
                <View
                  style={
                    {
                      "display": "flex",
                      "flexDirection": "column",
                      "gap": 0,
                      "width": 658,
                    }
                  }
                >
                  <Text
                    accessibilityRole="text"
                    style={
                      {
                        "color": "#121314",
                        "fontFamily": "CentraNo1-Medium",
                        "fontSize": 12,
                        "fontWeight": "500",
                        "letterSpacing": 0,
                        "lineHeight": 24,
                        "marginLeft": 14,
                      }
                    }
                    testID="carousel-second-slide-title"
                  >
                    banner.fund.title
                  </Text>
                  <Text
                    accessibilityRole="text"
                    style={
                      {
                        "color": "#121314",
                        "fontFamily": "CentraNo1-Book",
                        "fontSize": 10.4,
                        "fontWeight": "400",
                        "letterSpacing": 0,
                        "lineHeight": 22,
                        "marginLeft": 14,
                        "marginTop": -4,
                      }
                    }
                  >
                    banner.fund.subtitle
                  </Text>
                </View>
              </View>
            </View>
          </View>
        </View>
        <View
          onFocusCapture={[Function]}
          onLayout={[Function]}
          style={
            [
              {
                "flexDirection": "row",
              },
              null,
            ]
          }
        >
          <View
            accessibilityState={
              {
                "busy": undefined,
                "checked": undefined,
                "disabled": undefined,
                "expanded": undefined,
                "selected": undefined,
              }
            }
            accessibilityValue={
              {
                "max": undefined,
                "min": undefined,
                "now": undefined,
                "text": undefined,
              }
            }
            accessible={true}
            collapsable={false}
            focusable={true}
            onBlur={[Function]}
            onClick={[Function]}
            onFocus={[Function]}
            onResponderGrant={[Function]}
            onResponderMove={[Function]}
            onResponderRelease={[Function]}
            onResponderTerminate={[Function]}
            onResponderTerminationRequest={[Function]}
            onStartShouldSetResponder={[Function]}
            style={
              [
                {
                  "backgroundColor": "#f3f5f9",
                  "borderColor": "#b7bbc866",
                  "borderRadius": 8,
                  "borderWidth": 1,
                  "height": 59,
                  "marginHorizontal": 5,
                  "position": "relative",
                  "width": 718,
                },
                false,
              ]
            }
            testID="carousel-fifth-slide"
>>>>>>> c3b2efdc
          >
            <View
              style={
                {
                  "alignItems": "center",
                  "flexDirection": "row",
                  "height": "100%",
                  "width": "100%",
                }
              }
            >
              <View
                style={
                  {
                    "alignItems": "center",
                    "height": 59,
                    "justifyContent": "center",
                    "overflow": "hidden",
                    "width": 60,
                  }
                }
              >
                <Image
                  resizeMode="contain"
                  source={
                    {
                      "uri": "aggregated-image",
                    }
                  }
                  style={
                    {
                      "height": 59,
                      "width": 60,
                    }
                  }
                />
              </View>
              <View
                style={
                  {
                    "flex": 1,
                    "justifyContent": "center",
                  }
                }
              >
                <View
                  style={
                    {
                      "display": "flex",
                      "flexDirection": "column",
                      "gap": 0,
                      "width": 658,
                    }
                  }
                >
                  <Text
                    accessibilityRole="text"
                    style={
                      {
                        "color": "#121314",
                        "fontFamily": "CentraNo1-Medium",
                        "fontSize": 12,
                        "fontWeight": "500",
                        "letterSpacing": 0,
                        "lineHeight": 24,
                        "marginLeft": 14,
                      }
                    }
                    testID="carousel-fifth-slide-title"
                  >
                    banner.multisrp.title
                  </Text>
                  <Text
                    accessibilityRole="text"
                    style={
                      {
                        "color": "#121314",
                        "fontFamily": "CentraNo1-Book",
                        "fontSize": 10.4,
                        "fontWeight": "400",
                        "letterSpacing": 0,
                        "lineHeight": 22,
                        "marginLeft": 14,
                        "marginTop": -4,
                      }
                    }
                  >
                    banner.multisrp.subtitle
                  </Text>
                </View>
              </View>
              <TouchableOpacity
                onPress={[Function]}
                style={
                  {
                    "alignItems": "center",
                    "height": 26,
                    "justifyContent": "center",
                    "position": "absolute",
                    "right": 6,
                    "top": 4,
                    "width": 26,
                  }
                }
                testID="carousel-fifth-slide-close-button"
              >
                <Text
                  allowFontScaling={false}
                  selectable={false}
                  style={
                    [
                      {
                        "color": "#121314",
                        "fontSize": 18,
                      },
                      undefined,
                      {
                        "fontFamily": "Material Design Icons",
                        "fontStyle": "normal",
                        "fontWeight": "normal",
                      },
                      {},
                    ]
                  }
                >
                  󰅖
                </Text>
              </TouchableOpacity>
            </View>
          </View>
        </View>
        <View
          onFocusCapture={[Function]}
          onLayout={[Function]}
          style={
            [
              {
                "flexDirection": "row",
              },
              null,
            ]
          }
        >
          <View
            accessibilityState={
              {
                "busy": undefined,
                "checked": undefined,
                "disabled": undefined,
                "expanded": undefined,
                "selected": undefined,
              }
            }
            accessibilityValue={
              {
                "max": undefined,
                "min": undefined,
                "now": undefined,
                "text": undefined,
              }
            }
            accessible={true}
            collapsable={false}
            focusable={true}
            onBlur={[Function]}
            onClick={[Function]}
            onFocus={[Function]}
            onResponderGrant={[Function]}
            onResponderMove={[Function]}
            onResponderRelease={[Function]}
            onResponderTerminate={[Function]}
            onResponderTerminationRequest={[Function]}
            onStartShouldSetResponder={[Function]}
            style={
              [
                {
                  "backgroundColor": "#f3f5f9",
                  "borderColor": "#b7bbc866",
                  "borderRadius": 8,
                  "borderWidth": 1,
                  "height": 59,
                  "marginHorizontal": 5,
                  "position": "relative",
                  "width": 718,
                },
                false,
              ]
            }
            testID="carousel-seventh-slide"
          >
            <View
              style={
                {
                  "alignItems": "center",
                  "flexDirection": "row",
                  "height": "100%",
                  "width": "100%",
                }
              }
            >
              <View
                style={
                  {
                    "alignItems": "center",
                    "height": 59,
                    "justifyContent": "center",
                    "overflow": "hidden",
                    "width": 60,
                  }
                }
              >
                <Image
                  resizeMode="contain"
                  source={
                    {
                      "uri": "aggregated-image",
                    }
                  }
                  style={
                    {
                      "height": 59,
                      "width": 60,
                    }
                  }
                />
              </View>
              <View
                style={
                  {
                    "flex": 1,
                    "justifyContent": "center",
                  }
                }
              >
                <View
                  style={
                    {
                      "display": "flex",
                      "flexDirection": "column",
                      "gap": 0,
                      "width": 658,
                    }
                  }
                >
                  <Text
                    accessibilityRole="text"
                    style={
                      {
                        "color": "#121314",
                        "fontFamily": "CentraNo1-Medium",
                        "fontSize": 12,
                        "fontWeight": "500",
                        "letterSpacing": 0,
                        "lineHeight": 24,
                        "marginLeft": 14,
                      }
                    }
                    testID="carousel-seventh-slide-title"
                  >
                    banner.backupAndSync.title
                  </Text>
                  <Text
                    accessibilityRole="text"
                    style={
                      {
                        "color": "#121314",
                        "fontFamily": "CentraNo1-Book",
                        "fontSize": 10.4,
                        "fontWeight": "400",
                        "letterSpacing": 0,
                        "lineHeight": 22,
                        "marginLeft": 14,
                        "marginTop": -4,
                      }
                    }
                  >
                    banner.backupAndSync.subtitle
                  </Text>
                </View>
              </View>
              <TouchableOpacity
                onPress={[Function]}
                style={
                  {
                    "alignItems": "center",
                    "height": 26,
                    "justifyContent": "center",
                    "position": "absolute",
                    "right": 6,
                    "top": 4,
                    "width": 26,
                  }
                }
                testID="carousel-seventh-slide-close-button"
              >
                <Text
                  allowFontScaling={false}
                  selectable={false}
                  style={
                    [
                      {
                        "color": "#121314",
                        "fontSize": 18,
                      },
                      undefined,
                      {
                        "fontFamily": "Material Design Icons",
                        "fontStyle": "normal",
                        "fontWeight": "normal",
                      },
                      {},
                    ]
                  }
                >
                  󰅖
                </Text>
              </TouchableOpacity>
            </View>
          </View>
        </View>
      </View>
    </RCTScrollView>
  </View>
  <View
    style={
      {
        "alignItems": "flex-end",
        "flexDirection": "row",
        "gap": 8,
        "height": 18,
        "justifyContent": "center",
      }
    }
    testID="progress-dots"
  >
    <View
      style={
        [
          {
            "backgroundColor": "#9ca1af",
            "borderRadius": 3,
            "height": 6,
            "margin": 0,
            "width": 6,
          },
          {
            "backgroundColor": "#121314",
          },
        ]
      }
    />
    <View
      style={
        [
          {
            "backgroundColor": "#9ca1af",
            "borderRadius": 3,
            "height": 6,
            "margin": 0,
            "width": 6,
          },
          false,
        ]
      }
    />
    <View
      style={
        [
          {
            "backgroundColor": "#9ca1af",
            "borderRadius": 3,
            "height": 6,
            "margin": 0,
            "width": 6,
          },
          false,
        ]
      }
    />
<<<<<<< HEAD
=======
    <View
      style={
        [
          {
            "backgroundColor": "#9ca1af",
            "borderRadius": 3,
            "height": 6,
            "margin": 0,
            "width": 6,
          },
          false,
        ]
      }
    />
>>>>>>> c3b2efdc
  </View>
</View>
`;

exports[`Carousel should render correctly 1`] = `
<View
  style={
    {
      "alignSelf": "center",
      "height": 77,
      "overflow": "visible",
      "width": 728,
    }
  }
  testID="carousel-container"
>
  <View
    style={
      {
        "height": 59,
        "overflow": "visible",
      }
    }
  >
    <RCTScrollView
      data={
        [
          {
            "description": "banner.solana.subtitle",
            "id": "solana",
            "navigation": {
              "navigate": [Function],
              "type": "function",
            },
            "testID": "carousel-sixth-slide",
            "testIDCloseButton": "carousel-sixth-slide-close-button",
            "testIDTitle": "carousel-sixth-slide-title",
            "title": "banner.solana.title",
            "undismissable": false,
          },
          {
            "description": "banner.card.subtitle",
            "id": "card",
            "navigation": {
              "href": "https://portfolio.metamask.io/card",
              "type": "url",
            },
            "testID": "carousel-first-slide",
            "testIDCloseButton": "carousel-first-slide-close-button",
            "testIDTitle": "carousel-first-slide-title",
            "title": "banner.card.title",
            "undismissable": false,
          },
          {
            "description": "banner.fund.subtitle",
            "id": "fund",
            "navigation": {
              "navigate": [Function],
              "type": "function",
            },
            "testID": "carousel-second-slide",
            "testIDCloseButton": "carousel-second-slide-close-button",
            "testIDTitle": "carousel-second-slide-title",
            "title": "banner.fund.title",
            "undismissable": true,
          },
          {
            "description": "banner.cashout.subtitle",
            "id": "cashout",
            "navigation": {
              "navigate": [Function],
              "type": "function",
            },
            "testID": "carousel-third-slide",
            "testIDCloseButton": "carousel-third-slide-close-button",
            "testIDTitle": "carousel-third-slide-title",
            "title": "banner.cashout.title",
            "undismissable": false,
          },
          {
            "description": "banner.aggregated.subtitle",
            "id": "aggregated",
            "navigation": {
              "navigationStack": "SettingsView",
              "route": "GeneralSettings",
              "type": "route",
            },
            "testID": "carousel-fourth-slide",
            "testIDCloseButton": "carousel-fourth-slide-close-button",
            "testIDTitle": "carousel-fourth-slide-title",
            "title": "banner.aggregated.title",
            "undismissable": false,
          },
          {
            "description": "banner.multisrp.subtitle",
            "id": "multisrp",
            "navigation": {
              "navigationStack": "AccountActions",
              "route": "ImportSRPView",
              "type": "route",
            },
            "testID": "carousel-fifth-slide",
            "testIDCloseButton": "carousel-fifth-slide-close-button",
            "testIDTitle": "carousel-fifth-slide-title",
            "title": "banner.multisrp.title",
            "undismissable": false,
          },
          {
            "description": "banner.backupAndSync.subtitle",
            "id": "backupAndSync",
            "navigation": {
              "route": "TurnOnBackupAndSync",
              "type": "route",
            },
            "testID": "carousel-seventh-slide",
            "testIDCloseButton": "carousel-seventh-slide-close-button",
            "testIDTitle": "carousel-seventh-slide-title",
            "title": "banner.backupAndSync.title",
            "undismissable": false,
          },
        ]
      }
      getItem={[Function]}
      getItemCount={[Function]}
      horizontal={true}
      keyExtractor={[Function]}
      onContentSizeChange={[Function]}
      onLayout={[Function]}
      onMomentumScrollBegin={[Function]}
      onMomentumScrollEnd={[Function]}
      onScroll={[Function]}
      onScrollBeginDrag={[Function]}
      onScrollEndDrag={[Function]}
      pagingEnabled={true}
      removeClippedSubviews={false}
      renderItem={[Function]}
      scrollEventThrottle={0.0001}
      showsHorizontalScrollIndicator={false}
      stickyHeaderIndices={[]}
      viewabilityConfigCallbackPairs={[]}
    >
      <View>
        <View
          onFocusCapture={[Function]}
          onLayout={[Function]}
          style={
            [
              {
                "flexDirection": "row",
              },
              null,
            ]
          }
        >
          <View
            accessibilityState={
              {
                "busy": undefined,
                "checked": undefined,
                "disabled": undefined,
                "expanded": undefined,
                "selected": undefined,
              }
            }
            accessibilityValue={
              {
                "max": undefined,
                "min": undefined,
                "now": undefined,
                "text": undefined,
              }
            }
            accessible={true}
            collapsable={false}
            focusable={true}
            onBlur={[Function]}
            onClick={[Function]}
            onFocus={[Function]}
            onResponderGrant={[Function]}
            onResponderMove={[Function]}
            onResponderRelease={[Function]}
            onResponderTerminate={[Function]}
            onResponderTerminationRequest={[Function]}
            onStartShouldSetResponder={[Function]}
            style={
              [
                {
                  "backgroundColor": "#f3f5f9",
                  "borderColor": "#b7bbc866",
                  "borderRadius": 8,
                  "borderWidth": 1,
                  "height": 59,
                  "marginHorizontal": 5,
                  "position": "relative",
                  "width": 718,
                },
                false,
              ]
            }
            testID="carousel-sixth-slide"
          >
            <View
              style={
                {
                  "alignItems": "center",
                  "flexDirection": "row",
                  "height": "100%",
                  "width": "100%",
                }
              }
            >
              <View
                style={
                  {
                    "alignItems": "center",
                    "height": 59,
                    "justifyContent": "center",
                    "overflow": "hidden",
                    "width": 60,
                  }
                }
              >
                <Image
                  resizeMode="contain"
                  source={
                    {
                      "uri": "aggregated-image",
                    }
                  }
                  style={
                    {
                      "height": 59,
                      "width": 60,
                    }
                  }
                />
              </View>
              <View
                style={
                  {
                    "flex": 1,
                    "justifyContent": "center",
                  }
                }
              >
                <View
                  style={
                    {
                      "display": "flex",
                      "flexDirection": "column",
                      "gap": 0,
                      "width": 658,
                    }
                  }
                >
                  <Text
                    accessibilityRole="text"
                    style={
                      {
                        "color": "#121314",
                        "fontFamily": "CentraNo1-Medium",
                        "fontSize": 12,
                        "fontWeight": "500",
                        "letterSpacing": 0,
                        "lineHeight": 24,
                        "marginLeft": 14,
                      }
                    }
                    testID="carousel-sixth-slide-title"
                  >
                    banner.solana.title
                  </Text>
                  <Text
                    accessibilityRole="text"
                    style={
                      {
                        "color": "#121314",
                        "fontFamily": "CentraNo1-Book",
                        "fontSize": 10.4,
                        "fontWeight": "400",
                        "letterSpacing": 0,
                        "lineHeight": 22,
                        "marginLeft": 14,
                        "marginTop": -4,
                      }
                    }
                  >
                    banner.solana.subtitle
                  </Text>
                </View>
              </View>
              <TouchableOpacity
                onPress={[Function]}
                style={
                  {
                    "alignItems": "center",
                    "height": 26,
                    "justifyContent": "center",
                    "position": "absolute",
                    "right": 6,
                    "top": 4,
                    "width": 26,
                  }
                }
                testID="carousel-sixth-slide-close-button"
              >
                <Text
                  allowFontScaling={false}
                  selectable={false}
                  style={
                    [
                      {
                        "color": "#121314",
                        "fontSize": 18,
                      },
                      undefined,
                      {
                        "fontFamily": "Material Design Icons",
                        "fontStyle": "normal",
                        "fontWeight": "normal",
                      },
                      {},
                    ]
                  }
                >
                  󰅖
                </Text>
              </TouchableOpacity>
            </View>
          </View>
        </View>
        <View
          onFocusCapture={[Function]}
          onLayout={[Function]}
          style={
            [
              {
                "flexDirection": "row",
              },
              null,
            ]
          }
        >
          <View
            accessibilityState={
              {
                "busy": undefined,
                "checked": undefined,
                "disabled": undefined,
                "expanded": undefined,
                "selected": undefined,
              }
            }
            accessibilityValue={
              {
                "max": undefined,
                "min": undefined,
                "now": undefined,
                "text": undefined,
              }
            }
            accessible={true}
            collapsable={false}
            focusable={true}
            onBlur={[Function]}
            onClick={[Function]}
            onFocus={[Function]}
            onResponderGrant={[Function]}
            onResponderMove={[Function]}
            onResponderRelease={[Function]}
            onResponderTerminate={[Function]}
            onResponderTerminationRequest={[Function]}
            onStartShouldSetResponder={[Function]}
            style={
              [
                {
                  "backgroundColor": "#f3f5f9",
                  "borderColor": "#b7bbc866",
                  "borderRadius": 8,
                  "borderWidth": 1,
                  "height": 59,
                  "marginHorizontal": 5,
                  "position": "relative",
                  "width": 718,
                },
                false,
              ]
            }
            testID="carousel-first-slide"
          >
            <View
              style={
                {
                  "alignItems": "center",
                  "flexDirection": "row",
                  "height": "100%",
                  "width": "100%",
                }
              }
            >
              <View
                style={
                  {
                    "alignItems": "center",
                    "height": 59,
                    "justifyContent": "center",
                    "overflow": "hidden",
                    "width": 60,
                  }
                }
              >
                <Image
                  resizeMode="contain"
                  source={
                    {
                      "uri": "aggregated-image",
                    }
                  }
                  style={
                    {
                      "height": 59,
                      "width": 60,
                    }
                  }
                />
              </View>
              <View
                style={
                  {
                    "flex": 1,
                    "justifyContent": "center",
                  }
                }
              >
                <View
                  style={
                    {
                      "display": "flex",
                      "flexDirection": "column",
                      "gap": 0,
                      "width": 658,
                    }
                  }
                >
                  <Text
                    accessibilityRole="text"
                    style={
                      {
                        "color": "#121314",
                        "fontFamily": "CentraNo1-Medium",
                        "fontSize": 12,
                        "fontWeight": "500",
                        "letterSpacing": 0,
                        "lineHeight": 24,
                        "marginLeft": 14,
                      }
                    }
                    testID="carousel-first-slide-title"
                  >
                    banner.card.title
                  </Text>
                  <Text
                    accessibilityRole="text"
                    style={
                      {
                        "color": "#121314",
                        "fontFamily": "CentraNo1-Book",
                        "fontSize": 10.4,
                        "fontWeight": "400",
                        "letterSpacing": 0,
                        "lineHeight": 22,
                        "marginLeft": 14,
                        "marginTop": -4,
                      }
                    }
                  >
                    banner.card.subtitle
                  </Text>
                </View>
              </View>
              <TouchableOpacity
                onPress={[Function]}
                style={
                  {
                    "alignItems": "center",
                    "height": 26,
                    "justifyContent": "center",
                    "position": "absolute",
                    "right": 6,
                    "top": 4,
                    "width": 26,
                  }
                }
                testID="carousel-first-slide-close-button"
              >
                <Text
                  allowFontScaling={false}
                  selectable={false}
                  style={
                    [
                      {
                        "color": "#121314",
                        "fontSize": 18,
                      },
                      undefined,
                      {
                        "fontFamily": "Material Design Icons",
                        "fontStyle": "normal",
                        "fontWeight": "normal",
                      },
                      {},
                    ]
                  }
                >
                  󰅖
                </Text>
              </TouchableOpacity>
            </View>
          </View>
        </View>
        <View
          onFocusCapture={[Function]}
          onLayout={[Function]}
          style={
            [
              {
                "flexDirection": "row",
              },
              null,
            ]
          }
        >
          <View
            accessibilityState={
              {
                "busy": undefined,
                "checked": undefined,
                "disabled": undefined,
                "expanded": undefined,
                "selected": undefined,
              }
            }
            accessibilityValue={
              {
                "max": undefined,
                "min": undefined,
                "now": undefined,
                "text": undefined,
              }
            }
            accessible={true}
            collapsable={false}
            focusable={true}
            onBlur={[Function]}
            onClick={[Function]}
            onFocus={[Function]}
            onResponderGrant={[Function]}
            onResponderMove={[Function]}
            onResponderRelease={[Function]}
            onResponderTerminate={[Function]}
            onResponderTerminationRequest={[Function]}
            onStartShouldSetResponder={[Function]}
            style={
              [
                {
                  "backgroundColor": "#f3f5f9",
                  "borderColor": "#b7bbc866",
                  "borderRadius": 8,
                  "borderWidth": 1,
                  "height": 59,
                  "marginHorizontal": 5,
                  "position": "relative",
                  "width": 718,
                },
                false,
              ]
            }
            testID="carousel-second-slide"
          >
            <View
              style={
                {
                  "alignItems": "center",
                  "flexDirection": "row",
                  "height": "100%",
                  "width": "100%",
                }
              }
            >
              <View
                style={
                  {
                    "alignItems": "center",
                    "height": 59,
                    "justifyContent": "center",
                    "overflow": "hidden",
                    "width": 60,
                  }
                }
              >
                <Image
                  resizeMode="contain"
                  source={
                    {
                      "uri": "aggregated-image",
                    }
                  }
                  style={
                    {
                      "height": 59,
                      "width": 60,
                    }
                  }
                />
              </View>
              <View
                style={
                  {
                    "flex": 1,
                    "justifyContent": "center",
                  }
                }
              >
                <View
                  style={
                    {
                      "display": "flex",
                      "flexDirection": "column",
                      "gap": 0,
                      "width": 658,
                    }
                  }
                >
                  <Text
                    accessibilityRole="text"
                    style={
                      {
                        "color": "#121314",
                        "fontFamily": "CentraNo1-Medium",
                        "fontSize": 12,
                        "fontWeight": "500",
                        "letterSpacing": 0,
                        "lineHeight": 24,
                        "marginLeft": 14,
                      }
                    }
                    testID="carousel-second-slide-title"
                  >
                    banner.fund.title
                  </Text>
                  <Text
                    accessibilityRole="text"
                    style={
                      {
                        "color": "#121314",
                        "fontFamily": "CentraNo1-Book",
                        "fontSize": 10.4,
                        "fontWeight": "400",
                        "letterSpacing": 0,
                        "lineHeight": 22,
                        "marginLeft": 14,
                        "marginTop": -4,
                      }
                    }
                  >
                    banner.fund.subtitle
                  </Text>
                </View>
              </View>
            </View>
          </View>
        </View>
        <View
          onFocusCapture={[Function]}
          onLayout={[Function]}
          style={
            [
              {
                "flexDirection": "row",
              },
              null,
            ]
          }
        >
          <View
            accessibilityState={
              {
                "busy": undefined,
                "checked": undefined,
                "disabled": undefined,
                "expanded": undefined,
                "selected": undefined,
              }
            }
            accessibilityValue={
              {
                "max": undefined,
                "min": undefined,
                "now": undefined,
                "text": undefined,
              }
            }
            accessible={true}
            collapsable={false}
            focusable={true}
            onBlur={[Function]}
            onClick={[Function]}
            onFocus={[Function]}
            onResponderGrant={[Function]}
            onResponderMove={[Function]}
            onResponderRelease={[Function]}
            onResponderTerminate={[Function]}
            onResponderTerminationRequest={[Function]}
            onStartShouldSetResponder={[Function]}
            style={
              [
                {
                  "backgroundColor": "#f3f5f9",
                  "borderColor": "#b7bbc866",
                  "borderRadius": 8,
                  "borderWidth": 1,
                  "height": 59,
                  "marginHorizontal": 5,
                  "position": "relative",
                  "width": 718,
                },
                false,
              ]
            }
            testID="carousel-third-slide"
          >
            <View
              style={
                {
                  "alignItems": "center",
                  "flexDirection": "row",
                  "height": "100%",
                  "width": "100%",
                }
              }
            >
              <View
                style={
                  {
                    "alignItems": "center",
                    "height": 59,
                    "justifyContent": "center",
                    "overflow": "hidden",
                    "width": 60,
                  }
                }
              >
                <Image
                  resizeMode="contain"
                  source={
                    {
                      "uri": "aggregated-image",
                    }
                  }
                  style={
                    {
                      "height": 59,
                      "width": 60,
                    }
                  }
                />
              </View>
              <View
                style={
                  {
                    "flex": 1,
                    "justifyContent": "center",
                  }
                }
              >
                <View
                  style={
                    {
                      "display": "flex",
                      "flexDirection": "column",
                      "gap": 0,
                      "width": 658,
                    }
                  }
                >
                  <Text
                    accessibilityRole="text"
                    style={
                      {
                        "color": "#121314",
                        "fontFamily": "CentraNo1-Medium",
                        "fontSize": 12,
                        "fontWeight": "500",
                        "letterSpacing": 0,
                        "lineHeight": 24,
                        "marginLeft": 14,
                      }
                    }
                    testID="carousel-third-slide-title"
                  >
                    banner.cashout.title
                  </Text>
                  <Text
                    accessibilityRole="text"
                    style={
                      {
                        "color": "#121314",
                        "fontFamily": "CentraNo1-Book",
                        "fontSize": 10.4,
                        "fontWeight": "400",
                        "letterSpacing": 0,
                        "lineHeight": 22,
                        "marginLeft": 14,
                        "marginTop": -4,
                      }
                    }
                  >
                    banner.cashout.subtitle
                  </Text>
                </View>
              </View>
              <TouchableOpacity
                onPress={[Function]}
                style={
                  {
                    "alignItems": "center",
                    "height": 26,
                    "justifyContent": "center",
                    "position": "absolute",
                    "right": 6,
                    "top": 4,
                    "width": 26,
                  }
                }
                testID="carousel-third-slide-close-button"
              >
                <Text
                  allowFontScaling={false}
                  selectable={false}
                  style={
                    [
                      {
                        "color": "#121314",
                        "fontSize": 18,
                      },
                      undefined,
                      {
                        "fontFamily": "Material Design Icons",
                        "fontStyle": "normal",
                        "fontWeight": "normal",
                      },
                      {},
                    ]
                  }
                >
                  󰅖
                </Text>
              </TouchableOpacity>
            </View>
          </View>
        </View>
        <View
          onFocusCapture={[Function]}
          onLayout={[Function]}
          style={
            [
              {
                "flexDirection": "row",
              },
              null,
            ]
          }
        >
          <View
            accessibilityState={
              {
                "busy": undefined,
                "checked": undefined,
                "disabled": undefined,
                "expanded": undefined,
                "selected": undefined,
              }
            }
            accessibilityValue={
              {
                "max": undefined,
                "min": undefined,
                "now": undefined,
                "text": undefined,
              }
            }
            accessible={true}
            collapsable={false}
            focusable={true}
            onBlur={[Function]}
            onClick={[Function]}
            onFocus={[Function]}
            onResponderGrant={[Function]}
            onResponderMove={[Function]}
            onResponderRelease={[Function]}
            onResponderTerminate={[Function]}
            onResponderTerminationRequest={[Function]}
            onStartShouldSetResponder={[Function]}
            style={
              [
                {
                  "backgroundColor": "#f3f5f9",
                  "borderColor": "#b7bbc866",
                  "borderRadius": 8,
                  "borderWidth": 1,
                  "height": 59,
                  "marginHorizontal": 5,
                  "position": "relative",
                  "width": 718,
                },
                false,
              ]
            }
            testID="carousel-fourth-slide"
          >
            <View
              style={
                {
                  "alignItems": "center",
                  "flexDirection": "row",
                  "height": "100%",
                  "width": "100%",
                }
              }
            >
              <View
                style={
                  {
                    "alignItems": "center",
                    "height": 59,
                    "justifyContent": "center",
                    "overflow": "hidden",
                    "width": 60,
                  }
                }
              >
                <Image
                  resizeMode="contain"
                  source={
                    {
                      "uri": "aggregated-image",
                    }
                  }
                  style={
                    {
                      "height": 59,
                      "width": 60,
                    }
                  }
                />
              </View>
              <View
                style={
                  {
                    "flex": 1,
                    "justifyContent": "center",
                  }
                }
              >
                <View
                  style={
                    {
                      "display": "flex",
                      "flexDirection": "column",
                      "gap": 0,
                      "width": 658,
                    }
                  }
                >
                  <Text
                    accessibilityRole="text"
                    style={
                      {
                        "color": "#121314",
                        "fontFamily": "CentraNo1-Medium",
                        "fontSize": 12,
                        "fontWeight": "500",
                        "letterSpacing": 0,
                        "lineHeight": 24,
                        "marginLeft": 14,
                      }
                    }
                    testID="carousel-fourth-slide-title"
                  >
                    banner.aggregated.title
                  </Text>
                  <Text
                    accessibilityRole="text"
                    style={
                      {
                        "color": "#121314",
                        "fontFamily": "CentraNo1-Book",
                        "fontSize": 10.4,
                        "fontWeight": "400",
                        "letterSpacing": 0,
                        "lineHeight": 22,
                        "marginLeft": 14,
                        "marginTop": -4,
                      }
                    }
                  >
                    banner.aggregated.subtitle
                  </Text>
                </View>
              </View>
              <TouchableOpacity
                onPress={[Function]}
                style={
                  {
                    "alignItems": "center",
                    "height": 26,
                    "justifyContent": "center",
                    "position": "absolute",
                    "right": 6,
                    "top": 4,
                    "width": 26,
                  }
                }
                testID="carousel-fourth-slide-close-button"
              >
                <Text
                  allowFontScaling={false}
                  selectable={false}
                  style={
                    [
                      {
                        "color": "#121314",
                        "fontSize": 18,
                      },
                      undefined,
                      {
                        "fontFamily": "Material Design Icons",
                        "fontStyle": "normal",
                        "fontWeight": "normal",
                      },
                      {},
                    ]
                  }
                >
                  󰅖
                </Text>
              </TouchableOpacity>
            </View>
          </View>
        </View>
        <View
          onFocusCapture={[Function]}
          onLayout={[Function]}
          style={
            [
              {
                "flexDirection": "row",
              },
              null,
            ]
          }
        >
          <View
            accessibilityState={
              {
                "busy": undefined,
                "checked": undefined,
                "disabled": undefined,
                "expanded": undefined,
                "selected": undefined,
              }
            }
            accessibilityValue={
              {
                "max": undefined,
                "min": undefined,
                "now": undefined,
                "text": undefined,
              }
            }
            accessible={true}
            collapsable={false}
            focusable={true}
            onBlur={[Function]}
            onClick={[Function]}
            onFocus={[Function]}
            onResponderGrant={[Function]}
            onResponderMove={[Function]}
            onResponderRelease={[Function]}
            onResponderTerminate={[Function]}
            onResponderTerminationRequest={[Function]}
            onStartShouldSetResponder={[Function]}
            style={
              [
                {
                  "backgroundColor": "#f3f5f9",
                  "borderColor": "#b7bbc866",
                  "borderRadius": 8,
                  "borderWidth": 1,
                  "height": 59,
                  "marginHorizontal": 5,
                  "position": "relative",
                  "width": 718,
                },
                false,
              ]
            }
            testID="carousel-fifth-slide"
          >
            <View
              style={
                {
                  "alignItems": "center",
                  "flexDirection": "row",
                  "height": "100%",
                  "width": "100%",
                }
              }
            >
              <View
                style={
                  {
                    "alignItems": "center",
                    "height": 59,
                    "justifyContent": "center",
                    "overflow": "hidden",
                    "width": 60,
                  }
                }
              >
                <Image
                  resizeMode="contain"
                  source={
                    {
                      "uri": "aggregated-image",
                    }
                  }
                  style={
                    {
                      "height": 59,
                      "width": 60,
                    }
                  }
                />
              </View>
              <View
                style={
                  {
                    "flex": 1,
                    "justifyContent": "center",
                  }
                }
              >
                <View
                  style={
                    {
                      "display": "flex",
                      "flexDirection": "column",
                      "gap": 0,
                      "width": 658,
                    }
                  }
                >
                  <Text
                    accessibilityRole="text"
                    style={
                      {
                        "color": "#121314",
                        "fontFamily": "CentraNo1-Medium",
                        "fontSize": 12,
                        "fontWeight": "500",
                        "letterSpacing": 0,
                        "lineHeight": 24,
                        "marginLeft": 14,
                      }
                    }
                    testID="carousel-fifth-slide-title"
                  >
                    banner.multisrp.title
                  </Text>
                  <Text
                    accessibilityRole="text"
                    style={
                      {
                        "color": "#121314",
                        "fontFamily": "CentraNo1-Book",
                        "fontSize": 10.4,
                        "fontWeight": "400",
                        "letterSpacing": 0,
                        "lineHeight": 22,
                        "marginLeft": 14,
                        "marginTop": -4,
                      }
                    }
                  >
                    banner.multisrp.subtitle
                  </Text>
                </View>
              </View>
              <TouchableOpacity
                onPress={[Function]}
                style={
                  {
                    "alignItems": "center",
                    "height": 26,
                    "justifyContent": "center",
                    "position": "absolute",
                    "right": 6,
                    "top": 4,
                    "width": 26,
                  }
                }
                testID="carousel-fifth-slide-close-button"
              >
                <Text
                  allowFontScaling={false}
                  selectable={false}
<<<<<<< HEAD
=======
                  style={
                    [
                      {
                        "color": "#121314",
                        "fontSize": 18,
                      },
                      undefined,
                      {
                        "fontFamily": "Material Design Icons",
                        "fontStyle": "normal",
                        "fontWeight": "normal",
                      },
                      {},
                    ]
                  }
                >
                  󰅖
                </Text>
              </TouchableOpacity>
            </View>
          </View>
        </View>
        <View
          onFocusCapture={[Function]}
          onLayout={[Function]}
          style={
            [
              {
                "flexDirection": "row",
              },
              null,
            ]
          }
        >
          <View
            accessibilityState={
              {
                "busy": undefined,
                "checked": undefined,
                "disabled": undefined,
                "expanded": undefined,
                "selected": undefined,
              }
            }
            accessibilityValue={
              {
                "max": undefined,
                "min": undefined,
                "now": undefined,
                "text": undefined,
              }
            }
            accessible={true}
            collapsable={false}
            focusable={true}
            onBlur={[Function]}
            onClick={[Function]}
            onFocus={[Function]}
            onResponderGrant={[Function]}
            onResponderMove={[Function]}
            onResponderRelease={[Function]}
            onResponderTerminate={[Function]}
            onResponderTerminationRequest={[Function]}
            onStartShouldSetResponder={[Function]}
            style={
              [
                {
                  "backgroundColor": "#f3f5f9",
                  "borderColor": "#b7bbc866",
                  "borderRadius": 8,
                  "borderWidth": 1,
                  "height": 59,
                  "marginHorizontal": 5,
                  "position": "relative",
                  "width": 718,
                },
                false,
              ]
            }
            testID="carousel-seventh-slide"
          >
            <View
              style={
                {
                  "alignItems": "center",
                  "flexDirection": "row",
                  "height": "100%",
                  "width": "100%",
                }
              }
            >
              <View
                style={
                  {
                    "alignItems": "center",
                    "height": 59,
                    "justifyContent": "center",
                    "overflow": "hidden",
                    "width": 60,
                  }
                }
              >
                <Image
                  resizeMode="contain"
                  source={
                    {
                      "uri": "aggregated-image",
                    }
                  }
                  style={
                    {
                      "height": 59,
                      "width": 60,
                    }
                  }
                />
              </View>
              <View
                style={
                  {
                    "flex": 1,
                    "justifyContent": "center",
                  }
                }
              >
                <View
                  style={
                    {
                      "display": "flex",
                      "flexDirection": "column",
                      "gap": 0,
                      "width": 658,
                    }
                  }
                >
                  <Text
                    accessibilityRole="text"
                    style={
                      {
                        "color": "#121314",
                        "fontFamily": "CentraNo1-Medium",
                        "fontSize": 12,
                        "fontWeight": "500",
                        "letterSpacing": 0,
                        "lineHeight": 24,
                        "marginLeft": 14,
                      }
                    }
                    testID="carousel-seventh-slide-title"
                  >
                    banner.backupAndSync.title
                  </Text>
                  <Text
                    accessibilityRole="text"
                    style={
                      {
                        "color": "#121314",
                        "fontFamily": "CentraNo1-Book",
                        "fontSize": 10.4,
                        "fontWeight": "400",
                        "letterSpacing": 0,
                        "lineHeight": 22,
                        "marginLeft": 14,
                        "marginTop": -4,
                      }
                    }
                  >
                    banner.backupAndSync.subtitle
                  </Text>
                </View>
              </View>
              <TouchableOpacity
                onPress={[Function]}
                style={
                  {
                    "alignItems": "center",
                    "height": 26,
                    "justifyContent": "center",
                    "position": "absolute",
                    "right": 6,
                    "top": 4,
                    "width": 26,
                  }
                }
                testID="carousel-seventh-slide-close-button"
              >
                <Text
                  allowFontScaling={false}
                  selectable={false}
>>>>>>> c3b2efdc
                  style={
                    [
                      {
                        "color": "#121314",
                        "fontSize": 18,
                      },
                      undefined,
                      {
                        "fontFamily": "Material Design Icons",
                        "fontStyle": "normal",
                        "fontWeight": "normal",
                      },
                      {},
                    ]
                  }
                >
                  󰅖
                </Text>
              </TouchableOpacity>
            </View>
          </View>
        </View>
      </View>
    </RCTScrollView>
  </View>
  <View
    style={
      {
        "alignItems": "flex-end",
        "flexDirection": "row",
        "gap": 8,
        "height": 18,
        "justifyContent": "center",
      }
    }
    testID="progress-dots"
  >
    <View
      style={
        [
          {
            "backgroundColor": "#9ca1af",
            "borderRadius": 3,
            "height": 6,
            "margin": 0,
            "width": 6,
          },
          {
            "backgroundColor": "#121314",
          },
        ]
      }
    />
    <View
      style={
        [
          {
            "backgroundColor": "#9ca1af",
            "borderRadius": 3,
            "height": 6,
            "margin": 0,
            "width": 6,
          },
          false,
        ]
      }
    />
    <View
      style={
        [
          {
            "backgroundColor": "#9ca1af",
            "borderRadius": 3,
            "height": 6,
            "margin": 0,
            "width": 6,
          },
          false,
        ]
      }
    />
    <View
      style={
        [
          {
            "backgroundColor": "#9ca1af",
            "borderRadius": 3,
            "height": 6,
            "margin": 0,
            "width": 6,
          },
          false,
        ]
      }
    />
    <View
      style={
        [
          {
            "backgroundColor": "#9ca1af",
            "borderRadius": 3,
            "height": 6,
            "margin": 0,
            "width": 6,
          },
          false,
        ]
      }
    />
    <View
      style={
        [
          {
            "backgroundColor": "#9ca1af",
            "borderRadius": 3,
            "height": 6,
            "margin": 0,
            "width": 6,
          },
          false,
        ]
      }
    />
<<<<<<< HEAD
=======
    <View
      style={
        [
          {
            "backgroundColor": "#9ca1af",
            "borderRadius": 3,
            "height": 6,
            "margin": 0,
            "width": 6,
          },
          false,
        ]
      }
    />
>>>>>>> c3b2efdc
  </View>
</View>
`;<|MERGE_RESOLUTION|>--- conflicted
+++ resolved
@@ -345,8 +345,6 @@
               ]
             }
             testID="carousel-second-slide"
-<<<<<<< HEAD
-=======
           >
             <View
               style={
@@ -499,7 +497,6 @@
               ]
             }
             testID="carousel-fifth-slide"
->>>>>>> c3b2efdc
           >
             <View
               style={
@@ -879,8 +876,6 @@
         ]
       }
     />
-<<<<<<< HEAD
-=======
     <View
       style={
         [
@@ -895,7 +890,6 @@
         ]
       }
     />
->>>>>>> c3b2efdc
   </View>
 </View>
 `;
@@ -2113,8 +2107,6 @@
                 <Text
                   allowFontScaling={false}
                   selectable={false}
-<<<<<<< HEAD
-=======
                   style={
                     [
                       {
@@ -2304,7 +2296,6 @@
                 <Text
                   allowFontScaling={false}
                   selectable={false}
->>>>>>> c3b2efdc
                   style={
                     [
                       {
@@ -2428,8 +2419,6 @@
         ]
       }
     />
-<<<<<<< HEAD
-=======
     <View
       style={
         [
@@ -2444,7 +2433,6 @@
         ]
       }
     />
->>>>>>> c3b2efdc
   </View>
 </View>
 `;