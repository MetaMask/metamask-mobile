// Jest Snapshot v1, https://goo.gl/fbAQLP

exports[`Carousel render an expected snapshot 1`] = `
<View
  style={
    {
      "alignSelf": "center",
      "height": 77,
      "overflow": "visible",
      "width": 728,
    }
  }
>
  <View
    style={
      {
        "height": 59,
        "overflow": "visible",
      }
    }
  >
    <RCTScrollView
      data={
        [
          {
            "description": "banner.solana.subtitle",
            "id": "solana",
            "navigation": {
              "navigate": [Function],
              "type": "function",
            },
            "title": "banner.solana.title",
            "undismissable": false,
          },
          {
            "description": "banner.smartAccount.subtitle",
            "id": "smartAccount",
            "navigation": {
              "navigate": [Function],
              "type": "function",
            },
            "title": "banner.smartAccount.title",
            "undismissable": false,
          },
          {
            "description": "banner.card.subtitle",
            "id": "card",
            "navigation": {
              "href": "https://portfolio.metamask.io/card",
              "type": "url",
            },
            "title": "banner.card.title",
            "undismissable": false,
          },
          {
            "description": "banner.fund.subtitle",
            "id": "fund",
            "navigation": {
              "navigate": [Function],
              "type": "function",
            },
            "title": "banner.fund.title",
            "undismissable": true,
          },
          {
            "description": "banner.cashout.subtitle",
            "id": "cashout",
            "navigation": {
              "navigate": [Function],
              "type": "function",
            },
<<<<<<< HEAD
            "title": "banner.multisrp.title",
=======
            "title": "banner.cashout.title",
>>>>>>> b6e9c40b
            "undismissable": false,
          },
          {
            "description": "banner.aggregated.subtitle",
            "id": "aggregated",
            "navigation": {
              "navigationStack": "SettingsView",
              "route": "GeneralSettings",
              "type": "route",
            },
<<<<<<< HEAD
=======
            "title": "banner.aggregated.title",
            "undismissable": false,
          },
          {
            "description": "banner.multisrp.subtitle",
            "id": "multisrp",
            "navigation": {
              "navigationStack": "AccountActions",
              "route": "ImportSRPView",
              "type": "route",
            },
            "title": "banner.multisrp.title",
            "undismissable": false,
          },
          {
            "description": "banner.backupAndSync.subtitle",
            "id": "backupAndSync",
            "navigation": {
              "route": "TurnOnBackupAndSync",
              "type": "route",
            },
>>>>>>> b6e9c40b
            "title": "banner.backupAndSync.title",
            "undismissable": false,
          },
        ]
      }
      getItem={[Function]}
      getItemCount={[Function]}
      horizontal={true}
      keyExtractor={[Function]}
      onContentSizeChange={[Function]}
      onLayout={[Function]}
      onMomentumScrollBegin={[Function]}
      onMomentumScrollEnd={[Function]}
      onScroll={[Function]}
      onScrollBeginDrag={[Function]}
      onScrollEndDrag={[Function]}
      pagingEnabled={true}
      removeClippedSubviews={false}
      renderItem={[Function]}
      scrollEventThrottle={0.0001}
      showsHorizontalScrollIndicator={false}
      stickyHeaderIndices={[]}
<<<<<<< HEAD
      viewabilityConfigCallbackPairs={[]}
    >
      <View>
        <View
          onFocusCapture={[Function]}
          onLayout={[Function]}
          style={
            [
              {
                "flexDirection": "row",
              },
              null,
            ]
          }
        >
          <View
            accessibilityState={
              {
                "busy": undefined,
                "checked": undefined,
                "disabled": undefined,
                "expanded": undefined,
                "selected": undefined,
              }
            }
            accessibilityValue={
              {
                "max": undefined,
                "min": undefined,
                "now": undefined,
                "text": undefined,
              }
            }
            accessible={true}
            collapsable={false}
            focusable={true}
            onBlur={[Function]}
            onClick={[Function]}
            onFocus={[Function]}
            onResponderGrant={[Function]}
            onResponderMove={[Function]}
            onResponderRelease={[Function]}
            onResponderTerminate={[Function]}
            onResponderTerminationRequest={[Function]}
            onStartShouldSetResponder={[Function]}
            style={
              [
                {
                  "backgroundColor": "#f3f5f9",
                  "borderColor": "#b7bbc866",
                  "borderRadius": 8,
                  "borderWidth": 1,
                  "height": 59,
                  "marginHorizontal": 5,
                  "position": "relative",
                  "width": 718,
                },
                false,
              ]
            }
            testID="carousel-slide-solana"
          >
            <View
              style={
                {
                  "alignItems": "center",
                  "flexDirection": "row",
                  "height": "100%",
                  "width": "100%",
                }
              }
            >
              <View
                style={
                  {
                    "alignItems": "center",
                    "height": 59,
                    "justifyContent": "center",
                    "overflow": "hidden",
                    "width": 60,
                  }
                }
              >
                <Image
                  resizeMode="contain"
                  source={
                    {
                      "uri": "aggregated-image",
                    }
                  }
                  style={
                    {
                      "height": 59,
                      "width": 60,
                    }
                  }
                />
              </View>
              <View
                style={
                  {
                    "flex": 1,
                    "justifyContent": "center",
                  }
                }
              >
                <View
                  style={
                    {
                      "display": "flex",
                      "flexDirection": "column",
                      "gap": 0,
                      "width": 658,
                    }
                  }
                >
                  <Text
                    accessibilityRole="text"
                    style={
                      {
                        "color": "#121314",
                        "fontFamily": "CentraNo1-Medium",
                        "fontSize": 12,
                        "fontWeight": "500",
                        "letterSpacing": 0,
                        "lineHeight": 24,
                        "marginLeft": 14,
                      }
                    }
                    testID="carousel-slide-solana-title"
                  >
                    banner.solana.title
                  </Text>
                  <Text
                    accessibilityRole="text"
                    style={
                      {
                        "color": "#121314",
                        "fontFamily": "CentraNo1-Book",
                        "fontSize": 10.4,
                        "fontWeight": "400",
                        "letterSpacing": 0,
                        "lineHeight": 22,
                        "marginLeft": 14,
                        "marginTop": -4,
                      }
                    }
                  >
                    banner.solana.subtitle
                  </Text>
                </View>
              </View>
              <TouchableOpacity
                onPress={[Function]}
                style={
                  {
                    "alignItems": "center",
                    "height": 26,
                    "justifyContent": "center",
                    "position": "absolute",
                    "right": 6,
                    "top": 4,
                    "width": 26,
                  }
                }
                testID="carousel-slide-solana-close-button"
              >
                <Text
                  allowFontScaling={false}
                  selectable={false}
                  style={
                    [
                      {
                        "color": "#121314",
                        "fontSize": 18,
                      },
                      undefined,
                      {
                        "fontFamily": "Material Design Icons",
                        "fontStyle": "normal",
                        "fontWeight": "normal",
                      },
                      {},
                    ]
                  }
                >
                  󰅖
                </Text>
              </TouchableOpacity>
            </View>
          </View>
        </View>
        <View
          onFocusCapture={[Function]}
          onLayout={[Function]}
          style={
            [
              {
                "flexDirection": "row",
              },
              null,
            ]
          }
        >
          <View
            accessibilityState={
              {
                "busy": undefined,
                "checked": undefined,
                "disabled": undefined,
                "expanded": undefined,
                "selected": undefined,
              }
            }
            accessibilityValue={
              {
                "max": undefined,
                "min": undefined,
                "now": undefined,
                "text": undefined,
              }
            }
            accessible={true}
            collapsable={false}
            focusable={true}
            onBlur={[Function]}
            onClick={[Function]}
            onFocus={[Function]}
            onResponderGrant={[Function]}
            onResponderMove={[Function]}
            onResponderRelease={[Function]}
            onResponderTerminate={[Function]}
            onResponderTerminationRequest={[Function]}
            onStartShouldSetResponder={[Function]}
            style={
              [
                {
                  "backgroundColor": "#f3f5f9",
                  "borderColor": "#b7bbc866",
                  "borderRadius": 8,
                  "borderWidth": 1,
                  "height": 59,
                  "marginHorizontal": 5,
                  "position": "relative",
                  "width": 718,
                },
                false,
              ]
            }
            testID="carousel-slide-fund"
          >
            <View
              style={
                {
                  "alignItems": "center",
                  "flexDirection": "row",
                  "height": "100%",
                  "width": "100%",
                }
              }
            >
              <View
                style={
                  {
                    "alignItems": "center",
                    "height": 59,
                    "justifyContent": "center",
                    "overflow": "hidden",
                    "width": 60,
                  }
                }
              >
                <Image
                  resizeMode="contain"
                  source={
                    {
                      "uri": "aggregated-image",
                    }
                  }
                  style={
                    {
                      "height": 59,
                      "width": 60,
                    }
                  }
                />
              </View>
              <View
                style={
                  {
                    "flex": 1,
                    "justifyContent": "center",
                  }
                }
              >
                <View
                  style={
                    {
                      "display": "flex",
                      "flexDirection": "column",
                      "gap": 0,
                      "width": 658,
                    }
                  }
                >
                  <Text
                    accessibilityRole="text"
                    style={
                      {
                        "color": "#121314",
                        "fontFamily": "CentraNo1-Medium",
                        "fontSize": 12,
                        "fontWeight": "500",
                        "letterSpacing": 0,
                        "lineHeight": 24,
                        "marginLeft": 14,
                      }
                    }
                    testID="carousel-slide-fund-title"
                  >
                    banner.fund.title
                  </Text>
                  <Text
                    accessibilityRole="text"
                    style={
                      {
                        "color": "#121314",
                        "fontFamily": "CentraNo1-Book",
                        "fontSize": 10.4,
                        "fontWeight": "400",
                        "letterSpacing": 0,
                        "lineHeight": 22,
                        "marginLeft": 14,
                        "marginTop": -4,
                      }
                    }
                  >
                    banner.fund.subtitle
                  </Text>
                </View>
              </View>
            </View>
          </View>
        </View>
        <View
          onFocusCapture={[Function]}
          onLayout={[Function]}
          style={
            [
              {
                "flexDirection": "row",
              },
              null,
            ]
          }
        >
          <View
            accessibilityState={
              {
                "busy": undefined,
                "checked": undefined,
                "disabled": undefined,
                "expanded": undefined,
                "selected": undefined,
              }
            }
            accessibilityValue={
              {
                "max": undefined,
                "min": undefined,
                "now": undefined,
                "text": undefined,
              }
            }
            accessible={true}
            collapsable={false}
            focusable={true}
            onBlur={[Function]}
            onClick={[Function]}
            onFocus={[Function]}
            onResponderGrant={[Function]}
            onResponderMove={[Function]}
            onResponderRelease={[Function]}
            onResponderTerminate={[Function]}
            onResponderTerminationRequest={[Function]}
            onStartShouldSetResponder={[Function]}
            style={
              [
                {
                  "backgroundColor": "#f3f5f9",
                  "borderColor": "#b7bbc866",
                  "borderRadius": 8,
                  "borderWidth": 1,
                  "height": 59,
                  "marginHorizontal": 5,
                  "position": "relative",
                  "width": 718,
                },
                false,
              ]
            }
            testID="carousel-slide-multisrp"
          >
            <View
              style={
                {
                  "alignItems": "center",
                  "flexDirection": "row",
                  "height": "100%",
                  "width": "100%",
                }
              }
            >
              <View
                style={
                  {
                    "alignItems": "center",
                    "height": 59,
                    "justifyContent": "center",
                    "overflow": "hidden",
                    "width": 60,
                  }
                }
              >
                <Image
                  resizeMode="contain"
                  source={
                    {
                      "uri": "aggregated-image",
                    }
                  }
                  style={
                    {
                      "height": 59,
                      "width": 60,
                    }
                  }
                />
              </View>
              <View
                style={
                  {
                    "flex": 1,
                    "justifyContent": "center",
                  }
                }
              >
                <View
                  style={
                    {
                      "display": "flex",
                      "flexDirection": "column",
                      "gap": 0,
                      "width": 658,
                    }
                  }
                >
                  <Text
                    accessibilityRole="text"
                    style={
                      {
                        "color": "#121314",
                        "fontFamily": "CentraNo1-Medium",
                        "fontSize": 12,
                        "fontWeight": "500",
                        "letterSpacing": 0,
                        "lineHeight": 24,
                        "marginLeft": 14,
                      }
                    }
                    testID="carousel-slide-multisrp-title"
                  >
                    banner.multisrp.title
                  </Text>
                  <Text
                    accessibilityRole="text"
                    style={
                      {
                        "color": "#121314",
                        "fontFamily": "CentraNo1-Book",
                        "fontSize": 10.4,
                        "fontWeight": "400",
                        "letterSpacing": 0,
                        "lineHeight": 22,
                        "marginLeft": 14,
                        "marginTop": -4,
                      }
                    }
                  >
                    banner.multisrp.subtitle
                  </Text>
                </View>
              </View>
              <TouchableOpacity
                onPress={[Function]}
                style={
                  {
                    "alignItems": "center",
                    "height": 26,
                    "justifyContent": "center",
                    "position": "absolute",
                    "right": 6,
                    "top": 4,
                    "width": 26,
                  }
                }
                testID="carousel-slide-multisrp-close-button"
              >
                <Text
                  allowFontScaling={false}
                  selectable={false}
                  style={
                    [
                      {
                        "color": "#121314",
                        "fontSize": 18,
                      },
                      undefined,
                      {
                        "fontFamily": "Material Design Icons",
                        "fontStyle": "normal",
                        "fontWeight": "normal",
                      },
                      {},
                    ]
                  }
                >
                  󰅖
                </Text>
              </TouchableOpacity>
            </View>
          </View>
        </View>
=======
      testID="carousel-container"
      viewabilityConfigCallbackPairs={[]}
    >
      <View>
>>>>>>> b6e9c40b
        <View
          onFocusCapture={[Function]}
          onLayout={[Function]}
          style={
            [
              {
                "flexDirection": "row",
              },
              null,
            ]
          }
        >
          <View
            accessibilityState={
              {
                "busy": undefined,
                "checked": undefined,
                "disabled": undefined,
                "expanded": undefined,
                "selected": undefined,
              }
            }
            accessibilityValue={
              {
                "max": undefined,
                "min": undefined,
                "now": undefined,
                "text": undefined,
              }
            }
            accessible={true}
            collapsable={false}
            focusable={true}
            onBlur={[Function]}
            onClick={[Function]}
            onFocus={[Function]}
            onResponderGrant={[Function]}
            onResponderMove={[Function]}
            onResponderRelease={[Function]}
            onResponderTerminate={[Function]}
            onResponderTerminationRequest={[Function]}
            onStartShouldSetResponder={[Function]}
            style={
              [
                {
                  "backgroundColor": "#f3f5f9",
                  "borderColor": "#b7bbc866",
                  "borderRadius": 8,
                  "borderWidth": 1,
                  "height": 59,
                  "marginHorizontal": 5,
                  "position": "relative",
                  "width": 718,
                },
                false,
              ]
            }
<<<<<<< HEAD
            testID="carousel-slide-backupAndSync"
=======
            testID="carousel-slide-solana"
>>>>>>> b6e9c40b
          >
            <View
              style={
                {
                  "alignItems": "center",
                  "flexDirection": "row",
                  "height": "100%",
                  "width": "100%",
                }
              }
            >
              <View
                style={
                  {
                    "alignItems": "center",
                    "height": 59,
                    "justifyContent": "center",
                    "overflow": "hidden",
                    "width": 60,
                  }
                }
              >
                <Image
                  resizeMode="contain"
                  source={
                    {
                      "uri": "aggregated-image",
                    }
                  }
                  style={
                    {
                      "height": 59,
                      "width": 60,
                    }
                  }
                />
              </View>
              <View
                style={
                  {
                    "flex": 1,
                    "justifyContent": "center",
                  }
                }
              >
                <View
                  style={
                    {
                      "display": "flex",
                      "flexDirection": "column",
                      "gap": 0,
                      "width": 658,
                    }
                  }
                >
                  <Text
                    accessibilityRole="text"
                    style={
                      {
                        "color": "#121314",
                        "fontFamily": "Geist Medium",
                        "fontSize": 12,
                        "fontWeight": "500",
                        "letterSpacing": 0,
                        "lineHeight": 24,
                        "marginLeft": 14,
                      }
                    }
<<<<<<< HEAD
                    testID="carousel-slide-backupAndSync-title"
=======
                    testID="carousel-slide-solana-title"
>>>>>>> b6e9c40b
                  >
                    banner.solana.title
                  </Text>
                  <Text
                    accessibilityRole="text"
                    style={
                      {
                        "color": "#121314",
                        "fontFamily": "Geist Regular",
                        "fontSize": 10.4,
                        "letterSpacing": 0,
                        "lineHeight": 22,
                        "marginLeft": 14,
                        "marginTop": -4,
                      }
                    }
                  >
                    banner.solana.subtitle
                  </Text>
                </View>
              </View>
              <TouchableOpacity
                onPress={[Function]}
                style={
                  {
                    "alignItems": "center",
                    "height": 26,
                    "justifyContent": "center",
                    "position": "absolute",
                    "right": 6,
                    "top": 4,
                    "width": 26,
                  }
                }
<<<<<<< HEAD
                testID="carousel-slide-backupAndSync-close-button"
=======
                testID="carousel-slide-solana-close-button"
>>>>>>> b6e9c40b
              >
                <Text
                  allowFontScaling={false}
                  selectable={false}
                  style={
                    [
                      {
                        "color": "#121314",
                        "fontSize": 18,
                      },
                      undefined,
                      {
                        "fontFamily": "Material Design Icons",
                        "fontStyle": "normal",
                        "fontWeight": "normal",
                      },
                      {},
                    ]
                  }
                >
                  󰅖
                </Text>
              </TouchableOpacity>
            </View>
          </View>
        </View>
<<<<<<< HEAD
      </View>
    </RCTScrollView>
  </View>
  <View
    style={
      {
        "alignItems": "flex-end",
        "flexDirection": "row",
        "gap": 8,
        "height": 18,
        "justifyContent": "center",
      }
    }
    testID="progress-dots"
  >
    <View
      style={
        [
          {
            "backgroundColor": "#9ca1af",
            "borderRadius": 3,
            "height": 6,
            "margin": 0,
            "width": 6,
          },
          {
            "backgroundColor": "#121314",
          },
        ]
      }
    />
    <View
      style={
        [
          {
            "backgroundColor": "#9ca1af",
            "borderRadius": 3,
            "height": 6,
            "margin": 0,
            "width": 6,
          },
          false,
        ]
      }
    />
    <View
      style={
        [
          {
            "backgroundColor": "#9ca1af",
            "borderRadius": 3,
            "height": 6,
            "margin": 0,
            "width": 6,
          },
          false,
        ]
      }
    />
    <View
      style={
        [
          {
            "backgroundColor": "#9ca1af",
            "borderRadius": 3,
            "height": 6,
            "margin": 0,
            "width": 6,
          },
          false,
        ]
      }
    />
  </View>
</View>
`;

exports[`Carousel should render correctly 1`] = `
<View
  style={
    {
      "alignSelf": "center",
      "height": 77,
      "overflow": "visible",
      "width": 728,
    }
  }
  testID="carousel-container"
>
  <View
    style={
      {
        "height": 59,
        "overflow": "visible",
      }
    }
  >
    <RCTScrollView
      data={
        [
          {
            "description": "banner.solana.subtitle",
            "id": "solana",
            "navigation": {
              "navigate": [Function],
              "type": "function",
            },
            "title": "banner.solana.title",
            "undismissable": false,
          },
          {
            "description": "banner.card.subtitle",
            "id": "card",
            "navigation": {
              "href": "https://portfolio.metamask.io/card",
              "type": "url",
            },
            "title": "banner.card.title",
            "undismissable": false,
          },
          {
            "description": "banner.fund.subtitle",
            "id": "fund",
            "navigation": {
              "navigate": [Function],
              "type": "function",
            },
            "title": "banner.fund.title",
            "undismissable": true,
          },
          {
            "description": "banner.cashout.subtitle",
            "id": "cashout",
            "navigation": {
              "navigate": [Function],
              "type": "function",
            },
            "title": "banner.cashout.title",
            "undismissable": false,
          },
          {
            "description": "banner.aggregated.subtitle",
            "id": "aggregated",
            "navigation": {
              "navigationStack": "SettingsView",
              "route": "GeneralSettings",
              "type": "route",
            },
            "title": "banner.aggregated.title",
            "undismissable": false,
          },
          {
            "description": "banner.multisrp.subtitle",
            "id": "multisrp",
            "navigation": {
              "navigationStack": "AccountActions",
              "route": "ImportSRPView",
              "type": "route",
            },
            "title": "banner.multisrp.title",
            "undismissable": false,
          },
          {
            "description": "banner.backupAndSync.subtitle",
            "id": "backupAndSync",
            "navigation": {
              "route": "TurnOnBackupAndSync",
              "type": "route",
            },
            "title": "banner.backupAndSync.title",
            "undismissable": false,
          },
        ]
      }
      getItem={[Function]}
      getItemCount={[Function]}
      horizontal={true}
      keyExtractor={[Function]}
      onContentSizeChange={[Function]}
      onLayout={[Function]}
      onMomentumScrollBegin={[Function]}
      onMomentumScrollEnd={[Function]}
      onScroll={[Function]}
      onScrollBeginDrag={[Function]}
      onScrollEndDrag={[Function]}
      pagingEnabled={true}
      removeClippedSubviews={false}
      renderItem={[Function]}
      scrollEventThrottle={0.0001}
      showsHorizontalScrollIndicator={false}
      stickyHeaderIndices={[]}
      viewabilityConfigCallbackPairs={[]}
    >
      <View>
=======
>>>>>>> b6e9c40b
        <View
          onFocusCapture={[Function]}
          onLayout={[Function]}
          style={
            [
              {
                "flexDirection": "row",
              },
              null,
            ]
          }
        >
          <View
            accessibilityState={
              {
                "busy": undefined,
                "checked": undefined,
                "disabled": undefined,
                "expanded": undefined,
                "selected": undefined,
              }
            }
            accessibilityValue={
              {
                "max": undefined,
                "min": undefined,
                "now": undefined,
                "text": undefined,
              }
            }
            accessible={true}
            collapsable={false}
            focusable={true}
            onBlur={[Function]}
            onClick={[Function]}
            onFocus={[Function]}
            onResponderGrant={[Function]}
            onResponderMove={[Function]}
            onResponderRelease={[Function]}
            onResponderTerminate={[Function]}
            onResponderTerminationRequest={[Function]}
            onStartShouldSetResponder={[Function]}
            style={
              [
                {
                  "backgroundColor": "#f3f5f9",
                  "borderColor": "#b7bbc866",
                  "borderRadius": 8,
                  "borderWidth": 1,
                  "height": 59,
                  "marginHorizontal": 5,
                  "position": "relative",
                  "width": 718,
                },
                false,
              ]
            }
<<<<<<< HEAD
            testID="carousel-slide-solana"
=======
            testID="carousel-slide-smartAccount"
>>>>>>> b6e9c40b
          >
            <View
              style={
                {
                  "alignItems": "center",
                  "flexDirection": "row",
                  "height": "100%",
                  "width": "100%",
                }
              }
            >
              <View
                style={
                  {
                    "alignItems": "center",
                    "height": 59,
                    "justifyContent": "center",
                    "overflow": "hidden",
                    "width": 60,
                  }
                }
              >
                <Image
                  resizeMode="contain"
                  source={
                    {
                      "uri": "aggregated-image",
                    }
                  }
                  style={
                    {
                      "height": 59,
                      "width": 60,
                    }
                  }
                />
              </View>
              <View
                style={
                  {
                    "flex": 1,
                    "justifyContent": "center",
                  }
                }
              >
                <View
                  style={
                    {
                      "display": "flex",
                      "flexDirection": "column",
                      "gap": 0,
                      "width": 658,
                    }
                  }
                >
                  <Text
                    accessibilityRole="text"
                    style={
                      {
                        "color": "#121314",
                        "fontFamily": "Geist Medium",
                        "fontSize": 12,
                        "fontWeight": "500",
                        "letterSpacing": 0,
                        "lineHeight": 24,
                        "marginLeft": 14,
                      }
                    }
<<<<<<< HEAD
                    testID="carousel-slide-solana-title"
=======
                    testID="carousel-slide-smartAccount-title"
>>>>>>> b6e9c40b
                  >
                    banner.smartAccount.title
                  </Text>
                  <Text
                    accessibilityRole="text"
                    style={
                      {
                        "color": "#121314",
                        "fontFamily": "Geist Regular",
                        "fontSize": 10.4,
                        "letterSpacing": 0,
                        "lineHeight": 22,
                        "marginLeft": 14,
                        "marginTop": -4,
                      }
                    }
                  >
                    banner.smartAccount.subtitle
                  </Text>
                </View>
              </View>
              <TouchableOpacity
                onPress={[Function]}
                style={
                  {
                    "alignItems": "center",
                    "height": 26,
                    "justifyContent": "center",
                    "position": "absolute",
                    "right": 6,
                    "top": 4,
                    "width": 26,
                  }
                }
<<<<<<< HEAD
                testID="carousel-slide-solana-close-button"
=======
                testID="carousel-slide-smartAccount-close-button"
>>>>>>> b6e9c40b
              >
                <Text
                  allowFontScaling={false}
                  selectable={false}
                  style={
                    [
                      {
                        "color": "#121314",
                        "fontSize": 18,
                      },
                      undefined,
                      {
                        "fontFamily": "Material Design Icons",
                        "fontStyle": "normal",
                        "fontWeight": "normal",
                      },
                      {},
                    ]
                  }
                >
                  󰅖
                </Text>
              </TouchableOpacity>
            </View>
          </View>
        </View>
        <View
          onFocusCapture={[Function]}
          onLayout={[Function]}
          style={
            [
              {
                "flexDirection": "row",
              },
              null,
            ]
          }
        >
          <View
            accessibilityState={
              {
                "busy": undefined,
                "checked": undefined,
                "disabled": undefined,
                "expanded": undefined,
                "selected": undefined,
              }
            }
            accessibilityValue={
              {
                "max": undefined,
                "min": undefined,
                "now": undefined,
                "text": undefined,
              }
            }
            accessible={true}
            collapsable={false}
            focusable={true}
            onBlur={[Function]}
            onClick={[Function]}
            onFocus={[Function]}
            onResponderGrant={[Function]}
            onResponderMove={[Function]}
            onResponderRelease={[Function]}
            onResponderTerminate={[Function]}
            onResponderTerminationRequest={[Function]}
            onStartShouldSetResponder={[Function]}
            style={
              [
                {
                  "backgroundColor": "#f3f5f9",
                  "borderColor": "#b7bbc866",
                  "borderRadius": 8,
                  "borderWidth": 1,
                  "height": 59,
                  "marginHorizontal": 5,
                  "position": "relative",
                  "width": 718,
                },
                false,
              ]
            }
            testID="carousel-slide-card"
          >
            <View
              style={
                {
                  "alignItems": "center",
                  "flexDirection": "row",
                  "height": "100%",
                  "width": "100%",
                }
              }
            >
              <View
                style={
                  {
                    "alignItems": "center",
                    "height": 59,
                    "justifyContent": "center",
                    "overflow": "hidden",
                    "width": 60,
                  }
                }
              >
                <Image
                  resizeMode="contain"
                  source={
                    {
                      "uri": "aggregated-image",
                    }
                  }
                  style={
                    {
                      "height": 59,
                      "width": 60,
                    }
                  }
                />
              </View>
              <View
                style={
                  {
                    "flex": 1,
                    "justifyContent": "center",
                  }
                }
              >
                <View
                  style={
                    {
                      "display": "flex",
                      "flexDirection": "column",
                      "gap": 0,
                      "width": 658,
                    }
                  }
                >
                  <Text
                    accessibilityRole="text"
                    style={
                      {
                        "color": "#121314",
                        "fontFamily": "Geist Medium",
                        "fontSize": 12,
                        "fontWeight": "500",
                        "letterSpacing": 0,
                        "lineHeight": 24,
                        "marginLeft": 14,
                      }
                    }
                    testID="carousel-slide-card-title"
                  >
                    banner.card.title
                  </Text>
                  <Text
                    accessibilityRole="text"
                    style={
                      {
                        "color": "#121314",
                        "fontFamily": "Geist Regular",
                        "fontSize": 10.4,
                        "letterSpacing": 0,
                        "lineHeight": 22,
                        "marginLeft": 14,
                        "marginTop": -4,
                      }
                    }
                  >
                    banner.card.subtitle
                  </Text>
                </View>
              </View>
              <TouchableOpacity
                onPress={[Function]}
                style={
                  {
                    "alignItems": "center",
                    "height": 26,
                    "justifyContent": "center",
                    "position": "absolute",
                    "right": 6,
                    "top": 4,
                    "width": 26,
                  }
                }
                testID="carousel-slide-card-close-button"
              >
                <Text
                  allowFontScaling={false}
                  selectable={false}
                  style={
                    [
                      {
                        "color": "#121314",
                        "fontSize": 18,
                      },
                      undefined,
                      {
                        "fontFamily": "Material Design Icons",
                        "fontStyle": "normal",
                        "fontWeight": "normal",
                      },
                      {},
                    ]
                  }
                >
                  󰅖
                </Text>
              </TouchableOpacity>
            </View>
          </View>
        </View>
        <View
          onFocusCapture={[Function]}
          onLayout={[Function]}
          style={
            [
              {
                "flexDirection": "row",
              },
              null,
            ]
          }
        >
          <View
            accessibilityState={
              {
                "busy": undefined,
                "checked": undefined,
                "disabled": undefined,
                "expanded": undefined,
                "selected": undefined,
              }
            }
            accessibilityValue={
              {
                "max": undefined,
                "min": undefined,
                "now": undefined,
                "text": undefined,
              }
            }
            accessible={true}
            collapsable={false}
            focusable={true}
            onBlur={[Function]}
            onClick={[Function]}
            onFocus={[Function]}
            onResponderGrant={[Function]}
            onResponderMove={[Function]}
            onResponderRelease={[Function]}
            onResponderTerminate={[Function]}
            onResponderTerminationRequest={[Function]}
            onStartShouldSetResponder={[Function]}
            style={
              [
                {
                  "backgroundColor": "#f3f5f9",
                  "borderColor": "#b7bbc866",
                  "borderRadius": 8,
                  "borderWidth": 1,
                  "height": 59,
                  "marginHorizontal": 5,
                  "position": "relative",
                  "width": 718,
                },
                false,
              ]
            }
            testID="carousel-slide-fund"
          >
            <View
              style={
                {
                  "alignItems": "center",
                  "flexDirection": "row",
                  "height": "100%",
                  "width": "100%",
                }
              }
            >
              <View
                style={
                  {
                    "alignItems": "center",
                    "height": 59,
                    "justifyContent": "center",
                    "overflow": "hidden",
                    "width": 60,
                  }
                }
              >
                <Image
                  resizeMode="contain"
                  source={
                    {
                      "uri": "aggregated-image",
                    }
                  }
                  style={
                    {
                      "height": 59,
                      "width": 60,
                    }
                  }
                />
              </View>
              <View
                style={
                  {
                    "flex": 1,
                    "justifyContent": "center",
                  }
                }
              >
                <View
                  style={
                    {
                      "display": "flex",
                      "flexDirection": "column",
                      "gap": 0,
                      "width": 658,
                    }
                  }
                >
                  <Text
                    accessibilityRole="text"
                    style={
                      {
                        "color": "#121314",
                        "fontFamily": "Geist Medium",
                        "fontSize": 12,
                        "fontWeight": "500",
                        "letterSpacing": 0,
                        "lineHeight": 24,
                        "marginLeft": 14,
                      }
                    }
                    testID="carousel-slide-fund-title"
                  >
                    banner.fund.title
                  </Text>
                  <Text
                    accessibilityRole="text"
                    style={
                      {
                        "color": "#121314",
                        "fontFamily": "Geist Regular",
                        "fontSize": 10.4,
                        "letterSpacing": 0,
                        "lineHeight": 22,
                        "marginLeft": 14,
                        "marginTop": -4,
                      }
                    }
                  >
                    banner.fund.subtitle
                  </Text>
                </View>
              </View>
            </View>
          </View>
        </View>
        <View
          onFocusCapture={[Function]}
          onLayout={[Function]}
          style={
            [
              {
                "flexDirection": "row",
              },
              null,
            ]
          }
        >
          <View
            accessibilityState={
              {
                "busy": undefined,
                "checked": undefined,
                "disabled": undefined,
                "expanded": undefined,
                "selected": undefined,
              }
            }
            accessibilityValue={
              {
                "max": undefined,
                "min": undefined,
                "now": undefined,
                "text": undefined,
              }
            }
            accessible={true}
            collapsable={false}
            focusable={true}
            onBlur={[Function]}
            onClick={[Function]}
            onFocus={[Function]}
            onResponderGrant={[Function]}
            onResponderMove={[Function]}
            onResponderRelease={[Function]}
            onResponderTerminate={[Function]}
            onResponderTerminationRequest={[Function]}
            onStartShouldSetResponder={[Function]}
            style={
              [
                {
                  "backgroundColor": "#f3f5f9",
                  "borderColor": "#b7bbc866",
                  "borderRadius": 8,
                  "borderWidth": 1,
                  "height": 59,
                  "marginHorizontal": 5,
                  "position": "relative",
                  "width": 718,
                },
                false,
              ]
            }
            testID="carousel-slide-cashout"
          >
            <View
              style={
                {
                  "alignItems": "center",
                  "flexDirection": "row",
                  "height": "100%",
                  "width": "100%",
                }
              }
            >
              <View
                style={
                  {
                    "alignItems": "center",
                    "height": 59,
                    "justifyContent": "center",
                    "overflow": "hidden",
                    "width": 60,
                  }
                }
              >
                <Image
                  resizeMode="contain"
                  source={
                    {
                      "uri": "aggregated-image",
                    }
                  }
                  style={
                    {
                      "height": 59,
                      "width": 60,
                    }
                  }
                />
              </View>
              <View
                style={
                  {
                    "flex": 1,
                    "justifyContent": "center",
                  }
                }
              >
                <View
                  style={
                    {
                      "display": "flex",
                      "flexDirection": "column",
                      "gap": 0,
                      "width": 658,
                    }
                  }
                >
                  <Text
                    accessibilityRole="text"
                    style={
                      {
                        "color": "#121314",
                        "fontFamily": "Geist Medium",
                        "fontSize": 12,
                        "fontWeight": "500",
                        "letterSpacing": 0,
                        "lineHeight": 24,
                        "marginLeft": 14,
                      }
                    }
                    testID="carousel-slide-cashout-title"
                  >
                    banner.cashout.title
                  </Text>
                  <Text
                    accessibilityRole="text"
                    style={
                      {
                        "color": "#121314",
                        "fontFamily": "Geist Regular",
                        "fontSize": 10.4,
                        "letterSpacing": 0,
                        "lineHeight": 22,
                        "marginLeft": 14,
                        "marginTop": -4,
                      }
                    }
                  >
                    banner.cashout.subtitle
                  </Text>
                </View>
              </View>
              <TouchableOpacity
                onPress={[Function]}
                style={
                  {
                    "alignItems": "center",
                    "height": 26,
                    "justifyContent": "center",
                    "position": "absolute",
                    "right": 6,
                    "top": 4,
                    "width": 26,
                  }
                }
                testID="carousel-slide-cashout-close-button"
              >
                <Text
                  allowFontScaling={false}
                  selectable={false}
                  style={
                    [
                      {
                        "color": "#121314",
                        "fontSize": 18,
                      },
                      undefined,
                      {
                        "fontFamily": "Material Design Icons",
                        "fontStyle": "normal",
                        "fontWeight": "normal",
                      },
                      {},
                    ]
                  }
                >
                  󰅖
                </Text>
              </TouchableOpacity>
            </View>
          </View>
        </View>
        <View
          onFocusCapture={[Function]}
          onLayout={[Function]}
          style={
            [
              {
                "flexDirection": "row",
              },
              null,
            ]
          }
        >
          <View
            accessibilityState={
              {
                "busy": undefined,
                "checked": undefined,
                "disabled": undefined,
                "expanded": undefined,
                "selected": undefined,
              }
            }
            accessibilityValue={
              {
                "max": undefined,
                "min": undefined,
                "now": undefined,
                "text": undefined,
              }
            }
            accessible={true}
            collapsable={false}
            focusable={true}
            onBlur={[Function]}
            onClick={[Function]}
            onFocus={[Function]}
            onResponderGrant={[Function]}
            onResponderMove={[Function]}
            onResponderRelease={[Function]}
            onResponderTerminate={[Function]}
            onResponderTerminationRequest={[Function]}
            onStartShouldSetResponder={[Function]}
            style={
              [
                {
                  "backgroundColor": "#f3f5f9",
                  "borderColor": "#b7bbc866",
                  "borderRadius": 8,
                  "borderWidth": 1,
                  "height": 59,
                  "marginHorizontal": 5,
                  "position": "relative",
                  "width": 718,
                },
                false,
              ]
            }
            testID="carousel-slide-aggregated"
          >
            <View
              style={
                {
                  "alignItems": "center",
                  "flexDirection": "row",
                  "height": "100%",
                  "width": "100%",
                }
              }
            >
              <View
                style={
                  {
                    "alignItems": "center",
                    "height": 59,
                    "justifyContent": "center",
                    "overflow": "hidden",
                    "width": 60,
                  }
                }
              >
                <Image
                  resizeMode="contain"
                  source={
                    {
                      "uri": "aggregated-image",
                    }
                  }
                  style={
                    {
                      "height": 59,
                      "width": 60,
                    }
                  }
                />
              </View>
              <View
                style={
                  {
                    "flex": 1,
                    "justifyContent": "center",
                  }
                }
              >
                <View
                  style={
                    {
                      "display": "flex",
                      "flexDirection": "column",
                      "gap": 0,
                      "width": 658,
                    }
                  }
                >
                  <Text
                    accessibilityRole="text"
                    style={
                      {
                        "color": "#121314",
                        "fontFamily": "Geist Medium",
                        "fontSize": 12,
                        "fontWeight": "500",
                        "letterSpacing": 0,
                        "lineHeight": 24,
                        "marginLeft": 14,
                      }
                    }
                    testID="carousel-slide-aggregated-title"
                  >
                    banner.aggregated.title
                  </Text>
                  <Text
                    accessibilityRole="text"
                    style={
                      {
                        "color": "#121314",
                        "fontFamily": "Geist Regular",
                        "fontSize": 10.4,
                        "letterSpacing": 0,
                        "lineHeight": 22,
                        "marginLeft": 14,
                        "marginTop": -4,
                      }
                    }
                  >
                    banner.aggregated.subtitle
                  </Text>
                </View>
              </View>
              <TouchableOpacity
                onPress={[Function]}
                style={
                  {
                    "alignItems": "center",
                    "height": 26,
                    "justifyContent": "center",
                    "position": "absolute",
                    "right": 6,
                    "top": 4,
                    "width": 26,
                  }
                }
                testID="carousel-slide-aggregated-close-button"
              >
                <Text
                  allowFontScaling={false}
                  selectable={false}
                  style={
                    [
                      {
                        "color": "#121314",
                        "fontSize": 18,
                      },
                      undefined,
                      {
                        "fontFamily": "Material Design Icons",
                        "fontStyle": "normal",
                        "fontWeight": "normal",
                      },
                      {},
                    ]
                  }
                >
                  󰅖
                </Text>
              </TouchableOpacity>
            </View>
          </View>
        </View>
        <View
          onFocusCapture={[Function]}
          onLayout={[Function]}
          style={
            [
              {
                "flexDirection": "row",
              },
              null,
            ]
          }
        >
          <View
            accessibilityState={
              {
                "busy": undefined,
                "checked": undefined,
                "disabled": undefined,
                "expanded": undefined,
                "selected": undefined,
              }
            }
            accessibilityValue={
              {
                "max": undefined,
                "min": undefined,
                "now": undefined,
                "text": undefined,
              }
            }
            accessible={true}
            collapsable={false}
            focusable={true}
            onBlur={[Function]}
            onClick={[Function]}
            onFocus={[Function]}
            onResponderGrant={[Function]}
            onResponderMove={[Function]}
            onResponderRelease={[Function]}
            onResponderTerminate={[Function]}
            onResponderTerminationRequest={[Function]}
            onStartShouldSetResponder={[Function]}
            style={
              [
                {
                  "backgroundColor": "#f3f5f9",
                  "borderColor": "#b7bbc866",
                  "borderRadius": 8,
                  "borderWidth": 1,
                  "height": 59,
                  "marginHorizontal": 5,
                  "position": "relative",
                  "width": 718,
                },
                false,
              ]
            }
            testID="carousel-slide-multisrp"
          >
            <View
              style={
                {
                  "alignItems": "center",
                  "flexDirection": "row",
                  "height": "100%",
                  "width": "100%",
                }
              }
            >
              <View
                style={
                  {
                    "alignItems": "center",
                    "height": 59,
                    "justifyContent": "center",
                    "overflow": "hidden",
                    "width": 60,
                  }
                }
              >
                <Image
                  resizeMode="contain"
                  source={
                    {
                      "uri": "aggregated-image",
                    }
                  }
                  style={
                    {
                      "height": 59,
                      "width": 60,
                    }
                  }
                />
              </View>
              <View
                style={
                  {
                    "flex": 1,
                    "justifyContent": "center",
                  }
                }
              >
                <View
                  style={
                    {
                      "display": "flex",
                      "flexDirection": "column",
                      "gap": 0,
                      "width": 658,
                    }
                  }
                >
                  <Text
                    accessibilityRole="text"
                    style={
                      {
                        "color": "#121314",
                        "fontFamily": "Geist Medium",
                        "fontSize": 12,
                        "fontWeight": "500",
                        "letterSpacing": 0,
                        "lineHeight": 24,
                        "marginLeft": 14,
                      }
                    }
                    testID="carousel-slide-multisrp-title"
                  >
                    banner.multisrp.title
                  </Text>
                  <Text
                    accessibilityRole="text"
                    style={
                      {
                        "color": "#121314",
                        "fontFamily": "Geist Regular",
                        "fontSize": 10.4,
                        "letterSpacing": 0,
                        "lineHeight": 22,
                        "marginLeft": 14,
                        "marginTop": -4,
                      }
                    }
                  >
                    banner.multisrp.subtitle
                  </Text>
                </View>
              </View>
              <TouchableOpacity
                onPress={[Function]}
                style={
                  {
                    "alignItems": "center",
                    "height": 26,
                    "justifyContent": "center",
                    "position": "absolute",
                    "right": 6,
                    "top": 4,
                    "width": 26,
                  }
                }
                testID="carousel-slide-multisrp-close-button"
              >
                <Text
                  allowFontScaling={false}
                  selectable={false}
                  style={
                    [
                      {
                        "color": "#121314",
                        "fontSize": 18,
                      },
                      undefined,
                      {
                        "fontFamily": "Material Design Icons",
                        "fontStyle": "normal",
                        "fontWeight": "normal",
                      },
                      {},
                    ]
                  }
                >
                  󰅖
                </Text>
              </TouchableOpacity>
            </View>
          </View>
        </View>
        <View
          onFocusCapture={[Function]}
          onLayout={[Function]}
          style={
            [
              {
                "flexDirection": "row",
              },
              null,
            ]
          }
        >
          <View
            accessibilityState={
              {
                "busy": undefined,
                "checked": undefined,
                "disabled": undefined,
                "expanded": undefined,
                "selected": undefined,
              }
            }
            accessibilityValue={
              {
                "max": undefined,
                "min": undefined,
                "now": undefined,
                "text": undefined,
              }
            }
            accessible={true}
            collapsable={false}
            focusable={true}
            onBlur={[Function]}
            onClick={[Function]}
            onFocus={[Function]}
            onResponderGrant={[Function]}
            onResponderMove={[Function]}
            onResponderRelease={[Function]}
            onResponderTerminate={[Function]}
            onResponderTerminationRequest={[Function]}
            onStartShouldSetResponder={[Function]}
            style={
              [
                {
                  "backgroundColor": "#f3f5f9",
                  "borderColor": "#b7bbc866",
                  "borderRadius": 8,
                  "borderWidth": 1,
                  "height": 59,
                  "marginHorizontal": 5,
                  "position": "relative",
                  "width": 718,
                },
                false,
              ]
            }
            testID="carousel-slide-backupAndSync"
          >
            <View
              style={
                {
                  "alignItems": "center",
                  "flexDirection": "row",
                  "height": "100%",
                  "width": "100%",
                }
              }
            >
              <View
                style={
                  {
                    "alignItems": "center",
                    "height": 59,
                    "justifyContent": "center",
                    "overflow": "hidden",
                    "width": 60,
                  }
                }
              >
                <Image
                  resizeMode="contain"
                  source={
                    {
                      "uri": "aggregated-image",
                    }
                  }
                  style={
                    {
                      "height": 59,
                      "width": 60,
                    }
                  }
                />
              </View>
              <View
                style={
                  {
                    "flex": 1,
                    "justifyContent": "center",
                  }
                }
              >
                <View
                  style={
                    {
                      "display": "flex",
                      "flexDirection": "column",
                      "gap": 0,
                      "width": 658,
                    }
                  }
                >
                  <Text
                    accessibilityRole="text"
                    style={
                      {
                        "color": "#121314",
                        "fontFamily": "Geist Medium",
                        "fontSize": 12,
                        "fontWeight": "500",
                        "letterSpacing": 0,
                        "lineHeight": 24,
                        "marginLeft": 14,
                      }
                    }
                    testID="carousel-slide-backupAndSync-title"
                  >
                    banner.backupAndSync.title
                  </Text>
                  <Text
                    accessibilityRole="text"
                    style={
                      {
                        "color": "#121314",
                        "fontFamily": "Geist Regular",
                        "fontSize": 10.4,
                        "letterSpacing": 0,
                        "lineHeight": 22,
                        "marginLeft": 14,
                        "marginTop": -4,
                      }
                    }
                  >
                    banner.backupAndSync.subtitle
                  </Text>
                </View>
              </View>
              <TouchableOpacity
                onPress={[Function]}
                style={
                  {
                    "alignItems": "center",
                    "height": 26,
                    "justifyContent": "center",
                    "position": "absolute",
                    "right": 6,
                    "top": 4,
                    "width": 26,
                  }
                }
                testID="carousel-slide-backupAndSync-close-button"
              >
                <Text
                  allowFontScaling={false}
                  selectable={false}
                  style={
                    [
                      {
                        "color": "#121314",
                        "fontSize": 18,
                      },
                      undefined,
                      {
                        "fontFamily": "Material Design Icons",
                        "fontStyle": "normal",
                        "fontWeight": "normal",
                      },
                      {},
                    ]
                  }
                >
                  󰅖
                </Text>
              </TouchableOpacity>
            </View>
          </View>
        </View>
      </View>
    </RCTScrollView>
  </View>
  <View
    style={
      {
        "alignItems": "flex-end",
        "flexDirection": "row",
        "gap": 8,
        "height": 18,
        "justifyContent": "center",
      }
    }
    testID="progress-dots"
  >
    <View
      style={
        [
          {
            "backgroundColor": "#9ca1af",
            "borderRadius": 3,
            "height": 6,
            "margin": 0,
            "width": 6,
          },
          {
            "backgroundColor": "#121314",
          },
        ]
      }
    />
    <View
      style={
        [
          {
            "backgroundColor": "#9ca1af",
            "borderRadius": 3,
            "height": 6,
            "margin": 0,
            "width": 6,
          },
          false,
        ]
      }
    />
    <View
      style={
        [
          {
            "backgroundColor": "#9ca1af",
            "borderRadius": 3,
            "height": 6,
            "margin": 0,
            "width": 6,
          },
          false,
        ]
      }
    />
    <View
      style={
        [
          {
            "backgroundColor": "#9ca1af",
            "borderRadius": 3,
            "height": 6,
            "margin": 0,
            "width": 6,
          },
          false,
        ]
      }
    />
    <View
      style={
        [
          {
            "backgroundColor": "#9ca1af",
            "borderRadius": 3,
            "height": 6,
            "margin": 0,
            "width": 6,
          },
          false,
        ]
      }
    />
    <View
      style={
        [
          {
            "backgroundColor": "#9ca1af",
            "borderRadius": 3,
            "height": 6,
            "margin": 0,
            "width": 6,
          },
          false,
        ]
      }
    />
    <View
      style={
        [
          {
            "backgroundColor": "#9ca1af",
            "borderRadius": 3,
            "height": 6,
            "margin": 0,
            "width": 6,
          },
          false,
        ]
      }
    />
    <View
      style={
        [
          {
            "backgroundColor": "#9ca1af",
            "borderRadius": 3,
            "height": 6,
            "margin": 0,
            "width": 6,
          },
          false,
        ]
      }
    />
  </View>
</View>
`;<|MERGE_RESOLUTION|>--- conflicted
+++ resolved
@@ -40,945 +40,6 @@
               "type": "function",
             },
             "title": "banner.smartAccount.title",
-            "undismissable": false,
-          },
-          {
-            "description": "banner.card.subtitle",
-            "id": "card",
-            "navigation": {
-              "href": "https://portfolio.metamask.io/card",
-              "type": "url",
-            },
-            "title": "banner.card.title",
-            "undismissable": false,
-          },
-          {
-            "description": "banner.fund.subtitle",
-            "id": "fund",
-            "navigation": {
-              "navigate": [Function],
-              "type": "function",
-            },
-            "title": "banner.fund.title",
-            "undismissable": true,
-          },
-          {
-            "description": "banner.cashout.subtitle",
-            "id": "cashout",
-            "navigation": {
-              "navigate": [Function],
-              "type": "function",
-            },
-<<<<<<< HEAD
-            "title": "banner.multisrp.title",
-=======
-            "title": "banner.cashout.title",
->>>>>>> b6e9c40b
-            "undismissable": false,
-          },
-          {
-            "description": "banner.aggregated.subtitle",
-            "id": "aggregated",
-            "navigation": {
-              "navigationStack": "SettingsView",
-              "route": "GeneralSettings",
-              "type": "route",
-            },
-<<<<<<< HEAD
-=======
-            "title": "banner.aggregated.title",
-            "undismissable": false,
-          },
-          {
-            "description": "banner.multisrp.subtitle",
-            "id": "multisrp",
-            "navigation": {
-              "navigationStack": "AccountActions",
-              "route": "ImportSRPView",
-              "type": "route",
-            },
-            "title": "banner.multisrp.title",
-            "undismissable": false,
-          },
-          {
-            "description": "banner.backupAndSync.subtitle",
-            "id": "backupAndSync",
-            "navigation": {
-              "route": "TurnOnBackupAndSync",
-              "type": "route",
-            },
->>>>>>> b6e9c40b
-            "title": "banner.backupAndSync.title",
-            "undismissable": false,
-          },
-        ]
-      }
-      getItem={[Function]}
-      getItemCount={[Function]}
-      horizontal={true}
-      keyExtractor={[Function]}
-      onContentSizeChange={[Function]}
-      onLayout={[Function]}
-      onMomentumScrollBegin={[Function]}
-      onMomentumScrollEnd={[Function]}
-      onScroll={[Function]}
-      onScrollBeginDrag={[Function]}
-      onScrollEndDrag={[Function]}
-      pagingEnabled={true}
-      removeClippedSubviews={false}
-      renderItem={[Function]}
-      scrollEventThrottle={0.0001}
-      showsHorizontalScrollIndicator={false}
-      stickyHeaderIndices={[]}
-<<<<<<< HEAD
-      viewabilityConfigCallbackPairs={[]}
-    >
-      <View>
-        <View
-          onFocusCapture={[Function]}
-          onLayout={[Function]}
-          style={
-            [
-              {
-                "flexDirection": "row",
-              },
-              null,
-            ]
-          }
-        >
-          <View
-            accessibilityState={
-              {
-                "busy": undefined,
-                "checked": undefined,
-                "disabled": undefined,
-                "expanded": undefined,
-                "selected": undefined,
-              }
-            }
-            accessibilityValue={
-              {
-                "max": undefined,
-                "min": undefined,
-                "now": undefined,
-                "text": undefined,
-              }
-            }
-            accessible={true}
-            collapsable={false}
-            focusable={true}
-            onBlur={[Function]}
-            onClick={[Function]}
-            onFocus={[Function]}
-            onResponderGrant={[Function]}
-            onResponderMove={[Function]}
-            onResponderRelease={[Function]}
-            onResponderTerminate={[Function]}
-            onResponderTerminationRequest={[Function]}
-            onStartShouldSetResponder={[Function]}
-            style={
-              [
-                {
-                  "backgroundColor": "#f3f5f9",
-                  "borderColor": "#b7bbc866",
-                  "borderRadius": 8,
-                  "borderWidth": 1,
-                  "height": 59,
-                  "marginHorizontal": 5,
-                  "position": "relative",
-                  "width": 718,
-                },
-                false,
-              ]
-            }
-            testID="carousel-slide-solana"
-          >
-            <View
-              style={
-                {
-                  "alignItems": "center",
-                  "flexDirection": "row",
-                  "height": "100%",
-                  "width": "100%",
-                }
-              }
-            >
-              <View
-                style={
-                  {
-                    "alignItems": "center",
-                    "height": 59,
-                    "justifyContent": "center",
-                    "overflow": "hidden",
-                    "width": 60,
-                  }
-                }
-              >
-                <Image
-                  resizeMode="contain"
-                  source={
-                    {
-                      "uri": "aggregated-image",
-                    }
-                  }
-                  style={
-                    {
-                      "height": 59,
-                      "width": 60,
-                    }
-                  }
-                />
-              </View>
-              <View
-                style={
-                  {
-                    "flex": 1,
-                    "justifyContent": "center",
-                  }
-                }
-              >
-                <View
-                  style={
-                    {
-                      "display": "flex",
-                      "flexDirection": "column",
-                      "gap": 0,
-                      "width": 658,
-                    }
-                  }
-                >
-                  <Text
-                    accessibilityRole="text"
-                    style={
-                      {
-                        "color": "#121314",
-                        "fontFamily": "CentraNo1-Medium",
-                        "fontSize": 12,
-                        "fontWeight": "500",
-                        "letterSpacing": 0,
-                        "lineHeight": 24,
-                        "marginLeft": 14,
-                      }
-                    }
-                    testID="carousel-slide-solana-title"
-                  >
-                    banner.solana.title
-                  </Text>
-                  <Text
-                    accessibilityRole="text"
-                    style={
-                      {
-                        "color": "#121314",
-                        "fontFamily": "CentraNo1-Book",
-                        "fontSize": 10.4,
-                        "fontWeight": "400",
-                        "letterSpacing": 0,
-                        "lineHeight": 22,
-                        "marginLeft": 14,
-                        "marginTop": -4,
-                      }
-                    }
-                  >
-                    banner.solana.subtitle
-                  </Text>
-                </View>
-              </View>
-              <TouchableOpacity
-                onPress={[Function]}
-                style={
-                  {
-                    "alignItems": "center",
-                    "height": 26,
-                    "justifyContent": "center",
-                    "position": "absolute",
-                    "right": 6,
-                    "top": 4,
-                    "width": 26,
-                  }
-                }
-                testID="carousel-slide-solana-close-button"
-              >
-                <Text
-                  allowFontScaling={false}
-                  selectable={false}
-                  style={
-                    [
-                      {
-                        "color": "#121314",
-                        "fontSize": 18,
-                      },
-                      undefined,
-                      {
-                        "fontFamily": "Material Design Icons",
-                        "fontStyle": "normal",
-                        "fontWeight": "normal",
-                      },
-                      {},
-                    ]
-                  }
-                >
-                  󰅖
-                </Text>
-              </TouchableOpacity>
-            </View>
-          </View>
-        </View>
-        <View
-          onFocusCapture={[Function]}
-          onLayout={[Function]}
-          style={
-            [
-              {
-                "flexDirection": "row",
-              },
-              null,
-            ]
-          }
-        >
-          <View
-            accessibilityState={
-              {
-                "busy": undefined,
-                "checked": undefined,
-                "disabled": undefined,
-                "expanded": undefined,
-                "selected": undefined,
-              }
-            }
-            accessibilityValue={
-              {
-                "max": undefined,
-                "min": undefined,
-                "now": undefined,
-                "text": undefined,
-              }
-            }
-            accessible={true}
-            collapsable={false}
-            focusable={true}
-            onBlur={[Function]}
-            onClick={[Function]}
-            onFocus={[Function]}
-            onResponderGrant={[Function]}
-            onResponderMove={[Function]}
-            onResponderRelease={[Function]}
-            onResponderTerminate={[Function]}
-            onResponderTerminationRequest={[Function]}
-            onStartShouldSetResponder={[Function]}
-            style={
-              [
-                {
-                  "backgroundColor": "#f3f5f9",
-                  "borderColor": "#b7bbc866",
-                  "borderRadius": 8,
-                  "borderWidth": 1,
-                  "height": 59,
-                  "marginHorizontal": 5,
-                  "position": "relative",
-                  "width": 718,
-                },
-                false,
-              ]
-            }
-            testID="carousel-slide-fund"
-          >
-            <View
-              style={
-                {
-                  "alignItems": "center",
-                  "flexDirection": "row",
-                  "height": "100%",
-                  "width": "100%",
-                }
-              }
-            >
-              <View
-                style={
-                  {
-                    "alignItems": "center",
-                    "height": 59,
-                    "justifyContent": "center",
-                    "overflow": "hidden",
-                    "width": 60,
-                  }
-                }
-              >
-                <Image
-                  resizeMode="contain"
-                  source={
-                    {
-                      "uri": "aggregated-image",
-                    }
-                  }
-                  style={
-                    {
-                      "height": 59,
-                      "width": 60,
-                    }
-                  }
-                />
-              </View>
-              <View
-                style={
-                  {
-                    "flex": 1,
-                    "justifyContent": "center",
-                  }
-                }
-              >
-                <View
-                  style={
-                    {
-                      "display": "flex",
-                      "flexDirection": "column",
-                      "gap": 0,
-                      "width": 658,
-                    }
-                  }
-                >
-                  <Text
-                    accessibilityRole="text"
-                    style={
-                      {
-                        "color": "#121314",
-                        "fontFamily": "CentraNo1-Medium",
-                        "fontSize": 12,
-                        "fontWeight": "500",
-                        "letterSpacing": 0,
-                        "lineHeight": 24,
-                        "marginLeft": 14,
-                      }
-                    }
-                    testID="carousel-slide-fund-title"
-                  >
-                    banner.fund.title
-                  </Text>
-                  <Text
-                    accessibilityRole="text"
-                    style={
-                      {
-                        "color": "#121314",
-                        "fontFamily": "CentraNo1-Book",
-                        "fontSize": 10.4,
-                        "fontWeight": "400",
-                        "letterSpacing": 0,
-                        "lineHeight": 22,
-                        "marginLeft": 14,
-                        "marginTop": -4,
-                      }
-                    }
-                  >
-                    banner.fund.subtitle
-                  </Text>
-                </View>
-              </View>
-            </View>
-          </View>
-        </View>
-        <View
-          onFocusCapture={[Function]}
-          onLayout={[Function]}
-          style={
-            [
-              {
-                "flexDirection": "row",
-              },
-              null,
-            ]
-          }
-        >
-          <View
-            accessibilityState={
-              {
-                "busy": undefined,
-                "checked": undefined,
-                "disabled": undefined,
-                "expanded": undefined,
-                "selected": undefined,
-              }
-            }
-            accessibilityValue={
-              {
-                "max": undefined,
-                "min": undefined,
-                "now": undefined,
-                "text": undefined,
-              }
-            }
-            accessible={true}
-            collapsable={false}
-            focusable={true}
-            onBlur={[Function]}
-            onClick={[Function]}
-            onFocus={[Function]}
-            onResponderGrant={[Function]}
-            onResponderMove={[Function]}
-            onResponderRelease={[Function]}
-            onResponderTerminate={[Function]}
-            onResponderTerminationRequest={[Function]}
-            onStartShouldSetResponder={[Function]}
-            style={
-              [
-                {
-                  "backgroundColor": "#f3f5f9",
-                  "borderColor": "#b7bbc866",
-                  "borderRadius": 8,
-                  "borderWidth": 1,
-                  "height": 59,
-                  "marginHorizontal": 5,
-                  "position": "relative",
-                  "width": 718,
-                },
-                false,
-              ]
-            }
-            testID="carousel-slide-multisrp"
-          >
-            <View
-              style={
-                {
-                  "alignItems": "center",
-                  "flexDirection": "row",
-                  "height": "100%",
-                  "width": "100%",
-                }
-              }
-            >
-              <View
-                style={
-                  {
-                    "alignItems": "center",
-                    "height": 59,
-                    "justifyContent": "center",
-                    "overflow": "hidden",
-                    "width": 60,
-                  }
-                }
-              >
-                <Image
-                  resizeMode="contain"
-                  source={
-                    {
-                      "uri": "aggregated-image",
-                    }
-                  }
-                  style={
-                    {
-                      "height": 59,
-                      "width": 60,
-                    }
-                  }
-                />
-              </View>
-              <View
-                style={
-                  {
-                    "flex": 1,
-                    "justifyContent": "center",
-                  }
-                }
-              >
-                <View
-                  style={
-                    {
-                      "display": "flex",
-                      "flexDirection": "column",
-                      "gap": 0,
-                      "width": 658,
-                    }
-                  }
-                >
-                  <Text
-                    accessibilityRole="text"
-                    style={
-                      {
-                        "color": "#121314",
-                        "fontFamily": "CentraNo1-Medium",
-                        "fontSize": 12,
-                        "fontWeight": "500",
-                        "letterSpacing": 0,
-                        "lineHeight": 24,
-                        "marginLeft": 14,
-                      }
-                    }
-                    testID="carousel-slide-multisrp-title"
-                  >
-                    banner.multisrp.title
-                  </Text>
-                  <Text
-                    accessibilityRole="text"
-                    style={
-                      {
-                        "color": "#121314",
-                        "fontFamily": "CentraNo1-Book",
-                        "fontSize": 10.4,
-                        "fontWeight": "400",
-                        "letterSpacing": 0,
-                        "lineHeight": 22,
-                        "marginLeft": 14,
-                        "marginTop": -4,
-                      }
-                    }
-                  >
-                    banner.multisrp.subtitle
-                  </Text>
-                </View>
-              </View>
-              <TouchableOpacity
-                onPress={[Function]}
-                style={
-                  {
-                    "alignItems": "center",
-                    "height": 26,
-                    "justifyContent": "center",
-                    "position": "absolute",
-                    "right": 6,
-                    "top": 4,
-                    "width": 26,
-                  }
-                }
-                testID="carousel-slide-multisrp-close-button"
-              >
-                <Text
-                  allowFontScaling={false}
-                  selectable={false}
-                  style={
-                    [
-                      {
-                        "color": "#121314",
-                        "fontSize": 18,
-                      },
-                      undefined,
-                      {
-                        "fontFamily": "Material Design Icons",
-                        "fontStyle": "normal",
-                        "fontWeight": "normal",
-                      },
-                      {},
-                    ]
-                  }
-                >
-                  󰅖
-                </Text>
-              </TouchableOpacity>
-            </View>
-          </View>
-        </View>
-=======
-      testID="carousel-container"
-      viewabilityConfigCallbackPairs={[]}
-    >
-      <View>
->>>>>>> b6e9c40b
-        <View
-          onFocusCapture={[Function]}
-          onLayout={[Function]}
-          style={
-            [
-              {
-                "flexDirection": "row",
-              },
-              null,
-            ]
-          }
-        >
-          <View
-            accessibilityState={
-              {
-                "busy": undefined,
-                "checked": undefined,
-                "disabled": undefined,
-                "expanded": undefined,
-                "selected": undefined,
-              }
-            }
-            accessibilityValue={
-              {
-                "max": undefined,
-                "min": undefined,
-                "now": undefined,
-                "text": undefined,
-              }
-            }
-            accessible={true}
-            collapsable={false}
-            focusable={true}
-            onBlur={[Function]}
-            onClick={[Function]}
-            onFocus={[Function]}
-            onResponderGrant={[Function]}
-            onResponderMove={[Function]}
-            onResponderRelease={[Function]}
-            onResponderTerminate={[Function]}
-            onResponderTerminationRequest={[Function]}
-            onStartShouldSetResponder={[Function]}
-            style={
-              [
-                {
-                  "backgroundColor": "#f3f5f9",
-                  "borderColor": "#b7bbc866",
-                  "borderRadius": 8,
-                  "borderWidth": 1,
-                  "height": 59,
-                  "marginHorizontal": 5,
-                  "position": "relative",
-                  "width": 718,
-                },
-                false,
-              ]
-            }
-<<<<<<< HEAD
-            testID="carousel-slide-backupAndSync"
-=======
-            testID="carousel-slide-solana"
->>>>>>> b6e9c40b
-          >
-            <View
-              style={
-                {
-                  "alignItems": "center",
-                  "flexDirection": "row",
-                  "height": "100%",
-                  "width": "100%",
-                }
-              }
-            >
-              <View
-                style={
-                  {
-                    "alignItems": "center",
-                    "height": 59,
-                    "justifyContent": "center",
-                    "overflow": "hidden",
-                    "width": 60,
-                  }
-                }
-              >
-                <Image
-                  resizeMode="contain"
-                  source={
-                    {
-                      "uri": "aggregated-image",
-                    }
-                  }
-                  style={
-                    {
-                      "height": 59,
-                      "width": 60,
-                    }
-                  }
-                />
-              </View>
-              <View
-                style={
-                  {
-                    "flex": 1,
-                    "justifyContent": "center",
-                  }
-                }
-              >
-                <View
-                  style={
-                    {
-                      "display": "flex",
-                      "flexDirection": "column",
-                      "gap": 0,
-                      "width": 658,
-                    }
-                  }
-                >
-                  <Text
-                    accessibilityRole="text"
-                    style={
-                      {
-                        "color": "#121314",
-                        "fontFamily": "Geist Medium",
-                        "fontSize": 12,
-                        "fontWeight": "500",
-                        "letterSpacing": 0,
-                        "lineHeight": 24,
-                        "marginLeft": 14,
-                      }
-                    }
-<<<<<<< HEAD
-                    testID="carousel-slide-backupAndSync-title"
-=======
-                    testID="carousel-slide-solana-title"
->>>>>>> b6e9c40b
-                  >
-                    banner.solana.title
-                  </Text>
-                  <Text
-                    accessibilityRole="text"
-                    style={
-                      {
-                        "color": "#121314",
-                        "fontFamily": "Geist Regular",
-                        "fontSize": 10.4,
-                        "letterSpacing": 0,
-                        "lineHeight": 22,
-                        "marginLeft": 14,
-                        "marginTop": -4,
-                      }
-                    }
-                  >
-                    banner.solana.subtitle
-                  </Text>
-                </View>
-              </View>
-              <TouchableOpacity
-                onPress={[Function]}
-                style={
-                  {
-                    "alignItems": "center",
-                    "height": 26,
-                    "justifyContent": "center",
-                    "position": "absolute",
-                    "right": 6,
-                    "top": 4,
-                    "width": 26,
-                  }
-                }
-<<<<<<< HEAD
-                testID="carousel-slide-backupAndSync-close-button"
-=======
-                testID="carousel-slide-solana-close-button"
->>>>>>> b6e9c40b
-              >
-                <Text
-                  allowFontScaling={false}
-                  selectable={false}
-                  style={
-                    [
-                      {
-                        "color": "#121314",
-                        "fontSize": 18,
-                      },
-                      undefined,
-                      {
-                        "fontFamily": "Material Design Icons",
-                        "fontStyle": "normal",
-                        "fontWeight": "normal",
-                      },
-                      {},
-                    ]
-                  }
-                >
-                  󰅖
-                </Text>
-              </TouchableOpacity>
-            </View>
-          </View>
-        </View>
-<<<<<<< HEAD
-      </View>
-    </RCTScrollView>
-  </View>
-  <View
-    style={
-      {
-        "alignItems": "flex-end",
-        "flexDirection": "row",
-        "gap": 8,
-        "height": 18,
-        "justifyContent": "center",
-      }
-    }
-    testID="progress-dots"
-  >
-    <View
-      style={
-        [
-          {
-            "backgroundColor": "#9ca1af",
-            "borderRadius": 3,
-            "height": 6,
-            "margin": 0,
-            "width": 6,
-          },
-          {
-            "backgroundColor": "#121314",
-          },
-        ]
-      }
-    />
-    <View
-      style={
-        [
-          {
-            "backgroundColor": "#9ca1af",
-            "borderRadius": 3,
-            "height": 6,
-            "margin": 0,
-            "width": 6,
-          },
-          false,
-        ]
-      }
-    />
-    <View
-      style={
-        [
-          {
-            "backgroundColor": "#9ca1af",
-            "borderRadius": 3,
-            "height": 6,
-            "margin": 0,
-            "width": 6,
-          },
-          false,
-        ]
-      }
-    />
-    <View
-      style={
-        [
-          {
-            "backgroundColor": "#9ca1af",
-            "borderRadius": 3,
-            "height": 6,
-            "margin": 0,
-            "width": 6,
-          },
-          false,
-        ]
-      }
-    />
-  </View>
-</View>
-`;
-
-exports[`Carousel should render correctly 1`] = `
-<View
-  style={
-    {
-      "alignSelf": "center",
-      "height": 77,
-      "overflow": "visible",
-      "width": 728,
-    }
-  }
-  testID="carousel-container"
->
-  <View
-    style={
-      {
-        "height": 59,
-        "overflow": "visible",
-      }
-    }
-  >
-    <RCTScrollView
-      data={
-        [
-          {
-            "description": "banner.solana.subtitle",
-            "id": "solana",
-            "navigation": {
-              "navigate": [Function],
-              "type": "function",
-            },
-            "title": "banner.solana.title",
             "undismissable": false,
           },
           {
@@ -1062,11 +123,10 @@
       scrollEventThrottle={0.0001}
       showsHorizontalScrollIndicator={false}
       stickyHeaderIndices={[]}
+      testID="carousel-container"
       viewabilityConfigCallbackPairs={[]}
     >
       <View>
-=======
->>>>>>> b6e9c40b
         <View
           onFocusCapture={[Function]}
           onLayout={[Function]}
@@ -1124,11 +184,7 @@
                 false,
               ]
             }
-<<<<<<< HEAD
             testID="carousel-slide-solana"
-=======
-            testID="carousel-slide-smartAccount"
->>>>>>> b6e9c40b
           >
             <View
               style={
@@ -1197,13 +253,9 @@
                         "marginLeft": 14,
                       }
                     }
-<<<<<<< HEAD
                     testID="carousel-slide-solana-title"
-=======
-                    testID="carousel-slide-smartAccount-title"
->>>>>>> b6e9c40b
                   >
-                    banner.smartAccount.title
+                    banner.solana.title
                   </Text>
                   <Text
                     accessibilityRole="text"
@@ -1219,6 +271,194 @@
                       }
                     }
                   >
+                    banner.solana.subtitle
+                  </Text>
+                </View>
+              </View>
+              <TouchableOpacity
+                onPress={[Function]}
+                style={
+                  {
+                    "alignItems": "center",
+                    "height": 26,
+                    "justifyContent": "center",
+                    "position": "absolute",
+                    "right": 6,
+                    "top": 4,
+                    "width": 26,
+                  }
+                }
+                testID="carousel-slide-solana-close-button"
+              >
+                <Text
+                  allowFontScaling={false}
+                  selectable={false}
+                  style={
+                    [
+                      {
+                        "color": "#121314",
+                        "fontSize": 18,
+                      },
+                      undefined,
+                      {
+                        "fontFamily": "Material Design Icons",
+                        "fontStyle": "normal",
+                        "fontWeight": "normal",
+                      },
+                      {},
+                    ]
+                  }
+                >
+                  󰅖
+                </Text>
+              </TouchableOpacity>
+            </View>
+          </View>
+        </View>
+        <View
+          onFocusCapture={[Function]}
+          onLayout={[Function]}
+          style={
+            [
+              {
+                "flexDirection": "row",
+              },
+              null,
+            ]
+          }
+        >
+          <View
+            accessibilityState={
+              {
+                "busy": undefined,
+                "checked": undefined,
+                "disabled": undefined,
+                "expanded": undefined,
+                "selected": undefined,
+              }
+            }
+            accessibilityValue={
+              {
+                "max": undefined,
+                "min": undefined,
+                "now": undefined,
+                "text": undefined,
+              }
+            }
+            accessible={true}
+            collapsable={false}
+            focusable={true}
+            onBlur={[Function]}
+            onClick={[Function]}
+            onFocus={[Function]}
+            onResponderGrant={[Function]}
+            onResponderMove={[Function]}
+            onResponderRelease={[Function]}
+            onResponderTerminate={[Function]}
+            onResponderTerminationRequest={[Function]}
+            onStartShouldSetResponder={[Function]}
+            style={
+              [
+                {
+                  "backgroundColor": "#f3f5f9",
+                  "borderColor": "#b7bbc866",
+                  "borderRadius": 8,
+                  "borderWidth": 1,
+                  "height": 59,
+                  "marginHorizontal": 5,
+                  "position": "relative",
+                  "width": 718,
+                },
+                false,
+              ]
+            }
+            testID="carousel-slide-smartAccount"
+          >
+            <View
+              style={
+                {
+                  "alignItems": "center",
+                  "flexDirection": "row",
+                  "height": "100%",
+                  "width": "100%",
+                }
+              }
+            >
+              <View
+                style={
+                  {
+                    "alignItems": "center",
+                    "height": 59,
+                    "justifyContent": "center",
+                    "overflow": "hidden",
+                    "width": 60,
+                  }
+                }
+              >
+                <Image
+                  resizeMode="contain"
+                  source={
+                    {
+                      "uri": "aggregated-image",
+                    }
+                  }
+                  style={
+                    {
+                      "height": 59,
+                      "width": 60,
+                    }
+                  }
+                />
+              </View>
+              <View
+                style={
+                  {
+                    "flex": 1,
+                    "justifyContent": "center",
+                  }
+                }
+              >
+                <View
+                  style={
+                    {
+                      "display": "flex",
+                      "flexDirection": "column",
+                      "gap": 0,
+                      "width": 658,
+                    }
+                  }
+                >
+                  <Text
+                    accessibilityRole="text"
+                    style={
+                      {
+                        "color": "#121314",
+                        "fontFamily": "Geist Medium",
+                        "fontSize": 12,
+                        "fontWeight": "500",
+                        "letterSpacing": 0,
+                        "lineHeight": 24,
+                        "marginLeft": 14,
+                      }
+                    }
+                    testID="carousel-slide-smartAccount-title"
+                  >
+                    banner.smartAccount.title
+                  </Text>
+                  <Text
+                    accessibilityRole="text"
+                    style={
+                      {
+                        "color": "#121314",
+                        "fontFamily": "Geist Regular",
+                        "fontSize": 10.4,
+                        "letterSpacing": 0,
+                        "lineHeight": 22,
+                        "marginLeft": 14,
+                        "marginTop": -4,
+                      }
+                    }
+                  >
                     banner.smartAccount.subtitle
                   </Text>
                 </View>
@@ -1236,11 +476,7 @@
                     "width": 26,
                   }
                 }
-<<<<<<< HEAD
-                testID="carousel-slide-solana-close-button"
-=======
                 testID="carousel-slide-smartAccount-close-button"
->>>>>>> b6e9c40b
               >
                 <Text
                   allowFontScaling={false}
