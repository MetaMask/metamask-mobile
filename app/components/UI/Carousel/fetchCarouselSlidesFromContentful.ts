--- conflicted
+++ resolved
@@ -4,11 +4,8 @@
 import { isProduction } from '../../../util/environment';
 import { CarouselSlide } from './types';
 import { ACCESS_TOKEN, SPACE_ID } from './constants';
-<<<<<<< HEAD
-=======
 import { getContentPreviewToken } from '../../../actions/notification/helpers';
 
->>>>>>> 8e7057fe
 export interface ContentfulCarouselSlideFields {
   headline: string;
   teaser: string;
