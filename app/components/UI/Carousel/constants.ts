import { ImageSourcePropType } from 'react-native';
import { strings } from '../../../../locales/i18n';
import { CarouselSlide, SlideId } from './types';
import { WalletViewSelectorsIDs } from '../../../../e2e/selectors/wallet/WalletView.selectors';
import {
  createBuyNavigationDetails,
  createSellNavigationDetails,
} from '../../UI/Ramp/routes/utils';
import Routes from '../../../constants/navigation/Routes';
import cardImage from '../../../images/banners/banner_image_card.png';
import fundImage from '../../../images/banners/banner_image_fund.png';
import cashoutImage from '../../../images/banners/banner_image_cashout.png';
import aggregatedImage from '../../../images/banners/banner_image_aggregated.png';
import backupAndSyncImage from '../../../images/banners/banner_image_backup_and_sync.png';
///: BEGIN:ONLY_INCLUDE_IF(multi-srp)
import multiSrpImage from '../../../images/banners/banner_image_multisrp.png';
///: END:ONLY_INCLUDE_IF
///: BEGIN:ONLY_INCLUDE_IF(solana)
import solanaImage from '../../../images/banners/banner_image_solana.png';
import { WalletClientType } from '../../../core/SnapKeyring/MultichainWalletSnapClient';
import { SolScope } from '@metamask/keyring-api';
///: END:ONLY_INCLUDE_IF

export const PREDEFINED_SLIDES: CarouselSlide[] = [
  ///: BEGIN:ONLY_INCLUDE_IF(solana)
  {
    id: 'solana',
    title: strings('banner.solana.title'),
    description: strings('banner.solana.subtitle'),
    undismissable: false,
    navigation: {
      type: 'function',
      navigate: () => [
        Routes.MODAL.ROOT_MODAL_FLOW,
        {
          screen: Routes.SHEET.ADD_ACCOUNT,
          params: {
            clientType: WalletClientType.Solana,
            scope: SolScope.Mainnet,
          },
        },
      ],
    },
    testID: WalletViewSelectorsIDs.CAROUSEL_SIXTH_SLIDE,
    testIDTitle: WalletViewSelectorsIDs.CAROUSEL_SIXTH_SLIDE_TITLE,
    testIDCloseButton: WalletViewSelectorsIDs.CAROUSEL_SIXTH_SLIDE_CLOSE_BUTTON,
  },
  ///: END:ONLY_INCLUDE_IF
  {
    id: 'card',
    title: strings('banner.card.title'),
    description: strings('banner.card.subtitle'),
    undismissable: false,
    navigation: { type: 'url', href: 'https://portfolio.metamask.io/card' },
    testID: WalletViewSelectorsIDs.CAROUSEL_FIRST_SLIDE,
    testIDTitle: WalletViewSelectorsIDs.CAROUSEL_FIRST_SLIDE_TITLE,
    testIDCloseButton: WalletViewSelectorsIDs.CAROUSEL_FIRST_SLIDE_CLOSE_BUTTON,
  },
  {
    id: 'fund',
    title: strings('banner.fund.title'),
    description: strings('banner.fund.subtitle'),
    undismissable: false,
    navigation: {
      type: 'function',
      navigate: () => createBuyNavigationDetails(),
    },
    testID: WalletViewSelectorsIDs.CAROUSEL_SECOND_SLIDE,
    testIDTitle: WalletViewSelectorsIDs.CAROUSEL_SECOND_SLIDE_TITLE,
    testIDCloseButton:
      WalletViewSelectorsIDs.CAROUSEL_SECOND_SLIDE_CLOSE_BUTTON,
  },
  {
    id: 'cashout',
    title: strings('banner.cashout.title'),
    description: strings('banner.cashout.subtitle'),
    undismissable: false,
    navigation: {
      type: 'function',
      navigate: () => createSellNavigationDetails(),
    },
    testID: WalletViewSelectorsIDs.CAROUSEL_THIRD_SLIDE,
    testIDTitle: WalletViewSelectorsIDs.CAROUSEL_THIRD_SLIDE_TITLE,
    testIDCloseButton: WalletViewSelectorsIDs.CAROUSEL_THIRD_SLIDE_CLOSE_BUTTON,
  },
  {
    id: 'aggregated',
    title: strings('banner.aggregated.title'),
    description: strings('banner.aggregated.subtitle'),
    undismissable: false,
    navigation: {
      type: 'route',
      route: Routes.ONBOARDING.GENERAL_SETTINGS,
      navigationStack: Routes.SETTINGS_VIEW,
    },
    testID: WalletViewSelectorsIDs.CAROUSEL_FOURTH_SLIDE,
    testIDTitle: WalletViewSelectorsIDs.CAROUSEL_FOURTH_SLIDE_TITLE,
    testIDCloseButton:
      WalletViewSelectorsIDs.CAROUSEL_FOURTH_SLIDE_CLOSE_BUTTON,
  },
  ///: BEGIN:ONLY_INCLUDE_IF(multi-srp)
  {
    id: 'multisrp',
    title: strings('banner.multisrp.title'),
    description: strings('banner.multisrp.subtitle'),
    undismissable: false,
    navigation: {
      type: 'route',
      route: Routes.MULTI_SRP.IMPORT,
      navigationStack: Routes.SHEET.ACCOUNT_ACTIONS,
    },
    testID: WalletViewSelectorsIDs.CAROUSEL_FIFTH_SLIDE,
    testIDTitle: WalletViewSelectorsIDs.CAROUSEL_FIFTH_SLIDE_TITLE,
    testIDCloseButton: WalletViewSelectorsIDs.CAROUSEL_FIFTH_SLIDE_CLOSE_BUTTON,
  },
  ///: END:ONLY_INCLUDE_IF
  {
    id: 'backupAndSync',
    title: strings('banner.backupAndSync.title'),
    description: strings('banner.backupAndSync.subtitle'),
    undismissable: false,
    navigation: {
      type: 'route',
      route: Routes.IDENTITY.TURN_ON_BACKUP_AND_SYNC,
      // navigationStack: Routes.SETTINGS_VIEW,
    },
    testID: WalletViewSelectorsIDs.CAROUSEL_SIXTH_SLIDE,
    testIDTitle: WalletViewSelectorsIDs.CAROUSEL_SIXTH_SLIDE_TITLE,
    testIDCloseButton: WalletViewSelectorsIDs.CAROUSEL_SIXTH_SLIDE_CLOSE_BUTTON,
  },
];

export const BANNER_IMAGES: Record<SlideId, ImageSourcePropType> = {
  card: cardImage,
  fund: fundImage,
  cashout: cashoutImage,
  aggregated: aggregatedImage,
  ///: BEGIN:ONLY_INCLUDE_IF(multi-srp)
  multisrp: multiSrpImage,
  ///: END:ONLY_INCLUDE_IF
<<<<<<< HEAD
  backupAndSync: backupAndSyncImage,
=======
  ///: BEGIN:ONLY_INCLUDE_IF(solana)
  solana: solanaImage,
  ///: END:ONLY_INCLUDE_IF
>>>>>>> 7a9f51fa
};<|MERGE_RESOLUTION|>--- conflicted
+++ resolved
@@ -138,11 +138,8 @@
   ///: BEGIN:ONLY_INCLUDE_IF(multi-srp)
   multisrp: multiSrpImage,
   ///: END:ONLY_INCLUDE_IF
-<<<<<<< HEAD
   backupAndSync: backupAndSyncImage,
-=======
   ///: BEGIN:ONLY_INCLUDE_IF(solana)
   solana: solanaImage,
   ///: END:ONLY_INCLUDE_IF
->>>>>>> 7a9f51fa
 };