--- conflicted
+++ resolved
@@ -138,10 +138,7 @@
   ///: BEGIN:ONLY_INCLUDE_IF(multi-srp)
   multisrp: multiSrpImage,
   ///: END:ONLY_INCLUDE_IF
-<<<<<<< HEAD
-=======
   backupAndSync: backupAndSyncImage,
->>>>>>> c3b2efdc
   ///: BEGIN:ONLY_INCLUDE_IF(solana)
   solana: solanaImage,
   ///: END:ONLY_INCLUDE_IF
