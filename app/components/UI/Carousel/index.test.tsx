import React from 'react';
import {
  render,
  fireEvent,
  waitFor,
  userEvent,
} from '@testing-library/react-native';
import { useSelector, useDispatch } from 'react-redux';
import { Linking } from 'react-native';
import Carousel from './';
import { WalletViewSelectorsIDs } from '../../../../e2e/selectors/wallet/WalletView.selectors';
import { backgroundState } from '../../../util/test/initial-root-state';
import { SolAccountType } from '@metamask/keyring-api';
import Engine from '../../../core/Engine';
import { PREDEFINED_SLIDES } from './constants';
<<<<<<< HEAD
=======
import { fetchCarouselSlidesFromContentful } from './fetchCarouselSlidesFromContentful';
import { CarouselSlide } from './types';
// eslint-disable-next-line import/no-namespace
import * as FeatureFlagSelectorsModule from './selectors/featureFlags';
import { RootState } from '../../../reducers';
import { AccountsControllerState } from '@metamask/accounts-controller';
>>>>>>> 961a5281

jest.mock('../../../core/Engine', () => ({
  getTotalEvmFiatAccountBalance: jest.fn(),
  context: {
    TokensController: {
      ignoreTokens: jest.fn(() => Promise.resolve()),
    },
    PreferencesController: {
      setPrivacyMode: jest.fn(),
    },
    NetworkController: {
      getNetworkClientById: () => ({
        configuration: {
          chainId: '0x1',
          rpcUrl: 'https://mainnet.infura.io/v3',
          ticker: 'ETH',
          type: 'custom',
        },
      }),
      state: {
        selectedNetworkClientId: 'mainnet',
      },
    },
    settings: {
      showFiatOnTestnets: true,
    },
  },
}));

jest.mock('react-redux', () => ({
  useSelector: jest.fn(),
  useDispatch: jest.fn(),
}));

jest.mock('@react-navigation/native', () => ({
  useNavigation: () => ({
    navigate: jest.fn(),
  }),
}));

jest.mock('../../../core/Engine', () => ({
  getTotalEvmFiatAccountBalance: jest.fn(),
  setSelectedAddress: jest.fn(),
}));

jest.mock('../../../util/theme', () => ({
  useTheme: () => ({
    colors: {
      background: {
        alternative: '#F2F4F6',
        alternativePressed: '#E7E9EB',
        default: '#FFFFFF',
      },
      border: {
        muted: '#BBC0C5',
      },
      icon: {
        default: '#24272A',
        muted: '#BBC0C5',
      },
      text: {
        default: '#24272A',
      },
    },
  }),
}));

jest.mock('../../../components/hooks/useMetrics', () => ({
  useMetrics: () => ({
    trackEvent: jest.fn(),
    createEventBuilder: () => ({
      build: () => ({}),
    }),
  }),
}));

jest.mock('../../../../locales/i18n', () => ({
  strings: (key: string) => key,
}));

jest.mock('react-native/Libraries/Linking/Linking', () => ({
  openURL: jest.fn(() => Promise.resolve()),
}));

// Mock image requires
jest.mock('../../../images/banners/banner_image_card.png', () => ({
  uri: 'card-image',
}));
jest.mock('../../../images/banners/banner_image_fund.png', () => ({
  uri: 'fund-image',
}));
jest.mock('../../../images/banners/banner_image_cashout.png', () => ({
  uri: 'cashout-image',
}));
jest.mock('../../../images/banners/banner_image_aggregated.png', () => ({
  uri: 'aggregated-image',
}));

// Mock useMultichainBalances hook
jest.mock('../../../components/hooks/useMultichainBalances', () => ({
  useSelectedAccountMultichainBalances: jest.fn().mockReturnValue({
    selectedAccountMultichainBalance: {
      displayBalance: '$0.00',
      displayCurrency: 'USD',
      totalFiatBalance: 0,
      totalNativeTokenBalance: '0',
      nativeTokenUnit: 'ETH',
      tokenFiatBalancesCrossChains: [],
      shouldShowAggregatedPercentage: false,
      isPortfolioVieEnabled: true,
      aggregatedBalance: {
        ethFiat: 0,
        tokenFiat: 0,
        tokenFiat1dAgo: 0,
        ethFiat1dAgo: 0,
      },
    },
  }),
}));

// Mock contentful slides
jest.mock('./fetchCarouselSlidesFromContentful', () => ({
  ...jest.requireActual('./fetchCarouselSlidesFromContentful'),
  fetchCarouselSlidesFromContentful: jest.fn(),
}));

const mockDispatch = jest.fn();
const mockNavigate = jest.fn();

jest.mock('@react-navigation/native', () => ({
  useNavigation: () => ({
    navigate: mockNavigate,
  }),
}));

const setupMocks = ({
  dismissedBanners = [] as string[],
  prioritySlides = [] as CarouselSlide[],
  regularSlides = [] as CarouselSlide[],
} = {}) => {
  const mockSelectContentfulCarouselEnabledFlag = jest
    .spyOn(FeatureFlagSelectorsModule, 'selectContentfulCarouselEnabledFlag')
    .mockReturnValue(false);

  const mockState = {
    banners: {
      dismissedBanners,
    },
    browser: {
      tabs: [],
    },
    engine: {
      backgroundState: {
        ...backgroundState,
        AccountsController: {
          internalAccounts: {
            selectedAccount: '1',
            accounts: {
              '1': {
                address: '0xSomeAddress',
              },
            },
          },
        },
      },
    },
    settings: {
      showFiatOnTestnets: false,
    },
  } as unknown as RootState;

  (useSelector as jest.Mock).mockImplementation((selector) =>
    selector(mockState),
  );

  const mockFetchCarouselSlidesFromContentful = jest
    .mocked(fetchCarouselSlidesFromContentful)
    .mockResolvedValue({
      prioritySlides,
      regularSlides,
    });

  (useDispatch as jest.Mock).mockReturnValue(mockDispatch);
  jest.clearAllMocks();

  return {
    mockSelectContentfulCarouselEnabledFlag,
    mockFetchCarouselSlidesFromContentful,
    mockState,
  };
};

describe('Carousel', () => {
  beforeEach(() => {
    jest.clearAllMocks();
    setupMocks();
  });

  it('render an expected snapshot', () => {
    const { toJSON } = render(<Carousel />);
    expect(toJSON()).toMatchSnapshot();
  });

  it('opens correct URLs or navigates to correct screens when banners are clicked', async () => {
    const { getByTestId } = render(<Carousel />);
    const { CAROUSEL_SLIDE } = WalletViewSelectorsIDs;
    const slides = PREDEFINED_SLIDES.map((slide) =>
      getByTestId(CAROUSEL_SLIDE(slide.id)),
    );
    const [
      firstSlide,
      secondSlide,
      thirdSlide,
      fourthSlide,
      fifthSlide,
      sixthSlide,
      seventhSlide,
    ] = slides;

    // Test solana banner
    fireEvent.press(firstSlide);
    expect(mockNavigate).toHaveBeenCalled();

    // Test card banner
    fireEvent.press(secondSlide);
    expect(Linking.openURL).toHaveBeenCalledWith(
      'https://portfolio.metamask.io/card',
    );

    // Test fund banner
    fireEvent.press(thirdSlide);
    expect(mockNavigate).toHaveBeenCalled();

    // Test cashout banner
    fireEvent.press(fourthSlide);
    expect(mockNavigate).toHaveBeenCalled();

    // Test aggregated banner
    fireEvent.press(fifthSlide);
    expect(mockNavigate).toHaveBeenCalled();

    // Test multisrp banner
    fireEvent.press(sixthSlide);
    expect(mockNavigate).toHaveBeenCalled();

    // Test backup and sync banner
    fireEvent.press(seventhSlide);
    expect(mockNavigate).toHaveBeenCalled();
  });

  it('should update selected index when scrolling', () => {
    const { getByTestId } = render(<Carousel />);
    const flatList = getByTestId(WalletViewSelectorsIDs.CAROUSEL_CONTAINER);

    fireEvent.scroll(flatList, {
      nativeEvent: {
        contentOffset: { x: 400 },
        layoutMeasurement: { width: 400 },
        contentSize: { width: 1600, height: 400 },
        target: flatList,
      },
    });

    expect(flatList).toBeOnTheScreen();
  });

  it('does not render solana banner if user has a solana account', () => {
    const { mockState } = setupMocks();
    mockState.engine.backgroundState.AccountsController = {
      internalAccounts: {
        selectedAccount: '1',
        accounts: {
          '1': {
            address: '0xSomeAddress',
            type: SolAccountType.DataAccount,
          },
        },
      },
    } as unknown as AccountsControllerState;

    const { queryByTestId } = render(<Carousel />);
    const solanaBanner = queryByTestId(
      WalletViewSelectorsIDs.CAROUSEL_SLIDE('solana'),
    );

    expect(solanaBanner).not.toBeOnTheScreen();
  });

  it('changes to a solana address if user has a solana account', async () => {
    const { mockState } = setupMocks();
    mockState.engine.backgroundState.AccountsController = {
      internalAccounts: {
        selectedAccount: '1',
        accounts: {
          '1': {
            address: '0xSomeAddress',
          },
          '2': {
            address: 'SomeSolanaAddress',
            type: SolAccountType.DataAccount,
          },
        },
      },
    } as unknown as AccountsControllerState;

    const { getByTestId } = render(<Carousel />);
    const solanaBanner = getByTestId(
      WalletViewSelectorsIDs.CAROUSEL_SLIDE('solana'),
    );
    await userEvent.press(solanaBanner);

    expect(Engine.setSelectedAddress).toHaveBeenCalledWith('SomeSolanaAddress');
  });
});

describe('Carousel with dynamic banners', () => {
  const mockPrioritySlides: CarouselSlide[] = [
    {
      id: 'contentful-priority-1',
      title: 'Priority Slide 1',
      description: 'This is a priority slide from Contentful',
      navigation: { type: 'url', href: 'https://example.com/priority' },
      image: 'https://example.com/priority-image.jpg',
      undismissable: true,
    },
  ];

  const mockRegularSlides: CarouselSlide[] = [
    {
      id: 'contentful-regular-1',
      title: 'Regular Slide 1',
      description: 'This is a regular slide from Contentful',
      navigation: { type: 'url', href: 'https://example.com/regular' },
      image: 'https://example.com/regular-image.jpg',
      undismissable: false,
    },
  ];

  const arrange = (...args: Parameters<typeof setupMocks>) => {
    const mocks = setupMocks(...args);
    mocks.mockSelectContentfulCarouselEnabledFlag.mockReturnValue(true);
    return mocks;
  };

  beforeEach(() => {
    jest.clearAllMocks();
    arrange();
  });

  it('renders Contentful priority and regular slides', async () => {
    const banners = ['contentful-priority-1', 'contentful-regular-1'];
    const { mockFetchCarouselSlidesFromContentful } = arrange({
      prioritySlides: mockPrioritySlides,
      regularSlides: mockRegularSlides,
    });

    const { findByTestId } = render(<Carousel />);

    await waitFor(() => {
      expect(mockFetchCarouselSlidesFromContentful).toHaveBeenCalled();
    });

    banners.forEach(async (bannerId) => {
      expect(
        await findByTestId(WalletViewSelectorsIDs.CAROUSEL_SLIDE(bannerId)),
      ).toBeOnTheScreen();
    });
  });

  it('does not render dismissed Contentful slides', async () => {
    const dismissedBanners = ['contentful-priority-1', 'contentful-regular-1'];
    const { mockFetchCarouselSlidesFromContentful } = arrange({
      dismissedBanners,
      prioritySlides: mockPrioritySlides,
      regularSlides: mockRegularSlides,
    });

    const { queryByTestId } = render(<Carousel />);

    await waitFor(() => {
      expect(mockFetchCarouselSlidesFromContentful).toHaveBeenCalled();
    });

    dismissedBanners.forEach((bannerId) => {
      expect(
        queryByTestId(WalletViewSelectorsIDs.CAROUSEL_SLIDE(bannerId)),
      ).not.toBeOnTheScreen();
    });
  });

  it('opens the correct URL when a Contentful slide is clicked', async () => {
    arrange({
      prioritySlides: mockPrioritySlides,
      regularSlides: mockRegularSlides,
    });

    const { findByTestId } = render(<Carousel />);

    // Click on the priority slide
    const prioritySlide = await findByTestId(
      WalletViewSelectorsIDs.CAROUSEL_SLIDE('contentful-priority-1'),
    );
    await userEvent.press(prioritySlide);

    expect(Linking.openURL).toHaveBeenCalledWith(
      'https://example.com/priority',
    );

    // Click on the regular slide
    const regularSlide = await findByTestId(
      WalletViewSelectorsIDs.CAROUSEL_SLIDE('contentful-regular-1'),
    );
    await userEvent.press(regularSlide);

    expect(Linking.openURL).toHaveBeenCalledWith('https://example.com/regular');
  });

  it('dismisses a Contentful slide when the close button is clicked', async () => {
    arrange({
      prioritySlides: mockPrioritySlides,
      regularSlides: mockRegularSlides,
    });

    const { findByTestId } = render(<Carousel />);

    const closeButton = await findByTestId(
      WalletViewSelectorsIDs.CAROUSEL_SLIDE_CLOSE_BUTTON(
        'contentful-regular-1',
      ),
    );
    await userEvent.press(closeButton);

    expect(mockDispatch).toHaveBeenCalledWith(
      expect.objectContaining({
        type: 'banners/dismissBanner',
        payload: 'contentful-regular-1',
      }),
    );
  });

  it('does not render solana banner if user has a solana account', () => {
    (useSelector as jest.Mock).mockImplementation((selector) =>
      selector({
        banners: {
          dismissedBanners: [],
        },
        settings: {
          showFiatOnTestnets: false,
        },
        engine: {
          backgroundState: {
            ...backgroundState,
            AccountsController: {
              internalAccounts: {
                selectedAccount: '1',
                accounts: {
                  '1': {
                    address: '0xSomeAddress',
                    type: SolAccountType.DataAccount,
                  },
                },
              },
            },
          },
        },
      }),
    );

    const { queryByTestId } = render(<Carousel />);
    const solanaBanner = queryByTestId(
      WalletViewSelectorsIDs.CAROUSEL_SLIDE('solana'),
    );

    expect(solanaBanner).toBeNull();
  });

  it('changes to a solana address if user has a solana account', async () => {
    (useSelector as jest.Mock).mockImplementation((selector) =>
      selector({
        banners: {
          dismissedBanners: [],
        },
        settings: {
          showFiatOnTestnets: false,
        },
        engine: {
          backgroundState: {
            ...backgroundState,
            AccountsController: {
              internalAccounts: {
                selectedAccount: '1',
                accounts: {
                  '1': {
                    address: '0xSomeAddress',
                  },
                  '2': {
                    address: 'SomeSolanaAddress',
                    type: SolAccountType.DataAccount,
                  },
                },
              },
            },
          },
        },
      }),
    );

    const { getByTestId } = render(<Carousel />);
    const solanaBanner = getByTestId(
      WalletViewSelectorsIDs.CAROUSEL_SLIDE('solana'),
    );
    fireEvent.press(solanaBanner);

    expect(Engine.setSelectedAddress).toHaveBeenCalledWith('SomeSolanaAddress');
  });
});<|MERGE_RESOLUTION|>--- conflicted
+++ resolved
@@ -13,15 +13,12 @@
 import { SolAccountType } from '@metamask/keyring-api';
 import Engine from '../../../core/Engine';
 import { PREDEFINED_SLIDES } from './constants';
-<<<<<<< HEAD
-=======
 import { fetchCarouselSlidesFromContentful } from './fetchCarouselSlidesFromContentful';
 import { CarouselSlide } from './types';
 // eslint-disable-next-line import/no-namespace
 import * as FeatureFlagSelectorsModule from './selectors/featureFlags';
 import { RootState } from '../../../reducers';
 import { AccountsControllerState } from '@metamask/accounts-controller';
->>>>>>> 961a5281
 
 jest.mock('../../../core/Engine', () => ({
   getTotalEvmFiatAccountBalance: jest.fn(),
@@ -461,80 +458,4 @@
       }),
     );
   });
-
-  it('does not render solana banner if user has a solana account', () => {
-    (useSelector as jest.Mock).mockImplementation((selector) =>
-      selector({
-        banners: {
-          dismissedBanners: [],
-        },
-        settings: {
-          showFiatOnTestnets: false,
-        },
-        engine: {
-          backgroundState: {
-            ...backgroundState,
-            AccountsController: {
-              internalAccounts: {
-                selectedAccount: '1',
-                accounts: {
-                  '1': {
-                    address: '0xSomeAddress',
-                    type: SolAccountType.DataAccount,
-                  },
-                },
-              },
-            },
-          },
-        },
-      }),
-    );
-
-    const { queryByTestId } = render(<Carousel />);
-    const solanaBanner = queryByTestId(
-      WalletViewSelectorsIDs.CAROUSEL_SLIDE('solana'),
-    );
-
-    expect(solanaBanner).toBeNull();
-  });
-
-  it('changes to a solana address if user has a solana account', async () => {
-    (useSelector as jest.Mock).mockImplementation((selector) =>
-      selector({
-        banners: {
-          dismissedBanners: [],
-        },
-        settings: {
-          showFiatOnTestnets: false,
-        },
-        engine: {
-          backgroundState: {
-            ...backgroundState,
-            AccountsController: {
-              internalAccounts: {
-                selectedAccount: '1',
-                accounts: {
-                  '1': {
-                    address: '0xSomeAddress',
-                  },
-                  '2': {
-                    address: 'SomeSolanaAddress',
-                    type: SolAccountType.DataAccount,
-                  },
-                },
-              },
-            },
-          },
-        },
-      }),
-    );
-
-    const { getByTestId } = render(<Carousel />);
-    const solanaBanner = getByTestId(
-      WalletViewSelectorsIDs.CAROUSEL_SLIDE('solana'),
-    );
-    fireEvent.press(solanaBanner);
-
-    expect(Engine.setSelectedAddress).toHaveBeenCalledWith('SomeSolanaAddress');
-  });
 });