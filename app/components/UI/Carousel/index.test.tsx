--- conflicted
+++ resolved
@@ -49,10 +49,7 @@
 
 jest.mock('../../../core/Engine', () => ({
   getTotalEvmFiatAccountBalance: jest.fn(),
-<<<<<<< HEAD
-=======
   setSelectedAddress: jest.fn(),
->>>>>>> 0ee73606
 }));
 
 const selectShowFiatInTestnets = jest.fn();
