import React from 'react';
import {
  render,
  fireEvent,
  waitFor,
  userEvent,
} from '@testing-library/react-native';
import { useSelector, useDispatch } from 'react-redux';
import { Linking } from 'react-native';
import Carousel from './';
import { WalletViewSelectorsIDs } from '../../../../e2e/selectors/wallet/WalletView.selectors';
import { backgroundState } from '../../../util/test/initial-root-state';
import { SolAccountType } from '@metamask/keyring-api';
import Engine from '../../../core/Engine';
import { PREDEFINED_SLIDES } from './constants';
import { fetchCarouselSlidesFromContentful } from './fetchCarouselSlidesFromContentful';
import { CarouselSlide } from './types';
// eslint-disable-next-line import/no-namespace
import * as FeatureFlagSelectorsModule from './selectors/featureFlags';
import { RootState } from '../../../reducers';
import { AccountsControllerState } from '@metamask/accounts-controller';

jest.mock('../../../core/Engine', () => ({
  getTotalEvmFiatAccountBalance: jest.fn(),
  context: {
    TokensController: {
      ignoreTokens: jest.fn(() => Promise.resolve()),
    },
    PreferencesController: {
      setPrivacyMode: jest.fn(),
    },
    NetworkController: {
      getNetworkClientById: () => ({
        configuration: {
          chainId: '0x1',
          rpcUrl: 'https://mainnet.infura.io/v3',
          ticker: 'ETH',
          type: 'custom',
        },
      }),
      state: {
        selectedNetworkClientId: 'mainnet',
      },
    },
    settings: {
      showFiatOnTestnets: true,
    },
  },
}));

jest.mock('react-redux', () => ({
  useSelector: jest.fn(),
  useDispatch: jest.fn(),
}));

jest.mock('@react-navigation/native', () => ({
  useNavigation: () => ({
    navigate: jest.fn(),
  }),
}));

jest.mock('../../../core/Engine', () => ({
  getTotalEvmFiatAccountBalance: jest.fn(),
  setSelectedAddress: jest.fn(),
  context: {
    PreferencesController: {
      state: {},
    },
  },
}));

jest.mock('../../../util/theme', () => ({
  useTheme: () => ({
    colors: {
      background: {
        alternative: '#F2F4F6',
        alternativePressed: '#E7E9EB',
        default: '#FFFFFF',
      },
      border: {
        muted: '#BBC0C5',
      },
      icon: {
        default: '#24272A',
        muted: '#BBC0C5',
      },
      text: {
        default: '#24272A',
      },
    },
  }),
}));

jest.mock('../../../components/hooks/useMetrics', () => ({
  useMetrics: () => ({
    trackEvent: jest.fn(),
    createEventBuilder: () => ({
      build: () => ({}),
    }),
  }),
}));

jest.mock('../../../../locales/i18n', () => ({
  strings: (key: string) => key,
}));

jest.mock('react-native/Libraries/Linking/Linking', () => ({
  openURL: jest.fn(() => Promise.resolve()),
}));

// Mock image requires
jest.mock('../../../images/banners/banner_image_card.png', () => ({
  uri: 'card-image',
}));
jest.mock('../../../images/banners/banner_image_fund.png', () => ({
  uri: 'fund-image',
}));
jest.mock('../../../images/banners/banner_image_cashout.png', () => ({
  uri: 'cashout-image',
}));
jest.mock('../../../images/banners/banner_image_aggregated.png', () => ({
  uri: 'aggregated-image',
}));

// Mock useMultichainBalances hook
jest.mock('../../../components/hooks/useMultichainBalances', () => ({
  useSelectedAccountMultichainBalances: jest.fn().mockReturnValue({
    selectedAccountMultichainBalance: {
      displayBalance: '$0.00',
      displayCurrency: 'USD',
      totalFiatBalance: 0,
      totalNativeTokenBalance: '0',
      nativeTokenUnit: 'ETH',
      tokenFiatBalancesCrossChains: [],
      shouldShowAggregatedPercentage: false,
      isPortfolioVieEnabled: true,
      aggregatedBalance: {
        ethFiat: 0,
        tokenFiat: 0,
        tokenFiat1dAgo: 0,
        ethFiat1dAgo: 0,
      },
    },
  }),
}));

// Mock contentful slides
jest.mock('./fetchCarouselSlidesFromContentful', () => ({
  ...jest.requireActual('./fetchCarouselSlidesFromContentful'),
  fetchCarouselSlidesFromContentful: jest.fn(),
}));

const mockDispatch = jest.fn();
const mockNavigate = jest.fn();

jest.mock('@react-navigation/native', () => ({
  useNavigation: () => ({
    navigate: mockNavigate,
  }),
}));

const setupMocks = ({
  dismissedBanners = [] as string[],
  prioritySlides = [] as CarouselSlide[],
  regularSlides = [] as CarouselSlide[],
} = {}) => {
  const mockSelectContentfulCarouselEnabledFlag = jest
    .spyOn(FeatureFlagSelectorsModule, 'selectContentfulCarouselEnabledFlag')
    .mockReturnValue(false);

  const mockState = {
    banners: {
      dismissedBanners,
    },
    browser: {
      tabs: [],
    },
    engine: {
      backgroundState: {
        ...backgroundState,
        AccountsController: {
          internalAccounts: {
            selectedAccount: '1',
            accounts: {
              '1': {
                address: '0xSomeAddress',
              },
            },
          },
        },
      },
    },
    settings: {
      showFiatOnTestnets: false,
    },
  } as unknown as RootState;

  (useSelector as jest.Mock).mockImplementation((selector) =>
    selector(mockState),
  );

  const mockFetchCarouselSlidesFromContentful = jest
    .mocked(fetchCarouselSlidesFromContentful)
    .mockResolvedValue({
      prioritySlides,
      regularSlides,
    });

  (useDispatch as jest.Mock).mockReturnValue(mockDispatch);
  jest.clearAllMocks();
<<<<<<< HEAD

  return {
    mockSelectContentfulCarouselEnabledFlag,
    mockFetchCarouselSlidesFromContentful,
    mockState,
  };
};

describe('Carousel', () => {
  beforeEach(() => {
    jest.clearAllMocks();
    setupMocks();
  });

=======

  return {
    mockSelectContentfulCarouselEnabledFlag,
    mockFetchCarouselSlidesFromContentful,
    mockState,
  };
};

describe('Carousel', () => {
  beforeEach(() => {
    jest.clearAllMocks();
    setupMocks();
  });

>>>>>>> 05d3e30f
  it('render an expected snapshot', () => {
    const { toJSON } = render(<Carousel />);
    expect(toJSON()).toMatchSnapshot();
  });

  it('opens correct URLs or navigates to correct screens when banners are clicked', async () => {
    const { getByTestId } = render(<Carousel />);
    const { CAROUSEL_SLIDE } = WalletViewSelectorsIDs;
    const slides = PREDEFINED_SLIDES.map((slide) =>
      getByTestId(CAROUSEL_SLIDE(slide.id)),
    );
    const [
      firstSlide,
      secondSlide,
      thirdSlide,
      fourthSlide,
      fifthSlide,
      sixthSlide,
      seventhSlide,
<<<<<<< HEAD
=======
      eighthSlide,
>>>>>>> 05d3e30f
    ] = slides;

    // Test solana banner
    fireEvent.press(firstSlide);
    expect(mockNavigate).toHaveBeenCalled();
<<<<<<< HEAD

    // Test card banner
    fireEvent.press(secondSlide);
=======

    // Test smart account
    fireEvent.press(secondSlide);
    expect(mockNavigate).toHaveBeenCalled();

    // Test card banner
    fireEvent.press(thirdSlide);
>>>>>>> 05d3e30f
    expect(Linking.openURL).toHaveBeenCalledWith(
      'https://portfolio.metamask.io/card',
    );

    // Test fund banner
<<<<<<< HEAD
    fireEvent.press(thirdSlide);
    expect(mockNavigate).toHaveBeenCalled();

    // Test cashout banner
    fireEvent.press(fourthSlide);
    expect(mockNavigate).toHaveBeenCalled();

    // Test aggregated banner
    fireEvent.press(fifthSlide);
    expect(mockNavigate).toHaveBeenCalled();

    // Test multisrp banner
    fireEvent.press(sixthSlide);
=======
    fireEvent.press(fourthSlide);
    expect(mockNavigate).toHaveBeenCalled();

    // Test cashout banner
    fireEvent.press(fifthSlide);
    expect(mockNavigate).toHaveBeenCalled();

    // Test aggregated banner
    fireEvent.press(sixthSlide);
    expect(mockNavigate).toHaveBeenCalled();

    // Test multisrp banner
    fireEvent.press(seventhSlide);
>>>>>>> 05d3e30f
    expect(mockNavigate).toHaveBeenCalled();

    // Test backup and sync banner
    fireEvent.press(eighthSlide);
    expect(mockNavigate).toHaveBeenCalled();
  });

  it('should update selected index when scrolling', () => {
    const { getByTestId } = render(<Carousel />);
    const flatList = getByTestId(WalletViewSelectorsIDs.CAROUSEL_CONTAINER);

    fireEvent.scroll(flatList, {
      nativeEvent: {
        contentOffset: { x: 400 },
        layoutMeasurement: { width: 400 },
        contentSize: { width: 1600, height: 400 },
        target: flatList,
      },
    });

    expect(flatList).toBeOnTheScreen();
  });

  it('does not render solana banner if user has a solana account', () => {
    const { mockState } = setupMocks();
    mockState.engine.backgroundState.AccountsController = {
      internalAccounts: {
        selectedAccount: '1',
        accounts: {
          '1': {
            address: '0xSomeAddress',
            type: SolAccountType.DataAccount,
          },
        },
      },
    } as unknown as AccountsControllerState;

    const { queryByTestId } = render(<Carousel />);
    const solanaBanner = queryByTestId(
      WalletViewSelectorsIDs.CAROUSEL_SLIDE('solana'),
    );

    expect(solanaBanner).not.toBeOnTheScreen();
  });

  it('changes to a solana address if user has a solana account', async () => {
    const { mockState } = setupMocks();
    mockState.engine.backgroundState.AccountsController = {
      internalAccounts: {
        selectedAccount: '1',
        accounts: {
          '1': {
            address: '0xSomeAddress',
          },
          '2': {
            address: 'SomeSolanaAddress',
            type: SolAccountType.DataAccount,
          },
        },
      },
    } as unknown as AccountsControllerState;

    const { getByTestId } = render(<Carousel />);
    const solanaBanner = getByTestId(
      WalletViewSelectorsIDs.CAROUSEL_SLIDE('solana'),
    );
    await userEvent.press(solanaBanner);

    expect(Engine.setSelectedAddress).toHaveBeenCalledWith('SomeSolanaAddress');
  });
});

describe('Carousel with dynamic banners', () => {
  const mockPrioritySlides: CarouselSlide[] = [
    {
      id: 'contentful-priority-1',
      title: 'Priority Slide 1',
      description: 'This is a priority slide from Contentful',
      navigation: { type: 'url', href: 'https://example.com/priority' },
      image: 'https://example.com/priority-image.jpg',
      undismissable: true,
    },
  ];

  const mockRegularSlides: CarouselSlide[] = [
    {
      id: 'contentful-regular-1',
      title: 'Regular Slide 1',
      description: 'This is a regular slide from Contentful',
      navigation: { type: 'url', href: 'https://example.com/regular' },
      image: 'https://example.com/regular-image.jpg',
      undismissable: false,
    },
  ];

  const arrange = (...args: Parameters<typeof setupMocks>) => {
    const mocks = setupMocks(...args);
    mocks.mockSelectContentfulCarouselEnabledFlag.mockReturnValue(true);
    return mocks;
  };

  beforeEach(() => {
    jest.clearAllMocks();
    arrange();
  });

  it('renders Contentful priority and regular slides', async () => {
    const banners = ['contentful-priority-1', 'contentful-regular-1'];
    const { mockFetchCarouselSlidesFromContentful } = arrange({
      prioritySlides: mockPrioritySlides,
      regularSlides: mockRegularSlides,
    });

    const { findByTestId } = render(<Carousel />);

    await waitFor(() => {
      expect(mockFetchCarouselSlidesFromContentful).toHaveBeenCalled();
    });

    banners.forEach(async (bannerId) => {
      expect(
        await findByTestId(WalletViewSelectorsIDs.CAROUSEL_SLIDE(bannerId)),
      ).toBeOnTheScreen();
    });
  });

  it('does not render dismissed Contentful slides', async () => {
    const dismissedBanners = ['contentful-priority-1', 'contentful-regular-1'];
    const { mockFetchCarouselSlidesFromContentful } = arrange({
      dismissedBanners,
      prioritySlides: mockPrioritySlides,
      regularSlides: mockRegularSlides,
    });

    const { queryByTestId } = render(<Carousel />);

    await waitFor(() => {
      expect(mockFetchCarouselSlidesFromContentful).toHaveBeenCalled();
    });

    dismissedBanners.forEach((bannerId) => {
      expect(
        queryByTestId(WalletViewSelectorsIDs.CAROUSEL_SLIDE(bannerId)),
      ).not.toBeOnTheScreen();
    });
  });

  it('opens the correct URL when a Contentful slide is clicked', async () => {
    arrange({
      prioritySlides: mockPrioritySlides,
      regularSlides: mockRegularSlides,
    });

    const { findByTestId } = render(<Carousel />);

    // Click on the priority slide
    const prioritySlide = await findByTestId(
      WalletViewSelectorsIDs.CAROUSEL_SLIDE('contentful-priority-1'),
    );
    await userEvent.press(prioritySlide);

    expect(Linking.openURL).toHaveBeenCalledWith(
      'https://example.com/priority',
    );

    // Click on the regular slide
    const regularSlide = await findByTestId(
      WalletViewSelectorsIDs.CAROUSEL_SLIDE('contentful-regular-1'),
    );
    await userEvent.press(regularSlide);

    expect(Linking.openURL).toHaveBeenCalledWith('https://example.com/regular');
  });

  it('dismisses a Contentful slide when the close button is clicked', async () => {
    arrange({
      prioritySlides: mockPrioritySlides,
      regularSlides: mockRegularSlides,
    });

    const { findByTestId } = render(<Carousel />);

    const closeButton = await findByTestId(
      WalletViewSelectorsIDs.CAROUSEL_SLIDE_CLOSE_BUTTON(
        'contentful-regular-1',
      ),
    );
    await userEvent.press(closeButton);

    expect(mockDispatch).toHaveBeenCalledWith(
      expect.objectContaining({
        type: 'banners/dismissBanner',
        payload: 'contentful-regular-1',
      }),
    );
  });
});<|MERGE_RESOLUTION|>--- conflicted
+++ resolved
@@ -208,7 +208,6 @@
 
   (useDispatch as jest.Mock).mockReturnValue(mockDispatch);
   jest.clearAllMocks();
-<<<<<<< HEAD
 
   return {
     mockSelectContentfulCarouselEnabledFlag,
@@ -223,22 +222,6 @@
     setupMocks();
   });
 
-=======
-
-  return {
-    mockSelectContentfulCarouselEnabledFlag,
-    mockFetchCarouselSlidesFromContentful,
-    mockState,
-  };
-};
-
-describe('Carousel', () => {
-  beforeEach(() => {
-    jest.clearAllMocks();
-    setupMocks();
-  });
-
->>>>>>> 05d3e30f
   it('render an expected snapshot', () => {
     const { toJSON } = render(<Carousel />);
     expect(toJSON()).toMatchSnapshot();
@@ -258,20 +241,12 @@
       fifthSlide,
       sixthSlide,
       seventhSlide,
-<<<<<<< HEAD
-=======
       eighthSlide,
->>>>>>> 05d3e30f
     ] = slides;
 
     // Test solana banner
     fireEvent.press(firstSlide);
     expect(mockNavigate).toHaveBeenCalled();
-<<<<<<< HEAD
-
-    // Test card banner
-    fireEvent.press(secondSlide);
-=======
 
     // Test smart account
     fireEvent.press(secondSlide);
@@ -279,27 +254,11 @@
 
     // Test card banner
     fireEvent.press(thirdSlide);
->>>>>>> 05d3e30f
     expect(Linking.openURL).toHaveBeenCalledWith(
       'https://portfolio.metamask.io/card',
     );
 
     // Test fund banner
-<<<<<<< HEAD
-    fireEvent.press(thirdSlide);
-    expect(mockNavigate).toHaveBeenCalled();
-
-    // Test cashout banner
-    fireEvent.press(fourthSlide);
-    expect(mockNavigate).toHaveBeenCalled();
-
-    // Test aggregated banner
-    fireEvent.press(fifthSlide);
-    expect(mockNavigate).toHaveBeenCalled();
-
-    // Test multisrp banner
-    fireEvent.press(sixthSlide);
-=======
     fireEvent.press(fourthSlide);
     expect(mockNavigate).toHaveBeenCalled();
 
@@ -313,7 +272,6 @@
 
     // Test multisrp banner
     fireEvent.press(seventhSlide);
->>>>>>> 05d3e30f
     expect(mockNavigate).toHaveBeenCalled();
 
     // Test backup and sync banner
