--- conflicted
+++ resolved
@@ -49,10 +49,7 @@
 
 jest.mock('../../../core/Engine', () => ({
   getTotalEvmFiatAccountBalance: jest.fn(),
-<<<<<<< HEAD
-=======
   setSelectedAddress: jest.fn(),
->>>>>>> 733bad1a
 }));
 
 const selectShowFiatInTestnets = jest.fn();
