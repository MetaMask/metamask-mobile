import React from 'react';
import { render, fireEvent } from '@testing-library/react-native';
import { useSelector, useDispatch } from 'react-redux';
import { Linking } from 'react-native';
import Carousel from './';
import { WalletViewSelectorsIDs } from '../../../../e2e/selectors/wallet/WalletView.selectors';
import { backgroundState } from '../../../util/test/initial-root-state';
import { SolAccountType } from '@metamask/keyring-api';
import Engine from '../../../core/Engine';

jest.mock('../../../core/Engine', () => ({
  getTotalEvmFiatAccountBalance: jest.fn(),
  context: {
    TokensController: {
      ignoreTokens: jest.fn(() => Promise.resolve()),
    },
    PreferencesController: {
      setPrivacyMode: jest.fn(),
    },
    NetworkController: {
      getNetworkClientById: () => ({
        configuration: {
          chainId: '0x1',
          rpcUrl: 'https://mainnet.infura.io/v3',
          ticker: 'ETH',
          type: 'custom',
        },
      }),
      state: {
        selectedNetworkClientId: 'mainnet',
      },
    },
    settings: {
      showFiatOnTestnets: true,
    },
  },
}));

jest.mock('react-redux', () => ({
  useSelector: jest.fn(),
  useDispatch: jest.fn(),
}));

jest.mock('@react-navigation/native', () => ({
  useNavigation: () => ({
    navigate: jest.fn(),
  }),
}));

jest.mock('../../../core/Engine', () => ({
  getTotalEvmFiatAccountBalance: jest.fn(),
  setSelectedAddress: jest.fn(),
}));

const selectShowFiatInTestnets = jest.fn();

jest.mock('../../../util/theme', () => ({
  useTheme: () => ({
    colors: {
      background: {
        alternative: '#F2F4F6',
        alternativePressed: '#E7E9EB',
        default: '#FFFFFF',
      },
      border: {
        muted: '#BBC0C5',
      },
      icon: {
        default: '#24272A',
        muted: '#BBC0C5',
      },
      text: {
        default: '#24272A',
      },
    },
  }),
}));

jest.mock('../../../components/hooks/useMetrics', () => ({
  useMetrics: () => ({
    trackEvent: jest.fn(),
    createEventBuilder: () => ({
      build: () => ({}),
    }),
  }),
}));

jest.mock('../../../../locales/i18n', () => ({
  strings: (key: string) => key,
}));

jest.mock('react-native/Libraries/Linking/Linking', () => ({
  openURL: jest.fn(() => Promise.resolve()),
}));

// Mock image requires
jest.mock('../../../images/banners/banner_image_card.png', () => ({
  uri: 'card-image',
}));
jest.mock('../../../images/banners/banner_image_fund.png', () => ({
  uri: 'fund-image',
}));
jest.mock('../../../images/banners/banner_image_cashout.png', () => ({
  uri: 'cashout-image',
}));
jest.mock('../../../images/banners/banner_image_aggregated.png', () => ({
  uri: 'aggregated-image',
}));

// Mock useMultichainBalances hook
jest.mock('../../../components/hooks/useMultichainBalances', () => ({
  useSelectedAccountMultichainBalances: jest.fn().mockReturnValue({
    selectedAccountMultichainBalance: {
      displayBalance: '$0.00',
      displayCurrency: 'USD',
      totalFiatBalance: 0,
      totalNativeTokenBalance: '0',
      nativeTokenUnit: 'ETH',
      tokenFiatBalancesCrossChains: [],
      shouldShowAggregatedPercentage: false,
      isPortfolioVieEnabled: true,
      aggregatedBalance: {
        ethFiat: 0,
        tokenFiat: 0,
        tokenFiat1dAgo: 0,
        ethFiat1dAgo: 0,
      },
    },
  }),
}));

const mockDispatch = jest.fn();
const mockNavigate = jest.fn();

jest.mock('@react-navigation/native', () => ({
  useNavigation: () => ({
    navigate: mockNavigate,
  }),
}));

describe('Carousel', () => {
  beforeEach(() => {
    (useSelector as jest.Mock).mockImplementation((selector) =>
      selector({
        banners: {
          dismissedBanners: [],
        },
        browser: {
          tabs: [],
        },
        engine: {
          backgroundState: {
            ...backgroundState,
            AccountsController: {
              internalAccounts: {
                selectedAccount: '1',
                accounts: {
                  '1': {
                    address: '0xSomeAddress',
                  },
                },
              },
            },
          },
        },
        settings: {
          showFiatOnTestnets: false,
        },
      }),
    );
    (useDispatch as jest.Mock).mockReturnValue(mockDispatch);
    (selectShowFiatInTestnets as jest.Mock).mockReturnValue(false);
    jest.clearAllMocks();
  });

  it('should render correctly', () => {
    const { toJSON } = render(<Carousel />);
    expect(toJSON()).toMatchSnapshot();
  });

  it('should only render fund banner when all banners are dismissed', () => {
    (useSelector as jest.Mock).mockImplementation((selector) =>
      selector({
        banners: {
          dismissedBanners: ['card', 'fund', 'cashout', 'aggregated'],
        },
        browser: {
          tabs: [],
        },
        engine: {
          backgroundState: {
            ...backgroundState,
            MultichainNetworkController: {
              ...backgroundState.MultichainNetworkController,
              isEvmSelected: false,
            },
          },
        },
        settings: {
          showFiatOnTestnets: false,
        },
      }),
    );

    const { toJSON } = render(<Carousel />);
    expect(toJSON()).toMatchSnapshot();
  });

  it('opens correct URLs or navigates to correct screens when banners are clicked', async () => {
    const { getByTestId } = render(<Carousel />);

    const {
      CAROUSEL_FIRST_SLIDE,
      CAROUSEL_SECOND_SLIDE,
      CAROUSEL_THIRD_SLIDE,
      CAROUSEL_FOURTH_SLIDE,
      CAROUSEL_FIFTH_SLIDE,
    } = WalletViewSelectorsIDs;
    const firstSlide = getByTestId(CAROUSEL_FIRST_SLIDE);
    const secondSlide = getByTestId(CAROUSEL_SECOND_SLIDE);
    const thirdSlide = getByTestId(CAROUSEL_THIRD_SLIDE);
    const fourthSlide = getByTestId(CAROUSEL_FOURTH_SLIDE);
    const fifthSlide = getByTestId(CAROUSEL_FIFTH_SLIDE);

    // Test card banner
    fireEvent.press(firstSlide);
    expect(Linking.openURL).toHaveBeenCalledWith(
      'https://portfolio.metamask.io/card',
    );

    // Test fund banner
    fireEvent.press(secondSlide);
    expect(mockNavigate).toHaveBeenCalled();

    // Test cashout banner
    fireEvent.press(thirdSlide);
    expect(mockNavigate).toHaveBeenCalled();

    // Test aggregated banner
    fireEvent.press(fourthSlide);
    expect(mockNavigate).toHaveBeenCalled();

    // Test multisrp banner
    fireEvent.press(fifthSlide);
    expect(mockNavigate).toHaveBeenCalled();
  });

  it('should update selected index when scrolling', () => {
    const { getByTestId } = render(<Carousel />);
    const flatList = getByTestId(WalletViewSelectorsIDs.CAROUSEL_CONTAINER);

    fireEvent.scroll(flatList, {
      nativeEvent: {
        contentOffset: { x: 400 },
        layoutMeasurement: { width: 400 },
      },
    });

    expect(flatList).toBeTruthy();
  });

  it('does not render solana banner if user has a solana account', () => {
    (useSelector as jest.Mock).mockImplementation((selector) =>
      selector({
        banners: {
          dismissedBanners: [],
        },
<<<<<<< HEAD
=======
        settings: {
          showFiatOnTestnets: false,
        },
>>>>>>> aab0556e
        engine: {
          backgroundState: {
            ...backgroundState,
            AccountsController: {
              internalAccounts: {
                selectedAccount: '1',
                accounts: {
                  '1': {
                    address: '0xSomeAddress',
                    type: SolAccountType.DataAccount,
                  },
                },
              },
            },
          },
        },
      }),
    );

    const { queryByTestId } = render(<Carousel />);
    const solanaBanner = queryByTestId(
      WalletViewSelectorsIDs.CAROUSEL_SIXTH_SLIDE,
    );
    expect(solanaBanner).toBeNull();
  });

  it('changes to a solana address if user has a solana account', async () => {
    (useSelector as jest.Mock).mockImplementation((selector) =>
      selector({
        banners: {
          dismissedBanners: [],
        },
<<<<<<< HEAD
=======
        settings: {
          showFiatOnTestnets: false,
        },
>>>>>>> aab0556e
        engine: {
          backgroundState: {
            ...backgroundState,
            AccountsController: {
              internalAccounts: {
                selectedAccount: '1',
                accounts: {
                  '1': {
                    address: '0xSomeAddress',
                  },
                  '2': {
                    address: 'SomeSolanaAddress',
                    type: SolAccountType.DataAccount,
                  },
                },
              },
            },
          },
        },
      }),
    );

    const { getByTestId } = render(<Carousel />);
    const solanaBanner = getByTestId(
      WalletViewSelectorsIDs.CAROUSEL_SIXTH_SLIDE,
    );
    fireEvent.press(solanaBanner);

    expect(Engine.setSelectedAddress).toHaveBeenCalledWith('SomeSolanaAddress');
  });
});<|MERGE_RESOLUTION|>--- conflicted
+++ resolved
@@ -265,12 +265,9 @@
         banners: {
           dismissedBanners: [],
         },
-<<<<<<< HEAD
-=======
         settings: {
           showFiatOnTestnets: false,
         },
->>>>>>> aab0556e
         engine: {
           backgroundState: {
             ...backgroundState,
@@ -303,12 +300,9 @@
         banners: {
           dismissedBanners: [],
         },
-<<<<<<< HEAD
-=======
         settings: {
           showFiatOnTestnets: false,
         },
->>>>>>> aab0556e
         engine: {
           backgroundState: {
             ...backgroundState,
