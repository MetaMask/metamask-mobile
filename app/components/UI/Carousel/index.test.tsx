--- conflicted
+++ resolved
@@ -271,12 +271,9 @@
         banners: {
           dismissedBanners: [],
         },
-<<<<<<< HEAD
-=======
         settings: {
           showFiatOnTestnets: false,
         },
->>>>>>> c3b2efdc
         engine: {
           backgroundState: {
             ...backgroundState,
@@ -300,10 +297,7 @@
     const solanaBanner = queryByTestId(
       WalletViewSelectorsIDs.CAROUSEL_SIXTH_SLIDE,
     );
-<<<<<<< HEAD
-=======
-
->>>>>>> c3b2efdc
+
     expect(solanaBanner).toBeNull();
   });
 
@@ -313,12 +307,9 @@
         banners: {
           dismissedBanners: [],
         },
-<<<<<<< HEAD
-=======
         settings: {
           showFiatOnTestnets: false,
         },
->>>>>>> c3b2efdc
         engine: {
           backgroundState: {
             ...backgroundState,
