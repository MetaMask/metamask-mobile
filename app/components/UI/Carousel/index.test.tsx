--- conflicted
+++ resolved
@@ -13,15 +13,12 @@
 import { SolAccountType } from '@metamask/keyring-api';
 import Engine from '../../../core/Engine';
 import { PREDEFINED_SLIDES } from './constants';
-<<<<<<< HEAD
-=======
 import { fetchCarouselSlidesFromContentful } from './fetchCarouselSlidesFromContentful';
 import { CarouselSlide } from './types';
 // eslint-disable-next-line import/no-namespace
 import * as FeatureFlagSelectorsModule from './selectors/featureFlags';
 import { RootState } from '../../../reducers';
 import { AccountsControllerState } from '@metamask/accounts-controller';
->>>>>>> b6e9c40b
 
 jest.mock('../../../core/Engine', () => ({
   getTotalEvmFiatAccountBalance: jest.fn(),
@@ -239,20 +236,12 @@
       fifthSlide,
       sixthSlide,
       seventhSlide,
-<<<<<<< HEAD
-=======
       eighthSlide,
->>>>>>> b6e9c40b
     ] = slides;
 
     // Test solana banner
     fireEvent.press(firstSlide);
     expect(mockNavigate).toHaveBeenCalled();
-<<<<<<< HEAD
-
-    // Test card banner
-    fireEvent.press(secondSlide);
-=======
 
     // Test smart account
     fireEvent.press(secondSlide);
@@ -260,27 +249,11 @@
 
     // Test card banner
     fireEvent.press(thirdSlide);
->>>>>>> b6e9c40b
     expect(Linking.openURL).toHaveBeenCalledWith(
       'https://portfolio.metamask.io/card',
     );
 
     // Test fund banner
-<<<<<<< HEAD
-    fireEvent.press(thirdSlide);
-    expect(mockNavigate).toHaveBeenCalled();
-
-    // Test cashout banner
-    fireEvent.press(fourthSlide);
-    expect(mockNavigate).toHaveBeenCalled();
-
-    // Test aggregated banner
-    fireEvent.press(fifthSlide);
-    expect(mockNavigate).toHaveBeenCalled();
-
-    // Test multisrp banner
-    fireEvent.press(sixthSlide);
-=======
     fireEvent.press(fourthSlide);
     expect(mockNavigate).toHaveBeenCalled();
 
@@ -294,7 +267,6 @@
 
     // Test multisrp banner
     fireEvent.press(seventhSlide);
->>>>>>> b6e9c40b
     expect(mockNavigate).toHaveBeenCalled();
 
     // Test backup and sync banner
