// third party dependencies
import { View } from 'react-native';
import React, { useRef, useMemo, useCallback, useState } from 'react';
import { useSelector } from 'react-redux';
import { useSafeAreaInsets } from 'react-native-safe-area-context';
import { useNavigation } from '@react-navigation/native';
import ScrollableTabView, {
  ChangeTabProperties,
} from '@tommasini/react-native-scrollable-tab-view';
import DefaultTabBar from '@tommasini/react-native-scrollable-tab-view/DefaultTabBar';
import { CaipChainId, parseCaipChainId } from '@metamask/utils';
import { toHex } from '@metamask/controller-utils';

// external dependencies
import Engine from '../../../core/Engine';
import { removeItemFromChainIdList } from '../../../util/metrics/MultichainAPI/networkMetricUtils';
import { MetaMetrics } from '../../../core/Analytics';
import { useTheme } from '../../../util/theme';
import { MetaMetricsEvents, useMetrics } from '../../hooks/useMetrics';
import { strings } from '../../../../locales/i18n';
import BottomSheetHeader from '../../../component-library/components/BottomSheets/BottomSheetHeader/BottomSheetHeader';
import BottomSheetFooter from '../../../component-library/components/BottomSheets/BottomSheetFooter/BottomSheetFooter';
import { ButtonsAlignment } from '../../../component-library/components/BottomSheets/BottomSheetFooter';
import { ButtonProps } from '../../../component-library/components/Buttons/Button/Button.types';
import {
  ButtonVariants,
  ButtonSize,
} from '../../../component-library/components/Buttons/Button';
import { useStyles } from '../../../component-library/hooks/useStyles';
import BottomSheet, {
  BottomSheetRef,
} from '../../../component-library/components/BottomSheets/BottomSheet';
import Text, {
  TextVariant,
} from '../../../component-library/components/Texts/Text';
import { IconName } from '../../../component-library/components/Icons/Icon';
import AccountAction from '../../Views/AccountAction';
import NetworkMultiSelector from '../NetworkMultiSelector/NetworkMultiSelector';
import CustomNetworkSelector from '../CustomNetworkSelector/CustomNetworkSelector';
import Device from '../../../util/device';
import Routes from '../../../constants/navigation/Routes';
import { createNavigationDetails } from '../../../util/navigation/navUtils';
import { selectNetworkConfigurationsByCaipChainId } from '../../../selectors/networkController';
import {
  useNetworksByNamespace,
  NetworkType,
} from '../../hooks/useNetworksByNamespace/useNetworksByNamespace';
import { useNetworkEnablement } from '../../hooks/useNetworkEnablement/useNetworkEnablement';
import { NETWORK_MULTI_SELECTOR_TEST_IDS } from '../NetworkMultiSelector/NetworkMultiSelector.constants';

// internal dependencies
import createStyles from './index.styles';
import {
  NetworkMenuModalState,
  ShowConfirmDeleteModalState,
  ShowMultiRpcSelectModalState,
} from './index.types';
import { selectMultichainAccountsState2Enabled } from '../../../selectors/featureFlagController/multichainAccounts';
import { POPULAR_NETWORK_CHAIN_IDS } from '../../../constants/popular-networks';
import RpcSelectionModal from '../../Views/NetworkSelector/RpcSelectionModal/RpcSelectionModal';
import { isNonEvmChainId } from '../../../core/Multichain/utils';
import { NetworkConfiguration } from '@metamask/network-controller';
<<<<<<< HEAD
=======
import { useNetworksToUse } from '../../hooks/useNetworksToUse/useNetworksToUse';
>>>>>>> f4e8f8d0

export const createNetworkManagerNavDetails = createNavigationDetails(
  Routes.MODAL.ROOT_MODAL_FLOW,
  Routes.SHEET.NETWORK_MANAGER,
);

const initialNetworkMenuModal: NetworkMenuModalState = {
  isVisible: false,
  caipChainId: 'eip155:1',
  displayEdit: false,
  networkTypeOrRpcUrl: '',
  isReadOnly: false,
};

const initialShowConfirmDeleteModal: ShowConfirmDeleteModalState = {
  isVisible: false,
  networkName: '',
  caipChainId: 'eip155:1',
};

const NetworkManager = () => {
  const networkMenuSheetRef = useRef<BottomSheetRef>(null);
  const sheetRef = useRef<BottomSheetRef>(null);
  const deleteModalSheetRef = useRef<BottomSheetRef>(null);
  const rpcMenuSheetRef = useRef<BottomSheetRef>(null);

  const navigation = useNavigation();
  const { colors } = useTheme();
  const { styles } = useStyles(createStyles, { colors });
  const { trackEvent, createEventBuilder } = useMetrics();
  const safeAreaInsets = useSafeAreaInsets();
  const { selectedCount } = useNetworksByNamespace({
    networkType: NetworkType.Popular,
  });
  const { networks, areAllNetworksSelected } = useNetworksByNamespace({
    networkType: NetworkType.Custom,
  });
  const { disableNetwork, enableNetwork, enabledNetworksByNamespace } =
    useNetworkEnablement();
  const { networksToUse } = useNetworksToUse({
    networks,
    networkType: NetworkType.Custom,
    areAllNetworksSelected,
  });

  const isMultichainAccountsState2Enabled = useSelector(
    selectMultichainAccountsState2Enabled,
  );

  const enabledNetworks = useMemo(() => {
    function getEnabledNetworks(
      obj: Record<string, boolean | Record<string, boolean>>,
    ): string[] {
      const enabled: string[] = [];

      Object.entries(obj).forEach(([key, value]) => {
        if (typeof value === 'object' && value !== null) {
          // recurse into nested object
          enabled.push(...getEnabledNetworks(value));
        } else if (value === true) {
          // Return just the chain ID, not the full namespace path
          enabled.push(key);
        }
      });

      return enabled;
    }

    return getEnabledNetworks(enabledNetworksByNamespace);
  }, [enabledNetworksByNamespace]);

  const [showNetworkMenuModal, setNetworkMenuModal] =
    useState<NetworkMenuModalState>(initialNetworkMenuModal);
  const [showConfirmDeleteModal, setShowConfirmDeleteModal] =
    useState<ShowConfirmDeleteModalState>(initialShowConfirmDeleteModal);
  const [showMultiRpcSelectModal, setShowMultiRpcSelectModal] =
    useState<ShowMultiRpcSelectModalState>({
      isVisible: false,
      chainId: '0x1',
      networkName: '',
    });

  const networkConfigurations = useSelector(
    selectNetworkConfigurationsByCaipChainId,
  );

  /**
   * Convert CAIP network configurations to hex-based format for RpcSelectionModal
   * Filter only EVM networks as RPC selection is only supported for EVM
   */
  const evmNetworkConfigurations = useMemo(() => {
    const evmConfigs: Record<string, NetworkConfiguration> = {};
    Object.entries(networkConfigurations).forEach(([caipChainId, config]) => {
      if (
        !isNonEvmChainId(caipChainId as CaipChainId) &&
        'rpcEndpoints' in config
      ) {
        const parsedCaipChainId = parseCaipChainId(caipChainId as CaipChainId);
        const hexChainId = toHex(parsedCaipChainId.reference);
        evmConfigs[hexChainId] = config as NetworkConfiguration;
      }
    });
    return evmConfigs;
  }, [networkConfigurations]);

  const containerStyle = useMemo(
    () => [
      {
        paddingTop: safeAreaInsets.top + Device.getDeviceHeight() * 0.02,
        paddingBottom: safeAreaInsets.bottom,
      },
    ],
    [safeAreaInsets.top, safeAreaInsets.bottom],
  );

  const defaultTabProps = useMemo(
    () => ({
      key: 'default-tab',
      tabLabel: strings('wallet.popular'),
      navigation,
    }),
    [navigation],
  );

  const customTabProps = useMemo(
    () => ({
      key: 'custom-tab',
      tabLabel: strings('wallet.custom'),
      navigation,
    }),
    [navigation],
  );

  const buttonConfigs = useMemo(
    () => ({
      cancel: {
        variant: ButtonVariants.Secondary,
        label: strings('accountApproval.cancel'),
        size: ButtonSize.Lg,
      } as const,
      delete: {
        variant: ButtonVariants.Primary,
        label: strings('app_settings.delete'),
        size: ButtonSize.Lg,
      } as const,
    }),
    [],
  );

  const onChangeTab = useCallback(
    (obj: typeof ChangeTabProperties) => {
      const isDefaultTab = obj.ref.props.tabLabel === strings('wallet.default');
      const eventType = isDefaultTab
        ? MetaMetricsEvents.ASSET_FILTER_SELECTED
        : MetaMetricsEvents.ASSET_FILTER_CUSTOM_SELECTED;

      trackEvent(createEventBuilder(eventType).build());
    },
    [trackEvent, createEventBuilder],
  );

  const renderTabBar = useCallback(
    (tabBarProps: Record<string, unknown>) => (
      <DefaultTabBar
        underlineStyle={styles.tabUnderlineStyle}
        inactiveUnderlineStyle={styles.inactiveUnderlineStyle}
        activeTextColor={colors.text.default}
        inactiveTextColor={colors.text.alternative}
        backgroundColor={colors.background.default}
        tabStyle={styles.tabStyle}
        textStyle={styles.textStyle}
        style={styles.tabBar}
        {...tabBarProps}
      />
    ),
    [styles, colors],
  );

  const openModal = useCallback((networkMenuModal: NetworkMenuModalState) => {
    setNetworkMenuModal((prev) => ({
      ...prev,
      ...networkMenuModal,
      isVisible: true,
    }));
    networkMenuSheetRef.current?.onOpenBottomSheet();
  }, []);

  const closeModal = useCallback(() => {
    setNetworkMenuModal(initialNetworkMenuModal);
    networkMenuSheetRef.current?.onCloseBottomSheet();
  }, []);

  const closeDeleteModal = useCallback(() => {
    setShowConfirmDeleteModal(initialShowConfirmDeleteModal);
    networkMenuSheetRef.current?.onCloseBottomSheet();
  }, []);

  const openRpcModal = useCallback(
    ({ chainId, networkName }: { chainId: string; networkName: string }) => {
      setShowMultiRpcSelectModal({
        isVisible: true,
        chainId,
        networkName,
      });
      rpcMenuSheetRef.current?.onOpenBottomSheet();
    },
    [],
  );

  const closeRpcModal = useCallback(() => {
    setShowMultiRpcSelectModal({
      isVisible: false,
      chainId: '0x1',
      networkName: '',
    });
    rpcMenuSheetRef.current?.onCloseBottomSheet();
  }, []);

  const handleEditNetwork = useCallback(() => {
    sheetRef.current?.onCloseBottomSheet(() => {
      navigation.navigate(Routes.ADD_NETWORK, {
        shouldNetworkSwitchPopToWallet: false,
        shouldShowPopularNetworks: false,
        network: showNetworkMenuModal.networkTypeOrRpcUrl,
      });
    });
  }, [navigation, showNetworkMenuModal.networkTypeOrRpcUrl]);

  const removeRpcUrl = useCallback(
    (chainId: CaipChainId) => {
      const networkConfiguration = networkConfigurations[chainId];

      if (!networkConfiguration) {
        throw new Error(`Unable to find network with chain id ${chainId}`);
      }

      closeModal();

      setShowConfirmDeleteModal({
        isVisible: true,
        networkName: networkConfiguration.name ?? '',
        caipChainId: networkConfiguration.caipChainId,
      });
    },
    [networkConfigurations, closeModal],
  );

  const confirmRemoveRpc = useCallback(() => {
    if (showConfirmDeleteModal.caipChainId) {
      const { caipChainId } = showConfirmDeleteModal;
      const { NetworkController } = Engine.context;
      const rawChainId = parseCaipChainId(caipChainId).reference;
      const chainId = toHex(rawChainId);
      const otherNetwork = networksToUse.find(
        (network) => network.caipChainId !== caipChainId,
      );

      // Remove the network from controller and disable it
      NetworkController.removeNetwork(chainId);

      if (otherNetwork?.caipChainId) {
        enableNetwork(otherNetwork.caipChainId);
      }
      disableNetwork(showConfirmDeleteModal.caipChainId);
      MetaMetrics.getInstance().addTraitsToUser(
        removeItemFromChainIdList(chainId),
      );

      setShowConfirmDeleteModal(initialShowConfirmDeleteModal);
    }
  }, [showConfirmDeleteModal, disableNetwork, networksToUse, enableNetwork]);

  const cancelButtonProps: ButtonProps = useMemo(
    () => ({
      ...buttonConfigs.cancel,
      onPress: closeDeleteModal,
    }),
    [buttonConfigs.cancel, closeDeleteModal],
  );

  const deleteButtonProps: ButtonProps = useMemo(
    () => ({
      ...buttonConfigs.delete,
      onPress: confirmRemoveRpc,
    }),
    [buttonConfigs.delete, confirmRemoveRpc],
  );

  const defaultTabIndex = useMemo(() => {
    // If no popular networks are selected, default to custom tab (index 1)
    // Otherwise, show popular tab (index 0)
    if (isMultichainAccountsState2Enabled) {
      if (enabledNetworks.length === 1) {
        const isPopularNetwork = POPULAR_NETWORK_CHAIN_IDS.has(
          enabledNetworks[0] as `0x${string}`,
        )
          ? 0
          : 1;
        return isPopularNetwork;
      }

      return enabledNetworks.length > 1 ? 0 : 1;
    }
    return selectedCount > 0 ? 0 : 1;
  }, [selectedCount, isMultichainAccountsState2Enabled, enabledNetworks]);

  const dismissModal = useCallback(() => {
    sheetRef.current?.onCloseBottomSheet();
  }, []);

  return (
    <>
      <BottomSheet
        testID={NETWORK_MULTI_SELECTOR_TEST_IDS.NETWORK_MANAGER_BOTTOM_SHEET}
        ref={sheetRef}
        style={containerStyle}
        shouldNavigateBack
      >
        <View style={styles.sheet}>
          <Text
            variant={TextVariant.HeadingMD}
            style={styles.networkTabsSelectorTitle}
          >
            {strings('wallet.networks')}
          </Text>

          <View style={styles.networkTabsSelectorWrapper}>
            <ScrollableTabView
              renderTabBar={renderTabBar}
              onChangeTab={onChangeTab}
              initialPage={defaultTabIndex}
            >
              <NetworkMultiSelector
                {...defaultTabProps}
                openModal={openModal}
                dismissModal={dismissModal}
                openRpcModal={openRpcModal}
              />
              <CustomNetworkSelector
                {...customTabProps}
                openModal={openModal}
                dismissModal={dismissModal}
                openRpcModal={openRpcModal}
              />
            </ScrollableTabView>
          </View>
        </View>

        {showNetworkMenuModal.isVisible && (
          <BottomSheet
            ref={networkMenuSheetRef}
            onClose={closeModal}
            shouldNavigateBack={false}
          >
            <View style={styles.editNetworkMenu}>
              <AccountAction
                actionTitle={strings('transaction.edit')}
                iconName={IconName.Edit}
                onPress={handleEditNetwork}
              />
              {showNetworkMenuModal.displayEdit && (
                <AccountAction
                  actionTitle={strings('app_settings.delete')}
                  iconName={IconName.Trash}
                  onPress={() => removeRpcUrl(showNetworkMenuModal.caipChainId)}
                />
              )}
            </View>
          </BottomSheet>
        )}

        {showConfirmDeleteModal.isVisible && (
          <BottomSheet
            ref={deleteModalSheetRef}
            onClose={closeDeleteModal}
            shouldNavigateBack={false}
          >
            <BottomSheetHeader>
<<<<<<< HEAD
              <Text variant={TextVariant.HeadingMD}>
                {strings('app_settings.delete')}{' '}
                {showConfirmDeleteModal.networkName}{' '}
                {strings('asset_details.network')}
              </Text>
=======
              {`${strings('app_settings.delete')} ${showConfirmDeleteModal.networkName} ${strings('asset_details.network')}`}
>>>>>>> f4e8f8d0
            </BottomSheetHeader>
            <View style={styles.containerDeleteText}>
              <Text style={styles.textCentred}>
                {strings('app_settings.network_delete')}
              </Text>
              <BottomSheetFooter
                buttonsAlignment={ButtonsAlignment.Horizontal}
                buttonPropsArray={[cancelButtonProps, deleteButtonProps]}
              />
            </View>
          </BottomSheet>
        )}
      </BottomSheet>

      <RpcSelectionModal
        showMultiRpcSelectModal={showMultiRpcSelectModal}
        closeRpcModal={closeRpcModal}
        rpcMenuSheetRef={rpcMenuSheetRef}
        networkConfigurations={evmNetworkConfigurations}
        styles={styles}
      />
    </>
  );
};

export default NetworkManager;<|MERGE_RESOLUTION|>--- conflicted
+++ resolved
@@ -60,10 +60,7 @@
 import RpcSelectionModal from '../../Views/NetworkSelector/RpcSelectionModal/RpcSelectionModal';
 import { isNonEvmChainId } from '../../../core/Multichain/utils';
 import { NetworkConfiguration } from '@metamask/network-controller';
-<<<<<<< HEAD
-=======
 import { useNetworksToUse } from '../../hooks/useNetworksToUse/useNetworksToUse';
->>>>>>> f4e8f8d0
 
 export const createNetworkManagerNavDetails = createNavigationDetails(
   Routes.MODAL.ROOT_MODAL_FLOW,
@@ -442,15 +439,7 @@
             shouldNavigateBack={false}
           >
             <BottomSheetHeader>
-<<<<<<< HEAD
-              <Text variant={TextVariant.HeadingMD}>
-                {strings('app_settings.delete')}{' '}
-                {showConfirmDeleteModal.networkName}{' '}
-                {strings('asset_details.network')}
-              </Text>
-=======
               {`${strings('app_settings.delete')} ${showConfirmDeleteModal.networkName} ${strings('asset_details.network')}`}
->>>>>>> f4e8f8d0
             </BottomSheetHeader>
             <View style={styles.containerDeleteText}>
               <Text style={styles.textCentred}>
