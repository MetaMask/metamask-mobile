--- conflicted
+++ resolved
@@ -7,11 +7,7 @@
   it('should render correctly', () => {
     const wrapper = shallow(
       <AnimatedTransactionModal>
-<<<<<<< HEAD
-        <>Required test children</>
-=======
         <View />
->>>>>>> 1832b981
       </AnimatedTransactionModal>,
     );
     expect(wrapper).toMatchSnapshot();
