--- conflicted
+++ resolved
@@ -13,74 +13,6 @@
 import Device from '../../../util/device';
 import { ThemeContext, mockTheme } from '../../../util/theme';
 
-<<<<<<< HEAD
-const styles = StyleSheet.create({
-	accountInformation: {
-		flexDirection: 'row',
-		justifyContent: 'flex-start',
-		borderWidth: 1,
-		borderColor: colors.grey200,
-		borderRadius: 10,
-		padding: Device.isMediumDevice() ? 8 : 16,
-		alignItems: 'center',
-	},
-	identicon: {
-		marginRight: 8,
-	},
-	accountInfoRow: {
-		flex: 1,
-		flexDirection: 'column',
-		justifyContent: 'center',
-		alignItems: 'flex-start',
-		marginRight: 8,
-	},
-	accountNameAndAddress: {
-		width: '100%',
-		flexDirection: 'row',
-		justifyContent: 'flex-start',
-	},
-	accountName: {
-		maxWidth: Device.isMediumDevice() ? '35%' : '45%',
-		...fontStyles.bold,
-		fontSize: 16,
-		marginRight: 2,
-		color: colors.black,
-	},
-	accountNameSmall: {
-		fontSize: 12,
-	},
-	accountAddress: {
-		flexGrow: 1,
-		...fontStyles.bold,
-		fontSize: 16,
-		color: colors.black,
-	},
-	accountAddressSmall: {
-		fontSize: 12,
-	},
-	balanceText: {
-		...fontStyles.thin,
-		fontSize: 14,
-		alignSelf: 'flex-start',
-		color: colors.black,
-	},
-	balanceTextSmall: {
-		fontSize: 12,
-	},
-	tag: {
-		borderRadius: 14,
-		borderWidth: 1,
-		borderColor: colors.greyAssetVisibility,
-		padding: 4,
-		minWidth: 42,
-	},
-	tagText: {
-		textAlign: 'center',
-		fontSize: 8,
-		fontWeight: 'bold',
-	},
-});
-=======
 const createStyles = (colors) =>
 	StyleSheet.create({
 		accountInformation: {
@@ -89,7 +21,8 @@
 			borderWidth: 1,
 			borderColor: colors.border.default,
 			borderRadius: 10,
-			padding: 16,
+			padding: Device.isMediumDevice() ? 8 : 16,
+			alignItems: 'center',
 		},
 		identicon: {
 			marginRight: 8,
@@ -99,6 +32,7 @@
 			flexDirection: 'column',
 			justifyContent: 'center',
 			alignItems: 'flex-start',
+			marginRight: 8,
 		},
 		accountNameAndAddress: {
 			width: '100%',
@@ -112,20 +46,40 @@
 			marginRight: 2,
 			color: colors.text.default,
 		},
+		accountNameSmall: {
+			fontSize: 12,
+		},
 		accountAddress: {
 			flexGrow: 1,
 			...fontStyles.bold,
 			fontSize: 16,
 			color: colors.text.default,
 		},
+		accountAddressSmall: {
+			fontSize: 12,
+		},
 		balanceText: {
 			...fontStyles.thin,
 			fontSize: 14,
 			alignSelf: 'flex-start',
 			color: colors.text.default,
 		},
+		balanceTextSmall: {
+			fontSize: 12,
+		},
+		tag: {
+			borderRadius: 14,
+			borderWidth: 1,
+			borderColor: colors.greyAssetVisibility,
+			padding: 4,
+			minWidth: 42,
+		},
+		tagText: {
+			textAlign: 'center',
+			fontSize: 8,
+			fontWeight: 'bold',
+		},
 	});
->>>>>>> 169bf9a5
 
 class AccountInfoCard extends PureComponent {
 	static propTypes = {
@@ -178,7 +132,6 @@
 	}
 
 	render() {
-<<<<<<< HEAD
 		const {
 			accounts,
 			selectedAddress,
@@ -190,13 +143,8 @@
 			showFiatBalance = true,
 		} = this.props;
 		const { isHardwareKeyring } = this.state;
-=======
-		const { accounts, selectedAddress, identities, conversionRate, currentCurrency, operation, ticker } =
-			this.props;
 		const colors = this.context.colors || mockTheme.colors;
 		const styles = createStyles(colors);
-
->>>>>>> 169bf9a5
 		const weiBalance = hexToBN(accounts[selectedAddress].balance);
 		const balance = `(${renderFromWei(weiBalance)} ${getTicker(ticker)})`;
 		const accountLabel = renderAccountName(selectedAddress, identities);
