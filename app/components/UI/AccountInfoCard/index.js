--- conflicted
+++ resolved
@@ -27,8 +27,6 @@
   getNormalizedTxState,
   getTicker,
 } from '../../../util/transactions';
-<<<<<<< HEAD
-=======
 import Device from '../../../util/device';
 import { ThemeContext, mockTheme } from '../../../util/theme';
 import { selectTicker } from '../../../selectors/networkController';
@@ -38,7 +36,6 @@
 } from '../../../selectors/currencyRateController';
 import { selectAccounts } from '../../../selectors/accountTrackerController';
 import { selectIdentities } from '../../../selectors/preferencesController';
->>>>>>> 7ab69f42
 import ApproveTransactionHeader from '../ApproveTransactionHeader';
 import Identicon from '../Identicon';
 
@@ -150,7 +147,6 @@
     origin: PropTypes.string,
   };
 
-<<<<<<< HEAD
   state = {
     isHardwareKeyring: false,
     isLedgerKeyring: false,
@@ -172,8 +168,6 @@
     });
   }
 
-=======
->>>>>>> 7ab69f42
   render() {
     const {
       accounts,
@@ -190,11 +184,8 @@
     } = this.props;
 
     const fromAddress = safeToChecksumAddress(rawFromAddress);
-<<<<<<< HEAD
     const { isHardwareKeyring, isLedgerKeyring } = this.state;
-=======
     const accountLabelTag = getLabelTextByAddress(fromAddress);
->>>>>>> 7ab69f42
     const colors = this.context.colors || mockTheme.colors;
     const styles = createStyles(colors);
     const weiBalance = accounts?.[fromAddress]?.balance
@@ -256,15 +247,11 @@
         </View>
         {accountLabelTag && (
           <View style={styles.tag}>
-<<<<<<< HEAD
             <Text style={styles.tagText}>
               {isLedgerKeyring
                 ? strings('accounts.ledger')
                 : strings('accounts.qr_hardware')}
             </Text>
-=======
-            <Text style={styles.tagText}>{strings(accountLabelTag)}</Text>
->>>>>>> 7ab69f42
           </View>
         )}
       </View>
