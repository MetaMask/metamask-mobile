--- conflicted
+++ resolved
@@ -31,22 +31,9 @@
       },
     }
   }
-<<<<<<< HEAD
-  conversionRate={10}
-  currentCurrency="inr"
-  dispatch={[Function]}
-  fromAddress="0x0"
-  identities={
-    Object {
-      "address": "0x0",
-      "name": "Account 1",
-    }
-  }
-  ticker="eth"
-/>
-=======
 >
-  <Component />
+  <Component
+    fromAddress="0x0"
+  />
 </ContextProvider>
->>>>>>> 77d47489
 `;