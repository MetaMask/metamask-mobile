// Jest Snapshot v1, https://goo.gl/fbAQLP

exports[`AccountInfoCard should match snapshot 1`] = `
<View
  style={
    Object {
      "alignItems": "center",
      "borderColor": "#BBC0C5",
      "borderRadius": 10,
      "borderWidth": 1,
      "flexDirection": "row",
      "justifyContent": "flex-start",
      "padding": 16,
    }
  }
>
<<<<<<< HEAD
  <Component
    fromAddress="0x0"
  />
</ContextProvider>
=======
  <View
    placeholderStyle={
      Object {
        "backgroundColor": "#F2F4F6",
      }
    }
    useNativeDriver={true}
  >
    <View
      onLoadEnd={[Function]}
      style={
        Object {
          "marginRight": 8,
        }
      }
    >
      <View
        style={
          Array [
            Object {
              "overflow": "hidden",
            },
            Object {
              "backgroundColor": "#1593F2",
              "borderRadius": 20,
              "height": 40,
              "width": 40,
            },
            undefined,
          ]
        }
      >
        <RNSVGSvgView
          bbHeight={40}
          bbWidth={40}
          focusable={false}
          height={40}
          style={
            Array [
              Object {
                "backgroundColor": "transparent",
                "borderWidth": 0,
              },
              Object {
                "flex": 0,
                "height": 40,
                "width": 40,
              },
            ]
          }
          width={40}
        >
          <RNSVGGroup>
            <RNSVGRect
              fill={4280574177}
              height={40}
              matrix={
                Array [
                  -0.14608302856241107,
                  0.9892723329629884,
                  -0.9892723329629884,
                  -0.14608302856241107,
                  47.19376996149863,
                  -3.5316743670534505,
                ]
              }
              propList={
                Array [
                  "fill",
                ]
              }
              width={40}
              x={0}
              y={0}
            />
            <RNSVGRect
              fill={4294395137}
              height={40}
              matrix={
                Array [
                  -0.02094241988335673,
                  -0.9997806834748455,
                  0.9997806834748455,
                  -0.02094241988335673,
                  -18.781089383892542,
                  50.404901611522334,
                ]
              }
              propList={
                Array [
                  "fill",
                ]
              }
              width={40}
              x={0}
              y={0}
            />
            <RNSVGRect
              fill={4294736640}
              height={40}
              matrix={
                Array [
                  -0.458649554484315,
                  0.8886172326549487,
                  -0.8886172326549487,
                  -0.458649554484315,
                  35.600018143658495,
                  48.25066628744154,
                ]
              }
              propList={
                Array [
                  "fill",
                ]
              }
              width={40}
              x={0}
              y={0}
            />
          </RNSVGGroup>
        </RNSVGSvgView>
      </View>
    </View>
    <View
      collapsable={false}
      nativeID="animatedComponent"
      style={
        Object {
          "bottom": 0,
          "left": 0,
          "opacity": 1,
          "position": "absolute",
          "right": 0,
          "top": 0,
        }
      }
    >
      <View
        style={
          Array [
            Object {
              "marginRight": 8,
            },
            Object {
              "backgroundColor": "#eee",
            },
            Object {
              "backgroundColor": "#F2F4F6",
            },
          ]
        }
      />
    </View>
  </View>
  <View
    style={
      Object {
        "alignItems": "flex-start",
        "flexDirection": "column",
        "flexGrow": 1,
        "justifyContent": "center",
        "marginRight": 8,
      }
    }
  >
    <View
      style={
        Object {
          "flexDirection": "row",
          "justifyContent": "flex-start",
          "width": "100%",
        }
      }
    >
      <Text
        numberOfLines={1}
        style={
          Array [
            Object {
              "color": "#24272A",
              "fontFamily": "EuclidCircularB-Bold",
              "fontSize": 16,
              "fontWeight": "600",
              "marginRight": 2,
              "maxWidth": "45%",
            },
            undefined,
          ]
        }
      >
        0x0
      </Text>
      <Text
        numberOfLines={1}
        style={
          Array [
            Object {
              "color": "#24272A",
              "flexGrow": 1,
              "fontFamily": "EuclidCircularB-Bold",
              "fontSize": 16,
              "fontWeight": "600",
            },
            undefined,
          ]
        }
      >
        (
        0x0...0x0
        )
      </Text>
    </View>
    <Text
      numberOfLines={1}
      style={
        Array [
          Object {
            "alignSelf": "flex-start",
            "color": "#24272A",
            "fontFamily": "EuclidCircularB-Regular",
            "fontSize": 14,
            "fontWeight": "100",
          },
          undefined,
        ]
      }
    >
      Balance:
       
      0 INR
       
      (&lt; 0.00001 ETH)
    </Text>
  </View>
</View>
>>>>>>> 1832b981
`;<|MERGE_RESOLUTION|>--- conflicted
+++ resolved
@@ -14,12 +14,6 @@
     }
   }
 >
-<<<<<<< HEAD
-  <Component
-    fromAddress="0x0"
-  />
-</ContextProvider>
-=======
   <View
     placeholderStyle={
       Object {
@@ -255,5 +249,4 @@
     </Text>
   </View>
 </View>
->>>>>>> 1832b981
 `;