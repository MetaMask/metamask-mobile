import React, { PureComponent } from 'react';
import PropTypes from 'prop-types';
import { ScrollView, TextInput, StyleSheet, Text, View, TouchableOpacity, InteractionManager } from 'react-native';
import { swapsUtils } from '@metamask/swaps-controller';
import { connect } from 'react-redux';
import Engine from '../../../core/Engine';
import Analytics from '../../../core/Analytics';
import AnalyticsV2 from '../../../util/analyticsV2';
import AppConstants from '../../../core/AppConstants';
import { strings } from '../../../../locales/i18n';

import { swapsLivenessSelector } from '../../../reducers/swaps';
import { showAlert } from '../../../actions/alert';
import { protectWalletModalVisible } from '../../../actions/user';
import { toggleAccountsModal, toggleReceiveModal } from '../../../actions/modals';
import { newAssetTransaction } from '../../../actions/transaction';

import Device from '../../../util/device';
import { ANALYTICS_EVENT_OPTS } from '../../../util/analytics';
import { renderFiat } from '../../../util/number';
import { isQRHardwareAccount, renderAccountName } from '../../../util/address';
import { getEther } from '../../../util/transactions';
import { doENSReverseLookup, isDefaultAccountName } from '../../../util/ENSUtils';
import { isSwapsAllowed } from '../Swaps/utils';

import Identicon from '../Identicon';
import AssetActionButton from '../AssetActionButton';
import EthereumAddress from '../EthereumAddress';
import { fontStyles, baseStyles } from '../../../styles/common';
import { allowedToBuy } from '../FiatOrders';
import AssetSwapButton from '../Swaps/components/AssetSwapButton';
import ClipboardManager from '../../../core/ClipboardManager';
import { ThemeContext, mockTheme } from '../../../util/theme';

<<<<<<< HEAD
const styles = StyleSheet.create({
	scrollView: {
		backgroundColor: colors.white,
	},
	wrapper: {
		paddingTop: 20,
		paddingHorizontal: 20,
		paddingBottom: 0,
		alignItems: 'center',
	},
	info: {
		justifyContent: 'center',
		alignItems: 'center',
		textAlign: 'center',
	},
	data: {
		textAlign: 'center',
		paddingTop: 7,
	},
	label: {
		fontSize: 24,
		textAlign: 'center',
		...fontStyles.normal,
	},
	labelInput: {
		marginBottom: Device.isAndroid() ? -10 : 0,
	},
	labelWrapper: {
		flexDirection: 'row',
	},
	tag: {
		marginTop: 2,
		padding: 4,
		paddingHorizontal: 8,
		borderWidth: 1,
		borderColor: colors.greyAssetVisibility,
		height: 28,
		borderRadius: 14,
	},
	tagText: {
		fontSize: 12,
		fontWeight: 'bold',
		minWidth: 32,
		textAlign: 'center',
	},
	addressWrapper: {
		backgroundColor: colors.blue000,
		borderRadius: 40,
		marginTop: 20,
		marginBottom: 20,
		paddingVertical: 7,
		paddingHorizontal: 15,
	},
	address: {
		fontSize: 12,
		color: colors.grey400,
		...fontStyles.normal,
		letterSpacing: 0.8,
	},
	amountFiat: {
		fontSize: 12,
		paddingTop: 5,
		color: colors.fontSecondary,
		...fontStyles.normal,
	},
	identiconBorder: {
		borderRadius: 80,
		borderWidth: 2,
		padding: 2,
		borderColor: colors.blue,
	},
	onboardingWizardLabel: {
		borderWidth: 2,
		borderRadius: 4,
		paddingVertical: Device.isIos() ? 2 : -4,
		paddingHorizontal: Device.isIos() ? 5 : 5,
		top: Device.isIos() ? 0 : -2,
	},
	actions: {
		flex: 1,
		justifyContent: 'center',
		alignItems: 'flex-start',
		flexDirection: 'row',
	},
});
=======
const createStyles = (colors) =>
	StyleSheet.create({
		scrollView: {
			backgroundColor: colors.background.default,
		},
		wrapper: {
			paddingTop: 20,
			paddingHorizontal: 20,
			paddingBottom: 0,
			alignItems: 'center',
		},
		info: {
			justifyContent: 'center',
			alignItems: 'center',
			textAlign: 'center',
		},
		data: {
			textAlign: 'center',
			paddingTop: 7,
		},
		label: {
			fontSize: 24,
			textAlign: 'center',
			...fontStyles.normal,
			color: colors.text.default,
		},
		labelInput: {
			marginBottom: Device.isAndroid() ? -10 : 0,
		},
		addressWrapper: {
			backgroundColor: colors.primary.muted,
			borderRadius: 40,
			marginTop: 20,
			marginBottom: 20,
			paddingVertical: 7,
			paddingHorizontal: 15,
		},
		address: {
			fontSize: 12,
			color: colors.text.default,
			...fontStyles.normal,
			letterSpacing: 0.8,
		},
		amountFiat: {
			fontSize: 12,
			paddingTop: 5,
			color: colors.text.alternative,
			...fontStyles.normal,
		},
		identiconBorder: {
			borderRadius: 80,
			borderWidth: 2,
			padding: 2,
			borderColor: colors.primary.default,
		},
		onboardingWizardLabel: {
			borderWidth: 2,
			borderRadius: 4,
			paddingVertical: Device.isIos() ? 2 : -4,
			paddingHorizontal: Device.isIos() ? 5 : 5,
			top: Device.isIos() ? 0 : -2,
		},
		actions: {
			flex: 1,
			justifyContent: 'center',
			alignItems: 'flex-start',
			flexDirection: 'row',
		},
	});
>>>>>>> 169bf9a5

/**
 * View that's part of the <Wallet /> component
 * which shows information about the selected account
 */
class AccountOverview extends PureComponent {
	static propTypes = {
		/**
		 * String that represents the selected address
		 */
		selectedAddress: PropTypes.string,
		/**
		/* Identities object required to get account name
		*/
		identities: PropTypes.object,
		/**
		 * Object that represents the selected account
		 */
		account: PropTypes.object,
		/**
		/* Selected currency
		*/
		currentCurrency: PropTypes.string,
		/**
		/* Triggers global alert
		*/
		showAlert: PropTypes.func,
		/**
		 * Action that toggles the accounts modal
		 */
		toggleAccountsModal: PropTypes.func,
		/**
		 * whether component is being rendered from onboarding wizard
		 */
		onboardingWizard: PropTypes.bool,
		/**
		 * Used to get child ref
		 */
		onRef: PropTypes.func,
		/**
		 * Prompts protect wallet modal
		 */
		protectWalletModalVisible: PropTypes.func,
		/**
		 * Start transaction with asset
		 */
		newAssetTransaction: PropTypes.func,
		/**
		/* navigation object required to access the props
		/* passed by the parent component
		*/
		navigation: PropTypes.object,
		/**
		 * Action that toggles the receive modal
		 */
		toggleReceiveModal: PropTypes.func,
		/**
		 * Chain id
		 */
		chainId: PropTypes.string,
		/**
		 * Wether Swaps feature is live or not
		 */
		swapsIsLive: PropTypes.bool,
		/**
		 * ID of the current network
		 */
		network: PropTypes.string,
		/**
		 * Current provider ticker
		 */
		ticker: PropTypes.string,
	};

	state = {
		accountLabelEditable: false,
		accountLabel: '',
		originalAccountLabel: '',
		ens: undefined,
	};

	editableLabelRef = React.createRef();
	scrollViewContainer = React.createRef();
	mainView = React.createRef();

	animatingAccountsModal = false;

	toggleAccountsModal = () => {
		const { onboardingWizard } = this.props;
		if (!onboardingWizard && !this.animatingAccountsModal) {
			this.animatingAccountsModal = true;
			this.props.toggleAccountsModal();
			setTimeout(() => {
				this.animatingAccountsModal = false;
			}, 500);
		}
	};

	input = React.createRef();

	KeyringController = Engine.context.KeyringController;

	componentDidMount = () => {
		const { identities, selectedAddress, onRef } = this.props;
		const accountLabel = renderAccountName(selectedAddress, identities);
		this.setState({ accountLabel });
		onRef && onRef(this);
		InteractionManager.runAfterInteractions(() => {
			this.doENSLookup();
		});
	};

	componentDidUpdate(prevProps) {
		if (prevProps.account.address !== this.props.account.address || prevProps.network !== this.props.network) {
			requestAnimationFrame(() => {
				this.doENSLookup();
			});
		}
	}

	setAccountLabel = () => {
		const { PreferencesController } = Engine.context;
		const { selectedAddress } = this.props;
		const { accountLabel } = this.state;
		PreferencesController.setAccountLabel(selectedAddress, accountLabel);
		this.setState({ accountLabelEditable: false });
	};

	onAccountLabelChange = (accountLabel) => {
		this.setState({ accountLabel });
	};

	setAccountLabelEditable = () => {
		const { identities, selectedAddress } = this.props;
		const accountLabel = renderAccountName(selectedAddress, identities);
		this.setState({ accountLabelEditable: true, accountLabel });
		setTimeout(() => {
			this.input && this.input.current && this.input.current.focus();
		}, 100);
	};

	cancelAccountLabelEdition = () => {
		const { identities, selectedAddress } = this.props;
		const accountLabel = renderAccountName(selectedAddress, identities);
		this.setState({ accountLabelEditable: false, accountLabel });
	};

	copyAccountToClipboard = async () => {
		const { selectedAddress } = this.props;
		await ClipboardManager.setString(selectedAddress);
		this.props.showAlert({
			isVisible: true,
			autodismiss: 1500,
			content: 'clipboard-alert',
			data: { msg: strings('account_details.account_copied_to_clipboard') },
		});
		setTimeout(() => this.props.protectWalletModalVisible(), 2000);
		InteractionManager.runAfterInteractions(() => {
			Analytics.trackEvent(ANALYTICS_EVENT_OPTS.WALLET_COPIED_ADDRESS);
		});
	};

	onReceive = () => this.props.toggleReceiveModal();

	onSend = () => {
		const { newAssetTransaction, navigation, ticker } = this.props;
		newAssetTransaction(getEther(ticker));
		navigation.navigate('SendFlowView');
	};

	onBuy = () => {
		this.props.navigation.navigate('FiatOnRamp');
		InteractionManager.runAfterInteractions(() => {
			Analytics.trackEvent(ANALYTICS_EVENT_OPTS.WALLET_BUY_ETH);
			AnalyticsV2.trackEvent(AnalyticsV2.ANALYTICS_EVENTS.ONRAMP_OPENED, {
				button_location: 'Home Screen',
				button_copy: 'Buy',
			});
		});
	};

	goToSwaps = () =>
		this.props.navigation.navigate('Swaps', {
			screen: 'SwapsAmountView',
			params: {
				sourceToken: swapsUtils.NATIVE_SWAPS_TOKEN_ADDRESS,
			},
		});

	doENSLookup = async () => {
		const { network, account } = this.props;
		try {
			const ens = await doENSReverseLookup(account.address, network);
			this.setState({ ens });
			// eslint-disable-next-line no-empty
		} catch {}
	};

	render() {
		const {
			account: { address, name },
			currentCurrency,
			onboardingWizard,
			chainId,
			swapsIsLive,
		} = this.props;
		const colors = this.context.colors || mockTheme.colors;
		const themeAppearance = this.context.themeAppearance || 'light';
		const styles = createStyles(colors);

		const fiatBalance = `${renderFiat(Engine.getTotalFiatAccountBalance(), currentCurrency)}`;

		if (!address) return null;
		const { accountLabelEditable, accountLabel, ens } = this.state;

		const isQRHardwareWalletAccount = isQRHardwareAccount(address);

		return (
			<View style={baseStyles.flexGrow} ref={this.scrollViewContainer} collapsable={false}>
				<ScrollView
					bounces={false}
					keyboardShouldPersistTaps={'never'}
					style={styles.scrollView}
					contentContainerStyle={styles.wrapper}
					testID={'account-overview'}
				>
					<View style={styles.info} ref={this.mainView}>
						<TouchableOpacity
							style={styles.identiconBorder}
							disabled={onboardingWizard}
							onPress={this.toggleAccountsModal}
							testID={'wallet-account-identicon'}
						>
							<Identicon address={address} diameter={38} noFadeIn={onboardingWizard} />
						</TouchableOpacity>
						<View ref={this.editableLabelRef} style={styles.data} collapsable={false}>
							{accountLabelEditable ? (
								<TextInput
									style={[
										styles.label,
										styles.labelInput,
										styles.onboardingWizardLabel,
										onboardingWizard
											? { borderColor: colors.primary.default }
											: { borderColor: colors.background.default },
									]}
									editable={accountLabelEditable}
									onChangeText={this.onAccountLabelChange}
									onSubmitEditing={this.setAccountLabel}
									onBlur={this.setAccountLabel}
									testID={'account-label-text-input'}
									value={accountLabel}
									selectTextOnFocus
									ref={this.input}
									returnKeyType={'done'}
									autoCapitalize={'none'}
									autoCorrect={false}
									numberOfLines={1}
									placeholderTextColor={colors.text.muted}
									keyboardAppearance={themeAppearance}
								/>
							) : (
<<<<<<< HEAD
								<View style={styles.labelWrapper}>
									<TouchableOpacity onLongPress={this.setAccountLabelEditable}>
										<Text
											style={[
												styles.label,
												styles.onboardingWizardLabel,
												{
													borderColor: onboardingWizard ? colors.blue : colors.white,
												},
											]}
											numberOfLines={1}
											testID={'edit-account-label'}
										>
											{isDefaultAccountName(name) && ens ? ens : name}
										</Text>
									</TouchableOpacity>
									{isQRHardwareWalletAccount && (
										<View style={styles.tag}>
											<Text style={styles.tagText}>{strings('transaction.hardware')}</Text>
										</View>
									)}
								</View>
=======
								<TouchableOpacity onLongPress={this.setAccountLabelEditable}>
									<Text
										style={[
											styles.label,
											styles.onboardingWizardLabel,
											onboardingWizard
												? { borderColor: colors.primary.default }
												: { borderColor: colors.background.default },
										]}
										numberOfLines={1}
										testID={'edit-account-label'}
									>
										{isDefaultAccountName(name) && ens ? ens : name}
									</Text>
								</TouchableOpacity>
>>>>>>> 169bf9a5
							)}
						</View>
						<Text style={styles.amountFiat}>{fiatBalance}</Text>
						<TouchableOpacity style={styles.addressWrapper} onPress={this.copyAccountToClipboard}>
							<EthereumAddress address={address} style={styles.address} type={'short'} />
						</TouchableOpacity>

						<View style={styles.actions}>
							<AssetActionButton
								icon="receive"
								onPress={this.onReceive}
								label={strings('asset_overview.receive_button')}
							/>
							{allowedToBuy(chainId) && (
								<AssetActionButton
									icon="buy"
									onPress={this.onBuy}
									label={strings('asset_overview.buy_button')}
								/>
							)}
							<AssetActionButton
								testID={'token-send-button'}
								icon="send"
								onPress={this.onSend}
								label={strings('asset_overview.send_button')}
							/>
							{AppConstants.SWAPS.ACTIVE && (
								<AssetSwapButton
									isFeatureLive={swapsIsLive}
									isNetworkAllowed={isSwapsAllowed(chainId)}
									onPress={this.goToSwaps}
									isAssetAllowed
								/>
							)}
						</View>
					</View>
				</ScrollView>
			</View>
		);
	}
}

const mapStateToProps = (state) => ({
	selectedAddress: state.engine.backgroundState.PreferencesController.selectedAddress,
	identities: state.engine.backgroundState.PreferencesController.identities,
	currentCurrency: state.engine.backgroundState.CurrencyRateController.currentCurrency,
	chainId: state.engine.backgroundState.NetworkController.provider.chainId,
	ticker: state.engine.backgroundState.NetworkController.provider.ticker,
	network: state.engine.backgroundState.NetworkController.network,
	swapsIsLive: swapsLivenessSelector(state),
});

const mapDispatchToProps = (dispatch) => ({
	showAlert: (config) => dispatch(showAlert(config)),
	toggleAccountsModal: () => dispatch(toggleAccountsModal()),
	protectWalletModalVisible: () => dispatch(protectWalletModalVisible()),
	newAssetTransaction: (selectedAsset) => dispatch(newAssetTransaction(selectedAsset)),
	toggleReceiveModal: (asset) => dispatch(toggleReceiveModal(asset)),
});

AccountOverview.contextType = ThemeContext;

export default connect(mapStateToProps, mapDispatchToProps)(AccountOverview);<|MERGE_RESOLUTION|>--- conflicted
+++ resolved
@@ -32,93 +32,6 @@
 import ClipboardManager from '../../../core/ClipboardManager';
 import { ThemeContext, mockTheme } from '../../../util/theme';
 
-<<<<<<< HEAD
-const styles = StyleSheet.create({
-	scrollView: {
-		backgroundColor: colors.white,
-	},
-	wrapper: {
-		paddingTop: 20,
-		paddingHorizontal: 20,
-		paddingBottom: 0,
-		alignItems: 'center',
-	},
-	info: {
-		justifyContent: 'center',
-		alignItems: 'center',
-		textAlign: 'center',
-	},
-	data: {
-		textAlign: 'center',
-		paddingTop: 7,
-	},
-	label: {
-		fontSize: 24,
-		textAlign: 'center',
-		...fontStyles.normal,
-	},
-	labelInput: {
-		marginBottom: Device.isAndroid() ? -10 : 0,
-	},
-	labelWrapper: {
-		flexDirection: 'row',
-	},
-	tag: {
-		marginTop: 2,
-		padding: 4,
-		paddingHorizontal: 8,
-		borderWidth: 1,
-		borderColor: colors.greyAssetVisibility,
-		height: 28,
-		borderRadius: 14,
-	},
-	tagText: {
-		fontSize: 12,
-		fontWeight: 'bold',
-		minWidth: 32,
-		textAlign: 'center',
-	},
-	addressWrapper: {
-		backgroundColor: colors.blue000,
-		borderRadius: 40,
-		marginTop: 20,
-		marginBottom: 20,
-		paddingVertical: 7,
-		paddingHorizontal: 15,
-	},
-	address: {
-		fontSize: 12,
-		color: colors.grey400,
-		...fontStyles.normal,
-		letterSpacing: 0.8,
-	},
-	amountFiat: {
-		fontSize: 12,
-		paddingTop: 5,
-		color: colors.fontSecondary,
-		...fontStyles.normal,
-	},
-	identiconBorder: {
-		borderRadius: 80,
-		borderWidth: 2,
-		padding: 2,
-		borderColor: colors.blue,
-	},
-	onboardingWizardLabel: {
-		borderWidth: 2,
-		borderRadius: 4,
-		paddingVertical: Device.isIos() ? 2 : -4,
-		paddingHorizontal: Device.isIos() ? 5 : 5,
-		top: Device.isIos() ? 0 : -2,
-	},
-	actions: {
-		flex: 1,
-		justifyContent: 'center',
-		alignItems: 'flex-start',
-		flexDirection: 'row',
-	},
-});
-=======
 const createStyles = (colors) =>
 	StyleSheet.create({
 		scrollView: {
@@ -147,6 +60,24 @@
 		},
 		labelInput: {
 			marginBottom: Device.isAndroid() ? -10 : 0,
+		},
+		labelWrapper: {
+			flexDirection: 'row',
+		},
+		tag: {
+			marginTop: 2,
+			padding: 4,
+			paddingHorizontal: 8,
+			borderWidth: 1,
+			borderColor: colors.greyAssetVisibility,
+			height: 28,
+			borderRadius: 14,
+		},
+		tagText: {
+			fontSize: 12,
+			fontWeight: 'bold',
+			minWidth: 32,
+			textAlign: 'center',
 		},
 		addressWrapper: {
 			backgroundColor: colors.primary.muted,
@@ -188,7 +119,6 @@
 			flexDirection: 'row',
 		},
 	});
->>>>>>> 169bf9a5
 
 /**
  * View that's part of the <Wallet /> component
@@ -451,7 +381,6 @@
 									keyboardAppearance={themeAppearance}
 								/>
 							) : (
-<<<<<<< HEAD
 								<View style={styles.labelWrapper}>
 									<TouchableOpacity onLongPress={this.setAccountLabelEditable}>
 										<Text
@@ -459,7 +388,9 @@
 												styles.label,
 												styles.onboardingWizardLabel,
 												{
-													borderColor: onboardingWizard ? colors.blue : colors.white,
+													borderColor: onboardingWizard
+														? colors.primary.default
+														: colors.background.default,
 												},
 											]}
 											numberOfLines={1}
@@ -474,23 +405,6 @@
 										</View>
 									)}
 								</View>
-=======
-								<TouchableOpacity onLongPress={this.setAccountLabelEditable}>
-									<Text
-										style={[
-											styles.label,
-											styles.onboardingWizardLabel,
-											onboardingWizard
-												? { borderColor: colors.primary.default }
-												: { borderColor: colors.background.default },
-										]}
-										numberOfLines={1}
-										testID={'edit-account-label'}
-									>
-										{isDefaultAccountName(name) && ens ? ens : name}
-									</Text>
-								</TouchableOpacity>
->>>>>>> 169bf9a5
 							)}
 						</View>
 						<Text style={styles.amountFiat}>{fiatBalance}</Text>
