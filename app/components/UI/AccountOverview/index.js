import React, { PureComponent } from 'react';
import PropTypes from 'prop-types';
import {
  ScrollView,
  TextInput,
  StyleSheet,
  Text,
  View,
  TouchableOpacity,
  InteractionManager,
  Platform,
} from 'react-native';
import { swapsUtils } from '@metamask/swaps-controller';
import { connect } from 'react-redux';
import Engine from '../../../core/Engine';
import Analytics from '../../../core/Analytics/Analytics';
import { MetaMetricsEvents } from '../../../core/Analytics';
import AppConstants from '../../../core/AppConstants';
import { strings } from '../../../../locales/i18n';

import { swapsLivenessSelector } from '../../../reducers/swaps';
import { showAlert } from '../../../actions/alert';
import { protectWalletModalVisible } from '../../../actions/user';
import { toggleReceiveModal } from '../../../actions/modals';
import { newAssetTransaction } from '../../../actions/transaction';
import Device from '../../../util/device';
import { renderFiat } from '../../../util/number';
import { isQRHardwareAccount, renderAccountName } from '../../../util/address';
import { getEther } from '../../../util/transactions';
import {
  doENSReverseLookup,
  isDefaultAccountName,
} from '../../../util/ENSUtils';
import { isSwapsAllowed } from '../Swaps/utils';

import Identicon from '../Identicon';
import AssetActionButton from '../AssetActionButton';
import EthereumAddress from '../EthereumAddress';
import { fontStyles, baseStyles } from '../../../styles/common';
import { allowedToBuy } from '../FiatOnRampAggregator';
import AssetSwapButton from '../Swaps/components/AssetSwapButton';
import ClipboardManager from '../../../core/ClipboardManager';
import { ThemeContext, mockTheme } from '../../../util/theme';
import Routes from '../../../constants/navigation/Routes';
import generateTestId from '../../../../wdio/utils/generateTestId';
import {
  WALLET_ACCOUNT_ICON,
  WALLET_ACCOUNT_NAME_LABEL_TEXT,
  WALLET_ACCOUNT_NAME_LABEL_INPUT,
} from '../../../../wdio/features/testIDs/Screens/WalletView.testIds';

const createStyles = (colors) =>
  StyleSheet.create({
    scrollView: {
      backgroundColor: colors.background.default,
    },
    wrapper: {
      paddingTop: 20,
      paddingHorizontal: 20,
      paddingBottom: 0,
      alignItems: 'center',
    },
    info: {
      justifyContent: 'center',
      alignItems: 'center',
      textAlign: 'center',
    },
    data: {
      textAlign: 'center',
      paddingTop: 7,
    },
    label: {
      fontSize: 24,
      textAlign: 'center',
      ...fontStyles.normal,
      color: colors.text.default,
    },
    labelInput: {
      marginBottom: Device.isAndroid() ? -10 : 0,
    },
    labelWrapper: {
      flexDirection: 'row',
    },
    tag: {
      flexDirection: 'row',
      alignItems: 'center',
      marginTop: 2,
      padding: 4,
      paddingHorizontal: 8,
      borderWidth: 1,
      borderColor: colors.text.default,
      height: 28,
      borderRadius: 14,
    },
    tagText: {
      fontSize: 12,
      ...fontStyles.bold,
      minWidth: 32,
      textAlign: 'center',
      color: colors.text.default,
    },
    addressWrapper: {
      backgroundColor: colors.primary.muted,
      borderRadius: 40,
      marginTop: 20,
      marginBottom: 20,
      paddingVertical: 7,
      paddingHorizontal: 15,
    },
    address: {
      fontSize: 12,
      color: colors.text.default,
      ...fontStyles.normal,
      letterSpacing: 0.8,
    },
    amountFiat: {
      fontSize: 12,
      paddingTop: 5,
      color: colors.text.alternative,
      ...fontStyles.normal,
    },
    identiconBorder: {
      borderRadius: 80,
      borderWidth: 2,
      padding: 2,
      borderColor: colors.primary.default,
    },
    onboardingWizardLabel: {
      borderWidth: 2,
      borderRadius: 4,
      paddingVertical: Device.isIos() ? 2 : -4,
      paddingHorizontal: Device.isIos() ? 5 : 5,
      top: Device.isIos() ? 0 : -2,
    },
    actions: {
      flex: 1,
      justifyContent: 'center',
      alignItems: 'flex-start',
      flexDirection: 'row',
    },
  });

/**
 * View that's part of the <Wallet /> component
 * which shows information about the selected account
 */
class AccountOverview extends PureComponent {
  static propTypes = {
    /**
     * String that represents the selected address
     */
    selectedAddress: PropTypes.string,
    /**
    /* Identities object required to get account name
    */
    identities: PropTypes.object,
    /**
     * Object that represents the selected account
     */
    account: PropTypes.object,
    /**
    /* Selected currency
    */
    currentCurrency: PropTypes.string,
    /**
    /* Triggers global alert
    */
    showAlert: PropTypes.func,
    /**
     * whether component is being rendered from onboarding wizard
     */
    onboardingWizard: PropTypes.bool,
    /**
     * Used to get child ref
     */
    onRef: PropTypes.func,
    /**
     * Prompts protect wallet modal
     */
    protectWalletModalVisible: PropTypes.func,
    /**
     * Start transaction with asset
     */
    newAssetTransaction: PropTypes.func,
    /**
    /* navigation object required to access the props
    /* passed by the parent component
    */
    navigation: PropTypes.object,
    /**
     * Action that toggles the receive modal
     */
    toggleReceiveModal: PropTypes.func,
    /**
     * Chain id
     */
    chainId: PropTypes.string,
    /**
     * Wether Swaps feature is live or not
     */
    swapsIsLive: PropTypes.bool,
    /**
     * ID of the current network
     */
    network: PropTypes.string,
    /**
     * Current provider ticker
     */
    ticker: PropTypes.string,
  };

  state = {
    accountLabelEditable: false,
    accountLabel: '',
    originalAccountLabel: '',
    ens: undefined,
  };

  editableLabelRef = React.createRef();
  scrollViewContainer = React.createRef();
  mainView = React.createRef();

  openAccountSelector = () => {
    const { onboardingWizard, navigation } = this.props;
    !onboardingWizard &&
      navigation.navigate(Routes.MODAL.ROOT_MODAL_FLOW, {
        screen: Routes.SHEET.ACCOUNT_SELECTOR,
      });
  };

  isAccountLabelDefined = (accountLabel) =>
    !!accountLabel && !!accountLabel.trim().length;

  input = React.createRef();

  componentDidMount = () => {
    const { identities, selectedAddress, onRef } = this.props;
    const accountLabel = renderAccountName(selectedAddress, identities);
    this.setState({ accountLabel });
    onRef && onRef(this);
    InteractionManager.runAfterInteractions(() => {
      this.doENSLookup();
    });

    const { PreferencesController } = Engine.context;
    if (!this.isAccountLabelDefined(accountLabel)) {
      PreferencesController.setAccountLabel(selectedAddress, 'Account');
    }
  };

  componentDidUpdate(prevProps) {
    if (
      prevProps.account.address !== this.props.account.address ||
      prevProps.network !== this.props.network
    ) {
      requestAnimationFrame(() => {
        this.doENSLookup();
      });
    }
  }

  setAccountLabel = () => {
    const { PreferencesController } = Engine.context;
    const { selectedAddress } = this.props;
    const { accountLabel } = this.state;

    const lastAccountLabel =
      PreferencesController.state.identities[selectedAddress].name;

    PreferencesController.setAccountLabel(
      selectedAddress,
      this.isAccountLabelDefined(accountLabel)
        ? accountLabel
        : lastAccountLabel,
    );
    this.setState({ accountLabelEditable: false });
  };

  onAccountLabelChange = (accountLabel) => {
    this.setState({ accountLabel });
  };

  setAccountLabelEditable = () => {
    const { identities, selectedAddress } = this.props;
    const accountLabel = renderAccountName(selectedAddress, identities);
    this.setState({ accountLabelEditable: true, accountLabel });
    setTimeout(() => {
      this.input && this.input.current && this.input.current.focus();
    }, 100);
  };

  cancelAccountLabelEdition = () => {
    const { identities, selectedAddress } = this.props;
    const accountLabel = renderAccountName(selectedAddress, identities);
    this.setState({ accountLabelEditable: false, accountLabel });
  };

  copyAccountToClipboard = async () => {
    const { selectedAddress } = this.props;
    await ClipboardManager.setString(selectedAddress);
    this.props.showAlert({
      isVisible: true,
      autodismiss: 1500,
      content: 'clipboard-alert',
      data: { msg: strings('account_details.account_copied_to_clipboard') },
    });
    setTimeout(() => this.props.protectWalletModalVisible(), 2000);
    InteractionManager.runAfterInteractions(() => {
      Analytics.trackEvent(MetaMetricsEvents.WALLET_COPIED_ADDRESS);
    });
  };

  onReceive = () => this.props.toggleReceiveModal();

  onSend = () => {
    const { newAssetTransaction, navigation, ticker } = this.props;
    newAssetTransaction(getEther(ticker));
    navigation.navigate('SendFlowView');
  };

  onBuy = () => {
    this.props.navigation.navigate(Routes.FIAT_ON_RAMP_AGGREGATOR.ID);
    InteractionManager.runAfterInteractions(() => {
      Analytics.trackEventWithParameters(MetaMetricsEvents.BUY_BUTTON_CLICKED, {
        text: 'Buy',
        location: 'Wallet',
        chain_id_destination: this.props.chainId,
      });
    });
  };

  goToSwaps = () =>
    this.props.navigation.navigate('Swaps', {
      screen: 'SwapsAmountView',
      params: {
        sourceToken: swapsUtils.NATIVE_SWAPS_TOKEN_ADDRESS,
      },
    });

  doENSLookup = async () => {
    const { network, account } = this.props;
    try {
      const ens = await doENSReverseLookup(account.address, network);
      this.setState({ ens });
      // eslint-disable-next-line no-empty
    } catch {}
  };

  render() {
    const {
      account: { address, name },
      currentCurrency,
      onboardingWizard,
      chainId,
      swapsIsLive,
    } = this.props;
    const colors = this.context.colors || mockTheme.colors;
    const themeAppearance = this.context.themeAppearance || 'light';
    const styles = createStyles(colors);

    const fiatBalance = `${renderFiat(
      Engine.getTotalFiatAccountBalance(),
      currentCurrency,
    )}`;

    if (!address) return null;
    const { accountLabelEditable, accountLabel, ens } = this.state;

    const isQRHardwareWalletAccount = isQRHardwareAccount(address);

    return (
      <View
        style={baseStyles.flexGrow}
        ref={this.scrollViewContainer}
        collapsable={false}
      >
        <ScrollView
          bounces={false}
          keyboardShouldPersistTaps={'never'}
          style={styles.scrollView}
          contentContainerStyle={styles.wrapper}
          testID={'account-overview'}
        >
          <View style={styles.info} ref={this.mainView}>
            <TouchableOpacity
              style={styles.identiconBorder}
              disabled={onboardingWizard}
<<<<<<< HEAD
              onPress={this.openAccountSelector}
              testID={'wallet-account-identicon'}
=======
              onPress={this.toggleAccountsModal}
              {...generateTestId(Platform, WALLET_ACCOUNT_ICON)}
>>>>>>> ff7afa2d
            >
              <Identicon
                address={address}
                diameter={38}
                noFadeIn={onboardingWizard}
              />
            </TouchableOpacity>
            <View
              ref={this.editableLabelRef}
              style={styles.data}
              collapsable={false}
            >
              {accountLabelEditable ? (
                <TextInput
                  style={[
                    styles.label,
                    styles.labelInput,
                    styles.onboardingWizardLabel,
                    onboardingWizard
                      ? { borderColor: colors.primary.default }
                      : { borderColor: colors.background.default },
                  ]}
                  editable={accountLabelEditable}
                  onChangeText={this.onAccountLabelChange}
                  onSubmitEditing={this.setAccountLabel}
                  onBlur={this.setAccountLabel}
                  {...generateTestId(Platform, WALLET_ACCOUNT_NAME_LABEL_INPUT)}
                  value={accountLabel}
                  selectTextOnFocus
                  ref={this.input}
                  returnKeyType={'done'}
                  autoCapitalize={'none'}
                  autoCorrect={false}
                  numberOfLines={1}
                  placeholderTextColor={colors.text.muted}
                  keyboardAppearance={themeAppearance}
                />
              ) : (
                <View style={styles.labelWrapper}>
                  <TouchableOpacity onLongPress={this.setAccountLabelEditable}>
                    <Text
                      style={[
                        styles.label,
                        styles.onboardingWizardLabel,
                        {
                          borderColor: onboardingWizard
                            ? colors.primary.default
                            : colors.background.default,
                        },
                      ]}
                      numberOfLines={1}
                      {...generateTestId(
                        Platform,
                        WALLET_ACCOUNT_NAME_LABEL_TEXT,
                      )}
                    >
                      {isDefaultAccountName(name) && ens ? ens : name}
                    </Text>
                  </TouchableOpacity>
                  {isQRHardwareWalletAccount && (
                    <View style={styles.tag}>
                      <Text style={styles.tagText}>
                        {strings('transaction.hardware')}
                      </Text>
                    </View>
                  )}
                </View>
              )}
            </View>
            <Text style={styles.amountFiat}>{fiatBalance}</Text>
            <TouchableOpacity
              style={styles.addressWrapper}
              onPress={this.copyAccountToClipboard}
            >
              <EthereumAddress
                address={address}
                style={styles.address}
                type={'short'}
              />
            </TouchableOpacity>

            <View style={styles.actions}>
              <AssetActionButton
                icon="receive"
                onPress={this.onReceive}
                label={strings('asset_overview.receive_button')}
              />
              {allowedToBuy(chainId) && (
                <AssetActionButton
                  icon="buy"
                  onPress={this.onBuy}
                  label={strings('asset_overview.buy_button')}
                />
              )}
              <AssetActionButton
                testID={'token-send-button'}
                icon="send"
                onPress={this.onSend}
                label={strings('asset_overview.send_button')}
              />
              {AppConstants.SWAPS.ACTIVE && (
                <AssetSwapButton
                  isFeatureLive={swapsIsLive}
                  isNetworkAllowed={isSwapsAllowed(chainId)}
                  onPress={this.goToSwaps}
                  isAssetAllowed
                />
              )}
            </View>
          </View>
        </ScrollView>
      </View>
    );
  }
}

const mapStateToProps = (state) => ({
  selectedAddress:
    state.engine.backgroundState.PreferencesController.selectedAddress,
  identities: state.engine.backgroundState.PreferencesController.identities,
  currentCurrency:
    state.engine.backgroundState.CurrencyRateController.currentCurrency,
  chainId: state.engine.backgroundState.NetworkController.provider.chainId,
  ticker: state.engine.backgroundState.NetworkController.provider.ticker,
  network: String(state.engine.backgroundState.NetworkController.network),
  swapsIsLive: swapsLivenessSelector(state),
});

const mapDispatchToProps = (dispatch) => ({
  showAlert: (config) => dispatch(showAlert(config)),
  protectWalletModalVisible: () => dispatch(protectWalletModalVisible()),
  newAssetTransaction: (selectedAsset) =>
    dispatch(newAssetTransaction(selectedAsset)),
  toggleReceiveModal: (asset) => dispatch(toggleReceiveModal(asset)),
});

AccountOverview.contextType = ThemeContext;

export default connect(mapStateToProps, mapDispatchToProps)(AccountOverview);<|MERGE_RESOLUTION|>--- conflicted
+++ resolved
@@ -385,13 +385,8 @@
             <TouchableOpacity
               style={styles.identiconBorder}
               disabled={onboardingWizard}
-<<<<<<< HEAD
               onPress={this.openAccountSelector}
-              testID={'wallet-account-identicon'}
-=======
-              onPress={this.toggleAccountsModal}
               {...generateTestId(Platform, WALLET_ACCOUNT_ICON)}
->>>>>>> ff7afa2d
             >
               <Identicon
                 address={address}
