import React, { Component } from 'react';
import PropTypes from 'prop-types';
import { Clipboard, Platform, ScrollView, TextInput, StyleSheet, Text, View, TouchableOpacity } from 'react-native';
import { colors, fontStyles } from '../../../styles/common';
import Identicon from '../Identicon';
import Engine from '../../../core/Engine';
import { setTokensTransaction } from '../../../actions/transaction';
import { connect } from 'react-redux';
import { renderFiat } from '../../../util/number';
import { renderAccountName, renderShortAddress } from '../../../util/address';
import { showAlert } from '../../../actions/alert';
import { strings } from '../../../../locales/i18n';
import { toggleAccountsModal } from '../../../actions/modals';

const styles = StyleSheet.create({
	scrollView: {
		maxHeight: Platform.OS === 'ios' ? 210 : 220
	},
	wrapper: {
		maxHeight: Platform.OS === 'ios' ? 210 : 220,
		paddingTop: 20,
		paddingHorizontal: 20,
		paddingBottom: 0,
		alignItems: 'center'
	},
	info: {
		justifyContent: 'center',
		alignItems: 'center',
		textAlign: 'center'
	},
	data: {
		textAlign: 'center',
		paddingTop: 7
	},
	label: {
		fontSize: 24,
		textAlign: 'center',
		...fontStyles.normal
	},
	labelInput: {
		marginBottom: Platform.OS === 'android' ? -10 : 0
	},
	addressWrapper: {
		backgroundColor: colors.blue000,
		borderRadius: 40,
		marginTop: 20,
		marginBottom: 20,
		paddingVertical: 7,
		paddingHorizontal: 15
	},
	address: {
		fontSize: 12,
		color: colors.grey400,
		...fontStyles.normal,
		letterSpacing: 0.8
	},
	amountFiat: {
		fontSize: 12,
		paddingTop: 5,
		color: colors.fontSecondary,
		...fontStyles.normal
	},
	identiconBorder: {
		borderRadius: 80,
		borderWidth: 2,
		padding: 2,
<<<<<<< HEAD
		borderColor: colors.primary
	},
	onboardingWizardLabel: {
		borderWidth: 2,
		borderRadius: 4,
		borderColor: colors.primary,
		padding: Platform.OS === 'ios' ? 0 : -6,
		top: Platform.OS === 'ios' ? 0 : -2
=======
		borderColor: colors.blue
>>>>>>> c258cbda
	}
});

/**
 * View that's part of the <Wallet /> component
 * which shows information about the selected account
 */
class AccountOverview extends Component {
	static propTypes = {
		/**
		 * String that represents the selected address
		 */
		selectedAddress: PropTypes.string,
		/**
		/* Identities object required to get account name
		*/
		identities: PropTypes.object,
		/**
		 * Object that represents the selected account
		 */
		account: PropTypes.object,
		/**
		/* Selected currency
		*/
		currentCurrency: PropTypes.string,
		/**
		/* Triggers global alert
		*/
		showAlert: PropTypes.func,
		/**
		 * Action that toggles the accounts modal
		 */
		toggleAccountsModal: PropTypes.func,
		/**
		 * whether component is being rendered from onboarding wizard
		 */
		onboardingWizard: PropTypes.bool
	};

	state = {
		accountLabelEditable: false,
		accountLabel: '',
		originalAccountLabel: ''
	};

	animatingAccountsModal = false;

	toggleAccountsModal = () => {
		const { onboardingWizard } = this.props;
		if (!onboardingWizard && !this.animatingAccountsModal) {
			this.animatingAccountsModal = true;
			this.props.toggleAccountsModal();
			setTimeout(() => {
				this.animatingAccountsModal = false;
			}, 500);
		}
	};

	input = React.createRef();

	componentDidMount = () => {
		const { identities, selectedAddress } = this.props;
		const accountLabel = renderAccountName(selectedAddress, identities);
		this.setState({ accountLabel });
	};

	setAccountLabel = () => {
		const { PreferencesController } = Engine.context;
		const { selectedAddress } = this.props;
		const { accountLabel } = this.state;
		PreferencesController.setAccountLabel(selectedAddress, accountLabel);
		this.setState({ accountLabelEditable: false });
	};

	onAccountLabelChange = accountLabel => {
		this.setState({ accountLabel });
	};

	setAccountLabelEditable = () => {
		const { identities, selectedAddress } = this.props;
		const accountLabel = renderAccountName(selectedAddress, identities);
		this.setState({ accountLabelEditable: true, accountLabel });
		setTimeout(() => {
			this.input && this.input.current && this.input.current.focus();
		}, 100);
	};

	cancelAccountLabelEdition = () => {
		const { identities, selectedAddress } = this.props;
		const accountLabel = renderAccountName(selectedAddress, identities);
		this.setState({ accountLabelEditable: false, accountLabel });
	};

	copyAccountToClipboard = async () => {
		const { selectedAddress } = this.props;
		await Clipboard.setString(selectedAddress);
		this.props.showAlert({
			isVisible: true,
			autodismiss: 1500,
			content: 'clipboard-alert',
			data: { msg: strings('account_details.account_copied_to_clipboard') }
		});
	};

	render() {
		const {
			account: { name, address },
			currentCurrency,
			onboardingWizard
		} = this.props;

		const fiatBalance = `${renderFiat(Engine.getTotalFiatAccountBalance(), currentCurrency)}`;

		if (!address) return null;
		const { accountLabelEditable, accountLabel } = this.state;

		return (
			<ScrollView
				bounces={false}
				keyboardShouldPersistTaps={'never'}
				style={styles.scrollView}
				contentContainerStyle={styles.wrapper}
				testID={'account-overview'}
			>
				<View style={styles.info}>
					<TouchableOpacity
						style={styles.identiconBorder}
						disabled={onboardingWizard}
						onPress={this.toggleAccountsModal}
					>
						<Identicon address={address} size="38" noFadeIn={onboardingWizard} />
					</TouchableOpacity>
					<View style={styles.data}>
						{accountLabelEditable ? (
							<TextInput
								style={[
									styles.label,
									styles.labelInput,
									onboardingWizard ? styles.onboardingWizardLabel : {}
								]}
								editable={accountLabelEditable}
								onChangeText={this.onAccountLabelChange}
								onSubmitEditing={this.setAccountLabel}
								onBlur={this.setAccountLabel}
								testID={'account-label-text-input'}
								value={accountLabel}
								selectTextOnFocus
								ref={this.input}
								returnKeyType={'done'}
								autoCapitalize={'none'}
								autoCorrect={false}
								numberOfLines={1}
							/>
						) : (
							<TouchableOpacity onLongPress={this.setAccountLabelEditable}>
								<Text
									style={[styles.label, onboardingWizard ? styles.onboardingWizardLabel : {}]}
									numberOfLines={1}
								>
									{name}
								</Text>
							</TouchableOpacity>
						)}
					</View>
					<Text style={styles.amountFiat}>{fiatBalance}</Text>
					<TouchableOpacity style={styles.addressWrapper} onPress={this.copyAccountToClipboard}>
						<Text style={styles.address}>{renderShortAddress(address)}</Text>
					</TouchableOpacity>
				</View>
			</ScrollView>
		);
	}
}

const mapStateToProps = state => ({
	selectedAddress: state.engine.backgroundState.PreferencesController.selectedAddress,
	identities: state.engine.backgroundState.PreferencesController.identities
});

const mapDispatchToProps = dispatch => ({
	setTokensTransaction: asset => dispatch(setTokensTransaction(asset)),
	showAlert: config => dispatch(showAlert(config)),
	toggleAccountsModal: () => dispatch(toggleAccountsModal())
});

export default connect(
	mapStateToProps,
	mapDispatchToProps
)(AccountOverview);<|MERGE_RESOLUTION|>--- conflicted
+++ resolved
@@ -64,18 +64,14 @@
 		borderRadius: 80,
 		borderWidth: 2,
 		padding: 2,
-<<<<<<< HEAD
-		borderColor: colors.primary
+		borderColor: colors.blue
 	},
 	onboardingWizardLabel: {
 		borderWidth: 2,
 		borderRadius: 4,
-		borderColor: colors.primary,
+		borderColor: colors.blue,
 		padding: Platform.OS === 'ios' ? 0 : -6,
 		top: Platform.OS === 'ios' ? 0 : -2
-=======
-		borderColor: colors.blue
->>>>>>> c258cbda
 	}
 });
 
