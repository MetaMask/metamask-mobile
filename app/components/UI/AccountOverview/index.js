import React, { PureComponent } from 'react';
import PropTypes from 'prop-types';
import {
  ScrollView,
  TextInput,
  StyleSheet,
  Text,
  View,
  TouchableOpacity,
  InteractionManager,
} from 'react-native';
import { swapsUtils } from '@metamask/swaps-controller';
import { connect } from 'react-redux';
import Engine from '../../../core/Engine';
import Analytics from '../../../core/Analytics';
import AnalyticsV2 from '../../../util/analyticsV2';
import AppConstants from '../../../core/AppConstants';
import { strings } from '../../../../locales/i18n';

import { swapsLivenessSelector } from '../../../reducers/swaps';
import { showAlert } from '../../../actions/alert';
import { protectWalletModalVisible } from '../../../actions/user';
import {
  toggleAccountsModal,
  toggleReceiveModal,
} from '../../../actions/modals';
import { newAssetTransaction } from '../../../actions/transaction';

import Device from '../../../util/device';
import { ANALYTICS_EVENT_OPTS } from '../../../util/analytics';
import { renderFiat } from '../../../util/number';
import { isHardwareAccount, renderAccountName } from '../../../util/address';
import { getEther } from '../../../util/transactions';
import {
  doENSReverseLookup,
  isDefaultAccountName,
} from '../../../util/ENSUtils';
import { isSwapsAllowed } from '../Swaps/utils';

import Identicon from '../Identicon';
import AssetActionButton from '../AssetActionButton';
import EthereumAddress from '../EthereumAddress';
import { fontStyles, baseStyles } from '../../../styles/common';
import { allowedToBuy } from '../FiatOrders';
import AssetSwapButton from '../Swaps/components/AssetSwapButton';
import ClipboardManager from '../../../core/ClipboardManager';
import { ThemeContext, mockTheme } from '../../../util/theme';

const createStyles = (colors) =>
  StyleSheet.create({
    scrollView: {
      backgroundColor: colors.background.default,
    },
    wrapper: {
      paddingTop: 20,
      paddingHorizontal: 20,
      paddingBottom: 0,
      alignItems: 'center',
    },
    info: {
      justifyContent: 'center',
      alignItems: 'center',
      textAlign: 'center',
    },
    data: {
      textAlign: 'center',
      paddingTop: 7,
    },
    label: {
      fontSize: 24,
      textAlign: 'center',
      ...fontStyles.normal,
      color: colors.text.default,
    },
    labelInput: {
      marginBottom: Device.isAndroid() ? -10 : 0,
    },
    labelWrapper: {
      flexDirection: 'row',
    },
    tag: {
      flexDirection: 'row',
      alignItems: 'center',
      marginTop: 2,
      padding: 4,
      paddingHorizontal: 8,
      borderWidth: 1,
      borderColor: colors.text.default,
      height: 28,
      borderRadius: 14,
    },
    tagText: {
      fontSize: 12,
      ...fontStyles.bold,
      minWidth: 32,
      textAlign: 'center',
      color: colors.text.default,
    },
    addressWrapper: {
      backgroundColor: colors.primary.muted,
      borderRadius: 40,
      marginTop: 20,
      marginBottom: 20,
      paddingVertical: 7,
      paddingHorizontal: 15,
    },
    address: {
      fontSize: 12,
      color: colors.text.default,
      ...fontStyles.normal,
      letterSpacing: 0.8,
    },
    amountFiat: {
      fontSize: 12,
      paddingTop: 5,
      color: colors.text.alternative,
      ...fontStyles.normal,
    },
    identiconBorder: {
      borderRadius: 80,
      borderWidth: 2,
      padding: 2,
      borderColor: colors.primary.default,
    },
    onboardingWizardLabel: {
      borderWidth: 2,
      borderRadius: 4,
      paddingVertical: Device.isIos() ? 2 : -4,
      paddingHorizontal: Device.isIos() ? 5 : 5,
      top: Device.isIos() ? 0 : -2,
    },
    actions: {
      flex: 1,
      justifyContent: 'center',
      alignItems: 'flex-start',
      flexDirection: 'row',
    },
  });

/**
 * View that's part of the <Wallet /> component
 * which shows information about the selected account
 */
class AccountOverview extends PureComponent {
  static propTypes = {
    /**
     * String that represents the selected address
     */
    selectedAddress: PropTypes.string,
    /**
<<<<<<< HEAD
		/* Identities object required to get account name
		*/
=======
    /* Identities object required to get account name
    */
>>>>>>> 161c5a35
    identities: PropTypes.object,
    /**
     * Object that represents the selected account
     */
    account: PropTypes.object,
    /**
<<<<<<< HEAD
		/* Selected currency
		*/
    currentCurrency: PropTypes.string,
    /**
		/* Triggers global alert
		*/
=======
    /* Selected currency
    */
    currentCurrency: PropTypes.string,
    /**
    /* Triggers global alert
    */
>>>>>>> 161c5a35
    showAlert: PropTypes.func,
    /**
     * Action that toggles the accounts modal
     */
    toggleAccountsModal: PropTypes.func,
    /**
     * whether component is being rendered from onboarding wizard
     */
    onboardingWizard: PropTypes.bool,
    /**
     * Used to get child ref
     */
    onRef: PropTypes.func,
    /**
     * Prompts protect wallet modal
     */
    protectWalletModalVisible: PropTypes.func,
    /**
     * Start transaction with asset
     */
    newAssetTransaction: PropTypes.func,
    /**
<<<<<<< HEAD
		/* navigation object required to access the props
		/* passed by the parent component
		*/
=======
    /* navigation object required to access the props
    /* passed by the parent component
    */
>>>>>>> 161c5a35
    navigation: PropTypes.object,
    /**
     * Action that toggles the receive modal
     */
    toggleReceiveModal: PropTypes.func,
    /**
     * Chain id
     */
    chainId: PropTypes.string,
    /**
     * Wether Swaps feature is live or not
     */
    swapsIsLive: PropTypes.bool,
    /**
     * ID of the current network
     */
    network: PropTypes.string,
    /**
     * Current provider ticker
     */
    ticker: PropTypes.string,
  };

  state = {
    accountLabelEditable: false,
    accountLabel: '',
    originalAccountLabel: '',
    ens: undefined,
  };

  editableLabelRef = React.createRef();
  scrollViewContainer = React.createRef();
  mainView = React.createRef();

  animatingAccountsModal = false;

  toggleAccountsModal = () => {
    const { onboardingWizard } = this.props;
    if (!onboardingWizard && !this.animatingAccountsModal) {
      this.animatingAccountsModal = true;
      this.props.toggleAccountsModal();
      setTimeout(() => {
        this.animatingAccountsModal = false;
      }, 500);
    }
  };

  input = React.createRef();

  componentDidMount = () => {
    const { identities, selectedAddress, onRef } = this.props;
    const accountLabel = renderAccountName(selectedAddress, identities);
    this.setState({ accountLabel });
    onRef && onRef(this);
    InteractionManager.runAfterInteractions(() => {
      this.doENSLookup();
    });
  };

  componentDidUpdate(prevProps) {
    if (
      prevProps.account.address !== this.props.account.address ||
      prevProps.network !== this.props.network
    ) {
      requestAnimationFrame(() => {
        this.doENSLookup();
      });
    }
  }

  setAccountLabel = () => {
    const { PreferencesController } = Engine.context;
    const { selectedAddress } = this.props;
    const { accountLabel } = this.state;
    PreferencesController.setAccountLabel(selectedAddress, accountLabel);
    this.setState({ accountLabelEditable: false });
  };

  onAccountLabelChange = (accountLabel) => {
    this.setState({ accountLabel });
  };

  setAccountLabelEditable = () => {
    const { identities, selectedAddress } = this.props;
    const accountLabel = renderAccountName(selectedAddress, identities);
    this.setState({ accountLabelEditable: true, accountLabel });
    setTimeout(() => {
      this.input && this.input.current && this.input.current.focus();
    }, 100);
  };

  cancelAccountLabelEdition = () => {
    const { identities, selectedAddress } = this.props;
    const accountLabel = renderAccountName(selectedAddress, identities);
    this.setState({ accountLabelEditable: false, accountLabel });
  };

  copyAccountToClipboard = async () => {
    const { selectedAddress } = this.props;
    await ClipboardManager.setString(selectedAddress);
    this.props.showAlert({
      isVisible: true,
      autodismiss: 1500,
      content: 'clipboard-alert',
      data: { msg: strings('account_details.account_copied_to_clipboard') },
    });
    setTimeout(() => this.props.protectWalletModalVisible(), 2000);
    InteractionManager.runAfterInteractions(() => {
      Analytics.trackEvent(ANALYTICS_EVENT_OPTS.WALLET_COPIED_ADDRESS);
    });
  };

  onReceive = () => this.props.toggleReceiveModal();

  onSend = () => {
    const { newAssetTransaction, navigation, ticker } = this.props;
    newAssetTransaction(getEther(ticker));
    navigation.navigate('SendFlowView');
  };

  onBuy = () => {
    this.props.navigation.navigate('FiatOnRamp');
    InteractionManager.runAfterInteractions(() => {
      Analytics.trackEvent(ANALYTICS_EVENT_OPTS.WALLET_BUY_ETH);
      AnalyticsV2.trackEvent(AnalyticsV2.ANALYTICS_EVENTS.ONRAMP_OPENED, {
        button_location: 'Home Screen',
        button_copy: 'Buy',
      });
    });
  };

  goToSwaps = () =>
    this.props.navigation.navigate('Swaps', {
      screen: 'SwapsAmountView',
      params: {
        sourceToken: swapsUtils.NATIVE_SWAPS_TOKEN_ADDRESS,
      },
    });

  doENSLookup = async () => {
    const { network, account } = this.props;
    try {
      const ens = await doENSReverseLookup(account.address, network);
      this.setState({ ens });
      // eslint-disable-next-line no-empty
    } catch {}
  };

  render() {
    const {
      account: { address, name },
      currentCurrency,
      onboardingWizard,
      chainId,
      swapsIsLive,
    } = this.props;
    const colors = this.context.colors || mockTheme.colors;
    const themeAppearance = this.context.themeAppearance || 'light';
    const styles = createStyles(colors);

    const fiatBalance = `${renderFiat(
      Engine.getTotalFiatAccountBalance(),
      currentCurrency,
    )}`;

    if (!address) return null;
    const { accountLabelEditable, accountLabel, ens } = this.state;

<<<<<<< HEAD
    const isHardwareWalletAccount = isHardwareAccount(address);
=======
    const isQRHardwareWalletAccount = isQRHardwareAccount(address);
>>>>>>> 161c5a35

    return (
      <View
        style={baseStyles.flexGrow}
        ref={this.scrollViewContainer}
        collapsable={false}
      >
        <ScrollView
          bounces={false}
          keyboardShouldPersistTaps={'never'}
          style={styles.scrollView}
          contentContainerStyle={styles.wrapper}
          testID={'account-overview'}
        >
          <View style={styles.info} ref={this.mainView}>
            <TouchableOpacity
              style={styles.identiconBorder}
              disabled={onboardingWizard}
              onPress={this.toggleAccountsModal}
              testID={'wallet-account-identicon'}
            >
              <Identicon
                address={address}
                diameter={38}
                noFadeIn={onboardingWizard}
              />
            </TouchableOpacity>
            <View
              ref={this.editableLabelRef}
              style={styles.data}
              collapsable={false}
            >
              {accountLabelEditable ? (
                <TextInput
                  style={[
                    styles.label,
                    styles.labelInput,
                    styles.onboardingWizardLabel,
                    onboardingWizard
                      ? { borderColor: colors.primary.default }
                      : { borderColor: colors.background.default },
                  ]}
                  editable={accountLabelEditable}
                  onChangeText={this.onAccountLabelChange}
                  onSubmitEditing={this.setAccountLabel}
                  onBlur={this.setAccountLabel}
                  testID={'account-label-text-input'}
                  value={accountLabel}
                  selectTextOnFocus
                  ref={this.input}
                  returnKeyType={'done'}
                  autoCapitalize={'none'}
                  autoCorrect={false}
                  numberOfLines={1}
                  placeholderTextColor={colors.text.muted}
                  keyboardAppearance={themeAppearance}
                />
              ) : (
                <View style={styles.labelWrapper}>
                  <TouchableOpacity onLongPress={this.setAccountLabelEditable}>
                    <Text
                      style={[
                        styles.label,
                        styles.onboardingWizardLabel,
                        {
                          borderColor: onboardingWizard
                            ? colors.primary.default
                            : colors.background.default,
                        },
                      ]}
                      numberOfLines={1}
                      testID={'edit-account-label'}
                    >
                      {isDefaultAccountName(name) && ens ? ens : name}
                    </Text>
                  </TouchableOpacity>
<<<<<<< HEAD
                  {isHardwareWalletAccount && (
=======
                  {isQRHardwareWalletAccount && (
>>>>>>> 161c5a35
                    <View style={styles.tag}>
                      <Text style={styles.tagText}>
                        {strings('transaction.hardware')}
                      </Text>
                    </View>
                  )}
                </View>
              )}
            </View>
            <Text style={styles.amountFiat}>{fiatBalance}</Text>
            <TouchableOpacity
              style={styles.addressWrapper}
              onPress={this.copyAccountToClipboard}
            >
              <EthereumAddress
                address={address}
                style={styles.address}
                type={'short'}
              />
            </TouchableOpacity>

            <View style={styles.actions}>
              <AssetActionButton
                icon="receive"
                onPress={this.onReceive}
                label={strings('asset_overview.receive_button')}
              />
              {allowedToBuy(chainId) && (
                <AssetActionButton
                  icon="buy"
                  onPress={this.onBuy}
                  label={strings('asset_overview.buy_button')}
                />
              )}
              <AssetActionButton
                testID={'token-send-button'}
                icon="send"
                onPress={this.onSend}
                label={strings('asset_overview.send_button')}
              />
              {AppConstants.SWAPS.ACTIVE && (
                <AssetSwapButton
                  isFeatureLive={swapsIsLive}
                  isNetworkAllowed={isSwapsAllowed(chainId)}
                  onPress={this.goToSwaps}
                  isAssetAllowed
                />
              )}
            </View>
          </View>
        </ScrollView>
      </View>
    );
  }
}

const mapStateToProps = (state) => ({
  selectedAddress:
    state.engine.backgroundState.PreferencesController.selectedAddress,
  identities: state.engine.backgroundState.PreferencesController.identities,
  currentCurrency:
    state.engine.backgroundState.CurrencyRateController.currentCurrency,
  chainId: state.engine.backgroundState.NetworkController.provider.chainId,
  ticker: state.engine.backgroundState.NetworkController.provider.ticker,
  network: state.engine.backgroundState.NetworkController.network,
  swapsIsLive: swapsLivenessSelector(state),
});

const mapDispatchToProps = (dispatch) => ({
  showAlert: (config) => dispatch(showAlert(config)),
  toggleAccountsModal: () => dispatch(toggleAccountsModal()),
  protectWalletModalVisible: () => dispatch(protectWalletModalVisible()),
  newAssetTransaction: (selectedAsset) =>
    dispatch(newAssetTransaction(selectedAsset)),
  toggleReceiveModal: (asset) => dispatch(toggleReceiveModal(asset)),
});

AccountOverview.contextType = ThemeContext;

export default connect(mapStateToProps, mapDispatchToProps)(AccountOverview);<|MERGE_RESOLUTION|>--- conflicted
+++ resolved
@@ -148,34 +148,20 @@
      */
     selectedAddress: PropTypes.string,
     /**
-<<<<<<< HEAD
-		/* Identities object required to get account name
-		*/
-=======
     /* Identities object required to get account name
     */
->>>>>>> 161c5a35
     identities: PropTypes.object,
     /**
      * Object that represents the selected account
      */
     account: PropTypes.object,
     /**
-<<<<<<< HEAD
-		/* Selected currency
-		*/
-    currentCurrency: PropTypes.string,
-    /**
-		/* Triggers global alert
-		*/
-=======
     /* Selected currency
     */
     currentCurrency: PropTypes.string,
     /**
     /* Triggers global alert
     */
->>>>>>> 161c5a35
     showAlert: PropTypes.func,
     /**
      * Action that toggles the accounts modal
@@ -198,15 +184,9 @@
      */
     newAssetTransaction: PropTypes.func,
     /**
-<<<<<<< HEAD
-		/* navigation object required to access the props
-		/* passed by the parent component
-		*/
-=======
     /* navigation object required to access the props
     /* passed by the parent component
     */
->>>>>>> 161c5a35
     navigation: PropTypes.object,
     /**
      * Action that toggles the receive modal
@@ -375,11 +355,7 @@
     if (!address) return null;
     const { accountLabelEditable, accountLabel, ens } = this.state;
 
-<<<<<<< HEAD
     const isHardwareWalletAccount = isHardwareAccount(address);
-=======
-    const isQRHardwareWalletAccount = isQRHardwareAccount(address);
->>>>>>> 161c5a35
 
     return (
       <View
@@ -456,11 +432,7 @@
                       {isDefaultAccountName(name) && ens ? ens : name}
                     </Text>
                   </TouchableOpacity>
-<<<<<<< HEAD
                   {isHardwareWalletAccount && (
-=======
-                  {isQRHardwareWalletAccount && (
->>>>>>> 161c5a35
                     <View style={styles.tag}>
                       <Text style={styles.tagText}>
                         {strings('transaction.hardware')}
