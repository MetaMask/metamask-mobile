import { swapsUtils } from '@metamask/swaps-controller';
import PropTypes from 'prop-types';
import React, { PureComponent } from 'react';
import {
  InteractionManager,
  Platform,
  ScrollView,
  StyleSheet,
  Text,
  TextInput,
  TouchableOpacity,
  View,
} from 'react-native';
import { connect } from 'react-redux';

import Engine from '../../../core/Engine';
import Analytics from '../../../core/Analytics/Analytics';
import { MetaMetricsEvents } from '../../../core/Analytics';
import AppConstants from '../../../core/AppConstants';
import { strings } from '../../../../locales/i18n';
<<<<<<< HEAD

=======
>>>>>>> 283fd0cc
import { showAlert } from '../../../actions/alert';
import { toggleReceiveModal } from '../../../actions/modals';
import { newAssetTransaction } from '../../../actions/transaction';
import { protectWalletModalVisible } from '../../../actions/user';
import { swapsLivenessSelector } from '../../../reducers/swaps';
import { isQRHardwareAccount, renderAccountName } from '../../../util/address';
import Device from '../../../util/device';
import {
  doENSReverseLookup,
  isDefaultAccountName,
} from '../../../util/ENSUtils';
import { renderFiat } from '../../../util/number';
import { getEther } from '../../../util/transactions';
import { isSwapsAllowed } from '../Swaps/utils';

import {
  WALLET_ACCOUNT_ICON,
  WALLET_ACCOUNT_NAME_LABEL_INPUT,
  WALLET_ACCOUNT_NAME_LABEL_TEXT,
} from '../../../../wdio/screen-objects/testIDs/Screens/WalletView.testIds';
import generateTestId from '../../../../wdio/utils/generateTestId';
import Routes from '../../../constants/navigation/Routes';
import ClipboardManager from '../../../core/ClipboardManager';
import {
  selectChainId,
  selectNetwork,
  selectTicker,
} from '../../../selectors/networkController';
import { baseStyles, fontStyles } from '../../../styles/common';
import { mockTheme, ThemeContext } from '../../../util/theme';
import AssetActionButton from '../AssetActionButton';
import EthereumAddress from '../EthereumAddress';
import { allowedToBuy } from '../FiatOnRampAggregator';
import Identicon from '../Identicon';
import AssetSwapButton from '../Swaps/components/AssetSwapButton';

import { createAccountSelectorNavDetails } from '../../Views/AccountSelector';
import Icon, {
  IconName,
} from '../../../component-library/components/Icons/Icon';

const createStyles = (colors) =>
  StyleSheet.create({
    scrollView: {
      backgroundColor: colors.background.default,
    },
    wrapper: {
      paddingTop: 20,
      paddingHorizontal: 20,
      paddingBottom: 0,
      alignItems: 'center',
    },
    info: {
      justifyContent: 'center',
      alignItems: 'center',
      textAlign: 'center',
    },
    data: {
      textAlign: 'center',
      paddingTop: 7,
    },
    label: {
      fontSize: 24,
      textAlign: 'center',
      ...fontStyles.normal,
      color: colors.text.default,
    },
    labelInput: {
      marginBottom: Device.isAndroid() ? -10 : 0,
    },
    labelWrapper: {
      flexDirection: 'row',
    },
    tag: {
      flexDirection: 'row',
      alignItems: 'center',
      marginTop: 2,
      padding: 4,
      paddingHorizontal: 8,
      borderWidth: 1,
      borderColor: colors.text.default,
      height: 28,
      borderRadius: 14,
    },
    tagText: {
      fontSize: 12,
      ...fontStyles.bold,
      minWidth: 32,
      textAlign: 'center',
      color: colors.text.default,
    },
    addressWrapper: {
      backgroundColor: colors.primary.muted,
      borderRadius: 40,
      marginTop: 20,
      marginBottom: 20,
      paddingVertical: 7,
      paddingHorizontal: 15,
    },
    address: {
      fontSize: 12,
      color: colors.text.default,
      ...fontStyles.normal,
      letterSpacing: 0.8,
    },
    amountFiat: {
      fontSize: 12,
      paddingTop: 5,
      color: colors.text.alternative,
      ...fontStyles.normal,
    },
    identiconBorder: {
      borderRadius: 80,
      borderWidth: 2,
      padding: 2,
      borderColor: colors.primary.default,
    },
    onboardingWizardLabel: {
      borderWidth: 2,
      borderRadius: 4,
      paddingVertical: Device.isIos() ? 2 : -4,
      paddingHorizontal: Device.isIos() ? 5 : 5,
      top: Device.isIos() ? 0 : -2,
    },
    actions: {
      flex: 1,
      justifyContent: 'center',
      alignItems: 'flex-start',
      flexDirection: 'row',
    },
    netWorthContainer: {
      justifyItems: 'center',
      alignItems: 'center',
      flexDirection: 'row',
    },
    portfolioLink: { marginLeft: 5 },
    portfolioIcon: { color: colors.primary.default },
  });

/**
 * View that's part of the <Wallet /> component
 * which shows information about the selected account
 */
class AccountOverview extends PureComponent {
  static propTypes = {
    /**
     * String that represents the selected address
     */
    selectedAddress: PropTypes.string,
    /**
    /* Identities object required to get account name
    */
    identities: PropTypes.object,
    /**
     * Object that represents the selected account
     */
    account: PropTypes.object,
    /**
    /* Selected currency
    */
    currentCurrency: PropTypes.string,
    /**
    /* Triggers global alert
    */
    showAlert: PropTypes.func,
    /**
     * whether component is being rendered from onboarding wizard
     */
    onboardingWizard: PropTypes.bool,
    /**
     * Used to get child ref
     */
    onRef: PropTypes.func,
    /**
     * Prompts protect wallet modal
     */
    protectWalletModalVisible: PropTypes.func,
    /**
     * Start transaction with asset
     */
    newAssetTransaction: PropTypes.func,
    /**
    /* navigation object required to access the props
    /* passed by the parent component
    */
    navigation: PropTypes.object,
    /**
     * Action that toggles the receive modal
     */
    toggleReceiveModal: PropTypes.func,
    /**
     * Chain id
     */
    chainId: PropTypes.string,
    /**
     * Wether Swaps feature is live or not
     */
    swapsIsLive: PropTypes.bool,
    /**
     * ID of the current network
     */
    network: PropTypes.string,
    /**
     * Current provider ticker
     */
    ticker: PropTypes.string,
    /**
     * Current opens tabs in browser
     */
    browserTabs: PropTypes.array,
  };

  state = {
    accountLabelEditable: false,
    accountLabel: '',
    originalAccountLabel: '',
    ens: undefined,
  };

  editableLabelRef = React.createRef();
  scrollViewContainer = React.createRef();
  mainView = React.createRef();

  openAccountSelector = () => {
    const { onboardingWizard, navigation } = this.props;
    !onboardingWizard &&
      navigation.navigate(...createAccountSelectorNavDetails({}));
  };

  isAccountLabelDefined = (accountLabel) =>
    !!accountLabel && !!accountLabel.trim().length;

  input = React.createRef();

  componentDidMount = () => {
    const { identities, selectedAddress, onRef } = this.props;
    const accountLabel = renderAccountName(selectedAddress, identities);
    this.setState({ accountLabel });
    onRef && onRef(this);
    InteractionManager.runAfterInteractions(() => {
      this.doENSLookup();
    });

    const { PreferencesController } = Engine.context;
    if (!this.isAccountLabelDefined(accountLabel)) {
      PreferencesController.setAccountLabel(selectedAddress, 'Account');
    }
  };

  componentDidUpdate(prevProps) {
    if (
      prevProps.account.address !== this.props.account.address ||
      prevProps.network !== this.props.network
    ) {
      requestAnimationFrame(() => {
        this.doENSLookup();
      });
    }
  }

  setAccountLabel = () => {
    const { PreferencesController } = Engine.context;
    const { selectedAddress } = this.props;
    const { accountLabel } = this.state;

    const lastAccountLabel =
      PreferencesController.state.identities[selectedAddress].name;

    PreferencesController.setAccountLabel(
      selectedAddress,
      this.isAccountLabelDefined(accountLabel)
        ? accountLabel
        : lastAccountLabel,
    );
    this.setState({ accountLabelEditable: false });
  };

  onAccountLabelChange = (accountLabel) => {
    this.setState({ accountLabel });
  };

  setAccountLabelEditable = () => {
    const { identities, selectedAddress } = this.props;
    const accountLabel = renderAccountName(selectedAddress, identities);
    this.setState({ accountLabelEditable: true, accountLabel });
    setTimeout(() => {
      this.input && this.input.current && this.input.current.focus();
    }, 100);
  };

  cancelAccountLabelEdition = () => {
    const { identities, selectedAddress } = this.props;
    const accountLabel = renderAccountName(selectedAddress, identities);
    this.setState({ accountLabelEditable: false, accountLabel });
  };

  copyAccountToClipboard = async () => {
    const { selectedAddress } = this.props;
    await ClipboardManager.setString(selectedAddress);
    this.props.showAlert({
      isVisible: true,
      autodismiss: 1500,
      content: 'clipboard-alert',
      data: { msg: strings('account_details.account_copied_to_clipboard') },
    });
    setTimeout(() => this.props.protectWalletModalVisible(), 2000);
    InteractionManager.runAfterInteractions(() => {
      Analytics.trackEvent(MetaMetricsEvents.WALLET_COPIED_ADDRESS);
    });
  };

  onReceive = () => this.props.toggleReceiveModal();

  onSend = () => {
    const { newAssetTransaction, navigation, ticker } = this.props;
    newAssetTransaction(getEther(ticker));
    navigation.navigate('SendFlowView');
  };

  onBuy = () => {
    this.props.navigation.navigate(Routes.FIAT_ON_RAMP_AGGREGATOR.ID);
    InteractionManager.runAfterInteractions(() => {
      Analytics.trackEventWithParameters(MetaMetricsEvents.BUY_BUTTON_CLICKED, {
        text: 'Buy',
        location: 'Wallet',
        chain_id_destination: this.props.chainId,
      });
    });
  };

  goToSwaps = () =>
    this.props.navigation.navigate('Swaps', {
      screen: 'SwapsAmountView',
      params: {
        sourceToken: swapsUtils.NATIVE_SWAPS_TOKEN_ADDRESS,
      },
    });

  doENSLookup = async () => {
    const { network, account } = this.props;
    try {
      const ens = await doENSReverseLookup(account.address, network);
      this.setState({ ens });
      // eslint-disable-next-line no-empty
    } catch {}
  };

  onOpenPortfolio = () => {
    const { navigation, browserTabs } = this.props;
    const existingPortfolioTab = browserTabs.find((tab) =>
      tab.url.match(new RegExp(`${AppConstants.PORTFOLIO_URL}/(?![a-z])`)),
    );
    let existingTabId;
    let newTabUrl;
    if (existingPortfolioTab) {
      existingTabId = existingPortfolioTab.id;
    } else {
      newTabUrl = `${AppConstants.PORTFOLIO_URL}/?metamaskEntry=mobile`;
    }
    const params = {
      ...(newTabUrl && { newTabUrl }),
      ...(existingTabId && { existingTabId, newTabUrl: undefined }),
      timestamp: Date.now(),
    };
    navigation.navigate(Routes.BROWSER.HOME, {
      screen: Routes.BROWSER.VIEW,
      params,
    });
    Analytics.trackEvent(MetaMetricsEvents.PORTFOLIO_LINK_CLICKED, {
      portfolioUrl: AppConstants.PORTFOLIO_URL,
    });
  };

  render() {
    const {
      account: { address, name },
      currentCurrency,
      onboardingWizard,
      chainId,
      swapsIsLive,
    } = this.props;
    const colors = this.context.colors || mockTheme.colors;
    const themeAppearance = this.context.themeAppearance || 'light';
    const styles = createStyles(colors);

    const fiatBalance = `${renderFiat(
      Engine.getTotalFiatAccountBalance(),
      currentCurrency,
    )}`;

    if (!address) return null;
    const { accountLabelEditable, accountLabel, ens } = this.state;

    const isQRHardwareWalletAccount = isQRHardwareAccount(address);

    return (
      <View
        style={baseStyles.flexGrow}
        ref={this.scrollViewContainer}
        collapsable={false}
      >
        <ScrollView
          bounces={false}
          keyboardShouldPersistTaps={'never'}
          style={styles.scrollView}
          contentContainerStyle={styles.wrapper}
          testID={'account-overview'}
        >
          <View style={styles.info} ref={this.mainView}>
            <TouchableOpacity
              style={styles.identiconBorder}
              disabled={onboardingWizard}
              onPress={this.openAccountSelector}
              {...generateTestId(Platform, WALLET_ACCOUNT_ICON)}
            >
              <Identicon
                address={address}
                diameter={38}
                noFadeIn={onboardingWizard}
              />
            </TouchableOpacity>
            <View
              ref={this.editableLabelRef}
              style={styles.data}
              collapsable={false}
            >
              {accountLabelEditable ? (
                <TextInput
                  style={[
                    styles.label,
                    styles.labelInput,
                    styles.onboardingWizardLabel,
                    onboardingWizard
                      ? { borderColor: colors.primary.default }
                      : { borderColor: colors.background.default },
                  ]}
                  editable={accountLabelEditable}
                  onChangeText={this.onAccountLabelChange}
                  onSubmitEditing={this.setAccountLabel}
                  onBlur={this.setAccountLabel}
                  {...generateTestId(Platform, WALLET_ACCOUNT_NAME_LABEL_INPUT)}
                  value={accountLabel}
                  selectTextOnFocus
                  ref={this.input}
                  returnKeyType={'done'}
                  autoCapitalize={'none'}
                  autoCorrect={false}
                  numberOfLines={1}
                  placeholderTextColor={colors.text.muted}
                  keyboardAppearance={themeAppearance}
                />
              ) : (
                <View style={styles.labelWrapper}>
                  <TouchableOpacity onLongPress={this.setAccountLabelEditable}>
                    <Text
                      style={[
                        styles.label,
                        styles.onboardingWizardLabel,
                        {
                          borderColor: onboardingWizard
                            ? colors.primary.default
                            : colors.background.default,
                        },
                      ]}
                      numberOfLines={1}
                      {...generateTestId(
                        Platform,
                        WALLET_ACCOUNT_NAME_LABEL_TEXT,
                      )}
                    >
                      {isDefaultAccountName(name) && ens ? ens : name}
                    </Text>
                  </TouchableOpacity>
                  {isQRHardwareWalletAccount && (
                    <View style={styles.tag}>
                      <Text style={styles.tagText}>
                        {strings('transaction.hardware')}
                      </Text>
                    </View>
                  )}
                </View>
              )}
            </View>
            <View style={styles.netWorthContainer}>
              <Text style={styles.amountFiat}>{fiatBalance}</Text>
              <TouchableOpacity
                onPress={this.onOpenPortfolio}
                style={styles.portfolioLink}
              >
                <Icon
                  style={styles.portfolioIcon}
                  name={IconName.Diagram}
                  size={20}
                />
              </TouchableOpacity>
            </View>
            <TouchableOpacity
              style={styles.addressWrapper}
              onPress={this.copyAccountToClipboard}
            >
              <EthereumAddress
                address={address}
                style={styles.address}
                type={'short'}
              />
            </TouchableOpacity>
            <View style={styles.actions}>
              <AssetActionButton
                icon="receive"
                onPress={this.onReceive}
                label={strings('asset_overview.receive_button')}
              />
              {allowedToBuy(chainId) && (
                <AssetActionButton
                  icon="buy"
                  onPress={this.onBuy}
                  label={strings('asset_overview.buy_button')}
                />
              )}
              <AssetActionButton
                testID={'token-send-button'}
                icon="send"
                onPress={this.onSend}
                label={strings('asset_overview.send_button')}
              />
              {AppConstants.SWAPS.ACTIVE && (
                <AssetSwapButton
                  isFeatureLive={swapsIsLive}
                  isNetworkAllowed={isSwapsAllowed(chainId)}
                  onPress={this.goToSwaps}
                  isAssetAllowed
                />
              )}
            </View>
          </View>
        </ScrollView>
      </View>
    );
  }
}

const mapStateToProps = (state) => ({
  selectedAddress:
    state.engine.backgroundState.PreferencesController.selectedAddress,
  identities: state.engine.backgroundState.PreferencesController.identities,
  currentCurrency:
    state.engine.backgroundState.CurrencyRateController.currentCurrency,
  chainId: selectChainId(state),
  ticker: selectTicker(state),
  network: String(selectNetwork(state)),
  swapsIsLive: swapsLivenessSelector(state),
  browserTabs: state.browser.tabs,
});

const mapDispatchToProps = (dispatch) => ({
  showAlert: (config) => dispatch(showAlert(config)),
  protectWalletModalVisible: () => dispatch(protectWalletModalVisible()),
  newAssetTransaction: (selectedAsset) =>
    dispatch(newAssetTransaction(selectedAsset)),
  toggleReceiveModal: (asset) => dispatch(toggleReceiveModal(asset)),
});

AccountOverview.contextType = ThemeContext;

export default connect(mapStateToProps, mapDispatchToProps)(AccountOverview);<|MERGE_RESOLUTION|>--- conflicted
+++ resolved
@@ -18,10 +18,6 @@
 import { MetaMetricsEvents } from '../../../core/Analytics';
 import AppConstants from '../../../core/AppConstants';
 import { strings } from '../../../../locales/i18n';
-<<<<<<< HEAD
-
-=======
->>>>>>> 283fd0cc
 import { showAlert } from '../../../actions/alert';
 import { toggleReceiveModal } from '../../../actions/modals';
 import { newAssetTransaction } from '../../../actions/transaction';
