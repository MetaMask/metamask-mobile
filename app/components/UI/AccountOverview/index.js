import PropTypes from 'prop-types';
import React, { PureComponent } from 'react';
import {
  InteractionManager,
  Platform,
  ScrollView,
  StyleSheet,
  Text,
  TextInput,
  TouchableOpacity,
  View,
} from 'react-native';
import { connect } from 'react-redux';
import Engine from '../../../core/Engine';
import Analytics from '../../../core/Analytics/Analytics';
import { MetaMetricsEvents } from '../../../core/Analytics';
import AppConstants from '../../../core/AppConstants';
import { strings } from '../../../../locales/i18n';
import { showAlert } from '../../../actions/alert';
import { toggleReceiveModal } from '../../../actions/modals';
import { newAssetTransaction } from '../../../actions/transaction';
import { protectWalletModalVisible } from '../../../actions/user';
import { isQRHardwareAccount, renderAccountName } from '../../../util/address';
import Device from '../../../util/device';
import {
  doENSReverseLookup,
  isDefaultAccountName,
} from '../../../util/ENSUtils';
<<<<<<< HEAD
import { getEther } from '../../../util/transactions';
import { isSwapsAllowed } from '../Swaps/utils';

=======
import Identicon from '../Identicon';
import EthereumAddress from '../EthereumAddress';
import { fontStyles, baseStyles } from '../../../styles/common';
import ClipboardManager from '../../../core/ClipboardManager';
import { ThemeContext, mockTheme } from '../../../util/theme';
import Routes from '../../../constants/navigation/Routes';
import generateTestId from '../../../../wdio/utils/generateTestId';
import { renderFiat } from '../../../util/number';
>>>>>>> bf838650
import {
  WALLET_ACCOUNT_ICON,
  WALLET_ACCOUNT_NAME_LABEL_INPUT,
  WALLET_ACCOUNT_NAME_LABEL_TEXT,
} from '../../../../wdio/screen-objects/testIDs/Screens/WalletView.testIds';
import { selectNetwork } from '../../../selectors/networkController';
import { createAccountSelectorNavDetails } from '../../Views/AccountSelector';

const createStyles = (colors) =>
  StyleSheet.create({
    scrollView: {
      backgroundColor: colors.background.default,
    },
    wrapper: {
      paddingTop: 20,
      paddingHorizontal: 20,
      paddingBottom: 0,
      alignItems: 'center',
    },
    info: {
      justifyContent: 'center',
      alignItems: 'center',
      textAlign: 'center',
    },
    data: {
      textAlign: 'center',
      paddingTop: 7,
    },
    label: {
      fontSize: 24,
      textAlign: 'center',
      ...fontStyles.normal,
      color: colors.text.default,
    },
    labelInput: {
      marginBottom: Device.isAndroid() ? -10 : 0,
    },
    labelWrapper: {
      flexDirection: 'row',
    },
    tag: {
      flexDirection: 'row',
      alignItems: 'center',
      marginTop: 2,
      padding: 4,
      paddingHorizontal: 8,
      borderWidth: 1,
      borderColor: colors.text.default,
      height: 28,
      borderRadius: 14,
    },
    tagText: {
      fontSize: 12,
      ...fontStyles.bold,
      minWidth: 32,
      textAlign: 'center',
      color: colors.text.default,
    },
    addressWrapper: {
      backgroundColor: colors.primary.muted,
      borderRadius: 40,
      marginTop: 20,
      marginBottom: 20,
      paddingVertical: 7,
      paddingHorizontal: 15,
    },
    address: {
      fontSize: 12,
      color: colors.text.default,
      ...fontStyles.normal,
      letterSpacing: 0.8,
    },
    amountFiat: {
      fontSize: 12,
      paddingTop: 5,
      color: colors.text.alternative,
      ...fontStyles.normal,
    },
    identiconBorder: {
      borderRadius: 80,
      borderWidth: 2,
      padding: 2,
      borderColor: colors.primary.default,
    },
    onboardingWizardLabel: {
      borderWidth: 2,
      borderRadius: 4,
      paddingVertical: Device.isIos() ? 2 : -4,
      paddingHorizontal: Device.isIos() ? 5 : 5,
      top: Device.isIos() ? 0 : -2,
    },
    actions: {
      flex: 1,
      justifyContent: 'center',
      alignItems: 'flex-start',
      flexDirection: 'row',
    },
    netWorthContainer: {
      justifyItems: 'center',
      alignItems: 'center',
      flexDirection: 'row',
    },
    portfolioLink: { marginLeft: 5 },
    portfolioIcon: { color: colors.primary.default },
  });

/**
 * View that's part of the <Wallet /> component
 * which shows information about the selected account
 */
class AccountOverview extends PureComponent {
  static propTypes = {
    /**
     * String that represents the selected address
     */
    selectedAddress: PropTypes.string,
    /**
    /* Identities object required to get account name
    */
    identities: PropTypes.object,
    /**
     * Object that represents the selected account
     */
    account: PropTypes.object,
    /**
    /* Selected currency
    */
    currentCurrency: PropTypes.string,
    /**
    /* Triggers global alert
    */
    showAlert: PropTypes.func,
    /**
     * whether component is being rendered from onboarding wizard
     */
    onboardingWizard: PropTypes.bool,
    /**
     * Used to get child ref
     */
    onRef: PropTypes.func,
    /**
     * Prompts protect wallet modal
     */
    protectWalletModalVisible: PropTypes.func,
    /**
     * Start transaction with asset
     */
    newAssetTransaction: PropTypes.func,
    /**
    /* navigation object required to access the props
    /* passed by the parent component
    */
    navigation: PropTypes.object,
    /**
     * Action that toggles the receive modal
     */
    toggleReceiveModal: PropTypes.func,
    /**
     * ID of the current network
     */
    network: PropTypes.string,
    /**
     * Current opens tabs in browser
     */
    browserTabs: PropTypes.array,
  };

  state = {
    accountLabelEditable: false,
    accountLabel: '',
    originalAccountLabel: '',
    ens: undefined,
  };

  editableLabelRef = React.createRef();
  scrollViewContainer = React.createRef();
  mainView = React.createRef();

  openAccountSelector = () => {
    const { onboardingWizard, navigation } = this.props;
    !onboardingWizard &&
      navigation.navigate(...createAccountSelectorNavDetails({}));
  };

  isAccountLabelDefined = (accountLabel) =>
    !!accountLabel && !!accountLabel.trim().length;

  input = React.createRef();

  componentDidMount = () => {
    const { identities, selectedAddress, onRef } = this.props;
    const accountLabel = renderAccountName(selectedAddress, identities);
    this.setState({ accountLabel });
    onRef && onRef(this);
    InteractionManager.runAfterInteractions(() => {
      this.doENSLookup();
    });

    const { PreferencesController } = Engine.context;
    if (!this.isAccountLabelDefined(accountLabel)) {
      PreferencesController.setAccountLabel(selectedAddress, 'Account');
    }
  };

  componentDidUpdate(prevProps) {
    if (
      prevProps.account.address !== this.props.account.address ||
      prevProps.network !== this.props.network
    ) {
      requestAnimationFrame(() => {
        this.doENSLookup();
      });
    }
  }

  setAccountLabel = () => {
    const { PreferencesController } = Engine.context;
    const { selectedAddress } = this.props;
    const { accountLabel } = this.state;

    const lastAccountLabel =
      PreferencesController.state.identities[selectedAddress].name;

    PreferencesController.setAccountLabel(
      selectedAddress,
      this.isAccountLabelDefined(accountLabel)
        ? accountLabel
        : lastAccountLabel,
    );
    this.setState({ accountLabelEditable: false });
  };

  onAccountLabelChange = (accountLabel) => {
    this.setState({ accountLabel });
  };

  setAccountLabelEditable = () => {
    const { identities, selectedAddress } = this.props;
    const accountLabel = renderAccountName(selectedAddress, identities);
    this.setState({ accountLabelEditable: true, accountLabel });
    setTimeout(() => {
      this.input && this.input.current && this.input.current.focus();
    }, 100);
  };

  cancelAccountLabelEdition = () => {
    const { identities, selectedAddress } = this.props;
    const accountLabel = renderAccountName(selectedAddress, identities);
    this.setState({ accountLabelEditable: false, accountLabel });
  };

  copyAccountToClipboard = async () => {
    const { selectedAddress } = this.props;
    await ClipboardManager.setString(selectedAddress);
    this.props.showAlert({
      isVisible: true,
      autodismiss: 1500,
      content: 'clipboard-alert',
      data: { msg: strings('account_details.account_copied_to_clipboard') },
    });
    setTimeout(() => this.props.protectWalletModalVisible(), 2000);
    InteractionManager.runAfterInteractions(() => {
      Analytics.trackEvent(MetaMetricsEvents.WALLET_COPIED_ADDRESS);
    });
  };

  doENSLookup = async () => {
    const { network, account } = this.props;
    try {
      const ens = await doENSReverseLookup(account.address, network);
      this.setState({ ens });
      // eslint-disable-next-line no-empty
    } catch {}
  };

  onOpenPortfolio = () => {
    const { navigation, browserTabs } = this.props;
    const existingPortfolioTab = browserTabs.find((tab) =>
      tab.url.match(new RegExp(`${AppConstants.PORTFOLIO_URL}/(?![a-z])`)),
    );
    let existingTabId;
    let newTabUrl;
    if (existingPortfolioTab) {
      existingTabId = existingPortfolioTab.id;
    } else {
      newTabUrl = `${AppConstants.PORTFOLIO_URL}/?metamaskEntry=mobile`;
    }
    const params = {
      ...(newTabUrl && { newTabUrl }),
      ...(existingTabId && { existingTabId, newTabUrl: undefined }),
      timestamp: Date.now(),
    };
    navigation.navigate(Routes.BROWSER.HOME, {
      screen: Routes.BROWSER.VIEW,
      params,
    });
    Analytics.trackEvent(MetaMetricsEvents.PORTFOLIO_LINK_CLICKED, {
      portfolioUrl: AppConstants.PORTFOLIO_URL,
    });
  };

  render() {
    const {
      account: { address, name },
      onboardingWizard,
    } = this.props;
    const colors = this.context.colors || mockTheme.colors;
    const themeAppearance = this.context.themeAppearance || 'light';
    const styles = createStyles(colors);

    if (!address) return null;
    const { accountLabelEditable, accountLabel, ens } = this.state;

    const isQRHardwareWalletAccount = isQRHardwareAccount(address);

    return (
      <View ref={this.scrollViewContainer} collapsable={false}>
        <ScrollView
          bounces={false}
          keyboardShouldPersistTaps={'never'}
          style={styles.scrollView}
          contentContainerStyle={styles.wrapper}
          testID={'account-overview'}
        >
          <View style={styles.info} ref={this.mainView}>
            <TouchableOpacity
              style={styles.identiconBorder}
              disabled={onboardingWizard}
              onPress={this.openAccountSelector}
              {...generateTestId(Platform, WALLET_ACCOUNT_ICON)}
            >
              <Identicon
                address={address}
                diameter={38}
                noFadeIn={onboardingWizard}
              />
            </TouchableOpacity>
            <View
              ref={this.editableLabelRef}
              style={styles.data}
              collapsable={false}
            >
              {accountLabelEditable ? (
                <TextInput
                  style={[
                    styles.label,
                    styles.labelInput,
                    styles.onboardingWizardLabel,
                    onboardingWizard
                      ? { borderColor: colors.primary.default }
                      : { borderColor: colors.background.default },
                  ]}
                  editable={accountLabelEditable}
                  onChangeText={this.onAccountLabelChange}
                  onSubmitEditing={this.setAccountLabel}
                  onBlur={this.setAccountLabel}
                  {...generateTestId(Platform, WALLET_ACCOUNT_NAME_LABEL_INPUT)}
                  value={accountLabel}
                  selectTextOnFocus
                  ref={this.input}
                  returnKeyType={'done'}
                  autoCapitalize={'none'}
                  autoCorrect={false}
                  numberOfLines={1}
                  placeholderTextColor={colors.text.muted}
                  keyboardAppearance={themeAppearance}
                />
              ) : (
                <View style={styles.labelWrapper}>
                  <TouchableOpacity onLongPress={this.setAccountLabelEditable}>
                    <Text
                      style={[
                        styles.label,
                        styles.onboardingWizardLabel,
                        {
                          borderColor: onboardingWizard
                            ? colors.primary.default
                            : colors.background.default,
                        },
                      ]}
                      numberOfLines={1}
                      {...generateTestId(
                        Platform,
                        WALLET_ACCOUNT_NAME_LABEL_TEXT,
                      )}
                    >
                      {isDefaultAccountName(name) && ens ? ens : name}
                    </Text>
                  </TouchableOpacity>
                  {isQRHardwareWalletAccount && (
                    <View style={styles.tag}>
                      <Text style={styles.tagText}>
                        {strings('transaction.hardware')}
                      </Text>
                    </View>
                  )}
                </View>
              )}
            </View>

            <TouchableOpacity
              style={styles.addressWrapper}
              onPress={this.copyAccountToClipboard}
            >
              <EthereumAddress
                address={address}
                style={styles.address}
                type={'short'}
              />
            </TouchableOpacity>
          </View>
        </ScrollView>
      </View>
    );
  }
}

const mapStateToProps = (state) => ({
  selectedAddress:
    state.engine.backgroundState.PreferencesController.selectedAddress,
  identities: state.engine.backgroundState.PreferencesController.identities,
  currentCurrency:
    state.engine.backgroundState.CurrencyRateController.currentCurrency,
  network: String(selectNetwork(state)),
  browserTabs: state.browser.tabs,
});

const mapDispatchToProps = (dispatch) => ({
  showAlert: (config) => dispatch(showAlert(config)),
  protectWalletModalVisible: () => dispatch(protectWalletModalVisible()),
  newAssetTransaction: (selectedAsset) =>
    dispatch(newAssetTransaction(selectedAsset)),
  toggleReceiveModal: (asset) => dispatch(toggleReceiveModal(asset)),
});

AccountOverview.contextType = ThemeContext;

export default connect(mapStateToProps, mapDispatchToProps)(AccountOverview);<|MERGE_RESOLUTION|>--- conflicted
+++ resolved
@@ -26,20 +26,13 @@
   doENSReverseLookup,
   isDefaultAccountName,
 } from '../../../util/ENSUtils';
-<<<<<<< HEAD
-import { getEther } from '../../../util/transactions';
-import { isSwapsAllowed } from '../Swaps/utils';
-
-=======
 import Identicon from '../Identicon';
 import EthereumAddress from '../EthereumAddress';
-import { fontStyles, baseStyles } from '../../../styles/common';
+import { fontStyles } from '../../../styles/common';
 import ClipboardManager from '../../../core/ClipboardManager';
 import { ThemeContext, mockTheme } from '../../../util/theme';
 import Routes from '../../../constants/navigation/Routes';
 import generateTestId from '../../../../wdio/utils/generateTestId';
-import { renderFiat } from '../../../util/number';
->>>>>>> bf838650
 import {
   WALLET_ACCOUNT_ICON,
   WALLET_ACCOUNT_NAME_LABEL_INPUT,
