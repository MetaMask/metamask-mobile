--- conflicted
+++ resolved
@@ -152,11 +152,7 @@
 		 */
 		toggleReceiveModal: PropTypes.func,
 		/**
-<<<<<<< HEAD
 		 * Chain id
-=======
-		 * Chaind id
->>>>>>> b99c1eec
 		 */
 		chainId: PropTypes.string,
 		/**
@@ -359,11 +355,7 @@
 									icon="swap"
 									label={strings('asset_overview.swap')}
 									disabled={
-<<<<<<< HEAD
-										!swapsIsLive || AppConstants.SWAPS.ONLY_MAINNET ? !isMainNet(chainId) : false
-=======
 										!swapsIsLive || (AppConstants.SWAPS.ONLY_MAINNET ? !isMainNet(chainId) : false)
->>>>>>> b99c1eec
 									}
 									onPress={this.goToSwaps}
 								/>
