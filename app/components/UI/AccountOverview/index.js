import React, { PureComponent } from 'react';
import PropTypes from 'prop-types';
import {
  ScrollView,
  TextInput,
  StyleSheet,
  Text,
  View,
  TouchableOpacity,
  InteractionManager,
  Platform,
} from 'react-native';
import { swapsUtils } from '@metamask/swaps-controller';
import { connect } from 'react-redux';
import Engine from '../../../core/Engine';
import Analytics from '../../../core/Analytics/Analytics';
import AnalyticsV2 from '../../../util/analyticsV2';
import AppConstants from '../../../core/AppConstants';
import { strings } from '../../../../locales/i18n';

import { swapsLivenessSelector } from '../../../reducers/swaps';
import { showAlert } from '../../../actions/alert';
import { protectWalletModalVisible } from '../../../actions/user';
import { toggleReceiveModal } from '../../../actions/modals';
import { newAssetTransaction } from '../../../actions/transaction';

import Device from '../../../util/device';
import { ANALYTICS_EVENT_OPTS } from '../../../util/analytics';
import { renderFiat } from '../../../util/number';
import { isQRHardwareAccount, renderAccountName } from '../../../util/address';
import { getEther } from '../../../util/transactions';
import {
  doENSReverseLookup,
  isDefaultAccountName,
} from '../../../util/ENSUtils';
import { isSwapsAllowed } from '../Swaps/utils';

import Identicon from '../Identicon';
import AssetActionButton from '../AssetActionButton';
import EthereumAddress from '../EthereumAddress';
import { fontStyles, baseStyles } from '../../../styles/common';
import { allowedToBuy } from '../FiatOnRampAggregator';
import AssetSwapButton from '../Swaps/components/AssetSwapButton';
import ClipboardManager from '../../../core/ClipboardManager';
import { ThemeContext, mockTheme } from '../../../util/theme';
import Routes from '../../../constants/navigation/Routes';
import generateTestId from '../../../../wdio/utils/generateTestId';
import {
  WALLET_ACCOUNT_ICON,
  WALLET_ACCOUNT_NAME_LABEL_TEXT,
  WALLET_ACCOUNT_NAME_LABEL_INPUT,
} from '../../../../wdio/features/testIDs/Screens/WalletView.testIds';

const createStyles = (colors) =>
  StyleSheet.create({
    scrollView: {
      backgroundColor: colors.background.default,
    },
    wrapper: {
      paddingTop: 20,
      paddingHorizontal: 20,
      paddingBottom: 0,
      alignItems: 'center',
    },
    info: {
      justifyContent: 'center',
      alignItems: 'center',
      textAlign: 'center',
    },
    data: {
      textAlign: 'center',
      paddingTop: 7,
    },
    label: {
      fontSize: 24,
      textAlign: 'center',
      ...fontStyles.normal,
      color: colors.text.default,
    },
    labelInput: {
      marginBottom: Device.isAndroid() ? -10 : 0,
    },
    labelWrapper: {
      flexDirection: 'row',
    },
    tag: {
      flexDirection: 'row',
      alignItems: 'center',
      marginTop: 2,
      padding: 4,
      paddingHorizontal: 8,
      borderWidth: 1,
      borderColor: colors.text.default,
      height: 28,
      borderRadius: 14,
    },
    tagText: {
      fontSize: 12,
      ...fontStyles.bold,
      minWidth: 32,
      textAlign: 'center',
      color: colors.text.default,
    },
    addressWrapper: {
      backgroundColor: colors.primary.muted,
      borderRadius: 40,
      marginTop: 20,
      marginBottom: 20,
      paddingVertical: 7,
      paddingHorizontal: 15,
    },
    address: {
      fontSize: 12,
      color: colors.text.default,
      ...fontStyles.normal,
      letterSpacing: 0.8,
    },
    amountFiat: {
      fontSize: 12,
      paddingTop: 5,
      color: colors.text.alternative,
      ...fontStyles.normal,
    },
    identiconBorder: {
      borderRadius: 80,
      borderWidth: 2,
      padding: 2,
      borderColor: colors.primary.default,
    },
    onboardingWizardLabel: {
      borderWidth: 2,
      borderRadius: 4,
      paddingVertical: Device.isIos() ? 2 : -4,
      paddingHorizontal: Device.isIos() ? 5 : 5,
      top: Device.isIos() ? 0 : -2,
    },
    actions: {
      flex: 1,
      justifyContent: 'center',
      alignItems: 'flex-start',
      flexDirection: 'row',
    },
  });

/**
 * View that's part of the <Wallet /> component
 * which shows information about the selected account
 */
class AccountOverview extends PureComponent {
  static propTypes = {
    /**
     * String that represents the selected address
     */
    selectedAddress: PropTypes.string,
    /**
    /* Identities object required to get account name
    */
    identities: PropTypes.object,
    /**
     * Object that represents the selected account
     */
    account: PropTypes.object,
    /**
    /* Selected currency
    */
    currentCurrency: PropTypes.string,
    /**
    /* Triggers global alert
    */
    showAlert: PropTypes.func,
    /**
     * whether component is being rendered from onboarding wizard
     */
    onboardingWizard: PropTypes.bool,
    /**
     * Used to get child ref
     */
    onRef: PropTypes.func,
    /**
     * Prompts protect wallet modal
     */
    protectWalletModalVisible: PropTypes.func,
    /**
     * Start transaction with asset
     */
    newAssetTransaction: PropTypes.func,
    /**
    /* navigation object required to access the props
    /* passed by the parent component
    */
    navigation: PropTypes.object,
    /**
     * Action that toggles the receive modal
     */
    toggleReceiveModal: PropTypes.func,
    /**
     * Chain id
     */
    chainId: PropTypes.string,
    /**
     * Wether Swaps feature is live or not
     */
    swapsIsLive: PropTypes.bool,
    /**
     * ID of the current network
     */
    network: PropTypes.string,
    /**
     * Current provider ticker
     */
    ticker: PropTypes.string,
  };

  state = {
    accountLabelEditable: false,
    accountLabel: '',
    originalAccountLabel: '',
    ens: undefined,
  };

  editableLabelRef = React.createRef();
  scrollViewContainer = React.createRef();
  mainView = React.createRef();

  openAccountSelector = () => {
    const { onboardingWizard, navigation } = this.props;
    !onboardingWizard &&
      navigation.navigate(Routes.MODAL.ROOT_MODAL_FLOW, {
        screen: Routes.SHEET.ACCOUNT_SELECTOR,
      });
  };

  isAccountLabelDefined = (accountLabel) =>
    !!accountLabel && !!accountLabel.trim().length;

  input = React.createRef();

  componentDidMount = () => {
    const { identities, selectedAddress, onRef } = this.props;
    const accountLabel = renderAccountName(selectedAddress, identities);
    this.setState({ accountLabel });
    onRef && onRef(this);
    InteractionManager.runAfterInteractions(() => {
      this.doENSLookup();
    });

    const { PreferencesController } = Engine.context;
    if (!this.isAccountLabelDefined(accountLabel)) {
      PreferencesController.setAccountLabel(selectedAddress, 'Account');
    }
  };

  componentDidUpdate(prevProps) {
    if (
      prevProps.account.address !== this.props.account.address ||
      prevProps.network !== this.props.network
    ) {
      requestAnimationFrame(() => {
        this.doENSLookup();
      });
    }
  }

  setAccountLabel = () => {
    const { PreferencesController } = Engine.context;
    const { selectedAddress } = this.props;
    const { accountLabel } = this.state;

    const lastAccountLabel =
      PreferencesController.state.identities[selectedAddress].name;

    PreferencesController.setAccountLabel(
      selectedAddress,
      this.isAccountLabelDefined(accountLabel)
        ? accountLabel
        : lastAccountLabel,
    );
    this.setState({ accountLabelEditable: false });
  };

  onAccountLabelChange = (accountLabel) => {
    this.setState({ accountLabel });
  };

  setAccountLabelEditable = () => {
    const { identities, selectedAddress } = this.props;
    const accountLabel = renderAccountName(selectedAddress, identities);
    this.setState({ accountLabelEditable: true, accountLabel });
    setTimeout(() => {
      this.input && this.input.current && this.input.current.focus();
    }, 100);
  };

  cancelAccountLabelEdition = () => {
    const { identities, selectedAddress } = this.props;
    const accountLabel = renderAccountName(selectedAddress, identities);
    this.setState({ accountLabelEditable: false, accountLabel });
  };

  copyAccountToClipboard = async () => {
    const { selectedAddress } = this.props;
    await ClipboardManager.setString(selectedAddress);
    this.props.showAlert({
      isVisible: true,
      autodismiss: 1500,
      content: 'clipboard-alert',
      data: { msg: strings('account_details.account_copied_to_clipboard') },
    });
    setTimeout(() => this.props.protectWalletModalVisible(), 2000);
    InteractionManager.runAfterInteractions(() => {
      Analytics.trackEvent(ANALYTICS_EVENT_OPTS.WALLET_COPIED_ADDRESS);
    });
  };

  onReceive = () => this.props.toggleReceiveModal();

  onSend = () => {
    const { newAssetTransaction, navigation, ticker } = this.props;
    newAssetTransaction(getEther(ticker));
    navigation.navigate('SendFlowView');
  };

  onBuy = () => {
    this.props.navigation.navigate(Routes.FIAT_ON_RAMP_AGGREGATOR.ID);
    InteractionManager.runAfterInteractions(() => {
      Analytics.trackEventWithParameters(
        AnalyticsV2.ANALYTICS_EVENTS.BUY_BUTTON_CLICKED,
        {
          text: 'Buy',
          location: 'Wallet',
          chain_id_destination: this.props.chainId,
        },
      );
    });
  };

  goToSwaps = () =>
    this.props.navigation.navigate('Swaps', {
      screen: 'SwapsAmountView',
      params: {
        sourceToken: swapsUtils.NATIVE_SWAPS_TOKEN_ADDRESS,
      },
    });

  doENSLookup = async () => {
    const { network, account } = this.props;
    try {
      const ens = await doENSReverseLookup(account.address, network);
      this.setState({ ens });
      // eslint-disable-next-line no-empty
    } catch {}
  };

  render() {
    const {
      account: { address, name },
      currentCurrency,
      onboardingWizard,
      chainId,
      swapsIsLive,
    } = this.props;
    const colors = this.context.colors || mockTheme.colors;
    const themeAppearance = this.context.themeAppearance || 'light';
    const styles = createStyles(colors);

    const fiatBalance = `${renderFiat(
      Engine.getTotalFiatAccountBalance(),
      currentCurrency,
    )}`;

    if (!address) return null;
    const { accountLabelEditable, accountLabel, ens } = this.state;

    const isQRHardwareWalletAccount = isQRHardwareAccount(address);

    return (
      <View
        style={baseStyles.flexGrow}
        ref={this.scrollViewContainer}
        collapsable={false}
      >
        <ScrollView
          bounces={false}
          keyboardShouldPersistTaps={'never'}
          style={styles.scrollView}
          contentContainerStyle={styles.wrapper}
          testID={'account-overview'}
        >
          <View style={styles.info} ref={this.mainView}>
            <TouchableOpacity
              style={styles.identiconBorder}
              disabled={onboardingWizard}
<<<<<<< HEAD
              onPress={this.openAccountSelector}
              testID={'wallet-account-identicon'}
=======
              onPress={this.toggleAccountsModal}
              {...generateTestId(Platform, WALLET_ACCOUNT_ICON)}
>>>>>>> 44ba2153
            >
              <Identicon
                address={address}
                diameter={38}
                noFadeIn={onboardingWizard}
              />
            </TouchableOpacity>
            <View
              ref={this.editableLabelRef}
              style={styles.data}
              collapsable={false}
            >
              {accountLabelEditable ? (
                <TextInput
                  style={[
                    styles.label,
                    styles.labelInput,
                    styles.onboardingWizardLabel,
                    onboardingWizard
                      ? { borderColor: colors.primary.default }
                      : { borderColor: colors.background.default },
                  ]}
                  editable={accountLabelEditable}
                  onChangeText={this.onAccountLabelChange}
                  onSubmitEditing={this.setAccountLabel}
                  onBlur={this.setAccountLabel}
                  {...generateTestId(Platform, WALLET_ACCOUNT_NAME_LABEL_INPUT)}
                  value={accountLabel}
                  selectTextOnFocus
                  ref={this.input}
                  returnKeyType={'done'}
                  autoCapitalize={'none'}
                  autoCorrect={false}
                  numberOfLines={1}
                  placeholderTextColor={colors.text.muted}
                  keyboardAppearance={themeAppearance}
                />
              ) : (
                <View style={styles.labelWrapper}>
                  <TouchableOpacity onLongPress={this.setAccountLabelEditable}>
                    <Text
                      style={[
                        styles.label,
                        styles.onboardingWizardLabel,
                        {
                          borderColor: onboardingWizard
                            ? colors.primary.default
                            : colors.background.default,
                        },
                      ]}
                      numberOfLines={1}
                      {...generateTestId(
                        Platform,
                        WALLET_ACCOUNT_NAME_LABEL_TEXT,
                      )}
                    >
                      {isDefaultAccountName(name) && ens ? ens : name}
                    </Text>
                  </TouchableOpacity>
                  {isQRHardwareWalletAccount && (
                    <View style={styles.tag}>
                      <Text style={styles.tagText}>
                        {strings('transaction.hardware')}
                      </Text>
                    </View>
                  )}
                </View>
              )}
            </View>
            <Text style={styles.amountFiat}>{fiatBalance}</Text>
            <TouchableOpacity
              style={styles.addressWrapper}
              onPress={this.copyAccountToClipboard}
            >
              <EthereumAddress
                address={address}
                style={styles.address}
                type={'short'}
              />
            </TouchableOpacity>

            <View style={styles.actions}>
              <AssetActionButton
                icon="receive"
                onPress={this.onReceive}
                label={strings('asset_overview.receive_button')}
              />
              {allowedToBuy(chainId) && (
                <AssetActionButton
                  icon="buy"
                  onPress={this.onBuy}
                  label={strings('asset_overview.buy_button')}
                />
              )}
              <AssetActionButton
                testID={'token-send-button'}
                icon="send"
                onPress={this.onSend}
                label={strings('asset_overview.send_button')}
              />
              {AppConstants.SWAPS.ACTIVE && (
                <AssetSwapButton
                  isFeatureLive={swapsIsLive}
                  isNetworkAllowed={isSwapsAllowed(chainId)}
                  onPress={this.goToSwaps}
                  isAssetAllowed
                />
              )}
            </View>
          </View>
        </ScrollView>
      </View>
    );
  }
}

const mapStateToProps = (state) => ({
  selectedAddress:
    state.engine.backgroundState.PreferencesController.selectedAddress,
  identities: state.engine.backgroundState.PreferencesController.identities,
  currentCurrency:
    state.engine.backgroundState.CurrencyRateController.currentCurrency,
  chainId: state.engine.backgroundState.NetworkController.provider.chainId,
  ticker: state.engine.backgroundState.NetworkController.provider.ticker,
  network: String(state.engine.backgroundState.NetworkController.network),
  swapsIsLive: swapsLivenessSelector(state),
});

const mapDispatchToProps = (dispatch) => ({
  showAlert: (config) => dispatch(showAlert(config)),
  protectWalletModalVisible: () => dispatch(protectWalletModalVisible()),
  newAssetTransaction: (selectedAsset) =>
    dispatch(newAssetTransaction(selectedAsset)),
  toggleReceiveModal: (asset) => dispatch(toggleReceiveModal(asset)),
});

AccountOverview.contextType = ThemeContext;

export default connect(mapStateToProps, mapDispatchToProps)(AccountOverview);<|MERGE_RESOLUTION|>--- conflicted
+++ resolved
@@ -390,13 +390,8 @@
             <TouchableOpacity
               style={styles.identiconBorder}
               disabled={onboardingWizard}
-<<<<<<< HEAD
-              onPress={this.openAccountSelector}
-              testID={'wallet-account-identicon'}
-=======
               onPress={this.toggleAccountsModal}
               {...generateTestId(Platform, WALLET_ACCOUNT_ICON)}
->>>>>>> 44ba2153
             >
               <Identicon
                 address={address}
