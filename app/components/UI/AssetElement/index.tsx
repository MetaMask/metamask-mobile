--- conflicted
+++ resolved
@@ -37,15 +37,9 @@
     itemWrapper: {
       flex: 1,
       flexDirection: 'row',
-<<<<<<< HEAD
-      paddingHorizontal: 15,
-      paddingVertical: 14,
-      alignItems: 'flex-start',
-=======
       paddingHorizontal: 16,
       height: 64,
       alignItems: 'center',
->>>>>>> 05d3e30f
     },
     arrow: {
       flexShrink: 0,
