--- conflicted
+++ resolved
@@ -39,11 +39,7 @@
               <Icon
                 allowFontScaling={false}
                 color="#121314"
-<<<<<<< HEAD
-                name="ios-arrow-back"
-=======
                 name="arrow-back"
->>>>>>> 733bad1a
                 size={24}
               />
             </TouchableOpacity>
