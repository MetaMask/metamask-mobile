<<<<<<< HEAD
import React from 'react';
import { View, StyleSheet, TouchableOpacity } from 'react-native';
import Text from '../../Base/Text';
import StyledButton from '../StyledButton';
=======
import React, { useCallback, useState } from 'react';
import { View, StyleSheet, TouchableOpacity } from 'react-native';
import Text from '../../Base/Text';
import RangeInput from '../../Base/RangeInput';
import MaterialCommunityIcon from 'react-native-vector-icons/MaterialCommunityIcons';
import { colors } from '../../../styles/common';
import InfoModal from '../Swaps/components/InfoModal';
import Icon from 'react-native-vector-icons/Ionicons';
import { strings } from '../../../../locales/i18n';
>>>>>>> d1642c89

const styles = StyleSheet.create({
	root: {
		paddingHorizontal: 24
	},
<<<<<<< HEAD
	headerContainer: {
		alignItems: 'center'
	},
	headerText: {
		fontSize: 48
	},
	headerTitle: {
		flexDirection: 'row'
	},
	headerTitleSide: {
		flex: 1
	},
	saveButton: {
		marginBottom: 20
	}
});

const EditGasFee1559 = () => (
	<View style={styles.root}>
		<View style={styles.headerContainer}>
			<View style={styles.headerTitle}>
				<View style={styles.headerTitleSide}>
					<Text right black style={styles.headerText}>
						~
					</Text>
				</View>
				<Text black style={styles.headerText}>
					$6.32
				</Text>
				<View style={styles.headerTitleSide} />
			</View>
			<Text big black>
				Up to <Text bold>$6.32</Text>
			</Text>
			<Text red>Unknown processing time</Text>
		</View>
		<View>
			<Text>SELECTOR</Text>
		</View>
		<View>
			<Text>ADVANCED AND RANGE INPUTS</Text>
		</View>
		<View>
			<TouchableOpacity style={styles.saveButton}>
				<Text link centered>
					How should I choose?
				</Text>
			</TouchableOpacity>
			<StyledButton type={'confirm'}>Save</StyledButton>
=======
	labelTextContainer: {
		flexDirection: 'row',
		alignItems: 'center'
	},
	hitSlop: {
		top: 10,
		left: 10,
		bottom: 10,
		right: 10
	},
	labelInfo: {
		color: colors.grey200
	},
	advancedOptionsContainer: {
		marginTop: 20,
		marginBottom: 45
	},
	advancedOptionsInputsContainer: {
		marginTop: 20
	},
	rangeInputContainer: {
		marginBottom: 20
	},
	advancedOptionsButton: {
		flexDirection: 'row',
		alignItems: 'center',
		justifyContent: 'center'
	},
	advancedOptionsIcon: {
		paddingTop: 1,
		marginLeft: 5
	}
});

const EditGasFee1559 = () => {
	const [showRangeInfoModal, setShowRangeInfoModal] = useState(false);
	const [showAdvancedOptions, setShowAdvancedOptions] = useState(false);
	const [maxPriorityFeeError, setMaxPriorityFeeError] = useState(null);

	const toggleRangeInfoModal = useCallback(() => {
		setShowRangeInfoModal(showRangeInfoModal => !showRangeInfoModal);
	}, []);

	const toggleAdvancedOptions = useCallback(() => {
		setShowAdvancedOptions(showAdvancedOptions => !showAdvancedOptions);
	}, []);

	const changedMaxPriorityFee = useCallback(value => {
		if (Number(value) <= 0) {
			return setMaxPriorityFeeError(strings('edit_gas_fee_eip1559.priority_fee_at_least_0_error'));
		}
		setMaxPriorityFeeError(null);
	}, []);

	return (
		<View style={styles.root}>
			<View>
				<Text>HEADER</Text>
			</View>
			<View>
				<Text>SELECTOR</Text>
			</View>
			<View style={styles.advancedOptionsContainer}>
				<TouchableOpacity onPress={toggleAdvancedOptions} style={styles.advancedOptionsButton}>
					<Text noMargin link bold>
						{strings('edit_gas_fee_eip1559.advanced_options')}
					</Text>
					<Text noMargin link bold style={styles.advancedOptionsIcon}>
						<Icon name={`ios-arrow-${showAdvancedOptions ? 'up' : 'down'}`} />
					</Text>
				</TouchableOpacity>
				{showAdvancedOptions && (
					<View style={styles.advancedOptionsInputsContainer}>
						<View style={styles.rangeInputContainer}>
							<RangeInput
								leftLabelComponent={
									<View style={styles.labelTextContainer}>
										<Text black bold noMargin>
											{strings('edit_gas_fee_eip1559.gas_limit')}{' '}
										</Text>

										<TouchableOpacity hitSlop={styles.hitSlop} onPress={toggleRangeInfoModal}>
											<MaterialCommunityIcon
												name="information"
												size={14}
												style={styles.labelInfo}
											/>
										</TouchableOpacity>
									</View>
								}
								initialValue={'21000'}
								label={'Gas limit'}
								increment={1000}
							/>
						</View>
						<View style={styles.rangeInputContainer}>
							<RangeInput
								leftLabelComponent={
									<View style={styles.labelTextContainer}>
										<Text black bold noMargin>
											{strings('edit_gas_fee_eip1559.max_priority_fee')}{' '}
										</Text>

										<TouchableOpacity hitSlop={styles.hitSlop} onPress={toggleRangeInfoModal}>
											<MaterialCommunityIcon
												name="information"
												size={14}
												style={styles.labelInfo}
											/>
										</TouchableOpacity>
									</View>
								}
								rightLabelComponent={
									<Text noMargin small grey>
										<Text bold reset>
											{strings('edit_gas_fee_eip1559.estimate')}:
										</Text>{' '}
										1 GWEI
									</Text>
								}
								initialValue={'1'}
								label={'Gas limit'}
								unit={'GWEI'}
								increment={1}
								inputInsideLabel={'≈ $0.06'}
								onChangeValue={changedMaxPriorityFee}
								error={maxPriorityFeeError}
							/>
						</View>
						<View style={styles.rangeInputContainer}>
							<RangeInput
								leftLabelComponent={
									<View style={styles.labelTextContainer}>
										<Text black bold noMargin>
											{strings('edit_gas_fee_eip1559.max_fee')}{' '}
										</Text>

										<TouchableOpacity hitSlop={styles.hitSlop} onPress={toggleRangeInfoModal}>
											<MaterialCommunityIcon
												name="information"
												size={14}
												style={styles.labelInfo}
											/>
										</TouchableOpacity>
									</View>
								}
								rightLabelComponent={
									<Text noMargin small grey>
										<Text bold reset>
											{strings('edit_gas_fee_eip1559.estimate')}:
										</Text>{' '}
										265 GWEI
									</Text>
								}
								initialValue={'300'}
								label={'Gas limit'}
								unit={'GWEI'}
								increment={10}
								inputInsideLabel={'≈ $19.81'}
							/>
						</View>
					</View>
				)}
			</View>
			<View>
				<Text>SAVE BUTTON</Text>
			</View>
			<InfoModal
				isVisible={showRangeInfoModal}
				title={strings('edit_gas_fee_eip1559.recommended_gas_fee')}
				toggleModal={toggleRangeInfoModal}
				body={
					<View>
						<Text grey infoModal>
							{strings('edit_gas_fee_eip1559.swaps_warning')}
						</Text>
					</View>
				}
			/>
>>>>>>> d1642c89
		</View>
	);
};

export default EditGasFee1559;<|MERGE_RESOLUTION|>--- conflicted
+++ resolved
@@ -1,25 +1,18 @@
-<<<<<<< HEAD
-import React from 'react';
+import React, { useState, useCallback } from 'react';
 import { View, StyleSheet, TouchableOpacity } from 'react-native';
 import Text from '../../Base/Text';
 import StyledButton from '../StyledButton';
-=======
-import React, { useCallback, useState } from 'react';
-import { View, StyleSheet, TouchableOpacity } from 'react-native';
-import Text from '../../Base/Text';
 import RangeInput from '../../Base/RangeInput';
 import MaterialCommunityIcon from 'react-native-vector-icons/MaterialCommunityIcons';
 import { colors } from '../../../styles/common';
 import InfoModal from '../Swaps/components/InfoModal';
 import Icon from 'react-native-vector-icons/Ionicons';
 import { strings } from '../../../../locales/i18n';
->>>>>>> d1642c89
 
 const styles = StyleSheet.create({
 	root: {
 		paddingHorizontal: 24
 	},
-<<<<<<< HEAD
 	headerContainer: {
 		alignItems: 'center'
 	},
@@ -34,42 +27,7 @@
 	},
 	saveButton: {
 		marginBottom: 20
-	}
-});
-
-const EditGasFee1559 = () => (
-	<View style={styles.root}>
-		<View style={styles.headerContainer}>
-			<View style={styles.headerTitle}>
-				<View style={styles.headerTitleSide}>
-					<Text right black style={styles.headerText}>
-						~
-					</Text>
-				</View>
-				<Text black style={styles.headerText}>
-					$6.32
-				</Text>
-				<View style={styles.headerTitleSide} />
-			</View>
-			<Text big black>
-				Up to <Text bold>$6.32</Text>
-			</Text>
-			<Text red>Unknown processing time</Text>
-		</View>
-		<View>
-			<Text>SELECTOR</Text>
-		</View>
-		<View>
-			<Text>ADVANCED AND RANGE INPUTS</Text>
-		</View>
-		<View>
-			<TouchableOpacity style={styles.saveButton}>
-				<Text link centered>
-					How should I choose?
-				</Text>
-			</TouchableOpacity>
-			<StyledButton type={'confirm'}>Save</StyledButton>
-=======
+	},
 	labelTextContainer: {
 		flexDirection: 'row',
 		alignItems: 'center'
@@ -126,8 +84,22 @@
 
 	return (
 		<View style={styles.root}>
-			<View>
-				<Text>HEADER</Text>
+			<View style={styles.headerContainer}>
+				<View style={styles.headerTitle}>
+					<View style={styles.headerTitleSide}>
+						<Text right black style={styles.headerText}>
+							~
+						</Text>
+					</View>
+					<Text black style={styles.headerText}>
+						$6.32
+					</Text>
+					<View style={styles.headerTitleSide} />
+				</View>
+				<Text big black>
+					Up to <Text bold>$6.32</Text>
+				</Text>
+				<Text red>Unknown processing time</Text>
 			</View>
 			<View>
 				<Text>SELECTOR</Text>
@@ -235,7 +207,12 @@
 				)}
 			</View>
 			<View>
-				<Text>SAVE BUTTON</Text>
+				<TouchableOpacity style={styles.saveButton}>
+					<Text link centered>
+						How should I choose?
+					</Text>
+				</TouchableOpacity>
+				<StyledButton type={'confirm'}>Save</StyledButton>
 			</View>
 			<InfoModal
 				isVisible={showRangeInfoModal}
@@ -249,7 +226,6 @@
 					</View>
 				}
 			/>
->>>>>>> d1642c89
 		</View>
 	);
 };
