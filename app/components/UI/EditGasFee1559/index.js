/* eslint-disable no-mixed-spaces-and-tabs */
/* eslint-disable react/display-name */
import React, { useCallback, useState, useMemo } from 'react';
import {
  View,
  StyleSheet,
  TouchableOpacity,
  ScrollView,
  TouchableWithoutFeedback,
} from 'react-native';
import Text from '../../Base/Text';
import StyledButton from '../StyledButton';
import RangeInput from '../../Base/RangeInput';
import MaterialCommunityIcon from 'react-native-vector-icons/MaterialCommunityIcons';
import InfoModal from '../Swaps/components/InfoModal';
import Icon from 'react-native-vector-icons/Ionicons';
import { strings } from '../../../../locales/i18n';
import Alert, { AlertType } from '../../Base/Alert';
import HorizontalSelector from '../../Base/HorizontalSelector';
import Device from '../../../util/device';
import { isMainnetByChainId } from '../../../util/networks';
import PropTypes from 'prop-types';
import BigNumber from 'bignumber.js';
import FadeAnimationView from '../FadeAnimationView';
import AnalyticsV2 from '../../../util/analyticsV2';
import TimeEstimateInfoModal from '../TimeEstimateInfoModal';
import useModalHandler from '../../Base/hooks/useModalHandler';
import AppConstants from '../../../core/AppConstants';
import { useAppThemeFromContext, mockTheme } from '../../../util/theme';

const GAS_LIMIT_INCREMENT = new BigNumber(1000);
const GAS_INCREMENT = new BigNumber(1);
const GAS_LIMIT_MIN = new BigNumber(21000);
const GAS_MIN = new BigNumber(0);

const createStyles = (colors) =>
  StyleSheet.create({
    root: {
      backgroundColor: colors.background.default,
      borderTopLeftRadius: 20,
      borderTopRightRadius: 20,
      minHeight: 200,
      maxHeight: '95%',
      paddingTop: 24,
      paddingBottom: Device.isIphoneX() ? 32 : 24,
    },
    wrapper: {
      paddingHorizontal: 24,
    },
    customGasHeader: {
      flexDirection: 'row',
      justifyContent: 'space-between',
      alignItems: 'center',
      width: '100%',
      paddingBottom: 20,
    },
    newGasFeeHeader: {
      flexDirection: 'row',
      alignItems: 'center',
      width: '100%',
      justifyContent: 'center',
    },
    headerContainer: {
      alignItems: 'center',
      marginBottom: 22,
    },
    headerText: {
      fontSize: 48,
      flex: 1,
      textAlign: 'center',
    },
    headerTitle: {
      flexDirection: 'row',
    },
    saveButton: {
      marginBottom: 20,
    },
    labelTextContainer: {
      flexDirection: 'row',
      alignItems: 'center',
    },
    hitSlop: {
      top: 10,
      left: 10,
      bottom: 10,
      right: 10,
    },
    labelInfo: {
      color: colors.text.muted,
    },
    advancedOptionsContainer: {
      marginTop: 25,
      marginBottom: 30,
    },
    advancedOptionsInputsContainer: {
      marginTop: 14,
    },
    rangeInputContainer: {
      marginBottom: 20,
    },
    advancedOptionsButton: {
      flexDirection: 'row',
      alignItems: 'center',
      justifyContent: 'center',
    },
    advancedOptionsIcon: {
      paddingTop: 1,
      marginLeft: 5,
    },
    learnMoreLabels: {
      marginTop: 9,
    },
    /* Add when the learn more link is ready
<<<<<<< HEAD
	learnMoreLink: {
		marginTop: 14
	},*/
=======
  learnMoreLink: {
    marginTop: 14
  },*/
>>>>>>> 161c5a35
    warningTextContainer: {
      lineHeight: 20,
      paddingLeft: 4,
      flex: 1,
    },
    warningText: {
      lineHeight: 20,
      flex: 1,
      color: colors.text.default,
    },
    warningContainer: {
      marginBottom: 20,
    },
    dappEditGasContainer: {
      marginVertical: 20,
    },
    subheader: {
      marginBottom: 6,
    },
    learnMoreModal: {
      maxHeight: Device.getDeviceHeight() * 0.7,
    },
    redInfo: {
      marginLeft: 2,
      color: colors.error.default,
    },
  });

const EditGasFee1559 = ({
  selected,
  gasFee,
  gasOptions,
  onChange,
  onCancel,
  onSave,
  gasFeeNative,
  gasFeeConversion,
  gasFeeMaxNative,
  gasFeeMaxConversion,
  maxPriorityFeeNative,
  maxPriorityFeeConversion,
  maxFeePerGasNative,
  maxFeePerGasConversion,
  primaryCurrency,
  chainId,
  timeEstimate,
  timeEstimateColor,
  timeEstimateId,
  error,
  warning,
  dappSuggestedGas,
  ignoreOptions,
  updateOption,
  extendOptions = {},
  recommended,
  warningMinimumEstimateOption,
  suggestedEstimateOption,
  animateOnChange,
  isAnimating,
  onUpdatingValuesStart,
  onUpdatingValuesEnd,
  analyticsParams,
  view,
}) => {
  const [showInfoModal, setShowInfoModal] = useState(false);
  const [showAdvancedOptions, setShowAdvancedOptions] = useState(!selected);
  const [maxPriorityFeeError, setMaxPriorityFeeError] = useState(null);
  const [maxFeeError, setMaxFeeError] = useState(null);
  const [showLearnMoreModal, setShowLearnMoreModal] = useState(false);
  const [selectedOption, setSelectedOption] = useState(selected);
  const [showInputs, setShowInputs] = useState(!dappSuggestedGas);
  const [
    isVisibleTimeEstimateInfoModal,
    ,
    showTimeEstimateInfoModal,
    hideTimeEstimateInfoModal,
  ] = useModalHandler(false);
  const { colors } = useAppThemeFromContext() || mockTheme;
  const styles = createStyles(colors);

  const getAnalyticsParams = useCallback(() => {
    try {
      return {
        ...analyticsParams,
        chain_id: chainId,
        function_type: view,
        gas_mode: selectedOption ? 'Basic' : 'Advanced',
        speed_set: selectedOption || undefined,
      };
    } catch (error) {
      return {};
    }
  }, [analyticsParams, chainId, selectedOption, view]);

  const toggleAdvancedOptions = useCallback(() => {
    if (!showAdvancedOptions) {
      AnalyticsV2.trackEvent(
        AnalyticsV2.ANALYTICS_EVENTS.GAS_ADVANCED_OPTIONS_CLICKED,
        getAnalyticsParams(),
      );
    }
    setShowAdvancedOptions((showAdvancedOptions) => !showAdvancedOptions);
  }, [getAnalyticsParams, showAdvancedOptions]);

  const toggleLearnMoreModal = useCallback(() => {
    setShowLearnMoreModal((showLearnMoreModal) => !showLearnMoreModal);
  }, []);

  const save = useCallback(() => {
    AnalyticsV2.trackEvent(
      AnalyticsV2.ANALYTICS_EVENTS.GAS_FEE_CHANGED,
      getAnalyticsParams(),
    );

    onSave(selectedOption);
  }, [getAnalyticsParams, onSave, selectedOption]);

  const changeGas = useCallback(
    (gas, selectedOption) => {
      setSelectedOption(selectedOption);
      onChange(gas, selectedOption);
    },
    [onChange],
  );

  const changedMaxPriorityFee = useCallback(
    (value) => {
      const lowerValue = new BigNumber(
        gasOptions?.[
          warningMinimumEstimateOption
        ]?.suggestedMaxPriorityFeePerGas,
      );
      const higherValue = new BigNumber(
        gasOptions?.high?.suggestedMaxPriorityFeePerGas,
      ).multipliedBy(new BigNumber(1.5));
      const updateFloor = new BigNumber(updateOption?.maxPriortyFeeThreshold);

      const valueBN = new BigNumber(value);

      if (updateFloor && !updateFloor.isNaN() && valueBN.lt(updateFloor)) {
        setMaxPriorityFeeError(
          updateOption?.isCancel
            ? strings('edit_gas_fee_eip1559.max_priority_fee_cancel_low', {
                cancel_value: updateFloor,
              })
            : strings('edit_gas_fee_eip1559.max_priority_fee_speed_up_low', {
                speed_up_floor_value: updateFloor,
              }),
        );
      } else if (!lowerValue.isNaN() && valueBN.lt(lowerValue)) {
        setMaxPriorityFeeError(
          strings('edit_gas_fee_eip1559.max_priority_fee_low'),
        );
      } else if (!higherValue.isNaN() && valueBN.gt(higherValue)) {
        setMaxPriorityFeeError(
          strings('edit_gas_fee_eip1559.max_priority_fee_high'),
        );
      } else {
        setMaxPriorityFeeError('');
      }

      const newGas = { ...gasFee, suggestedMaxPriorityFeePerGas: value };

      changeGas(newGas, null);
    },
    [changeGas, gasFee, gasOptions, updateOption, warningMinimumEstimateOption],
  );

  const changedMaxFeePerGas = useCallback(
    (value) => {
      const lowerValue = new BigNumber(
        gasOptions?.[warningMinimumEstimateOption]?.suggestedMaxFeePerGas,
      );
      const higherValue = new BigNumber(
        gasOptions?.high?.suggestedMaxFeePerGas,
      ).multipliedBy(new BigNumber(1.5));
      const updateFloor = new BigNumber(updateOption?.maxFeeThreshold);

      const valueBN = new BigNumber(value);

      if (updateFloor && !updateFloor.isNaN() && valueBN.lt(updateFloor)) {
        setMaxFeeError(
          updateOption?.isCancel
            ? strings('edit_gas_fee_eip1559.max_fee_cancel_low', {
                cancel_value: updateFloor,
              })
            : strings('edit_gas_fee_eip1559.max_fee_speed_up_low', {
                speed_up_floor_value: updateFloor,
              }),
        );
      } else if (!lowerValue.isNaN() && valueBN.lt(lowerValue)) {
        setMaxFeeError(strings('edit_gas_fee_eip1559.max_fee_low'));
      } else if (!higherValue.isNaN() && valueBN.gt(higherValue)) {
        setMaxFeeError(strings('edit_gas_fee_eip1559.max_fee_high'));
      } else {
        setMaxFeeError('');
      }

      const newGas = { ...gasFee, suggestedMaxFeePerGas: value };
      changeGas(newGas, null);
    },
    [changeGas, gasFee, gasOptions, updateOption, warningMinimumEstimateOption],
  );

  const changedGasLimit = useCallback(
    (value) => {
      const newGas = { ...gasFee, suggestedGasLimit: value };
      changeGas(newGas, null);
    },
    [changeGas, gasFee],
  );

  const selectOption = useCallback(
    (option) => {
      setSelectedOption(option);
      setMaxFeeError('');
      setMaxPriorityFeeError('');
      changeGas({ ...gasOptions[option] }, option);
    },
    [changeGas, gasOptions],
  );

  const shouldIgnore = useCallback(
    (option) => ignoreOptions.find((item) => item === option),
    [ignoreOptions],
  );

  const renderOptions = useMemo(
    () =>
      [
        {
          name: AppConstants.GAS_OPTIONS.LOW,
          label: strings('edit_gas_fee_eip1559.low'),
        },
        {
          name: AppConstants.GAS_OPTIONS.MEDIUM,
          label: strings('edit_gas_fee_eip1559.medium'),
        },
        {
          name: AppConstants.GAS_OPTIONS.HIGH,
          label: strings('edit_gas_fee_eip1559.high'),
        },
      ]
        .filter(({ name }) => !shouldIgnore(name))
        .map(({ name, label, ...option }) => ({
          name,
          label: (selected, disabled) => (
            <Text bold primary={selected && !disabled}>
              {label}
            </Text>
          ),
          topLabel: recommended?.name === name && recommended.render,
          ...option,
          ...extendOptions[name],
        })),
    [recommended, extendOptions, shouldIgnore],
  );

  const isMainnet = isMainnetByChainId(chainId);
  const nativeCurrencySelected = primaryCurrency === 'ETH' || !isMainnet;
  let gasFeePrimary,
    gasFeeMaxPrimary,
    maxFeePerGasPrimary,
    maxPriorityFeePerGasPrimary,
    gasFeeMaxSecondary;
  if (nativeCurrencySelected) {
    gasFeePrimary = gasFeeNative;
    gasFeeMaxPrimary = gasFeeMaxNative;
    gasFeeMaxSecondary = gasFeeMaxConversion;
    maxFeePerGasPrimary = maxFeePerGasNative;
    maxPriorityFeePerGasPrimary = maxPriorityFeeNative;
  } else {
    gasFeePrimary = gasFeeConversion;
    gasFeeMaxPrimary = gasFeeMaxConversion;
    gasFeeMaxSecondary = gasFeeMaxNative;
    maxFeePerGasPrimary = maxFeePerGasConversion;
    maxPriorityFeePerGasPrimary = maxPriorityFeeConversion;
  }

  const valueToWatch = `${gasFeeNative}${gasFeeMaxNative}`;

  const renderInputs = () => (
    <View>
      <FadeAnimationView
        valueToWatch={valueToWatch}
        animateOnChange={animateOnChange}
        onAnimationStart={onUpdatingValuesStart}
        onAnimationEnd={onUpdatingValuesEnd}
      >
        <View>
          {/* TODO(eip1559) hook with strings i18n */}
          <HorizontalSelector
            selected={selectedOption}
            onPress={selectOption}
            options={renderOptions}
          />
        </View>
        <View style={styles.advancedOptionsContainer}>
          <TouchableOpacity
            disable={updateOption?.showAdvanced}
            onPress={toggleAdvancedOptions}
            style={styles.advancedOptionsButton}
          >
            <Text noMargin link bold>
              {strings('edit_gas_fee_eip1559.advanced_options')}
            </Text>
            <Text noMargin link bold style={styles.advancedOptionsIcon}>
              <Icon name={`ios-arrow-${showAdvancedOptions ? 'up' : 'down'}`} />
            </Text>
          </TouchableOpacity>
          {(showAdvancedOptions || updateOption?.showAdvanced) && (
            <View style={styles.advancedOptionsInputsContainer}>
              <View style={styles.rangeInputContainer}>
                <RangeInput
                  leftLabelComponent={
                    <View style={styles.labelTextContainer}>
                      <Text black bold noMargin>
                        {strings('edit_gas_fee_eip1559.gas_limit')}{' '}
                      </Text>

                      <TouchableOpacity
                        hitSlop={styles.hitSlop}
                        onPress={() => setShowInfoModal('gas_limit')}
                      >
                        <MaterialCommunityIcon
                          name="information"
                          size={14}
                          style={styles.labelInfo}
                        />
                      </TouchableOpacity>
                    </View>
                  }
                  min={GAS_LIMIT_MIN}
                  value={gasFee.suggestedGasLimit}
                  onChangeValue={changedGasLimit}
                  name={strings('edit_gas_fee_eip1559.gas_limit')}
                  increment={GAS_LIMIT_INCREMENT}
                />
              </View>
              <View style={styles.rangeInputContainer}>
                <RangeInput
                  leftLabelComponent={
                    <View style={styles.labelTextContainer}>
                      <Text black bold noMargin>
                        {strings('edit_gas_fee_eip1559.max_priority_fee')}{' '}
                      </Text>

                      <TouchableOpacity
                        hitSlop={styles.hitSlop}
                        onPress={() => setShowInfoModal('max_priority_fee')}
                      >
                        <MaterialCommunityIcon
                          name="information"
                          size={14}
                          style={styles.labelInfo}
                        />
                      </TouchableOpacity>
                    </View>
                  }
                  rightLabelComponent={
                    <Text noMargin small grey>
                      <Text bold reset>
                        {strings('edit_gas_fee_eip1559.estimate')}:
                      </Text>{' '}
                      {
                        gasOptions?.[suggestedEstimateOption]
                          ?.suggestedMaxPriorityFeePerGas
                      }{' '}
                      GWEI
                    </Text>
                  }
                  value={gasFee.suggestedMaxPriorityFeePerGas}
                  name={strings('edit_gas_fee_eip1559.max_priority_fee')}
                  unit={'GWEI'}
                  min={GAS_MIN}
                  increment={GAS_INCREMENT}
                  inputInsideLabel={
                    maxPriorityFeePerGasPrimary &&
                    `≈ ${maxPriorityFeePerGasPrimary}`
                  }
                  error={maxPriorityFeeError}
                  onChangeValue={changedMaxPriorityFee}
                />
              </View>
              <View style={styles.rangeInputContainer}>
                <RangeInput
                  leftLabelComponent={
                    <View style={styles.labelTextContainer}>
                      <Text
                        black={!maxFeeError}
                        red={Boolean(maxFeeError)}
                        bold
                        noMargin
                      >
                        {strings('edit_gas_fee_eip1559.max_fee')}{' '}
                      </Text>

                      <TouchableOpacity
                        hitSlop={styles.hitSlop}
                        onPress={() => setShowInfoModal('max_fee')}
                      >
                        <MaterialCommunityIcon
                          name="information"
                          size={14}
                          style={styles.labelInfo}
                        />
                      </TouchableOpacity>
                    </View>
                  }
                  rightLabelComponent={
                    <Text noMargin small grey>
                      <Text bold reset>
                        {strings('edit_gas_fee_eip1559.estimate')}:
                      </Text>{' '}
                      {
                        gasOptions?.[suggestedEstimateOption]
                          ?.suggestedMaxFeePerGas
                      }{' '}
                      GWEI
                    </Text>
                  }
                  value={gasFee.suggestedMaxFeePerGas}
                  name={strings('edit_gas_fee_eip1559.max_fee')}
                  unit={'GWEI'}
                  min={GAS_MIN}
                  increment={GAS_INCREMENT}
                  error={maxFeeError}
                  onChangeValue={changedMaxFeePerGas}
                  inputInsideLabel={
                    maxFeePerGasPrimary && `≈ ${maxFeePerGasPrimary}`
                  }
                />
              </View>
            </View>
          )}
        </View>
      </FadeAnimationView>
      <View>
        <TouchableOpacity
          style={styles.saveButton}
          onPress={toggleLearnMoreModal}
        >
          <Text link centered>
            {strings('edit_gas_fee_eip1559.learn_more.title')}
          </Text>
        </TouchableOpacity>
        <StyledButton
          type={'confirm'}
          onPress={save}
          disabled={Boolean(error) || isAnimating}
        >
          {updateOption
            ? strings('edit_gas_fee_eip1559.submit')
            : strings('edit_gas_fee_eip1559.save')}
        </StyledButton>
      </View>
    </View>
  );

  const renderWarning = useMemo(() => {
    if (!warning) return null;
    if (typeof warning === 'string')
      return (
        <Alert
          small
          type={AlertType.Warning}
          renderIcon={() => (
            <MaterialCommunityIcon
              name="information"
              size={20}
              color={colors.warning.default}
            />
          )}
          style={styles.warningContainer}
        >
          {() => (
            <View style={styles.warningTextContainer}>
              <Text black style={styles.warningText}>
                {warning}
              </Text>
            </View>
          )}
        </Alert>
      );

    return warning;
  }, [warning, styles, colors]);

  const renderError = useMemo(() => {
    if (!error) return null;
    if (typeof error === 'string')
      return (
        <Alert
          small
          type={AlertType.Error}
          renderIcon={() => (
            <MaterialCommunityIcon
              name="information"
              size={20}
              color={colors.error.default}
            />
          )}
          style={styles.warningContainer}
        >
          {() => (
            <View style={styles.warningTextContainer}>
              <Text red style={styles.warningText}>
                {error}
              </Text>
            </View>
          )}
        </Alert>
      );

    return error;
  }, [error, styles, colors]);

  const renderDisplayTitle = useMemo(() => {
    if (updateOption)
      return updateOption.isCancel
        ? strings('edit_gas_fee_eip1559.cancel_transaction')
        : strings('edit_gas_fee_eip1559.speed_up_transaction');
    return strings('edit_gas_fee_eip1559.edit_priority');
  }, [updateOption]);

  return (
    <View style={styles.root}>
      <ScrollView style={styles.wrapper}>
        <TouchableWithoutFeedback>
          <View>
            <View>
              <View style={styles.customGasHeader}>
                <TouchableOpacity onPress={onCancel}>
                  <Icon
                    name={'ios-arrow-back'}
                    size={24}
                    color={colors.text.default}
                  />
                </TouchableOpacity>
                <Text bold black>
                  {renderDisplayTitle}
                </Text>
                <Icon
                  name={'ios-arrow-back'}
                  size={24}
                  color={colors.background.default}
                />
              </View>
              {updateOption && (
                <View style={styles.newGasFeeHeader}>
                  <Text black bold noMargin>
                    {strings('edit_gas_fee_eip1559.new_gas_fee')}{' '}
                  </Text>

                  <TouchableOpacity
                    hitSlop={styles.hitSlop}
                    onPress={() => setShowInfoModal('new_gas_fee')}
                  >
                    <MaterialCommunityIcon
                      name="information"
                      size={14}
                      style={styles.labelInfo}
                    />
                  </TouchableOpacity>
                </View>
              )}
            </View>
            {renderWarning}
            {renderError}
            <FadeAnimationView
              style={styles.headerContainer}
              valueToWatch={valueToWatch}
              animateOnChange={animateOnChange}
            >
              <View style={styles.headerTitle}>
                <Text
                  black
                  style={styles.headerText}
                  adjustsFontSizeToFit
                  numberOfLines={1}
                  noMargin
                >
                  ~{gasFeePrimary}
                </Text>
              </View>
              <Text big black style={styles.subheader} noMargin>
                <Text bold black noMargin>
                  {strings('edit_gas_fee_eip1559.max_fee')}:{' '}
                </Text>
                {gasFeeMaxPrimary} ({gasFeeMaxSecondary})
              </Text>
              <View style={styles.labelTextContainer}>
                <Text
                  green={timeEstimateColor === 'green'}
                  red={timeEstimateColor === 'red'}
                  bold
                >
                  {timeEstimate}
                </Text>
                {(timeEstimateId === AppConstants.GAS_TIMES.MAYBE ||
                  timeEstimateId === AppConstants.GAS_TIMES.UNKNOWN) && (
                  <TouchableOpacity
                    hitSlop={styles.hitSlop}
                    onPress={showTimeEstimateInfoModal}
                  >
                    <MaterialCommunityIcon
                      name="information"
                      size={14}
                      style={styles.redInfo}
                    />
                  </TouchableOpacity>
                )}
              </View>
            </FadeAnimationView>
            {!showInputs ? (
              <View style={styles.dappEditGasContainer}>
                <StyledButton
                  type={'orange'}
                  onPress={() => setShowInputs(true)}
                >
                  {strings('edit_gas_fee_eip1559.edit_suggested_gas_fee')}
                </StyledButton>
              </View>
            ) : (
              renderInputs()
            )}
            <InfoModal
              isVisible={Boolean(showInfoModal)}
              title={
                showInfoModal === 'gas_limit'
                  ? strings('edit_gas_fee_eip1559.gas_limit')
                  : showInfoModal === 'max_priority_fee'
                  ? strings('edit_gas_fee_eip1559.max_priority_fee')
                  : showInfoModal === 'max_fee'
                  ? strings('edit_gas_fee_eip1559.max_fee')
                  : showInfoModal === 'new_gas_fee'
                  ? strings('edit_gas_fee_eip1559.new_gas_fee')
                  : null
              }
              toggleModal={() => setShowInfoModal(null)}
              body={
                <View>
                  <Text grey infoModal>
                    {showInfoModal === 'gas_limit' &&
                      strings('edit_gas_fee_eip1559.learn_more_gas_limit')}
                    {showInfoModal === 'max_priority_fee' &&
                      strings(
                        'edit_gas_fee_eip1559.learn_more_max_priority_fee',
                      )}
                    {showInfoModal === 'max_fee' &&
                      strings('edit_gas_fee_eip1559.learn_more_max_fee')}
                    {showInfoModal === 'new_gas_fee' &&
                    updateOption &&
                    updateOption.isCancel
                      ? strings(
                          'edit_gas_fee_eip1559.learn_more_cancel_gas_fee',
                        )
                      : strings('edit_gas_fee_eip1559.learn_more_new_gas_fee')}
                  </Text>
                </View>
              }
            />
            <InfoModal
              isVisible={showLearnMoreModal}
              title={strings('edit_gas_fee_eip1559.learn_more.title')}
              toggleModal={toggleLearnMoreModal}
              propagateSwipe
              body={
                <View style={styles.learnMoreModal}>
                  <ScrollView>
                    <TouchableWithoutFeedback>
                      <View>
                        <Text noMargin grey infoModal>
                          {strings('edit_gas_fee_eip1559.learn_more.intro')}
                        </Text>
                        <Text
                          noMargin
                          primary
                          infoModal
                          bold
                          style={styles.learnMoreLabels}
                        >
                          {strings(
                            'edit_gas_fee_eip1559.learn_more.high_label',
                          )}
                        </Text>
                        <Text noMargin grey infoModal>
                          {strings('edit_gas_fee_eip1559.learn_more.high_text')}
                        </Text>
                        <Text
                          noMargin
                          primary
                          infoModal
                          bold
                          style={styles.learnMoreLabels}
                        >
                          {strings(
                            'edit_gas_fee_eip1559.learn_more.medium_label',
                          )}
                        </Text>
                        <Text noMargin grey infoModal>
                          {strings(
                            'edit_gas_fee_eip1559.learn_more.medium_text',
                          )}
                        </Text>
                        <Text
                          noMargin
                          primary
                          infoModal
                          bold
                          style={styles.learnMoreLabels}
                        >
                          {strings('edit_gas_fee_eip1559.learn_more.low_label')}
                        </Text>
                        <Text noMargin grey infoModal>
                          {strings('edit_gas_fee_eip1559.learn_more.low_text')}
                        </Text>
                        {/* TODO(eip1559) add link when available
<<<<<<< HEAD
												<TouchableOpacity style={styles.learnMoreLink}>
													<Text grey infoModal link>
														{strings('edit_gas_fee_eip1559.learn_more.link')}
													</Text>
												</TouchableOpacity>*/}
=======
                        <TouchableOpacity style={styles.learnMoreLink}>
                          <Text grey infoModal link>
                            {strings('edit_gas_fee_eip1559.learn_more.link')}
                          </Text>
                        </TouchableOpacity>*/}
>>>>>>> 161c5a35
                      </View>
                    </TouchableWithoutFeedback>
                  </ScrollView>
                </View>
              }
            />
            <TimeEstimateInfoModal
              isVisible={isVisibleTimeEstimateInfoModal}
              timeEstimateId={timeEstimateId}
              onHideModal={hideTimeEstimateInfoModal}
            />
          </View>
        </TouchableWithoutFeedback>
      </ScrollView>
    </View>
  );
};

EditGasFee1559.defaultProps = {
  ignoreOptions: [],
  warningMinimumEstimateOption: AppConstants.GAS_OPTIONS.LOW,
  suggestedEstimateOption: AppConstants.GAS_OPTIONS.MEDIUM,
};

EditGasFee1559.propTypes = {
  /**
   * Gas option selected (low, medium, high)
   */
  selected: PropTypes.string,
  /**
   * Gas fee currently active
   */
  gasFee: PropTypes.object,
  /**
   * Gas fee options to select from
   */
  gasOptions: PropTypes.object,
  /**
   * Function called when user selected or changed the gas
   */
  onChange: PropTypes.func,
  /**
   * Function called when user cancels
   */
  onCancel: PropTypes.func,
  /**
   * Function called when user saves the new gas
   */
  onSave: PropTypes.func,
  /**
   * Gas fee in native currency
   */
  gasFeeNative: PropTypes.string,
  /**
   * Gas fee converted to chosen currency
   */
  gasFeeConversion: PropTypes.string,
  /**
   * Maximum gas fee in native currency
   */
  gasFeeMaxNative: PropTypes.string,
  /**
   * Maximum gas fee converted to chosen currency
   */
  gasFeeMaxConversion: PropTypes.string,
  /**
   * Maximum priority gas fee in native currency
   */
  maxPriorityFeeNative: PropTypes.string,
  /**
   * Maximum priority gas fee converted to chosen currency
   */
  maxPriorityFeeConversion: PropTypes.string,
  /**
   * Maximum fee per gas fee in native currency
   */
  maxFeePerGasNative: PropTypes.string,
  /**
   * Maximum fee per gas fee converted to chosen currency
   */
  maxFeePerGasConversion: PropTypes.string,
  /**
   * Primary currency, either ETH or Fiat
   */
  primaryCurrency: PropTypes.string,
  /**
   * A string representing the network chainId
   */
  chainId: PropTypes.string,
  /**
   * String that represents the time estimates
   */
  timeEstimate: PropTypes.string,
  /**
   * String that represents the color of the time estimate
   */
  timeEstimateColor: PropTypes.string,
  /**
   * Time estimate name (unknown, low, medium, high, less_than, range)
   */
  timeEstimateId: PropTypes.string,
  /**
   * Error message to show
   */
  error: PropTypes.oneOfType([
    PropTypes.string,
    PropTypes.bool,
    PropTypes.node,
  ]),
  /**
   * Warning message to show
   */
  warning: PropTypes.oneOfType([
    PropTypes.string,
    PropTypes.bool,
    PropTypes.node,
  ]),
  /**
   * Boolean that specifies if the gas price was suggested by the dapp
   */
  dappSuggestedGas: PropTypes.bool,
  /**
   * Ignore option array
   */
  ignoreOptions: PropTypes.array,
  /**
   * Option to display speed up/cancel view
   */
  updateOption: PropTypes.object,
  /**
   * Extend options object. Object has option keys and properties will be spread
   */
  extendOptions: PropTypes.object,
  /**
   * Recommended object with type and render function
   */
  recommended: PropTypes.object,
  /**
   * Estimate option to compare with for too low warning
   */
  warningMinimumEstimateOption: PropTypes.string,
  /**
   * Suggested estimate option to show recommended values
   */
  suggestedEstimateOption: PropTypes.string,
  /**
   * Function to call when update animation starts
   */
  onUpdatingValuesStart: PropTypes.func,
  /**
   * Function to call when update animation ends
   */
  onUpdatingValuesEnd: PropTypes.func,
  /**
   * If the values should animate upon update or not
   */
  animateOnChange: PropTypes.bool,
  /**
   * Boolean to determine if the animation is happening
   */
  isAnimating: PropTypes.bool,
  /**
   * Extra analytics params to be send with the gas analytics
   */
  analyticsParams: PropTypes.object,
  /**
   * (For analytics purposes) View (Approve, Transfer, Confirm) where this component is being used
   */
  view: PropTypes.string.isRequired,
};

export default EditGasFee1559;<|MERGE_RESOLUTION|>--- conflicted
+++ resolved
@@ -111,15 +111,9 @@
       marginTop: 9,
     },
     /* Add when the learn more link is ready
-<<<<<<< HEAD
-	learnMoreLink: {
-		marginTop: 14
-	},*/
-=======
   learnMoreLink: {
     marginTop: 14
   },*/
->>>>>>> 161c5a35
     warningTextContainer: {
       lineHeight: 20,
       paddingLeft: 4,
@@ -838,19 +832,11 @@
                           {strings('edit_gas_fee_eip1559.learn_more.low_text')}
                         </Text>
                         {/* TODO(eip1559) add link when available
-<<<<<<< HEAD
-												<TouchableOpacity style={styles.learnMoreLink}>
-													<Text grey infoModal link>
-														{strings('edit_gas_fee_eip1559.learn_more.link')}
-													</Text>
-												</TouchableOpacity>*/}
-=======
                         <TouchableOpacity style={styles.learnMoreLink}>
                           <Text grey infoModal link>
                             {strings('edit_gas_fee_eip1559.learn_more.link')}
                           </Text>
                         </TouchableOpacity>*/}
->>>>>>> 161c5a35
                       </View>
                     </TouchableWithoutFeedback>
                   </ScrollView>
