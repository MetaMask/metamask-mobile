// Third party dependencies.
import React, { useCallback, useRef, useMemo } from 'react';
import {
  Alert,
  ImageSourcePropType,
  InteractionManager,
  ListRenderItem,
  View,
  ViewStyle,
} from 'react-native';
import { CaipChainId } from '@metamask/utils';
import { FlatList } from 'react-native-gesture-handler';
import { shallowEqual, useSelector } from 'react-redux';
import { useNavigation } from '@react-navigation/native';
import { KeyringTypes } from '@metamask/keyring-controller';
import { isAddress as isSolanaAddress } from '@solana/addresses';

// External dependencies.
import Cell, {
  CellVariant,
} from '../../../component-library/components/Cells/Cell';
import { useStyles } from '../../../component-library/hooks';
import SensitiveText, {
  SensitiveTextLength,
} from '../../../component-library/components/Texts/SensitiveText';
import { formatAddress, getLabelTextByAddress } from '../../../util/address';
import { AvatarAccountType } from '../../../component-library/components/Avatars/Avatar/variants/AvatarAccount';
import { isDefaultAccountName } from '../../../util/ENSUtils';
import { strings } from '../../../../locales/i18n';
import { AvatarVariant } from '../../../component-library/components/Avatars/Avatar/Avatar.types';
import { Account, Assets } from '../../hooks/useAccounts';
import Engine from '../../../core/Engine';
import { removeAccountsFromPermissions } from '../../../core/Permissions';
import Routes from '../../../constants/navigation/Routes';

// Internal dependencies.
import { EvmAccountSelectorListProps } from './EvmAccountSelectorList.types';
import styleSheet from './EvmAccountSelectorList.styles';
import { AccountListBottomSheetSelectorsIDs } from '../../../../e2e/selectors/wallet/AccountListBottomSheet.selectors';
import { WalletViewSelectorsIDs } from '../../../../e2e/selectors/wallet/WalletView.selectors';
import { RootState } from '../../../reducers';
import { ACCOUNT_SELECTOR_LIST_TESTID } from './EvmAccountSelectorList.constants';
import { toHex } from '@metamask/controller-utils';
import AccountNetworkIndicator from '../AccountNetworkIndicator';
import { Skeleton } from '../../../component-library/components/Skeleton';
import { parseCaipAccountId } from '@metamask/utils';
import { getNetworkImageSource } from '../../../util/networks';

/**
 * @deprecated This component is deprecated in favor of the CaipAccountSelectorList component.
 * Functionally they should be nearly identical except that EvmAccountSelectorList expects
 * Hex addressess where as CaipAccountSelectorList expects CaipAccountIds.
 *
 * If changes need to be made to this component, please instead make them to CaipAccountSelectorList
 * and adopt that component instead.
 */
const EvmAccountSelectorList = ({
  onSelectAccount,
  onRemoveImportedAccount,
  accounts,
  ensByAccountAddress,
  isLoading = false,
  selectedAddresses,
  isMultiSelect = false,
  isSelectWithoutMenu = false,
  renderRightAccessory,
  isSelectionDisabled,
  isRemoveAccountEnabled = false,
  isAutoScrollEnabled = true,
  privacyMode = false,
  ...props
}: EvmAccountSelectorListProps) => {
  const { navigate } = useNavigation();
  // TODO: Replace "any" with type
  // eslint-disable-next-line @typescript-eslint/no-explicit-any
  const accountListRef = useRef<any>(null);
  const accountsLengthRef = useRef<number>(0);

  // Use constant empty object to prevent useStyles from recreating styles
  const emptyVars = useMemo(() => ({}), []);
  const { styles } = useStyles(styleSheet, emptyVars);

  const accountAvatarType = useSelector(
    (state: RootState) =>
      state.settings.useBlockieIcon
        ? AvatarAccountType.Blockies
        : AvatarAccountType.JazzIcon,
    shallowEqual,
  );

  const getKeyExtractor = ({ address }: Account) => address;

  const selectedAddressesLookup = useMemo(() => {
    if (!selectedAddresses?.length) return null;
    const lookupSet = new Set<string>();
    selectedAddresses.forEach((addr) => {
      if (addr) lookupSet.add(addr.toLowerCase());
    });
    return lookupSet;
  }, [selectedAddresses]);

  const renderAccountBalances = useCallback(
    (
      { fiatBalance }: Assets,
      partialAccount: { address: string; scopes: CaipChainId[] },
      isLoadingAccount: boolean,
      networkImage: ImageSourcePropType
    ) => {
      const fiatBalanceStrSplit = fiatBalance.split('\n');
      const fiatBalanceAmount = fiatBalanceStrSplit[0] || '';

      return (
        <View
          style={styles.balancesContainer}
          testID={`${AccountListBottomSheetSelectorsIDs.ACCOUNT_BALANCE_BY_ADDRESS_TEST_ID}-${partialAccount.address}`}
        >
          {isLoadingAccount ? (
            <Skeleton width={60} height={24} />
          ) : (
            <>
              <SensitiveText
                length={SensitiveTextLength.Long}
                style={styles.balanceLabel}
                isHidden={privacyMode}
              >
                {fiatBalanceAmount}
              </SensitiveText>

<<<<<<< HEAD
              <AccountNetworkIndicator partialAccount={partialAccount} />
=======
              <AvatarGroup
                avatarPropsList={tokens ? tokens.map((tokenObj) => ({
                  ...tokenObj,
                  variant: AvatarVariant.Token,
                })) : [
                  {
                    variant: AvatarVariant.Network,
                    imageSource: networkImage,
                  },
                ]}
              />
>>>>>>> 8e1666e9
            </>
          )}
        </View>
      );
    },
    [styles.balancesContainer, styles.balanceLabel, privacyMode],
  );

  const onLongPress = useCallback(
    ({
      address,
      isAccountRemoveable,
      isSelected,
      index,
    }: {
      address: string;
      isAccountRemoveable: boolean;
      isSelected: boolean;
      index: number;
    }) => {
      if (!isAccountRemoveable || !isRemoveAccountEnabled) return;
      Alert.alert(
        strings('accounts.remove_account_title'),
        strings('accounts.remove_account_message'),
        [
          {
            text: strings('accounts.no'),
            onPress: () => false,
            style: 'cancel',
          },
          {
            text: strings('accounts.yes_remove_it'),
            onPress: async () => {
              InteractionManager.runAfterInteractions(async () => {
                // Determine which account should be active after removal
                let nextActiveAddress: string;

                if (isSelected) {
                  // If removing the selected account, choose an adjacent one
                  const nextActiveIndex = index === 0 ? 1 : index - 1;
                  nextActiveAddress = accounts[nextActiveIndex]?.address;
                } else {
                  // Not removing selected account, so keep current selection
                  nextActiveAddress =
                    selectedAddresses?.[0] ||
                    accounts.find((acc) => acc.isSelected)?.address ||
                    '';
                }

                // Switching accounts on the PreferencesController must happen before account is removed from the KeyringController, otherwise UI will break.
                // If needed, place Engine.setSelectedAddress in onRemoveImportedAccount callback.
                onRemoveImportedAccount?.({
                  removedAddress: address,
                  nextActiveAddress,
                });
                // Revocation of accounts from PermissionController is needed whenever accounts are removed.
                // If there is an instance where this is not the case, this logic will need to be updated.
                removeAccountsFromPermissions([toHex(address)]);
                await Engine.context.KeyringController.removeAccount(address);
              });
            },
          },
        ],
        { cancelable: false },
      );
    },
    [
      accounts,
      onRemoveImportedAccount,
      isRemoveAccountEnabled,
      selectedAddresses,
    ],
  );

  const onNavigateToAccountActions = useCallback(
    (selectedAccountAddress: string) => {
      const account = Engine.context.AccountsController.getAccountByAddress(
        selectedAccountAddress,
      );

      if (!account) return;

      navigate(Routes.MODAL.ROOT_MODAL_FLOW, {
        screen: Routes.SHEET.ACCOUNT_ACTIONS,
        params: { selectedAccount: account },
      });
    },
    [navigate],
  );

  const renderAccountItem: ListRenderItem<Account> = useCallback(
    ({
      item: {
        name,
        address,
        assets,
        type,
        isSelected,
        balanceError,
        scopes,
        isLoadingAccount,
        caipAccountId,
      },
      index,
    }) => {
      const partialAccount = {
        address,
        scopes,
      };
      const shortAddress = formatAddress(address, 'short');
      const tagLabel = getLabelTextByAddress(address);
      const ensName = ensByAccountAddress[address];
      const chainId = parseCaipAccountId(caipAccountId).chainId;
      const networkImage = getNetworkImageSource({ chainId });
      const accountName =
        isDefaultAccountName(name) && ensName ? ensName : name;
      const isDisabled = !!balanceError || isLoading || isSelectionDisabled;
      let cellVariant = CellVariant.SelectWithMenu;

      if (isMultiSelect) {
        cellVariant = CellVariant.MultiSelect;
      }
      if (isSelectWithoutMenu) {
        cellVariant = CellVariant.Select;
      }
      let isSelectedAccount = isSelected;
      if (selectedAddressesLookup) {
        isSelectedAccount = selectedAddressesLookup.has(address.toLowerCase());
      }

      const cellStyle: ViewStyle = {
        opacity: isLoading ? 0.5 : 1,
      };
      if (!isMultiSelect) {
        cellStyle.alignItems = 'center';
      }

      const handleLongPress = () => {
        onLongPress({
          address,
          isAccountRemoveable:
            type === KeyringTypes.simple ||
            (type === KeyringTypes.snap && !isSolanaAddress(address)),
          isSelected: isSelectedAccount,
          index,
        });
      };

      const handlePress = () => {
        onSelectAccount?.(address, isSelectedAccount);
      };

      const handleButtonClick = () => {
        onNavigateToAccountActions(address);
      };

      const buttonProps = {
        onButtonClick: handleButtonClick,
        buttonTestId: `${WalletViewSelectorsIDs.ACCOUNT_ACTIONS}-${index}`,
      };

      const avatarProps = {
        variant: AvatarVariant.Account as const,
        type: accountAvatarType,
        accountAddress: address,
      };

      return (
        <Cell
          key={address}
          onLongPress={handleLongPress}
          variant={cellVariant}
          isSelected={isSelectedAccount}
          title={accountName}
          titleProps={{
            style: styles.titleText,
          }}
          secondaryText={shortAddress}
          showSecondaryTextIcon={false}
          tertiaryText={balanceError}
          onPress={handlePress}
          avatarProps={avatarProps}
          tagLabel={tagLabel}
          disabled={isDisabled}
          style={cellStyle}
          buttonProps={buttonProps}
        >
          {renderRightAccessory?.(address, accountName) ||
            (assets &&
<<<<<<< HEAD
              renderAccountBalances(assets, partialAccount, isLoadingAccount))}
=======
              renderAccountBalances(assets, address, isLoadingAccount, networkImage))}
>>>>>>> 8e1666e9
        </Cell>
      );
    },
    [
      onNavigateToAccountActions,
      accountAvatarType,
      onSelectAccount,
      renderAccountBalances,
      ensByAccountAddress,
      isLoading,
      selectedAddressesLookup,
      isMultiSelect,
      isSelectWithoutMenu,
      renderRightAccessory,
      isSelectionDisabled,
      onLongPress,
      styles.titleText,
    ],
  );

  const onContentSizeChanged = useCallback(() => {
    // Handle auto scroll to account
    if (!accounts.length || !isAutoScrollEnabled) return;
    if (accountsLengthRef.current !== accounts.length) {
      let selectedAccount: Account | undefined;

      if (selectedAddresses?.length) {
        const selectedAddressLower = selectedAddresses[0].toLowerCase();
        selectedAccount = accounts.find(
          (acc) => acc.address.toLowerCase() === selectedAddressLower,
        );
      }
      // Fall back to the account with isSelected flag if no override or match found
      if (!selectedAccount) {
        selectedAccount = accounts.find((acc) => acc.isSelected);
      }

      accountListRef?.current?.scrollToOffset({
        offset: selectedAccount?.yOffset,
        animated: false,
      });

      accountsLengthRef.current = accounts.length;
    }
  }, [accounts, selectedAddresses, isAutoScrollEnabled]);

  return (
    <FlatList
      ref={accountListRef}
      onContentSizeChange={onContentSizeChanged}
      data={accounts}
      keyExtractor={getKeyExtractor}
      renderItem={renderAccountItem}
      // Increasing number of items at initial render fixes scroll issue.
      initialNumToRender={999}
      testID={ACCOUNT_SELECTOR_LIST_TESTID}
      {...props}
    />
  );
};

export default React.memo(EvmAccountSelectorList);<|MERGE_RESOLUTION|>--- conflicted
+++ resolved
@@ -2,7 +2,6 @@
 import React, { useCallback, useRef, useMemo } from 'react';
 import {
   Alert,
-  ImageSourcePropType,
   InteractionManager,
   ListRenderItem,
   View,
@@ -43,8 +42,6 @@
 import { toHex } from '@metamask/controller-utils';
 import AccountNetworkIndicator from '../AccountNetworkIndicator';
 import { Skeleton } from '../../../component-library/components/Skeleton';
-import { parseCaipAccountId } from '@metamask/utils';
-import { getNetworkImageSource } from '../../../util/networks';
 
 /**
  * @deprecated This component is deprecated in favor of the CaipAccountSelectorList component.
@@ -104,7 +101,6 @@
       { fiatBalance }: Assets,
       partialAccount: { address: string; scopes: CaipChainId[] },
       isLoadingAccount: boolean,
-      networkImage: ImageSourcePropType
     ) => {
       const fiatBalanceStrSplit = fiatBalance.split('\n');
       const fiatBalanceAmount = fiatBalanceStrSplit[0] || '';
@@ -126,21 +122,7 @@
                 {fiatBalanceAmount}
               </SensitiveText>
 
-<<<<<<< HEAD
               <AccountNetworkIndicator partialAccount={partialAccount} />
-=======
-              <AvatarGroup
-                avatarPropsList={tokens ? tokens.map((tokenObj) => ({
-                  ...tokenObj,
-                  variant: AvatarVariant.Token,
-                })) : [
-                  {
-                    variant: AvatarVariant.Network,
-                    imageSource: networkImage,
-                  },
-                ]}
-              />
->>>>>>> 8e1666e9
             </>
           )}
         </View>
@@ -242,7 +224,6 @@
         balanceError,
         scopes,
         isLoadingAccount,
-        caipAccountId,
       },
       index,
     }) => {
@@ -253,8 +234,6 @@
       const shortAddress = formatAddress(address, 'short');
       const tagLabel = getLabelTextByAddress(address);
       const ensName = ensByAccountAddress[address];
-      const chainId = parseCaipAccountId(caipAccountId).chainId;
-      const networkImage = getNetworkImageSource({ chainId });
       const accountName =
         isDefaultAccountName(name) && ensName ? ensName : name;
       const isDisabled = !!balanceError || isLoading || isSelectionDisabled;
@@ -330,11 +309,7 @@
         >
           {renderRightAccessory?.(address, accountName) ||
             (assets &&
-<<<<<<< HEAD
               renderAccountBalances(assets, partialAccount, isLoadingAccount))}
-=======
-              renderAccountBalances(assets, address, isLoadingAccount, networkImage))}
->>>>>>> 8e1666e9
         </Cell>
       );
     },
