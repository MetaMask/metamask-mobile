// Third party dependencies.
import React, { useCallback, useRef, useMemo, useEffect } from 'react';
import {
  Alert,
  InteractionManager,
  ListRenderItem,
  View,
  ViewStyle,
  ImageSourcePropType,
} from 'react-native';
import { FlatList } from 'react-native-gesture-handler';
import { shallowEqual, useSelector } from 'react-redux';
import { useNavigation } from '@react-navigation/native';
import { KeyringTypes } from '@metamask/keyring-controller';
<<<<<<< HEAD
import { MultichainNetworkController } from '@metamask/multichain-network-controller';
=======
import { isAddress as isSolanaAddress } from '@solana/addresses';

>>>>>>> 16896d73

// External dependencies.
import Cell, {
  CellVariant,
} from '../../../component-library/components/Cells/Cell';
import { useStyles } from '../../../component-library/hooks';
import { TextColor } from '../../../component-library/components/Texts/Text';
import SensitiveText, {
  SensitiveTextLength,
} from '../../../component-library/components/Texts/SensitiveText';
import AvatarGroup from '../../../component-library/components/Avatars/AvatarGroup';
import { formatAddress, getLabelTextByAddress } from '../../../util/address';
import { AvatarAccountType } from '../../../component-library/components/Avatars/Avatar/variants/AvatarAccount';
import { isDefaultAccountName } from '../../../util/ENSUtils';
import { strings } from '../../../../locales/i18n';
import { AvatarVariant } from '../../../component-library/components/Avatars/Avatar/Avatar.types';
import { Account, Assets } from '../../hooks/useAccounts';
import Engine from '../../../core/Engine';
import { removeAccountsFromPermissions } from '../../../core/Permissions';
import Routes from '../../../constants/navigation/Routes';
import {
  getNetworkImageSource,
  isRemoveGnsEnabled,
} from '../../../util/networks';
import { selectNetworksWithActivity } from '../../../selectors/multichainNetworkController';

// Internal dependencies.
import { EvmAccountSelectorListProps } from './EvmAccountSelectorList.types';
import styleSheet from './EvmAccountSelectorList.styles';
import { AccountListBottomSheetSelectorsIDs } from '../../../../e2e/selectors/wallet/AccountListBottomSheet.selectors';
import { WalletViewSelectorsIDs } from '../../../../e2e/selectors/wallet/WalletView.selectors';
import { RootState } from '../../../reducers';
import { ACCOUNT_SELECTOR_LIST_TESTID } from './EvmAccountSelectorList.constants';
import { toHex } from '@metamask/controller-utils';
import { AvatarNetworkProps } from '../../../component-library/components/Avatars/Avatar/variants/AvatarNetwork/AvatarNetwork.types';

interface AvatarNetworksInfoProps extends AvatarNetworkProps {
  name: string;
  imageSource: ImageSourcePropType;
  chainId: string;
  totalFiatBalance: number | undefined;
}

/**
 * @deprecated This component is deprecated in favor of the CaipAccountSelectorList component.
 * Functionally they should be nearly identical except that EvmAccountSelectorList expects
 * Hex addressess where as CaipAccountSelectorList expects CaipAccountIds.
 *
 * If changes need to be made to this component, please instead make them to CaipAccountSelectorList
 * and adopt that component instead.
 */
const EvmAccountSelectorList = ({
  onSelectAccount,
  onRemoveImportedAccount,
  accounts,
  ensByAccountAddress,
  isLoading = false,
  selectedAddresses,
  isMultiSelect = false,
  isSelectWithoutMenu = false,
  renderRightAccessory,
  isSelectionDisabled,
  isRemoveAccountEnabled = false,
  isAutoScrollEnabled = true,
  privacyMode = false,
  ...props
}: EvmAccountSelectorListProps) => {
  const { navigate } = useNavigation();
  // TODO: Replace "any" with type
  // eslint-disable-next-line @typescript-eslint/no-explicit-any
  const accountListRef = useRef<any>(null);
  const accountsLengthRef = useRef<number>(0);
  const { styles } = useStyles(styleSheet, {});

  const accountAvatarType = useSelector(
    (state: RootState) =>
      state.settings.useBlockieIcon
        ? AvatarAccountType.Blockies
        : AvatarAccountType.JazzIcon,
    shallowEqual,
  );
  const networksWithTransactionActivity = useSelector(
    selectNetworksWithActivity,
  );

  const isBasicFunctionalityEnabled = useSelector(
    (state: RootState) => state?.settings?.basicFunctionalityEnabled,
  );
  const getKeyExtractor = ({ address }: Account) => address;

  const selectedAddressesLookup = useMemo(() => {
    if (!selectedAddresses?.length) return null;
    const lookupSet = new Set<string>();
    selectedAddresses.forEach((addr) => {
      if (addr) lookupSet.add(addr.toLowerCase());
    });
    return lookupSet;
  }, [selectedAddresses]);

  const renderAccountBalances = useCallback(
    (
      { fiatBalance, tokens }: Assets,
      address: string,
      networksInfo: AvatarNetworksInfoProps[],
    ) => {
      const fiatBalanceStrSplit = fiatBalance.split('\n');
      const fiatBalanceAmount = fiatBalanceStrSplit[0] || '';
      const tokenTicker = fiatBalanceStrSplit[1] || '';
      return (
        <View
          style={styles.balancesContainer}
          testID={`${AccountListBottomSheetSelectorsIDs.ACCOUNT_BALANCE_BY_ADDRESS_TEST_ID}-${address}`}
        >
          <SensitiveText
            length={SensitiveTextLength.Long}
            style={styles.balanceLabel}
            isHidden={privacyMode}
          >
            {fiatBalanceAmount}
          </SensitiveText>
          {isRemoveGnsEnabled() && networksInfo && networksInfo.length > 0 && (
            <View
              testID="network-avatar-group-container"
              style={styles.networkTokensContainer}
            >
              <AvatarGroup
                avatarPropsList={networksInfo
                  .slice()
                  .reverse()
                  .map(
                    (
                      networksWithActivity: AvatarNetworksInfoProps,
                      index: number,
                    ) => ({
                      ...networksWithActivity,
                      variant: AvatarVariant.Network,
                      imageSource: networksWithActivity.imageSource,
                      testID: `network-avatar-group-${index}`,
                    }),
                  )}
                maxStackedAvatars={4}
                renderOverflowCounter={false}
              />
            </View>
          )}

          {!isRemoveGnsEnabled() && (
            <>
              <SensitiveText
                length={SensitiveTextLength.Short}
                style={styles.balanceLabel}
                isHidden={privacyMode}
                color={privacyMode ? TextColor.Alternative : TextColor.Default}
              >
                {tokenTicker}
              </SensitiveText>
              {tokens && (
                <AvatarGroup
                  avatarPropsList={tokens.map((tokenObj) => ({
                    ...tokenObj,
                    variant: AvatarVariant.Token,
                  }))}
                />
              )}
            </>
          )}
        </View>
      );
    },
    [
      styles.balancesContainer,
      styles.balanceLabel,
      privacyMode,
      styles.networkTokensContainer,
    ],
  );

  const accountsWithNetworkInfo = useMemo(() => {
    if (!accounts || !Array.isArray(accounts)) {
      return [];
    }

    return accounts.map((account) => {
      const currentAccount = account?.address.toLowerCase();

      if (!currentAccount) {
        return { ...account, networksWithActivity: [] };
      }

      const chainsWithActivityByAddress =
        networksWithTransactionActivity?.[currentAccount]?.activeChains;

      if (!chainsWithActivityByAddress?.length) {
        return { ...account, networksWithActivity: [] };
      }

      const networksWithActivity = chainsWithActivityByAddress.map(
        (chainId) => ({
          imageSource: getNetworkImageSource({
            chainId: toHex(chainId),
          }),
        }),
      );
      return { ...account, networksWithActivity };
    });
  }, [accounts, networksWithTransactionActivity]);

  const onLongPress = useCallback(
    ({
      address,
      isAccountRemoveable,
      isSelected,
      index,
    }: {
      address: string;
      isAccountRemoveable: boolean;
      isSelected: boolean;
      index: number;
    }) => {
      if (!isAccountRemoveable || !isRemoveAccountEnabled) return;
      Alert.alert(
        strings('accounts.remove_account_title'),
        strings('accounts.remove_account_message'),
        [
          {
            text: strings('accounts.no'),
            onPress: () => false,
            style: 'cancel',
          },
          {
            text: strings('accounts.yes_remove_it'),
            onPress: async () => {
              InteractionManager.runAfterInteractions(async () => {
                // Determine which account should be active after removal
                let nextActiveAddress: string;

                if (isSelected) {
                  // If removing the selected account, choose an adjacent one
                  const nextActiveIndex = index === 0 ? 1 : index - 1;
                  nextActiveAddress = accounts[nextActiveIndex]?.address;
                } else {
                  // Not removing selected account, so keep current selection
                  nextActiveAddress =
                    selectedAddresses?.[0] ||
                    accounts.find((acc) => acc.isSelected)?.address ||
                    '';
                }

                // Switching accounts on the PreferencesController must happen before account is removed from the KeyringController, otherwise UI will break.
                // If needed, place Engine.setSelectedAddress in onRemoveImportedAccount callback.
                onRemoveImportedAccount?.({
                  removedAddress: address,
                  nextActiveAddress,
                });
                // Revocation of accounts from PermissionController is needed whenever accounts are removed.
                // If there is an instance where this is not the case, this logic will need to be updated.
                removeAccountsFromPermissions([toHex(address)]);
                await Engine.context.KeyringController.removeAccount(address);
              });
            },
          },
        ],
        { cancelable: false },
      );
    },
    [
      accounts,
      onRemoveImportedAccount,
      isRemoveAccountEnabled,
      selectedAddresses,
    ],
  );

  const onNavigateToAccountActions = useCallback(
    (selectedAccountAddress: string) => {
      const account = Engine.context.AccountsController.getAccountByAddress(
        selectedAccountAddress,
      );

      if (!account) return;

      navigate(Routes.MODAL.ROOT_MODAL_FLOW, {
        screen: Routes.SHEET.ACCOUNT_ACTIONS,
        params: { selectedAccount: account },
      });
    },
    [navigate],
  );

  const renderAccountItem: ListRenderItem<
    Account & { networksWithActivity: AvatarNetworksInfoProps[] }
  > = useCallback(
    ({
      item: {
        name,
        address,
        assets,
        type,
        isSelected,
        balanceError,
        networksWithActivity,
      },
      index,
    }) => {
      const shortAddress = formatAddress(address, 'short');
      const tagLabel = getLabelTextByAddress(address);
      const ensName = ensByAccountAddress[address];
      const accountName =
        isDefaultAccountName(name) && ensName ? ensName : name;
      const isDisabled = !!balanceError || isLoading || isSelectionDisabled;
      let cellVariant = CellVariant.SelectWithMenu;
      if (isMultiSelect) {
        cellVariant = CellVariant.MultiSelect;
      }
      if (isSelectWithoutMenu) {
        cellVariant = CellVariant.Select;
      }
      let isSelectedAccount = isSelected;
      if (selectedAddressesLookup) {
        isSelectedAccount = selectedAddressesLookup.has(address.toLowerCase());
      }

      const cellStyle: ViewStyle = {
        opacity: isLoading ? 0.5 : 1,
      };
      if (!isMultiSelect) {
        cellStyle.alignItems = 'center';
      }

      const handleLongPress = () => {
        onLongPress({
          address,
          isAccountRemoveable:
            type === KeyringTypes.simple || (type === KeyringTypes.snap && !isSolanaAddress(address)),
          isSelected: isSelectedAccount,
          index,
        });
      };

      const handlePress = () => {
        onSelectAccount?.(address, isSelectedAccount);
      };

      const handleButtonClick = () => {
        onNavigateToAccountActions(address);
      };

      const buttonProps = {
        onButtonClick: handleButtonClick,
        buttonTestId: `${WalletViewSelectorsIDs.ACCOUNT_ACTIONS}-${index}`,
      };

      const avatarProps = {
        variant: AvatarVariant.Account as const,
        type: accountAvatarType,
        accountAddress: address,
      };

      return (
        <Cell
          key={address}
          onLongPress={handleLongPress}
          variant={cellVariant}
          isSelected={isSelectedAccount}
          title={accountName}
          secondaryText={shortAddress}
          showSecondaryTextIcon={false}
          tertiaryText={balanceError}
          onPress={handlePress}
          avatarProps={avatarProps}
          tagLabel={tagLabel}
          disabled={isDisabled}
          style={cellStyle}
          buttonProps={buttonProps}
        >
          {renderRightAccessory?.(address, accountName) ||
            (assets &&
              renderAccountBalances(assets, address, networksWithActivity))}
        </Cell>
      );
    },
    [
      onNavigateToAccountActions,
      accountAvatarType,
      onSelectAccount,
      renderAccountBalances,
      ensByAccountAddress,
      isLoading,
      selectedAddressesLookup,
      isMultiSelect,
      isSelectWithoutMenu,
      renderRightAccessory,
      isSelectionDisabled,
      onLongPress,
    ],
  );

  const onContentSizeChanged = useCallback(() => {
    // Handle auto scroll to account
    if (!accounts.length || !isAutoScrollEnabled) return;
    if (accountsLengthRef.current !== accounts.length) {
      let selectedAccount: Account | undefined;

      if (selectedAddresses?.length) {
        const selectedAddressLower = selectedAddresses[0].toLowerCase();
        selectedAccount = accounts.find(
          (acc) => acc.address.toLowerCase() === selectedAddressLower,
        );
      }
      // Fall back to the account with isSelected flag if no override or match found
      if (!selectedAccount) {
        selectedAccount = accounts.find((acc) => acc.isSelected);
      }

      accountListRef?.current?.scrollToOffset({
        offset: selectedAccount?.yOffset,
        animated: false,
      });

      accountsLengthRef.current = accounts.length;
    }
  }, [accounts, selectedAddresses, isAutoScrollEnabled]);

  const fetchAccountsWithActivity = useCallback(async () => {
    try {
      const multichainNetworkController = Engine.context
        .MultichainNetworkController as MultichainNetworkController;
      await multichainNetworkController.getNetworksWithTransactionActivityByAccounts();
    } catch (error) {
      console.error('Error fetching accounts with activity', error);
    }
  }, []);

  useEffect(() => {
    if (
      isRemoveGnsEnabled() &&
      accounts.length > 0 &&
      isBasicFunctionalityEnabled
    ) {
      fetchAccountsWithActivity();
    }
  }, [fetchAccountsWithActivity, accounts, isBasicFunctionalityEnabled]);

  return (
    <FlatList
      ref={accountListRef}
      onContentSizeChange={onContentSizeChanged}
      data={accountsWithNetworkInfo}
      keyExtractor={getKeyExtractor}
      renderItem={renderAccountItem}
      // Increasing number of items at initial render fixes scroll issue.
      initialNumToRender={999}
      testID={ACCOUNT_SELECTOR_LIST_TESTID}
      {...props}
    />
  );
};

export default React.memo(EvmAccountSelectorList);<|MERGE_RESOLUTION|>--- conflicted
+++ resolved
@@ -12,12 +12,8 @@
 import { shallowEqual, useSelector } from 'react-redux';
 import { useNavigation } from '@react-navigation/native';
 import { KeyringTypes } from '@metamask/keyring-controller';
-<<<<<<< HEAD
 import { MultichainNetworkController } from '@metamask/multichain-network-controller';
-=======
 import { isAddress as isSolanaAddress } from '@solana/addresses';
-
->>>>>>> 16896d73
 
 // External dependencies.
 import Cell, {
@@ -351,7 +347,8 @@
         onLongPress({
           address,
           isAccountRemoveable:
-            type === KeyringTypes.simple || (type === KeyringTypes.snap && !isSolanaAddress(address)),
+            type === KeyringTypes.simple ||
+            (type === KeyringTypes.snap && !isSolanaAddress(address)),
           isSelected: isSelectedAccount,
           index,
         });
