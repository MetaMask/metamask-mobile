--- conflicted
+++ resolved
@@ -46,13 +46,10 @@
 import { RootState } from '../../../reducers';
 import { ACCOUNT_SELECTOR_LIST_TESTID } from './EvmAccountSelectorList.constants';
 import { toHex } from '@metamask/controller-utils';
-<<<<<<< HEAD
 import { selectMultichainAccountsState1Enabled } from '../../../selectors/featureFlagController/multichainAccounts';
-=======
 import { Skeleton } from '../../../component-library/components/Skeleton';
 import { parseCaipAccountId } from '@metamask/utils';
 import { getNetworkImageSource } from '../../../util/networks';
->>>>>>> d22faa43
 
 /**
  * @deprecated This component is deprecated in favor of the CaipAccountSelectorList component.
@@ -115,7 +112,7 @@
       { fiatBalance, tokens }: Assets,
       address: string,
       isLoadingAccount: boolean,
-      networkImage: ImageSourcePropType
+      networkImage: ImageSourcePropType,
     ) => {
       const fiatBalanceStrSplit = fiatBalance.split('\n');
       const fiatBalanceAmount = fiatBalanceStrSplit[0] || '';
@@ -138,15 +135,19 @@
               </SensitiveText>
 
               <AvatarGroup
-                avatarPropsList={tokens ? tokens.map((tokenObj) => ({
-                  ...tokenObj,
-                  variant: AvatarVariant.Token,
-                })) : [
-                  {
-                    variant: AvatarVariant.Network,
-                    imageSource: networkImage,
-                  },
-                ]}
+                avatarPropsList={
+                  tokens
+                    ? tokens.map((tokenObj) => ({
+                        ...tokenObj,
+                        variant: AvatarVariant.Token,
+                      }))
+                    : [
+                        {
+                          variant: AvatarVariant.Network,
+                          imageSource: networkImage,
+                        },
+                      ]
+                }
               />
             </>
           )}
@@ -346,7 +347,12 @@
         >
           {renderRightAccessory?.(address, accountName) ||
             (assets &&
-              renderAccountBalances(assets, address, isLoadingAccount, networkImage))}
+              renderAccountBalances(
+                assets,
+                address,
+                isLoadingAccount,
+                networkImage,
+              ))}
         </Cell>
       );
     },
@@ -361,14 +367,11 @@
       renderRightAccessory,
       renderAccountBalances,
       onLongPress,
-<<<<<<< HEAD
       onSelectAccount,
       useMultichainAccountDesign,
       onNavigateToAccountActions,
       navigate,
-=======
       styles.titleText,
->>>>>>> d22faa43
     ],
   );
 
