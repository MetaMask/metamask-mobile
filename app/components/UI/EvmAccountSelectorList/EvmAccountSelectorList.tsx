// Third party dependencies.
import React, { useCallback, useRef, useMemo } from 'react';
import {
  Alert,
  InteractionManager,
  ListRenderItem,
  View,
  ViewStyle,
} from 'react-native';
import { CaipChainId } from '@metamask/utils';
import { FlatList } from 'react-native-gesture-handler';
import { shallowEqual, useSelector } from 'react-redux';
import { useNavigation } from '@react-navigation/native';
import { KeyringTypes } from '@metamask/keyring-controller';
import { isAddress as isSolanaAddress } from '@solana/addresses';

// External dependencies.
import Cell, {
  CellVariant,
} from '../../../component-library/components/Cells/Cell';
import { useStyles } from '../../../component-library/hooks';
import SensitiveText, {
  SensitiveTextLength,
} from '../../../component-library/components/Texts/SensitiveText';
import {
  areAddressesEqual,
  formatAddress,
  getLabelTextByAddress,
  toFormattedAddress,
} from '../../../util/address';
import { AvatarAccountType } from '../../../component-library/components/Avatars/Avatar/variants/AvatarAccount';
import { isDefaultAccountName } from '../../../util/ENSUtils';
import { strings } from '../../../../locales/i18n';
import { AvatarVariant } from '../../../component-library/components/Avatars/Avatar/Avatar.types';
import { Account, Assets } from '../../hooks/useAccounts';
import Engine from '../../../core/Engine';
import { removeAccountsFromPermissions } from '../../../core/Permissions';
import Routes from '../../../constants/navigation/Routes';

// Internal dependencies.
import { EvmAccountSelectorListProps } from './EvmAccountSelectorList.types';
import styleSheet from './EvmAccountSelectorList.styles';
import { AccountListBottomSheetSelectorsIDs } from '../../../../e2e/selectors/wallet/AccountListBottomSheet.selectors';
import { WalletViewSelectorsIDs } from '../../../../e2e/selectors/wallet/WalletView.selectors';
import { RootState } from '../../../reducers';
import { ACCOUNT_SELECTOR_LIST_TESTID } from './EvmAccountSelectorList.constants';
import { toHex } from '@metamask/controller-utils';
<<<<<<< HEAD
import { selectMultichainAccountsState1Enabled } from '../../../selectors/featureFlagController/multichainAccounts';
=======
import AccountNetworkIndicator from '../AccountNetworkIndicator';
>>>>>>> 8bc320bd
import { Skeleton } from '../../../component-library/components/Skeleton';
import { selectMultichainAccountsState1Enabled } from '../../../selectors/featureFlagController/multichainAccounts';

/**
 * @deprecated This component is deprecated in favor of the CaipAccountSelectorList component.
 * Functionally they should be nearly identical except that EvmAccountSelectorList expects
 * Hex addressess where as CaipAccountSelectorList expects CaipAccountIds.
 *
 * If changes need to be made to this component, please instead make them to CaipAccountSelectorList
 * and adopt that component instead.
 */
const EvmAccountSelectorList = ({
  onSelectAccount,
  onRemoveImportedAccount,
  accounts,
  ensByAccountAddress,
  isLoading = false,
  selectedAddresses,
  isMultiSelect = false,
  isSelectWithoutMenu = false,
  renderRightAccessory,
  isSelectionDisabled,
  isRemoveAccountEnabled = false,
  isAutoScrollEnabled = true,
  privacyMode = false,
  ...props
}: EvmAccountSelectorListProps) => {
  const { navigate } = useNavigation();
  // TODO: Replace "any" with type
  // eslint-disable-next-line @typescript-eslint/no-explicit-any
  const accountListRef = useRef<any>(null);
  const accountsLengthRef = useRef<number>(0);

  // Use constant empty object to prevent useStyles from recreating styles
  const emptyVars = useMemo(() => ({}), []);
  const { styles } = useStyles(styleSheet, emptyVars);

  const accountAvatarType = useSelector(
    (state: RootState) =>
      state.settings.useBlockieIcon
        ? AvatarAccountType.Blockies
        : AvatarAccountType.JazzIcon,
    shallowEqual,
  );

  const getKeyExtractor = ({ address }: Account) => address;
  const useMultichainAccountDesign = useSelector(
    selectMultichainAccountsState1Enabled,
  );

  const selectedAddressesLookup = useMemo(() => {
    if (!selectedAddresses?.length) return null;
    const lookupSet = new Set<string>();
    selectedAddresses.forEach((addr) => {
      if (addr) lookupSet.add(toFormattedAddress(addr));
    });
    return lookupSet;
  }, [selectedAddresses]);

  const renderAccountBalances = useCallback(
    (
      { fiatBalance }: Assets,
      partialAccount: { address: string; scopes: CaipChainId[] },
      isLoadingAccount: boolean,
<<<<<<< HEAD
      networkImage: ImageSourcePropType,
=======
>>>>>>> 8bc320bd
    ) => {
      const fiatBalanceStrSplit = fiatBalance.split('\n');
      const fiatBalanceAmount = fiatBalanceStrSplit[0] || '';

      return (
        <View
          style={styles.balancesContainer}
          testID={`${AccountListBottomSheetSelectorsIDs.ACCOUNT_BALANCE_BY_ADDRESS_TEST_ID}-${partialAccount.address}`}
        >
          {isLoadingAccount ? (
            <Skeleton width={60} height={24} />
          ) : (
            <>
              <SensitiveText
                length={SensitiveTextLength.Long}
                style={styles.balanceLabel}
                isHidden={privacyMode}
              >
                {fiatBalanceAmount}
              </SensitiveText>

<<<<<<< HEAD
              <AvatarGroup
                avatarPropsList={
                  tokens
                    ? tokens.map((tokenObj) => ({
                        ...tokenObj,
                        variant: AvatarVariant.Token,
                      }))
                    : [
                        {
                          variant: AvatarVariant.Network,
                          imageSource: networkImage,
                        },
                      ]
                }
              />
=======
              <AccountNetworkIndicator partialAccount={partialAccount} />
>>>>>>> 8bc320bd
            </>
          )}
        </View>
      );
    },
    [styles.balancesContainer, styles.balanceLabel, privacyMode],
  );

  const onLongPress = useCallback(
    ({
      address,
      isAccountRemoveable,
      isSelected,
      index,
    }: {
      address: string;
      isAccountRemoveable: boolean;
      isSelected: boolean;
      index: number;
    }) => {
      if (!isAccountRemoveable || !isRemoveAccountEnabled) return;
      Alert.alert(
        strings('accounts.remove_account_title'),
        strings('accounts.remove_account_message'),
        [
          {
            text: strings('accounts.no'),
            onPress: () => false,
            style: 'cancel',
          },
          {
            text: strings('accounts.yes_remove_it'),
            onPress: async () => {
              InteractionManager.runAfterInteractions(async () => {
                // Determine which account should be active after removal
                let nextActiveAddress: string;

                if (isSelected) {
                  // If removing the selected account, choose an adjacent one
                  const nextActiveIndex = index === 0 ? 1 : index - 1;
                  nextActiveAddress = accounts[nextActiveIndex]?.address;
                } else {
                  // Not removing selected account, so keep current selection
                  nextActiveAddress =
                    selectedAddresses?.[0] ||
                    accounts.find((acc) => acc.isSelected)?.address ||
                    '';
                }

                // Switching accounts on the PreferencesController must happen before account is removed from the KeyringController, otherwise UI will break.
                // If needed, place Engine.setSelectedAddress in onRemoveImportedAccount callback.
                onRemoveImportedAccount?.({
                  removedAddress: address,
                  nextActiveAddress,
                });
                // Revocation of accounts from PermissionController is needed whenever accounts are removed.
                // If there is an instance where this is not the case, this logic will need to be updated.
                removeAccountsFromPermissions([toHex(address)]);
                await Engine.context.KeyringController.removeAccount(address);
              });
            },
          },
        ],
        { cancelable: false },
      );
    },
    [
      accounts,
      onRemoveImportedAccount,
      isRemoveAccountEnabled,
      selectedAddresses,
    ],
  );

  const onNavigateToAccountActions = useCallback(
    (selectedAccountAddress: string) => {
      const account = Engine.context.AccountsController.getAccountByAddress(
        selectedAccountAddress,
      );

      if (!account) return;

      navigate(Routes.MODAL.ROOT_MODAL_FLOW, {
        screen: Routes.SHEET.ACCOUNT_ACTIONS,
        params: { selectedAccount: account },
      });
    },
    [navigate],
  );

  const renderAccountItem: ListRenderItem<Account> = useCallback(
    ({
      item: {
        name,
        address,
        assets,
        type,
        isSelected,
        balanceError,
        scopes,
        isLoadingAccount,
      },
      index,
    }) => {
      const partialAccount = {
        address,
        scopes,
      };
      const shortAddress = formatAddress(address, 'short');
      const tagLabel = getLabelTextByAddress(address);
      const ensName = ensByAccountAddress[address];
      const accountName =
        isDefaultAccountName(name) && ensName ? ensName : name;
      const isDisabled = !!balanceError || isLoading || isSelectionDisabled;
      let cellVariant = CellVariant.SelectWithMenu;

      if (isMultiSelect) {
        cellVariant = CellVariant.MultiSelect;
      }
      if (isSelectWithoutMenu) {
        cellVariant = CellVariant.Select;
      }
      let isSelectedAccount = isSelected;
      if (selectedAddressesLookup) {
        isSelectedAccount = selectedAddressesLookup.has(
          toFormattedAddress(address),
        );
      }

      const cellStyle: ViewStyle = {
        opacity: isLoading ? 0.5 : 1,
      };
      if (!isMultiSelect) {
        cellStyle.alignItems = 'center';
      }

      const handleLongPress = () => {
        onLongPress({
          address,
          isAccountRemoveable:
            type === KeyringTypes.simple ||
            (type === KeyringTypes.snap && !isSolanaAddress(address)),
          isSelected: isSelectedAccount,
          index,
        });
      };

      const handlePress = () => {
        onSelectAccount?.(address, isSelectedAccount);
      };

      const handleButtonClick = () => {
        if (useMultichainAccountDesign) {
          const account =
            Engine.context.AccountsController.getAccountByAddress(address);

          if (!account) return;

          navigate(Routes.MULTICHAIN_ACCOUNTS.ACCOUNT_DETAILS, {
            account,
          });
          return;
        }

        onNavigateToAccountActions(address);
      };

      const buttonProps = {
        onButtonClick: handleButtonClick,
        buttonTestId: `${WalletViewSelectorsIDs.ACCOUNT_ACTIONS}-${index}`,
      };

      const avatarProps = {
        variant: AvatarVariant.Account as const,
        type: accountAvatarType,
        accountAddress: address,
      };

      return (
        <Cell
          key={address}
          onLongPress={handleLongPress}
          variant={cellVariant}
          isSelected={isSelectedAccount}
          title={accountName}
          titleProps={{
            style: styles.titleText,
          }}
          secondaryText={shortAddress}
          showSecondaryTextIcon={false}
          tertiaryText={balanceError}
          onPress={handlePress}
          avatarProps={avatarProps}
          tagLabel={tagLabel}
          disabled={isDisabled}
          style={cellStyle}
          buttonProps={buttonProps}
        >
          {renderRightAccessory?.(address, accountName) ||
            (assets &&
<<<<<<< HEAD
              renderAccountBalances(
                assets,
                address,
                isLoadingAccount,
                networkImage,
              ))}
=======
              renderAccountBalances(assets, partialAccount, isLoadingAccount))}
>>>>>>> 8bc320bd
        </Cell>
      );
    },
    [
      ensByAccountAddress,
      isLoading,
      isSelectionDisabled,
      isMultiSelect,
      isSelectWithoutMenu,
      selectedAddressesLookup,
      accountAvatarType,
      renderRightAccessory,
      renderAccountBalances,
      onLongPress,
      onSelectAccount,
      useMultichainAccountDesign,
      onNavigateToAccountActions,
      navigate,
      styles.titleText,
    ],
  );

  const onContentSizeChanged = useCallback(() => {
    // Handle auto scroll to account
    if (!accounts.length || !isAutoScrollEnabled) return;
    if (accountsLengthRef.current !== accounts.length) {
      let selectedAccount: Account | undefined;

      if (selectedAddresses?.length) {
        const selectedAddress = selectedAddresses[0];
        selectedAccount = accounts.find((acc) =>
          areAddressesEqual(acc.address, selectedAddress),
        );
      }
      // Fall back to the account with isSelected flag if no override or match found
      if (!selectedAccount) {
        selectedAccount = accounts.find((acc) => acc.isSelected);
      }

      accountListRef?.current?.scrollToOffset({
        offset: selectedAccount?.yOffset,
        animated: false,
      });

      accountsLengthRef.current = accounts.length;
    }
  }, [accounts, selectedAddresses, isAutoScrollEnabled]);

  return (
    <FlatList
      ref={accountListRef}
      onContentSizeChange={onContentSizeChanged}
      data={accounts}
      keyExtractor={getKeyExtractor}
      renderItem={renderAccountItem}
      // Increasing number of items at initial render fixes scroll issue.
      initialNumToRender={999}
      testID={ACCOUNT_SELECTOR_LIST_TESTID}
      {...props}
    />
  );
};

export default React.memo(EvmAccountSelectorList);<|MERGE_RESOLUTION|>--- conflicted
+++ resolved
@@ -45,11 +45,7 @@
 import { RootState } from '../../../reducers';
 import { ACCOUNT_SELECTOR_LIST_TESTID } from './EvmAccountSelectorList.constants';
 import { toHex } from '@metamask/controller-utils';
-<<<<<<< HEAD
-import { selectMultichainAccountsState1Enabled } from '../../../selectors/featureFlagController/multichainAccounts';
-=======
 import AccountNetworkIndicator from '../AccountNetworkIndicator';
->>>>>>> 8bc320bd
 import { Skeleton } from '../../../component-library/components/Skeleton';
 import { selectMultichainAccountsState1Enabled } from '../../../selectors/featureFlagController/multichainAccounts';
 
@@ -114,10 +110,6 @@
       { fiatBalance }: Assets,
       partialAccount: { address: string; scopes: CaipChainId[] },
       isLoadingAccount: boolean,
-<<<<<<< HEAD
-      networkImage: ImageSourcePropType,
-=======
->>>>>>> 8bc320bd
     ) => {
       const fiatBalanceStrSplit = fiatBalance.split('\n');
       const fiatBalanceAmount = fiatBalanceStrSplit[0] || '';
@@ -139,25 +131,7 @@
                 {fiatBalanceAmount}
               </SensitiveText>
 
-<<<<<<< HEAD
-              <AvatarGroup
-                avatarPropsList={
-                  tokens
-                    ? tokens.map((tokenObj) => ({
-                        ...tokenObj,
-                        variant: AvatarVariant.Token,
-                      }))
-                    : [
-                        {
-                          variant: AvatarVariant.Network,
-                          imageSource: networkImage,
-                        },
-                      ]
-                }
-              />
-=======
               <AccountNetworkIndicator partialAccount={partialAccount} />
->>>>>>> 8bc320bd
             </>
           )}
         </View>
@@ -358,16 +332,7 @@
         >
           {renderRightAccessory?.(address, accountName) ||
             (assets &&
-<<<<<<< HEAD
-              renderAccountBalances(
-                assets,
-                address,
-                isLoadingAccount,
-                networkImage,
-              ))}
-=======
               renderAccountBalances(assets, partialAccount, isLoadingAccount))}
->>>>>>> 8bc320bd
         </Cell>
       );
     },
