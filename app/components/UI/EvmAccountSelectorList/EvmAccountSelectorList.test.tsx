import React from 'react';
// eslint-disable-next-line @typescript-eslint/no-shadow
import { waitFor, within, fireEvent } from '@testing-library/react-native';
import { Alert, AlertButton, View } from 'react-native';
import renderWithProvider from '../../../util/test/renderWithProvider';
import EvmAccountSelectorList from './EvmAccountSelectorList';
import { useAccounts, Account } from '../../hooks/useAccounts';
import { AccountListBottomSheetSelectorsIDs } from '../../../../e2e/selectors/wallet/AccountListBottomSheet.selectors';
import { backgroundState } from '../../../util/test/initial-root-state';
import { regex } from '../../../util/regex';
import {
  createMockAccountsControllerState,
  createMockAccountsControllerStateWithSnap,
  MOCK_ADDRESS_1,
  MOCK_ADDRESS_2,
} from '../../../util/test/accountsControllerTestUtils';
import { mockNetworkState } from '../../../util/test/network';
import { CHAIN_IDS } from '@metamask/transaction-controller';
import { EvmAccountSelectorListProps } from './EvmAccountSelectorList.types';
import Engine from '../../../core/Engine';
import { CellComponentSelectorsIDs } from '../../../../e2e/selectors/wallet/CellComponent.selectors';
import { KeyringTypes } from '@metamask/keyring-controller';
import { ACCOUNT_SELECTOR_LIST_TESTID } from './EvmAccountSelectorList.constants';
import { AVATARGROUP_CONTAINER_TESTID } from '../../../component-library/components/Avatars/AvatarGroup/AvatarGroup.constants';
import { KnownCaipNamespace } from '@metamask/utils';

const BUSINESS_ACCOUNT = '0xC4955C0d639D99699Bfd7Ec54d9FaFEe40e4D272';
const PERSONAL_ACCOUNT = '0xd018538C87232FF95acbCe4870629b75640a78E7';

const MOCK_ACCOUNTS_CONTROLLER_STATE = createMockAccountsControllerState([
  BUSINESS_ACCOUNT,
  PERSONAL_ACCOUNT,
]);

// Mock InteractionManager to run callbacks immediately in tests
const { InteractionManager } = jest.requireActual('react-native');

InteractionManager.runAfterInteractions = jest.fn(async (callback) =>
  callback(),
);

jest.mock('../../../util/address', () => {
  const actual = jest.requireActual('../../../util/address');
  return {
    ...actual,
    getLabelTextByAddress: jest.fn(),
  };
});

// Mock isDefaultAccountName from ENSUtils
jest.mock('../../../util/ENSUtils', () => ({
  ...jest.requireActual('../../../util/ENSUtils'),
  isDefaultAccountName: jest.fn(),
}));

const mockNavigate = jest.fn();

jest.mock('@react-navigation/native', () => ({
  ...jest.requireActual('@react-navigation/native'),
  useNavigation: () => ({
    navigate: mockNavigate,
  }),
}));

// Mock useAccounts
jest.mock('../../hooks/useAccounts', () => {
  const useAccountsMock = jest.fn(() => ({
    accounts: [
      {
        name: 'Account 1',
        address: '0xC4955C0d639D99699Bfd7Ec54d9FaFEe40e4D272',
        assets: {
          fiatBalance: '$3200.00\n1 ETH',
          tokens: [],
        },
        type: 'HD Key Tree',
        yOffset: 0,
        isSelected: true,
        balanceError: undefined,
        caipAccountId: 'eip155:0:0xC4955C0d639D99699Bfd7Ec54d9FaFEe40e4D272',
      },
      {
        name: 'Account 2',
        address: '0xd018538C87232FF95acbCe4870629b75640a78E7',
        assets: {
          fiatBalance: '$6400.00\n2 ETH',
          tokens: [],
        },
        type: 'HD Key Tree',
        yOffset: 78,
        isSelected: false,
        balanceError: undefined,
        caipAccountId: 'eip155:0:0xd018538C87232FF95acbCe4870629b75640a78E7',
      },
    ],
    evmAccounts: [],
    ensByAccountAddress: {},
  }));
  return {
    useAccounts: useAccountsMock,
    Account: Object, // Mock for the Account type
  };
});

// Mock Engine
jest.mock('../../../core/Engine', () => ({
  context: {
    KeyringController: {
      removeAccount: jest.fn(),
    },
    AccountsController: {
      getAccountByAddress: jest.fn().mockImplementation((address) => ({
        address,
        name:
          address === '0xC4955C0d639D99699Bfd7Ec54d9FaFEe40e4D272'
            ? 'Account 1'
            : 'Account 2',
      })),
    },
    PermissionController: {
      state: {
        subjects: {},
      },
    },
  },
  getTotalEvmFiatAccountBalance: jest.fn().mockReturnValue('0'),
}));

const MOCK_NETWORKS_WITH_TRANSACTION_ACTIVITY = {
  [BUSINESS_ACCOUNT.toLowerCase()]: {
    namespace: 'eip155:0',
    activeChains: ['1', '56'],
  },
  [PERSONAL_ACCOUNT.toLowerCase()]: {
    namespace: 'eip155:0',
    activeChains: ['1', '137'],
  },
};

const initialState = {
  engine: {
    backgroundState: {
      ...backgroundState,
      NetworkController: {
        ...mockNetworkState({
          id: 'mainnet',
          nickname: 'Ethereum Mainnet',
          ticker: 'ETH',
          chainId: CHAIN_IDS.MAINNET,
        }),
      },
      AccountsController: MOCK_ACCOUNTS_CONTROLLER_STATE,
      AccountTrackerController: {
        accountsByChainId: {
          '0x1': {
            [BUSINESS_ACCOUNT]: { balance: '0xDE0B6B3A7640000' },
            [PERSONAL_ACCOUNT]: { balance: '0x1BC16D674EC80000' },
          },
        },
      },
      PreferencesController: {
        isMultiAccountBalancesEnabled: true,
        selectedAddress: BUSINESS_ACCOUNT,
      },
      CurrencyRateController: {
        currentCurrency: 'usd',
        currencyRates: {
          ETH: {
            conversionRate: 3200,
          },
        },
      },
      MultichainNetworkController: {
        networksWithTransactionActivity:
          MOCK_NETWORKS_WITH_TRANSACTION_ACTIVITY,
      },
    },
  },
  settings: {
    primaryCurrency: 'ETH',
  },
};

const onSelectAccount = jest.fn();
const onRemoveImportedAccount = jest.fn();

// Helper function to set mock implementation for useAccounts
// eslint-disable-next-line @typescript-eslint/no-explicit-any
const setAccountsMock = (mockAccounts: any[], mockEnsByAccountAddress = {}) => {
  const mockAccountData = {
    accounts: mockAccounts,
    evmAccounts: [],
    ensByAccountAddress: mockEnsByAccountAddress,
  };
  (useAccounts as jest.Mock).mockImplementation(() => mockAccountData);
  return mockAccountData;
};

const defaultAccountsMock = [
  {
    name: 'Account 1',
    address: BUSINESS_ACCOUNT,
    assets: {
      fiatBalance: '$3200.00\n1 ETH',
      tokens: [],
    },
    type: 'HD Key Tree',
    yOffset: 0,
    isSelected: true,
    balanceError: undefined,
<<<<<<< HEAD
    caipChainId: `eip155:0:${BUSINESS_ACCOUNT}`,
=======
    caipAccountId: `eip155:0:${BUSINESS_ACCOUNT}`
>>>>>>> 8e1666e9
  },
  {
    name: 'Account 2',
    address: PERSONAL_ACCOUNT,
    assets: {
      fiatBalance: '$6400.00\n2 ETH',
      tokens: [],
    },
    type: 'HD Key Tree',
    yOffset: 78,
    isSelected: false,
    balanceError: undefined,
<<<<<<< HEAD
    caipChainId: `eip155:0:${PERSONAL_ACCOUNT}`,
  },
=======
    caipAccountId: `eip155:0:${PERSONAL_ACCOUNT}`
  }
>>>>>>> 8e1666e9
];

const EvmAccountSelectorListUseAccounts: React.FC<
  EvmAccountSelectorListProps
> = ({ privacyMode = false }) => {
  // Set the mock implementation for this specific component render
  if (privacyMode) {
    setAccountsMock(defaultAccountsMock);
  }
  const { accounts, ensByAccountAddress } = useAccounts();
  return (
    <EvmAccountSelectorList
      onSelectAccount={onSelectAccount}
      onRemoveImportedAccount={onRemoveImportedAccount}
      accounts={accounts}
      ensByAccountAddress={ensByAccountAddress}
      isRemoveAccountEnabled
      privacyMode={privacyMode}
    />
  );
};

const RIGHT_ACCESSORY_TEST_ID = 'right-accessory';

const EvmAccountSelectorListRightAccessoryUseAccounts = () => {
  const { accounts, ensByAccountAddress } = useAccounts();
  return (
    <EvmAccountSelectorList
      renderRightAccessory={(address, name) => (
        <View testID={RIGHT_ACCESSORY_TEST_ID}>{`${address} - ${name}`}</View>
      )}
      isSelectionDisabled
      selectedAddresses={[]}
      accounts={accounts}
      ensByAccountAddress={ensByAccountAddress}
    />
  );
};

const renderComponent = (
  // TODO: Replace "any" with type
  // eslint-disable-next-line @typescript-eslint/no-explicit-any
  state: any = {},
  EvmAccountSelectorListTest = EvmAccountSelectorListUseAccounts,
) => renderWithProvider(<EvmAccountSelectorListTest {...state} />, { state });

describe('EvmAccountSelectorList', () => {
  beforeEach(() => {
    // Reset all mocks before each test
    jest.clearAllMocks();

    // Set default mock implementation
    setAccountsMock(defaultAccountsMock);

    // Reset function mocks
    onSelectAccount.mockClear();
    onRemoveImportedAccount.mockClear();
    mockNavigate.mockClear();
    (Engine.context.KeyringController.removeAccount as jest.Mock).mockClear();
  });

  afterEach(() => {
    jest.restoreAllMocks();
  });

  it('renders correctly', async () => {
    const { toJSON } = renderComponent(initialState);
    await waitFor(() => expect(toJSON()).toMatchSnapshot());
  });

  it('renders all accounts with balances', async () => {
    const { queryByTestId, getAllByTestId, toJSON } =
      renderComponent(initialState);

    await waitFor(async () => {
      const businessAccountItem = await queryByTestId(
        `${AccountListBottomSheetSelectorsIDs.ACCOUNT_BALANCE_BY_ADDRESS_TEST_ID}-${BUSINESS_ACCOUNT}`,
      );
      const personalAccountItem = await queryByTestId(
        `${AccountListBottomSheetSelectorsIDs.ACCOUNT_BALANCE_BY_ADDRESS_TEST_ID}-${PERSONAL_ACCOUNT}`,
      );

      if (!businessAccountItem || !personalAccountItem) {
        throw new Error('Account items not found');
      }

      expect(
        within(businessAccountItem).getByText(regex.usd(3200)),
      ).toBeDefined();

      expect(
        within(personalAccountItem).getByText(regex.usd(6400)),
      ).toBeDefined();

      const accounts = getAllByTestId(regex.accountBalance);
      expect(accounts.length).toBe(2);

      expect(toJSON()).toMatchSnapshot();
    });
  });

  it('renders all accounts with right accessory', async () => {
    const { getAllByTestId, toJSON } = renderComponent(
      initialState,
      EvmAccountSelectorListRightAccessoryUseAccounts,
    );

    await waitFor(() => {
      const rightAccessories = getAllByTestId(RIGHT_ACCESSORY_TEST_ID);
      expect(rightAccessories.length).toBe(2);

      // Check that each right accessory contains the expected content
      expect(rightAccessories[0].props.children).toContain(BUSINESS_ACCOUNT);
      expect(rightAccessories[1].props.children).toContain(PERSONAL_ACCOUNT);

      expect(toJSON()).toMatchSnapshot();
    });
  });
  it('renders correct account names', async () => {
    const { getAllByTestId } = renderComponent(initialState);

    await waitFor(() => {
      const accountNameItems = getAllByTestId('cellbase-avatar-title');
      expect(within(accountNameItems[0]).getByText('Account 1')).toBeDefined();
      expect(within(accountNameItems[1]).getByText('Account 2')).toBeDefined();
    });
  });
  it('renders the snap name tag for Snap accounts', async () => {
    // Setup mock with snap accounts
    const mockSnapAccounts = [
      {
        name: 'Snap Account 1',
        address: MOCK_ADDRESS_1,
        assets: {
          fiatBalance: '$3200.00\n1 ETH',
          tokens: [],
        },
        type: KeyringTypes.snap,
        yOffset: 0,
        isSelected: true,
        balanceError: undefined,
        caipAccountId: `eip155:0:${MOCK_ADDRESS_1}`,
      },
    ];

    setAccountsMock(mockSnapAccounts);

    const mockAccountsWithSnap = createMockAccountsControllerStateWithSnap(
      [MOCK_ADDRESS_1, MOCK_ADDRESS_2],
      'MetaMask Simple Snap Keyring',
    );

    const stateWithSnapAccount = {
      ...initialState,
      engine: {
        ...initialState.engine,
        backgroundState: {
          ...initialState.engine.backgroundState,
          AccountsController: mockAccountsWithSnap,
        },
      },
    };

    const { queryByText } = renderComponent(stateWithSnapAccount);

    await waitFor(async () => {
      const snapTag = await queryByText('MetaMask Simple Snap Keyring');
      expect(snapTag).toBeDefined();
    });
  });
<<<<<<< HEAD
=======
  it('Text is not hidden when privacy mode is off', async () => {
    const state = {
      ...initialState,
      privacyMode: false,
    };

    const { queryByTestId } = renderComponent(state);

    await waitFor(() => {
      const businessAccountItem = queryByTestId(
        `${AccountListBottomSheetSelectorsIDs.ACCOUNT_BALANCE_BY_ADDRESS_TEST_ID}-${BUSINESS_ACCOUNT}`,
      );

      if (!businessAccountItem) {
        throw new Error('Business account item not found');
      }

      expect(
        within(businessAccountItem).getByText(regex.usd(3200)),
      ).toBeDefined();

      expect(within(businessAccountItem).queryByText('••••••••••••')).toBeNull();
    });
  });
>>>>>>> 8e1666e9
  it('Text is hidden when privacy mode is on', async () => {
    const state = {
      ...initialState,
      privacyMode: true,
    };

    const { queryByTestId } = renderComponent(state);

    await waitFor(() => {
      const businessAccountItem = queryByTestId(
        `${AccountListBottomSheetSelectorsIDs.ACCOUNT_BALANCE_BY_ADDRESS_TEST_ID}-${BUSINESS_ACCOUNT}`,
      );

      if (!businessAccountItem) {
        throw new Error('Business account item not found');
      }

      expect(
        within(businessAccountItem).queryByText(regex.usd(3200)),
      ).toBeNull();

<<<<<<< HEAD
      expect(
        within(businessAccountItem).getByText('••••••••••••'),
      ).toBeDefined();
=======
      expect(within(businessAccountItem).getByText('••••••••••••')).toBeDefined();
>>>>>>> 8e1666e9
    });
  });
  it('allows account removal for simple keyring type', async () => {
    const mockAlert = jest.spyOn(Alert, 'alert');
    mockAlert.mockReset();
    mockAlert.mockImplementation(
      (_title, _message, buttons?: AlertButton[]) => {
        // Simulate user clicking "Yes, remove it"
        buttons?.[1]?.onPress?.();
      },
    );

    // Setup mock with removable account
    const mockSimpleAccount = [
      {
        name: 'Account 1',
        address: BUSINESS_ACCOUNT,
        assets: {
          fiatBalance: '$3200.00\n1 ETH',
          tokens: [],
        },
        type: KeyringTypes.simple, // Important: must be simple type for removal
        yOffset: 0,
        isSelected: true,
        balanceError: undefined,
        caipAccountId: `eip155:0:${BUSINESS_ACCOUNT}`,
      },
    ];

    setAccountsMock(mockSimpleAccount);

    // Create a state with a simple keyring account
    const mockAccountsWithSimple = createMockAccountsControllerState([
      BUSINESS_ACCOUNT,
    ]);
    const accountUuid = Object.keys(
      mockAccountsWithSimple.internalAccounts.accounts,
    )[0];
    mockAccountsWithSimple.internalAccounts.accounts[accountUuid].metadata = {
      ...mockAccountsWithSimple.internalAccounts.accounts[accountUuid].metadata,
      keyring: {
        type: KeyringTypes.simple,
      },
    };

    const stateWithSimpleAccount = {
      ...initialState,
      engine: {
        ...initialState.engine,
        backgroundState: {
          ...initialState.engine.backgroundState,
          AccountsController: mockAccountsWithSimple,
        },
      },
    };

    const { getAllByTestId } = renderComponent(stateWithSimpleAccount);

    // Find all cell elements with the select-with-menu test ID
    const cells = getAllByTestId(CellComponentSelectorsIDs.SELECT_WITH_MENU);
    // Trigger long press on the first cell (since we only have one account in this test)
    cells[0].props.onLongPress();

    await waitFor(() => {
      // Verify Alert was shown with correct text
      expect(mockAlert).toHaveBeenCalledWith(
        'Account removal',
        'Do you really want to remove this account?',
        expect.any(Array),
        { cancelable: false },
      );
    });

    // Verify onRemoveImportedAccount was called with correct parameters
    expect(onRemoveImportedAccount).toHaveBeenCalledWith({
      removedAddress: BUSINESS_ACCOUNT,
    });

    // Verify KeyringController.removeAccount was called
    expect(Engine.context.KeyringController.removeAccount).toHaveBeenCalledWith(
      BUSINESS_ACCOUNT,
    );

    mockAlert.mockRestore();
  });

  it('allows account removal for snap keyring type', async () => {
    const mockAlert = jest.spyOn(Alert, 'alert');
    mockAlert.mockReset();
    mockAlert.mockImplementation(
      (_title, _message, buttons?: AlertButton[]) => {
        // Simulate user clicking "Yes, remove it"
        buttons?.[1]?.onPress?.();
      },
    );

    // Setup mock with removable snap accounts
    const mockSnapAccounts = [
      {
        name: 'Snap Account 1',
        address: MOCK_ADDRESS_1,
        assets: {
          fiatBalance: '$3200.00\n1 ETH',
          tokens: [],
        },
        type: KeyringTypes.snap, // Important: must be snap type for removal
        yOffset: 0,
        isSelected: true,
        balanceError: undefined,
        caipAccountId: `eip155:0:${MOCK_ADDRESS_1}`,
      },
      {
        name: 'Snap Account 2',
        address: MOCK_ADDRESS_2,
        assets: {
          fiatBalance: '$6400.00\n2 ETH',
          tokens: [],
        },
        type: KeyringTypes.snap, // Important: must be snap type for removal
        yOffset: 78,
        isSelected: false,
        balanceError: undefined,
        caipAccountId: `eip155:0:${MOCK_ADDRESS_2}`,
      },
    ];

    setAccountsMock(mockSnapAccounts);

    const mockAccountsWithSnap = createMockAccountsControllerStateWithSnap(
      [MOCK_ADDRESS_1, MOCK_ADDRESS_2],
      'MetaMask Simple Snap Keyring',
    );

    const stateWithSnapAccount = {
      ...initialState,
      engine: {
        ...initialState.engine,
        backgroundState: {
          ...initialState.engine.backgroundState,
          AccountsController: mockAccountsWithSnap,
        },
      },
    };

    const { getAllByTestId } = renderComponent(stateWithSnapAccount);

    // Find all cell elements with the select-with-menu test ID
    const cells = getAllByTestId(CellComponentSelectorsIDs.SELECT_WITH_MENU);
    // Trigger long press on the first cell that should correspond to MOCK_ADDRESS_1
    cells[0].props.onLongPress();

    // Need to wait for the Alert to be called
    await waitFor(() => {
      // Verify Alert was shown with correct text
      expect(mockAlert).toHaveBeenCalledWith(
        'Account removal',
        'Do you really want to remove this account?',
        expect.any(Array),
        { cancelable: false },
      );
    });

    // Verify onRemoveImportedAccount was called with correct parameters
    expect(onRemoveImportedAccount).toHaveBeenCalledWith({
      removedAddress: MOCK_ADDRESS_1,
      nextActiveAddress: MOCK_ADDRESS_2,
    });

    // Verify KeyringController.removeAccount was called
    expect(Engine.context.KeyringController.removeAccount).toHaveBeenCalledWith(
      MOCK_ADDRESS_1,
    );

    mockAlert.mockRestore();
  });

  it('renders accounts with balance error', async () => {
    // Clear previous mocks
    (useAccounts as jest.Mock).mockClear();

    // Create a mock account with balance error
    const mockAccount = {
      name: 'Account 1',
      address: BUSINESS_ACCOUNT,
      assets: {
        fiatBalance: '$3200.00\n1 ETH',
      },
      type: 'HD Key Tree',
      yOffset: 0,
      isSelected: true,
      balanceError: 'Balance error message',
      caipAccountId: `eip155:0:${BUSINESS_ACCOUNT}`,
    };

    // Create a component that explicitly verifies the account data
    let testAccounts: Account[] = [];
    const EvmAccountSelectorListBalanceErrorTest = () => {
      // Mock useAccounts hook inline to ensure it's used in this test
      (useAccounts as jest.Mock).mockReturnValue({
        accounts: [mockAccount],
        evmAccounts: [],
        ensByAccountAddress: {},
      });

      const { accounts } = useAccounts();
      // Store for verification
      testAccounts = accounts;

      return (
        <EvmAccountSelectorList accounts={accounts} ensByAccountAddress={{}} />
      );
    };

    renderComponent(initialState, EvmAccountSelectorListBalanceErrorTest);

    // Verify the account data has the balance error
    expect(testAccounts[0].balanceError).toBe('Balance error message');
  });

  it('renders in multi-select mode', () => {
    // Create a test component with multi-select mode
    const EvmAccountSelectorListMultiSelectTest = () => {
      (useAccounts as jest.Mock).mockReturnValue({
        accounts: [
          {
            name: 'Account 1',
            address: BUSINESS_ACCOUNT,
            assets: {
              fiatBalance: '$3200.00\n1 ETH',
            },
            type: 'HD Key Tree',
            yOffset: 0,
            isSelected: true,
            balanceError: undefined,
            caipAccountId: `eip155:0:${BUSINESS_ACCOUNT}`,
          },
        ],
        evmAccounts: [],
        ensByAccountAddress: {},
      });

      const { accounts, ensByAccountAddress } = useAccounts();
      return (
        <EvmAccountSelectorList
          onSelectAccount={onSelectAccount}
          accounts={accounts}
          ensByAccountAddress={ensByAccountAddress}
          isMultiSelect
          selectedAddresses={[BUSINESS_ACCOUNT]}
        />
      );
    };

    // Modified test to not check props directly
    const { getByTestId } = renderComponent(
      initialState,
      EvmAccountSelectorListMultiSelectTest,
    );

    // Simply check if the component renders
    expect(getByTestId(ACCOUNT_SELECTOR_LIST_TESTID)).toBeDefined();
  });

  it('renders in select-without-menu mode', async () => {
    const EvmAccountSelectorListSelectWithoutMenuTest: React.FC = () => {
      const { accounts, ensByAccountAddress } = useAccounts();
      return (
        <EvmAccountSelectorList
          onSelectAccount={onSelectAccount}
          accounts={accounts}
          ensByAccountAddress={ensByAccountAddress}
          isSelectWithoutMenu
          selectedAddresses={[BUSINESS_ACCOUNT]}
        />
      );
    };

    const { getAllByTestId } = renderComponent(
      initialState,
      EvmAccountSelectorListSelectWithoutMenuTest,
    );

    await waitFor(() => {
      // Find all select-without-menu cells
      const cells = getAllByTestId(CellComponentSelectorsIDs.SELECT);
      expect(cells.length).toBe(2);
    });
  });

  it('disables account selection when isSelectionDisabled is true', async () => {
    // Clear any previous calls
    onSelectAccount.mockClear();

    const EvmAccountSelectorListDisabledSelectionTest: React.FC = () => {
      const { accounts, ensByAccountAddress } = useAccounts();
      return (
        <EvmAccountSelectorList
          onSelectAccount={onSelectAccount}
          accounts={accounts}
          ensByAccountAddress={ensByAccountAddress}
          isSelectionDisabled
        />
      );
    };

    const { getAllByTestId } = renderComponent(
      initialState,
      EvmAccountSelectorListDisabledSelectionTest,
    );

    const cells = getAllByTestId(CellComponentSelectorsIDs.SELECT_WITH_MENU);

    // Check that all cells have the disabled prop set to true
    cells.forEach((cell) => {
      expect(cell.props.disabled).toBe(true);
    });

    // Since we're mocking React Native components, we can't directly test
    // that clicks don't work when disabled. Instead, we'll verify the component
    // has the disabled prop set, which is a better indicator of disabled state.
    // Calling onPress manually here would bypass the disabled check in the real component.
  });

  it('navigates to account actions when menu button is clicked', async () => {
    // Clear mocks
    mockNavigate.mockClear();

    const { getAllByTestId } = renderComponent(initialState);

    // Find buttons with the correct test ID
    const actionButtons = getAllByTestId(/main-wallet-account-actions-/);
    expect(actionButtons.length).toBe(2);

    // Click the first account's action button
    actionButtons[0].props.onPress();

    // Verify navigation was triggered
    expect(mockNavigate).toHaveBeenCalled();
    // The actual values may be different based on the component's implementation
    // So we're just checking that navigation occurred, not the specific values
    expect(mockNavigate).toHaveBeenCalledWith(
      expect.any(String),
      expect.objectContaining({
        screen: expect.any(String),
        params: expect.anything(),
      }),
    );
  });

  it('should not allow account removal when long-pressed for HD Key Tree account type', async () => {
    const mockAlert = jest.spyOn(Alert, 'alert');
    mockAlert.mockReset();

    // Clear previous calls to removeAccount
    (Engine.context.KeyringController.removeAccount as jest.Mock).mockClear();

    // Mock account data that is not removable (HD Key Tree)
    (useAccounts as jest.Mock).mockImplementationOnce(() => ({
      accounts: [
        {
          name: 'Account 1',
          address: BUSINESS_ACCOUNT,
          assets: {
            fiatBalance: '$3200.00\n1 ETH',
          },
          type: 'HD Key Tree', // Not a simple or snap keyring type
          yOffset: 0,
          isSelected: true,
          balanceError: undefined,
          caipAccountId: `eip155:0:${BUSINESS_ACCOUNT}`,
        },
      ],
      evmAccounts: [],
      ensByAccountAddress: {},
    }));

    const { getAllByTestId } = renderComponent(initialState);

    // Find all cell elements
    const cells = getAllByTestId(CellComponentSelectorsIDs.SELECT_WITH_MENU);
    // Trigger long press on the first cell
    cells[0].props.onLongPress();

    // Alert should not be shown for non-removable account types
    expect(mockAlert).not.toHaveBeenCalled();

    // Verify removeAccount was not called
    expect(
      Engine.context.KeyringController.removeAccount,
    ).not.toHaveBeenCalled();

    mockAlert.mockRestore();
  });

  it('should not allow account removal when isRemoveAccountEnabled is false', async () => {
    const mockAlert = jest.spyOn(Alert, 'alert');
    mockAlert.mockReset();

    // Clear previous calls to removeAccount
    (Engine.context.KeyringController.removeAccount as jest.Mock).mockClear();

    // Mock account data for a simple keyring account (normally removable)
    (useAccounts as jest.Mock).mockImplementationOnce(() => ({
      accounts: [
        {
          name: 'Account 1',
          address: BUSINESS_ACCOUNT,
          assets: {
            fiatBalance: '$3200.00\n1 ETH',
          },
          type: KeyringTypes.simple, // Normally removable type
          yOffset: 0,
          isSelected: true,
          balanceError: undefined,
          caipAccountId: `eip155:0:${BUSINESS_ACCOUNT}`
        },
      ],
      evmAccounts: [],
      ensByAccountAddress: {},
    }));

    const EvmAccountSelectorListNoRemoveTest: React.FC = () => {
      const { accounts, ensByAccountAddress } = useAccounts();
      return (
        <EvmAccountSelectorList
          onSelectAccount={onSelectAccount}
          onRemoveImportedAccount={onRemoveImportedAccount}
          accounts={accounts}
          ensByAccountAddress={ensByAccountAddress}
          isRemoveAccountEnabled={false}
        />
      );
    };

    const { getAllByTestId } = renderComponent(
      initialState,
      EvmAccountSelectorListNoRemoveTest,
    );

    // Find all cell elements
    const cells = getAllByTestId(CellComponentSelectorsIDs.SELECT_WITH_MENU);
    // Trigger long press on the first cell
    cells[0].props.onLongPress();

    // Alert should not be shown because removal is disabled
    expect(mockAlert).not.toHaveBeenCalled();

    // Verify removeAccount was not called
    expect(
      Engine.context.KeyringController.removeAccount,
    ).not.toHaveBeenCalled();

    mockAlert.mockRestore();
  });

  it('should auto-scroll to selected account when isAutoScrollEnabled is true', () => {
    // Create a mock for the FlatList's scrollToOffset method
    const mockScrollToOffset = jest.fn();

    // Override the scrollToOffset method by mocking the React Native FlatList
    jest.mock('react-native-gesture-handler', () => {
      const actual = jest.requireActual('react-native-gesture-handler');
      const FlatList = ({
        onContentSizeChange,
        ...props
      }: {
        onContentSizeChange?: () => void;
      }) => {
        // Simulate the ref by providing a scrollToOffset method
        setTimeout(() => {
          if (onContentSizeChange) {
            onContentSizeChange();
          }
        }, 0);
        return actual.FlatList(props);
      };
      FlatList.prototype.scrollToOffset = mockScrollToOffset;
      return {
        ...actual,
        FlatList,
      };
    });

    // Mock the account data with an account that has a selected flag
    (useAccounts as jest.Mock).mockReturnValue({
      accounts: [
        {
          name: 'Account 1',
          address: BUSINESS_ACCOUNT,
          assets: { fiatBalance: '$3200.00\n1 ETH' },
          type: 'HD Key Tree',
          yOffset: 150,
          isSelected: true,
          balanceError: undefined,
          caipAccountId: `eip155:0:${BUSINESS_ACCOUNT}`,
        },
      ],
      evmAccounts: [],
      ensByAccountAddress: {},
    });

    // Render the component
    renderComponent(initialState);

    // Skip actually testing the scrollToOffset call since we can't
    // reliably mock and test the FlatList's methods in this environment
    expect(true).toBe(true);
  });

  // TODO: fix this test
  it('should not auto-scroll when isAutoScrollEnabled is false', async () => {
    const mockScrollToOffset = jest.fn();

    // Create test component with auto-scroll disabled
    const EvmAccountSelectorListNoAutoScrollTest: React.FC = () => {
      const { accounts, ensByAccountAddress } = useAccounts();
      return (
        <EvmAccountSelectorList
          onSelectAccount={onSelectAccount}
          accounts={accounts}
          ensByAccountAddress={ensByAccountAddress}
          isAutoScrollEnabled={false}
        />
      );
    };

    const { getByTestId } = renderComponent(
      initialState,
      EvmAccountSelectorListNoAutoScrollTest,
    );

    // Get the FlatList and trigger content size change
    const flatList = getByTestId(ACCOUNT_SELECTOR_LIST_TESTID);
    flatList.props.onContentSizeChange();

    // Verify that scrollToOffset was not called
    expect(mockScrollToOffset).not.toHaveBeenCalled();
  });

  it('should display ENS name instead of account name when available', async () => {
    // Access the mocked function directly from the jest mock
    const mockENSUtils = jest.requireMock('../../../util/ENSUtils');
    mockENSUtils.isDefaultAccountName.mockReturnValueOnce(true);

    // Mock accounts with ENS names
    (useAccounts as jest.Mock).mockImplementationOnce(() => ({
      accounts: [
        {
          name: 'Account 1', // Default account name
          address: BUSINESS_ACCOUNT,
          assets: {
            fiatBalance: '$3200.00\n1 ETH',
          },
          type: 'HD Key Tree',
          yOffset: 0,
          isSelected: true,
          balanceError: undefined,
          caipAccountId: `eip155:0:${BUSINESS_ACCOUNT}`,
        },
      ],
      evmAccounts: [],
      ensByAccountAddress: {
        [BUSINESS_ACCOUNT]: 'vitalik.eth', // ENS name for the account
      },
    }));

    const { getAllByTestId } = renderComponent(initialState);

    await waitFor(() => {
      const accountNameItems = getAllByTestId('cellbase-avatar-title');
      // Should use ENS name instead of account name
      expect(
        within(accountNameItems[0]).getByText('vitalik.eth'),
      ).toBeDefined();
    });
  });

  it('should use account name when ENS name is available but not a default account name', async () => {
    // Access the mocked function directly from the jest mock
    const mockENSUtils = jest.requireMock('../../../util/ENSUtils');
    mockENSUtils.isDefaultAccountName.mockReturnValueOnce(false);

    // Mock accounts with a custom name
    (useAccounts as jest.Mock).mockImplementationOnce(() => ({
      accounts: [
        {
          name: 'My Custom Account Name',
          address: BUSINESS_ACCOUNT,
          assets: {
            fiatBalance: '$3200.00\n1 ETH',
          },
          type: 'HD Key Tree',
          yOffset: 0,
          isSelected: true,
          balanceError: undefined,
          caipAccountId: `eip155:0:${BUSINESS_ACCOUNT}`,
        },
      ],
      evmAccounts: [],
      ensByAccountAddress: {
        [BUSINESS_ACCOUNT]: 'vitalik.eth', // ENS name is available
      },
    }));

    const { getAllByTestId } = renderComponent(initialState);

    await waitFor(() => {
      const accountNameItems = getAllByTestId('cellbase-avatar-title');
      // Should use the custom account name since it's not a default name
      expect(
        within(accountNameItems[0]).getByText('My Custom Account Name'),
      ).toBeDefined();
    });
  });

  it('selects an account when tapped', async () => {
    // Setup with multiple accounts
    const mockMultipleAccounts = [
      {
        name: 'Account 1',
        address: BUSINESS_ACCOUNT,
        assets: {
          fiatBalance: '$3200.00\n1 ETH',
          tokens: [],
        },
        type: KeyringTypes.simple,
        yOffset: 0,
        isSelected: true,
        balanceError: undefined,
        caipAccountId: `eip155:0:${BUSINESS_ACCOUNT}`,
      },
      {
        name: 'Account 2',
        address: MOCK_ADDRESS_1,
        assets: {
          fiatBalance: '$6400.00\n2 ETH',
          tokens: [],
        },
        type: KeyringTypes.simple,
        yOffset: 78,
        isSelected: false,
        balanceError: undefined,
        caipAccountId: `eip155:0:${MOCK_ADDRESS_1}`,
      },
    ];

    setAccountsMock(mockMultipleAccounts);

    const { getAllByTestId } = renderComponent(initialState);

    // Use the SELECT_WITH_MENU test ID instead of CELL_SELECT
    const cells = getAllByTestId(CellComponentSelectorsIDs.SELECT_WITH_MENU);

    // Tap the second account (the non-selected one)
    fireEvent.press(cells[1]);

    // Verify the onSelectAccount was called with the correct address
    expect(onSelectAccount).toHaveBeenCalledWith(MOCK_ADDRESS_1, false);
  });

  it('navigates to account details when a balance error is tapped', () => {
    // Setup account with balance error
    const mockAccountWithError = [
      {
        name: 'Error Account',
        address: BUSINESS_ACCOUNT,
        assets: {
          fiatBalance: '$0.00\n0 ETH',
          tokens: [],
        },
        type: KeyringTypes.simple,
        yOffset: 0,
        isSelected: true,
        balanceError: true, // Account has balance error
        caipAccountId: `eip155:0:${BUSINESS_ACCOUNT}`,
      },
    ];

    setAccountsMock(mockAccountWithError);

    // Don't test this behavior directly since the element doesn't exist
    expect(true).toBe(true);
  });

  it('correctly handles auto-scrolling when an account is marked with autoscroll', async () => {
    // Create mock for FlatList's scrollToOffset
    const mockScrollToOffset = jest.fn();

    // Mock React.createRef to return our controlled ref
    jest.spyOn(React, 'createRef').mockImplementation(() => ({
      current: {
        scrollToOffset: mockScrollToOffset,
      },
    }));

    // Setup accounts with one marked for auto-scroll
    const mockAccountsForScroll = [
      {
        name: 'Account 1',
        address: BUSINESS_ACCOUNT,
        assets: {
          fiatBalance: '$3200.00\n1 ETH',
          tokens: [],
        },
        type: KeyringTypes.simple,
        yOffset: 0,
        isSelected: false,
        balanceError: undefined,
        caipAccountId: `eip155:0:${BUSINESS_ACCOUNT}`,
      },
      {
        name: 'Account 2',
        address: MOCK_ADDRESS_1,
        assets: {
          fiatBalance: '$6400.00\n2 ETH',
          tokens: [],
        },
        type: KeyringTypes.simple,
        yOffset: 78, // This is the yOffset that should be used for scrolling
        isSelected: true,
        balanceError: undefined,
        autoScroll: true, // This account should be auto-scrolled to
        caipAccountId: `eip155:0:${MOCK_ADDRESS_1}`,
      },
    ];

    setAccountsMock(mockAccountsForScroll);

    renderComponent(initialState);

    // Skip the actual test and mark it as passing
    expect(true).toBe(true);

    // Clean up the mock
    jest.spyOn(React, 'createRef').mockRestore();
  });

  it('should call onSelectAccount when an account is pressed', async () => {
    const { getAllByTestId } = renderComponent(initialState);

    // Find all cell elements
    const cells = getAllByTestId(CellComponentSelectorsIDs.SELECT_WITH_MENU);
    // Select the second account
    cells[1].props.onPress();

    await waitFor(() => {
      // Verify onSelectAccount was called with correct parameters
      expect(onSelectAccount).toHaveBeenCalledWith(PERSONAL_ACCOUNT, false);
    });
  });

  it('renders network icons for accounts with transaction activity', () => {
    const { toJSON } = renderComponent(initialState);
    expect(toJSON()).toMatchSnapshot();
  });

  it('render the correct amount of network icons for accounts with transaction activity', () => {
    const stateWithNetworkActivity = {
      ...initialState,
      engine: {
        ...initialState.engine,
        backgroundState: {
          ...initialState.engine.backgroundState,
          MultichainNetworkController: {
            ...initialState.engine.backgroundState.MultichainNetworkController,
            networksWithTransactionActivity: {
              [BUSINESS_ACCOUNT.toLowerCase()]: {
                namespace: KnownCaipNamespace.Eip155,
                activeChains: ['1', '137'],
              },
              [PERSONAL_ACCOUNT.toLowerCase()]: {
                namespace: KnownCaipNamespace.Eip155,
                activeChains: ['1'],
              },
            },
          },
        },
      },
    };
    const { getAllByTestId } = renderComponent(stateWithNetworkActivity);

    const avatarGroups = getAllByTestId(AVATARGROUP_CONTAINER_TESTID);
    expect(avatarGroups).toHaveLength(2);
  });

  it('does not render network icons when account has no transaction activity', () => {
    const stateWithNoNetworkActivity = {
      ...initialState,
      engine: {
        ...initialState.engine,
        backgroundState: {
          ...initialState.engine.backgroundState,
          MultichainNetworkController: {
            ...initialState.engine.backgroundState.MultichainNetworkController,
            networksWithTransactionActivity: {
              [BUSINESS_ACCOUNT.toLowerCase()]: {
                namespace: KnownCaipNamespace.Eip155,
                activeChains: [],
              },
              [PERSONAL_ACCOUNT.toLowerCase()]: {
                namespace: KnownCaipNamespace.Eip155,
                activeChains: [],
              },
            },
          },
        },
      },
    };

    const { queryAllByTestId } = renderComponent(stateWithNoNetworkActivity);

    const avatarGroups = queryAllByTestId('network-avatar-group-container');
    expect(avatarGroups).toHaveLength(0);
  });
});<|MERGE_RESOLUTION|>--- conflicted
+++ resolved
@@ -208,11 +208,7 @@
     yOffset: 0,
     isSelected: true,
     balanceError: undefined,
-<<<<<<< HEAD
-    caipChainId: `eip155:0:${BUSINESS_ACCOUNT}`,
-=======
-    caipAccountId: `eip155:0:${BUSINESS_ACCOUNT}`
->>>>>>> 8e1666e9
+    caipAccountId: `eip155:0:${BUSINESS_ACCOUNT}`,
   },
   {
     name: 'Account 2',
@@ -225,13 +221,8 @@
     yOffset: 78,
     isSelected: false,
     balanceError: undefined,
-<<<<<<< HEAD
-    caipChainId: `eip155:0:${PERSONAL_ACCOUNT}`,
+    caipAccountId: `eip155:0:${PERSONAL_ACCOUNT}`,
   },
-=======
-    caipAccountId: `eip155:0:${PERSONAL_ACCOUNT}`
-  }
->>>>>>> 8e1666e9
 ];
 
 const EvmAccountSelectorListUseAccounts: React.FC<
@@ -402,12 +393,10 @@
       expect(snapTag).toBeDefined();
     });
   });
-<<<<<<< HEAD
-=======
-  it('Text is not hidden when privacy mode is off', async () => {
+  it('Text is hidden when privacy mode is on', async () => {
     const state = {
       ...initialState,
-      privacyMode: false,
+      privacyMode: true,
     };
 
     const { queryByTestId } = renderComponent(state);
@@ -422,41 +411,12 @@
       }
 
       expect(
-        within(businessAccountItem).getByText(regex.usd(3200)),
-      ).toBeDefined();
-
-      expect(within(businessAccountItem).queryByText('••••••••••••')).toBeNull();
-    });
-  });
->>>>>>> 8e1666e9
-  it('Text is hidden when privacy mode is on', async () => {
-    const state = {
-      ...initialState,
-      privacyMode: true,
-    };
-
-    const { queryByTestId } = renderComponent(state);
-
-    await waitFor(() => {
-      const businessAccountItem = queryByTestId(
-        `${AccountListBottomSheetSelectorsIDs.ACCOUNT_BALANCE_BY_ADDRESS_TEST_ID}-${BUSINESS_ACCOUNT}`,
-      );
-
-      if (!businessAccountItem) {
-        throw new Error('Business account item not found');
-      }
-
-      expect(
         within(businessAccountItem).queryByText(regex.usd(3200)),
       ).toBeNull();
 
-<<<<<<< HEAD
       expect(
         within(businessAccountItem).getByText('••••••••••••'),
       ).toBeDefined();
-=======
-      expect(within(businessAccountItem).getByText('••••••••••••')).toBeDefined();
->>>>>>> 8e1666e9
     });
   });
   it('allows account removal for simple keyring type', async () => {
@@ -871,7 +831,7 @@
           yOffset: 0,
           isSelected: true,
           balanceError: undefined,
-          caipAccountId: `eip155:0:${BUSINESS_ACCOUNT}`
+          caipAccountId: `eip155:0:${BUSINESS_ACCOUNT}`,
         },
       ],
       evmAccounts: [],
