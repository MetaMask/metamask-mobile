--- conflicted
+++ resolved
@@ -1326,8 +1326,6 @@
     expect(getByText('HD Accounts')).toBeDefined();
     expect(getByText('Details')).toBeDefined();
   });
-<<<<<<< HEAD
-=======
 
   it('creates flattened data structure correctly for multichain accounts', () => {
     const multichainState = getMultichainState();
@@ -1749,5 +1747,4 @@
       });
     });
   });
->>>>>>> 60e9fa17
 });