/* eslint-disable react/display-name */
import React from 'react';
import NavbarTitle from '../NavbarTitle';
import ModalNavbarTitle from '../ModalNavbarTitle';
import AccountRightButton from '../AccountRightButton';
import {
  Alert,
  Image,
  InteractionManager,
  Platform,
  StyleSheet,
  Text,
  TouchableOpacity,
  View,
} from 'react-native';
import { colors as importedColors, fontStyles } from '../../../styles/common';
import IonicIcon from 'react-native-vector-icons/Ionicons';
import EvilIcons from 'react-native-vector-icons/EvilIcons';
import MaterialCommunityIcon from 'react-native-vector-icons/MaterialCommunityIcons';
import { scale } from 'react-native-size-matters';
import { strings } from '../../../../locales/i18n';
import AppConstants from '../../../core/AppConstants';
import DeeplinkManager from '../../../core/DeeplinkManager';
import Analytics from '../../../core/Analytics/Analytics';
import { MetaMetricsEvents } from '../../../core/Analytics';
import { importAccountFromPrivateKey } from '../../../util/address';
import Device from '../../../util/device';
import PickerNetwork from '../../../component-library/components/Pickers/PickerNetwork';
import BrowserUrlBar from '../BrowserUrlBar';
import generateTestId from '../../../../wdio/utils/generateTestId';
import {
  HAMBURGER_MENU_BUTTON,
  NAVBAR_NETWORK_BUTTON,
  WALLET_VIEW_BURGER_ICON_ID,
} from '../../../../wdio/screen-objects/testIDs/Screens/WalletView.testIds';
import {
  NAV_ANDROID_BACK_BUTTON,
  NETWORK_BACK_ARROW_BUTTON_ID,
  NETWORK_SCREEN_CLOSE_ICON,
} from '../../../../wdio/screen-objects/testIDs/Screens/NetworksScreen.testids';
import { SEND_CANCEL_BUTTON } from '../../../../wdio/screen-objects/testIDs/Screens/SendScreen.testIds';
import { ASSET_BACK_BUTTON } from '../../../../wdio/screen-objects/testIDs/Screens/TokenOverviewScreen.testIds';
import {
  PAYMENT_REQUEST_CLOSE_BUTTON,
  REQUEST_SEARCH_RESULTS_BACK_BUTTON,
} from '../../../../wdio/screen-objects/testIDs/Screens/RequestToken.testIds';
import { BACK_BUTTON_SIMPLE_WEBVIEW } from '../../../../wdio/screen-objects/testIDs/Components/SimpleWebView.testIds';
import ButtonIcon, {
  ButtonIconSizes,
  ButtonIconVariants,
} from '../../../component-library/components/Buttons/ButtonIcon';
import {
  IconName,
  IconSize,
} from '../../../component-library/components/Icons/Icon';
import { EDIT_BUTTON } from '../../../../wdio/screen-objects/testIDs/Common.testIds';

const trackEvent = (event) => {
  InteractionManager.runAfterInteractions(() => {
    Analytics.trackEvent(event);
  });
};

const trackEventWithParameters = (event, params) => {
  InteractionManager.runAfterInteractions(() => {
    Analytics.trackEventWithParameters(event, params);
  });
};

const styles = StyleSheet.create({
  metamaskName: {
    width: 122,
    height: 15,
  },
  metamaskFox: {
    width: 40,
    height: 40,
    marginRight: 10,
  },
  backIconIOS: {
    marginHorizontal: 4,
    marginTop: -4,
  },
  shareIconIOS: {
    marginHorizontal: -5,
  },
  hamburgerButton: {
    paddingLeft: Device.isAndroid() ? 22 : 18,
    paddingRight: Device.isAndroid() ? 22 : 18,
    paddingTop: Device.isAndroid() ? 14 : 10,
    paddingBottom: Device.isAndroid() ? 14 : 10,
  },
  backButton: {
    paddingLeft: Device.isAndroid() ? 22 : 18,
    paddingRight: Device.isAndroid() ? 22 : 18,
    marginTop: 5,
  },
  closeButton: {
    paddingHorizontal: Device.isAndroid() ? 22 : 18,
    paddingVertical: Device.isAndroid() ? 14 : 8,
  },
  infoButton: {
    paddingRight: Device.isAndroid() ? 22 : 18,
    marginTop: 5,
  },
  disabled: {
    opacity: 0.3,
  },
  optinHeaderLeft: {
    flexDirection: 'row',
    alignItems: 'center',
    marginHorizontal: Device.isIos() ? 20 : 0,
  },
  metamaskNameTransparentWrapper: {
    alignItems: 'center',
    justifyContent: 'center',
    flex: 1,
  },
  metamaskNameWrapper: {
    marginLeft: Device.isAndroid() ? 20 : 0,
  },
});

const metamask_name = require('../../../images/metamask-name.png'); // eslint-disable-line
const metamask_fox = require('../../../images/fox.png'); // eslint-disable-line
/**
 * Function that returns the navigation options
 * This is used by views that will show our custom navbar
 * which contains accounts icon, Title or MetaMask Logo and current network, and settings icon
 *
 * @param {string} title - Title in string format
 * @param {Object} navigation - Navigation object required to push new views
 * @param {bool} disableNetwork - Boolean that specifies if the network can be changed, defaults to false
 * @returns {Object} - Corresponding navbar options containing headerTitle, headerLeft, headerTruncatedBackTitle and headerRight
 */
export function getTransactionsNavbarOptions(
  title,
  themeColors,
  navigation,
  selectedAddress,
  handleRightButtonPress,
) {
  const innerStyles = StyleSheet.create({
    headerStyle: {
      backgroundColor: themeColors.background.default,
      shadowColor: importedColors.transparent,
      elevation: 0,
    },
    headerIcon: {
      color: themeColors.primary.default,
    },
    headerButtonText: {
      color: themeColors.primary.default,
      fontSize: 14,
      ...fontStyles.normal,
    },
  });

  function handleLeftButtonPress() {
    return navigation?.pop();
  }

  return {
    headerTitle: () => <NavbarTitle title={title} />,
    headerLeft: () => (
      <TouchableOpacity
        onPress={handleLeftButtonPress}
        style={styles.backButton}
      >
        <Text style={innerStyles.headerButtonText}>
          {strings('navigation.close')}
        </Text>
      </TouchableOpacity>
    ),
    headerRight: () => (
      <AccountRightButton
        selectedAddress={selectedAddress}
        onPress={handleRightButtonPress}
      />
    ),
    headerStyle: innerStyles.headerStyle,
    headerTintColor: themeColors.primary.default,
  };
}

/**
 * Function that returns the navigation options
 * This is used by views that will show our custom navbar which contains Title
 *
 * @param {string} title - Title in string format
 * @param {Object} navigation - Navigation object required to push new views
 * @returns {Object} - Corresponding navbar options containing title and headerTitleStyle
 */
export function getNavigationOptionsTitle(
  title,
  navigation,
  isFullScreenModal,
  themeColors,
  navigationPopEvent,
) {
  const innerStyles = StyleSheet.create({
    headerTitleStyle: {
      fontSize: 20,
      color: themeColors.text.default,
      ...fontStyles.normal,
    },
    headerIcon: {
      color: themeColors.primary.default,
    },
    headerStyle: {
      backgroundColor: themeColors.background.default,
      shadowColor: importedColors.transparent,
      elevation: 0,
    },
  });

  function navigationPop() {
    if (navigationPopEvent) trackEvent(navigationPopEvent);
    navigation.pop();
  }

  return {
    title,
    headerTitleStyle: innerStyles.headerTitleStyle,
    headerRight: () =>
      isFullScreenModal ? (
        <TouchableOpacity onPress={navigationPop} style={styles.closeButton}>
          <IonicIcon
            name={'ios-close'}
            size={38}
            style={[innerStyles.headerIcon, styles.backIconIOS]}
            {...generateTestId(Platform, NETWORK_SCREEN_CLOSE_ICON)}
          />
        </TouchableOpacity>
      ) : null,
    headerLeft: () =>
      isFullScreenModal ? null : (
        <TouchableOpacity
          onPress={navigationPop}
          style={styles.backButton}
          {...generateTestId(Platform, NETWORK_BACK_ARROW_BUTTON_ID)}
        >
          <IonicIcon
            name={Device.isAndroid() ? 'md-arrow-back' : 'ios-arrow-back'}
            size={Device.isAndroid() ? 24 : 28}
            style={innerStyles.headerIcon}
          />
        </TouchableOpacity>
      ),
    headerStyle: innerStyles.headerStyle,
    headerTintColor: themeColors.primary.default,
  };
}

/**
 * Function that returns the navigation options
 * This is used by contact form
 *
 * @param {string} title - Title in string format
 * @param {Object} navigation - Navigation object required to push new views
 * @returns {Object} - Corresponding navbar options
 */
export function getEditableOptions(title, navigation, route, themeColors) {
  const innerStyles = StyleSheet.create({
    headerTitleStyle: {
      fontSize: 20,
      color: themeColors.text.default,
      ...fontStyles.normal,
    },
    headerIcon: {
      color: themeColors.primary.default,
    },
    headerButtonText: {
      color: themeColors.primary.default,
      fontSize: 14,
      ...fontStyles.normal,
    },
    headerStyle: {
      backgroundColor: themeColors.background.default,
      shadowColor: importedColors.transparent,
      elevation: 0,
    },
  });

  function navigationPop() {
    navigation.pop();
  }

  const rightAction = route.params?.dispatch;
  const editMode = route.params?.editMode === 'edit';
  const addMode = route.params?.mode === 'add';
  return {
    title,
    headerTitleStyle: innerStyles.headerTitleStyle,
    headerLeft: () => (
      <TouchableOpacity
        onPress={navigationPop}
        style={styles.backButton}
        testID={'edit-contact-back-button'}
      >
        <IonicIcon
          name={Device.isAndroid() ? 'md-arrow-back' : 'ios-arrow-back'}
          size={Device.isAndroid() ? 24 : 28}
          style={innerStyles.headerIcon}
        />
      </TouchableOpacity>
    ),
    headerRight: () =>
      !addMode ? (
        <TouchableOpacity
          onPress={rightAction}
          style={styles.backButton}
          {...generateTestId(Platform, EDIT_BUTTON)}
        >
          <Text style={innerStyles.headerButtonText}>
            {editMode
              ? strings('address_book.edit')
              : strings('address_book.cancel')}
          </Text>
        </TouchableOpacity>
      ) : (
        <View />
      ),
    headerStyle: innerStyles.headerStyle,
    headerTintColor: themeColors.primary.default,
  };
}

/**
 * Function that returns the navigation options
 * This is used by payment request view showing close and back buttons
 *
 * @param {string} title - Title in string format
 * @param {Object} navigation - Navigation object required to push new views
 * @returns {Object} - Corresponding navbar options containing title, headerLeft and headerRight
 */
export function getPaymentRequestOptionsTitle(
  title,
  navigation,
  route,
  themeColors,
) {
  const goBack = route.params?.dispatch;
  const innerStyles = StyleSheet.create({
    headerTitleStyle: {
      fontSize: 20,
      color: themeColors.text.default,
      ...fontStyles.normal,
    },
    headerIcon: {
      color: themeColors.primary.default,
    },
    headerStyle: {
      backgroundColor: themeColors.background.default,
      shadowColor: importedColors.transparent,
      elevation: 0,
    },
  });

  return {
    title,
    headerTitleStyle: innerStyles.headerTitleStyle,
    headerLeft: () =>
      goBack ? (
        // eslint-disable-next-line react/jsx-no-bind
        <TouchableOpacity
          onPress={goBack}
          style={styles.backButton}
          {...generateTestId(Platform, REQUEST_SEARCH_RESULTS_BACK_BUTTON)}
        >
          <IonicIcon
            name={Device.isAndroid() ? 'md-arrow-back' : 'ios-arrow-back'}
            size={Device.isAndroid() ? 24 : 28}
            style={innerStyles.headerIcon}
          />
        </TouchableOpacity>
      ) : (
        <View />
      ),
    headerRight: () => (
      // eslint-disable-next-line react/jsx-no-bind
      <TouchableOpacity
        onPress={() => navigation.pop()}
        style={styles.closeButton}
      >
        <IonicIcon
          name={'ios-close'}
          size={38}
          style={[innerStyles.headerIcon, styles.backIconIOS]}
        />
      </TouchableOpacity>
    ),
    headerStyle: innerStyles.headerStyle,
    headerTintColor: themeColors.primary.default,
  };
}

/**
 * Function that returns the navigation options
 * This is used by payment request view showing close button
 *
 * @returns {Object} - Corresponding navbar options containing title, and headerRight
 */
export function getPaymentRequestSuccessOptionsTitle(navigation, themeColors) {
  const innerStyles = StyleSheet.create({
    headerStyle: {
      backgroundColor: themeColors.background.default,
      shadowColor: importedColors.transparent,
      elevation: 0,
    },
    headerIcon: {
      color: themeColors.primary.default,
    },
  });

  return {
    headerStyle: innerStyles.headerStyle,
    title: null,
    headerLeft: () => <View />,
    headerRight: () => (
      <TouchableOpacity
        // eslint-disable-next-line react/jsx-no-bind
        onPress={() => navigation.pop()}
        style={styles.closeButton}
        {...generateTestId(Platform, PAYMENT_REQUEST_CLOSE_BUTTON)}
      >
        <IonicIcon
          name="ios-close"
          size={38}
          style={[innerStyles.headerIcon, styles.backIconIOS]}
        />
      </TouchableOpacity>
    ),
    headerTintColor: themeColors.primary.default,
  };
}

/**
 * Function that returns the navigation options
 * This is used by views that confirms transactions, showing current network
 *
 * @param {string} title - Title in string format
 * @returns {Object} - Corresponding navbar options containing title and headerTitleStyle
 */
export function getTransactionOptionsTitle(
  _title,
  navigation,
  route,
  themeColors,
) {
  const innerStyles = StyleSheet.create({
    headerStyle: {
      backgroundColor: themeColors.background.default,
      shadowColor: importedColors.transparent,
      elevation: 0,
    },
    headerButtonText: {
      color: themeColors.primary.default,
      fontSize: 14,
      ...fontStyles.normal,
    },
  });
  const transactionMode = route.params?.mode ?? '';
  const { name } = route;
  const leftText =
    transactionMode === 'edit'
      ? strings('transaction.cancel')
      : strings('transaction.edit');
  const disableModeChange = route.params?.disableModeChange;
  const modeChange = route.params?.dispatch;
  const leftAction = () => modeChange('edit');
  const rightAction = () => navigation.pop();
  const rightText = strings('transaction.cancel');
  const title = transactionMode === 'edit' ? 'transaction.edit' : _title;

  return {
    headerTitle: () => <NavbarTitle title={title} disableNetwork />,
    headerLeft: () =>
      transactionMode !== 'edit' ? (
        <TouchableOpacity
          disabled={disableModeChange}
          // eslint-disable-next-line react/jsx-no-bind
          onPress={leftAction}
          style={styles.closeButton}
          testID={'confirm-txn-edit-button'}
        >
          <Text
            style={
              disableModeChange
                ? [innerStyles.headerButtonText, styles.disabled]
                : innerStyles.headerButtonText
            }
          >
            {leftText}
          </Text>
        </TouchableOpacity>
      ) : (
        <View />
      ),
    headerRight: () =>
      name === 'Send' ? (
        // eslint-disable-next-line react/jsx-no-bind
        <TouchableOpacity
          onPress={rightAction}
          style={styles.closeButton}
          testID={'send-back-button'}
        >
          <Text style={innerStyles.headerButtonText}>{rightText}</Text>
        </TouchableOpacity>
      ) : (
        <View />
      ),
    headerStyle: innerStyles.headerStyle,
    headerTintColor: themeColors.primary.default,
  };
}

export function getApproveNavbar(title) {
  return {
    headerTitle: () => <NavbarTitle title={title} disableNetwork />,
    headerLeft: () => <View />,
    headerRight: () => <View />,
  };
}

/**
 * Function that returns the navigation options
 * This is used by views in send flow
 *
 * @param {string} title - Title in string format
 * @returns {Object} - Corresponding navbar options containing title and headerTitleStyle
 */
export function getSendFlowTitle(title, navigation, route, themeColors) {
  const innerStyles = StyleSheet.create({
    headerButtonText: {
      color: themeColors.primary.default,
      fontSize: 14,
      ...fontStyles.normal,
    },
    headerStyle: {
      backgroundColor: themeColors.background.default,
      shadowColor: importedColors.transparent,
      elevation: 0,
    },
  });
  const rightAction = () => {
    const providerType = route?.params?.providerType ?? '';
    trackEventWithParameters(MetaMetricsEvents.SEND_FLOW_CANCEL, {
      view: title.split('.')[1],
      network: providerType,
    });
    navigation.dangerouslyGetParent()?.pop();
  };
  const leftAction = () => navigation.pop();

  const canGoBack =
    title !== 'send.send_to' && !route?.params?.isPaymentRequest;

  const titleToRender = title;

  return {
    headerTitle: () => <NavbarTitle title={titleToRender} disableNetwork />,
    headerRight: () => (
      // eslint-disable-next-line react/jsx-no-bind
      <TouchableOpacity
        onPress={rightAction}
        style={styles.closeButton}
        {...generateTestId(Platform, SEND_CANCEL_BUTTON)}
      >
        <Text style={innerStyles.headerButtonText}>
          {strings('transaction.cancel')}
        </Text>
      </TouchableOpacity>
    ),
    headerLeft: () =>
      canGoBack ? (
        // eslint-disable-next-line react/jsx-no-bind
        <TouchableOpacity onPress={leftAction} style={styles.closeButton}>
          <Text style={innerStyles.headerButtonText}>
            {strings('transaction.back')}
          </Text>
        </TouchableOpacity>
      ) : (
        <View />
      ),
    headerStyle: innerStyles.headerStyle,
  };
}

/**
 * Function that returns the navigation options
 * This is used by views that will show our custom navbar
 * which contains accounts icon, Title or MetaMask Logo and current network, and settings icon
 *
 * @param {Object} navigation - Navigation object required to push new views
 * @returns {Object} - Corresponding navbar options containing headerTitle, headerLeft and headerRight
 */
export function getBrowserViewNavbarOptions(
  route,
  themeColors,
  rightButtonAnalyticsEvent,
) {
  const innerStyles = StyleSheet.create({
    headerStyle: {
      backgroundColor: themeColors.background.default,
      shadowColor: importedColors.transparent,
      elevation: 0,
      borderBottomWidth: 0.5,
      borderColor: themeColors.border.muted,
    },
    headerIcon: {
      color: themeColors.primary.default,
    },
  });

  const url = route.params?.url ?? '';

  const handleUrlPress = () => route.params?.showUrlModal?.();

  const handleAccountRightButtonPress = (permittedAccounts, currentUrl) => {
    rightButtonAnalyticsEvent(permittedAccounts, currentUrl);
    route.params?.setAccountsPermissionsVisible();
  };

  const connectedAccounts = route.params?.connectedAccounts;

  return {
    gestureEnabled: false,
    headerTitleAlign: 'left',
    headerTitle: () => (
      <BrowserUrlBar url={url} route={route} onPress={handleUrlPress} />
    ),
    headerRight: () => (
      <AccountRightButton
        selectedAddress={connectedAccounts?.[0]}
        isNetworkVisible
        onPress={handleAccountRightButtonPress}
      />
    ),
    headerStyle: innerStyles.headerStyle,
  };
}

/**
 * Function that returns the navigation options
 * for our modals
 *
 * @param {string} title - Title in string format
 * @returns {Object} - Corresponding navbar options containing headerTitle
 */
export function getModalNavbarOptions(title) {
  return {
    headerTitle: () => <ModalNavbarTitle title={title} />,
  };
}

/**
 * Function that returns the navigation options
 * for our onboarding screens,
 * which is just the metamask log and the Back button
 *
 * @returns {Object} - Corresponding navbar options containing headerTitle, headerTitle and headerTitle
 */
export function getOnboardingNavbarOptions(
  route,
  { headerLeft } = {},
  themeColors,
) {
  const headerLeftHide = headerLeft || route.params?.headerLeft;
  const innerStyles = StyleSheet.create({
    headerStyle: {
      backgroundColor: themeColors.background.default,
      shadowColor: importedColors.transparent,
      elevation: 0,
    },
    metamaskName: {
      width: 122,
      height: 15,
      tintColor: themeColors.text.default,
    },
  });

  return {
    headerStyle: innerStyles.headerStyle,
    headerTitle: () => (
      <View style={styles.metamaskNameTransparentWrapper}>
        <Image
          source={metamask_name}
          style={innerStyles.metamaskName}
          resizeMethod={'auto'}
        />
      </View>
    ),
    headerBackTitle: strings('navigation.back'),
    headerRight: () => <View />,
    headerLeft: headerLeftHide,
    headerTintColor: themeColors.primary.default,
  };
}

/**
 * Function that returns a transparent navigation options for our onboarding screens.
 *
 * @returns {Object} - Corresponding navbar options containing headerTitle
 */
export function getTransparentOnboardingNavbarOptions(themeColors) {
  const innerStyles = StyleSheet.create({
    headerStyle: {
      backgroundColor: themeColors.background.default,
      shadowColor: importedColors.transparent,
      elevation: 0,
    },
    metamaskName: {
      width: 122,
      height: 15,
      tintColor: themeColors.text.default,
    },
  });
  return {
    headerTitle: () => (
      <View style={styles.metamaskNameTransparentWrapper}>
        <Image
          source={metamask_name}
          style={innerStyles.metamaskName}
          resizeMethod={'auto'}
        />
      </View>
    ),
    headerLeft: () => <View />,
    headerRight: () => <View />,
    headerStyle: innerStyles.headerStyle,
  };
}

/**
 * Function that returns a transparent navigation options for our onboarding screens.
 *
 * @returns {Object} - Corresponding navbar options containing headerTitle and a back button
 */
export function getTransparentBackOnboardingNavbarOptions(themeColors) {
  const innerStyles = StyleSheet.create({
    headerStyle: {
      backgroundColor: themeColors.background.default,
      shadowColor: importedColors.transparent,
      elevation: 0,
    },
    metamaskName: {
      width: 122,
      height: 15,
      tintColor: themeColors.text.default,
    },
  });
  return {
    headerTitle: () => (
      <View style={styles.metamaskNameTransparentWrapper}>
        <Image
          source={metamask_name}
          style={innerStyles.metamaskName}
          resizeMethod={'auto'}
        />
      </View>
    ),
    headerBackTitle: strings('navigation.back'),
    headerRight: () => <View />,
    headerStyle: innerStyles.headerStyle,
    headerTintColor: themeColors.primary.default,
  };
}

/**
 * Function that returns the navigation options
 * for our metric opt-in screen
 *
 * @returns {Object} - Corresponding navbar options containing headerLeft
 */
export function getOptinMetricsNavbarOptions(themeColors) {
  const innerStyles = StyleSheet.create({
    headerStyle: {
      backgroundColor: themeColors.background.default,
      shadowColor: importedColors.transparent,
      elevation: 0,
      height: 100,
    },
    metamaskName: {
      width: 122,
      height: 15,
      tintColor: themeColors.text.default,
    },
  });

  return {
    headerStyle: innerStyles.headerStyle,
    title: null,
    headerLeft: () => (
      <View style={styles.optinHeaderLeft}>
        <View style={styles.metamaskNameWrapper}>
          <Image
            source={metamask_fox}
            style={styles.metamaskFox}
            resizeMethod={'auto'}
          />
        </View>
        <View style={styles.metamaskNameWrapper}>
          <Image
            source={metamask_name}
            style={innerStyles.metamaskName}
            resizeMethod={'auto'}
          />
        </View>
      </View>
    ),
    headerTintColor: themeColors.primary.default,
  };
}

/**
 * Function that returns the navigation options
 * for our closable screens,
 *
 * @returns {Object} - Corresponding navbar options containing headerTitle, headerTitle and headerTitle
 */
export function getClosableNavigationOptions(
  title,
  backButtonText,
  navigation,
  themeColors,
) {
  const innerStyles = StyleSheet.create({
    headerButtonText: {
      color: themeColors.primary.default,
      fontSize: 14,
      ...fontStyles.normal,
    },
    headerIcon: {
      color: themeColors.primary.default,
    },
    headerStyle: {
      backgroundColor: themeColors.background.default,
      shadowColor: importedColors.transparent,
      elevation: 0,
    },
    headerTitleStyle: {
      fontSize: 20,
      ...fontStyles.normal,
      color: themeColors.text.default,
    },
  });

  function navigationPop() {
    navigation.pop();
  }

  return {
    title,
    headerTitleStyle: innerStyles.headerTitleStyle,
    headerLeft: () =>
      Device.isIos() ? (
        <TouchableOpacity
          onPress={navigationPop}
          style={styles.closeButton}
          testID={'nav-ios-back'}
        >
          <Text style={innerStyles.headerButtonText}>{backButtonText}</Text>
        </TouchableOpacity>
      ) : (
        <TouchableOpacity
          onPress={navigationPop}
          style={styles.backButton}
          {...generateTestId(Platform, NAV_ANDROID_BACK_BUTTON)}
        >
          <IonicIcon
            name={'md-arrow-back'}
            size={24}
            style={innerStyles.headerIcon}
          />
        </TouchableOpacity>
      ),
    headerStyle: innerStyles.headerStyle,
    headerTintColor: themeColors.primary.default,
  };
}

/**
 * Function that returns the navigation options
 * for our closable screens,
 *
 * @returns {Object} - Corresponding navbar options containing headerTitle, headerTitle and headerTitle
 */
export function getOfflineModalNavbar() {
  return {
    headerShown: false,
  };
}

/**
 * Function that returns the navigation options
 * for our wallet screen,
 *
 * @returns {Object} - Corresponding navbar options containing headerTitle, headerTitle and headerTitle
 */
export function getWalletNavbarOptions(
  networkName,
  networkImageSource,
  onPressTitle,
  navigation,
  drawerRef,
  themeColors,
) {
  const innerStyles = StyleSheet.create({
    headerStyle: {
      backgroundColor: themeColors.background.default,
      shadowColor: importedColors.transparent,
      elevation: 0,
    },
    headerIcon: {
      color: themeColors.primary.default,
    },
    headerTitle: {
      justifyContent: 'center',
      marginTop: 5,
      flex: 1,
    },
  });

  const onScanSuccess = (data, content) => {
    if (data.private_key) {
      Alert.alert(
        strings('wallet.private_key_detected'),
        strings('wallet.do_you_want_to_import_this_account'),
        [
          {
            text: strings('wallet.cancel'),
            onPress: () => false,
            style: 'cancel',
          },
          {
            text: strings('wallet.yes'),
            onPress: async () => {
              try {
                await importAccountFromPrivateKey(data.private_key);
                navigation.navigate('ImportPrivateKeyView', {
                  screen: 'ImportPrivateKeySuccess',
                });
              } catch (e) {
                Alert.alert(
                  strings('import_private_key.error_title'),
                  strings('import_private_key.error_message'),
                );
              }
            },
          },
        ],
        { cancelable: false },
      );
    } else if (data.seed) {
      Alert.alert(
        strings('wallet.error'),
        strings('wallet.logout_to_import_seed'),
      );
    } else {
      setTimeout(() => {
        DeeplinkManager.parse(content, {
          origin: AppConstants.DEEPLINKS.ORIGIN_QR_CODE,
        });
      }, 500);
    }
  };

  function openDrawer() {
    drawerRef.current?.showDrawer?.();
    trackEvent(MetaMetricsEvents.COMMON_TAPS_HAMBURGER_MENU);
  }

  function openQRScanner() {
    navigation.navigate('QRScanner', {
      onScanSuccess,
    });
    trackEvent(MetaMetricsEvents.WALLET_QR_SCANNER);
  }

  return {
    headerTitle: () => (
      <View style={innerStyles.headerTitle}>
        <PickerNetwork
          label={networkName}
          imageSource={networkImageSource}
          onPress={onPressTitle}
          {...generateTestId(Platform, NAVBAR_NETWORK_BUTTON)}
        />
      </View>
    ),
    headerLeft: () => (
      <TouchableOpacity
        onPress={openDrawer}
        style={styles.backButton}
        {...generateTestId(Platform, HAMBURGER_MENU_BUTTON)}
      >
        <IonicIcon
          {...generateTestId(Platform, WALLET_VIEW_BURGER_ICON_ID)}
          name={Device.isAndroid() ? 'md-menu' : 'ios-menu'}
          size={Device.isAndroid() ? 24 : 28}
          style={innerStyles.headerIcon}
        />
      </TouchableOpacity>
    ),
    headerRight: () => (
      <ButtonIcon
        variant={ButtonIconVariants.Primary}
        onPress={openQRScanner}
        iconName={IconName.Scan}
        style={styles.infoButton}
        size={IconSize.Xl}
<<<<<<< HEAD
        accessibilityRole={'wallet-scan-button'}
=======
        testID="wallet-scan-button"
>>>>>>> 1b2c2ecf
      />
    ),
    headerStyle: innerStyles.headerStyle,
    headerTintColor: themeColors.primary.default,
  };
}

/**
 * Function that returns the navigation options containing title and network indicator
 *
 * @param {string} title - Title in string format
 * @param {boolean} translate - Boolean that specifies if the title needs translation
 * @param {Object} navigation - Navigation object required to push new views
 * @param {Object} themeColors - Colors from theme
 * @param {Function} onRightPress - Callback that determines if right button exists
 * @param {boolean} disableNetwork - Boolean that determines if network is accessible from navbar
 * @returns {Object} - Corresponding navbar options containing headerTitle and headerTitle
 */
export function getNetworkNavbarOptions(
  title,
  translate,
  navigation,
  themeColors,
  onRightPress = undefined,
  disableNetwork = false,
) {
  const innerStyles = StyleSheet.create({
    headerStyle: {
      backgroundColor: themeColors.background.default,
      shadowColor: importedColors.transparent,
      elevation: 0,
    },
    headerIcon: {
      color: themeColors.primary.default,
    },
  });
  return {
    headerTitle: () => (
      <NavbarTitle
        disableNetwork={disableNetwork}
        title={title}
        translate={translate}
      />
    ),
    headerLeft: () => (
      // eslint-disable-next-line react/jsx-no-bind
      <TouchableOpacity
        onPress={() => navigation.pop()}
        style={styles.backButton}
        {...generateTestId(Platform, ASSET_BACK_BUTTON)}
      >
        <IonicIcon
          name={Device.isAndroid() ? 'md-arrow-back' : 'ios-arrow-back'}
          size={Device.isAndroid() ? 24 : 28}
          style={innerStyles.headerIcon}
        />
      </TouchableOpacity>
    ),
    headerRight: onRightPress
      ? () => (
          <TouchableOpacity style={styles.backButton} onPress={onRightPress}>
            <MaterialCommunityIcon
              name={'dots-horizontal'}
              size={28}
              style={innerStyles.headerIcon}
            />
          </TouchableOpacity>
          // eslint-disable-next-line no-mixed-spaces-and-tabs
        )
      : () => <View />,
    headerStyle: innerStyles.headerStyle,
  };
}

/**
 * Function that returns the navigation options containing title and network indicator
 *
 * @returns {Object} - Corresponding navbar options containing headerTitle and headerTitle
 */
export function getWebviewNavbar(navigation, route, themeColors) {
  const innerStyles = StyleSheet.create({
    headerTitleStyle: {
      fontSize: 20,
      color: themeColors.text.default,
      textAlign: 'center',
      ...fontStyles.normal,
      alignItems: 'center',
    },
    headerStyle: {
      backgroundColor: themeColors.background.default,
      shadowColor: importedColors.transparent,
      elevation: 0,
    },
    headerIcon: {
      color: themeColors.primary.default,
    },
  });

  const title = route.params?.title ?? '';
  const share = route.params?.dispatch;
  return {
    headerTitle: () => (
      <Text style={innerStyles.headerTitleStyle}>{title}</Text>
    ),
    headerLeft: () =>
      Device.isAndroid() ? (
        // eslint-disable-next-line react/jsx-no-bind
        <TouchableOpacity
          onPress={() => navigation.pop()}
          style={styles.backButton}
          {...generateTestId(Platform, BACK_BUTTON_SIMPLE_WEBVIEW)}
        >
          <IonicIcon
            name={'md-arrow-back'}
            size={24}
            style={innerStyles.headerIcon}
          />
        </TouchableOpacity>
      ) : (
        // eslint-disable-next-line react/jsx-no-bind
        <TouchableOpacity
          onPress={() => navigation.pop()}
          style={styles.backButton}
        >
          <IonicIcon
            name="ios-close"
            size={38}
            style={[innerStyles.headerIcon, styles.backIconIOS]}
          />
        </TouchableOpacity>
      ),
    headerRight: () =>
      Device.isAndroid() ? (
        <TouchableOpacity onPress={share} style={styles.backButton}>
          <MaterialCommunityIcon
            name="share-variant"
            size={24}
            style={innerStyles.headerIcon}
          />
        </TouchableOpacity>
      ) : (
        <TouchableOpacity onPress={share} style={styles.backButton}>
          <EvilIcons
            name="share-apple"
            size={32}
            style={[innerStyles.headerIcon, styles.shareIconIOS]}
          />
        </TouchableOpacity>
      ),
    headerStyle: innerStyles.headerStyle,
  };
}

export function getPaymentSelectorMethodNavbar(navigation, onPop, themeColors) {
  const innerStyles = StyleSheet.create({
    headerButtonText: {
      color: themeColors.primary.default,
    },
    headerTitleStyle: {
      fontSize: 20,
      color: themeColors.text.default,
      textAlign: 'center',
      ...fontStyles.normal,
      alignItems: 'center',
    },
    headerStyle: {
      backgroundColor: themeColors.background.default,
      shadowColor: importedColors.transparent,
      elevation: 0,
    },
  });
  return {
    headerTitle: () => (
      <Text style={innerStyles.headerTitleStyle}>
        {strings('fiat_on_ramp.purchase_method')}
      </Text>
    ),
    headerLeft: () => <View />,
    headerRight: () => (
      // eslint-disable-next-line react/jsx-no-bind
      <TouchableOpacity
        onPress={() => {
          navigation.dangerouslyGetParent()?.pop();
          onPop?.();
        }}
        style={styles.closeButton}
      >
        <Text style={innerStyles.headerButtonText}>
          {strings('navigation.cancel')}
        </Text>
      </TouchableOpacity>
    ),
    headerStyle: innerStyles.headerStyle,
  };
}

export function getPaymentMethodApplePayNavbar(
  navigation,
  onPop,
  onExit,
  themeColors,
) {
  const innerStyles = StyleSheet.create({
    headerTitleStyle: {
      fontSize: 20,
      color: themeColors.text.default,
      ...fontStyles.normal,
    },
    headerStyle: {
      backgroundColor: themeColors.background.default,
      shadowColor: importedColors.transparent,
      elevation: 0,
    },
    headerButtonText: {
      color: themeColors.primary.default,
    },
    headerIcon: {
      color: themeColors.primary.default,
    },
  });
  return {
    title: strings('fiat_on_ramp.amount_to_buy'),
    headerTitleStyle: innerStyles.headerTitleStyle,
    headerRight: () => (
      // eslint-disable-next-line react/jsx-no-bind
      <TouchableOpacity
        onPress={() => {
          navigation.dangerouslyGetParent()?.pop();
          onExit?.();
        }}
        style={styles.closeButton}
      >
        <Text style={innerStyles.headerButtonText}>
          {strings('navigation.cancel')}
        </Text>
      </TouchableOpacity>
    ),
    headerLeft: () =>
      Device.isAndroid() ? (
        // eslint-disable-next-line react/jsx-no-bind
        <TouchableOpacity
          onPress={() => {
            navigation.pop();
            onPop?.();
          }}
          style={styles.backButton}
        >
          <IonicIcon
            name={'md-arrow-back'}
            size={24}
            style={innerStyles.headerIcon}
          />
        </TouchableOpacity>
      ) : (
        // eslint-disable-next-line react/jsx-no-bind
        <TouchableOpacity
          onPress={() => {
            navigation.pop();
            onPop?.();
          }}
          style={styles.closeButton}
        >
          <Text style={innerStyles.headerButtonText}>
            {strings('navigation.back')}
          </Text>
        </TouchableOpacity>
      ),
    headerStyle: innerStyles.headerStyle,
  };
}

export function getTransakWebviewNavbar(navigation, route, onPop, themeColors) {
  const innerStyles = StyleSheet.create({
    headerTitleStyle: {
      fontSize: 20,
      color: themeColors.text.default,
      ...fontStyles.normal,
    },
    headerStyle: {
      backgroundColor: themeColors.background.default,
      shadowColor: importedColors.transparent,
      elevation: 0,
    },
    headerIcon: {
      color: themeColors.primary.default,
    },
  });

  const title = route.params?.title ?? '';
  return {
    title,
    headerTitleStyle: innerStyles.headerTitleStyle,
    headerLeft: () =>
      Device.isAndroid() ? (
        // eslint-disable-next-line react/jsx-no-bind
        <TouchableOpacity
          onPress={() => {
            navigation.pop();
            onPop?.();
          }}
          style={styles.backButton}
        >
          <IonicIcon
            name={'md-arrow-back'}
            size={24}
            style={innerStyles.headerIcon}
          />
        </TouchableOpacity>
      ) : (
        // eslint-disable-next-line react/jsx-no-bind
        <TouchableOpacity
          onPress={() => {
            navigation.pop();
            onPop?.();
          }}
          style={styles.backButton}
        >
          <IonicIcon
            name="ios-close"
            size={38}
            style={[innerStyles.headerIcon, styles.backIconIOS]}
          />
        </TouchableOpacity>
      ),
    headerStyle: innerStyles.headerStyle,
    headerTintColor: themeColors.primary.default,
  };
}

export function getSwapsAmountNavbar(navigation, route, themeColors) {
  const innerStyles = StyleSheet.create({
    headerButtonText: {
      color: themeColors.primary.default,
      fontSize: 14,
      ...fontStyles.normal,
    },
    headerStyle: {
      backgroundColor: themeColors.background.default,
      shadowColor: importedColors.transparent,
      elevation: 0,
    },
  });
  const title = route.params?.title ?? 'Swap';
  return {
    headerTitle: () => (
      <NavbarTitle title={title} disableNetwork translate={false} />
    ),
    headerLeft: () => <View />,
    headerRight: () => (
      // eslint-disable-next-line react/jsx-no-bind
      <TouchableOpacity
        onPress={() => navigation.dangerouslyGetParent()?.pop()}
        style={styles.closeButton}
      >
        <Text style={innerStyles.headerButtonText}>
          {strings('navigation.cancel')}
        </Text>
      </TouchableOpacity>
    ),
    headerStyle: innerStyles.headerStyle,
  };
}

export function getSwapsQuotesNavbar(navigation, route, themeColors) {
  const innerStyles = StyleSheet.create({
    headerButtonText: {
      color: themeColors.primary.default,
      fontSize: 14,
      ...fontStyles.normal,
    },
    headerIcon: {
      color: themeColors.primary.default,
    },
    headerStyle: {
      backgroundColor: themeColors.background.default,
      shadowColor: importedColors.transparent,
      elevation: 0,
    },
  });
  const title = route.params?.title ?? 'Swap';
  const leftActionText = route.params?.leftAction ?? strings('navigation.back');

  const leftAction = () => {
    const trade = route.params?.requestedTrade;
    const selectedQuote = route.params?.selectedQuote;
    const quoteBegin = route.params?.quoteBegin;
    if (!selectedQuote) {
      InteractionManager.runAfterInteractions(() => {
        Analytics.trackEventWithParameters(
          MetaMetricsEvents.QUOTES_REQUEST_CANCELLED,
          {
            ...trade,
            responseTime: new Date().getTime() - quoteBegin,
          },
        );
      });
    }
    navigation.pop();
  };

  const rightAction = () => {
    const trade = route.params?.requestedTrade;
    const selectedQuote = route.params?.selectedQuote;
    const quoteBegin = route.params?.quoteBegin;
    if (!selectedQuote) {
      InteractionManager.runAfterInteractions(() => {
        Analytics.trackEventWithParameters(
          MetaMetricsEvents.QUOTES_REQUEST_CANCELLED,
          {
            ...trade,
            responseTime: new Date().getTime() - quoteBegin,
          },
        );
      });
    }
    navigation.dangerouslyGetParent()?.pop();
  };

  return {
    headerTitle: () => (
      <NavbarTitle title={title} disableNetwork translate={false} />
    ),
    headerLeft: () =>
      Device.isAndroid() ? (
        // eslint-disable-next-line react/jsx-no-bind
        <TouchableOpacity onPress={leftAction} style={styles.backButton}>
          <IonicIcon
            name={'md-arrow-back'}
            size={24}
            style={innerStyles.headerIcon}
          />
        </TouchableOpacity>
      ) : (
        // eslint-disable-next-line react/jsx-no-bind
        <TouchableOpacity onPress={leftAction} style={styles.closeButton}>
          <Text style={innerStyles.headerButtonText}>{leftActionText}</Text>
        </TouchableOpacity>
      ),
    headerRight: () => (
      // eslint-disable-next-line react/jsx-no-bind
      <TouchableOpacity onPress={rightAction} style={styles.closeButton}>
        <Text style={innerStyles.headerButtonText}>
          {strings('navigation.cancel')}
        </Text>
      </TouchableOpacity>
    ),
    headerStyle: innerStyles.headerStyle,
  };
}

export function getFiatOnRampAggNavbar(
  navigation,
  { title, showBack = true } = {},
  themeColors,
  onCancel,
) {
  const innerStyles = StyleSheet.create({
    headerButtonText: {
      color: themeColors.primary.default,
      fontSize: scale(11),
      ...fontStyles.normal,
    },
    headerStyle: {
      backgroundColor: themeColors.background.default,
      shadowColor: importedColors.transparent,
      elevation: 0,
    },
    headerTitleStyle: {
      fontSize: 18,
      ...fontStyles.normal,
      color: themeColors.text.default,
      ...(!showBack && { textAlign: 'center' }),
    },
  });
  const headerTitle = title ?? 'Buy';

  const leftActionText = strings('navigation.back');

  const leftAction = () => navigation.pop();

  const navigationCancelText = strings('navigation.cancel');

  return {
    headerTitle: () => (
      <NavbarTitle title={headerTitle} disableNetwork translate={false} />
    ),
    headerLeft: () => {
      if (!showBack) return <View />;

      return Device.isAndroid() ? (
        <TouchableOpacity
          onPress={leftAction}
          style={styles.backButton}
          accessibilityRole="button"
          accessible
        >
          <IonicIcon
            name={'md-arrow-back'}
            size={24}
            style={innerStyles.headerIcon}
          />
        </TouchableOpacity>
      ) : (
        <TouchableOpacity
          onPress={leftAction}
          style={styles.closeButton}
          accessibilityRole="button"
          accessible
        >
          <Text style={innerStyles.headerButtonText}>{leftActionText}</Text>
        </TouchableOpacity>
      );
    },
    headerRight: () => (
      <TouchableOpacity
        onPress={() => {
          navigation.dangerouslyGetParent()?.pop();
          onCancel?.();
        }}
        style={styles.closeButton}
        accessibilityRole="button"
        accessible
      >
        <Text style={innerStyles.headerButtonText}>{navigationCancelText}</Text>
      </TouchableOpacity>
    ),
    headerStyle: innerStyles.headerStyle,
    headerTitleStyle: innerStyles.headerTitleStyle,
  };
}

export const getEditAccountNameNavBarOptions = (goBack, themeColors) => {
  const innerStyles = StyleSheet.create({
    headerStyle: {
      backgroundColor: themeColors.background.default,
      shadowColor: importedColors.transparent,
      elevation: 0,
    },
    headerTitleStyle: {
      fontSize: 18,
      ...fontStyles.normal,
      color: themeColors.text.default,
    },
  });

  return {
    headerTitle: <Text>{strings('account_actions.edit_name')}</Text>,
    headerLeft: null,
    headerRight: () => (
      <ButtonIcon
        iconName={IconName.Close}
        size={ButtonIconSizes.Lg}
        onPress={goBack}
        style={styles.closeButton}
      />
    ),
    ...innerStyles,
  };
};<|MERGE_RESOLUTION|>--- conflicted
+++ resolved
@@ -1010,11 +1010,7 @@
         iconName={IconName.Scan}
         style={styles.infoButton}
         size={IconSize.Xl}
-<<<<<<< HEAD
-        accessibilityRole={'wallet-scan-button'}
-=======
         testID="wallet-scan-button"
->>>>>>> 1b2c2ecf
       />
     ),
     headerStyle: innerStyles.headerStyle,
