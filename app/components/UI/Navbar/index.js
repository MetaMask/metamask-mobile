--- conflicted
+++ resolved
@@ -1853,9 +1853,6 @@
         translate={false}
       />
     ),
-<<<<<<< HEAD
-    headerLeft: null,
-=======
     // Render an empty left header action that matches the dimensions of the close button.
     // This allows us to center align the title on Android devices.
     headerLeft: Device.isAndroid()
@@ -1869,7 +1866,6 @@
           </View>
         )
       : null,
->>>>>>> 338177c4
     headerRight: () => (
       // eslint-disable-next-line react/jsx-no-bind
       <TouchableOpacity
