/* eslint-disable react/display-name */
import React from 'react';
import NavbarTitle from '../NavbarTitle';
import ModalNavbarTitle from '../ModalNavbarTitle';
import AccountRightButton from '../AccountRightButton';
import {
  Alert,
  Image,
  Platform,
  StyleSheet,
  Text,
  TouchableOpacity,
  View,
} from 'react-native';
import { colors as importedColors, fontStyles } from '../../../styles/common';
import IonicIcon from 'react-native-vector-icons/Ionicons';
import EvilIcons from 'react-native-vector-icons/EvilIcons';
import MaterialCommunityIcon from 'react-native-vector-icons/MaterialCommunityIcons';
import { scale } from 'react-native-size-matters';
import { strings } from '../../../../locales/i18n';
import AppConstants from '../../../core/AppConstants';
import DeeplinkManager from '../../../core/DeeplinkManager/SharedDeeplinkManager';
import { MetaMetrics, MetaMetricsEvents } from '../../../core/Analytics';
import { importAccountFromPrivateKey } from '../../../util/importAccountFromPrivateKey';
import { getLabelTextByAddress } from '../../../util/address';
import { isNotificationsFeatureEnabled } from '../../../util/notifications';
import Device from '../../../util/device';
import generateTestId from '../../../../wdio/utils/generateTestId';
import PickerNetwork from '../../../component-library/components/Pickers/PickerNetwork';
import { NAV_ANDROID_BACK_BUTTON } from '../../../../wdio/screen-objects/testIDs/Screens/NetworksScreen.testids';
import { BACK_BUTTON_SIMPLE_WEBVIEW } from '../../../../wdio/screen-objects/testIDs/Components/SimpleWebView.testIds';
import Routes from '../../../constants/navigation/Routes';

import ButtonIcon, {
  ButtonIconSizes,
} from '../../../component-library/components/Buttons/ButtonIcon';

import {
  default as MorphText,
  TextVariant,
} from '../../../component-library/components/Texts/Text';
import { CommonSelectorsIDs } from '../../../../e2e/selectors/Common.selectors';
import { WalletViewSelectorsIDs } from '../../../../e2e/selectors/wallet/WalletView.selectors';
import { NetworksViewSelectorsIDs } from '../../../../e2e/selectors/Settings/NetworksView.selectors';
import { SendLinkViewSelectorsIDs } from '../../../../e2e/selectors/Receive/SendLinkView.selectors';
import { SendViewSelectorsIDs } from '../../../../e2e/selectors/SendFlow/SendView.selectors';
import { getBlockaidTransactionMetricsParams } from '../../../util/blockaid';
import Icon, {
  IconName,
  IconSize,
  IconColor,
} from '../../../component-library/components/Icons/Icon';
import { AddContactViewSelectorsIDs } from '../../../../e2e/selectors/Settings/Contacts/AddContactView.selectors';
import HeaderBase from '../../../component-library/components/HeaderBase';
import AddressCopy from '../AddressCopy';
import PickerAccount from '../../../component-library/components/Pickers/PickerAccount';
import { createAccountSelectorNavDetails } from '../../../components/Views/AccountSelector';
import { RequestPaymentViewSelectors } from '../../../../e2e/selectors/Receive/RequestPaymentView.selectors';
import { MetricsEventBuilder } from '../../../core/Analytics/MetricsEventBuilder';
import { toChecksumHexAddress } from '@metamask/controller-utils';
///: BEGIN:ONLY_INCLUDE_IF(keyring-snaps)
import { getFormattedAddressFromInternalAccount } from '../../../core/Multichain/utils';

///: END:ONLY_INCLUDE_IF
import { withMetaMetrics } from '../Stake/utils/metaMetrics/withMetaMetrics';
import { BridgeViewMode } from '../Bridge/types';
import { trace, TraceName, TraceOperation } from '../../../util/trace';
import { getTraceTags } from '../../../util/sentry/tags';
import { store } from '../../../store';

const trackEvent = (event, params = {}) => {
  MetaMetrics.getInstance().trackEvent(event);
};

const styles = StyleSheet.create({
  hitSlop: {
    top: 15,
    bottom: 15,
    left: 15,
    right: 15,
  },
  metamaskName: {
    width: 70,
    height: 35,
  },
  metamaskFox: {
    width: 40,
    height: 40,
    marginRight: 10,
  },
  backIconIOS: {
    marginHorizontal: 4,
    marginTop: -4,
  },
  shareIconIOS: {
    marginHorizontal: -5,
  },
  hamburgerButton: {
    paddingLeft: Device.isAndroid() ? 22 : 18,
    paddingRight: Device.isAndroid() ? 22 : 18,
    paddingTop: Device.isAndroid() ? 14 : 10,
    paddingBottom: Device.isAndroid() ? 14 : 10,
  },
  backButton: {
    paddingLeft: Device.isAndroid() ? 22 : 18,
    paddingRight: Device.isAndroid() ? 22 : 18,
    marginTop: 5,
  },
  closeButton: {
    paddingHorizontal: Device.isAndroid() ? 22 : 18,
    paddingVertical: Device.isAndroid() ? 14 : 8,
  },
  disabled: {
    opacity: 0.3,
  },
  rightElementContainer: {
    marginRight: 12,
    flexDirection: 'row',
    alignItems: 'flex-end',
  },
  optinHeaderLeft: {
    flexDirection: 'row',
    alignItems: 'center',
    marginHorizontal: Device.isIos() ? 20 : 0,
  },
  metamaskNameTransparentWrapper: {
    alignItems: 'center',
    justifyContent: 'center',
    flex: 1,
  },
  metamaskNameWrapper: {
    marginLeft: Device.isAndroid() ? 20 : 0,
  },
  leftElementContainer: {
    marginLeft: 16,
  },
  notificationsBadge: {
    width: 8,
    height: 8,
    borderRadius: 4,

    position: 'absolute',
    top: 2,
    right: 4,
  },
  headerLeftButton: {
    marginHorizontal: 16,
  },
  headerRightButton: {
    marginHorizontal: 16,
  },
  addressCopyWrapper: {
    marginHorizontal: 4,
  },
  iconButton: {
    marginHorizontal: 24,
  },
});

const metamask_name = require('../../../images/branding/metamask-name.png'); // eslint-disable-line
const metamask_fox = require('../../../images/branding/fox.png'); // eslint-disable-line
/**
 * Function that returns the navigation options
 * This is used by views that will show our custom navbar
 * which contains accounts icon, Title or MetaMask Logo and current network, and settings icon
 *
 * @param {string} title - Title in string format
 * @param {Object} navigation - Navigation object required to push new views
 * @param {bool} disableNetwork - Boolean that specifies if the network can be changed, defaults to false
 * @returns {Object} - Corresponding navbar options containing headerTitle, headerLeft, headerTruncatedBackTitle and headerRight
 */
export function getTransactionsNavbarOptions(
  title,
  themeColors,
  _,
  selectedAddress,
  handleRightButtonPress,
) {
  const innerStyles = StyleSheet.create({
    headerStyle: {
      backgroundColor: themeColors.background.default,
      shadowColor: importedColors.transparent,
      elevation: 0,
    },
    headerIcon: {
      color: themeColors.primary.default,
    },
    headerButtonText: {
      color: themeColors.primary.default,
      fontSize: 14,
      ...fontStyles.normal,
    },
  });

  return {
    headerTitle: () => <NavbarTitle title={title} />,
    headerLeft: null,
    headerRight: () => (
      <AccountRightButton
        selectedAddress={selectedAddress}
        onPress={handleRightButtonPress}
      />
    ),
    headerStyle: innerStyles.headerStyle,
    headerTintColor: themeColors.primary.default,
  };
}

/**
 * Function that returns the navigation options
 * This is used by views that will show our custom navbar which contains Title
 *
 * @param {string} title - Title in string format
 * @param {Object} navigation - Navigation object required to push new views
 * @param isFullScreenModal
 * @param themeColors
 * @param {IMetaMetricsEvent} navigationPopEvent
 * @returns {Object} - Corresponding navbar options containing title and headerTitleStyle
 */
export function getNavigationOptionsTitle(
  title,
  navigation,
  isFullScreenModal,
  themeColors,
  navigationPopEvent = null,
) {
  const innerStyles = StyleSheet.create({
    headerStyle: {
      backgroundColor: themeColors.background.default,
      shadowColor: importedColors.transparent,
      elevation: 0,
    },
    accessories: {
      marginHorizontal: 16,
    },
  });

  function navigationPop() {
    if (navigationPopEvent)
      trackEvent(
        MetricsEventBuilder.createEventBuilder(navigationPopEvent).build(),
      );
    navigation.goBack();
  }

  return {
    title,
    headerTitle: <MorphText variant={TextVariant.HeadingMD}>{title}</MorphText>,
    headerRight: () =>
      isFullScreenModal ? (
        <ButtonIcon
          size={ButtonIconSizes.Lg}
          iconName={IconName.Close}
          onPress={navigationPop}
          style={innerStyles.accessories}
          testID={NetworksViewSelectorsIDs.CLOSE_ICON}
        />
      ) : null,
    headerLeft: () =>
      isFullScreenModal ? null : (
        <ButtonIcon
          size={ButtonIconSizes.Lg}
          iconName={IconName.ArrowLeft}
          onPress={navigationPop}
          style={innerStyles.accessories}
          testID={CommonSelectorsIDs.BACK_ARROW_BUTTON}
        />
      ),
    headerTintColor: themeColors.primary.default,
    ...innerStyles,
  };
}

/**
 * Function that returns the navigation options
 * This is used by contact form
 *
 * @param {string} title - Title in string format
 * @param {Object} navigation - Navigation object required to push new views
 * @returns {Object} - Corresponding navbar options
 */
export function getEditableOptions(title, navigation, route, themeColors) {
  const innerStyles = StyleSheet.create({
    headerTitleStyle: {
      fontSize: 20,
      color: themeColors.text.default,
      ...fontStyles.normal,
    },
    headerIcon: {
      color: themeColors.primary.default,
    },
    headerButtonText: {
      color: themeColors.primary.default,
      fontSize: 14,
      ...fontStyles.normal,
    },
    headerStyle: {
      backgroundColor: themeColors.background.default,
      shadowColor: importedColors.transparent,
      elevation: 0,
    },
  });

  function navigationPop() {
    navigation.pop();
  }

  const rightAction = route.params?.dispatch;
  const editMode = route.params?.editMode === 'edit';
  const addMode = route.params?.mode === 'add';
  return {
    title,
    headerTitleStyle: innerStyles.headerTitleStyle,
    headerLeft: () => (
      <TouchableOpacity
        onPress={navigationPop}
        style={styles.backButton}
        testID={CommonSelectorsIDs.EDIT_CONTACT_BACK_BUTTON}
      >
        <IonicIcon
          name={'arrow-back'}
          size={Device.isAndroid() ? 24 : 28}
          style={innerStyles.headerIcon}
        />
      </TouchableOpacity>
    ),
    headerRight: () =>
      !addMode ? (
        <TouchableOpacity
          onPress={rightAction}
          style={styles.backButton}
          testID={AddContactViewSelectorsIDs.EDIT_BUTTON}
        >
          <Text style={innerStyles.headerButtonText}>
            {editMode
              ? strings('address_book.edit')
              : strings('address_book.cancel')}
          </Text>
        </TouchableOpacity>
      ) : (
        <View />
      ),
    headerStyle: innerStyles.headerStyle,
    headerTintColor: themeColors.primary.default,
  };
}

/**
 * Function that returns the navigation options
 * This is used by payment request view showing close and back buttons
 *
 * @param {string} title - Title in string format
 * @param {Object} navigation - Navigation object required to push new views
 * @returns {Object} - Corresponding navbar options containing title, headerLeft and headerRight
 */
export function getPaymentRequestOptionsTitle(
  title,
  navigation,
  route,
  themeColors,
) {
  const goBack = route.params?.dispatch;
  const innerStyles = StyleSheet.create({
    headerTitleStyle: {
      justifyContent: 'center',
      alignItems: 'center',
    },
    headerIcon: {
      color: themeColors.primary.default,
    },
    headerStyle: {
      backgroundColor: themeColors.background.default,
      shadowColor: importedColors.transparent,
      elevation: 0,
    },
    headerCloseButton: {
      marginRight: 16,
    },
  });

  return {
    headerTitleAlign: 'center',
    headerTitle: () => (
      <View>
        <MorphText variant={TextVariant.BodyMDBold}>{title}</MorphText>
      </View>
    ),
    headerLeft: () =>
      goBack ? (
        // eslint-disable-next-line react/jsx-no-bind
        <TouchableOpacity
          onPress={goBack}
          style={styles.backButton}
          testID={RequestPaymentViewSelectors.BACK_BUTTON_ID}
        >
          <IonicIcon
            name={'arrow-back'}
            size={Device.isAndroid() ? 24 : 28}
            style={innerStyles.headerIcon}
          />
        </TouchableOpacity>
      ) : (
        <View />
      ),
    headerRight: () => (
      <ButtonIcon
        iconName={IconName.Close}
        size={ButtonIconSizes.Md}
        onPress={() => navigation.pop()}
        style={innerStyles.headerCloseButton}
        testID={RequestPaymentViewSelectors.BACK_BUTTON_ID}
      />
    ),
    headerStyle: innerStyles.headerStyle,
    headerTintColor: themeColors.primary.default,
  };
}

/**
 * Function that returns the navigation options
 * This is used by payment request view showing close button
 *
 * @returns {Object} - Corresponding navbar options containing title, and headerRight
 */
export function getPaymentRequestSuccessOptionsTitle(navigation, themeColors) {
  const innerStyles = StyleSheet.create({
    headerStyle: {
      backgroundColor: themeColors.background.default,
      shadowColor: importedColors.transparent,
      elevation: 0,
    },
    headerIcon: {
      color: themeColors.primary.default,
    },
  });

  return {
    headerStyle: innerStyles.headerStyle,
    title: null,
    headerLeft: () => <View />,
    headerRight: () => (
      <TouchableOpacity
        // eslint-disable-next-line react/jsx-no-bind
        onPress={() => navigation.pop()}
        style={styles.closeButton}
        {...generateTestId(
          Platform,
          SendLinkViewSelectorsIDs.CLOSE_SEND_LINK_VIEW_BUTTON,
        )}
      >
        <IonicIcon
          name="close"
          size={38}
          style={[innerStyles.headerIcon, styles.backIconIOS]}
        />
      </TouchableOpacity>
    ),
    headerTintColor: themeColors.primary.default,
  };
}

/**
 * Function that returns the navigation options
 * This is used by views that confirms transactions, showing current network
 *
 * @param {string} title - Title in string format
 * @returns {Object} - Corresponding navbar options containing title and headerTitleStyle
 */
export function getTransactionOptionsTitle(
  _title,
  navigation,
  route,
  themeColors,
) {
  const innerStyles = StyleSheet.create({
    headerStyle: {
      backgroundColor: themeColors.background.default,
      shadowColor: importedColors.transparent,
      elevation: 0,
    },
    headerButtonText: {
      color: themeColors.primary.default,
      fontSize: 14,
      ...fontStyles.normal,
    },
  });
  const transactionMode = route.params?.mode ?? '';
  const { name } = route;
  const leftText =
    transactionMode === 'edit'
      ? strings('transaction.cancel')
      : strings('transaction.edit');
  const disableModeChange = route.params?.disableModeChange;
  const modeChange = route.params?.dispatch;
  const leftAction = () => modeChange('edit');
  const rightAction = () => navigation.pop();
  const rightText = strings('transaction.cancel');
  const title = transactionMode === 'edit' ? 'transaction.edit' : _title;

  return {
    headerTitle: () => <NavbarTitle title={title} disableNetwork />,
    headerLeft: () =>
      transactionMode !== 'edit' ? (
        <TouchableOpacity
          disabled={disableModeChange}
          // eslint-disable-next-line react/jsx-no-bind
          onPress={leftAction}
          style={styles.closeButton}
          testID={CommonSelectorsIDs.CONFIRM_TXN_EDIT_BUTTON}
        >
          <Text
            style={
              disableModeChange
                ? [innerStyles.headerButtonText, styles.disabled]
                : innerStyles.headerButtonText
            }
          >
            {leftText}
          </Text>
        </TouchableOpacity>
      ) : (
        <View />
      ),
    headerRight: () =>
      name === 'Send' ? (
        // eslint-disable-next-line react/jsx-no-bind
        <TouchableOpacity
          onPress={rightAction}
          style={styles.closeButton}
          testID={CommonSelectorsIDs.SEND_BACK_BUTTON}
        >
          <Text style={innerStyles.headerButtonText}>{rightText}</Text>
        </TouchableOpacity>
      ) : (
        <View />
      ),
    headerStyle: innerStyles.headerStyle,
    headerTintColor: themeColors.primary.default,
  };
}

export function getApproveNavbar(title) {
  return {
    headerTitle: () => <NavbarTitle title={title} disableNetwork />,
    headerLeft: () => <View />,
    headerRight: () => <View />,
  };
}

/**
 * Function that returns the navigation options
 * This is used by views in send flow
 *
 * @param {string} title - Title in string format
 * @returns {Object} - Corresponding navbar options containing title and headerTitleStyle
 */
export function getSendFlowTitle(
  title,
  navigation,
  route,
  themeColors,
  resetTransaction,
  transaction,
) {
  const innerStyles = StyleSheet.create({
    headerButtonText: {
      color: themeColors.primary.default,
      fontSize: 14,
      ...fontStyles.normal,
    },
    headerStyle: {
      backgroundColor: themeColors.background.default,
      shadowColor: importedColors.transparent,
      elevation: 0,
    },
  });
  const rightAction = () => {
    const providerType = route?.params?.providerType ?? '';
    const additionalTransactionMetricsParams =
      getBlockaidTransactionMetricsParams(transaction);
    trackEvent(
      MetricsEventBuilder.createEventBuilder(MetaMetricsEvents.SEND_FLOW_CANCEL)
        .addProperties({
          view: title.split('.')[1],
          network: providerType,
          ...additionalTransactionMetricsParams,
        })
        .build(),
    );
    resetTransaction();
    navigation.dangerouslyGetParent()?.pop();
  };
  const leftAction = () => navigation.pop();

  const canGoBack =
    title !== 'send.send_to' && !route?.params?.isPaymentRequest;

  const titleToRender = title;

  return {
    headerTitle: () => <NavbarTitle title={titleToRender} disableNetwork />,
    headerRight: () => (
      // eslint-disable-next-line react/jsx-no-bind
      <TouchableOpacity
        onPress={rightAction}
        style={styles.closeButton}
        testID={SendViewSelectorsIDs.SEND_CANCEL_BUTTON}
      >
        <Text style={innerStyles.headerButtonText}>
          {strings('transaction.cancel')}
        </Text>
      </TouchableOpacity>
    ),
    headerLeft: () =>
      canGoBack ? (
        // eslint-disable-next-line react/jsx-no-bind
        <TouchableOpacity onPress={leftAction} style={styles.closeButton}>
          <Text
            style={innerStyles.headerButtonText}
            testID={SendViewSelectorsIDs.SEND_BACK_BUTTON}
          >
            {strings('transaction.back')}
          </Text>
        </TouchableOpacity>
      ) : (
        <View />
      ),
    headerStyle: innerStyles.headerStyle,
  };
}

/**
 * Function that returns the navigation options
 * for our modals
 *
 * @param {string} title - Title in string format
 * @returns {Object} - Corresponding navbar options containing headerTitle
 */
export function getModalNavbarOptions(title) {
  return {
    headerTitle: () => <ModalNavbarTitle title={title} />,
  };
}

/**
 * Function that returns the navigation options
 * for our onboarding screens,
 * which is just the metamask log and the Back button
 *
 * @returns {Object} - Corresponding navbar options containing headerTitle, headerTitle and headerTitle
 */
export function getOnboardingNavbarOptions(
  route,
  { headerLeft, headerRight },
  themeColors,
  showLogo = true,
) {
  const headerLeftHide =
    headerLeft || route.params?.headerLeft || (() => <View />);
  const headerRightHide =
    headerRight || route.params?.headerRight || (() => <View />);
  const innerStyles = StyleSheet.create({
    headerStyle: {
      backgroundColor: themeColors.background.default,
      shadowColor: importedColors.transparent,
      elevation: 0,
    },
    metamaskName: {
      width: 70,
      height: 35,
      tintColor: themeColors.text.default,
    },
  });

  return {
    headerStyle: innerStyles.headerStyle,
    headerTitle: showLogo
      ? () => (
          <View style={styles.metamaskNameTransparentWrapper}>
            <Image
              source={metamask_name}
              style={innerStyles.metamaskName}
              resizeMethod={'auto'}
            />
          </View>
        )
      : null,
    headerRight: headerRightHide,
    headerLeft: headerLeftHide,
    headerTintColor: themeColors.primary.default,
  };
}

/**
 * Function that returns a transparent navigation options for our onboarding screens.
 *
 * @returns {Object} - Corresponding navbar options containing headerTitle
 * @param {Object} themeColors - The theme colors object
 * @param {string} backgroundColor - The color to overwrite the background color
 * @param {boolean} showLogo - Whether to show the logo
 * @param {string} logoColor - The color to overwrite the logo color
 */
export function getTransparentOnboardingNavbarOptions(
  themeColors,
  backgroundColor = undefined,
  showLogo = true,
  logoColor = undefined,
) {
  const innerStyles = StyleSheet.create({
    headerStyle: {
      backgroundColor: backgroundColor || themeColors.background.default,
      shadowColor: importedColors.transparent,
      elevation: 0,
    },
    metamaskName: {
      width: 70,
      height: 35,
      tintColor: logoColor || themeColors.text.default,
    },
  });
  return {
    headerTitle: () =>
      showLogo ? (
        <View style={styles.metamaskNameTransparentWrapper}>
          <Image
            source={metamask_name}
            style={innerStyles.metamaskName}
            resizeMethod={'auto'}
          />
        </View>
      ) : null,
    headerLeft: () => <View />,
    headerRight: () => <View />,
    headerStyle: innerStyles.headerStyle,
  };
}

/**
 * Function that returns a Carousel navigation options for our onboarding screens.
 *
 * @returns {Object} - Corresponding navbar options containing headerTitle
 * @param {string} currentTabColor - The color of the current tab
 */
export function getOnboardingCarouselNavbarOptions(currentTabColor) {
  const innerStyles = StyleSheet.create({
    headerStyle: {
      backgroundColor: currentTabColor,
      shadowColor: importedColors.transparent,
      elevation: 0,
    },
    metamaskName: {
      width: 70,
      height: 35,
    },
  });
  return {
    headerTitle: () => (
      <View style={styles.metamaskNameTransparentWrapper}>
        <Image
          source={metamask_name}
          style={innerStyles.metamaskName}
          resizeMethod={'auto'}
        />
      </View>
    ),
    headerLeft: () => <View />,
    headerRight: () => <View />,
    headerStyle: innerStyles.headerStyle,
  };
}

/**
 * Function that returns a transparent navigation options for our onboarding screens.
 *
 * @returns {Object} - Corresponding navbar options containing headerTitle and a back button
 * @param {Object} themeColors - The theme colors object
 */
export function getTransparentBackOnboardingNavbarOptions(themeColors) {
  const innerStyles = StyleSheet.create({
    headerStyle: {
      backgroundColor: themeColors.background.default,
      shadowColor: importedColors.transparent,
      elevation: 0,
    },
    metamaskName: {
      width: 70,
      height: 35,
      tintColor: themeColors.text.default,
    },
  });
  return {
    headerTitle: () => (
      <View style={styles.metamaskNameTransparentWrapper}>
        <Image
          source={metamask_name}
          style={innerStyles.metamaskName}
          resizeMethod={'auto'}
        />
      </View>
    ),
    headerBackTitle: strings('navigation.back'),
    headerRight: () => <View />,
    headerStyle: innerStyles.headerStyle,
    headerTintColor: themeColors.primary.default,
  };
}

/**
 * Function that returns the navigation options
 * for our metric opt-in screen
 *
 * @returns {Object} - Corresponding navbar options containing headerLeft
 */
export function getOptinMetricsNavbarOptions(themeColors, showLogo = true) {
  const innerStyles = StyleSheet.create({
    headerStyle: {
      backgroundColor: themeColors.background.default,
      shadowColor: importedColors.transparent,
      elevation: 0,
    },
    metamaskName: {
      width: 70,
      height: 35,
      tintColor: themeColors.text.default,
    },
  });
  return {
    headerTitle: () =>
      showLogo ? (
        <View style={styles.metamaskNameTransparentWrapper}>
          <Image
            source={metamask_name}
            style={innerStyles.metamaskName}
            resizeMethod={'auto'}
          />
        </View>
      ) : null,
    headerBackTitle: strings('navigation.back'),
    headerRight: () => <View />,
    headerLeft: () => <View />,
    headerStyle: innerStyles.headerStyle,
    headerTintColor: themeColors.primary.default,
  };
}

/**
 * Function that returns the navigation options
 * for our closable screens,
 *
 * @returns {Object} - Corresponding navbar options containing headerTitle, headerTitle and headerTitle
 */
export function getClosableNavigationOptions(
  title,
  backButtonText,
  navigation,
  themeColors,
) {
  const innerStyles = StyleSheet.create({
    headerButtonText: {
      color: themeColors.primary.default,
      fontSize: 14,
      ...fontStyles.normal,
    },
    headerIcon: {
      color: themeColors.primary.default,
    },
    headerStyle: {
      backgroundColor: themeColors.background.default,
      shadowColor: importedColors.transparent,
      elevation: 0,
    },
    headerTitleStyle: {
      fontSize: 20,
      ...fontStyles.normal,
      color: themeColors.text.default,
    },
  });

  function navigationPop() {
    navigation.pop();
  }

  return {
    title,
    headerTitleStyle: innerStyles.headerTitleStyle,
    headerLeft: () =>
      Device.isIos() ? (
        <TouchableOpacity
          onPress={navigationPop}
          style={styles.closeButton}
          testID={CommonSelectorsIDs.NAV_IOS_BACK}
        >
          <Text style={innerStyles.headerButtonText}>{backButtonText}</Text>
        </TouchableOpacity>
      ) : (
        <TouchableOpacity
          onPress={navigationPop}
          style={styles.backButton}
          {...generateTestId(Platform, NAV_ANDROID_BACK_BUTTON)}
        >
          <IonicIcon
            name={'arrow-back'}
            size={24}
            style={innerStyles.headerIcon}
          />
        </TouchableOpacity>
      ),
    headerStyle: innerStyles.headerStyle,
    headerTintColor: themeColors.primary.default,
  };
}

/**
 * Function that returns the navigation options
 * for our closable screens,
 *
 * @returns {Object} - Corresponding navbar options containing headerTitle, headerTitle and headerTitle
 */
export function getOfflineModalNavbar() {
  return {
    headerShown: false,
  };
}

/**
 * Function that returns the navigation options for the wallet screen.
 *
 * @param {Object} accountActionsRef - The ref object for the account actions
 * @param {Object} selectedInternalAccount - The currently selected internal account
 * @param {string} accountName - The name of the currently selected account
 * @param {string} accountAvatarType - The type of avatar for the currently selected account
 * @param {string} networkName - The name of the current network
 * @param {Object} networkImageSource - The image source for the network icon
 * @param {Function} onPressTitle - Callback function when the title is pressed
 * @param {Object} navigation - The navigation object
 * @param {Object} themeColors - The theme colors object
 * @param {boolean} isNotificationEnabled - Whether notifications are enabled
 * @param {boolean | null} isBackupAndSyncEnabled - Whether backup and sync is enabled
 * @param {number} unreadNotificationCount - The number of unread notifications
 * @param {number} readNotificationCount - The number of read notifications
 * @param {boolean} isNonEvmSelected - Whether a non evm network is selected
 * @returns {Object} An object containing the navbar options for the wallet screen
 */
export function getWalletNavbarOptions(
  accountActionsRef,
  selectedInternalAccount,
  accountName,
  accountAvatarType,
  networkName,
  networkImageSource,
  onPressTitle,
  navigation,
  themeColors,
  isNotificationEnabled,
  isBackupAndSyncEnabled,
  unreadNotificationCount,
  readNotificationCount,
) {
  const innerStyles = StyleSheet.create({
    headerStyle: {
      backgroundColor: themeColors.background,
      shadowColor: importedColors.transparent,
      elevation: 0,
    },
    headerIcon: {
      color: themeColors.primary.default,
    },
    headerTitle: {
      justifyContent: 'center',
      marginTop: 5,
      flex: 1,
    },
  });

  let formattedAddress = toChecksumHexAddress(selectedInternalAccount.address);

  ///: BEGIN:ONLY_INCLUDE_IF(keyring-snaps)
  formattedAddress = getFormattedAddressFromInternalAccount(
    selectedInternalAccount,
  );
  ///: END:ONLY_INCLUDE_IF

  const onScanSuccess = (data, content) => {
    if (data.private_key) {
      Alert.alert(
        strings('wallet.private_key_detected'),
        strings('wallet.do_you_want_to_import_this_account'),
        [
          {
            text: strings('wallet.cancel'),
            onPress: () => false,
            style: 'cancel',
          },
          {
            text: strings('wallet.yes'),
            onPress: async () => {
              try {
                await importAccountFromPrivateKey(data.private_key);
                navigation.navigate('ImportPrivateKeyView', {
                  screen: 'ImportPrivateKeySuccess',
                });
              } catch (e) {
                Alert.alert(
                  strings('import_private_key.error_title'),
                  strings('import_private_key.error_message'),
                );
              }
            },
          },
        ],
        { cancelable: false },
      );
    } else if (data.seed) {
      Alert.alert(
        strings('wallet.error'),
        strings('wallet.logout_to_import_seed'),
      );
    } else {
      setTimeout(() => {
        DeeplinkManager.parse(content, {
          origin: AppConstants.DEEPLINKS.ORIGIN_QR_CODE,
        });
      }, 500);
    }
  };

  function openQRScanner() {
    navigation.navigate(Routes.QR_TAB_SWITCHER, {
      onScanSuccess,
    });
    trackEvent(
      MetricsEventBuilder.createEventBuilder(
        MetaMetricsEvents.WALLET_QR_SCANNER,
      ).build(),
    );
  }

  function handleNotificationOnPress() {
    if (isNotificationEnabled && isNotificationsFeatureEnabled()) {
      navigation.navigate(Routes.NOTIFICATIONS.VIEW);
      trackEvent(
        MetricsEventBuilder.createEventBuilder(
          MetaMetricsEvents.NOTIFICATIONS_MENU_OPENED,
        )
          .addProperties({
            unread_count: unreadNotificationCount,
            read_count: readNotificationCount,
          })
          .build(),
      );
    } else {
      navigation.navigate(Routes.NOTIFICATIONS.OPT_IN_STACK);
      trackEvent(
        MetricsEventBuilder.createEventBuilder(
          MetaMetricsEvents.NOTIFICATIONS_ACTIVATED,
        )
          .addProperties({
            action_type: 'started',
            is_profile_syncing_enabled: isBackupAndSyncEnabled,
          })
          .build(),
      );
    }
  }

  const renderNetworkPicker = () => {
    const networkPicker = (
      <PickerNetwork
        label={networkName}
        imageSource={networkImageSource}
        onPress={onPressTitle}
        testID={WalletViewSelectorsIDs.NAVBAR_NETWORK_BUTTON}
        hideNetworkName
      />
    );

    return <View style={styles.leftElementContainer}>{networkPicker}</View>;
  };

  return {
    headerTitle: () => (
      <View style={innerStyles.headerTitle}>
        <PickerAccount
          ref={accountActionsRef}
          accountAddress={formattedAddress}
          accountName={accountName}
          accountAvatarType={accountAvatarType}
          onPress={() => {
            trace({
              name: TraceName.AccountList,
              tags: getTraceTags(store.getState()),
              op: TraceOperation.AccountList,
            });
            navigation.navigate(...createAccountSelectorNavDetails({}));
          }}
          accountTypeLabel={
            getLabelTextByAddress(formattedAddress) || undefined
          }
          showAddress
          cellAccountContainerStyle={styles.account}
          testID={WalletViewSelectorsIDs.ACCOUNT_ICON}
        />
      </View>
    ),
    headerLeft: () => renderNetworkPicker(),
    headerRight: () => (
      <View style={styles.rightElementContainer}>
        <View
          testID={WalletViewSelectorsIDs.NAVBAR_ADDRESS_COPY_BUTTON}
          style={styles.addressCopyWrapper}
        >
          <AddressCopy account={selectedInternalAccount} />
        </View>
        {isNotificationsFeatureEnabled() && (
          <View>
            {/* Icon */}
            <ButtonIcon
              iconColor={IconColor.Default}
              onPress={handleNotificationOnPress}
              iconName={IconName.Notification}
              size={IconSize.Xl}
              testID={WalletViewSelectorsIDs.WALLET_NOTIFICATIONS_BUTTON}
              style={styles.notificationButton}
            />

            {/* Badge Dot */}
            {isNotificationEnabled && (
              <View
                style={[
                  styles.notificationsBadge,
                  {
                    backgroundColor: unreadNotificationCount
                      ? themeColors.error.default
                      : themeColors.background.transparent,
                  },
                ]}
              />
            )}
          </View>
        )}

        <ButtonIcon
          iconColor={IconColor.Default}
          onPress={openQRScanner}
          iconName={IconName.ScanBarcode}
          size={IconSize.Xl}
          testID={WalletViewSelectorsIDs.WALLET_SCAN_BUTTON}
        />
      </View>
    ),
    headerStyle: innerStyles.headerStyle,
    headerTintColor: themeColors.primary.default,
  };
}

/**
 * Function that returns the navigation options containing title and network indicator
 *
 * @param {string} title - Title in string format
 * @param {boolean} translate - Boolean that specifies if the title needs translation
 * @param {Object} navigation - Navigation object required to push new views
 * @param {Object} themeColors - Colors from theme
 * @param {boolean} disableNetwork - Boolean that determines if network is accessible from navbar
 * @param {Function} onClose - Onclose navbar function
 * @returns {Object} - Corresponding navbar options containing headerTitle and headerTitle
 */
export function getImportTokenNavbarOptions(
  title,
  translate,
  navigation,
  themeColors,
  disableNetwork = false,
  contentOffset = 0,
  onClose = undefined,
) {
  const innerStyles = StyleSheet.create({
    headerStyle: {
      backgroundColor: themeColors.background.default,
      shadowColor: importedColors.transparent,
      elevation: 0,
    },
    headerShadow: {
      elevation: 2,
      shadowColor: themeColors.background.primary,
      shadowOpacity: contentOffset < 20 ? contentOffset / 100 : 0.2,
      shadowOffset: { height: 4, width: 0 },
      shadowRadius: 8,
    },
    headerIcon: {
      color: themeColors.primary.default,
    },
    title: {
      textAlign: 'center',
      fontWeight: 'bold',
    },
  });
  return {
    headerTitle: () => (
      <NavbarTitle
        disableNetwork={disableNetwork}
        showSelectedNetwork={false}
        translate={translate}
      >
        {title}
      </NavbarTitle>
    ),
    headerRight: () => (
      // eslint-disable-next-line react/jsx-no-bind
      <TouchableOpacity
        style={styles.backButton}
        testID={CommonSelectorsIDs.BACK_ARROW_BUTTON}
      >
        <ButtonIcon
          iconName={IconName.Close}
          iconColor={IconColor.Default}
          size={ButtonIconSizes.Lg}
          onPress={
            onClose
              ? () => onClose()
              : () =>
                  navigation.navigate(Routes.WALLET.HOME, {
                    screen: Routes.WALLET.TAB_STACK_FLOW,
                    params: {
                      screen: Routes.WALLET_VIEW,
                    },
                  })
          }
        />
      </TouchableOpacity>
    ),
    headerLeft: null,
    headerStyle: [
      innerStyles.headerStyle,
      contentOffset && innerStyles.headerShadow,
    ],
  };
}

export function getNftDetailsNavbarOptions(
  navigation,
  themeColors,
  onRightPress,
  contentOffset = 0,
) {
  const innerStyles = StyleSheet.create({
    headerStyle: {
      backgroundColor: themeColors.background.default,
      shadowColor: importedColors.transparent,
      elevation: 0,
    },
    headerShadow: {
      elevation: 2,
      shadowColor: themeColors.background.primary,
      shadowOpacity: contentOffset < 20 ? contentOffset / 100 : 0.2,
      shadowOffset: { height: 4, width: 0 },
      shadowRadius: 8,
    },
    headerIcon: {
      color: themeColors.primary.default,
    },
    headerBackIcon: {
      color: themeColors.icon.default,
    },
  });
  return {
    headerLeft: () => (
      <TouchableOpacity
        onPress={() => navigation.pop()}
        style={styles.backButton}
        testID={CommonSelectorsIDs.BACK_ARROW_BUTTON}
      >
        <Icon
          name={IconName.ArrowLeft}
          size={IconSize.Lg}
          style={innerStyles.headerBackIcon}
        />
      </TouchableOpacity>
    ),
    headerRight: onRightPress
      ? () => (
          <TouchableOpacity style={styles.backButton} onPress={onRightPress}>
            <Icon
              name={IconName.MoreVertical}
              size={IconSize.Lg}
              style={innerStyles.headerBackIcon}
            />
          </TouchableOpacity>
        )
      : () => <View />,
    headerStyle: [
      innerStyles.headerStyle,
      contentOffset && innerStyles.headerShadow,
    ],
  };
}

export function getNftFullImageNavbarOptions(
  navigation,
  themeColors,
  contentOffset = 0,
) {
  const innerStyles = StyleSheet.create({
    headerStyle: {
      backgroundColor: themeColors.background.default,
      shadowColor: importedColors.transparent,
      elevation: 0,
    },
    headerShadow: {
      elevation: 2,
      shadowColor: themeColors.background.primary,
      shadowOpacity: contentOffset < 20 ? contentOffset / 100 : 0.2,
      shadowOffset: { height: 4, width: 0 },
      shadowRadius: 8,
    },
    headerIcon: {
      color: themeColors.primary.default,
    },
    headerBackIcon: {
      color: themeColors.icon.default,
    },
  });
  return {
    headerRight: () => (
      <TouchableOpacity
        style={styles.backButton}
        onPress={() => navigation.pop()}
      >
        <Icon
          name={IconName.Close}
          size={IconSize.Lg}
          style={innerStyles.headerBackIcon}
        />
      </TouchableOpacity>
    ),
    headerLeft: () => <View />,
    headerStyle: [
      innerStyles.headerStyle,
      contentOffset && innerStyles.headerShadow,
    ],
  };
}

/**
 * Function that returns the navigation options containing title and network indicator
 *
 * @param {string} title - Title in string format
 * @param {boolean} translate - Boolean that specifies if the title needs translation
 * @param {Object} navigation - Navigation object required to push new views
 * @param {Object} themeColors - Colors from theme
 * @param {Function} onRightPress - Callback that determines if right button exists
 * @param {boolean} disableNetwork - Boolean that determines if network is accessible from navbar
 * @returns {Object} - Corresponding navbar options containing headerTitle and headerTitle
 */
export function getNetworkNavbarOptions(
  title,
  translate,
  navigation,
  themeColors,
  onRightPress = undefined,
  disableNetwork = false,
  contentOffset = 0,
  networkName = '',
) {
  return {
    header: () => (
      <HeaderBase
        includesTopInset
        startAccessory={
          <ButtonIcon
            style={styles.headerLeftButton}
            onPress={() => navigation.pop()}
            testID={CommonSelectorsIDs.BACK_ARROW_BUTTON}
            size={ButtonIconSizes.Lg}
            iconName={IconName.ArrowLeft}
            iconColor={IconColor.Default}
          />
        }
        endAccessory={
          onRightPress ? (
            <ButtonIcon
              style={styles.headerRightButton}
              onPress={onRightPress}
              size={ButtonIconSizes.Lg}
              iconName={IconName.MoreVertical}
              iconColor={IconColor.Default}
            />
          ) : (
            // Empty View to maintain layout spacing without showing a button
            <View style={styles.headerRightButton} />
          )
        }
      >
        <NavbarTitle
          disableNetwork={disableNetwork}
          title={title}
          translate={translate}
          networkName={networkName}
        />
      </HeaderBase>
    ),
  };
}

/**
 * Function that returns the navigation options containing title and network indicator
 *
 * @returns {Object} - Corresponding navbar options containing headerTitle and headerTitle
 */
export function getWebviewNavbar(navigation, route, themeColors) {
  const innerStyles = StyleSheet.create({
    headerTitleStyle: {
      fontSize: 20,
      color: themeColors.text.default,
      textAlign: 'center',
      ...fontStyles.normal,
      alignItems: 'center',
    },
    headerStyle: {
      backgroundColor: themeColors.background.default,
      shadowColor: importedColors.transparent,
      elevation: 0,
    },
    headerIcon: {
      color: themeColors.default,
    },
  });

  const title = route.params?.title ?? '';
  const share = route.params?.dispatch;
  return {
    headerTitle: () => (
      <Text style={innerStyles.headerTitleStyle}>{title}</Text>
    ),
    headerLeft: () =>
      Device.isAndroid() ? (
        // eslint-disable-next-line react/jsx-no-bind
        <TouchableOpacity
          onPress={() => navigation.pop()}
          style={styles.backButton}
          {...generateTestId(Platform, BACK_BUTTON_SIMPLE_WEBVIEW)}
        >
          <IonicIcon
            name={'arrow-back'}
            size={24}
            style={innerStyles.headerIcon}
          />
        </TouchableOpacity>
      ) : (
        // eslint-disable-next-line react/jsx-no-bind
        <TouchableOpacity
          onPress={() => navigation.pop()}
          style={styles.backButton}
        >
          <IonicIcon
            name="close"
            size={38}
            style={[innerStyles.headerIcon, styles.backIconIOS]}
          />
        </TouchableOpacity>
      ),
    headerRight: () =>
      Device.isAndroid() ? (
        <TouchableOpacity onPress={share} style={styles.backButton}>
          <MaterialCommunityIcon
            name="share-variant"
            size={24}
            style={innerStyles.headerIcon}
          />
        </TouchableOpacity>
      ) : (
        <TouchableOpacity onPress={share} style={styles.backButton}>
          <EvilIcons
            name="share-apple"
            size={32}
            style={[innerStyles.headerIcon, styles.shareIconIOS]}
          />
        </TouchableOpacity>
      ),
    headerStyle: innerStyles.headerStyle,
  };
}

export function getPaymentSelectorMethodNavbar(navigation, onPop, themeColors) {
  const innerStyles = StyleSheet.create({
    headerButtonText: {
      color: themeColors.primary.default,
    },
    headerTitleStyle: {
      fontSize: 20,
      color: themeColors.text.default,
      textAlign: 'center',
      ...fontStyles.normal,
      alignItems: 'center',
    },
    headerStyle: {
      backgroundColor: themeColors.background.default,
      shadowColor: importedColors.transparent,
      elevation: 0,
    },
  });
  return {
    headerTitle: () => (
      <Text style={innerStyles.headerTitleStyle}>
        {strings('fiat_on_ramp.purchase_method')}
      </Text>
    ),
    headerLeft: () => <View />,
    headerRight: () => (
      // eslint-disable-next-line react/jsx-no-bind
      <TouchableOpacity
        onPress={() => {
          navigation.dangerouslyGetParent()?.pop();
          onPop?.();
        }}
        style={styles.closeButton}
      >
        <Text style={innerStyles.headerButtonText}>
          {strings('navigation.cancel')}
        </Text>
      </TouchableOpacity>
    ),
    headerStyle: innerStyles.headerStyle,
  };
}

export function getPaymentMethodApplePayNavbar(
  navigation,
  onPop,
  onExit,
  themeColors,
) {
  const innerStyles = StyleSheet.create({
    headerTitleStyle: {
      fontSize: 20,
      color: themeColors.text.default,
      ...fontStyles.normal,
    },
    headerStyle: {
      backgroundColor: themeColors.background.default,
      shadowColor: importedColors.transparent,
      elevation: 0,
    },
    headerButtonText: {
      color: themeColors.primary.default,
    },
    headerIcon: {
      color: themeColors.primary.default,
    },
  });
  return {
    title: strings('fiat_on_ramp.amount_to_buy'),
    headerTitleStyle: innerStyles.headerTitleStyle,
    headerRight: () => (
      // eslint-disable-next-line react/jsx-no-bind
      <TouchableOpacity
        onPress={() => {
          navigation.dangerouslyGetParent()?.pop();
          onExit?.();
        }}
        style={styles.closeButton}
      >
        <Text style={innerStyles.headerButtonText}>
          {strings('navigation.cancel')}
        </Text>
      </TouchableOpacity>
    ),
    headerLeft: () =>
      Device.isAndroid() ? (
        // eslint-disable-next-line react/jsx-no-bind
        <TouchableOpacity
          onPress={() => {
            navigation.pop();
            onPop?.();
          }}
          style={styles.backButton}
        >
          <IonicIcon
            name={'arrow-back'}
            size={24}
            style={innerStyles.headerIcon}
          />
        </TouchableOpacity>
      ) : (
        // eslint-disable-next-line react/jsx-no-bind
        <TouchableOpacity
          onPress={() => {
            navigation.pop();
            onPop?.();
          }}
          style={styles.closeButton}
        >
          <Text style={innerStyles.headerButtonText}>
            {strings('navigation.back')}
          </Text>
        </TouchableOpacity>
      ),
    headerStyle: innerStyles.headerStyle,
  };
}

export function getTransakWebviewNavbar(navigation, route, onPop, themeColors) {
  const innerStyles = StyleSheet.create({
    headerTitleStyle: {
      fontSize: 20,
      color: themeColors.text.default,
      ...fontStyles.normal,
    },
    headerStyle: {
      backgroundColor: themeColors.background.default,
      shadowColor: importedColors.transparent,
      elevation: 0,
    },
    headerIcon: {
      color: themeColors.primary.default,
    },
  });

  const title = route.params?.title ?? '';
  return {
    title,
    headerTitleStyle: innerStyles.headerTitleStyle,
    headerLeft: () =>
      Device.isAndroid() ? (
        // eslint-disable-next-line react/jsx-no-bind
        <TouchableOpacity
          onPress={() => {
            navigation.pop();
            onPop?.();
          }}
          style={styles.backButton}
        >
          <IonicIcon
            name={'arrow-back'}
            size={24}
            style={innerStyles.headerIcon}
          />
        </TouchableOpacity>
      ) : (
        // eslint-disable-next-line react/jsx-no-bind
        <TouchableOpacity
          onPress={() => {
            navigation.pop();
            onPop?.();
          }}
          style={styles.backButton}
        >
          <IonicIcon
            name="close"
            size={38}
            style={[innerStyles.headerIcon, styles.backIconIOS]}
          />
        </TouchableOpacity>
      ),
    headerStyle: innerStyles.headerStyle,
    headerTintColor: themeColors.primary.default,
  };
}

export function getSwapsAmountNavbar(navigation, route, themeColors) {
  const innerStyles = StyleSheet.create({
    headerButtonText: {
      color: themeColors.primary.default,
      fontSize: 14,
      ...fontStyles.normal,
    },
    headerStyle: {
      backgroundColor: themeColors.background.default,
      shadowColor: importedColors.transparent,
      elevation: 0,
    },
  });
  const title = route.params?.title ?? 'Swap';
  return {
    headerTitle: () => (
      <NavbarTitle title={title} disableNetwork translate={false} />
    ),
    headerLeft: () => <View />,
    headerRight: () => (
      // eslint-disable-next-line react/jsx-no-bind
      <TouchableOpacity
        onPress={() => navigation.dangerouslyGetParent()?.pop()}
        style={styles.closeButton}
      >
        <Text style={innerStyles.headerButtonText}>
          {strings('navigation.cancel')}
        </Text>
      </TouchableOpacity>
    ),
    headerStyle: innerStyles.headerStyle,
  };
}

export function getSwapsQuotesNavbar(navigation, route, themeColors) {
  const innerStyles = StyleSheet.create({
    headerButtonText: {
      color: themeColors.primary.default,
      fontSize: 14,
      ...fontStyles.normal,
    },
    headerIcon: {
      color: themeColors.primary.default,
    },
    headerStyle: {
      backgroundColor: themeColors.background.default,
      shadowColor: importedColors.transparent,
      elevation: 0,
    },
  });
  const title = route.params?.title ?? 'Swap';
  const leftActionText = route.params?.leftAction ?? strings('navigation.back');

  const leftAction = () => {
    const trade = route.params?.requestedTrade;
    const selectedQuote = route.params?.selectedQuote;
    const quoteBegin = route.params?.quoteBegin;
    if (!selectedQuote) {
      trackEvent(
        MetricsEventBuilder.createEventBuilder(
          MetaMetricsEvents.QUOTES_REQUEST_CANCELLED,
        )
          .addProperties({
            token_from: trade.token_from,
            token_to: trade.token_to,
            request_type: trade.request_type,
            custom_slippage: trade.custom_slippage,
            chain_id: trade.chain_id,
            responseTime: new Date().getTime() - quoteBegin,
          })
          .addSensitiveProperties({
            token_from_amount: trade.token_from_amount,
          })
          .build(),
      );
    }
    navigation.pop();
  };

  const rightAction = () => {
    const trade = route.params?.requestedTrade;
    const selectedQuote = route.params?.selectedQuote;
    const quoteBegin = route.params?.quoteBegin;
    if (!selectedQuote) {
      trackEvent(
        MetricsEventBuilder.createEventBuilder(
          MetaMetricsEvents.QUOTES_REQUEST_CANCELLED,
        )
          .addProperties({
            token_from: trade.token_from,
            token_to: trade.token_to,
            request_type: trade.request_type,
            custom_slippage: trade.custom_slippage,
            chain_id: trade.chain_id,
            responseTime: new Date().getTime() - quoteBegin,
          })
          .addSensitiveProperties({
            token_from_amount: trade.token_from_amount,
          })
          .build(),
      );
    }
    navigation.dangerouslyGetParent()?.pop();
  };

  return {
    headerTitle: () => (
      <NavbarTitle title={title} disableNetwork translate={false} />
    ),
    headerLeft: () =>
      Device.isAndroid() ? (
        // eslint-disable-next-line react/jsx-no-bind
        <TouchableOpacity onPress={leftAction} style={styles.backButton}>
          <IonicIcon
            name={'arrow-back'}
            size={24}
            style={innerStyles.headerIcon}
          />
        </TouchableOpacity>
      ) : (
        // eslint-disable-next-line react/jsx-no-bind
        <TouchableOpacity onPress={leftAction} style={styles.closeButton}>
          <Text style={innerStyles.headerButtonText}>{leftActionText}</Text>
        </TouchableOpacity>
      ),
    headerRight: () => (
      // eslint-disable-next-line react/jsx-no-bind
      <TouchableOpacity onPress={rightAction} style={styles.closeButton}>
        <Text style={innerStyles.headerButtonText}>
          {strings('navigation.cancel')}
        </Text>
      </TouchableOpacity>
    ),
    headerStyle: innerStyles.headerStyle,
  };
}

export function getBridgeNavbar(navigation, bridgeViewMode, themeColors) {
  const innerStyles = StyleSheet.create({
    headerButtonText: {
      color: themeColors.primary.default,
      fontSize: 14,
      ...fontStyles.normal,
    },
    headerStyle: {
      backgroundColor: themeColors.background.default,
      shadowColor: importedColors.transparent,
      elevation: 0,
    },
  });

  let title = `${strings('swaps.title')}/${strings('bridge.title')}`;
  if (bridgeViewMode === BridgeViewMode.Bridge) {
    title = strings('bridge.title');
  } else if (
    bridgeViewMode === BridgeViewMode.Swap ||
    bridgeViewMode === BridgeViewMode.Unified
  ) {
    title = strings('swaps.title');
  }

  const leftAction = () => navigation.pop();

  return {
    headerTitle: () => (
      <NavbarTitle
        title={title}
        disableNetwork
        showSelectedNetwork={false}
        translate={false}
      />
    ),
    headerLeft: () => (
      <TouchableOpacity onPress={leftAction} style={styles.backButton}>
        <Icon name={IconName.ArrowLeft} />
      </TouchableOpacity>
    ),
    headerRight: () => (
      // eslint-disable-next-line react/jsx-no-bind
      <TouchableOpacity
        onPress={() => navigation.dangerouslyGetParent()?.pop()}
        style={styles.closeButton}
      >
        <Text style={innerStyles.headerButtonText}>
          {strings('navigation.cancel')}
        </Text>
      </TouchableOpacity>
    ),
    headerStyle: innerStyles.headerStyle,
  };
}

export function getBridgeTransactionDetailsNavbar(navigation) {
  const leftAction = () => navigation.pop();

  return {
    headerTitle: () => (
      <NavbarTitle
        title={strings('bridge_transaction_details.transaction_details')}
        disableNetwork
        showSelectedNetwork={false}
        translate={false}
      />
    ),
    headerLeft: () => (
      <TouchableOpacity onPress={leftAction} style={styles.backButton}>
        <Icon name={IconName.ArrowLeft} />
      </TouchableOpacity>
    ),
  };
}

/**
 * Function that returns navigation options for deposit flow screens
 *
 * @param {string} title - Title to display in the header
 * @param {Object} navigation - Navigation object required to navigate between screens
 * @param {Object} theme - Theme object containing colors
 * @param {Function} onClose - Optional custom close function
 * @returns {Object} - Navigation options object
 */
export function getDepositNavbarOptions(
  navigation,
  { title, showBack = true, showClose = true },
  theme,
  onClose = undefined,
) {
  const leftAction = () => navigation.pop();

  return {
    title,
    headerStyle: {
      backgroundColor: theme.colors.background.default,
      elevation: 0,
      shadowOpacity: 0,
    },
    headerTitleStyle: {
      fontWeight: '600',
      fontSize: 18,
      color: theme.colors.text.default,
    },
    headerTitle: () => (
      <NavbarTitle
        title={title}
        disableNetwork
        showSelectedNetwork={false}
        translate={false}
      />
    ),
    headerLeft: showBack
      ? () => (
          <TouchableOpacity onPress={leftAction} style={styles.backButton}>
            <Icon name={IconName.ArrowLeft} />
          </TouchableOpacity>
        )
      : null,
    headerRight: showClose
      ? () => (
          <TouchableOpacity style={styles.closeButton}>
            <ButtonIcon
              iconName={IconName.Close}
              size={ButtonIconSizes.Lg}
<<<<<<< HEAD
              onPress={
                onClose
                  ? () => onClose()
                  : () => navigation.navigate(Routes.WALLET.HOME)
              }
=======
              onPress={() => {
                navigation.dangerouslyGetParent()?.pop();
                onClose?.();
              }}
>>>>>>> 05d3e30f
            />
          </TouchableOpacity>
        )
      : null,
  };
}

export function getFiatOnRampAggNavbar(
  navigation,
  { title = 'Buy', showBack = true, showCancel = true } = {},
  themeColors,
  onCancel,
) {
  const innerStyles = StyleSheet.create({
    headerButtonText: {
      color: themeColors.primary.default,
      fontSize: scale(11),
      ...fontStyles.normal,
    },
    headerStyle: {
      backgroundColor: themeColors.background.default,
      shadowColor: importedColors.transparent,
      elevation: 0,
    },
    headerTitleStyle: {
      fontSize: 18,
      ...fontStyles.normal,
      color: themeColors.text.default,
      ...(!showBack && { textAlign: 'center' }),
    },
  });

  const leftActionText = strings('navigation.back');

  const leftAction = () => navigation.pop();

  const navigationCancelText = strings('navigation.cancel');

  return {
    headerTitle: () => (
      <NavbarTitle title={title} disableNetwork translate={false} />
    ),
    headerLeft: () => {
      if (!showBack) return <View />;

      return Device.isAndroid() ? (
        <TouchableOpacity
          onPress={leftAction}
          style={styles.backButton}
          accessibilityRole="button"
          accessible
        >
          <IonicIcon
            name={'arrow-back'}
            size={24}
            style={innerStyles.headerIcon}
          />
        </TouchableOpacity>
      ) : (
        <TouchableOpacity
          onPress={leftAction}
          style={styles.closeButton}
          accessibilityRole="button"
          accessible
        >
          <Text style={innerStyles.headerButtonText}>{leftActionText}</Text>
        </TouchableOpacity>
      );
    },
    headerRight: () => {
      if (!showCancel) return <View />;
      return (
        <TouchableOpacity
          onPress={() => {
            navigation.dangerouslyGetParent()?.pop();
            onCancel?.();
          }}
          style={styles.closeButton}
          accessibilityRole="button"
          accessible
        >
          <Text style={innerStyles.headerButtonText}>
            {navigationCancelText}
          </Text>
        </TouchableOpacity>
      );
    },
    headerStyle: innerStyles.headerStyle,
    headerTitleStyle: innerStyles.headerTitleStyle,
  };
}

export const getEditAccountNameNavBarOptions = (goBack, themeColors) => {
  const innerStyles = StyleSheet.create({
    headerStyle: {
      backgroundColor: themeColors.background.default,
      shadowColor: importedColors.transparent,
      elevation: 0,
    },
    headerTitleStyle: {
      fontSize: 18,
      ...fontStyles.normal,
      color: themeColors.text.default,
    },
  });

  return {
    headerTitle: <Text>{strings('account_actions.edit_name')}</Text>,
    headerLeft: null,
    headerRight: () => (
      <ButtonIcon
        iconName={IconName.Close}
        size={ButtonIconSizes.Lg}
        onPress={goBack}
        style={styles.closeButton}
      />
    ),
    ...innerStyles,
  };
};

export const getSettingsNavigationOptions = (title, themeColors) => {
  const innerStyles = StyleSheet.create({
    headerStyle: {
      backgroundColor: themeColors.background.default,
      shadowColor: importedColors.transparent,
      elevation: 0,
    },
  });
  return {
    headerLeft: null,
    headerTitle: <MorphText variant={TextVariant.HeadingMD}>{title}</MorphText>,
    ...innerStyles,
  };
};

/**
 *
 * @param {String} title - Navbar Title.
 * @param {NavigationProp<ParamListBase>} navigation Navigation object returned from useNavigation hook.
 * @param {ThemeColors} themeColors theme.colors returned from useStyles hook.
 * @param {{ backgroundColor?: string, hasCancelButton?: boolean, hasBackButton?: boolean, hasIconButton?: boolean, handleIconPress?: () => void }} [navBarOptions] - Optional navbar options.
 * @param {{ cancelButtonEvent?: { event: IMetaMetricsEvent, properties: Record<string, string> }, backButtonEvent?: { event: IMetaMetricsEvent, properties: Record<string, string>}, iconButtonEvent?: { event: IMetaMetricsEvent, properties: Record<string, string> } }} [metricsOptions] - Optional metrics options.
 * @returns Staking Navbar Component.
 */
export function getStakingNavbar(
  title,
  navigation,
  themeColors,
  navBarOptions,
  metricsOptions,
) {
  const {
    hasBackButton = true,
    hasCancelButton = true,
    hasIconButton = false,
    handleIconPress,
  } = navBarOptions ?? {};

  const innerStyles = StyleSheet.create({
    headerStyle: {
      backgroundColor:
        navBarOptions?.backgroundColor ?? themeColors.background.default,
      shadowColor: importedColors.transparent,
      shadowOffset: null,
    },
    headerLeft: {
      marginHorizontal: 16,
    },
    headerButtonText: {
      color: themeColors.primary.default,
      fontSize: 14,
      ...fontStyles.normal,
    },
    headerTitle: {
      alignItems: 'center',
    },
  });

  function navigationPop() {
    navigation.goBack();
  }

  function handleBackPress() {
    if (metricsOptions?.backButtonEvent) {
      withMetaMetrics(navigationPop, {
        event: metricsOptions.backButtonEvent.event,
        properties: metricsOptions.backButtonEvent.properties,
      })();
    } else {
      navigationPop();
    }
  }

  function handleCancelPress() {
    if (metricsOptions?.cancelButtonEvent) {
      withMetaMetrics(navigationPop, {
        event: metricsOptions.cancelButtonEvent.event,
        properties: metricsOptions.cancelButtonEvent.properties,
      })();
    } else {
      navigationPop();
    }
  }

  function handleIconPressWrapper() {
    if (!handleIconPress) return;
    if (metricsOptions?.iconButtonEvent) {
      withMetaMetrics(handleIconPress, {
        event: metricsOptions.iconButtonEvent.event,
        properties: metricsOptions.iconButtonEvent.properties,
      })();
    } else {
      handleIconPress();
    }
  }

  return {
    headerTitle: () => (
      <View style={innerStyles.headerTitle}>
        <MorphText variant={TextVariant.HeadingMD}>{title}</MorphText>
      </View>
    ),
    headerStyle: innerStyles.headerStyle,
    headerLeft: () =>
      hasBackButton ? (
        <ButtonIcon
          size={ButtonIconSizes.Lg}
          iconName={IconName.ArrowLeft}
          onPress={handleBackPress}
          style={innerStyles.headerLeft}
        />
      ) : (
        <></>
      ),
    headerRight: () =>
      hasCancelButton ? (
        <TouchableOpacity
          onPress={handleCancelPress}
          style={styles.closeButton}
        >
          <Text style={innerStyles.headerButtonText}>
            {strings('navigation.cancel')}
          </Text>
        </TouchableOpacity>
      ) : hasIconButton ? (
        <TouchableOpacity
          hitSlop={styles.hitSlop}
          onPress={handleIconPressWrapper}
          style={styles.iconButton}
        >
          <Icon name={IconName.Question} />
        </TouchableOpacity>
      ) : (
        <></>
      ),
  };
}

/**
 * Function that returns the navigation options for the DeFi Protocol Positions Details screen
 *
 * @param {Object} navigation - Navigation object required to push new views
 * @returns {Object} - Corresponding navbar options
 */
export function getDeFiProtocolPositionDetailsNavbarOptions(navigation) {
  return {
    headerTitle: () => null,
    headerLeft: () => (
      <ButtonIcon
        style={styles.headerLeftButton}
        onPress={() => navigation.pop()}
        testID={CommonSelectorsIDs.BACK_ARROW_BUTTON}
        size={ButtonIconSizes.Lg}
        iconName={IconName.ArrowLeft}
        iconColor={IconColor.Default}
      />
    ),
  };
}<|MERGE_RESOLUTION|>--- conflicted
+++ resolved
@@ -1918,18 +1918,10 @@
             <ButtonIcon
               iconName={IconName.Close}
               size={ButtonIconSizes.Lg}
-<<<<<<< HEAD
-              onPress={
-                onClose
-                  ? () => onClose()
-                  : () => navigation.navigate(Routes.WALLET.HOME)
-              }
-=======
               onPress={() => {
                 navigation.dangerouslyGetParent()?.pop();
                 onClose?.();
               }}
->>>>>>> 05d3e30f
             />
           </TouchableOpacity>
         )
