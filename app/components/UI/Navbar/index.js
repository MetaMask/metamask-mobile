/* eslint-disable react/display-name */
import React from 'react';
import NavbarTitle from '../NavbarTitle';
import ModalNavbarTitle from '../ModalNavbarTitle';
import AccountRightButton from '../AccountRightButton';
import {
  Alert,
  Image,
  Platform,
  StyleSheet,
  Text,
  TouchableOpacity,
  View,
} from 'react-native';
import { colors as importedColors, fontStyles } from '../../../styles/common';
import IonicIcon from 'react-native-vector-icons/Ionicons';
import EvilIcons from 'react-native-vector-icons/EvilIcons';
import MaterialCommunityIcon from 'react-native-vector-icons/MaterialCommunityIcons';
import { scale } from 'react-native-size-matters';
import { strings } from '../../../../locales/i18n';
import AppConstants from '../../../core/AppConstants';
import DeeplinkManager from '../../../core/DeeplinkManager/SharedDeeplinkManager';
import { MetaMetrics, MetaMetricsEvents } from '../../../core/Analytics';
import { importAccountFromPrivateKey } from '../../../util/importAccountFromPrivateKey';
import { isNotificationsFeatureEnabled } from '../../../util/notifications';
import Device from '../../../util/device';
import generateTestId from '../../../../wdio/utils/generateTestId';
import { NAV_ANDROID_BACK_BUTTON } from '../../../../wdio/screen-objects/testIDs/Screens/NetworksScreen.testids';
import { BACK_BUTTON_SIMPLE_WEBVIEW } from '../../../../wdio/screen-objects/testIDs/Components/SimpleWebView.testIds';
import Routes from '../../../constants/navigation/Routes';

import {
  default as MorphText,
  TextVariant,
  TextColor,
} from '../../../component-library/components/Texts/Text';
import { CommonSelectorsIDs } from '../../../../e2e/selectors/Common.selectors';
import { WalletViewSelectorsIDs } from '../../../../e2e/selectors/wallet/WalletView.selectors';
import { NetworksViewSelectorsIDs } from '../../../../e2e/selectors/Settings/NetworksView.selectors';
import { SendLinkViewSelectorsIDs } from '../../../../e2e/selectors/Receive/SendLinkView.selectors';
import { SendViewSelectorsIDs } from '../../../../e2e/selectors/SendFlow/SendView.selectors';
import { getBlockaidTransactionMetricsParams } from '../../../util/blockaid';
import Icon, {
  IconName,
  IconSize,
  IconColor,
} from '../../../component-library/components/Icons/Icon';
import { AddContactViewSelectorsIDs } from '../../../../e2e/selectors/Settings/Contacts/AddContactView.selectors';
import { SettingsViewSelectorsIDs } from '../../../../e2e/selectors/Settings/SettingsView.selectors';
import HeaderBase, {
  HeaderBaseVariant,
} from '../../../component-library/components/HeaderBase';
import BottomSheetHeader from '../../../component-library/components/BottomSheets/BottomSheetHeader';
import AddressCopy from '../AddressCopy';
import PickerAccount from '../../../component-library/components/Pickers/PickerAccount';
import { createAccountSelectorNavDetails } from '../../../components/Views/AccountSelector';
import { RequestPaymentViewSelectors } from '../../../../e2e/selectors/Receive/RequestPaymentView.selectors';
import { MetricsEventBuilder } from '../../../core/Analytics/MetricsEventBuilder';

import {
  BadgeStatus,
  BadgeStatusStatus,
  BadgeWrapperPosition,
  BadgeWrapperPositionAnchorShape,
  BadgeWrapper,
  ButtonIcon,
  ButtonIconSize,
  IconColor as MMDSIconColor,
} from '@metamask/design-system-react-native';

import { withMetaMetrics } from '../Stake/utils/metaMetrics/withMetaMetrics';
import { BridgeViewMode } from '../Bridge/types';
import CardButton from '../Card/components/CardButton';

const trackEvent = (event, params = {}) => {
  MetaMetrics.getInstance().trackEvent(event);
};

const styles = StyleSheet.create({
  hitSlop: {
    top: 15,
    bottom: 15,
    left: 15,
    right: 15,
  },
  metamaskName: {
    width: 70,
    height: 35,
  },
  metamaskFox: {
    width: 40,
    height: 40,
    marginRight: 10,
  },
  backIconIOS: {
    marginHorizontal: 4,
    marginTop: -4,
  },
  shareIconIOS: {
    marginHorizontal: -5,
  },
  hamburgerButton: {
    paddingLeft: Device.isAndroid() ? 22 : 18,
    paddingRight: Device.isAndroid() ? 22 : 18,
    paddingTop: Device.isAndroid() ? 14 : 10,
    paddingBottom: Device.isAndroid() ? 14 : 10,
  },
  backButton: {
    paddingLeft: Device.isAndroid() ? 22 : 18,
    paddingRight: Device.isAndroid() ? 22 : 18,
    marginTop: 5,
  },
  closeButton: {
    paddingHorizontal: Device.isAndroid() ? 22 : 18,
    paddingVertical: Device.isAndroid() ? 14 : 8,
  },
  disabled: {
    opacity: 0.3,
  },
  rightElementContainer: {
    marginRight: 12,
    flexDirection: 'row',
    alignItems: 'flex-end',
    gap: 12,
  },
  optinHeaderLeft: {
    flexDirection: 'row',
    alignItems: 'center',
    marginHorizontal: Device.isIos() ? 20 : 0,
  },
  metamaskNameTransparentWrapper: {
    alignItems: 'center',
    justifyContent: 'center',
    flex: 1,
  },
  metamaskNameWrapper: {
    marginLeft: Device.isAndroid() ? 20 : 0,
  },
  leftElementContainer: {
    marginLeft: 16,
  },
  headerLeftButton: {
    marginHorizontal: 16,
  },
  headerRightButton: {
    marginHorizontal: 16,
  },
  iconButton: {
    marginHorizontal: 24,
  },
  hidden: {
    opacity: 0,
  },
});

const metamask_name = require('../../../images/branding/metamask-name.png'); // eslint-disable-line
const metamask_fox = require('../../../images/branding/fox.png'); // eslint-disable-line
/**
 * Function that returns the navigation options
 * This is used by views that will show our custom navbar
 * which contains accounts icon, Title or MetaMask Logo and current network, and settings icon
 *
 * @param {string} title - Title in string format
 * @param {Object} navigation - Navigation object required to push new views
 * @param {bool} disableNetwork - Boolean that specifies if the network can be changed, defaults to false
 * @returns {Object} - Corresponding navbar options containing headerTitle, headerLeft, headerTruncatedBackTitle and headerRight
 */
export function getTransactionsNavbarOptions(
  title,
  themeColors,
  _,
  selectedAddress,
  handleRightButtonPress,
) {
  const innerStyles = StyleSheet.create({
    headerStyle: {
      backgroundColor: themeColors.background.default,
      shadowColor: importedColors.transparent,
      elevation: 0,
    },
    headerIcon: {
      color: themeColors.primary.default,
    },
    headerButtonText: {
      color: themeColors.primary.default,
      fontSize: 14,
      ...fontStyles.normal,
    },
  });

  return {
    headerTitle: () => <NavbarTitle title={title} />,
    headerLeft: null,
    headerRight: () => (
      <AccountRightButton
        selectedAddress={selectedAddress}
        onPress={handleRightButtonPress}
      />
    ),
    headerStyle: innerStyles.headerStyle,
    headerTintColor: themeColors.primary.default,
  };
}

/**
 * Function that returns the navigation options
 * This is used by views that will show our custom navbar which contains Title
 *
 * @param {string} title - Title in string format
 * @param {Object} navigation - Navigation object required to push new views
 * @param isFullScreenModal
 * @param themeColors
 * @param {IMetaMetricsEvent} navigationPopEvent
 * @returns {Object} - Corresponding navbar options containing title and headerTitleStyle
 */
export function getNavigationOptionsTitle(
  title,
  navigation,
  isFullScreenModal,
  themeColors,
  navigationPopEvent = null,
) {
  const innerStyles = StyleSheet.create({
    headerStyle: {
      backgroundColor: themeColors.background.default,
      shadowColor: importedColors.transparent,
      elevation: 0,
    },
    accessories: {
      marginHorizontal: 16,
    },
  });

  function navigationPop() {
    if (navigationPopEvent)
      trackEvent(
        MetricsEventBuilder.createEventBuilder(navigationPopEvent).build(),
      );
    navigation.goBack();
  }

  return {
    title,
    headerTitle: <MorphText variant={TextVariant.HeadingMD}>{title}</MorphText>,
    headerRight: () =>
      isFullScreenModal ? (
        <ButtonIcon
          size={ButtonIconSize.Lg}
          iconName={IconName.Close}
          onPress={navigationPop}
          style={innerStyles.accessories}
          testID={NetworksViewSelectorsIDs.CLOSE_ICON}
        />
      ) : null,
    headerLeft: () =>
      isFullScreenModal ? null : (
        <ButtonIcon
          size={ButtonIconSize.Lg}
          iconName={IconName.ArrowLeft}
          onPress={navigationPop}
          style={innerStyles.accessories}
          testID={CommonSelectorsIDs.BACK_ARROW_BUTTON}
        />
      ),
    headerTintColor: themeColors.primary.default,
    ...innerStyles,
  };
}

/**
 * Function that returns the navigation options
 * This is used by contact form
 *
 * @param {string} title - Title in string format
 * @param {Object} navigation - Navigation object required to push new views
 * @returns {Object} - Corresponding navbar options
 */
export function getEditableOptions(title, navigation, route, themeColors) {
  const innerStyles = StyleSheet.create({
    headerTitleStyle: {
      fontSize: 20,
      color: themeColors.text.default,
      ...fontStyles.normal,
    },
    headerIcon: {
      color: themeColors.primary.default,
    },
    headerButtonText: {
      color: themeColors.primary.default,
      fontSize: 14,
      ...fontStyles.normal,
    },
    headerStyle: {
      backgroundColor: themeColors.background.default,
      shadowColor: importedColors.transparent,
      elevation: 0,
    },
  });

  function navigationPop() {
    navigation.pop();
  }

  const rightAction = route.params?.dispatch;
  const editMode = route.params?.editMode === 'edit';
  const addMode = route.params?.mode === 'add';
  return {
    title,
    headerTitleStyle: innerStyles.headerTitleStyle,
    headerLeft: () => (
      <TouchableOpacity
        onPress={navigationPop}
        style={styles.backButton}
        testID={CommonSelectorsIDs.EDIT_CONTACT_BACK_BUTTON}
      >
        <IonicIcon
          name={'arrow-back'}
          size={Device.isAndroid() ? 24 : 28}
          style={innerStyles.headerIcon}
        />
      </TouchableOpacity>
    ),
    headerRight: () =>
      !addMode ? (
        <TouchableOpacity
          onPress={rightAction}
          style={styles.backButton}
          testID={AddContactViewSelectorsIDs.EDIT_BUTTON}
        >
          <Text style={innerStyles.headerButtonText}>
            {editMode
              ? strings('address_book.edit')
              : strings('address_book.cancel')}
          </Text>
        </TouchableOpacity>
      ) : (
        <View />
      ),
    headerStyle: innerStyles.headerStyle,
    headerTintColor: themeColors.primary.default,
  };
}

/**
 * Function that returns the navigation options
 * This is used by payment request view showing close and back buttons
 *
 * @param {string} title - Title in string format
 * @param {Object} navigation - Navigation object required to push new views
 * @returns {Object} - Corresponding navbar options containing title, headerLeft and headerRight
 */
export function getPaymentRequestOptionsTitle(
  title,
  navigation,
  route,
  themeColors,
) {
  const goBack = route.params?.dispatch;
  const innerStyles = StyleSheet.create({
    headerTitleStyle: {
      justifyContent: 'center',
      alignItems: 'center',
    },
    headerIcon: {
      color: themeColors.primary.default,
    },
    headerStyle: {
      backgroundColor: themeColors.background.default,
      shadowColor: importedColors.transparent,
      elevation: 0,
    },
    headerCloseButton: {
      marginRight: 16,
    },
  });

  return {
    headerTitleAlign: 'center',
    headerTitle: () => (
      <View>
        <MorphText variant={TextVariant.BodyMDBold}>{title}</MorphText>
      </View>
    ),
    headerLeft: () =>
      goBack ? (
        // eslint-disable-next-line react/jsx-no-bind
        <TouchableOpacity
          onPress={goBack}
          style={styles.backButton}
          testID={RequestPaymentViewSelectors.BACK_BUTTON_ID}
        >
          <IonicIcon
            name={'arrow-back'}
            size={Device.isAndroid() ? 24 : 28}
            style={innerStyles.headerIcon}
          />
        </TouchableOpacity>
      ) : (
        <View />
      ),
    headerRight: () => (
      <ButtonIcon
        iconName={IconName.Close}
        size={ButtonIconSize.Md}
        onPress={() => navigation.pop()}
        style={innerStyles.headerCloseButton}
        testID={RequestPaymentViewSelectors.BACK_BUTTON_ID}
      />
    ),
    headerStyle: innerStyles.headerStyle,
    headerTintColor: themeColors.primary.default,
  };
}

/**
 * Function that returns the navigation options
 * This is used by payment request view showing close button
 *
 * @returns {Object} - Corresponding navbar options containing title, and headerRight
 */
export function getPaymentRequestSuccessOptionsTitle(navigation, themeColors) {
  const innerStyles = StyleSheet.create({
    headerStyle: {
      backgroundColor: themeColors.background.default,
      shadowColor: importedColors.transparent,
      elevation: 0,
    },
    headerIcon: {
      color: themeColors.primary.default,
    },
  });

  return {
    headerStyle: innerStyles.headerStyle,
    title: null,
    headerLeft: () => <View />,
    headerRight: () => (
      <TouchableOpacity
        // eslint-disable-next-line react/jsx-no-bind
        onPress={() => navigation.pop()}
        style={styles.closeButton}
        {...generateTestId(
          Platform,
          SendLinkViewSelectorsIDs.CLOSE_SEND_LINK_VIEW_BUTTON,
        )}
      >
        <IonicIcon
          name="close"
          size={38}
          style={[innerStyles.headerIcon, styles.backIconIOS]}
        />
      </TouchableOpacity>
    ),
    headerTintColor: themeColors.primary.default,
  };
}

/**
 * Function that returns the navigation options
 * This is used by views that confirms transactions, showing current network
 *
 * @param {string} title - Title in string format
 * @returns {Object} - Corresponding navbar options containing title and headerTitleStyle
 */
export function getTransactionOptionsTitle(
  _title,
  navigation,
  route,
  themeColors,
) {
  const innerStyles = StyleSheet.create({
    headerStyle: {
      backgroundColor: themeColors.background.default,
      shadowColor: importedColors.transparent,
      elevation: 0,
    },
    headerButtonText: {
      color: themeColors.primary.default,
      fontSize: 14,
      ...fontStyles.normal,
    },
  });
  const transactionMode = route.params?.mode ?? '';
  const { name } = route;
  const leftText =
    transactionMode === 'edit'
      ? strings('transaction.cancel')
      : strings('transaction.edit');
  const disableModeChange = route.params?.disableModeChange;
  const modeChange = route.params?.dispatch;
  const leftAction = () => modeChange('edit');
  const rightAction = () => navigation.pop();
  const rightText = strings('transaction.cancel');
  const title = transactionMode === 'edit' ? 'transaction.edit' : _title;

  return {
    headerTitle: () => <NavbarTitle title={title} disableNetwork />,
    headerLeft: () =>
      transactionMode !== 'edit' ? (
        <TouchableOpacity
          disabled={disableModeChange}
          // eslint-disable-next-line react/jsx-no-bind
          onPress={leftAction}
          style={styles.closeButton}
          testID={CommonSelectorsIDs.CONFIRM_TXN_EDIT_BUTTON}
        >
          <Text
            style={
              disableModeChange
                ? [innerStyles.headerButtonText, styles.disabled]
                : innerStyles.headerButtonText
            }
          >
            {leftText}
          </Text>
        </TouchableOpacity>
      ) : (
        <View />
      ),
    headerRight: () =>
      name === 'Send' ? (
        // eslint-disable-next-line react/jsx-no-bind
        <TouchableOpacity
          onPress={rightAction}
          style={styles.closeButton}
          testID={CommonSelectorsIDs.SEND_BACK_BUTTON}
        >
          <Text style={innerStyles.headerButtonText}>{rightText}</Text>
        </TouchableOpacity>
      ) : (
        <View />
      ),
    headerStyle: innerStyles.headerStyle,
    headerTintColor: themeColors.primary.default,
  };
}

export function getApproveNavbar(title) {
  return {
    headerTitle: () => <NavbarTitle title={title} disableNetwork />,
    headerLeft: () => <View />,
    headerRight: () => <View />,
  };
}

/**
 * Function that returns the navigation options
 * This is used by views in send flow
 *
 * @param {string} title - Title in string format
 * @returns {Object} - Corresponding navbar options containing title and headerTitleStyle
 */
export function getSendFlowTitle({
  title,
  navigation,
  route,
  themeColors,
  resetTransaction,
  transaction,
  disableNetwork = true,
  showSelectedNetwork = false,
  globalChainId = '',
} = {}) {
  const innerStyles = StyleSheet.create({
    headerButtonText: {
      color: themeColors.primary.default,
      fontSize: 14,
      ...fontStyles.normal,
    },
    headerStyle: {
      backgroundColor: themeColors.background.default,
      shadowColor: importedColors.transparent,
      elevation: 0,
    },
  });
  const rightAction = () => {
    const providerType = route?.params?.providerType ?? '';
    const additionalTransactionMetricsParams =
      getBlockaidTransactionMetricsParams(transaction);
    trackEvent(
      MetricsEventBuilder.createEventBuilder(MetaMetricsEvents.SEND_FLOW_CANCEL)
        .addProperties({
          view: title.split('.')[1],
          network: providerType,
          ...additionalTransactionMetricsParams,
        })
        .build(),
    );
    resetTransaction();
    navigation.dangerouslyGetParent()?.pop();
  };
  const leftAction = () => navigation.pop();

  const canGoBack =
    title !== 'send.send_to' && !route?.params?.isPaymentRequest;

  const titleToRender = title;

  return {
    headerTitle: () => (
      <NavbarTitle
        title={titleToRender}
        disableNetwork={disableNetwork}
        showSelectedNetwork={showSelectedNetwork}
        networkName={globalChainId}
      />
    ),
    headerRight: () => (
      // eslint-disable-next-line react/jsx-no-bind
      <TouchableOpacity
        onPress={rightAction}
        style={styles.closeButton}
        testID={SendViewSelectorsIDs.SEND_CANCEL_BUTTON}
      >
        <Text style={innerStyles.headerButtonText}>
          {strings('transaction.cancel')}
        </Text>
      </TouchableOpacity>
    ),
    headerLeft: () =>
      canGoBack ? (
        // eslint-disable-next-line react/jsx-no-bind
        <TouchableOpacity onPress={leftAction} style={styles.closeButton}>
          <Text
            style={innerStyles.headerButtonText}
            testID={SendViewSelectorsIDs.SEND_BACK_BUTTON}
          >
            {strings('transaction.back')}
          </Text>
        </TouchableOpacity>
      ) : (
        <View />
      ),
    headerStyle: innerStyles.headerStyle,
  };
}

/**
 * Function that returns the navigation options
 * for our modals
 *
 * @param {string} title - Title in string format
 * @returns {Object} - Corresponding navbar options containing headerTitle
 */
export function getModalNavbarOptions(title) {
  return {
    headerTitle: () => <ModalNavbarTitle title={title} />,
  };
}

/**
 * Function that returns the navigation options
 * for our onboarding screens,
 * which is just the metamask log and the Back button
 *
 * @returns {Object} - Corresponding navbar options containing headerTitle, headerTitle and headerTitle
 */
export function getOnboardingNavbarOptions(
  route,
  { headerLeft, headerRight },
  themeColors,
  showLogo = true,
) {
  const headerLeftHide =
    headerLeft || route.params?.headerLeft || (() => <View />);
  const headerRightHide =
    headerRight || route.params?.headerRight || (() => <View />);
  const innerStyles = StyleSheet.create({
    headerStyle: {
      backgroundColor: themeColors.background.default,
      shadowColor: importedColors.transparent,
      elevation: 0,
    },
    metamaskName: {
      width: 70,
      height: 35,
      tintColor: themeColors.text.default,
    },
  });

  return {
    headerStyle: innerStyles.headerStyle,
    headerTitle: showLogo
      ? () => (
          <View style={styles.metamaskNameTransparentWrapper}>
            <Image
              source={metamask_name}
              style={innerStyles.metamaskName}
              resizeMethod={'auto'}
            />
          </View>
        )
      : null,
    headerRight: headerRightHide,
    headerLeft: headerLeftHide,
    headerTintColor: themeColors.primary.default,
  };
}

/**
 * Function that returns a transparent navigation options for our onboarding screens.
 *
 * @returns {Object} - Corresponding navbar options containing headerTitle
 * @param {Object} themeColors - The theme colors object
 * @param {string} backgroundColor - The color to overwrite the background color
 * @param {boolean} showLogo - Whether to show the logo
 * @param {string} logoColor - The color to overwrite the logo color
 */
export function getTransparentOnboardingNavbarOptions(
  themeColors,
  backgroundColor = undefined,
  showLogo = true,
  logoColor = undefined,
) {
  const innerStyles = StyleSheet.create({
    headerStyle: {
      backgroundColor: backgroundColor || themeColors.background.default,
      shadowColor: importedColors.transparent,
      elevation: 0,
    },
    metamaskName: {
      width: 70,
      height: 35,
      tintColor: logoColor || themeColors.text.default,
    },
  });
  return {
    headerTitle: () =>
      showLogo ? (
        <View style={styles.metamaskNameTransparentWrapper}>
          <Image
            source={metamask_name}
            style={innerStyles.metamaskName}
            resizeMethod={'auto'}
          />
        </View>
      ) : null,
    headerLeft: () => <View />,
    headerRight: () => <View />,
    headerStyle: innerStyles.headerStyle,
  };
}

/**
 * Function that returns a transparent navigation options for our onboarding screens.
 *
 * @returns {Object} - Corresponding navbar options containing headerTitle and a back button
 * @param {Object} themeColors - The theme colors object
 */
export function getTransparentBackOnboardingNavbarOptions(themeColors) {
  const innerStyles = StyleSheet.create({
    headerStyle: {
      backgroundColor: themeColors.background.default,
      shadowColor: importedColors.transparent,
      elevation: 0,
    },
    metamaskName: {
      width: 70,
      height: 35,
      tintColor: themeColors.text.default,
    },
  });
  return {
    headerTitle: () => (
      <View style={styles.metamaskNameTransparentWrapper}>
        <Image
          source={metamask_name}
          style={innerStyles.metamaskName}
          resizeMethod={'auto'}
        />
      </View>
    ),
    headerBackTitle: strings('navigation.back'),
    headerRight: () => <View />,
    headerStyle: innerStyles.headerStyle,
    headerTintColor: themeColors.primary.default,
  };
}

/**
 * Function that returns the navigation options
 * for our metric opt-in screen
 *
 * @returns {Object} - Corresponding navbar options containing headerLeft
 */
export function getOptinMetricsNavbarOptions(themeColors, showLogo = true) {
  const innerStyles = StyleSheet.create({
    headerStyle: {
      backgroundColor: themeColors.background.default,
      shadowColor: importedColors.transparent,
      elevation: 0,
    },
    metamaskName: {
      width: 70,
      height: 35,
      tintColor: themeColors.text.default,
    },
  });
  return {
    headerTitle: () =>
      showLogo ? (
        <View style={styles.metamaskNameTransparentWrapper}>
          <Image
            source={metamask_name}
            style={innerStyles.metamaskName}
            resizeMethod={'auto'}
          />
        </View>
      ) : null,
    headerBackTitle: strings('navigation.back'),
    headerRight: () => <View />,
    headerLeft: () => <View />,
    headerStyle: innerStyles.headerStyle,
    headerTintColor: themeColors.primary.default,
  };
}

/**
 * Function that returns the navigation options
 * for our closable screens,
 *
 * @returns {Object} - Corresponding navbar options containing headerTitle, headerTitle and headerTitle
 */
export function getClosableNavigationOptions(
  title,
  backButtonText,
  navigation,
  themeColors,
) {
  const innerStyles = StyleSheet.create({
    headerButtonText: {
      color: themeColors.primary.default,
      fontSize: 14,
      ...fontStyles.normal,
    },
    headerIcon: {
      color: themeColors.primary.default,
    },
    headerStyle: {
      backgroundColor: themeColors.background.default,
      shadowColor: importedColors.transparent,
      elevation: 0,
    },
    headerTitleStyle: {
      fontSize: 20,
      ...fontStyles.normal,
      color: themeColors.text.default,
    },
  });

  function navigationPop() {
    navigation.pop();
  }

  return {
    title,
    headerTitleStyle: innerStyles.headerTitleStyle,
    headerLeft: () =>
      Device.isIos() ? (
        <TouchableOpacity
          onPress={navigationPop}
          style={styles.closeButton}
          testID={CommonSelectorsIDs.NAV_IOS_BACK}
        >
          <Text style={innerStyles.headerButtonText}>{backButtonText}</Text>
        </TouchableOpacity>
      ) : (
        <TouchableOpacity
          onPress={navigationPop}
          style={styles.backButton}
          {...generateTestId(Platform, NAV_ANDROID_BACK_BUTTON)}
        >
          <IonicIcon
            name={'arrow-back'}
            size={24}
            style={innerStyles.headerIcon}
          />
        </TouchableOpacity>
      ),
    headerStyle: innerStyles.headerStyle,
    headerTintColor: themeColors.primary.default,
  };
}

/**
 * Function that returns the navigation options
 * for our closable screens,
 *
 * @returns {Object} - Corresponding navbar options containing headerTitle, headerTitle and headerTitle
 */
export function getOfflineModalNavbar() {
  return {
    headerShown: false,
  };
}

/**
 * Function that returns the navigation options for the wallet screen.
 *
 * @param {Object} accountActionsRef - The ref object for the account actions
 * @param {Object} selectedInternalAccount - The currently selected internal account
 * @param {string} accountName - The name of the currently selected account
 * @param {string} networkName - The name of the currently selected network
 * @param {Object} networkImageSource - The image source for the currently selected network
 * @param {Function} onPressTitle - Callback function for when the network picker is pressed
 * @param {Object} navigation - The navigation object
 * @param {Object} themeColors - The theme colors object
 * @param {boolean} isNotificationEnabled - Whether notifications are enabled
 * @param {boolean | null} isBackupAndSyncEnabled - Whether backup and sync is enabled
 * @param {number} unreadNotificationCount - The number of unread notifications
 * @param {number} readNotificationCount - The number of read notifications
 * @param {boolean} shouldDisplayCardButton - Whether to display the card button
 * @returns {Object} An object containing the navbar options for the wallet screen
 */
export function getWalletNavbarOptions(
  accountActionsRef,
  selectedInternalAccount,
  accountName,
  networkName,
  networkImageSource,
  onPressTitle,
  navigation,
  themeColors,
  isNotificationEnabled,
  isBackupAndSyncEnabled,
  unreadNotificationCount,
  readNotificationCount,
  shouldDisplayCardButton,
) {
  const innerStyles = StyleSheet.create({
    headerContainer: {
      height: 72,
      alignItems: 'center',
    },
    headerIcon: {
      color: themeColors.primary.default,
    },
    headerLeftContainer: {
      justifyContent: 'center',
    },
    headerMiddleContainer: {
      justifyContent: 'center',
      alignItems: 'center',
    },
    startAccessoryContainer: {
      alignItems: 'flex-start',
    },
    endAccessoryContainer: {
      alignItems: 'flex-end',
      marginRight: 16,
    },
    networkPickerStyle: {
      alignSelf: 'flex-start',
      marginLeft: 16,
    },
    actionButtonsContainer: {
      flexDirection: 'row',
    },
    // Minimum 44px touch area for accessibility
    touchAreaSlop: {
      top: 12,
      bottom: 12,
      left: 12,
      right: 12,
    },
    accountPickerStyle: {
      marginRight: 16,
    },
  });

  const onScanSuccess = (data, content) => {
    if (data.private_key) {
      Alert.alert(
        strings('wallet.private_key_detected'),
        strings('wallet.do_you_want_to_import_this_account'),
        [
          {
            text: strings('wallet.cancel'),
            onPress: () => false,
            style: 'cancel',
          },
          {
            text: strings('wallet.yes'),
            onPress: async () => {
              try {
                await importAccountFromPrivateKey(data.private_key);
                navigation.navigate('ImportPrivateKeyView', {
                  screen: 'ImportPrivateKeySuccess',
                });
              } catch {
                Alert.alert(
                  strings('import_private_key.error_title'),
                  strings('import_private_key.error_message'),
                );
              }
            },
          },
        ],
        { cancelable: false },
      );
    } else if (data.seed) {
      Alert.alert(
        strings('wallet.error'),
        strings('wallet.logout_to_import_seed'),
      );
    } else {
      setTimeout(() => {
        DeeplinkManager.parse(content, {
          origin: AppConstants.DEEPLINKS.ORIGIN_QR_CODE,
        });
      }, 500);
    }
  };

  function openQRScanner() {
    navigation.navigate(Routes.QR_TAB_SWITCHER, {
      onScanSuccess,
    });
    trackEvent(
      MetricsEventBuilder.createEventBuilder(
        MetaMetricsEvents.WALLET_QR_SCANNER,
      ).build(),
    );
  }

  function handleNotificationOnPress() {
    if (isNotificationEnabled && isNotificationsFeatureEnabled()) {
      navigation.navigate(Routes.NOTIFICATIONS.VIEW);
      trackEvent(
        MetricsEventBuilder.createEventBuilder(
          MetaMetricsEvents.NOTIFICATIONS_MENU_OPENED,
        )
          .addProperties({
            unread_count: unreadNotificationCount,
            read_count: readNotificationCount,
          })
          .build(),
      );
    } else {
      navigation.navigate(Routes.NOTIFICATIONS.OPT_IN_STACK);
      trackEvent(
        MetricsEventBuilder.createEventBuilder(
          MetaMetricsEvents.NOTIFICATIONS_ACTIVATED,
        )
          .addProperties({
            action_type: 'started',
            is_profile_syncing_enabled: isBackupAndSyncEnabled,
          })
          .build(),
      );
    }
  }

  const handleHamburgerPress = () => {
    trackEvent(
      MetricsEventBuilder.createEventBuilder(
        MetaMetricsEvents.NAVIGATION_TAPS_SETTINGS,
      ).build(),
    );
    navigation.navigate(Routes.SETTINGS_VIEW);
  };

  const handleCardPress = () => {
    trackEvent(
      MetricsEventBuilder.createEventBuilder(
        MetaMetricsEvents.CARD_HOME_CLICKED,
      ).build(),
    );
    navigation.navigate(Routes.CARD.ROOT);
  };

  return {
    header: () => (
      <HeaderBase
        style={innerStyles.headerContainer}
        includesTopInset
        variant={HeaderBaseVariant.Display}
        endAccessory={
          <View style={innerStyles.endAccessoryContainer}>
            {
              <View style={innerStyles.actionButtonsContainer}>
                <View
                  testID={WalletViewSelectorsIDs.NAVBAR_ADDRESS_COPY_BUTTON}
                >
                  <AddressCopy
                    account={selectedInternalAccount}
                    hitSlop={innerStyles.touchAreaSlop}
                  />
                </View>
                {shouldDisplayCardButton && (
                  <CardButton
                    onPress={handleCardPress}
                    touchAreaSlop={innerStyles.touchAreaSlop}
                  />
                )}
                <ButtonIcon
                  iconProps={{ color: MMDSIconColor.Default }}
                  onPress={openQRScanner}
                  iconName={IconName.QrCode}
                  size={ButtonIconSize.Lg}
                  testID={WalletViewSelectorsIDs.WALLET_SCAN_BUTTON}
                  hitSlop={innerStyles.touchAreaSlop}
                />
                {isNotificationsFeatureEnabled() && (
                  <BadgeWrapper
                    position={BadgeWrapperPosition.TopRight}
                    positionAnchorShape={
                      BadgeWrapperPositionAnchorShape.Circular
                    }
                    badge={
                      isNotificationEnabled && unreadNotificationCount > 0 ? (
                        <BadgeStatus status={BadgeStatusStatus.Active} />
                      ) : null
                    }
                  >
                    <ButtonIcon
                      iconProps={{ color: MMDSIconColor.Default }}
                      onPress={handleNotificationOnPress}
                      iconName={IconName.Notification}
                      size={ButtonIconSize.Lg}
                      testID={
                        WalletViewSelectorsIDs.WALLET_NOTIFICATIONS_BUTTON
                      }
                      hitSlop={innerStyles.touchAreaSlop}
                    />
                  </BadgeWrapper>
                )}
                <ButtonIcon
                  iconProps={{ color: MMDSIconColor.Default }}
                  onPress={handleHamburgerPress}
                  iconName={IconName.Menu}
                  size={ButtonIconSize.Lg}
                  testID="navbar-hamburger-menu-button"
                  hitSlop={innerStyles.touchAreaSlop}
                />
              </View>
            }
          </View>
        }
      >
        <PickerAccount
          ref={accountActionsRef}
          accountName={accountName}
          onPress={() => {
            navigation.navigate(...createAccountSelectorNavDetails({}));
          }}
          testID={WalletViewSelectorsIDs.ACCOUNT_ICON}
          hitSlop={innerStyles.touchAreaSlop}
          style={innerStyles.accountPickerStyle}
        />
      </HeaderBase>
    ),
  };
}

/**
 * Function that returns the navigation options for the Import Asset screen
 *
 * @param {Object} navigation - Navigation object required to push new views
 * @param {string} title - Title in string format
 * @returns {Object} - Corresponding navbar options
 */
export function getImportTokenNavbarOptions(navigation, title, onPress) {
  return {
    header: () => (
      <BottomSheetHeader
        includesTopInset
        onBack={onPress ?? (() => navigation.goBack())}
      >
        {title}
      </BottomSheetHeader>
    ),
  };
}

export function getNftDetailsNavbarOptions(
  navigation,
  themeColors,
  onRightPress,
  contentOffset = 0,
) {
  const innerStyles = StyleSheet.create({
    headerStyle: {
      backgroundColor: themeColors.background.default,
      shadowColor: importedColors.transparent,
      elevation: 0,
    },
    headerShadow: {
      elevation: 2,
      shadowColor: themeColors.background.primary,
      shadowOpacity: contentOffset < 20 ? contentOffset / 100 : 0.2,
      shadowOffset: { height: 4, width: 0 },
      shadowRadius: 8,
    },
    headerIcon: {
      color: themeColors.primary.default,
    },
    headerBackIcon: {
      color: themeColors.icon.default,
    },
  });
  return {
    headerLeft: () => (
      <TouchableOpacity
        onPress={() => navigation.pop()}
        style={styles.backButton}
        testID={CommonSelectorsIDs.BACK_ARROW_BUTTON}
      >
        <Icon
          name={IconName.ArrowLeft}
          size={IconSize.Lg}
          style={innerStyles.headerBackIcon}
        />
      </TouchableOpacity>
    ),
    headerRight: onRightPress
      ? () => (
          <TouchableOpacity style={styles.backButton} onPress={onRightPress}>
            <Icon
              name={IconName.MoreVertical}
              size={IconSize.Lg}
              style={innerStyles.headerBackIcon}
            />
          </TouchableOpacity>
        )
      : () => <View />,
    headerStyle: [
      innerStyles.headerStyle,
      contentOffset && innerStyles.headerShadow,
    ],
  };
}

export function getNftFullImageNavbarOptions(
  navigation,
  themeColors,
  contentOffset = 0,
) {
  const innerStyles = StyleSheet.create({
    headerStyle: {
      backgroundColor: themeColors.background.default,
      shadowColor: importedColors.transparent,
      elevation: 0,
    },
    headerShadow: {
      elevation: 2,
      shadowColor: themeColors.background.primary,
      shadowOpacity: contentOffset < 20 ? contentOffset / 100 : 0.2,
      shadowOffset: { height: 4, width: 0 },
      shadowRadius: 8,
    },
    headerIcon: {
      color: themeColors.primary.default,
    },
    headerBackIcon: {
      color: themeColors.icon.default,
    },
  });
  return {
    headerRight: () => (
      <TouchableOpacity
        style={styles.backButton}
        onPress={() => navigation.pop()}
      >
        <Icon
          name={IconName.Close}
          size={IconSize.Lg}
          style={innerStyles.headerBackIcon}
        />
      </TouchableOpacity>
    ),
    headerLeft: () => <View />,
    headerStyle: [
      innerStyles.headerStyle,
      contentOffset && innerStyles.headerShadow,
    ],
  };
}

/**
 * Function that returns the navigation options containing title and network indicator
 *
 * @param {string} title - Title in string format
 * @param {boolean} translate - Boolean that specifies if the title needs translation
 * @param {Object} navigation - Navigation object required to push new views
 * @param {Object} themeColors - Colors from theme
 * @param {Function} onRightPress - Callback that determines if right button exists
 * @param {boolean} disableNetwork - Boolean that determines if network is accessible from navbar
 * @returns {Object} - Corresponding navbar options containing headerTitle and headerTitle
 */
export function getNetworkNavbarOptions(
  title,
  translate,
  navigation,
  themeColors,
  onRightPress = undefined,
  disableNetwork = false,
  contentOffset = 0,
  networkName = '',
) {
  return {
    header: () => (
      <HeaderBase
        includesTopInset
        startAccessory={
          <ButtonIcon
            style={styles.headerLeftButton}
            onPress={() => navigation.pop()}
            testID={CommonSelectorsIDs.BACK_ARROW_BUTTON}
            size={ButtonIconSize.Lg}
            iconName={IconName.ArrowLeft}
            iconColor={IconColor.Default}
          />
        }
        endAccessory={
          onRightPress ? (
            <ButtonIcon
              style={styles.headerRightButton}
              onPress={onRightPress}
              size={ButtonIconSize.Lg}
              iconName={IconName.MoreVertical}
              iconColor={IconColor.Default}
            />
          ) : (
            // Empty View to maintain layout spacing without showing a button
            <View style={styles.headerRightButton} />
          )
        }
      >
        <NavbarTitle
          disableNetwork={disableNetwork}
          title={title}
          translate={translate}
          networkName={networkName}
        />
      </HeaderBase>
    ),
  };
}

/**
 * Function that returns the navigation options containing title and network indicator
 *
 * @returns {Object} - Corresponding navbar options containing headerTitle and headerTitle
 */
export function getWebviewNavbar(navigation, route, themeColors) {
  const innerStyles = StyleSheet.create({
    headerTitleStyle: {
      fontSize: 20,
      color: themeColors.text.default,
      textAlign: 'center',
      ...fontStyles.normal,
      alignItems: 'center',
    },
    headerStyle: {
      backgroundColor: themeColors.background.default,
      shadowColor: importedColors.transparent,
      elevation: 0,
    },
    headerIcon: {
      color: themeColors.icon.default,
    },
  });

  const title = route.params?.title ?? '';
  const share = route.params?.dispatch;
  return {
    headerTitle: () => (
      <Text style={innerStyles.headerTitleStyle}>{title}</Text>
    ),
    headerLeft: () =>
      Device.isAndroid() ? (
        // eslint-disable-next-line react/jsx-no-bind
        <TouchableOpacity
          onPress={() => navigation.pop()}
          style={styles.backButton}
          {...generateTestId(Platform, BACK_BUTTON_SIMPLE_WEBVIEW)}
        >
          <IonicIcon
            name={'arrow-back'}
            size={24}
            style={innerStyles.headerIcon}
          />
        </TouchableOpacity>
      ) : (
        // eslint-disable-next-line react/jsx-no-bind
        <TouchableOpacity
          onPress={() => navigation.pop()}
          style={styles.backButton}
        >
          <IonicIcon
            name="close"
            size={38}
            style={[innerStyles.headerIcon, styles.backIconIOS]}
          />
        </TouchableOpacity>
      ),
    headerRight: () =>
      Device.isAndroid() ? (
        <TouchableOpacity onPress={share} style={styles.backButton}>
          <MaterialCommunityIcon
            name="share-variant"
            size={24}
            style={innerStyles.headerIcon}
          />
        </TouchableOpacity>
      ) : (
        <TouchableOpacity onPress={share} style={styles.backButton}>
          <EvilIcons
            name="share-apple"
            size={32}
            style={[innerStyles.headerIcon, styles.shareIconIOS]}
          />
        </TouchableOpacity>
      ),
    headerStyle: innerStyles.headerStyle,
  };
}

export function getPaymentSelectorMethodNavbar(navigation, onPop, themeColors) {
  const innerStyles = StyleSheet.create({
    headerButtonText: {
      color: themeColors.primary.default,
    },
    headerTitleStyle: {
      fontSize: 20,
      color: themeColors.text.default,
      textAlign: 'center',
      ...fontStyles.normal,
      alignItems: 'center',
    },
    headerStyle: {
      backgroundColor: themeColors.background.default,
      shadowColor: importedColors.transparent,
      elevation: 0,
    },
  });
  return {
    headerTitle: () => (
      <Text style={innerStyles.headerTitleStyle}>
        {strings('fiat_on_ramp.purchase_method')}
      </Text>
    ),
    headerLeft: () => <View />,
    headerRight: () => (
      // eslint-disable-next-line react/jsx-no-bind
      <TouchableOpacity
        onPress={() => {
          navigation.dangerouslyGetParent()?.pop();
          onPop?.();
        }}
        style={styles.closeButton}
      >
        <Text style={innerStyles.headerButtonText}>
          {strings('navigation.cancel')}
        </Text>
      </TouchableOpacity>
    ),
    headerStyle: innerStyles.headerStyle,
  };
}

export function getPaymentMethodApplePayNavbar(
  navigation,
  onPop,
  onExit,
  themeColors,
) {
  const innerStyles = StyleSheet.create({
    headerTitleStyle: {
      fontSize: 20,
      color: themeColors.text.default,
      ...fontStyles.normal,
    },
    headerStyle: {
      backgroundColor: themeColors.background.default,
      shadowColor: importedColors.transparent,
      elevation: 0,
    },
    headerButtonText: {
      color: themeColors.primary.default,
    },
    headerIcon: {
      color: themeColors.primary.default,
    },
  });
  return {
    title: strings('fiat_on_ramp.amount_to_buy'),
    headerTitleStyle: innerStyles.headerTitleStyle,
    headerRight: () => (
      // eslint-disable-next-line react/jsx-no-bind
      <TouchableOpacity
        onPress={() => {
          navigation.dangerouslyGetParent()?.pop();
          onExit?.();
        }}
        style={styles.closeButton}
      >
        <Text style={innerStyles.headerButtonText}>
          {strings('navigation.cancel')}
        </Text>
      </TouchableOpacity>
    ),
    headerLeft: () =>
      Device.isAndroid() ? (
        // eslint-disable-next-line react/jsx-no-bind
        <TouchableOpacity
          onPress={() => {
            navigation.pop();
            onPop?.();
          }}
          style={styles.backButton}
        >
          <IonicIcon
            name={'arrow-back'}
            size={24}
            style={innerStyles.headerIcon}
          />
        </TouchableOpacity>
      ) : (
        // eslint-disable-next-line react/jsx-no-bind
        <TouchableOpacity
          onPress={() => {
            navigation.pop();
            onPop?.();
          }}
          style={styles.closeButton}
        >
          <Text style={innerStyles.headerButtonText}>
            {strings('navigation.back')}
          </Text>
        </TouchableOpacity>
      ),
    headerStyle: innerStyles.headerStyle,
  };
}

export function getTransakWebviewNavbar(navigation, route, onPop, themeColors) {
  const innerStyles = StyleSheet.create({
    headerTitleStyle: {
      fontSize: 20,
      color: themeColors.text.default,
      ...fontStyles.normal,
    },
    headerStyle: {
      backgroundColor: themeColors.background.default,
      shadowColor: importedColors.transparent,
      elevation: 0,
    },
    headerIcon: {
      color: themeColors.primary.default,
    },
  });

  const title = route.params?.title ?? '';
  return {
    title,
    headerTitleStyle: innerStyles.headerTitleStyle,
    headerLeft: () =>
      Device.isAndroid() ? (
        // eslint-disable-next-line react/jsx-no-bind
        <TouchableOpacity
          onPress={() => {
            navigation.pop();
            onPop?.();
          }}
          style={styles.backButton}
        >
          <IonicIcon
            name={'arrow-back'}
            size={24}
            style={innerStyles.headerIcon}
          />
        </TouchableOpacity>
      ) : (
        // eslint-disable-next-line react/jsx-no-bind
        <TouchableOpacity
          onPress={() => {
            navigation.pop();
            onPop?.();
          }}
          style={styles.backButton}
        >
          <IonicIcon
            name="close"
            size={38}
            style={[innerStyles.headerIcon, styles.backIconIOS]}
          />
        </TouchableOpacity>
      ),
    headerStyle: innerStyles.headerStyle,
    headerTintColor: themeColors.primary.default,
  };
}

export function getSwapsAmountNavbar(navigation, route, themeColors) {
  const innerStyles = StyleSheet.create({
    headerButtonText: {
      color: themeColors.primary.default,
      fontSize: 14,
      ...fontStyles.normal,
    },
    headerStyle: {
      backgroundColor: themeColors.background.default,
      shadowColor: importedColors.transparent,
      elevation: 0,
    },
  });
  const title = route.params?.title ?? 'Swap';
  return {
    headerTitle: () => (
      <NavbarTitle
        title={title}
        disableNetwork
        translate={false}
        showSelectedNetwork={false}
      />
    ),
    headerLeft: () => <View />,
    headerRight: () => (
      // eslint-disable-next-line react/jsx-no-bind
      <TouchableOpacity
        onPress={() => navigation.dangerouslyGetParent()?.pop()}
        style={styles.closeButton}
      >
        <Text style={innerStyles.headerButtonText}>
          {strings('navigation.cancel')}
        </Text>
      </TouchableOpacity>
    ),
    headerStyle: innerStyles.headerStyle,
  };
}

export function getSwapsQuotesNavbar(navigation, route, themeColors) {
  const innerStyles = StyleSheet.create({
    headerButtonText: {
      color: themeColors.primary.default,
      fontSize: 14,
      ...fontStyles.normal,
    },
    headerIcon: {
      color: themeColors.primary.default,
    },
    headerStyle: {
      backgroundColor: themeColors.background.default,
      shadowColor: importedColors.transparent,
      elevation: 0,
    },
  });
  const title = route.params?.title ?? 'Swap';
  const leftActionText = route.params?.leftAction ?? strings('navigation.back');

  const leftAction = () => {
    const trade = route.params?.requestedTrade;
    const selectedQuote = route.params?.selectedQuote;
    const quoteBegin = route.params?.quoteBegin;
    if (!selectedQuote) {
      trackEvent(
        MetricsEventBuilder.createEventBuilder(
          MetaMetricsEvents.QUOTES_REQUEST_CANCELLED,
        )
          .addProperties({
            token_from: trade.token_from,
            token_to: trade.token_to,
            request_type: trade.request_type,
            custom_slippage: trade.custom_slippage,
            chain_id: trade.chain_id,
            responseTime: new Date().getTime() - quoteBegin,
          })
          .addSensitiveProperties({
            token_from_amount: trade.token_from_amount,
          })
          .build(),
      );
    }
    navigation.pop();
  };

  const rightAction = () => {
    const trade = route.params?.requestedTrade;
    const selectedQuote = route.params?.selectedQuote;
    const quoteBegin = route.params?.quoteBegin;
    if (!selectedQuote) {
      trackEvent(
        MetricsEventBuilder.createEventBuilder(
          MetaMetricsEvents.QUOTES_REQUEST_CANCELLED,
        )
          .addProperties({
            token_from: trade.token_from,
            token_to: trade.token_to,
            request_type: trade.request_type,
            custom_slippage: trade.custom_slippage,
            chain_id: trade.chain_id,
            responseTime: new Date().getTime() - quoteBegin,
          })
          .addSensitiveProperties({
            token_from_amount: trade.token_from_amount,
          })
          .build(),
      );
    }
    navigation.dangerouslyGetParent()?.pop();
  };

  return {
    headerTitle: () => (
      <NavbarTitle title={title} disableNetwork translate={false} />
    ),
    headerLeft: () =>
      Device.isAndroid() ? (
        // eslint-disable-next-line react/jsx-no-bind
        <TouchableOpacity onPress={leftAction} style={styles.backButton}>
          <IonicIcon
            name={'arrow-back'}
            size={24}
            style={innerStyles.headerIcon}
          />
        </TouchableOpacity>
      ) : (
        // eslint-disable-next-line react/jsx-no-bind
        <TouchableOpacity onPress={leftAction} style={styles.closeButton}>
          <Text style={innerStyles.headerButtonText}>{leftActionText}</Text>
        </TouchableOpacity>
      ),
    headerRight: () => (
      // eslint-disable-next-line react/jsx-no-bind
      <TouchableOpacity onPress={rightAction} style={styles.closeButton}>
        <Text style={innerStyles.headerButtonText}>
          {strings('navigation.cancel')}
        </Text>
      </TouchableOpacity>
    ),
    headerStyle: innerStyles.headerStyle,
  };
}

export function getBridgeNavbar(navigation, bridgeViewMode, themeColors) {
  const innerStyles = StyleSheet.create({
    headerButtonText: {
      color: themeColors.primary.default,
      fontSize: 14,
      ...fontStyles.normal,
    },
    headerStyle: {
      backgroundColor: themeColors.background.default,
      shadowColor: importedColors.transparent,
      elevation: 0,
    },
  });

  let title = `${strings('swaps.title')}/${strings('bridge.title')}`;
  if (bridgeViewMode === BridgeViewMode.Bridge) {
    title = strings('bridge.title');
  } else if (
    bridgeViewMode === BridgeViewMode.Swap ||
    bridgeViewMode === BridgeViewMode.Unified
  ) {
    title = strings('swaps.title');
  }

  return {
    headerTitle: () => (
      <NavbarTitle
        title={title}
        disableNetwork
        showSelectedNetwork={false}
        translate={false}
      />
    ),
    // Render an empty left header action that matches the dimensions of the close button.
    // This allows us to center align the title on Android devices.
    headerLeft: Device.isAndroid()
      ? () => (
          <View style={[styles.closeButton, styles.hidden]}>
            <Icon
              name={IconName.Close}
              size={IconSize.Lg}
              color={IconColor.Muted}
            />
          </View>
        )
      : null,
    headerRight: () => (
      // eslint-disable-next-line react/jsx-no-bind
      <TouchableOpacity
        onPress={() => navigation.dangerouslyGetParent()?.pop()}
        style={styles.closeButton}
      >
        <Icon name={IconName.Close} size={IconSize.Lg} />
      </TouchableOpacity>
    ),
    headerStyle: innerStyles.headerStyle,
  };
}

export function getBridgeTransactionDetailsNavbar(navigation) {
  const leftAction = () => navigation.pop();

  return {
    headerTitle: () => (
      <NavbarTitle
        title={strings('bridge_transaction_details.transaction_details')}
        disableNetwork
        showSelectedNetwork={false}
        translate={false}
      />
    ),
    headerLeft: () => (
      <TouchableOpacity onPress={leftAction} style={styles.backButton}>
        <Icon name={IconName.ArrowLeft} />
      </TouchableOpacity>
    ),
  };
}

export function getPerpsTransactionsDetailsNavbar(navigation, title) {
  const innerStyles = StyleSheet.create({
    perpsTransactionsTitle: {
      fontWeight: '700',
      textAlign: 'center',
      flex: 1,
    },
    rightSpacer: {
      width: 48, // Same width as the back button to balance the header
    },
  });
  // Go back to transaction history view
  const leftAction = () => navigation.goBack();

  return {
    headerTitleAlign: 'center',
    headerTitle: () => (
      <NavbarTitle
        style={innerStyles.perpsTransactionsTitle}
        variant={TextVariant.HeadingMD}
        title={title}
        disableNetwork
        showSelectedNetwork={false}
        translate={false}
      />
    ),
    headerLeft: () => (
      <ButtonIcon
        iconName={IconName.Arrow2Left}
        onPress={leftAction}
        size={ButtonIconSize.Lg}
      />
    ),
    headerRight: () => <View style={innerStyles.rightSpacer} />,
  };
}

export function getPerpsMarketDetailsNavbar(navigation, title) {
  const innerStyles = StyleSheet.create({
    perpsMarketDetailsTitle: {
      fontWeight: '700',
      textAlign: 'center',
      flex: 1,
    },
  });
  // Always navigate back to markets page for consistent navigation
  const leftAction = () => navigation.navigate(Routes.PERPS.PERPS_HOME);

  return {
    headerTitle: () => (
      <NavbarTitle
        style={innerStyles.perpsMarketDetailsTitle}
        variant={TextVariant.HeadingMD}
        title={title}
        disableNetwork
        showSelectedNetwork={false}
        translate={false}
      />
    ),
    headerLeft: () => (
      <ButtonIcon
        iconName={IconName.Arrow2Left}
        onPress={leftAction}
        size={ButtonIconSize.Lg}
      />
    ),
  };
}

/**
 * Function that returns navigation options for deposit flow screens
 *
 * @param {string} title - Title to display in the header
 * @param {Object} navigation - Navigation object required to navigate between screens
 * @param {Object} theme - Theme object containing colors
 * @param {Function} onClose - Optional custom close function
 * @returns {Object} - Navigation options object
 */
export function getDepositNavbarOptions(
  navigation,
  {
    title,
    showBack = true,
    showClose = true,
    showConfiguration = false,
    onConfigurationPress,
  },
  theme,
  onClose = undefined,
) {
  const leftAction = () => navigation.pop();

  return {
    title,
    headerStyle: {
      backgroundColor: theme.colors.background.default,
      elevation: 0,
      shadowOpacity: 0,
    },
    headerTitleStyle: {
      fontWeight: '600',
      fontSize: 18,
      color: theme.colors.text.default,
    },
    headerTitle: () => (
      <NavbarTitle
        title={title}
        disableNetwork
        showSelectedNetwork={false}
        translate={false}
      />
    ),
    headerLeft: showBack
      ? () => (
          <ButtonIcon
            onPress={leftAction}
            iconName={IconName.ArrowLeft}
            size={ButtonIconSize.Lg}
            style={styles.headerLeftButton}
          />
        )
      : showConfiguration
        ? () => (
            <ButtonIcon
              onPress={onConfigurationPress}
<<<<<<< HEAD
              iconName={IconName.MoreHorizontal}
=======
              iconName={IconName.Setting}
>>>>>>> f4e8f8d0
              size={ButtonIconSize.Lg}
              testID="deposit-configuration-menu-button"
              style={styles.headerLeftButton}
            />
          )
        : null,
    headerRight: showClose
      ? () => (
          <ButtonIcon
            style={styles.headerRightButton}
            iconName={IconName.Close}
            size={ButtonIconSize.Lg}
            onPress={() => {
              navigation.dangerouslyGetParent()?.pop();
              onClose?.();
            }}
            testID="deposit-close-navbar-button"
          />
        )
      : null,
  };
}

export const getEditAccountNameNavBarOptions = (goBack, themeColors) => {
  const innerStyles = StyleSheet.create({
    headerStyle: {
      backgroundColor: themeColors.background.default,
      shadowColor: importedColors.transparent,
      elevation: 0,
    },
    headerTitleStyle: {
      fontSize: 18,
      ...fontStyles.normal,
      color: themeColors.text.default,
    },
  });

  return {
    headerTitle: <Text>{strings('account_actions.edit_name')}</Text>,
    headerLeft: null,
    headerRight: () => (
      <ButtonIcon
        iconName={IconName.Close}
        size={ButtonIconSize.Lg}
        onPress={goBack}
        style={styles.closeButton}
      />
    ),
    ...innerStyles,
  };
};

export const getSettingsNavigationOptions = (
  title,
  themeColors,
  navigation,
) => {
  const innerStyles = StyleSheet.create({
    headerStyle: {
      backgroundColor: themeColors.background.default,
      shadowColor: importedColors.transparent,
      elevation: 0,
    },
    accessories: {
      marginHorizontal: 8,
    },
  });
  return {
    headerLeft: null,
    headerTitle: () => (
      <MorphText
        variant={TextVariant.HeadingMD}
        testID={SettingsViewSelectorsIDs.SETTINGS_HEADER}
      >
        {title}
      </MorphText>
    ),
    headerRight: () => (
      <ButtonIcon
        size={ButtonIconSize.Lg}
        iconName={IconName.Close}
        onPress={() => navigation?.goBack()}
        style={innerStyles.accessories}
        testID={NetworksViewSelectorsIDs.CLOSE_ICON}
      />
    ),
    ...innerStyles,
  };
};

/**
 *
 * @param {String} title - Navbar Title.
 * @param {NavigationProp<ParamListBase>} navigation Navigation object returned from useNavigation hook.
 * @param {ThemeColors} themeColors theme.colors returned from useStyles hook.
 * @param {{ backgroundColor?: string, hasCancelButton?: boolean, hasBackButton?: boolean, hasIconButton?: boolean, handleIconPress?: () => void }} [navBarOptions] - Optional navbar options.
 * @param {{ cancelButtonEvent?: { event: IMetaMetricsEvent, properties: Record<string, string> }, backButtonEvent?: { event: IMetaMetricsEvent, properties: Record<string, string>}, iconButtonEvent?: { event: IMetaMetricsEvent, properties: Record<string, string> } }} [metricsOptions] - Optional metrics options.
 * @param {import('../Earn/types/lending.types').EarnTokenDetails | null | undefined} [earnToken] - Optional earn token.
 * @returns Staking Navbar Component.
 */
export function getStakingNavbar(
  title,
  navigation,
  themeColors,
  navBarOptions,
  metricsOptions,
  ///: BEGIN:ONLY_INCLUDE_IF(tron)
  earnToken = null,
  ///: END:ONLY_INCLUDE_IF
) {
  const {
    hasBackButton = true,
    hasCancelButton = true,
    hasIconButton = false,
    handleIconPress,
  } = navBarOptions ?? {};

  const innerStyles = StyleSheet.create({
    headerStyle: {
      backgroundColor:
        navBarOptions?.backgroundColor ?? themeColors.background.default,
      shadowColor: importedColors.transparent,
      shadowOffset: null,
    },
    headerLeft: {
      marginHorizontal: 16,
    },
    headerButtonText: {
      color: themeColors.primary.default,
      fontSize: 14,
      ...fontStyles.normal,
    },
    headerTitle: {
      alignItems: 'center',
    },
    headerTitleBalanceAndAPR: {
      flexDirection: 'row',
      alignItems: 'center',
      gap: 8,
      marginTop: 4,
    },
  });

  function navigationPop() {
    navigation.goBack();
  }

  function handleBackPress() {
    if (metricsOptions?.backButtonEvent) {
      withMetaMetrics(navigationPop, {
        event: metricsOptions.backButtonEvent.event,
        properties: metricsOptions.backButtonEvent.properties,
      })();
    } else {
      navigationPop();
    }
  }

  function handleCancelPress() {
    if (metricsOptions?.cancelButtonEvent) {
      withMetaMetrics(navigationPop, {
        event: metricsOptions.cancelButtonEvent.event,
        properties: metricsOptions.cancelButtonEvent.properties,
      })();
    } else {
      navigationPop();
    }
  }

  function handleIconPressWrapper() {
    if (!handleIconPress) return;
    if (metricsOptions?.iconButtonEvent) {
      withMetaMetrics(handleIconPress, {
        event: metricsOptions.iconButtonEvent.event,
        properties: metricsOptions.iconButtonEvent.properties,
      })();
    } else {
      handleIconPress();
    }
  }

  ///: BEGIN:ONLY_INCLUDE_IF(tron)
  const apr = parseFloat(earnToken?.experience?.apr ?? '0').toFixed(1);
  ///: END:ONLY_INCLUDE_IF

  return {
    headerTitle: () => (
      <View style={innerStyles.headerTitle}>
        <MorphText variant={TextVariant.HeadingMD}>{title}</MorphText>
        {
          ///: BEGIN:ONLY_INCLUDE_IF(tron)
          earnToken && (
            <View style={innerStyles.headerTitleBalanceAndAPR}>
              <MorphText
                variant={TextVariant.BodySMMedium}
                color={TextColor.Alternative}
                numberOfLines={1}
                ellipsizeMode="tail"
              >
                {earnToken.balanceFormatted}
              </MorphText>
              <MorphText
                variant={TextVariant.BodySMMedium}
                color={TextColor.Success}
              >
                {`${apr}% ${strings('earn.apr')}`}
              </MorphText>
            </View>
          )
          ///: END:ONLY_INCLUDE_IF
        }
      </View>
    ),
    headerStyle: innerStyles.headerStyle,
    headerLeft: () =>
      hasBackButton ? (
        <ButtonIcon
          size={ButtonIconSize.Lg}
          iconName={IconName.ArrowLeft}
          onPress={handleBackPress}
          style={innerStyles.headerLeft}
        />
      ) : (
        <></>
      ),
    headerRight: () =>
      hasCancelButton ? (
        <TouchableOpacity
          onPress={handleCancelPress}
          style={styles.closeButton}
        >
          <Text style={innerStyles.headerButtonText}>
            {strings('navigation.cancel')}
          </Text>
        </TouchableOpacity>
      ) : hasIconButton ? (
        <TouchableOpacity
          hitSlop={styles.hitSlop}
          onPress={handleIconPressWrapper}
          style={styles.iconButton}
        >
          <Icon name={IconName.Question} />
        </TouchableOpacity>
      ) : (
        <></>
      ),
  };
}

/**
 * Function that returns the navigation options for the DeFi Protocol Positions Details screen
 *
 * @param {Object} navigation - Navigation object required to push new views
 * @returns {Object} - Corresponding navbar options
 */
export function getDeFiProtocolPositionDetailsNavbarOptions(navigation) {
  return {
    headerTitle: () => null,
    headerLeft: () => (
      <ButtonIcon
        style={styles.headerLeftButton}
        onPress={() => navigation.pop()}
        testID={CommonSelectorsIDs.BACK_ARROW_BUTTON}
        size={ButtonIconSize.Lg}
        iconName={IconName.ArrowLeft}
        iconColor={IconColor.Default}
      />
    ),
  };
}

/**
 * Function that returns the navigation options for the Address List screen
 *
 * @param {Object} navigation - Navigation object required to push new views
 * @param {string} title - Title in string format
 * @param {string} testID - Test ID for the back button
 * @returns {Object} - Corresponding navbar options
 */
export function getAddressListNavbarOptions(navigation, title, testID) {
  const innerStyles = StyleSheet.create({
    headerLeft: {
      marginHorizontal: 8,
    },
  });
  return {
    headerTitleAlign: 'center',
    headerTitle: () => (
      <MorphText variant={TextVariant.BodyMDBold}>{title}</MorphText>
    ),
    headerLeft: () => (
      <View style={innerStyles.headerLeft}>
        <ButtonIcon
          testID={testID}
          iconName={IconName.ArrowLeft}
          size={ButtonIconSize.Md}
          iconProps={{ color: MMDSIconColor.IconDefault }}
          onPress={() => navigation.goBack()}
        />
      </View>
    ),
  };
}<|MERGE_RESOLUTION|>--- conflicted
+++ resolved
@@ -1939,11 +1939,7 @@
         ? () => (
             <ButtonIcon
               onPress={onConfigurationPress}
-<<<<<<< HEAD
-              iconName={IconName.MoreHorizontal}
-=======
               iconName={IconName.Setting}
->>>>>>> f4e8f8d0
               size={ButtonIconSize.Lg}
               testID="deposit-configuration-menu-button"
               style={styles.headerLeftButton}
