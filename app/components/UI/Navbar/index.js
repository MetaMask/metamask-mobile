/* eslint-disable react/display-name */
import React from 'react';
import NavbarTitle from '../NavbarTitle';
import ModalNavbarTitle from '../ModalNavbarTitle';
import AccountRightButton from '../AccountRightButton';
import NavbarBrowserTitle from '../NavbarBrowserTitle';
import {
  Alert,
  Text,
  TouchableOpacity,
  View,
  StyleSheet,
  Image,
  Keyboard,
  InteractionManager,
} from 'react-native';
import { fontStyles, colors as importedColors } from '../../../styles/common';
import IonicIcon from 'react-native-vector-icons/Ionicons';
import AntIcon from 'react-native-vector-icons/AntDesign';
import EvilIcons from 'react-native-vector-icons/EvilIcons';
import MaterialCommunityIcon from 'react-native-vector-icons/MaterialCommunityIcons';
import URL from 'url-parse';
import { strings } from '../../../../locales/i18n';
import AppConstants from '../../../core/AppConstants';
import DeeplinkManager from '../../../core/DeeplinkManager';
import Analytics from '../../../core/Analytics';
import { ANALYTICS_EVENT_OPTS } from '../../../util/analytics';
import { importAccountFromPrivateKey } from '../../../util/address';
import Device from '../../../util/device';
import { isGatewayUrl } from '../../../lib/ens-ipfs/resolver';
import { getHost } from '../../../util/browser';
import { BACK_ARROW_BUTTON_ID } from '../../../constants/test-ids';

const { HOMEPAGE_URL } = AppConstants;

const trackEvent = (event) => {
  InteractionManager.runAfterInteractions(() => {
    Analytics.trackEvent(event);
  });
};

const trackEventWithParameters = (event, params) => {
  InteractionManager.runAfterInteractions(() => {
    Analytics.trackEventWithParameters(event, params);
  });
};

const styles = StyleSheet.create({
  metamaskName: {
    width: 122,
    height: 15,
  },
  metamaskFox: {
    width: 40,
    height: 40,
    marginRight: 10,
  },
  backIconIOS: {
    marginHorizontal: 4,
    marginTop: -4,
  },
  shareIconIOS: {
    marginHorizontal: -5,
  },
  hamburgerButton: {
    paddingLeft: Device.isAndroid() ? 22 : 18,
    paddingRight: Device.isAndroid() ? 22 : 18,
    paddingTop: Device.isAndroid() ? 14 : 10,
    paddingBottom: Device.isAndroid() ? 14 : 10,
  },
  backButton: {
    paddingLeft: Device.isAndroid() ? 22 : 18,
    paddingRight: Device.isAndroid() ? 22 : 18,
    marginTop: 5,
  },
  closeButton: {
    paddingHorizontal: Device.isAndroid() ? 22 : 18,
    paddingVertical: Device.isAndroid() ? 14 : 8,
  },
  infoButton: {
    paddingLeft: Device.isAndroid() ? 22 : 18,
    paddingRight: Device.isAndroid() ? 22 : 18,
    marginTop: 5,
  },
  browserRightButton: {
    flex: 1,
    marginRight: Device.isAndroid() ? 10 : 0,
  },
  disabled: {
    opacity: 0.3,
  },
  optinHeaderLeft: {
    flexDirection: 'row',
    alignItems: 'center',
    marginHorizontal: Device.isIos() ? 20 : 0,
  },
  metamaskNameTransparentWrapper: {
    alignItems: 'center',
    justifyContent: 'center',
    flex: 1,
  },
  metamaskNameWrapper: {
    marginLeft: Device.isAndroid() ? 20 : 0,
  },
});

const metamask_name = require('../../../images/metamask-name.png'); // eslint-disable-line
const metamask_fox = require('../../../images/fox.png'); // eslint-disable-line
/**
 * Function that returns the navigation options
 * This is used by views that will show our custom navbar
 * which contains accounts icon, Title or Metamask Logo and current network, and settings icon
 *
 * @param {string} title - Title in string format
 * @param {Object} navigation - Navigation object required to push new views
 * @param {bool} disableNetwork - Boolean that specifies if the network can be changed, defaults to false
 * @returns {Object} - Corresponding navbar options containing headerTitle, headerLeft, headerTruncatedBackTitle and headerRight
 */
export default function getNavbarOptions(
  title,
  disableNetwork = false,
  drawerRef,
  themeColors,
) {
  const innerStyles = StyleSheet.create({
    headerStyle: {
      backgroundColor: themeColors.background.default,
      shadowColor: importedColors.transparent,
      elevation: 0,
    },
    headerIcon: {
      color: themeColors.primary.default,
    },
  });

  function onPress() {
    Keyboard.dismiss();
    drawerRef.current?.showDrawer?.();
    trackEvent(ANALYTICS_EVENT_OPTS.COMMON_TAPS_HAMBURGER_MENU);
  }

  return {
    headerTitle: () => (
      <NavbarTitle title={title} disableNetwork={disableNetwork} />
    ),
    headerLeft: () => (
      <TouchableOpacity onPress={onPress} style={styles.backButton}>
        <IonicIcon
          name={Device.isAndroid() ? 'md-menu' : 'ios-menu'}
          size={Device.isAndroid() ? 24 : 28}
          style={innerStyles.headerIcon}
        />
      </TouchableOpacity>
    ),
    headerRight: () => <AccountRightButton />,
    headerStyle: innerStyles.headerStyle,
    headerTintColor: themeColors.primary.default,
  };
}

/**
 * Function that returns the navigation options
 * This is used by views that will show our custom navbar which contains Title
 *
 * @param {string} title - Title in string format
 * @param {Object} navigation - Navigation object required to push new views
 * @returns {Object} - Corresponding navbar options containing title and headerTitleStyle
 */
export function getNavigationOptionsTitle(
  title,
  navigation,
  isFullScreenModal,
  themeColors,
) {
  const innerStyles = StyleSheet.create({
    headerTitleStyle: {
      fontSize: 20,
      color: themeColors.text.default,
      ...fontStyles.normal,
    },
    headerIcon: {
      color: themeColors.primary.default,
    },
    headerStyle: {
      backgroundColor: themeColors.background.default,
      shadowColor: importedColors.transparent,
      elevation: 0,
    },
  });
  function navigationPop() {
    navigation.pop();
  }
  return {
    title,
    headerTitleStyle: innerStyles.headerTitleStyle,
    headerRight: () =>
      isFullScreenModal ? (
        <TouchableOpacity onPress={navigationPop} style={styles.closeButton}>
          <IonicIcon
            name={'ios-close'}
            size={38}
            style={[innerStyles.headerIcon, styles.backIconIOS]}
          />
        </TouchableOpacity>
      ) : null,
    headerLeft: () =>
      isFullScreenModal ? null : (
        <TouchableOpacity
          onPress={navigationPop}
          style={styles.backButton}
<<<<<<< HEAD
          testID={'title-back-arrow-button'}
=======
          testID={BACK_ARROW_BUTTON_ID}
>>>>>>> 161c5a35
        >
          <IonicIcon
            name={Device.isAndroid() ? 'md-arrow-back' : 'ios-arrow-back'}
            size={Device.isAndroid() ? 24 : 28}
            style={innerStyles.headerIcon}
          />
        </TouchableOpacity>
      ),
    headerStyle: innerStyles.headerStyle,
    headerTintColor: themeColors.primary.default,
  };
}

/**
 * Function that returns the navigation options
 * This is used by contact form
 *
 * @param {string} title - Title in string format
 * @param {Object} navigation - Navigation object required to push new views
 * @returns {Object} - Corresponding navbar options
 */
export function getEditableOptions(title, navigation, route, themeColors) {
  const innerStyles = StyleSheet.create({
    headerTitleStyle: {
      fontSize: 20,
      color: themeColors.text.default,
      ...fontStyles.normal,
    },
    headerIcon: {
      color: themeColors.primary.default,
    },
    headerButtonText: {
      color: themeColors.primary.default,
      fontSize: 14,
      ...fontStyles.normal,
    },
    headerStyle: {
      backgroundColor: themeColors.background.default,
      shadowColor: importedColors.transparent,
      elevation: 0,
    },
  });
  function navigationPop() {
    navigation.pop();
  }
  const rightAction = route.params?.dispatch;
  const editMode = route.params?.editMode === 'edit';
  const addMode = route.params?.mode === 'add';
  return {
    title,
    headerTitleStyle: innerStyles.headerTitleStyle,
    headerLeft: () => (
      <TouchableOpacity
        onPress={navigationPop}
        style={styles.backButton}
        testID={'edit-contact-back-button'}
      >
        <IonicIcon
          name={Device.isAndroid() ? 'md-arrow-back' : 'ios-arrow-back'}
          size={Device.isAndroid() ? 24 : 28}
          style={innerStyles.headerIcon}
        />
      </TouchableOpacity>
    ),
    headerRight: () =>
      !addMode ? (
        <TouchableOpacity onPress={rightAction} style={styles.backButton}>
          <Text style={innerStyles.headerButtonText}>
            {editMode
              ? strings('address_book.edit')
              : strings('address_book.cancel')}
          </Text>
        </TouchableOpacity>
      ) : (
        <View />
      ),
    headerStyle: innerStyles.headerStyle,
    headerTintColor: themeColors.primary.default,
  };
}

/**
 * Function that returns the navigation options
 * This is used by payment request view showing close and back buttons
 *
 * @param {string} title - Title in string format
 * @param {Object} navigation - Navigation object required to push new views
 * @returns {Object} - Corresponding navbar options containing title, headerLeft and headerRight
 */
export function getPaymentRequestOptionsTitle(
  title,
  navigation,
  route,
  themeColors,
) {
  const goBack = route.params?.dispatch;
  const innerStyles = StyleSheet.create({
    headerTitleStyle: {
      fontSize: 20,
      color: themeColors.text.default,
      ...fontStyles.normal,
    },
    headerIcon: {
      color: themeColors.primary.default,
    },
    headerStyle: {
      backgroundColor: themeColors.background.default,
      shadowColor: importedColors.transparent,
      elevation: 0,
    },
  });

  return {
    title,
    headerTitleStyle: innerStyles.headerTitleStyle,
    headerLeft: () =>
      goBack ? (
        // eslint-disable-next-line react/jsx-no-bind
        <TouchableOpacity
          onPress={goBack}
          style={styles.backButton}
          testID={'request-search-asset-back-button'}
        >
          <IonicIcon
            name={Device.isAndroid() ? 'md-arrow-back' : 'ios-arrow-back'}
            size={Device.isAndroid() ? 24 : 28}
            style={innerStyles.headerIcon}
          />
        </TouchableOpacity>
      ) : (
        <View />
      ),
    headerRight: () => (
      // eslint-disable-next-line react/jsx-no-bind
      <TouchableOpacity
        onPress={() => navigation.pop()}
        style={styles.closeButton}
      >
        <IonicIcon
          name={'ios-close'}
          size={38}
          style={[innerStyles.headerIcon, styles.backIconIOS]}
        />
      </TouchableOpacity>
    ),
    headerStyle: innerStyles.headerStyle,
    headerTintColor: themeColors.primary.default,
  };
}

/**
 * Function that returns the navigation options
 * This is used by payment request view showing close button
 *
 * @returns {Object} - Corresponding navbar options containing title, and headerRight
 */
export function getPaymentRequestSuccessOptionsTitle(navigation, themeColors) {
  const innerStyles = StyleSheet.create({
    headerStyle: {
      backgroundColor: themeColors.background.default,
      shadowColor: importedColors.transparent,
      elevation: 0,
    },
    headerIcon: {
      color: themeColors.primary.default,
    },
  });

  return {
    headerStyle: innerStyles.headerStyle,
    title: null,
    headerLeft: () => <View />,
    headerRight: () => (
      <TouchableOpacity
        // eslint-disable-next-line react/jsx-no-bind
        onPress={() => navigation.pop()}
        style={styles.closeButton}
        testID={'send-link-close-button'}
      >
        <IonicIcon
          name="ios-close"
          size={38}
          style={[innerStyles.headerIcon, styles.backIconIOS]}
        />
      </TouchableOpacity>
    ),
    headerTintColor: themeColors.primary.default,
  };
}

/**
 * Function that returns the navigation options
 * This is used by views that confirms transactions, showing current network
 *
 * @param {string} title - Title in string format
 * @returns {Object} - Corresponding navbar options containing title and headerTitleStyle
 */
export function getTransactionOptionsTitle(
  _title,
  navigation,
  route,
  themeColors,
) {
  const innerStyles = StyleSheet.create({
    headerStyle: {
      backgroundColor: themeColors.background.default,
      shadowColor: importedColors.transparent,
      elevation: 0,
    },
    headerButtonText: {
      color: themeColors.primary.default,
      fontSize: 14,
      ...fontStyles.normal,
    },
  });
  const transactionMode = route.params?.mode ?? '';
  const { name } = route;
  const leftText =
    transactionMode === 'edit'
      ? strings('transaction.cancel')
      : strings('transaction.edit');
  const disableModeChange = route.params?.disableModeChange;
  const modeChange = route.params?.dispatch;
  const leftAction = () => modeChange('edit');
  const rightAction = () => navigation.pop();
  const rightText = strings('transaction.cancel');
  const title = transactionMode === 'edit' ? 'transaction.edit' : _title;

  return {
    headerTitle: () => <NavbarTitle title={title} disableNetwork />,
    headerLeft: () =>
      transactionMode !== 'edit' ? (
        <TouchableOpacity
          disabled={disableModeChange}
          // eslint-disable-next-line react/jsx-no-bind
          onPress={leftAction}
          style={styles.closeButton}
          testID={'confirm-txn-edit-button'}
        >
          <Text
            style={
              disableModeChange
                ? [innerStyles.headerButtonText, styles.disabled]
                : innerStyles.headerButtonText
            }
          >
            {leftText}
          </Text>
        </TouchableOpacity>
      ) : (
        <View />
      ),
    headerRight: () =>
      name === 'Send' ? (
        // eslint-disable-next-line react/jsx-no-bind
        <TouchableOpacity
          onPress={rightAction}
          style={styles.closeButton}
          testID={'send-back-button'}
        >
          <Text style={innerStyles.headerButtonText}>{rightText}</Text>
        </TouchableOpacity>
      ) : (
        <View />
      ),
    headerStyle: innerStyles.headerStyle,
    headerTintColor: themeColors.primary.default,
  };
}

export function getApproveNavbar(title) {
  return {
    headerTitle: () => <NavbarTitle title={title} disableNetwork />,
    headerLeft: () => <View />,
    headerRight: () => <View />,
  };
}

/**
 * Function that returns the navigation options
 * This is used by views in send flow
 *
 * @param {string} title - Title in string format
 * @returns {Object} - Corresponding navbar options containing title and headerTitleStyle
 */
export function getSendFlowTitle(title, navigation, route, themeColors) {
  const innerStyles = StyleSheet.create({
    headerButtonText: {
      color: themeColors.primary.default,
      fontSize: 14,
      ...fontStyles.normal,
    },
    headerStyle: {
      backgroundColor: themeColors.background.default,
      shadowColor: importedColors.transparent,
      elevation: 0,
    },
  });
  const rightAction = () => {
    const providerType = route?.params?.providerType ?? '';
    trackEventWithParameters(ANALYTICS_EVENT_OPTS.SEND_FLOW_CANCEL, {
      view: title.split('.')[1],
      network: providerType,
    });
    navigation.dangerouslyGetParent()?.pop();
  };
  const leftAction = () => navigation.pop();

  const canGoBack =
    title !== 'send.send_to' && !route?.params?.isPaymentRequest;

  const titleToRender = title;

  return {
    headerTitle: () => <NavbarTitle title={titleToRender} disableNetwork />,
    headerRight: () => (
      // eslint-disable-next-line react/jsx-no-bind
      <TouchableOpacity
        onPress={rightAction}
        style={styles.closeButton}
        testID={'send-cancel-button'}
      >
        <Text style={innerStyles.headerButtonText}>
          {strings('transaction.cancel')}
        </Text>
      </TouchableOpacity>
    ),
    headerLeft: () =>
      canGoBack ? (
        // eslint-disable-next-line react/jsx-no-bind
        <TouchableOpacity onPress={leftAction} style={styles.closeButton}>
          <Text style={innerStyles.headerButtonText}>
            {strings('transaction.back')}
          </Text>
        </TouchableOpacity>
      ) : (
        <View />
      ),
    headerStyle: innerStyles.headerStyle,
  };
}

/**
 * Function that returns the navigation options
 * This is used by views that will show our custom navbar
 * which contains accounts icon, Title or Metamask Logo and current network, and settings icon
 *
 * @param {Object} navigation - Navigation object required to push new views
 * @returns {Object} - Corresponding navbar options containing headerTitle, headerLeft and headerRight
 */
export function getBrowserViewNavbarOptions(
  navigation,
  route,
  drawerRef,
  themeColors,
) {
  const innerStyles = StyleSheet.create({
    headerStyle: {
      backgroundColor: themeColors.background.default,
      shadowColor: importedColors.transparent,
      elevation: 0,
    },
    headerIcon: {
      color: themeColors.primary.default,
    },
  });

  const url = route.params?.url ?? '';
  let host = null;
  let isHttps = false;

  const isHomepage = (url) => getHost(url) === getHost(HOMEPAGE_URL);
  const error = route.params?.error ?? '';
  const icon = route.params?.icon;

  if (url && !isHomepage(url)) {
    isHttps = url && url.toLowerCase().substr(0, 6) === 'https:';
    const urlObj = new URL(url);
    //Using host so the port number will be displayed on the address bar
    host = urlObj.host.toLowerCase().replace(/^www\./, '');
    if (
      isGatewayUrl(urlObj) &&
      url.search(`${AppConstants.IPFS_OVERRIDE_PARAM}=false`) === -1
    ) {
      const ensUrl = route.params?.currentEnsName ?? '';
      if (ensUrl) {
        host = ensUrl.toLowerCase().replace(/^www\./, '');
      }
    }
  } else {
    host = strings('browser.title');
  }

  function onPress() {
    Keyboard.dismiss();
    drawerRef.current?.showDrawer?.();
    trackEvent(ANALYTICS_EVENT_OPTS.COMMON_TAPS_HAMBURGER_MENU);
  }

  return {
    gestureEnabled: false,
    headerLeft: () => (
      <TouchableOpacity
        onPress={onPress}
        style={styles.hamburgerButton}
        testID={'hamburger-menu-button-browser'}
      >
        <IonicIcon
          name={Device.isAndroid() ? 'md-menu' : 'ios-menu'}
          size={Device.isAndroid() ? 24 : 28}
          style={innerStyles.headerIcon}
        />
      </TouchableOpacity>
    ),
    headerTitle: () => (
      <NavbarBrowserTitle
        error={!!error}
        icon={url && !isHomepage(url) ? icon : null}
        navigation={navigation}
        route={route}
        url={url}
        hostname={host}
        https={isHttps}
      />
    ),
    headerRight: () => (
      <View style={styles.browserRightButton}>
        <AccountRightButton />
      </View>
    ),
    headerStyle: innerStyles.headerStyle,
  };
}

/**
 * Function that returns the navigation options
 * for our modals
 *
 * @param {string} title - Title in string format
 * @returns {Object} - Corresponding navbar options containing headerTitle
 */
export function getModalNavbarOptions(title) {
  return {
    headerTitle: () => <ModalNavbarTitle title={title} />,
  };
}

/**
 * Function that returns the navigation options
 * for our onboarding screens,
 * which is just the metamask log and the Back button
 *
 * @returns {Object} - Corresponding navbar options containing headerTitle, headerTitle and headerTitle
 */
export function getOnboardingNavbarOptions(
  route,
  { headerLeft } = {},
  themeColors,
) {
  const headerLeftHide = headerLeft || route.params?.headerLeft;
  const innerStyles = StyleSheet.create({
    headerStyle: {
      backgroundColor: themeColors.background.default,
      shadowColor: importedColors.transparent,
      elevation: 0,
    },
    metamaskName: {
      width: 122,
      height: 15,
      tintColor: themeColors.text.default,
    },
  });

  return {
    headerStyle: innerStyles.headerStyle,
    headerTitle: () => (
      <View style={styles.metamaskNameTransparentWrapper}>
        <Image
          source={metamask_name}
          style={innerStyles.metamaskName}
          resizeMethod={'auto'}
        />
      </View>
    ),
    headerBackTitle: strings('navigation.back'),
    headerRight: () => <View />,
    headerLeft: headerLeftHide,
    headerTintColor: themeColors.primary.default,
  };
}

/**
 * Function that returns a transparent navigation options for our onboarding screens.
 *
 * @returns {Object} - Corresponding navbar options containing headerTitle
 */
export function getTransparentOnboardingNavbarOptions(themeColors) {
  const innerStyles = StyleSheet.create({
    headerStyle: {
      backgroundColor: themeColors.background.default,
      shadowColor: importedColors.transparent,
      elevation: 0,
    },
    metamaskName: {
      width: 122,
      height: 15,
      tintColor: themeColors.text.default,
    },
  });
  return {
    headerTitle: () => (
      <View style={styles.metamaskNameTransparentWrapper}>
        <Image
          source={metamask_name}
          style={innerStyles.metamaskName}
          resizeMethod={'auto'}
        />
      </View>
    ),
    headerLeft: () => <View />,
    headerRight: () => <View />,
    headerStyle: innerStyles.headerStyle,
  };
}

/**
 * Function that returns a transparent navigation options for our onboarding screens.
 *
 * @returns {Object} - Corresponding navbar options containing headerTitle and a back button
 */
export function getTransparentBackOnboardingNavbarOptions(themeColors) {
  const innerStyles = StyleSheet.create({
    headerStyle: {
      backgroundColor: themeColors.background.default,
      shadowColor: importedColors.transparent,
      elevation: 0,
    },
    metamaskName: {
      width: 122,
      height: 15,
      tintColor: themeColors.text.default,
    },
  });
  return {
    headerTitle: () => (
      <View style={styles.metamaskNameTransparentWrapper}>
        <Image
          source={metamask_name}
          style={innerStyles.metamaskName}
          resizeMethod={'auto'}
        />
      </View>
    ),
    headerBackTitle: strings('navigation.back'),
    headerRight: () => <View />,
    headerStyle: innerStyles.headerStyle,
    headerTintColor: themeColors.primary.default,
  };
}

/**
 * Function that returns the navigation options
 * for our metric opt-in screen
 *
 * @returns {Object} - Corresponding navbar options containing headerLeft
 */
export function getOptinMetricsNavbarOptions(themeColors) {
  const innerStyles = StyleSheet.create({
    headerStyle: {
      backgroundColor: themeColors.background.default,
      shadowColor: importedColors.transparent,
      elevation: 0,
      height: 100,
    },
    metamaskName: {
      width: 122,
      height: 15,
      tintColor: themeColors.text.default,
    },
  });

  return {
    headerStyle: innerStyles.headerStyle,
    title: null,
    headerLeft: () => (
      <View style={styles.optinHeaderLeft}>
        <View style={styles.metamaskNameWrapper}>
          <Image
            source={metamask_fox}
            style={styles.metamaskFox}
            resizeMethod={'auto'}
          />
        </View>
        <View style={styles.metamaskNameWrapper}>
          <Image
            source={metamask_name}
            style={innerStyles.metamaskName}
            resizeMethod={'auto'}
          />
        </View>
      </View>
    ),
    headerTintColor: themeColors.primary.default,
  };
}
/**
 * Function that returns the navigation options
 * for our closable screens,
 *
 * @returns {Object} - Corresponding navbar options containing headerTitle, headerTitle and headerTitle
 */
export function getClosableNavigationOptions(
  title,
  backButtonText,
  navigation,
  themeColors,
) {
  const innerStyles = StyleSheet.create({
    headerButtonText: {
      color: themeColors.primary.default,
      fontSize: 14,
      ...fontStyles.normal,
    },
    headerIcon: {
      color: themeColors.primary.default,
    },
    headerStyle: {
      backgroundColor: themeColors.background.default,
      shadowColor: importedColors.transparent,
      elevation: 0,
    },
    headerTitleStyle: {
      fontSize: 20,
      ...fontStyles.normal,
      color: themeColors.text.default,
    },
  });
  function navigationPop() {
    navigation.pop();
  }
  return {
    title,
    headerTitleStyle: innerStyles.headerTitleStyle,
    headerLeft: () =>
      Device.isIos() ? (
        <TouchableOpacity
          onPress={navigationPop}
          style={styles.closeButton}
          testID={'nav-ios-back'}
        >
          <Text style={innerStyles.headerButtonText}>{backButtonText}</Text>
        </TouchableOpacity>
      ) : (
        <TouchableOpacity
          onPress={navigationPop}
          style={styles.backButton}
          testID={'nav-android-back'}
        >
          <IonicIcon
            name={'md-arrow-back'}
            size={24}
            style={innerStyles.headerIcon}
          />
        </TouchableOpacity>
      ),
    headerStyle: innerStyles.headerStyle,
    headerTintColor: themeColors.primary.default,
  };
}

/**
 * Function that returns the navigation options
 * for our closable screens,
 *
 * @returns {Object} - Corresponding navbar options containing headerTitle, headerTitle and headerTitle
 */
export function getOfflineModalNavbar() {
  return {
    headerShown: false,
  };
}

/**
 * Function that returns the navigation options
 * for our wallet screen,
 *
 * @returns {Object} - Corresponding navbar options containing headerTitle, headerTitle and headerTitle
 */
export function getWalletNavbarOptions(
  title,
  navigation,
  drawerRef,
  themeColors,
) {
  const innerStyles = StyleSheet.create({
    headerStyle: {
      backgroundColor: themeColors.background.default,
      shadowColor: importedColors.transparent,
      elevation: 0,
    },
    headerIcon: {
      color: themeColors.primary.default,
    },
  });

  const onScanSuccess = (data, content) => {
    if (data.private_key) {
      Alert.alert(
        strings('wallet.private_key_detected'),
        strings('wallet.do_you_want_to_import_this_account'),
        [
          {
            text: strings('wallet.cancel'),
            onPress: () => false,
            style: 'cancel',
          },
          {
            text: strings('wallet.yes'),
            onPress: async () => {
              try {
                await importAccountFromPrivateKey(data.private_key);
                navigation.navigate('ImportPrivateKeyView', {
                  screen: 'ImportPrivateKeySuccess',
                });
              } catch (e) {
                Alert.alert(
                  strings('import_private_key.error_title'),
                  strings('import_private_key.error_message'),
                );
              }
            },
          },
        ],
        { cancelable: false },
      );
    } else if (data.seed) {
      Alert.alert(
        strings('wallet.error'),
        strings('wallet.logout_to_import_seed'),
      );
    } else {
      setTimeout(() => {
        DeeplinkManager.parse(content, {
          origin: AppConstants.DEEPLINKS.ORIGIN_QR_CODE,
        });
      }, 500);
    }
  };

  function openDrawer() {
    drawerRef.current?.showDrawer?.();
    trackEvent(ANALYTICS_EVENT_OPTS.COMMON_TAPS_HAMBURGER_MENU);
  }

  function openQRScanner() {
    navigation.navigate('QRScanner', {
      onScanSuccess,
    });
    trackEvent(ANALYTICS_EVENT_OPTS.WALLET_QR_SCANNER);
  }

  return {
    headerTitle: () => <NavbarTitle title={title} />,
    headerLeft: () => (
      <TouchableOpacity
        onPress={openDrawer}
        style={styles.backButton}
        testID={'hamburger-menu-button-wallet'}
      >
        <IonicIcon
          name={Device.isAndroid() ? 'md-menu' : 'ios-menu'}
          size={Device.isAndroid() ? 24 : 28}
          style={innerStyles.headerIcon}
        />
      </TouchableOpacity>
    ),
    headerRight: () => (
      <TouchableOpacity
        style={styles.infoButton}
        // eslint-disable-next-line
        onPress={openQRScanner}
      >
        <AntIcon name="scan1" size={28} style={innerStyles.headerIcon} />
      </TouchableOpacity>
    ),
    headerStyle: innerStyles.headerStyle,
    headerTintColor: themeColors.primary.default,
  };
}

/**
 * Function that returns the navigation options containing title and network indicator
 *
 * @param {string} title - Title in string format
 * @param {string} translate - Boolean that specifies if the title needs translation
 * @param {Object} navigation - Navigation object required to push new views
 * @returns {Object} - Corresponding navbar options containing headerTitle and headerTitle
 */
export function getNetworkNavbarOptions(
  title,
  translate,
  navigation,
  themeColors,
) {
  const innerStyles = StyleSheet.create({
    headerStyle: {
      backgroundColor: themeColors.background.default,
      shadowColor: importedColors.transparent,
      elevation: 0,
    },
    headerIcon: {
      color: themeColors.primary.default,
    },
  });
  return {
    headerTitle: () => <NavbarTitle title={title} translate={translate} />,
    headerLeft: () => (
      // eslint-disable-next-line react/jsx-no-bind
      <TouchableOpacity
        onPress={() => navigation.pop()}
        style={styles.backButton}
        testID={'asset-back-button'}
      >
        <IonicIcon
          name={Device.isAndroid() ? 'md-arrow-back' : 'ios-arrow-back'}
          size={Device.isAndroid() ? 24 : 28}
          style={innerStyles.headerIcon}
        />
      </TouchableOpacity>
    ),
    headerRight: () => <View />,
    headerStyle: innerStyles.headerStyle,
  };
}

/**
 * Function that returns the navigation options containing title and network indicator
 *
 * @returns {Object} - Corresponding navbar options containing headerTitle and headerTitle
 */
export function getWebviewNavbar(navigation, route, themeColors) {
  const innerStyles = StyleSheet.create({
    headerTitleStyle: {
      fontSize: 20,
      color: themeColors.text.default,
      textAlign: 'center',
      ...fontStyles.normal,
      alignItems: 'center',
    },
    headerStyle: {
      backgroundColor: themeColors.background.default,
      shadowColor: importedColors.transparent,
      elevation: 0,
    },
    headerIcon: {
      color: themeColors.primary.default,
    },
  });

  const title = route.params?.title ?? '';
  const share = route.params?.dispatch;
  return {
    headerTitle: () => (
      <Text style={innerStyles.headerTitleStyle}>{title}</Text>
    ),
    headerLeft: () =>
      Device.isAndroid() ? (
        // eslint-disable-next-line react/jsx-no-bind
        <TouchableOpacity
          onPress={() => navigation.pop()}
          style={styles.backButton}
        >
          <IonicIcon
            name={'md-arrow-back'}
            size={24}
            style={innerStyles.headerIcon}
          />
        </TouchableOpacity>
      ) : (
        // eslint-disable-next-line react/jsx-no-bind
        <TouchableOpacity
          onPress={() => navigation.pop()}
          style={styles.backButton}
        >
          <IonicIcon
            name="ios-close"
            size={38}
            style={[innerStyles.headerIcon, styles.backIconIOS]}
          />
        </TouchableOpacity>
      ),
    headerRight: () =>
      Device.isAndroid() ? (
        <TouchableOpacity onPress={share} style={styles.backButton}>
          <MaterialCommunityIcon
            name="share-variant"
            size={24}
            style={innerStyles.headerIcon}
          />
        </TouchableOpacity>
      ) : (
        <TouchableOpacity onPress={share} style={styles.backButton}>
          <EvilIcons
            name="share-apple"
            size={32}
            style={[innerStyles.headerIcon, styles.shareIconIOS]}
          />
        </TouchableOpacity>
      ),
    headerStyle: innerStyles.headerStyle,
  };
}

export function getPaymentSelectorMethodNavbar(navigation, onPop, themeColors) {
  const innerStyles = StyleSheet.create({
    headerButtonText: {
      color: themeColors.primary.default,
    },
    headerTitleStyle: {
      fontSize: 20,
      color: themeColors.text.default,
      textAlign: 'center',
      ...fontStyles.normal,
      alignItems: 'center',
    },
    headerStyle: {
      backgroundColor: themeColors.background.default,
      shadowColor: importedColors.transparent,
      elevation: 0,
    },
  });
  return {
    headerTitle: () => (
      <Text style={innerStyles.headerTitleStyle}>
        {strings('fiat_on_ramp.purchase_method')}
      </Text>
    ),
    headerLeft: () => <View />,
    headerRight: () => (
      // eslint-disable-next-line react/jsx-no-bind
      <TouchableOpacity
        onPress={() => {
          navigation.dangerouslyGetParent()?.pop();
          onPop?.();
        }}
        style={styles.closeButton}
      >
        <Text style={innerStyles.headerButtonText}>
          {strings('navigation.cancel')}
        </Text>
      </TouchableOpacity>
    ),
    headerStyle: innerStyles.headerStyle,
  };
}

export function getPaymentMethodApplePayNavbar(
  navigation,
  onPop,
  onExit,
  themeColors,
) {
  const innerStyles = StyleSheet.create({
    headerTitleStyle: {
      fontSize: 20,
      color: themeColors.text.default,
      ...fontStyles.normal,
    },
    headerStyle: {
      backgroundColor: themeColors.background.default,
      shadowColor: importedColors.transparent,
      elevation: 0,
    },
    headerButtonText: {
      color: themeColors.primary.default,
    },
    headerIcon: {
      color: themeColors.primary.default,
    },
  });
  return {
    title: strings('fiat_on_ramp.amount_to_buy'),
    headerTitleStyle: innerStyles.headerTitleStyle,
    headerRight: () => (
      // eslint-disable-next-line react/jsx-no-bind
      <TouchableOpacity
        onPress={() => {
          navigation.dangerouslyGetParent()?.pop();
          onExit?.();
        }}
        style={styles.closeButton}
      >
        <Text style={innerStyles.headerButtonText}>
          {strings('navigation.cancel')}
        </Text>
      </TouchableOpacity>
    ),
    headerLeft: () =>
      Device.isAndroid() ? (
        // eslint-disable-next-line react/jsx-no-bind
        <TouchableOpacity
          onPress={() => {
            navigation.pop();
            onPop?.();
          }}
          style={styles.backButton}
        >
          <IonicIcon
            name={'md-arrow-back'}
            size={24}
            style={innerStyles.headerIcon}
          />
        </TouchableOpacity>
      ) : (
        // eslint-disable-next-line react/jsx-no-bind
        <TouchableOpacity
          onPress={() => {
            navigation.pop();
            onPop?.();
          }}
          style={styles.closeButton}
        >
          <Text style={innerStyles.headerButtonText}>
            {strings('navigation.back')}
          </Text>
        </TouchableOpacity>
      ),
    headerStyle: innerStyles.headerStyle,
  };
}

export function getTransakWebviewNavbar(navigation, route, onPop, themeColors) {
  const innerStyles = StyleSheet.create({
    headerTitleStyle: {
      fontSize: 20,
      color: themeColors.text.default,
      ...fontStyles.normal,
    },
    headerStyle: {
      backgroundColor: themeColors.background.default,
      shadowColor: importedColors.transparent,
      elevation: 0,
    },
    headerIcon: {
      color: themeColors.primary.default,
    },
  });

  const title = route.params?.title ?? '';
  return {
    title,
    headerTitleStyle: innerStyles.headerTitleStyle,
    headerLeft: () =>
      Device.isAndroid() ? (
        // eslint-disable-next-line react/jsx-no-bind
        <TouchableOpacity
          onPress={() => {
            navigation.pop();
            onPop?.();
          }}
          style={styles.backButton}
        >
          <IonicIcon
            name={'md-arrow-back'}
            size={24}
            style={innerStyles.headerIcon}
          />
        </TouchableOpacity>
      ) : (
        // eslint-disable-next-line react/jsx-no-bind
        <TouchableOpacity
          onPress={() => {
            navigation.pop();
            onPop?.();
          }}
          style={styles.backButton}
        >
          <IonicIcon
            name="ios-close"
            size={38}
            style={[innerStyles.headerIcon, styles.backIconIOS]}
          />
        </TouchableOpacity>
      ),
    headerStyle: innerStyles.headerStyle,
    headerTintColor: themeColors.primary.default,
  };
}

export function getSwapsAmountNavbar(navigation, route, themeColors) {
  const innerStyles = StyleSheet.create({
    headerButtonText: {
      color: themeColors.primary.default,
      fontSize: 14,
      ...fontStyles.normal,
    },
    headerStyle: {
      backgroundColor: themeColors.background.default,
      shadowColor: importedColors.transparent,
      elevation: 0,
    },
  });
  const title = route.params?.title ?? 'Swap';
  return {
    headerTitle: () => (
      <NavbarTitle title={title} disableNetwork translate={false} />
    ),
    headerLeft: () => <View />,
    headerRight: () => (
      // eslint-disable-next-line react/jsx-no-bind
      <TouchableOpacity
        onPress={() => navigation.dangerouslyGetParent()?.pop()}
        style={styles.closeButton}
      >
        <Text style={innerStyles.headerButtonText}>
          {strings('navigation.cancel')}
        </Text>
      </TouchableOpacity>
    ),
    headerStyle: innerStyles.headerStyle,
  };
}
export function getSwapsQuotesNavbar(navigation, route, themeColors) {
  const innerStyles = StyleSheet.create({
    headerButtonText: {
      color: themeColors.primary.default,
      fontSize: 14,
      ...fontStyles.normal,
    },
    headerIcon: {
      color: themeColors.primary.default,
    },
    headerStyle: {
      backgroundColor: themeColors.background.default,
      shadowColor: importedColors.transparent,
      elevation: 0,
    },
  });
  const title = route.params?.title ?? 'Swap';
  const leftActionText = route.params?.leftAction ?? strings('navigation.back');

  const leftAction = () => {
    const trade = route.params?.requestedTrade;
    const selectedQuote = route.params?.selectedQuote;
    const quoteBegin = route.params?.quoteBegin;
    if (!selectedQuote) {
      InteractionManager.runAfterInteractions(() => {
        Analytics.trackEventWithParameters(
          ANALYTICS_EVENT_OPTS.QUOTES_REQUEST_CANCELLED,
          {
            ...trade,
            responseTime: new Date().getTime() - quoteBegin,
          },
        );
      });
    }
    navigation.pop();
  };

  const rightAction = () => {
    const trade = route.params?.requestedTrade;
    const selectedQuote = route.params?.selectedQuote;
    const quoteBegin = route.params?.quoteBegin;
    if (!selectedQuote) {
      InteractionManager.runAfterInteractions(() => {
        Analytics.trackEventWithParameters(
          ANALYTICS_EVENT_OPTS.QUOTES_REQUEST_CANCELLED,
          {
            ...trade,
            responseTime: new Date().getTime() - quoteBegin,
          },
        );
      });
    }
    navigation.dangerouslyGetParent()?.pop();
  };

  return {
    headerTitle: () => (
      <NavbarTitle title={title} disableNetwork translate={false} />
    ),
    headerLeft: () =>
      Device.isAndroid() ? (
        // eslint-disable-next-line react/jsx-no-bind
        <TouchableOpacity onPress={leftAction} style={styles.backButton}>
          <IonicIcon
            name={'md-arrow-back'}
            size={24}
            style={innerStyles.headerIcon}
          />
        </TouchableOpacity>
      ) : (
        // eslint-disable-next-line react/jsx-no-bind
        <TouchableOpacity onPress={leftAction} style={styles.closeButton}>
          <Text style={innerStyles.headerButtonText}>{leftActionText}</Text>
        </TouchableOpacity>
      ),
    headerRight: () => (
      // eslint-disable-next-line react/jsx-no-bind
      <TouchableOpacity onPress={rightAction} style={styles.closeButton}>
        <Text style={innerStyles.headerButtonText}>
          {strings('navigation.cancel')}
        </Text>
      </TouchableOpacity>
    ),
    headerStyle: innerStyles.headerStyle,
  };
}<|MERGE_RESOLUTION|>--- conflicted
+++ resolved
@@ -208,11 +208,7 @@
         <TouchableOpacity
           onPress={navigationPop}
           style={styles.backButton}
-<<<<<<< HEAD
-          testID={'title-back-arrow-button'}
-=======
           testID={BACK_ARROW_BUTTON_ID}
->>>>>>> 161c5a35
         >
           <IonicIcon
             name={Device.isAndroid() ? 'md-arrow-back' : 'ios-arrow-back'}
