--- conflicted
+++ resolved
@@ -165,16 +165,6 @@
 	const innerStyles = StyleSheet.create({
 		headerTitleStyle: {
 			fontSize: 20,
-<<<<<<< HEAD
-			color: themeColors.textDefault,
-			...fontStyles.normal,
-		},
-		headerIcon: {
-			color: themeColors.primary,
-		},
-		headerStyle: {
-			backgroundColor: themeColors.backgroundDefault,
-=======
 			color: themeColors.text.default,
 			...fontStyles.normal,
 		},
@@ -183,7 +173,6 @@
 		},
 		headerStyle: {
 			backgroundColor: themeColors.background.default,
->>>>>>> f5b4a9f0
 		},
 	});
 	function navigationPop() {
@@ -192,11 +181,7 @@
 	return {
 		title,
 		headerTitleStyle: innerStyles.headerTitleStyle,
-<<<<<<< HEAD
-		headerTintColor: themeColors.primary,
-=======
 		headerTintColor: themeColors.primary.default,
->>>>>>> f5b4a9f0
 		headerRight: () =>
 			isFullScreenModal ? (
 				<TouchableOpacity onPress={navigationPop} style={styles.closeButton}>
@@ -229,16 +214,6 @@
 	const innerStyles = StyleSheet.create({
 		headerTitleStyle: {
 			fontSize: 20,
-<<<<<<< HEAD
-			color: themeColors.textDefault,
-			...fontStyles.normal,
-		},
-		headerIcon: {
-			color: themeColors.primary,
-		},
-		headerButtonText: {
-			color: themeColors.primary,
-=======
 			color: themeColors.text.default,
 			...fontStyles.normal,
 		},
@@ -247,16 +222,11 @@
 		},
 		headerButtonText: {
 			color: themeColors.primary.default,
->>>>>>> f5b4a9f0
 			fontSize: 14,
 			...fontStyles.normal,
 		},
 		headerStyle: {
-<<<<<<< HEAD
-			backgroundColor: themeColors.backgroundDefault,
-=======
 			backgroundColor: themeColors.background.default,
->>>>>>> f5b4a9f0
 		},
 	});
 	function navigationPop() {
@@ -268,11 +238,7 @@
 	return {
 		title,
 		headerTitleStyle: innerStyles.headerTitleStyle,
-<<<<<<< HEAD
-		headerTintColor: themeColors.primary,
-=======
 		headerTintColor: themeColors.primary.default,
->>>>>>> f5b4a9f0
 		headerLeft: () => (
 			<TouchableOpacity onPress={navigationPop} style={styles.backButton} testID={'edit-contact-back-button'}>
 				<IonicIcon
@@ -731,35 +697,20 @@
 export function getClosableNavigationOptions(title, backButtonText, navigation, themeColors) {
 	const innerStyles = StyleSheet.create({
 		headerButtonText: {
-<<<<<<< HEAD
-			color: themeColors.primary,
-=======
 			color: themeColors.primary.default,
->>>>>>> f5b4a9f0
 			fontSize: 14,
 			...fontStyles.normal,
 		},
 		headerIcon: {
-<<<<<<< HEAD
-			color: themeColors.primary,
-		},
-		headerStyle: {
-			backgroundColor: themeColors.backgroundDefault,
-=======
 			color: themeColors.primary.default,
 		},
 		headerStyle: {
 			backgroundColor: themeColors.background.default,
->>>>>>> f5b4a9f0
 		},
 		headerTitleStyle: {
 			fontSize: 20,
 			...fontStyles.normal,
-<<<<<<< HEAD
-			color: themeColors.textDefault,
-=======
 			color: themeColors.text.default,
->>>>>>> f5b4a9f0
 		},
 	});
 	function navigationPop() {
