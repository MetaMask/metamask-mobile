--- conflicted
+++ resolved
@@ -184,9 +184,6 @@
 			</TouchableOpacity>
 		),
 		headerTitle: <NavbarBrowserTitle hostname={hostname} https={isHttps} />,
-<<<<<<< HEAD
-		headerRight: <AccountRightButton />
-=======
 		headerRight: (
 			<View style={Platform.OS === 'android' ? styles.browserRigthButtonAndroid : styles.browserRigthButton}>
 				<AccountRightButton />
@@ -203,7 +200,6 @@
 				) : null}
 			</View>
 		)
->>>>>>> a9d12c29
 	};
 }
 
@@ -359,28 +355,4 @@
 				<View />
 			)
 	};
-}
-
-/**
- * Function that returns the navigation options containing title and network indicator
- *
- * @returns {Object} - Corresponding navbar options containing headerTitle and headerTitle
- */
-export function getWebviewNavbar(navigation) {
-	const title = navigation.getParam('title', '');
-	return {
-		title,
-		headerTitleStyle: {
-			fontSize: 20,
-			color: colors.fontPrimary,
-			...fontStyles.normal
-		},
-		headerLeft: <View />,
-		headerRight: (
-			// eslint-disable-next-line react/jsx-no-bind
-			<TouchableOpacity onPress={() => navigation.pop()} style={styles.backButton}>
-				<IonicIcon name="ios-close" size={38} style={styles.closeIcon} />
-			</TouchableOpacity>
-		)
-	};
 }