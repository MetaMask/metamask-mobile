/* eslint-disable react/display-name */
import React from 'react';
import NavbarTitle from '../NavbarTitle';
import ModalNavbarTitle from '../ModalNavbarTitle';
import AccountRightButton from '../AccountRightButton';
import {
  Alert,
  Image,
  Platform,
  StyleSheet,
  Text,
  TouchableOpacity,
  View,
} from 'react-native';
import { colors as importedColors, fontStyles } from '../../../styles/common';
import IonicIcon from 'react-native-vector-icons/Ionicons';
import EvilIcons from 'react-native-vector-icons/EvilIcons';
import MaterialCommunityIcon from 'react-native-vector-icons/MaterialCommunityIcons';
import { scale } from 'react-native-size-matters';
import { strings } from '../../../../locales/i18n';
import AppConstants from '../../../core/AppConstants';
import DeeplinkManager from '../../../core/DeeplinkManager/SharedDeeplinkManager';
import { MetaMetrics, MetaMetricsEvents } from '../../../core/Analytics';
import { importAccountFromPrivateKey } from '../../../util/address';
import { isNotificationsFeatureEnabled } from '../../../util/notifications';
import Device from '../../../util/device';
import PickerNetwork from '../../../component-library/components/Pickers/PickerNetwork';
import BrowserUrlBar from '../BrowserUrlBar';
import generateTestId from '../../../../wdio/utils/generateTestId';
import { NAVBAR_NETWORK_BUTTON } from '../../../../wdio/screen-objects/testIDs/Screens/WalletView.testIds';
import { NAV_ANDROID_BACK_BUTTON } from '../../../../wdio/screen-objects/testIDs/Screens/NetworksScreen.testids';
import { SEND_CANCEL_BUTTON } from '../../../../wdio/screen-objects/testIDs/Screens/SendScreen.testIds';
import { ASSET_BACK_BUTTON } from '../../../../wdio/screen-objects/testIDs/Screens/TokenOverviewScreen.testIds';
import { REQUEST_SEARCH_RESULTS_BACK_BUTTON } from '../../../../wdio/screen-objects/testIDs/Screens/RequestToken.testIds';
import { BACK_BUTTON_SIMPLE_WEBVIEW } from '../../../../wdio/screen-objects/testIDs/Components/SimpleWebView.testIds';
import { EDIT_BUTTON } from '../../../../wdio/screen-objects/testIDs/Common.testIds';
import Routes from '../../../constants/navigation/Routes';

import ButtonIcon, {
  ButtonIconSizes,
  ButtonIconVariants,
} from '../../../component-library/components/Buttons/ButtonIcon';
import {
  IconName,
  IconSize,
} from '../../../component-library/components/Icons/Icon';
import {
  default as MorphText,
  TextVariant,
} from '../../../component-library/components/Texts/Text';
import { CommonSelectorsIDs } from '../../../../e2e/selectors/Common.selectors';
import { WalletViewSelectorsIDs } from '../../../../e2e/selectors/WalletView.selectors';
import { NetworksViewSelectorsIDs } from '../../../../e2e/selectors/Settings/NetworksView.selectors';
import { SendLinkViewSelectorsIDs } from '../../../../e2e/selectors/SendLinkView.selectors';
import { getBlockaidTransactionMetricsParams } from '../../../util/blockaid';

const trackEvent = (event, params = {}) => {
  MetaMetrics.getInstance().trackEvent(event, params);
};

const styles = StyleSheet.create({
  metamaskName: {
    width: 122,
    height: 15,
  },
  metamaskFox: {
    width: 40,
    height: 40,
    marginRight: 10,
  },
  backIconIOS: {
    marginHorizontal: 4,
    marginTop: -4,
  },
  shareIconIOS: {
    marginHorizontal: -5,
  },
  hamburgerButton: {
    paddingLeft: Device.isAndroid() ? 22 : 18,
    paddingRight: Device.isAndroid() ? 22 : 18,
    paddingTop: Device.isAndroid() ? 14 : 10,
    paddingBottom: Device.isAndroid() ? 14 : 10,
  },
  backButton: {
    paddingLeft: Device.isAndroid() ? 22 : 18,
    paddingRight: Device.isAndroid() ? 22 : 18,
    marginTop: 5,
  },
  closeButton: {
    paddingHorizontal: Device.isAndroid() ? 22 : 18,
    paddingVertical: Device.isAndroid() ? 14 : 8,
  },
  infoButton: {
    marginTop: 5,
  },
  disabled: {
    opacity: 0.3,
  },
  leftButtonContainer: {
    marginRight: Device.isAndroid() ? 22 : 12,
    flexDirection: 'row',
    alignItems: 'flex-end',
  },
  optinHeaderLeft: {
    flexDirection: 'row',
    alignItems: 'center',
    marginHorizontal: Device.isIos() ? 20 : 0,
  },
  metamaskNameTransparentWrapper: {
    alignItems: 'center',
    justifyContent: 'center',
    flex: 1,
  },
  metamaskNameWrapper: {
    marginLeft: Device.isAndroid() ? 20 : 0,
  },
  fox: {
    width: 24,
    height: 24,
    marginLeft: 16,
  },
});

const metamask_name = require('../../../images/metamask-name.png'); // eslint-disable-line
const metamask_fox = require('../../../images/fox.png'); // eslint-disable-line
/**
 * Function that returns the navigation options
 * This is used by views that will show our custom navbar
 * which contains accounts icon, Title or MetaMask Logo and current network, and settings icon
 *
 * @param {string} title - Title in string format
 * @param {Object} navigation - Navigation object required to push new views
 * @param {bool} disableNetwork - Boolean that specifies if the network can be changed, defaults to false
 * @returns {Object} - Corresponding navbar options containing headerTitle, headerLeft, headerTruncatedBackTitle and headerRight
 */
export function getTransactionsNavbarOptions(
  title,
  themeColors,
  _,
  selectedAddress,
  handleRightButtonPress,
) {
  const innerStyles = StyleSheet.create({
    headerStyle: {
      backgroundColor: themeColors.background.default,
      shadowColor: importedColors.transparent,
      elevation: 0,
    },
    headerIcon: {
      color: themeColors.primary.default,
    },
    headerButtonText: {
      color: themeColors.primary.default,
      fontSize: 14,
      ...fontStyles.normal,
    },
  });

  return {
    headerTitle: () => <NavbarTitle title={title} />,
    headerLeft: null,
    headerRight: () => (
      <AccountRightButton
        selectedAddress={selectedAddress}
        onPress={handleRightButtonPress}
      />
    ),
    headerStyle: innerStyles.headerStyle,
    headerTintColor: themeColors.primary.default,
  };
}

/**
 * Function that returns the navigation options
 * This is used by views that will show our custom navbar which contains Title
 *
 * @param {string} title - Title in string format
 * @param {Object} navigation - Navigation object required to push new views
 * @param isFullScreenModal
 * @param themeColors
 * @param {IMetaMetricsEvent} navigationPopEvent
 * @returns {Object} - Corresponding navbar options containing title and headerTitleStyle
 */
export function getNavigationOptionsTitle(
  title,
  navigation,
  isFullScreenModal,
  themeColors,
  navigationPopEvent = null,
) {
  const innerStyles = StyleSheet.create({
    headerStyle: {
      backgroundColor: themeColors.background.default,
      shadowColor: importedColors.transparent,
      elevation: 0,
    },
    accessories: {
      marginHorizontal: 16,
    },
  });

  function navigationPop() {
    if (navigationPopEvent) trackEvent(navigationPopEvent);
    navigation.goBack();
  }

  return {
    title,
    headerTitle: <MorphText variant={TextVariant.HeadingMD}>{title}</MorphText>,
    headerRight: () =>
      isFullScreenModal ? (
        <ButtonIcon
          size={ButtonIconSizes.Lg}
          iconName={IconName.Close}
          onPress={navigationPop}
          style={innerStyles.accessories}
          testID={NetworksViewSelectorsIDs.CLOSE_ICON}
        />
      ) : null,
    headerLeft: () =>
      isFullScreenModal ? null : (
        <ButtonIcon
          size={ButtonIconSizes.Lg}
          iconName={IconName.ArrowLeft}
          onPress={navigationPop}
          style={innerStyles.accessories}
          testID={CommonSelectorsIDs.BACK_ARROW_BUTTON}
        />
      ),
    headerTintColor: themeColors.primary.default,
    ...innerStyles,
  };
}

/**
 * Function that returns the navigation options
 * This is used by contact form
 *
 * @param {string} title - Title in string format
 * @param {Object} navigation - Navigation object required to push new views
 * @returns {Object} - Corresponding navbar options
 */
export function getEditableOptions(title, navigation, route, themeColors) {
  const innerStyles = StyleSheet.create({
    headerTitleStyle: {
      fontSize: 20,
      color: themeColors.text.default,
      ...fontStyles.normal,
    },
    headerIcon: {
      color: themeColors.primary.default,
    },
    headerButtonText: {
      color: themeColors.primary.default,
      fontSize: 14,
      ...fontStyles.normal,
    },
    headerStyle: {
      backgroundColor: themeColors.background.default,
      shadowColor: importedColors.transparent,
      elevation: 0,
    },
  });

  function navigationPop() {
    navigation.pop();
  }

  const rightAction = route.params?.dispatch;
  const editMode = route.params?.editMode === 'edit';
  const addMode = route.params?.mode === 'add';
  return {
    title,
    headerTitleStyle: innerStyles.headerTitleStyle,
    headerLeft: () => (
      <TouchableOpacity
        onPress={navigationPop}
        style={styles.backButton}
        testID={CommonSelectorsIDs.EDIT_CONTACT_BACK_BUTTON}
      >
        <IonicIcon
          name={Device.isAndroid() ? 'md-arrow-back' : 'ios-arrow-back'}
          size={Device.isAndroid() ? 24 : 28}
          style={innerStyles.headerIcon}
        />
      </TouchableOpacity>
    ),
    headerRight: () =>
      !addMode ? (
        <TouchableOpacity
          onPress={rightAction}
          style={styles.backButton}
          {...generateTestId(Platform, EDIT_BUTTON)}
        >
          <Text style={innerStyles.headerButtonText}>
            {editMode
              ? strings('address_book.edit')
              : strings('address_book.cancel')}
          </Text>
        </TouchableOpacity>
      ) : (
        <View />
      ),
    headerStyle: innerStyles.headerStyle,
    headerTintColor: themeColors.primary.default,
  };
}

/**
 * Function that returns the navigation options
 * This is used by payment request view showing close and back buttons
 *
 * @param {string} title - Title in string format
 * @param {Object} navigation - Navigation object required to push new views
 * @returns {Object} - Corresponding navbar options containing title, headerLeft and headerRight
 */
export function getPaymentRequestOptionsTitle(
  title,
  navigation,
  route,
  themeColors,
) {
  const goBack = route.params?.dispatch;
  const innerStyles = StyleSheet.create({
    headerTitleStyle: {
      fontSize: 20,
      color: themeColors.text.default,
      ...fontStyles.normal,
    },
    headerIcon: {
      color: themeColors.primary.default,
    },
    headerStyle: {
      backgroundColor: themeColors.background.default,
      shadowColor: importedColors.transparent,
      elevation: 0,
    },
  });

  return {
    title,
    headerTitleStyle: innerStyles.headerTitleStyle,
    headerLeft: () =>
      goBack ? (
        // eslint-disable-next-line react/jsx-no-bind
        <TouchableOpacity
          onPress={goBack}
          style={styles.backButton}
          {...generateTestId(Platform, REQUEST_SEARCH_RESULTS_BACK_BUTTON)}
        >
          <IonicIcon
            name={Device.isAndroid() ? 'md-arrow-back' : 'ios-arrow-back'}
            size={Device.isAndroid() ? 24 : 28}
            style={innerStyles.headerIcon}
          />
        </TouchableOpacity>
      ) : (
        <View />
      ),
    headerRight: () => (
      // eslint-disable-next-line react/jsx-no-bind
      <TouchableOpacity
        onPress={() => navigation.pop()}
        style={styles.closeButton}
      >
        <IonicIcon
          name={'ios-close'}
          size={38}
          style={[innerStyles.headerIcon, styles.backIconIOS]}
        />
      </TouchableOpacity>
    ),
    headerStyle: innerStyles.headerStyle,
    headerTintColor: themeColors.primary.default,
  };
}

/**
 * Function that returns the navigation options
 * This is used by payment request view showing close button
 *
 * @returns {Object} - Corresponding navbar options containing title, and headerRight
 */
export function getPaymentRequestSuccessOptionsTitle(navigation, themeColors) {
  const innerStyles = StyleSheet.create({
    headerStyle: {
      backgroundColor: themeColors.background.default,
      shadowColor: importedColors.transparent,
      elevation: 0,
    },
    headerIcon: {
      color: themeColors.primary.default,
    },
  });

  return {
    headerStyle: innerStyles.headerStyle,
    title: null,
    headerLeft: () => <View />,
    headerRight: () => (
      <TouchableOpacity
        // eslint-disable-next-line react/jsx-no-bind
        onPress={() => navigation.pop()}
        style={styles.closeButton}
        {...generateTestId(
          Platform,
          SendLinkViewSelectorsIDs.CLOSE_SEND_LINK_VIEW_BUTTON,
        )}
      >
        <IonicIcon
          name="ios-close"
          size={38}
          style={[innerStyles.headerIcon, styles.backIconIOS]}
        />
      </TouchableOpacity>
    ),
    headerTintColor: themeColors.primary.default,
  };
}

/**
 * Function that returns the navigation options
 * This is used by views that confirms transactions, showing current network
 *
 * @param {string} title - Title in string format
 * @returns {Object} - Corresponding navbar options containing title and headerTitleStyle
 */
export function getTransactionOptionsTitle(
  _title,
  navigation,
  route,
  themeColors,
) {
  const innerStyles = StyleSheet.create({
    headerStyle: {
      backgroundColor: themeColors.background.default,
      shadowColor: importedColors.transparent,
      elevation: 0,
    },
    headerButtonText: {
      color: themeColors.primary.default,
      fontSize: 14,
      ...fontStyles.normal,
    },
  });
  const transactionMode = route.params?.mode ?? '';
  const { name } = route;
  const leftText =
    transactionMode === 'edit'
      ? strings('transaction.cancel')
      : strings('transaction.edit');
  const disableModeChange = route.params?.disableModeChange;
  const modeChange = route.params?.dispatch;
  const leftAction = () => modeChange('edit');
  const rightAction = () => navigation.pop();
  const rightText = strings('transaction.cancel');
  const title = transactionMode === 'edit' ? 'transaction.edit' : _title;

  return {
    headerTitle: () => <NavbarTitle title={title} disableNetwork />,
    headerLeft: () =>
      transactionMode !== 'edit' ? (
        <TouchableOpacity
          disabled={disableModeChange}
          // eslint-disable-next-line react/jsx-no-bind
          onPress={leftAction}
          style={styles.closeButton}
          testID={CommonSelectorsIDs.CONFIRM_TXN_EDIT_BUTTON}
        >
          <Text
            style={
              disableModeChange
                ? [innerStyles.headerButtonText, styles.disabled]
                : innerStyles.headerButtonText
            }
          >
            {leftText}
          </Text>
        </TouchableOpacity>
      ) : (
        <View />
      ),
    headerRight: () =>
      name === 'Send' ? (
        // eslint-disable-next-line react/jsx-no-bind
        <TouchableOpacity
          onPress={rightAction}
          style={styles.closeButton}
          testID={CommonSelectorsIDs.SEND_BACK_BUTTON}
        >
          <Text style={innerStyles.headerButtonText}>{rightText}</Text>
        </TouchableOpacity>
      ) : (
        <View />
      ),
    headerStyle: innerStyles.headerStyle,
    headerTintColor: themeColors.primary.default,
  };
}

export function getApproveNavbar(title) {
  return {
    headerTitle: () => <NavbarTitle title={title} disableNetwork />,
    headerLeft: () => <View />,
    headerRight: () => <View />,
  };
}

/**
 * Function that returns the navigation options
 * This is used by views in send flow
 *
 * @param {string} title - Title in string format
 * @returns {Object} - Corresponding navbar options containing title and headerTitleStyle
 */
export function getSendFlowTitle(
  title,
  navigation,
  route,
  themeColors,
  resetTransaction,
  transaction,
) {
  const innerStyles = StyleSheet.create({
    headerButtonText: {
      color: themeColors.primary.default,
      fontSize: 14,
      ...fontStyles.normal,
    },
    headerStyle: {
      backgroundColor: themeColors.background.default,
      shadowColor: importedColors.transparent,
      elevation: 0,
    },
  });
  const rightAction = () => {
    const providerType = route?.params?.providerType ?? '';
    const additionalTransactionMetricsParams =
      getBlockaidTransactionMetricsParams(transaction);
    trackEvent(MetaMetricsEvents.SEND_FLOW_CANCEL, {
      view: title.split('.')[1],
      network: providerType,
      ...additionalTransactionMetricsParams,
    });
    resetTransaction();
    navigation.dangerouslyGetParent()?.pop();
  };
  const leftAction = () => navigation.pop();

  const canGoBack =
    title !== 'send.send_to' && !route?.params?.isPaymentRequest;

  const titleToRender = title;

  return {
    headerTitle: () => <NavbarTitle title={titleToRender} disableNetwork />,
    headerRight: () => (
      // eslint-disable-next-line react/jsx-no-bind
      <TouchableOpacity
        onPress={rightAction}
        style={styles.closeButton}
        {...generateTestId(Platform, SEND_CANCEL_BUTTON)}
      >
        <Text style={innerStyles.headerButtonText}>
          {strings('transaction.cancel')}
        </Text>
      </TouchableOpacity>
    ),
    headerLeft: () =>
      canGoBack ? (
        // eslint-disable-next-line react/jsx-no-bind
        <TouchableOpacity onPress={leftAction} style={styles.closeButton}>
          <Text style={innerStyles.headerButtonText}>
            {strings('transaction.back')}
          </Text>
        </TouchableOpacity>
      ) : (
        <View />
      ),
    headerStyle: innerStyles.headerStyle,
  };
}

/**
 * Function that returns the navigation options
 * This is used by views that will show our custom navbar
 * which contains accounts icon, Title or MetaMask Logo and current network, and settings icon
 *
 * @param {Object} navigation - Navigation object required to push new views
 * @returns {Object} - Corresponding navbar options containing headerTitle, headerLeft and headerRight
 */
export function getBrowserViewNavbarOptions(
  route,
  themeColors,
  rightButtonAnalyticsEvent,
) {
  const innerStyles = StyleSheet.create({
    headerStyle: {
      backgroundColor: themeColors.background.default,
      shadowColor: importedColors.transparent,
      elevation: 0,
      borderBottomWidth: 0.5,
      borderColor: themeColors.border.muted,
    },
    headerIcon: {
      color: themeColors.primary.default,
    },
  });

  const url = route.params?.url ?? '';

  const handleUrlPress = () => route.params?.showUrlModal?.();

  const handleAccountRightButtonPress = (permittedAccounts, currentUrl) => {
    rightButtonAnalyticsEvent(permittedAccounts, currentUrl);
    route.params?.setAccountsPermissionsVisible();
  };

  const connectedAccounts = route.params?.connectedAccounts;

  return {
    gestureEnabled: false,
    headerTitleAlign: 'left',
    headerTitle: () => (
      <BrowserUrlBar url={url} route={route} onPress={handleUrlPress} />
    ),
    headerRight: () => (
      <AccountRightButton
        selectedAddress={connectedAccounts?.[0]}
        isNetworkVisible
        onPress={handleAccountRightButtonPress}
      />
    ),
    headerStyle: innerStyles.headerStyle,
  };
}

/**
 * Function that returns the navigation options
 * for our modals
 *
 * @param {string} title - Title in string format
 * @returns {Object} - Corresponding navbar options containing headerTitle
 */
export function getModalNavbarOptions(title) {
  return {
    headerTitle: () => <ModalNavbarTitle title={title} />,
  };
}

/**
 * Function that returns the navigation options
 * for our onboarding screens,
 * which is just the metamask log and the Back button
 *
 * @returns {Object} - Corresponding navbar options containing headerTitle, headerTitle and headerTitle
 */
export function getOnboardingNavbarOptions(
  route,
  { headerLeft } = {},
  themeColors,
) {
  const headerLeftHide = headerLeft || route.params?.headerLeft;
  const innerStyles = StyleSheet.create({
    headerStyle: {
      backgroundColor: themeColors.background.default,
      shadowColor: importedColors.transparent,
      elevation: 0,
    },
    metamaskName: {
      width: 122,
      height: 15,
      tintColor: themeColors.text.default,
    },
  });

  return {
    headerStyle: innerStyles.headerStyle,
    headerTitle: () => (
      <View style={styles.metamaskNameTransparentWrapper}>
        <Image
          source={metamask_name}
          style={innerStyles.metamaskName}
          resizeMethod={'auto'}
        />
      </View>
    ),
    headerBackTitle: strings('navigation.back'),
    headerRight: () => <View />,
    headerLeft: headerLeftHide,
    headerTintColor: themeColors.primary.default,
  };
}

/**
 * Function that returns a transparent navigation options for our onboarding screens.
 *
 * @returns {Object} - Corresponding navbar options containing headerTitle
 */
export function getTransparentOnboardingNavbarOptions(themeColors) {
  const innerStyles = StyleSheet.create({
    headerStyle: {
      backgroundColor: themeColors.background.default,
      shadowColor: importedColors.transparent,
      elevation: 0,
    },
    metamaskName: {
      width: 122,
      height: 15,
      tintColor: themeColors.text.default,
    },
  });
  return {
    headerTitle: () => (
      <View style={styles.metamaskNameTransparentWrapper}>
        <Image
          source={metamask_name}
          style={innerStyles.metamaskName}
          resizeMethod={'auto'}
        />
      </View>
    ),
    headerLeft: () => <View />,
    headerRight: () => <View />,
    headerStyle: innerStyles.headerStyle,
  };
}

/**
 * Function that returns a transparent navigation options for our onboarding screens.
 *
 * @returns {Object} - Corresponding navbar options containing headerTitle and a back button
 */
export function getTransparentBackOnboardingNavbarOptions(themeColors) {
  const innerStyles = StyleSheet.create({
    headerStyle: {
      backgroundColor: themeColors.background.default,
      shadowColor: importedColors.transparent,
      elevation: 0,
    },
    metamaskName: {
      width: 122,
      height: 15,
      tintColor: themeColors.text.default,
    },
  });
  return {
    headerTitle: () => (
      <View style={styles.metamaskNameTransparentWrapper}>
        <Image
          source={metamask_name}
          style={innerStyles.metamaskName}
          resizeMethod={'auto'}
        />
      </View>
    ),
    headerBackTitle: strings('navigation.back'),
    headerRight: () => <View />,
    headerStyle: innerStyles.headerStyle,
    headerTintColor: themeColors.primary.default,
  };
}

/**
 * Function that returns the navigation options
 * for our metric opt-in screen
 *
 * @returns {Object} - Corresponding navbar options containing headerLeft
 */
export function getOptinMetricsNavbarOptions(themeColors) {
  const innerStyles = StyleSheet.create({
    headerStyle: {
      backgroundColor: themeColors.background.default,
      shadowColor: importedColors.transparent,
      elevation: 0,
      height: 100,
    },
    metamaskName: {
      width: 122,
      height: 15,
      tintColor: themeColors.text.default,
    },
  });

  return {
    headerStyle: innerStyles.headerStyle,
    title: null,
    headerLeft: () => (
      <View style={styles.optinHeaderLeft}>
        <View style={styles.metamaskNameWrapper}>
          <Image
            source={metamask_fox}
            style={styles.metamaskFox}
            resizeMethod={'auto'}
          />
        </View>
        <View style={styles.metamaskNameWrapper}>
          <Image
            source={metamask_name}
            style={innerStyles.metamaskName}
            resizeMethod={'auto'}
          />
        </View>
      </View>
    ),
    headerTintColor: themeColors.primary.default,
  };
}

/**
 * Function that returns the navigation options
 * for our closable screens,
 *
 * @returns {Object} - Corresponding navbar options containing headerTitle, headerTitle and headerTitle
 */
export function getClosableNavigationOptions(
  title,
  backButtonText,
  navigation,
  themeColors,
) {
  const innerStyles = StyleSheet.create({
    headerButtonText: {
      color: themeColors.primary.default,
      fontSize: 14,
      ...fontStyles.normal,
    },
    headerIcon: {
      color: themeColors.primary.default,
    },
    headerStyle: {
      backgroundColor: themeColors.background.default,
      shadowColor: importedColors.transparent,
      elevation: 0,
    },
    headerTitleStyle: {
      fontSize: 20,
      ...fontStyles.normal,
      color: themeColors.text.default,
    },
  });

  function navigationPop() {
    navigation.pop();
  }

  return {
    title,
    headerTitleStyle: innerStyles.headerTitleStyle,
    headerLeft: () =>
      Device.isIos() ? (
        <TouchableOpacity
          onPress={navigationPop}
          style={styles.closeButton}
          testID={CommonSelectorsIDs.NAV_IOS_BACK}
        >
          <Text style={innerStyles.headerButtonText}>{backButtonText}</Text>
        </TouchableOpacity>
      ) : (
        <TouchableOpacity
          onPress={navigationPop}
          style={styles.backButton}
          {...generateTestId(Platform, NAV_ANDROID_BACK_BUTTON)}
        >
          <IonicIcon
            name={'md-arrow-back'}
            size={24}
            style={innerStyles.headerIcon}
          />
        </TouchableOpacity>
      ),
    headerStyle: innerStyles.headerStyle,
    headerTintColor: themeColors.primary.default,
  };
}

/**
 * Function that returns the navigation options
 * for our closable screens,
 *
 * @returns {Object} - Corresponding navbar options containing headerTitle, headerTitle and headerTitle
 */
export function getOfflineModalNavbar() {
  return {
    headerShown: false,
  };
}

/**
 * Function that returns the navigation options
 * for our wallet screen,
 *
 * @returns {Object} - Corresponding navbar options containing headerTitle, headerTitle and headerTitle
 */
export function getWalletNavbarOptions(
  networkName,
  networkImageSource,
  onPressTitle,
  navigation,
  themeColors,
  isNotificationEnabled,
) {
  const innerStyles = StyleSheet.create({
    headerStyle: {
      backgroundColor: themeColors.background.default,
      shadowColor: importedColors.transparent,
      elevation: 0,
    },
    headerIcon: {
      color: themeColors.primary.default,
    },
    headerTitle: {
      justifyContent: 'center',
      marginTop: 5,
      flex: 1,
    },
  });

  const onScanSuccess = (data, content) => {
    if (data.private_key) {
      Alert.alert(
        strings('wallet.private_key_detected'),
        strings('wallet.do_you_want_to_import_this_account'),
        [
          {
            text: strings('wallet.cancel'),
            onPress: () => false,
            style: 'cancel',
          },
          {
            text: strings('wallet.yes'),
            onPress: async () => {
              try {
                await importAccountFromPrivateKey(data.private_key);
                navigation.navigate('ImportPrivateKeyView', {
                  screen: 'ImportPrivateKeySuccess',
                });
              } catch (e) {
                Alert.alert(
                  strings('import_private_key.error_title'),
                  strings('import_private_key.error_message'),
                );
              }
            },
          },
        ],
        { cancelable: false },
      );
    } else if (data.seed) {
      Alert.alert(
        strings('wallet.error'),
        strings('wallet.logout_to_import_seed'),
      );
    } else {
      setTimeout(() => {
        DeeplinkManager.parse(content, {
          origin: AppConstants.DEEPLINKS.ORIGIN_QR_CODE,
        });
      }, 500);
    }
  };

  function openQRScanner() {
    navigation.navigate('QRScanner', {
      onScanSuccess,
    });
    trackEvent(MetaMetricsEvents.WALLET_QR_SCANNER);
  }

  function handleNotificationOnPress() {
<<<<<<< HEAD
    if (isNotificationEnabled) {
      navigation.navigate(Routes.NOTIFICATIONS.VIEW);
=======
    if (isNotificationEnabled && isNotificationsFeatureEnabled()) {
      // [ATTENTION]: will navigate to Notifications screen. Notifications screen will be implemented on a diff PR.
>>>>>>> 5dc336c1
    } else {
      navigation.navigate(Routes.NOTIFICATIONS.OPT_IN_STACK);
    }
  }

  return {
    headerTitle: () => (
      <View style={innerStyles.headerTitle}>
        <PickerNetwork
          label={networkName}
          imageSource={networkImageSource}
          onPress={onPressTitle}
          {...generateTestId(Platform, NAVBAR_NETWORK_BUTTON)}
        />
      </View>
    ),
    headerLeft: () => (
      <Image
        source={metamask_fox}
        style={styles.fox}
        resizeMethod={'auto'}
        testID={CommonSelectorsIDs.FOX_ICON}
      />
    ),
    headerRight: () => (
      <View style={styles.leftButtonContainer}>
        {!isNotificationsFeatureEnabled() && (
          <ButtonIcon
            variant={ButtonIconVariants.Primary}
            onPress={handleNotificationOnPress}
            iconName={IconName.Notification}
            style={styles.infoButton}
            size={IconSize.Xl}
            testID={WalletViewSelectorsIDs.WALLET_NOTIFICATIONS_BUTTON}
          />
        )}

        <ButtonIcon
          variant={ButtonIconVariants.Primary}
          onPress={openQRScanner}
          iconName={IconName.Scan}
          style={styles.infoButton}
          size={IconSize.Xl}
          testID={WalletViewSelectorsIDs.WALLET_SCAN_BUTTON}
        />
      </View>
    ),
    headerStyle: innerStyles.headerStyle,
    headerTintColor: themeColors.primary.default,
  };
}

/**
 * Function that returns the navigation options containing title and network indicator
 *
 * @param {string} title - Title in string format
 * @param {boolean} translate - Boolean that specifies if the title needs translation
 * @param {Object} navigation - Navigation object required to push new views
 * @param {Object} themeColors - Colors from theme
 * @param {boolean} disableNetwork - Boolean that determines if network is accessible from navbar
 * @param {Function} onClose - Onclose navbar function
 * @returns {Object} - Corresponding navbar options containing headerTitle and headerTitle
 */
export function getImportTokenNavbarOptions(
  title,
  translate,
  navigation,
  themeColors,
  disableNetwork = false,
  contentOffset = 0,
  onClose = undefined,
) {
  const innerStyles = StyleSheet.create({
    headerStyle: {
      backgroundColor: themeColors.background.default,
      shadowColor: importedColors.transparent,
      elevation: 0,
    },
    headerShadow: {
      elevation: 2,
      shadowColor: themeColors.background.primary,
      shadowOpacity: contentOffset < 20 ? contentOffset / 100 : 0.2,
      shadowOffset: { height: 4, width: 0 },
      shadowRadius: 8,
    },
    headerIcon: {
      color: themeColors.primary.default,
    },
    title: {
      textAlign: 'center',
      fontWeight: 'bold',
    },
  });
  return {
    headerTitle: () => (
      <NavbarTitle
        disableNetwork={disableNetwork}
        showSelectedNetwork={false}
        translate={translate}
      >
        {title}
      </NavbarTitle>
    ),
    headerRight: () => (
      // eslint-disable-next-line react/jsx-no-bind
      <TouchableOpacity
        style={styles.backButton}
        {...generateTestId(Platform, ASSET_BACK_BUTTON)}
      >
        <ButtonIcon
          iconName={IconName.Close}
          variant={ButtonIconVariants.Secondary}
          size={ButtonIconSizes.Lg}
          onPress={
            onClose
              ? () => onClose()
              : () =>
                  navigation.navigate(Routes.WALLET.HOME, {
                    screen: Routes.WALLET.TAB_STACK_FLOW,
                    params: {
                      screen: Routes.WALLET_VIEW,
                    },
                  })
          }
        />
      </TouchableOpacity>
    ),
    headerLeft: null,
    headerStyle: [
      innerStyles.headerStyle,
      contentOffset && innerStyles.headerShadow,
    ],
  };
}

/**
 * Function that returns the navigation options containing title and network indicator
 *
 * @param {string} title - Title in string format
 * @param {boolean} translate - Boolean that specifies if the title needs translation
 * @param {Object} navigation - Navigation object required to push new views
 * @param {Object} themeColors - Colors from theme
 * @param {Function} onRightPress - Callback that determines if right button exists
 * @param {boolean} disableNetwork - Boolean that determines if network is accessible from navbar
 * @returns {Object} - Corresponding navbar options containing headerTitle and headerTitle
 */
export function getNetworkNavbarOptions(
  title,
  translate,
  navigation,
  themeColors,
  onRightPress = undefined,
  disableNetwork = false,
  contentOffset = 0,
) {
  const innerStyles = StyleSheet.create({
    headerStyle: {
      backgroundColor: themeColors.background.default,
      shadowColor: importedColors.transparent,
      elevation: 0,
    },
    headerShadow: {
      elevation: 2,
      shadowColor: themeColors.background.primary,
      shadowOpacity: contentOffset < 20 ? contentOffset / 100 : 0.2,
      shadowOffset: { height: 4, width: 0 },
      shadowRadius: 8,
    },
    headerIcon: {
      color: themeColors.primary.default,
    },
  });
  return {
    headerTitle: () => (
      <NavbarTitle
        disableNetwork={disableNetwork}
        title={title}
        translate={translate}
      />
    ),
    headerLeft: () => (
      // eslint-disable-next-line react/jsx-no-bind
      <TouchableOpacity
        onPress={() => navigation.pop()}
        style={styles.backButton}
        {...generateTestId(Platform, ASSET_BACK_BUTTON)}
      >
        <IonicIcon
          name={'ios-close'}
          size={38}
          style={innerStyles.headerIcon}
        />
      </TouchableOpacity>
    ),
    headerRight: onRightPress
      ? () => (
          <TouchableOpacity style={styles.backButton} onPress={onRightPress}>
            <MaterialCommunityIcon
              name={'dots-horizontal'}
              size={28}
              style={innerStyles.headerIcon}
            />
          </TouchableOpacity>
          // eslint-disable-next-line no-mixed-spaces-and-tabs
        )
      : () => <View />,
    headerStyle: [
      innerStyles.headerStyle,
      contentOffset && innerStyles.headerShadow,
    ],
  };
}

/**
 * Function that returns the navigation options containing title and network indicator
 *
 * @returns {Object} - Corresponding navbar options containing headerTitle and headerTitle
 */
export function getWebviewNavbar(navigation, route, themeColors) {
  const innerStyles = StyleSheet.create({
    headerTitleStyle: {
      fontSize: 20,
      color: themeColors.text.default,
      textAlign: 'center',
      ...fontStyles.normal,
      alignItems: 'center',
    },
    headerStyle: {
      backgroundColor: themeColors.background.default,
      shadowColor: importedColors.transparent,
      elevation: 0,
    },
    headerIcon: {
      color: themeColors.primary.default,
    },
  });

  const title = route.params?.title ?? '';
  const share = route.params?.dispatch;
  return {
    headerTitle: () => (
      <Text style={innerStyles.headerTitleStyle}>{title}</Text>
    ),
    headerLeft: () =>
      Device.isAndroid() ? (
        // eslint-disable-next-line react/jsx-no-bind
        <TouchableOpacity
          onPress={() => navigation.pop()}
          style={styles.backButton}
          {...generateTestId(Platform, BACK_BUTTON_SIMPLE_WEBVIEW)}
        >
          <IonicIcon
            name={'md-arrow-back'}
            size={24}
            style={innerStyles.headerIcon}
          />
        </TouchableOpacity>
      ) : (
        // eslint-disable-next-line react/jsx-no-bind
        <TouchableOpacity
          onPress={() => navigation.pop()}
          style={styles.backButton}
        >
          <IonicIcon
            name="ios-close"
            size={38}
            style={[innerStyles.headerIcon, styles.backIconIOS]}
          />
        </TouchableOpacity>
      ),
    headerRight: () =>
      Device.isAndroid() ? (
        <TouchableOpacity onPress={share} style={styles.backButton}>
          <MaterialCommunityIcon
            name="share-variant"
            size={24}
            style={innerStyles.headerIcon}
          />
        </TouchableOpacity>
      ) : (
        <TouchableOpacity onPress={share} style={styles.backButton}>
          <EvilIcons
            name="share-apple"
            size={32}
            style={[innerStyles.headerIcon, styles.shareIconIOS]}
          />
        </TouchableOpacity>
      ),
    headerStyle: innerStyles.headerStyle,
  };
}

export function getPaymentSelectorMethodNavbar(navigation, onPop, themeColors) {
  const innerStyles = StyleSheet.create({
    headerButtonText: {
      color: themeColors.primary.default,
    },
    headerTitleStyle: {
      fontSize: 20,
      color: themeColors.text.default,
      textAlign: 'center',
      ...fontStyles.normal,
      alignItems: 'center',
    },
    headerStyle: {
      backgroundColor: themeColors.background.default,
      shadowColor: importedColors.transparent,
      elevation: 0,
    },
  });
  return {
    headerTitle: () => (
      <Text style={innerStyles.headerTitleStyle}>
        {strings('fiat_on_ramp.purchase_method')}
      </Text>
    ),
    headerLeft: () => <View />,
    headerRight: () => (
      // eslint-disable-next-line react/jsx-no-bind
      <TouchableOpacity
        onPress={() => {
          navigation.dangerouslyGetParent()?.pop();
          onPop?.();
        }}
        style={styles.closeButton}
      >
        <Text style={innerStyles.headerButtonText}>
          {strings('navigation.cancel')}
        </Text>
      </TouchableOpacity>
    ),
    headerStyle: innerStyles.headerStyle,
  };
}

export function getPaymentMethodApplePayNavbar(
  navigation,
  onPop,
  onExit,
  themeColors,
) {
  const innerStyles = StyleSheet.create({
    headerTitleStyle: {
      fontSize: 20,
      color: themeColors.text.default,
      ...fontStyles.normal,
    },
    headerStyle: {
      backgroundColor: themeColors.background.default,
      shadowColor: importedColors.transparent,
      elevation: 0,
    },
    headerButtonText: {
      color: themeColors.primary.default,
    },
    headerIcon: {
      color: themeColors.primary.default,
    },
  });
  return {
    title: strings('fiat_on_ramp.amount_to_buy'),
    headerTitleStyle: innerStyles.headerTitleStyle,
    headerRight: () => (
      // eslint-disable-next-line react/jsx-no-bind
      <TouchableOpacity
        onPress={() => {
          navigation.dangerouslyGetParent()?.pop();
          onExit?.();
        }}
        style={styles.closeButton}
      >
        <Text style={innerStyles.headerButtonText}>
          {strings('navigation.cancel')}
        </Text>
      </TouchableOpacity>
    ),
    headerLeft: () =>
      Device.isAndroid() ? (
        // eslint-disable-next-line react/jsx-no-bind
        <TouchableOpacity
          onPress={() => {
            navigation.pop();
            onPop?.();
          }}
          style={styles.backButton}
        >
          <IonicIcon
            name={'md-arrow-back'}
            size={24}
            style={innerStyles.headerIcon}
          />
        </TouchableOpacity>
      ) : (
        // eslint-disable-next-line react/jsx-no-bind
        <TouchableOpacity
          onPress={() => {
            navigation.pop();
            onPop?.();
          }}
          style={styles.closeButton}
        >
          <Text style={innerStyles.headerButtonText}>
            {strings('navigation.back')}
          </Text>
        </TouchableOpacity>
      ),
    headerStyle: innerStyles.headerStyle,
  };
}

export function getTransakWebviewNavbar(navigation, route, onPop, themeColors) {
  const innerStyles = StyleSheet.create({
    headerTitleStyle: {
      fontSize: 20,
      color: themeColors.text.default,
      ...fontStyles.normal,
    },
    headerStyle: {
      backgroundColor: themeColors.background.default,
      shadowColor: importedColors.transparent,
      elevation: 0,
    },
    headerIcon: {
      color: themeColors.primary.default,
    },
  });

  const title = route.params?.title ?? '';
  return {
    title,
    headerTitleStyle: innerStyles.headerTitleStyle,
    headerLeft: () =>
      Device.isAndroid() ? (
        // eslint-disable-next-line react/jsx-no-bind
        <TouchableOpacity
          onPress={() => {
            navigation.pop();
            onPop?.();
          }}
          style={styles.backButton}
        >
          <IonicIcon
            name={'md-arrow-back'}
            size={24}
            style={innerStyles.headerIcon}
          />
        </TouchableOpacity>
      ) : (
        // eslint-disable-next-line react/jsx-no-bind
        <TouchableOpacity
          onPress={() => {
            navigation.pop();
            onPop?.();
          }}
          style={styles.backButton}
        >
          <IonicIcon
            name="ios-close"
            size={38}
            style={[innerStyles.headerIcon, styles.backIconIOS]}
          />
        </TouchableOpacity>
      ),
    headerStyle: innerStyles.headerStyle,
    headerTintColor: themeColors.primary.default,
  };
}

export function getSwapsAmountNavbar(navigation, route, themeColors) {
  const innerStyles = StyleSheet.create({
    headerButtonText: {
      color: themeColors.primary.default,
      fontSize: 14,
      ...fontStyles.normal,
    },
    headerStyle: {
      backgroundColor: themeColors.background.default,
      shadowColor: importedColors.transparent,
      elevation: 0,
    },
  });
  const title = route.params?.title ?? 'Swap';
  return {
    headerTitle: () => (
      <NavbarTitle title={title} disableNetwork translate={false} />
    ),
    headerLeft: () => <View />,
    headerRight: () => (
      // eslint-disable-next-line react/jsx-no-bind
      <TouchableOpacity
        onPress={() => navigation.dangerouslyGetParent()?.pop()}
        style={styles.closeButton}
      >
        <Text style={innerStyles.headerButtonText}>
          {strings('navigation.cancel')}
        </Text>
      </TouchableOpacity>
    ),
    headerStyle: innerStyles.headerStyle,
  };
}

export function getSwapsQuotesNavbar(navigation, route, themeColors) {
  const innerStyles = StyleSheet.create({
    headerButtonText: {
      color: themeColors.primary.default,
      fontSize: 14,
      ...fontStyles.normal,
    },
    headerIcon: {
      color: themeColors.primary.default,
    },
    headerStyle: {
      backgroundColor: themeColors.background.default,
      shadowColor: importedColors.transparent,
      elevation: 0,
    },
  });
  const title = route.params?.title ?? 'Swap';
  const leftActionText = route.params?.leftAction ?? strings('navigation.back');

  const leftAction = () => {
    const trade = route.params?.requestedTrade;
    const selectedQuote = route.params?.selectedQuote;
    const quoteBegin = route.params?.quoteBegin;
    if (!selectedQuote) {
      trackEvent(MetaMetricsEvents.QUOTES_REQUEST_CANCELLED, {
        ...trade,
        responseTime: new Date().getTime() - quoteBegin,
      });
    }
    navigation.pop();
  };

  const rightAction = () => {
    const trade = route.params?.requestedTrade;
    const selectedQuote = route.params?.selectedQuote;
    const quoteBegin = route.params?.quoteBegin;
    if (!selectedQuote) {
      trackEvent(MetaMetricsEvents.QUOTES_REQUEST_CANCELLED, {
        ...trade,
        responseTime: new Date().getTime() - quoteBegin,
      });
    }
    navigation.dangerouslyGetParent()?.pop();
  };

  return {
    headerTitle: () => (
      <NavbarTitle title={title} disableNetwork translate={false} />
    ),
    headerLeft: () =>
      Device.isAndroid() ? (
        // eslint-disable-next-line react/jsx-no-bind
        <TouchableOpacity onPress={leftAction} style={styles.backButton}>
          <IonicIcon
            name={'md-arrow-back'}
            size={24}
            style={innerStyles.headerIcon}
          />
        </TouchableOpacity>
      ) : (
        // eslint-disable-next-line react/jsx-no-bind
        <TouchableOpacity onPress={leftAction} style={styles.closeButton}>
          <Text style={innerStyles.headerButtonText}>{leftActionText}</Text>
        </TouchableOpacity>
      ),
    headerRight: () => (
      // eslint-disable-next-line react/jsx-no-bind
      <TouchableOpacity onPress={rightAction} style={styles.closeButton}>
        <Text style={innerStyles.headerButtonText}>
          {strings('navigation.cancel')}
        </Text>
      </TouchableOpacity>
    ),
    headerStyle: innerStyles.headerStyle,
  };
}

export function getFiatOnRampAggNavbar(
  navigation,
  { title, showBack = true, showCancel = true } = {},
  themeColors,
  onCancel,
) {
  const innerStyles = StyleSheet.create({
    headerButtonText: {
      color: themeColors.primary.default,
      fontSize: scale(11),
      ...fontStyles.normal,
    },
    headerStyle: {
      backgroundColor: themeColors.background.default,
      shadowColor: importedColors.transparent,
      elevation: 0,
    },
    headerTitleStyle: {
      fontSize: 18,
      ...fontStyles.normal,
      color: themeColors.text.default,
      ...(!showBack && { textAlign: 'center' }),
    },
  });
  const headerTitle = title ?? 'Buy';

  const leftActionText = strings('navigation.back');

  const leftAction = () => navigation.pop();

  const navigationCancelText = strings('navigation.cancel');

  return {
    headerTitle: () => (
      <NavbarTitle title={headerTitle} disableNetwork translate={false} />
    ),
    headerLeft: () => {
      if (!showBack) return <View />;

      return Device.isAndroid() ? (
        <TouchableOpacity
          onPress={leftAction}
          style={styles.backButton}
          accessibilityRole="button"
          accessible
        >
          <IonicIcon
            name={'md-arrow-back'}
            size={24}
            style={innerStyles.headerIcon}
          />
        </TouchableOpacity>
      ) : (
        <TouchableOpacity
          onPress={leftAction}
          style={styles.closeButton}
          accessibilityRole="button"
          accessible
        >
          <Text style={innerStyles.headerButtonText}>{leftActionText}</Text>
        </TouchableOpacity>
      );
    },
    headerRight: () => {
      if (!showCancel) return <View />;
      return (
        <TouchableOpacity
          onPress={() => {
            navigation.dangerouslyGetParent()?.pop();
            onCancel?.();
          }}
          style={styles.closeButton}
          accessibilityRole="button"
          accessible
        >
          <Text style={innerStyles.headerButtonText}>
            {navigationCancelText}
          </Text>
        </TouchableOpacity>
      );
    },
    headerStyle: innerStyles.headerStyle,
    headerTitleStyle: innerStyles.headerTitleStyle,
  };
}

export const getEditAccountNameNavBarOptions = (goBack, themeColors) => {
  const innerStyles = StyleSheet.create({
    headerStyle: {
      backgroundColor: themeColors.background.default,
      shadowColor: importedColors.transparent,
      elevation: 0,
    },
    headerTitleStyle: {
      fontSize: 18,
      ...fontStyles.normal,
      color: themeColors.text.default,
    },
  });

  return {
    headerTitle: <Text>{strings('account_actions.edit_name')}</Text>,
    headerLeft: null,
    headerRight: () => (
      <ButtonIcon
        iconName={IconName.Close}
        size={ButtonIconSizes.Lg}
        onPress={goBack}
        style={styles.closeButton}
      />
    ),
    ...innerStyles,
  };
};

export const getSettingsNavigationOptions = (title, themeColors) => {
  const innerStyles = StyleSheet.create({
    headerStyle: {
      backgroundColor: themeColors.background.default,
      shadowColor: importedColors.transparent,
      elevation: 0,
    },
  });
  return {
    headerLeft: null,
    headerTitle: <MorphText variant={TextVariant.HeadingMD}>{title}</MorphText>,
    ...innerStyles,
  };
};<|MERGE_RESOLUTION|>--- conflicted
+++ resolved
@@ -968,13 +968,8 @@
   }
 
   function handleNotificationOnPress() {
-<<<<<<< HEAD
-    if (isNotificationEnabled) {
+    if (isNotificationEnabled && isNotificationsFeatureEnabled()) {
       navigation.navigate(Routes.NOTIFICATIONS.VIEW);
-=======
-    if (isNotificationEnabled && isNotificationsFeatureEnabled()) {
-      // [ATTENTION]: will navigate to Notifications screen. Notifications screen will be implemented on a diff PR.
->>>>>>> 5dc336c1
     } else {
       navigation.navigate(Routes.NOTIFICATIONS.OPT_IN_STACK);
     }
