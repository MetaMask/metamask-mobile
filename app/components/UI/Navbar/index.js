/* eslint-disable react/display-name */
import React from 'react';
import NavbarTitle from '../NavbarTitle';
import ModalNavbarTitle from '../ModalNavbarTitle';
import AccountRightButton from '../AccountRightButton';
import {
  Alert,
  Image,
  Platform,
  StyleSheet,
  Text,
  TouchableOpacity,
  View,
} from 'react-native';
import { colors as importedColors, fontStyles } from '../../../styles/common';
import IonicIcon from 'react-native-vector-icons/Ionicons';
import EvilIcons from 'react-native-vector-icons/EvilIcons';
import MaterialCommunityIcon from 'react-native-vector-icons/MaterialCommunityIcons';
import { scale } from 'react-native-size-matters';
import { strings } from '../../../../locales/i18n';
import AppConstants from '../../../core/AppConstants';
import DeeplinkManager from '../../../core/DeeplinkManager/SharedDeeplinkManager';
import { MetaMetrics, MetaMetricsEvents } from '../../../core/Analytics';
import {
  importAccountFromPrivateKey,
  getLabelTextByAddress,
} from '../../../util/address';
import { isNotificationsFeatureEnabled } from '../../../util/notifications';
import Device from '../../../util/device';
import generateTestId from '../../../../wdio/utils/generateTestId';
import PickerNetwork from '../../../component-library/components/Pickers/PickerNetwork';
import { NAV_ANDROID_BACK_BUTTON } from '../../../../wdio/screen-objects/testIDs/Screens/NetworksScreen.testids';
import { BACK_BUTTON_SIMPLE_WEBVIEW } from '../../../../wdio/screen-objects/testIDs/Components/SimpleWebView.testIds';
import Routes from '../../../constants/navigation/Routes';

import ButtonIcon, {
  ButtonIconSizes,
} from '../../../component-library/components/Buttons/ButtonIcon';

import {
  default as MorphText,
  TextVariant,
} from '../../../component-library/components/Texts/Text';
import { CommonSelectorsIDs } from '../../../../e2e/selectors/Common.selectors';
import { WalletViewSelectorsIDs } from '../../../../e2e/selectors/wallet/WalletView.selectors';
import { NetworksViewSelectorsIDs } from '../../../../e2e/selectors/Settings/NetworksView.selectors';
import { SendLinkViewSelectorsIDs } from '../../../../e2e/selectors/Receive/SendLinkView.selectors';
import { SendViewSelectorsIDs } from '../../../../e2e/selectors/SendFlow/SendView.selectors';
import { getBlockaidTransactionMetricsParams } from '../../../util/blockaid';
import Icon, {
  IconName,
  IconSize,
  IconColor,
} from '../../../component-library/components/Icons/Icon';
import { AddContactViewSelectorsIDs } from '../../../../e2e/selectors/Settings/Contacts/AddContactView.selectors';
import HeaderBase from '../../../component-library/components/HeaderBase';
import AddressCopy from '../AddressCopy';
import PickerAccount from '../../../component-library/components/Pickers/PickerAccount';
import { createAccountSelectorNavDetails } from '../../../components/Views/AccountSelector';
import { RequestPaymentViewSelectors } from '../../../../e2e/selectors/Receive/RequestPaymentView.selectors';
import { MetricsEventBuilder } from '../../../core/Analytics/MetricsEventBuilder';
import { toChecksumHexAddress } from '@metamask/controller-utils';
///: BEGIN:ONLY_INCLUDE_IF(keyring-snaps)
import { getFormattedAddressFromInternalAccount } from '../../../core/Multichain/utils';

///: END:ONLY_INCLUDE_IF
import { withMetaMetrics } from '../Stake/utils/metaMetrics/withMetaMetrics';
import { BridgeViewMode } from '../Bridge/types';
import { trace, TraceName, TraceOperation } from '../../../util/trace';
import { getTraceTags } from '../../../util/sentry/tags';
import { store } from '../../../store';

const trackEvent = (event, params = {}) => {
  MetaMetrics.getInstance().trackEvent(event);
};

const styles = StyleSheet.create({
  metamaskName: {
    width: 70,
    height: 35,
  },
  metamaskFox: {
    width: 40,
    height: 40,
    marginRight: 10,
  },
  backIconIOS: {
    marginHorizontal: 4,
    marginTop: -4,
  },
  shareIconIOS: {
    marginHorizontal: -5,
  },
  hamburgerButton: {
    paddingLeft: Device.isAndroid() ? 22 : 18,
    paddingRight: Device.isAndroid() ? 22 : 18,
    paddingTop: Device.isAndroid() ? 14 : 10,
    paddingBottom: Device.isAndroid() ? 14 : 10,
  },
  backButton: {
    paddingLeft: Device.isAndroid() ? 22 : 18,
    paddingRight: Device.isAndroid() ? 22 : 18,
    marginTop: 5,
  },
  closeButton: {
    paddingHorizontal: Device.isAndroid() ? 22 : 18,
    paddingVertical: Device.isAndroid() ? 14 : 8,
  },
  disabled: {
    opacity: 0.3,
  },
  rightElementContainer: {
    marginRight: 12,
    flexDirection: 'row',
    alignItems: 'flex-end',
  },
  optinHeaderLeft: {
    flexDirection: 'row',
    alignItems: 'center',
    marginHorizontal: Device.isIos() ? 20 : 0,
  },
  metamaskNameTransparentWrapper: {
    alignItems: 'center',
    justifyContent: 'center',
    flex: 1,
  },
  metamaskNameWrapper: {
    marginLeft: Device.isAndroid() ? 20 : 0,
  },
  leftElementContainer: {
    marginLeft: 16,
  },
  notificationsBadge: {
    width: 8,
    height: 8,
    borderRadius: 4,

    position: 'absolute',
    top: 2,
    right: 4,
  },
  headerLeftButton: {
    marginHorizontal: 16,
  },
  headerRightButton: {
    marginHorizontal: 16,
  },
  addressCopyWrapper: {
    marginHorizontal: 4,
  },
  iconButton: {
    marginHorizontal: 24,
  },
});

const metamask_name = require('../../../images/branding/metamask-name.png'); // eslint-disable-line
const metamask_fox = require('../../../images/branding/fox.png'); // eslint-disable-line
/**
 * Function that returns the navigation options
 * This is used by views that will show our custom navbar
 * which contains accounts icon, Title or MetaMask Logo and current network, and settings icon
 *
 * @param {string} title - Title in string format
 * @param {Object} navigation - Navigation object required to push new views
 * @param {bool} disableNetwork - Boolean that specifies if the network can be changed, defaults to false
 * @returns {Object} - Corresponding navbar options containing headerTitle, headerLeft, headerTruncatedBackTitle and headerRight
 */
export function getTransactionsNavbarOptions(
  title,
  themeColors,
  _,
  selectedAddress,
  handleRightButtonPress,
) {
  const innerStyles = StyleSheet.create({
    headerStyle: {
      backgroundColor: themeColors.background.default,
      shadowColor: importedColors.transparent,
      elevation: 0,
    },
    headerIcon: {
      color: themeColors.primary.default,
    },
    headerButtonText: {
      color: themeColors.primary.default,
      fontSize: 14,
      ...fontStyles.normal,
    },
  });

  return {
    headerTitle: () => <NavbarTitle title={title} />,
    headerLeft: null,
    headerRight: () => (
      <AccountRightButton
        selectedAddress={selectedAddress}
        onPress={handleRightButtonPress}
      />
    ),
    headerStyle: innerStyles.headerStyle,
    headerTintColor: themeColors.primary.default,
  };
}

/**
 * Function that returns the navigation options
 * This is used by views that will show our custom navbar which contains Title
 *
 * @param {string} title - Title in string format
 * @param {Object} navigation - Navigation object required to push new views
 * @param isFullScreenModal
 * @param themeColors
 * @param {IMetaMetricsEvent} navigationPopEvent
 * @returns {Object} - Corresponding navbar options containing title and headerTitleStyle
 */
export function getNavigationOptionsTitle(
  title,
  navigation,
  isFullScreenModal,
  themeColors,
  navigationPopEvent = null,
) {
  const innerStyles = StyleSheet.create({
    headerStyle: {
      backgroundColor: themeColors.background.default,
      shadowColor: importedColors.transparent,
      elevation: 0,
    },
    accessories: {
      marginHorizontal: 16,
    },
  });

  function navigationPop() {
    if (navigationPopEvent)
      trackEvent(
        MetricsEventBuilder.createEventBuilder(navigationPopEvent).build(),
      );
    navigation.goBack();
  }

  return {
    title,
    headerTitle: <MorphText variant={TextVariant.HeadingMD}>{title}</MorphText>,
    headerRight: () =>
      isFullScreenModal ? (
        <ButtonIcon
          size={ButtonIconSizes.Lg}
          iconName={IconName.Close}
          onPress={navigationPop}
          style={innerStyles.accessories}
          testID={NetworksViewSelectorsIDs.CLOSE_ICON}
        />
      ) : null,
    headerLeft: () =>
      isFullScreenModal ? null : (
        <ButtonIcon
          size={ButtonIconSizes.Lg}
          iconName={IconName.ArrowLeft}
          onPress={navigationPop}
          style={innerStyles.accessories}
          testID={CommonSelectorsIDs.BACK_ARROW_BUTTON}
        />
      ),
    headerTintColor: themeColors.primary.default,
    ...innerStyles,
  };
}

/**
 * Function that returns the navigation options
 * This is used by contact form
 *
 * @param {string} title - Title in string format
 * @param {Object} navigation - Navigation object required to push new views
 * @returns {Object} - Corresponding navbar options
 */
export function getEditableOptions(title, navigation, route, themeColors) {
  const innerStyles = StyleSheet.create({
    headerTitleStyle: {
      fontSize: 20,
      color: themeColors.text.default,
      ...fontStyles.normal,
    },
    headerIcon: {
      color: themeColors.primary.default,
    },
    headerButtonText: {
      color: themeColors.primary.default,
      fontSize: 14,
      ...fontStyles.normal,
    },
    headerStyle: {
      backgroundColor: themeColors.background.default,
      shadowColor: importedColors.transparent,
      elevation: 0,
    },
  });

  function navigationPop() {
    navigation.pop();
  }

  const rightAction = route.params?.dispatch;
  const editMode = route.params?.editMode === 'edit';
  const addMode = route.params?.mode === 'add';
  return {
    title,
    headerTitleStyle: innerStyles.headerTitleStyle,
    headerLeft: () => (
      <TouchableOpacity
        onPress={navigationPop}
        style={styles.backButton}
        testID={CommonSelectorsIDs.EDIT_CONTACT_BACK_BUTTON}
      >
        <IonicIcon
          name={'arrow-back'}
          size={Device.isAndroid() ? 24 : 28}
          style={innerStyles.headerIcon}
        />
      </TouchableOpacity>
    ),
    headerRight: () =>
      !addMode ? (
        <TouchableOpacity
          onPress={rightAction}
          style={styles.backButton}
          testID={AddContactViewSelectorsIDs.EDIT_BUTTON}
        >
          <Text style={innerStyles.headerButtonText}>
            {editMode
              ? strings('address_book.edit')
              : strings('address_book.cancel')}
          </Text>
        </TouchableOpacity>
      ) : (
        <View />
      ),
    headerStyle: innerStyles.headerStyle,
    headerTintColor: themeColors.primary.default,
  };
}

/**
 * Function that returns the navigation options
 * This is used by payment request view showing close and back buttons
 *
 * @param {string} title - Title in string format
 * @param {Object} navigation - Navigation object required to push new views
 * @returns {Object} - Corresponding navbar options containing title, headerLeft and headerRight
 */
export function getPaymentRequestOptionsTitle(
  title,
  navigation,
  route,
  themeColors,
) {
  const goBack = route.params?.dispatch;
  const innerStyles = StyleSheet.create({
    headerTitleStyle: {
      fontSize: 20,
      color: themeColors.text.default,
      ...fontStyles.normal,
    },
    headerIcon: {
      color: themeColors.primary.default,
    },
    headerStyle: {
      backgroundColor: themeColors.background.default,
      shadowColor: importedColors.transparent,
      elevation: 0,
    },
  });

  return {
    title,
    headerTitleStyle: innerStyles.headerTitleStyle,
    headerLeft: () =>
      goBack ? (
        // eslint-disable-next-line react/jsx-no-bind
        <TouchableOpacity
          onPress={goBack}
          style={styles.backButton}
          testID={RequestPaymentViewSelectors.BACK_BUTTON_ID}
        >
          <IonicIcon
            name={'arrow-back'}
            size={Device.isAndroid() ? 24 : 28}
            style={innerStyles.headerIcon}
          />
        </TouchableOpacity>
      ) : (
        <View />
      ),
    headerRight: () => (
      // eslint-disable-next-line react/jsx-no-bind
      <TouchableOpacity
        onPress={() => navigation.pop()}
        style={styles.closeButton}
      >
        <IonicIcon
          name={'close'}
          size={38}
          style={[innerStyles.headerIcon, styles.backIconIOS]}
        />
      </TouchableOpacity>
    ),
    headerStyle: innerStyles.headerStyle,
    headerTintColor: themeColors.primary.default,
  };
}

/**
 * Function that returns the navigation options
 * This is used by payment request view showing close button
 *
 * @returns {Object} - Corresponding navbar options containing title, and headerRight
 */
export function getPaymentRequestSuccessOptionsTitle(navigation, themeColors) {
  const innerStyles = StyleSheet.create({
    headerStyle: {
      backgroundColor: themeColors.background.default,
      shadowColor: importedColors.transparent,
      elevation: 0,
    },
    headerIcon: {
      color: themeColors.primary.default,
    },
  });

  return {
    headerStyle: innerStyles.headerStyle,
    title: null,
    headerLeft: () => <View />,
    headerRight: () => (
      <TouchableOpacity
        // eslint-disable-next-line react/jsx-no-bind
        onPress={() => navigation.pop()}
        style={styles.closeButton}
        {...generateTestId(
          Platform,
          SendLinkViewSelectorsIDs.CLOSE_SEND_LINK_VIEW_BUTTON,
        )}
      >
        <IonicIcon
          name="close"
          size={38}
          style={[innerStyles.headerIcon, styles.backIconIOS]}
        />
      </TouchableOpacity>
    ),
    headerTintColor: themeColors.primary.default,
  };
}

/**
 * Function that returns the navigation options
 * This is used by views that confirms transactions, showing current network
 *
 * @param {string} title - Title in string format
 * @returns {Object} - Corresponding navbar options containing title and headerTitleStyle
 */
export function getTransactionOptionsTitle(
  _title,
  navigation,
  route,
  themeColors,
) {
  const innerStyles = StyleSheet.create({
    headerStyle: {
      backgroundColor: themeColors.background.default,
      shadowColor: importedColors.transparent,
      elevation: 0,
    },
    headerButtonText: {
      color: themeColors.primary.default,
      fontSize: 14,
      ...fontStyles.normal,
    },
  });
  const transactionMode = route.params?.mode ?? '';
  const { name } = route;
  const leftText =
    transactionMode === 'edit'
      ? strings('transaction.cancel')
      : strings('transaction.edit');
  const disableModeChange = route.params?.disableModeChange;
  const modeChange = route.params?.dispatch;
  const leftAction = () => modeChange('edit');
  const rightAction = () => navigation.pop();
  const rightText = strings('transaction.cancel');
  const title = transactionMode === 'edit' ? 'transaction.edit' : _title;

  return {
    headerTitle: () => <NavbarTitle title={title} disableNetwork />,
    headerLeft: () =>
      transactionMode !== 'edit' ? (
        <TouchableOpacity
          disabled={disableModeChange}
          // eslint-disable-next-line react/jsx-no-bind
          onPress={leftAction}
          style={styles.closeButton}
          testID={CommonSelectorsIDs.CONFIRM_TXN_EDIT_BUTTON}
        >
          <Text
            style={
              disableModeChange
                ? [innerStyles.headerButtonText, styles.disabled]
                : innerStyles.headerButtonText
            }
          >
            {leftText}
          </Text>
        </TouchableOpacity>
      ) : (
        <View />
      ),
    headerRight: () =>
      name === 'Send' ? (
        // eslint-disable-next-line react/jsx-no-bind
        <TouchableOpacity
          onPress={rightAction}
          style={styles.closeButton}
          testID={CommonSelectorsIDs.SEND_BACK_BUTTON}
        >
          <Text style={innerStyles.headerButtonText}>{rightText}</Text>
        </TouchableOpacity>
      ) : (
        <View />
      ),
    headerStyle: innerStyles.headerStyle,
    headerTintColor: themeColors.primary.default,
  };
}

export function getApproveNavbar(title) {
  return {
    headerTitle: () => <NavbarTitle title={title} disableNetwork />,
    headerLeft: () => <View />,
    headerRight: () => <View />,
  };
}

/**
 * Function that returns the navigation options
 * This is used by views in send flow
 *
 * @param {string} title - Title in string format
 * @returns {Object} - Corresponding navbar options containing title and headerTitleStyle
 */
export function getSendFlowTitle(
  title,
  navigation,
  route,
  themeColors,
  resetTransaction,
  transaction,
) {
  const innerStyles = StyleSheet.create({
    headerButtonText: {
      color: themeColors.primary.default,
      fontSize: 14,
      ...fontStyles.normal,
    },
    headerStyle: {
      backgroundColor: themeColors.background.default,
      shadowColor: importedColors.transparent,
      elevation: 0,
    },
  });
  const rightAction = () => {
    const providerType = route?.params?.providerType ?? '';
    const additionalTransactionMetricsParams =
      getBlockaidTransactionMetricsParams(transaction);
    trackEvent(
      MetricsEventBuilder.createEventBuilder(MetaMetricsEvents.SEND_FLOW_CANCEL)
        .addProperties({
          view: title.split('.')[1],
          network: providerType,
          ...additionalTransactionMetricsParams,
        })
        .build(),
    );
    resetTransaction();
    navigation.dangerouslyGetParent()?.pop();
  };
  const leftAction = () => navigation.pop();

  const canGoBack =
    title !== 'send.send_to' && !route?.params?.isPaymentRequest;

  const titleToRender = title;

  return {
    headerTitle: () => <NavbarTitle title={titleToRender} disableNetwork />,
    headerRight: () => (
      // eslint-disable-next-line react/jsx-no-bind
      <TouchableOpacity
        onPress={rightAction}
        style={styles.closeButton}
        testID={SendViewSelectorsIDs.SEND_CANCEL_BUTTON}
      >
        <Text style={innerStyles.headerButtonText}>
          {strings('transaction.cancel')}
        </Text>
      </TouchableOpacity>
    ),
    headerLeft: () =>
      canGoBack ? (
        // eslint-disable-next-line react/jsx-no-bind
        <TouchableOpacity onPress={leftAction} style={styles.closeButton}>
          <Text
            style={innerStyles.headerButtonText}
            testID={SendViewSelectorsIDs.SEND_BACK_BUTTON}
          >
            {strings('transaction.back')}
          </Text>
        </TouchableOpacity>
      ) : (
        <View />
      ),
    headerStyle: innerStyles.headerStyle,
  };
}

/**
 * Function that returns the navigation options
 * for our modals
 *
 * @param {string} title - Title in string format
 * @returns {Object} - Corresponding navbar options containing headerTitle
 */
export function getModalNavbarOptions(title) {
  return {
    headerTitle: () => <ModalNavbarTitle title={title} />,
  };
}

/**
 * Function that returns the navigation options
 * for our onboarding screens,
 * which is just the metamask log and the Back button
 *
 * @returns {Object} - Corresponding navbar options containing headerTitle, headerTitle and headerTitle
 */
export function getOnboardingNavbarOptions(
  route,
  { headerLeft, headerRight },
  themeColors,
  showLogo = true,
) {
<<<<<<< HEAD
  const headerLeftHide = headerLeft || route.params?.headerLeft || <View />;
  const headerRightHide = headerRight;
=======
  const headerLeftHide =
    headerLeft || route.params?.headerLeft || (() => <View />);
  const headerRightHide =
    headerRight || route.params?.headerRight || (() => <View />);
>>>>>>> bb73b247
  const innerStyles = StyleSheet.create({
    headerStyle: {
      backgroundColor: themeColors.background.default,
      shadowColor: importedColors.transparent,
      elevation: 0,
    },
    metamaskName: {
      width: 70,
      height: 35,
      tintColor: themeColors.text.default,
    },
  });

  return {
    headerStyle: innerStyles.headerStyle,
    headerTitle: showLogo
      ? () => (
          <View style={styles.metamaskNameTransparentWrapper}>
            <Image
              source={metamask_name}
              style={innerStyles.metamaskName}
              resizeMethod={'auto'}
            />
          </View>
        )
      : null,
<<<<<<< HEAD
    // headerBackTitle: strings('navigation.back'),
=======
>>>>>>> bb73b247
    headerRight: headerRightHide,
    headerLeft: headerLeftHide,
    headerTintColor: themeColors.primary.default,
  };
}

/**
 * Function that returns a transparent navigation options for our onboarding screens.
 *
 * @returns {Object} - Corresponding navbar options containing headerTitle
 * @param {Object} themeColors - The theme colors object
 * @param {string} backgroundColor - The color to overwrite the background color
 * @param {boolean} showLogo - Whether to show the logo
 * @param {string} logoColor - The color to overwrite the logo color
 */
export function getTransparentOnboardingNavbarOptions(
  themeColors,
<<<<<<< HEAD
  showLogo = true,
  color,
  darkColor = false,
) {
  const innerStyles = StyleSheet.create({
    headerStyle: {
      backgroundColor: color || themeColors.background.default,
=======
  backgroundColor = undefined,
  showLogo = true,
  logoColor = undefined,
) {
  const innerStyles = StyleSheet.create({
    headerStyle: {
      backgroundColor: backgroundColor || themeColors.background.default,
>>>>>>> bb73b247
      shadowColor: importedColors.transparent,
      elevation: 0,
    },
    metamaskName: {
      width: 70,
      height: 35,
<<<<<<< HEAD
      tintColor: darkColor ? importedColors.btnBlack : themeColors.text.default,
=======
      tintColor: logoColor || themeColors.text.default,
>>>>>>> bb73b247
    },
  });
  return {
    headerTitle: () =>
      showLogo ? (
        <View style={styles.metamaskNameTransparentWrapper}>
          <Image
            source={metamask_name}
            style={innerStyles.metamaskName}
            resizeMethod={'auto'}
          />
        </View>
      ) : null,
    headerLeft: () => <View />,
    headerRight: () => <View />,
    headerStyle: innerStyles.headerStyle,
  };
}

/**
 * Function that returns a Carousel navigation options for our onboarding screens.
 *
 * @returns {Object} - Corresponding navbar options containing headerTitle
<<<<<<< HEAD
 * @param {Object} themeColors - The theme colors object
 * @param {string} currentTabColor - The color of the current tab
 */
export function getOnboardingCarouselNavbarOptions(
  themeColors,
  currentTabColor,
) {
=======
 * @param {string} currentTabColor - The color of the current tab
 */
export function getOnboardingCarouselNavbarOptions(currentTabColor) {
>>>>>>> bb73b247
  const innerStyles = StyleSheet.create({
    headerStyle: {
      backgroundColor: currentTabColor,
      shadowColor: importedColors.transparent,
      elevation: 0,
    },
    metamaskName: {
      width: 70,
      height: 35,
    },
  });
  return {
    headerTitle: () => (
      <View style={styles.metamaskNameTransparentWrapper}>
        <Image
          source={metamask_name}
          style={innerStyles.metamaskName}
          resizeMethod={'auto'}
        />
      </View>
    ),
    headerLeft: () => <View />,
    headerRight: () => <View />,
    headerStyle: innerStyles.headerStyle,
  };
}

/**
 * Function that returns a transparent navigation options for our onboarding screens.
 *
 * @returns {Object} - Corresponding navbar options containing headerTitle and a back button
 */
export function getTransparentBackOnboardingNavbarOptions(themeColors, color) {
  const innerStyles = StyleSheet.create({
    headerStyle: {
      backgroundColor: color || themeColors.background.default,
      shadowColor: importedColors.transparent,
      elevation: 0,
    },
    metamaskName: {
      width: 70,
      height: 35,
    },
  });
  return {
    headerTitle: () => (
      <View style={styles.metamaskNameTransparentWrapper}>
        <Image
          source={metamask_name}
          style={innerStyles.metamaskName}
          resizeMethod={'auto'}
        />
      </View>
    ),
    headerRight: () => <View />,
    headerBackTitle: strings('navigation.back'),
    headerLeft: () => <View />,
    headerStyle: innerStyles.headerStyle,
    headerTintColor: themeColors.primary.default,
  };
}

/**
 * Function that returns the navigation options
 * for our metric opt-in screen
 *
 * @returns {Object} - Corresponding navbar options containing headerLeft
 */
export function getOptinMetricsNavbarOptions(themeColors, showLogo = true) {
  const innerStyles = StyleSheet.create({
    headerStyle: {
      backgroundColor: themeColors.background.default,
      shadowColor: importedColors.transparent,
      elevation: 0,
    },
    metamaskName: {
      width: 70,
      height: 35,
      tintColor: themeColors.text.default,
    },
  });
  return {
    headerTitle: () =>
      showLogo ? (
        <View style={styles.metamaskNameTransparentWrapper}>
          <Image
            source={metamask_name}
            style={innerStyles.metamaskName}
            resizeMethod={'auto'}
          />
        </View>
      ) : null,
    headerBackTitle: strings('navigation.back'),
    headerRight: () => <View />,
    headerLeft: () => <View />,
    headerStyle: innerStyles.headerStyle,
    headerTintColor: themeColors.primary.default,
  };
}

/**
 * Function that returns the navigation options
 * for our closable screens,
 *
 * @returns {Object} - Corresponding navbar options containing headerTitle, headerTitle and headerTitle
 */
export function getClosableNavigationOptions(
  title,
  backButtonText,
  navigation,
  themeColors,
) {
  const innerStyles = StyleSheet.create({
    headerButtonText: {
      color: themeColors.primary.default,
      fontSize: 14,
      ...fontStyles.normal,
    },
    headerIcon: {
      color: themeColors.primary.default,
    },
    headerStyle: {
      backgroundColor: themeColors.background.default,
      shadowColor: importedColors.transparent,
      elevation: 0,
    },
    headerTitleStyle: {
      fontSize: 20,
      ...fontStyles.normal,
      color: themeColors.text.default,
    },
  });

  function navigationPop() {
    navigation.pop();
  }

  return {
    title,
    headerTitleStyle: innerStyles.headerTitleStyle,
    headerLeft: () =>
      Device.isIos() ? (
        <TouchableOpacity
          onPress={navigationPop}
          style={styles.closeButton}
          testID={CommonSelectorsIDs.NAV_IOS_BACK}
        >
          <Text style={innerStyles.headerButtonText}>{backButtonText}</Text>
        </TouchableOpacity>
      ) : (
        <TouchableOpacity
          onPress={navigationPop}
          style={styles.backButton}
          {...generateTestId(Platform, NAV_ANDROID_BACK_BUTTON)}
        >
          <IonicIcon
            name={'arrow-back'}
            size={24}
            style={innerStyles.headerIcon}
          />
        </TouchableOpacity>
      ),
    headerStyle: innerStyles.headerStyle,
    headerTintColor: themeColors.primary.default,
  };
}

/**
 * Function that returns the navigation options
 * for our closable screens,
 *
 * @returns {Object} - Corresponding navbar options containing headerTitle, headerTitle and headerTitle
 */
export function getOfflineModalNavbar() {
  return {
    headerShown: false,
  };
}

/**
 * Function that returns the navigation options for the wallet screen.
 *
 * @param {Object} accountActionsRef - The ref object for the account actions
 * @param {Object} selectedInternalAccount - The currently selected internal account
 * @param {string} accountName - The name of the currently selected account
 * @param {string} accountAvatarType - The type of avatar for the currently selected account
 * @param {string} networkName - The name of the current network
 * @param {Object} networkImageSource - The image source for the network icon
 * @param {Function} onPressTitle - Callback function when the title is pressed
 * @param {Object} navigation - The navigation object
 * @param {Object} themeColors - The theme colors object
 * @param {boolean} isNotificationEnabled - Whether notifications are enabled
 * @param {boolean | null} isBackupAndSyncEnabled - Whether backup and sync is enabled
 * @param {number} unreadNotificationCount - The number of unread notifications
 * @param {number} readNotificationCount - The number of read notifications
 * @param {boolean} isNonEvmSelected - Whether a non evm network is selected
 * @returns {Object} An object containing the navbar options for the wallet screen
 */
export function getWalletNavbarOptions(
  accountActionsRef,
  selectedInternalAccount,
  accountName,
  accountAvatarType,
  networkName,
  networkImageSource,
  onPressTitle,
  navigation,
  themeColors,
  isNotificationEnabled,
  isBackupAndSyncEnabled,
  unreadNotificationCount,
  readNotificationCount,
) {
  const innerStyles = StyleSheet.create({
    headerStyle: {
      backgroundColor: themeColors.background,
      shadowColor: importedColors.transparent,
      elevation: 0,
    },
    headerIcon: {
      color: themeColors.primary.default,
    },
    headerTitle: {
      justifyContent: 'center',
      marginTop: 5,
      flex: 1,
    },
  });

  let formattedAddress = toChecksumHexAddress(selectedInternalAccount.address);

  ///: BEGIN:ONLY_INCLUDE_IF(keyring-snaps)
  formattedAddress = getFormattedAddressFromInternalAccount(
    selectedInternalAccount,
  );
  ///: END:ONLY_INCLUDE_IF

  const onScanSuccess = (data, content) => {
    if (data.private_key) {
      Alert.alert(
        strings('wallet.private_key_detected'),
        strings('wallet.do_you_want_to_import_this_account'),
        [
          {
            text: strings('wallet.cancel'),
            onPress: () => false,
            style: 'cancel',
          },
          {
            text: strings('wallet.yes'),
            onPress: async () => {
              try {
                await importAccountFromPrivateKey(data.private_key);
                navigation.navigate('ImportPrivateKeyView', {
                  screen: 'ImportPrivateKeySuccess',
                });
              } catch (e) {
                Alert.alert(
                  strings('import_private_key.error_title'),
                  strings('import_private_key.error_message'),
                );
              }
            },
          },
        ],
        { cancelable: false },
      );
    } else if (data.seed) {
      Alert.alert(
        strings('wallet.error'),
        strings('wallet.logout_to_import_seed'),
      );
    } else {
      setTimeout(() => {
        DeeplinkManager.parse(content, {
          origin: AppConstants.DEEPLINKS.ORIGIN_QR_CODE,
        });
      }, 500);
    }
  };

  function openQRScanner() {
    navigation.navigate(Routes.QR_TAB_SWITCHER, {
      onScanSuccess,
    });
    trackEvent(
      MetricsEventBuilder.createEventBuilder(
        MetaMetricsEvents.WALLET_QR_SCANNER,
      ).build(),
    );
  }

  function handleNotificationOnPress() {
    if (isNotificationEnabled && isNotificationsFeatureEnabled()) {
      navigation.navigate(Routes.NOTIFICATIONS.VIEW);
      trackEvent(
        MetricsEventBuilder.createEventBuilder(
          MetaMetricsEvents.NOTIFICATIONS_MENU_OPENED,
        )
          .addProperties({
            unread_count: unreadNotificationCount,
            read_count: readNotificationCount,
          })
          .build(),
      );
    } else {
      navigation.navigate(Routes.NOTIFICATIONS.OPT_IN_STACK);
      trackEvent(
        MetricsEventBuilder.createEventBuilder(
          MetaMetricsEvents.NOTIFICATIONS_ACTIVATED,
        )
          .addProperties({
            action_type: 'started',
            is_profile_syncing_enabled: isBackupAndSyncEnabled,
          })
          .build(),
      );
    }
  }

  const renderNetworkPicker = () => {
    const networkPicker = (
      <PickerNetwork
        label={networkName}
        imageSource={networkImageSource}
        onPress={onPressTitle}
        testID={WalletViewSelectorsIDs.NAVBAR_NETWORK_BUTTON}
        hideNetworkName
      />
    );

    return <View style={styles.leftElementContainer}>{networkPicker}</View>;
  };

  return {
    headerTitle: () => (
      <View style={innerStyles.headerTitle}>
        <PickerAccount
          ref={accountActionsRef}
          accountAddress={formattedAddress}
          accountName={accountName}
          accountAvatarType={accountAvatarType}
          onPress={() => {
            trace({
              name: TraceName.AccountList,
              tags: getTraceTags(store.getState()),
              op: TraceOperation.AccountList,
            });
            navigation.navigate(...createAccountSelectorNavDetails({}));
          }}
          accountTypeLabel={
            getLabelTextByAddress(formattedAddress) || undefined
          }
          showAddress
          cellAccountContainerStyle={styles.account}
          testID={WalletViewSelectorsIDs.ACCOUNT_ICON}
        />
      </View>
    ),
    headerLeft: () => renderNetworkPicker(),
    headerRight: () => (
      <View style={styles.rightElementContainer}>
        <View
          testID={WalletViewSelectorsIDs.NAVBAR_ADDRESS_COPY_BUTTON}
          style={styles.addressCopyWrapper}
        >
          <AddressCopy />
        </View>
        {isNotificationsFeatureEnabled() && (
          <View>
            {/* Icon */}
            <ButtonIcon
              iconColor={IconColor.Default}
              onPress={handleNotificationOnPress}
              iconName={IconName.Notification}
              size={IconSize.Xl}
              testID={WalletViewSelectorsIDs.WALLET_NOTIFICATIONS_BUTTON}
              style={styles.notificationButton}
            />

            {/* Badge Dot */}
            {isNotificationEnabled && (
              <View
                style={[
                  styles.notificationsBadge,
                  {
                    backgroundColor: unreadNotificationCount
                      ? themeColors.error.default
                      : themeColors.background.transparent,
                  },
                ]}
              />
            )}
          </View>
        )}

        <ButtonIcon
          iconColor={IconColor.Default}
          onPress={openQRScanner}
          iconName={IconName.ScanBarcode}
          size={IconSize.Xl}
          testID={WalletViewSelectorsIDs.WALLET_SCAN_BUTTON}
        />
      </View>
    ),
    headerStyle: innerStyles.headerStyle,
    headerTintColor: themeColors.primary.default,
  };
}

/**
 * Function that returns the navigation options containing title and network indicator
 *
 * @param {string} title - Title in string format
 * @param {boolean} translate - Boolean that specifies if the title needs translation
 * @param {Object} navigation - Navigation object required to push new views
 * @param {Object} themeColors - Colors from theme
 * @param {boolean} disableNetwork - Boolean that determines if network is accessible from navbar
 * @param {Function} onClose - Onclose navbar function
 * @returns {Object} - Corresponding navbar options containing headerTitle and headerTitle
 */
export function getImportTokenNavbarOptions(
  title,
  translate,
  navigation,
  themeColors,
  disableNetwork = false,
  contentOffset = 0,
  onClose = undefined,
) {
  const innerStyles = StyleSheet.create({
    headerStyle: {
      backgroundColor: themeColors.background.default,
      shadowColor: importedColors.transparent,
      elevation: 0,
    },
    headerShadow: {
      elevation: 2,
      shadowColor: themeColors.background.primary,
      shadowOpacity: contentOffset < 20 ? contentOffset / 100 : 0.2,
      shadowOffset: { height: 4, width: 0 },
      shadowRadius: 8,
    },
    headerIcon: {
      color: themeColors.primary.default,
    },
    title: {
      textAlign: 'center',
      fontWeight: 'bold',
    },
  });
  return {
    headerTitle: () => (
      <NavbarTitle
        disableNetwork={disableNetwork}
        showSelectedNetwork={false}
        translate={translate}
      >
        {title}
      </NavbarTitle>
    ),
    headerRight: () => (
      // eslint-disable-next-line react/jsx-no-bind
      <TouchableOpacity
        style={styles.backButton}
        testID={CommonSelectorsIDs.BACK_ARROW_BUTTON}
      >
        <ButtonIcon
          iconName={IconName.Close}
          iconColor={IconColor.Default}
          size={ButtonIconSizes.Lg}
          onPress={
            onClose
              ? () => onClose()
              : () =>
                  navigation.navigate(Routes.WALLET.HOME, {
                    screen: Routes.WALLET.TAB_STACK_FLOW,
                    params: {
                      screen: Routes.WALLET_VIEW,
                    },
                  })
          }
        />
      </TouchableOpacity>
    ),
    headerLeft: null,
    headerStyle: [
      innerStyles.headerStyle,
      contentOffset && innerStyles.headerShadow,
    ],
  };
}

export function getNftDetailsNavbarOptions(
  navigation,
  themeColors,
  onRightPress,
  contentOffset = 0,
) {
  const innerStyles = StyleSheet.create({
    headerStyle: {
      backgroundColor: themeColors.background.default,
      shadowColor: importedColors.transparent,
      elevation: 0,
    },
    headerShadow: {
      elevation: 2,
      shadowColor: themeColors.background.primary,
      shadowOpacity: contentOffset < 20 ? contentOffset / 100 : 0.2,
      shadowOffset: { height: 4, width: 0 },
      shadowRadius: 8,
    },
    headerIcon: {
      color: themeColors.primary.default,
    },
    headerBackIcon: {
      color: themeColors.icon.default,
    },
  });
  return {
    headerLeft: () => (
      <TouchableOpacity
        onPress={() => navigation.pop()}
        style={styles.backButton}
        testID={CommonSelectorsIDs.BACK_ARROW_BUTTON}
      >
        <Icon
          name={IconName.ArrowLeft}
          size={IconSize.Lg}
          style={innerStyles.headerBackIcon}
        />
      </TouchableOpacity>
    ),
    headerRight: onRightPress
      ? () => (
          <TouchableOpacity style={styles.backButton} onPress={onRightPress}>
            <Icon
              name={IconName.MoreVertical}
              size={IconSize.Lg}
              style={innerStyles.headerBackIcon}
            />
          </TouchableOpacity>
        )
      : () => <View />,
    headerStyle: [
      innerStyles.headerStyle,
      contentOffset && innerStyles.headerShadow,
    ],
  };
}

export function getNftFullImageNavbarOptions(
  navigation,
  themeColors,
  contentOffset = 0,
) {
  const innerStyles = StyleSheet.create({
    headerStyle: {
      backgroundColor: themeColors.background.default,
      shadowColor: importedColors.transparent,
      elevation: 0,
    },
    headerShadow: {
      elevation: 2,
      shadowColor: themeColors.background.primary,
      shadowOpacity: contentOffset < 20 ? contentOffset / 100 : 0.2,
      shadowOffset: { height: 4, width: 0 },
      shadowRadius: 8,
    },
    headerIcon: {
      color: themeColors.primary.default,
    },
    headerBackIcon: {
      color: themeColors.icon.default,
    },
  });
  return {
    headerRight: () => (
      <TouchableOpacity
        style={styles.backButton}
        onPress={() => navigation.pop()}
      >
        <Icon
          name={IconName.Close}
          size={IconSize.Lg}
          style={innerStyles.headerBackIcon}
        />
      </TouchableOpacity>
    ),
    headerLeft: () => <View />,
    headerStyle: [
      innerStyles.headerStyle,
      contentOffset && innerStyles.headerShadow,
    ],
  };
}

/**
 * Function that returns the navigation options containing title and network indicator
 *
 * @param {string} title - Title in string format
 * @param {boolean} translate - Boolean that specifies if the title needs translation
 * @param {Object} navigation - Navigation object required to push new views
 * @param {Object} themeColors - Colors from theme
 * @param {Function} onRightPress - Callback that determines if right button exists
 * @param {boolean} disableNetwork - Boolean that determines if network is accessible from navbar
 * @returns {Object} - Corresponding navbar options containing headerTitle and headerTitle
 */
export function getNetworkNavbarOptions(
  title,
  translate,
  navigation,
  themeColors,
  onRightPress = undefined,
  disableNetwork = false,
  contentOffset = 0,
  networkName = '',
) {
  return {
    header: () => (
      <HeaderBase
        includesTopInset
        startAccessory={
          <ButtonIcon
            style={styles.headerLeftButton}
            onPress={() => navigation.pop()}
            testID={CommonSelectorsIDs.BACK_ARROW_BUTTON}
            size={ButtonIconSizes.Lg}
            iconName={IconName.ArrowLeft}
            iconColor={IconColor.Default}
          />
        }
        endAccessory={
          onRightPress ? (
            <ButtonIcon
              style={styles.headerRightButton}
              onPress={onRightPress}
              size={ButtonIconSizes.Lg}
              iconName={IconName.MoreVertical}
              iconColor={IconColor.Default}
            />
          ) : (
            // Empty View to maintain layout spacing without showing a button
            <View style={styles.headerRightButton} />
          )
        }
      >
        <NavbarTitle
          disableNetwork={disableNetwork}
          title={title}
          translate={translate}
          networkName={networkName}
        />
      </HeaderBase>
    ),
  };
}

/**
 * Function that returns the navigation options containing title and network indicator
 *
 * @returns {Object} - Corresponding navbar options containing headerTitle and headerTitle
 */
export function getWebviewNavbar(navigation, route, themeColors) {
  const innerStyles = StyleSheet.create({
    headerTitleStyle: {
      fontSize: 20,
      color: themeColors.text.default,
      textAlign: 'center',
      ...fontStyles.normal,
      alignItems: 'center',
    },
    headerStyle: {
      backgroundColor: themeColors.background.default,
      shadowColor: importedColors.transparent,
      elevation: 0,
    },
    headerIcon: {
      color: themeColors.default,
    },
  });

  const title = route.params?.title ?? '';
  const share = route.params?.dispatch;
  return {
    headerTitle: () => (
      <Text style={innerStyles.headerTitleStyle}>{title}</Text>
    ),
    headerLeft: () =>
      Device.isAndroid() ? (
        // eslint-disable-next-line react/jsx-no-bind
        <TouchableOpacity
          onPress={() => navigation.pop()}
          style={styles.backButton}
          {...generateTestId(Platform, BACK_BUTTON_SIMPLE_WEBVIEW)}
        >
          <IonicIcon
            name={'arrow-back'}
            size={24}
            style={innerStyles.headerIcon}
          />
        </TouchableOpacity>
      ) : (
        // eslint-disable-next-line react/jsx-no-bind
        <TouchableOpacity
          onPress={() => navigation.pop()}
          style={styles.backButton}
        >
          <IonicIcon
            name="close"
            size={38}
            style={[innerStyles.headerIcon, styles.backIconIOS]}
          />
        </TouchableOpacity>
      ),
    headerRight: () =>
      Device.isAndroid() ? (
        <TouchableOpacity onPress={share} style={styles.backButton}>
          <MaterialCommunityIcon
            name="share-variant"
            size={24}
            style={innerStyles.headerIcon}
          />
        </TouchableOpacity>
      ) : (
        <TouchableOpacity onPress={share} style={styles.backButton}>
          <EvilIcons
            name="share-apple"
            size={32}
            style={[innerStyles.headerIcon, styles.shareIconIOS]}
          />
        </TouchableOpacity>
      ),
    headerStyle: innerStyles.headerStyle,
  };
}

export function getPaymentSelectorMethodNavbar(navigation, onPop, themeColors) {
  const innerStyles = StyleSheet.create({
    headerButtonText: {
      color: themeColors.primary.default,
    },
    headerTitleStyle: {
      fontSize: 20,
      color: themeColors.text.default,
      textAlign: 'center',
      ...fontStyles.normal,
      alignItems: 'center',
    },
    headerStyle: {
      backgroundColor: themeColors.background.default,
      shadowColor: importedColors.transparent,
      elevation: 0,
    },
  });
  return {
    headerTitle: () => (
      <Text style={innerStyles.headerTitleStyle}>
        {strings('fiat_on_ramp.purchase_method')}
      </Text>
    ),
    headerLeft: () => <View />,
    headerRight: () => (
      // eslint-disable-next-line react/jsx-no-bind
      <TouchableOpacity
        onPress={() => {
          navigation.dangerouslyGetParent()?.pop();
          onPop?.();
        }}
        style={styles.closeButton}
      >
        <Text style={innerStyles.headerButtonText}>
          {strings('navigation.cancel')}
        </Text>
      </TouchableOpacity>
    ),
    headerStyle: innerStyles.headerStyle,
  };
}

export function getPaymentMethodApplePayNavbar(
  navigation,
  onPop,
  onExit,
  themeColors,
) {
  const innerStyles = StyleSheet.create({
    headerTitleStyle: {
      fontSize: 20,
      color: themeColors.text.default,
      ...fontStyles.normal,
    },
    headerStyle: {
      backgroundColor: themeColors.background.default,
      shadowColor: importedColors.transparent,
      elevation: 0,
    },
    headerButtonText: {
      color: themeColors.primary.default,
    },
    headerIcon: {
      color: themeColors.primary.default,
    },
  });
  return {
    title: strings('fiat_on_ramp.amount_to_buy'),
    headerTitleStyle: innerStyles.headerTitleStyle,
    headerRight: () => (
      // eslint-disable-next-line react/jsx-no-bind
      <TouchableOpacity
        onPress={() => {
          navigation.dangerouslyGetParent()?.pop();
          onExit?.();
        }}
        style={styles.closeButton}
      >
        <Text style={innerStyles.headerButtonText}>
          {strings('navigation.cancel')}
        </Text>
      </TouchableOpacity>
    ),
    headerLeft: () =>
      Device.isAndroid() ? (
        // eslint-disable-next-line react/jsx-no-bind
        <TouchableOpacity
          onPress={() => {
            navigation.pop();
            onPop?.();
          }}
          style={styles.backButton}
        >
          <IonicIcon
            name={'arrow-back'}
            size={24}
            style={innerStyles.headerIcon}
          />
        </TouchableOpacity>
      ) : (
        // eslint-disable-next-line react/jsx-no-bind
        <TouchableOpacity
          onPress={() => {
            navigation.pop();
            onPop?.();
          }}
          style={styles.closeButton}
        >
          <Text style={innerStyles.headerButtonText}>
            {strings('navigation.back')}
          </Text>
        </TouchableOpacity>
      ),
    headerStyle: innerStyles.headerStyle,
  };
}

export function getTransakWebviewNavbar(navigation, route, onPop, themeColors) {
  const innerStyles = StyleSheet.create({
    headerTitleStyle: {
      fontSize: 20,
      color: themeColors.text.default,
      ...fontStyles.normal,
    },
    headerStyle: {
      backgroundColor: themeColors.background.default,
      shadowColor: importedColors.transparent,
      elevation: 0,
    },
    headerIcon: {
      color: themeColors.primary.default,
    },
  });

  const title = route.params?.title ?? '';
  return {
    title,
    headerTitleStyle: innerStyles.headerTitleStyle,
    headerLeft: () =>
      Device.isAndroid() ? (
        // eslint-disable-next-line react/jsx-no-bind
        <TouchableOpacity
          onPress={() => {
            navigation.pop();
            onPop?.();
          }}
          style={styles.backButton}
        >
          <IonicIcon
            name={'arrow-back'}
            size={24}
            style={innerStyles.headerIcon}
          />
        </TouchableOpacity>
      ) : (
        // eslint-disable-next-line react/jsx-no-bind
        <TouchableOpacity
          onPress={() => {
            navigation.pop();
            onPop?.();
          }}
          style={styles.backButton}
        >
          <IonicIcon
            name="close"
            size={38}
            style={[innerStyles.headerIcon, styles.backIconIOS]}
          />
        </TouchableOpacity>
      ),
    headerStyle: innerStyles.headerStyle,
    headerTintColor: themeColors.primary.default,
  };
}

export function getSwapsAmountNavbar(navigation, route, themeColors) {
  const innerStyles = StyleSheet.create({
    headerButtonText: {
      color: themeColors.primary.default,
      fontSize: 14,
      ...fontStyles.normal,
    },
    headerStyle: {
      backgroundColor: themeColors.background.default,
      shadowColor: importedColors.transparent,
      elevation: 0,
    },
  });
  const title = route.params?.title ?? 'Swap';
  return {
    headerTitle: () => (
      <NavbarTitle title={title} disableNetwork translate={false} />
    ),
    headerLeft: () => <View />,
    headerRight: () => (
      // eslint-disable-next-line react/jsx-no-bind
      <TouchableOpacity
        onPress={() => navigation.dangerouslyGetParent()?.pop()}
        style={styles.closeButton}
      >
        <Text style={innerStyles.headerButtonText}>
          {strings('navigation.cancel')}
        </Text>
      </TouchableOpacity>
    ),
    headerStyle: innerStyles.headerStyle,
  };
}

export function getSwapsQuotesNavbar(navigation, route, themeColors) {
  const innerStyles = StyleSheet.create({
    headerButtonText: {
      color: themeColors.primary.default,
      fontSize: 14,
      ...fontStyles.normal,
    },
    headerIcon: {
      color: themeColors.primary.default,
    },
    headerStyle: {
      backgroundColor: themeColors.background.default,
      shadowColor: importedColors.transparent,
      elevation: 0,
    },
  });
  const title = route.params?.title ?? 'Swap';
  const leftActionText = route.params?.leftAction ?? strings('navigation.back');

  const leftAction = () => {
    const trade = route.params?.requestedTrade;
    const selectedQuote = route.params?.selectedQuote;
    const quoteBegin = route.params?.quoteBegin;
    if (!selectedQuote) {
      trackEvent(
        MetricsEventBuilder.createEventBuilder(
          MetaMetricsEvents.QUOTES_REQUEST_CANCELLED,
        )
          .addProperties({
            token_from: trade.token_from,
            token_to: trade.token_to,
            request_type: trade.request_type,
            custom_slippage: trade.custom_slippage,
            chain_id: trade.chain_id,
            responseTime: new Date().getTime() - quoteBegin,
          })
          .addSensitiveProperties({
            token_from_amount: trade.token_from_amount,
          })
          .build(),
      );
    }
    navigation.pop();
  };

  const rightAction = () => {
    const trade = route.params?.requestedTrade;
    const selectedQuote = route.params?.selectedQuote;
    const quoteBegin = route.params?.quoteBegin;
    if (!selectedQuote) {
      trackEvent(
        MetricsEventBuilder.createEventBuilder(
          MetaMetricsEvents.QUOTES_REQUEST_CANCELLED,
        )
          .addProperties({
            token_from: trade.token_from,
            token_to: trade.token_to,
            request_type: trade.request_type,
            custom_slippage: trade.custom_slippage,
            chain_id: trade.chain_id,
            responseTime: new Date().getTime() - quoteBegin,
          })
          .addSensitiveProperties({
            token_from_amount: trade.token_from_amount,
          })
          .build(),
      );
    }
    navigation.dangerouslyGetParent()?.pop();
  };

  return {
    headerTitle: () => (
      <NavbarTitle title={title} disableNetwork translate={false} />
    ),
    headerLeft: () =>
      Device.isAndroid() ? (
        // eslint-disable-next-line react/jsx-no-bind
        <TouchableOpacity onPress={leftAction} style={styles.backButton}>
          <IonicIcon
            name={'arrow-back'}
            size={24}
            style={innerStyles.headerIcon}
          />
        </TouchableOpacity>
      ) : (
        // eslint-disable-next-line react/jsx-no-bind
        <TouchableOpacity onPress={leftAction} style={styles.closeButton}>
          <Text style={innerStyles.headerButtonText}>{leftActionText}</Text>
        </TouchableOpacity>
      ),
    headerRight: () => (
      // eslint-disable-next-line react/jsx-no-bind
      <TouchableOpacity onPress={rightAction} style={styles.closeButton}>
        <Text style={innerStyles.headerButtonText}>
          {strings('navigation.cancel')}
        </Text>
      </TouchableOpacity>
    ),
    headerStyle: innerStyles.headerStyle,
  };
}

export function getBridgeNavbar(navigation, route, themeColors) {
  const innerStyles = StyleSheet.create({
    headerButtonText: {
      color: themeColors.primary.default,
      fontSize: 14,
      ...fontStyles.normal,
    },
    headerStyle: {
      backgroundColor: themeColors.background.default,
      shadowColor: importedColors.transparent,
      elevation: 0,
    },
  });

  let title = `${strings('swaps.title')}/${strings('bridge.title')}`;
  if (route.params?.bridgeViewMode === BridgeViewMode.Bridge) {
    title = strings('bridge.title');
  } else if (route.params?.bridgeViewMode === BridgeViewMode.Swap) {
    title = strings('swaps.title');
  }

  const leftAction = () => navigation.pop();

  return {
    headerTitle: () => (
      <NavbarTitle
        title={title}
        disableNetwork
        showSelectedNetwork={false}
        translate={false}
      />
    ),
    headerLeft: () => (
      <TouchableOpacity onPress={leftAction} style={styles.backButton}>
        <Icon name={IconName.ArrowLeft} />
      </TouchableOpacity>
    ),
    headerRight: () => (
      // eslint-disable-next-line react/jsx-no-bind
      <TouchableOpacity
        onPress={() => navigation.dangerouslyGetParent()?.pop()}
        style={styles.closeButton}
      >
        <Text style={innerStyles.headerButtonText}>
          {strings('navigation.cancel')}
        </Text>
      </TouchableOpacity>
    ),
    headerStyle: innerStyles.headerStyle,
  };
}

export function getBridgeTransactionDetailsNavbar(navigation) {
  const leftAction = () => navigation.pop();

  return {
    headerTitle: () => (
      <NavbarTitle
        title={strings('bridge_transaction_details.transaction_details')}
        disableNetwork
        showSelectedNetwork={false}
        translate={false}
      />
    ),
    headerLeft: () => (
      <TouchableOpacity onPress={leftAction} style={styles.backButton}>
        <Icon name={IconName.ArrowLeft} />
      </TouchableOpacity>
    ),
  };
}

/**
 * Function that returns navigation options for deposit flow screens
 *
 * @param {string} title - Title to display in the header
 * @param {Object} navigation - Navigation object required to navigate between screens
 * @param {Object} theme - Theme object containing colors
 * @param {Function} onClose - Optional custom close function
 * @returns {Object} - Navigation options object
 */
export function getDepositNavbarOptions(
  navigation,
  { title, showBack = true, showClose = true },
  theme,
  onClose = undefined,
) {
  const leftAction = () => navigation.pop();

  return {
    title,
    headerStyle: {
      backgroundColor: theme.colors.background.default,
      elevation: 0,
      shadowOpacity: 0,
    },
    headerTitleStyle: {
      fontWeight: '600',
      fontSize: 18,
      color: theme.colors.text.default,
    },
    headerTitle: () => (
      <NavbarTitle
        title={title}
        disableNetwork
        showSelectedNetwork={false}
        translate={false}
      />
    ),
    headerLeft: showBack
      ? () => (
          <TouchableOpacity onPress={leftAction} style={styles.backButton}>
            <Icon name={IconName.ArrowLeft} />
          </TouchableOpacity>
        )
      : null,
    headerRight: showClose
      ? () => (
          <TouchableOpacity style={styles.closeButton}>
            <ButtonIcon
              iconName={IconName.Close}
              size={ButtonIconSizes.Lg}
              onPress={
                onClose
                  ? () => onClose()
                  : () => navigation.navigate(Routes.WALLET.HOME)
              }
            />
          </TouchableOpacity>
        )
      : null,
  };
}

export function getFiatOnRampAggNavbar(
  navigation,
  { title = 'Buy', showBack = true, showCancel = true } = {},
  themeColors,
  onCancel,
) {
  const innerStyles = StyleSheet.create({
    headerButtonText: {
      color: themeColors.primary.default,
      fontSize: scale(11),
      ...fontStyles.normal,
    },
    headerStyle: {
      backgroundColor: themeColors.background.default,
      shadowColor: importedColors.transparent,
      elevation: 0,
    },
    headerTitleStyle: {
      fontSize: 18,
      ...fontStyles.normal,
      color: themeColors.text.default,
      ...(!showBack && { textAlign: 'center' }),
    },
  });

  const leftActionText = strings('navigation.back');

  const leftAction = () => navigation.pop();

  const navigationCancelText = strings('navigation.cancel');

  return {
    headerTitle: () => (
      <NavbarTitle title={title} disableNetwork translate={false} />
    ),
    headerLeft: () => {
      if (!showBack) return <View />;

      return Device.isAndroid() ? (
        <TouchableOpacity
          onPress={leftAction}
          style={styles.backButton}
          accessibilityRole="button"
          accessible
        >
          <IonicIcon
            name={'arrow-back'}
            size={24}
            style={innerStyles.headerIcon}
          />
        </TouchableOpacity>
      ) : (
        <TouchableOpacity
          onPress={leftAction}
          style={styles.closeButton}
          accessibilityRole="button"
          accessible
        >
          <Text style={innerStyles.headerButtonText}>{leftActionText}</Text>
        </TouchableOpacity>
      );
    },
    headerRight: () => {
      if (!showCancel) return <View />;
      return (
        <TouchableOpacity
          onPress={() => {
            navigation.dangerouslyGetParent()?.pop();
            onCancel?.();
          }}
          style={styles.closeButton}
          accessibilityRole="button"
          accessible
        >
          <Text style={innerStyles.headerButtonText}>
            {navigationCancelText}
          </Text>
        </TouchableOpacity>
      );
    },
    headerStyle: innerStyles.headerStyle,
    headerTitleStyle: innerStyles.headerTitleStyle,
  };
}

export const getEditAccountNameNavBarOptions = (goBack, themeColors) => {
  const innerStyles = StyleSheet.create({
    headerStyle: {
      backgroundColor: themeColors.background.default,
      shadowColor: importedColors.transparent,
      elevation: 0,
    },
    headerTitleStyle: {
      fontSize: 18,
      ...fontStyles.normal,
      color: themeColors.text.default,
    },
  });

  return {
    headerTitle: <Text>{strings('account_actions.edit_name')}</Text>,
    headerLeft: null,
    headerRight: () => (
      <ButtonIcon
        iconName={IconName.Close}
        size={ButtonIconSizes.Lg}
        onPress={goBack}
        style={styles.closeButton}
      />
    ),
    ...innerStyles,
  };
};

export const getSettingsNavigationOptions = (title, themeColors) => {
  const innerStyles = StyleSheet.create({
    headerStyle: {
      backgroundColor: themeColors.background.default,
      shadowColor: importedColors.transparent,
      elevation: 0,
    },
  });
  return {
    headerLeft: null,
    headerTitle: <MorphText variant={TextVariant.HeadingMD}>{title}</MorphText>,
    ...innerStyles,
  };
};

/**
 *
 * @param {String} title - Navbar Title.
 * @param {NavigationProp<ParamListBase>} navigation Navigation object returned from useNavigation hook.
 * @param {ThemeColors} themeColors theme.colors returned from useStyles hook.
 * @param {{ backgroundColor?: string, hasCancelButton?: boolean, hasBackButton?: boolean, hasIconButton?: boolean, handleIconPress?: () => void }} [navBarOptions] - Optional navbar options.
 * @param {{ cancelButtonEvent?: { event: IMetaMetricsEvent, properties: Record<string, string> }, backButtonEvent?: { event: IMetaMetricsEvent, properties: Record<string, string>}, iconButtonEvent?: { event: IMetaMetricsEvent, properties: Record<string, string> } }} [metricsOptions] - Optional metrics options.
 * @returns Staking Navbar Component.
 */
export function getStakingNavbar(
  title,
  navigation,
  themeColors,
  navBarOptions,
  metricsOptions,
) {
  const {
    hasBackButton = true,
    hasCancelButton = true,
    hasIconButton = false,
    handleIconPress,
  } = navBarOptions ?? {};

  const innerStyles = StyleSheet.create({
    headerStyle: {
      backgroundColor:
        navBarOptions?.backgroundColor ?? themeColors.background.default,
      shadowOffset: null,
    },
    headerLeft: {
      marginHorizontal: 16,
    },
    headerButtonText: {
      color: themeColors.primary.default,
      fontSize: 14,
      ...fontStyles.normal,
    },
    headerTitle: {
      alignItems: 'center',
    },
  });

  function navigationPop() {
    navigation.goBack();
  }

  function handleBackPress() {
    if (metricsOptions?.backButtonEvent) {
      withMetaMetrics(navigationPop, {
        event: metricsOptions.backButtonEvent.event,
        properties: metricsOptions.backButtonEvent.properties,
      })();
    } else {
      navigationPop();
    }
  }

  function handleCancelPress() {
    if (metricsOptions?.cancelButtonEvent) {
      withMetaMetrics(navigationPop, {
        event: metricsOptions.cancelButtonEvent.event,
        properties: metricsOptions.cancelButtonEvent.properties,
      })();
    } else {
      navigationPop();
    }
  }

  function handleIconPressWrapper() {
    if (!handleIconPress) return;
    if (metricsOptions?.iconButtonEvent) {
      withMetaMetrics(handleIconPress, {
        event: metricsOptions.iconButtonEvent.event,
        properties: metricsOptions.iconButtonEvent.properties,
      })();
    } else {
      handleIconPress();
    }
  }

  return {
    headerTitle: () => (
      <View style={innerStyles.headerTitle}>
        <MorphText variant={TextVariant.HeadingMD}>{title}</MorphText>
      </View>
    ),
    headerStyle: innerStyles.headerStyle,
    headerLeft: () =>
      hasBackButton ? (
        <ButtonIcon
          size={ButtonIconSizes.Lg}
          iconName={IconName.ArrowLeft}
          onPress={handleBackPress}
          style={innerStyles.headerLeft}
        />
      ) : (
        <></>
      ),
    headerRight: () =>
      hasCancelButton ? (
        <TouchableOpacity
          onPress={handleCancelPress}
          style={styles.closeButton}
        >
          <Text style={innerStyles.headerButtonText}>
            {strings('navigation.cancel')}
          </Text>
        </TouchableOpacity>
      ) : hasIconButton ? (
        <TouchableOpacity
          onPress={handleIconPressWrapper}
          style={styles.iconButton}
        >
          <Icon name={IconName.Question} />
        </TouchableOpacity>
      ) : (
        <></>
      ),
  };
}

/**
 * Function that returns the navigation options for the DeFi Protocol Positions Details screen
 *
 * @param {Object} navigation - Navigation object required to push new views
 * @returns {Object} - Corresponding navbar options
 */
export function getDeFiProtocolPositionDetailsNavbarOptions(navigation) {
  return {
    headerTitle: () => null,
    headerLeft: () => (
      <ButtonIcon
        style={styles.headerLeftButton}
        onPress={() => navigation.pop()}
        testID={CommonSelectorsIDs.BACK_ARROW_BUTTON}
        size={ButtonIconSizes.Lg}
        iconName={IconName.ArrowLeft}
        iconColor={IconColor.Default}
      />
    ),
  };
}<|MERGE_RESOLUTION|>--- conflicted
+++ resolved
@@ -649,15 +649,10 @@
   themeColors,
   showLogo = true,
 ) {
-<<<<<<< HEAD
-  const headerLeftHide = headerLeft || route.params?.headerLeft || <View />;
-  const headerRightHide = headerRight;
-=======
   const headerLeftHide =
     headerLeft || route.params?.headerLeft || (() => <View />);
   const headerRightHide =
     headerRight || route.params?.headerRight || (() => <View />);
->>>>>>> bb73b247
   const innerStyles = StyleSheet.create({
     headerStyle: {
       backgroundColor: themeColors.background.default,
@@ -684,10 +679,6 @@
           </View>
         )
       : null,
-<<<<<<< HEAD
-    // headerBackTitle: strings('navigation.back'),
-=======
->>>>>>> bb73b247
     headerRight: headerRightHide,
     headerLeft: headerLeftHide,
     headerTintColor: themeColors.primary.default,
@@ -705,15 +696,6 @@
  */
 export function getTransparentOnboardingNavbarOptions(
   themeColors,
-<<<<<<< HEAD
-  showLogo = true,
-  color,
-  darkColor = false,
-) {
-  const innerStyles = StyleSheet.create({
-    headerStyle: {
-      backgroundColor: color || themeColors.background.default,
-=======
   backgroundColor = undefined,
   showLogo = true,
   logoColor = undefined,
@@ -721,18 +703,13 @@
   const innerStyles = StyleSheet.create({
     headerStyle: {
       backgroundColor: backgroundColor || themeColors.background.default,
->>>>>>> bb73b247
       shadowColor: importedColors.transparent,
       elevation: 0,
     },
     metamaskName: {
       width: 70,
       height: 35,
-<<<<<<< HEAD
-      tintColor: darkColor ? importedColors.btnBlack : themeColors.text.default,
-=======
       tintColor: logoColor || themeColors.text.default,
->>>>>>> bb73b247
     },
   });
   return {
@@ -756,19 +733,9 @@
  * Function that returns a Carousel navigation options for our onboarding screens.
  *
  * @returns {Object} - Corresponding navbar options containing headerTitle
-<<<<<<< HEAD
- * @param {Object} themeColors - The theme colors object
- * @param {string} currentTabColor - The color of the current tab
- */
-export function getOnboardingCarouselNavbarOptions(
-  themeColors,
-  currentTabColor,
-) {
-=======
  * @param {string} currentTabColor - The color of the current tab
  */
 export function getOnboardingCarouselNavbarOptions(currentTabColor) {
->>>>>>> bb73b247
   const innerStyles = StyleSheet.create({
     headerStyle: {
       backgroundColor: currentTabColor,
@@ -801,16 +768,17 @@
  *
  * @returns {Object} - Corresponding navbar options containing headerTitle and a back button
  */
-export function getTransparentBackOnboardingNavbarOptions(themeColors, color) {
-  const innerStyles = StyleSheet.create({
-    headerStyle: {
-      backgroundColor: color || themeColors.background.default,
+export function getTransparentBackOnboardingNavbarOptions(themeColors) {
+  const innerStyles = StyleSheet.create({
+    headerStyle: {
+      backgroundColor: themeColors.background.default,
       shadowColor: importedColors.transparent,
       elevation: 0,
     },
     metamaskName: {
       width: 70,
       height: 35,
+      tintColor: themeColors.text.default,
     },
   });
   return {
@@ -823,9 +791,8 @@
         />
       </View>
     ),
+    headerBackTitle: strings('navigation.back'),
     headerRight: () => <View />,
-    headerBackTitle: strings('navigation.back'),
-    headerLeft: () => <View />,
     headerStyle: innerStyles.headerStyle,
     headerTintColor: themeColors.primary.default,
   };
