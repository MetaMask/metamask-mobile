--- conflicted
+++ resolved
@@ -1013,7 +1013,6 @@
 
   const isFeatureFlagEnabled = isRemoveGlobalNetworkSelectorEnabled();
 
-<<<<<<< HEAD
   const handleCardPress = () => {
     trackEvent(
       MetricsEventBuilder.createEventBuilder(
@@ -1023,38 +1022,25 @@
     navigation.navigate(Routes.CARD.ROOT);
   };
 
-  return {
-    headerTitle: () => (
-      <View style={innerStyles.headerTitle}>
-        <PickerAccount
-          ref={accountActionsRef}
-          accountAddress={formattedAddress}
-          accountName={accountName}
-          accountAvatarType={accountAvatarType}
-          onPress={() => {
-            trace({
-              name: TraceName.AccountList,
-              tags: getTraceTags(store.getState()),
-              op: TraceOperation.AccountList,
-            });
-            navigation.navigate(...createAccountSelectorNavDetails({}));
-          }}
-          accountTypeLabel={
-            getLabelTextByAddress(formattedAddress) || undefined
-          }
-          showAddress
-          cellAccountContainerStyle={styles.account}
-          testID={WalletViewSelectorsIDs.ACCOUNT_ICON}
-=======
   // Action buttons for right side
   const actionButtons = (
     <View style={innerStyles.actionButtonsContainer}>
       <View testID={WalletViewSelectorsIDs.NAVBAR_ADDRESS_COPY_BUTTON}>
-        <AddressCopy
-          account={selectedInternalAccount}
-          hitSlop={innerStyles.touchAreaSlop}
->>>>>>> 823d8367
-        />
+        {isCardholder ? (
+          <ButtonIcon
+            iconProps={{ color: MMDSIconColor.Default }}
+            onPress={handleCardPress}
+            iconName={IconName.Card}
+            size={ButtonIconSize.Lg}
+            testID={WalletViewSelectorsIDs.WALLET_NOTIFICATIONS_BUTTON}
+            hitSlop={innerStyles.touchAreaSlop}
+          />
+        ) : (
+          <AddressCopy
+            account={selectedInternalAccount}
+            hitSlop={innerStyles.touchAreaSlop}
+          />
+        )}
       </View>
       {isNotificationsFeatureEnabled() && (
         <BadgeWrapper
@@ -1066,32 +1052,6 @@
             ) : null
           }
         >
-<<<<<<< HEAD
-          {isCardholder ? (
-            // This will be replaced with a Cardholder button in the future
-            <ButtonIcon
-              iconColor={IconColor.Default}
-              onPress={handleCardPress}
-              iconName={IconName.Card}
-              size={IconSize.Xl}
-              testID={WalletViewSelectorsIDs.WALLET_SCAN_BUTTON}
-            />
-          ) : (
-            <AddressCopy account={selectedInternalAccount} />
-          )}
-        </View>
-        {isNotificationsFeatureEnabled() && (
-          <View>
-            {/* Icon */}
-            <ButtonIcon
-              iconColor={IconColor.Default}
-              onPress={handleNotificationOnPress}
-              iconName={IconName.Notification}
-              size={IconSize.Xl}
-              testID={WalletViewSelectorsIDs.WALLET_NOTIFICATIONS_BUTTON}
-              style={styles.notificationButton}
-            />
-=======
           <ButtonIcon
             iconProps={{ color: MMDSIconColor.Default }}
             onPress={handleNotificationOnPress}
@@ -1104,7 +1064,6 @@
       )}
     </View>
   );
->>>>>>> 823d8367
 
   // Account picker component
   const accountPicker = (
