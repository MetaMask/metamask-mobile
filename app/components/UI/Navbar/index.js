--- conflicted
+++ resolved
@@ -19,17 +19,12 @@
 import { MetaMetricsEvents } from '../../../core/Analytics';
 import AppConstants from '../../../core/AppConstants';
 import DeeplinkManager from '../../../core/DeeplinkManager';
-<<<<<<< HEAD
 import NavbarTitle from '../NavbarTitle';
 import ModalNavbarTitle from '../ModalNavbarTitle';
 import AccountRightButton from '../AccountRightButton';
 import NavbarBrowserTitle from '../NavbarBrowserTitle';
 import { fontStyles, colors as importedColors } from '../../../styles/common';
 import { strings } from '../../../../locales/i18n';
-=======
-import Analytics from '../../../core/Analytics/Analytics';
-import { MetaMetricsEvents } from '../../../core/Analytics';
->>>>>>> db9007ba
 import { importAccountFromPrivateKey } from '../../../util/address';
 import Device from '../../../util/device';
 import { isGatewayUrl } from '../../../lib/ens-ipfs/resolver';
@@ -1402,20 +1397,10 @@
     const quoteBegin = route.params?.quoteBegin;
     if (!selectedQuote) {
       InteractionManager.runAfterInteractions(() => {
-<<<<<<< HEAD
         trackLegacyEvent(MetaMetricsEvents.QUOTES_REQUEST_CANCELLED, {
           ...trade,
           responseTime: new Date().getTime() - quoteBegin,
         });
-=======
-        Analytics.trackEventWithParameters(
-          MetaMetricsEvents.QUOTES_REQUEST_CANCELLED,
-          {
-            ...trade,
-            responseTime: new Date().getTime() - quoteBegin,
-          },
-        );
->>>>>>> db9007ba
       });
     }
     navigation.pop();
@@ -1427,20 +1412,10 @@
     const quoteBegin = route.params?.quoteBegin;
     if (!selectedQuote) {
       InteractionManager.runAfterInteractions(() => {
-<<<<<<< HEAD
         trackLegacyEvent(MetaMetricsEvents.QUOTES_REQUEST_CANCELLED, {
           ...trade,
           responseTime: new Date().getTime() - quoteBegin,
         });
-=======
-        Analytics.trackEventWithParameters(
-          MetaMetricsEvents.QUOTES_REQUEST_CANCELLED,
-          {
-            ...trade,
-            responseTime: new Date().getTime() - quoteBegin,
-          },
-        );
->>>>>>> db9007ba
       });
     }
     navigation.dangerouslyGetParent()?.pop();
