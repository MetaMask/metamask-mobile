--- conflicted
+++ resolved
@@ -53,10 +53,6 @@
   IconColor,
 } from '../../../component-library/components/Icons/Icon';
 import { AddContactViewSelectorsIDs } from '../../../../e2e/selectors/Settings/Contacts/AddContactView.selectors';
-<<<<<<< HEAD
-import { ImportTokenViewSelectorsIDs } from '../../../../e2e/selectors/wallet/ImportTokenView.selectors';
-import HeaderBase from '../../../component-library/components/HeaderBase';
-=======
 import HeaderBase from '../../../component-library/components/HeaderBase';
 import AddressCopy from '../AddressCopy';
 import PickerAccount from '../../../component-library/components/Pickers/PickerAccount';
@@ -72,7 +68,6 @@
 } from '../../../core/Multichain/utils';
 ///: END:ONLY_INCLUDE_IF
 import { withMetaMetrics } from '../Stake/utils/metaMetrics/withMetaMetrics';
->>>>>>> fc8fb6d5
 
 const trackEvent = (event, params = {}) => {
   MetaMetrics.getInstance().trackEvent(event);
@@ -155,13 +150,11 @@
   headerRightButton: {
     marginHorizontal: 16,
   },
-<<<<<<< HEAD
   headerContainer: {
     paddingVertical: 16,
-=======
+  },
   addressCopyWrapper: {
     marginHorizontal: 4,
->>>>>>> fc8fb6d5
   },
 });
 
@@ -1352,10 +1345,7 @@
           disableNetwork={disableNetwork}
           title={title}
           translate={translate}
-<<<<<<< HEAD
-=======
           networkName={networkName}
->>>>>>> fc8fb6d5
         />
       </HeaderBase>
     ),
