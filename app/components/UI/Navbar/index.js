--- conflicted
+++ resolved
@@ -97,20 +97,18 @@
 	disabled: {
 		opacity: 0.3
 	},
-<<<<<<< HEAD
 	optinHeaderLeft: {
 		flexDirection: 'row',
 		alignItems: 'center',
 		marginLeft: Platform.OS === 'ios' ? 20 : 0,
 		marginRight: Platform.OS === 'ios' ? 20 : 0
-=======
+	},
 	tabIconAndroid: {
 		marginTop: 13,
 		marginLeft: -10,
 		marginRight: 3,
 		width: 24,
 		height: 24
->>>>>>> 84e9ada4
 	}
 });
 
