--- conflicted
+++ resolved
@@ -36,13 +36,10 @@
 };
 
 const styles = StyleSheet.create({
-<<<<<<< HEAD
-=======
 	headerStyle: {
 		shadowColor: colors.transparent,
 		elevation: 0
 	},
->>>>>>> 456d8536
 	metamaskName: {
 		width: 122,
 		height: 15
@@ -198,13 +195,8 @@
 		navigation.pop();
 	}
 	const rightAction = route.params?.dispatch;
-<<<<<<< HEAD
-	const editMode = route.params?.editMode ?? '' === 'edit';
-	const addMode = route.params?.mode ?? '' === 'add';
-=======
 	const editMode = route.params?.editMode === 'edit';
 	const addMode = route.params?.mode === 'add';
->>>>>>> 456d8536
 	return {
 		title,
 		headerTitleStyle: {
@@ -523,22 +515,14 @@
  */
 export function getTransparentOnboardingNavbarOptions() {
 	return {
-<<<<<<< HEAD
-		headerTransparent: true,
-=======
->>>>>>> 456d8536
 		headerTitle: () => (
 			<View style={styles.metamaskNameTransparentWrapper}>
 				<Image source={metamask_name} style={styles.metamaskName} resizeMethod={'auto'} />
 			</View>
 		),
 		headerLeft: () => <View />,
-<<<<<<< HEAD
-		headerRight: () => <View />
-=======
 		headerRight: () => <View />,
 		headerStyle: styles.headerStyle
->>>>>>> 456d8536
 	};
 }
 
@@ -549,22 +533,14 @@
  */
 export function getTransparentBackOnboardingNavbarOptions() {
 	return {
-<<<<<<< HEAD
-		headerTransparent: true,
-=======
->>>>>>> 456d8536
 		headerTitle: () => (
 			<View style={styles.metamaskNameTransparentWrapper}>
 				<Image source={metamask_name} style={styles.metamaskName} resizeMethod={'auto'} />
 			</View>
 		),
 		headerBackTitle: strings('navigation.back'),
-<<<<<<< HEAD
-		headerRight: () => <View />
-=======
 		headerRight: () => <View />,
 		headerStyle: styles.headerStyle
->>>>>>> 456d8536
 	};
 }
 
@@ -795,19 +771,12 @@
 	};
 }
 
-<<<<<<< HEAD
-export function getPaymentSelectorMethodNavbar(navigation) {
-=======
 export function getPaymentSelectorMethodNavbar(navigation, onPop) {
->>>>>>> 456d8536
 	return {
 		headerTitle: () => <Text style={styles.centeredTitle}>{strings('fiat_on_ramp.purchase_method')}</Text>,
 		headerLeft: () => <View />,
 		headerRight: () => (
 			// eslint-disable-next-line react/jsx-no-bind
-<<<<<<< HEAD
-			<TouchableOpacity onPress={() => navigation.dangerouslyGetParent()?.pop()} style={styles.closeButton}>
-=======
 			<TouchableOpacity
 				onPress={() => {
 					navigation.dangerouslyGetParent()?.pop();
@@ -815,7 +784,6 @@
 				}}
 				style={styles.closeButton}
 			>
->>>>>>> 456d8536
 				<Text style={styles.closeButtonText}>{strings('navigation.cancel')}</Text>
 			</TouchableOpacity>
 		)
@@ -832,9 +800,6 @@
 		},
 		headerRight: () => (
 			// eslint-disable-next-line react/jsx-no-bind
-<<<<<<< HEAD
-			<TouchableOpacity onPress={() => navigation.dangerouslyGetParent()?.pop()} style={styles.closeButton}>
-=======
 			<TouchableOpacity
 				onPress={() => {
 					navigation.dangerouslyGetParent()?.pop();
@@ -842,16 +807,12 @@
 				}}
 				style={styles.closeButton}
 			>
->>>>>>> 456d8536
 				<Text style={styles.closeButtonText}>{strings('navigation.cancel')}</Text>
 			</TouchableOpacity>
 		),
 		headerLeft: () =>
 			Device.isAndroid() ? (
 				// eslint-disable-next-line react/jsx-no-bind
-<<<<<<< HEAD
-				<TouchableOpacity onPress={() => navigation.pop()} style={styles.backButton}>
-=======
 				<TouchableOpacity
 					onPress={() => {
 						navigation.pop();
@@ -859,14 +820,10 @@
 					}}
 					style={styles.backButton}
 				>
->>>>>>> 456d8536
 					<IonicIcon name={'md-arrow-back'} size={24} style={styles.backIcon} />
 				</TouchableOpacity>
 			) : (
 				// eslint-disable-next-line react/jsx-no-bind
-<<<<<<< HEAD
-				<TouchableOpacity onPress={() => navigation.pop()} style={styles.closeButton}>
-=======
 				<TouchableOpacity
 					onPress={() => {
 						navigation.pop();
@@ -874,18 +831,13 @@
 					}}
 					style={styles.closeButton}
 				>
->>>>>>> 456d8536
 					<Text style={styles.closeButtonText}>{strings('navigation.back')}</Text>
 				</TouchableOpacity>
 			)
 	};
 }
 
-<<<<<<< HEAD
-export function getTransakWebviewNavbar(navigation, route) {
-=======
 export function getTransakWebviewNavbar(navigation, route, onPop) {
->>>>>>> 456d8536
 	const title = route.params?.title ?? '';
 	return {
 		title,
@@ -897,9 +849,6 @@
 		headerLeft: () =>
 			Device.isAndroid() ? (
 				// eslint-disable-next-line react/jsx-no-bind
-<<<<<<< HEAD
-				<TouchableOpacity onPress={() => navigation.pop()} style={styles.backButton}>
-=======
 				<TouchableOpacity
 					onPress={() => {
 						navigation.pop();
@@ -907,14 +856,10 @@
 					}}
 					style={styles.backButton}
 				>
->>>>>>> 456d8536
 					<IonicIcon name={'md-arrow-back'} size={24} style={styles.backIcon} />
 				</TouchableOpacity>
 			) : (
 				// eslint-disable-next-line react/jsx-no-bind
-<<<<<<< HEAD
-				<TouchableOpacity onPress={() => navigation.pop()} style={styles.backButton}>
-=======
 				<TouchableOpacity
 					onPress={() => {
 						navigation.pop();
@@ -922,7 +867,6 @@
 					}}
 					style={styles.backButton}
 				>
->>>>>>> 456d8536
 					<IonicIcon name="ios-close" size={38} style={[styles.backIcon, styles.backIconIOS]} />
 				</TouchableOpacity>
 			)
