/* eslint-disable react/prop-types */
import React from 'react';
import { createStackNavigator } from '@react-navigation/stack';
import renderWithProvider from '../../../util/test/renderWithProvider';
import { backgroundState } from '../../../util/test/initial-root-state';
import {
  getDepositNavbarOptions,
  getNetworkNavbarOptions,
  getOnboardingCarouselNavbarOptions,
  getTransparentOnboardingNavbarOptions,
} from '.';
import { mockTheme } from '../../../util/theme';
import Device from '../../../util/device';
import { View } from 'react-native';

jest.mock('../../../util/device', () => ({
  isAndroid: jest.fn(),
  isIphoneX: jest.fn(),
  isIphone5S: jest.fn(),
  isIos: jest.fn(),
}));

describe('getNetworkNavbarOptions', () => {
  const Stack = createStackNavigator();

  const mockNavigation = {
    pop: jest.fn(),
  };

  const TestNavigator = ({ options }) => (
    <Stack.Navigator>
      <Stack.Screen name="TestScreen" component={() => options.header()} />
    </Stack.Navigator>
  );

  beforeEach(() => {
    jest.clearAllMocks();
    Device.isAndroid.mockReset();
  });

  it('renders correctly with default options', () => {
    const options = getNetworkNavbarOptions(
      'Test Title',
      false,
      mockNavigation,
    );

    const { getByText, getByRole } = renderWithProvider(
      <TestNavigator options={options} />,
      {
        state: {
          engine: {
            backgroundState: {
              ...backgroundState,
            },
          },
        },
      },
    );

    expect(getByText('Test Title')).toBeTruthy();
  });
});

describe('getDepositNavbarOptions', () => {
  const mockNavigation = {
    pop: jest.fn(),
    goBack: jest.fn(),
  };

  beforeEach(() => {
    jest.clearAllMocks();
  });

  it('returns navbar options with the correct title', () => {
    const options = getDepositNavbarOptions(
      mockNavigation,
      { title: 'Deposit' },
      mockTheme,
    );
    expect(options).toBeDefined();
    expect(options.title).toBe('Deposit');
  });

  it('handles back button press', () => {
    const options = getDepositNavbarOptions(
      mockNavigation,
      { title: 'Deposit' },
      mockTheme,
    );
    const headerLeftComponent = options.headerLeft();
    headerLeftComponent.props.onPress();
    expect(mockNavigation.pop).toHaveBeenCalledTimes(1);
  });

  it('returns navbar options with the correct title in android', () => {
    Device.isAndroid.mockReturnValue(true);
    const options = getDepositNavbarOptions(
      mockNavigation,
      { title: 'Deposit' },
      mockTheme,
    );
    expect(options).toBeDefined();
    expect(options.title).toBe('Deposit');
  });

  it('handles getOnboardingCarouselNavbarOptions', () => {
    const options = getOnboardingCarouselNavbarOptions('red');
    expect(options).toBeDefined();
    expect(options.headerStyle.backgroundColor).toBe('red');
  });

  it('handles getTransparentOnboardingNavbarOptions', () => {
    const options = getTransparentOnboardingNavbarOptions(
      mockTheme,
      'red',
      true,
      'blue',
    );
    expect(options).toBeDefined();
    expect(options.headerStyle.backgroundColor).toBe('red');
  });
<<<<<<< HEAD

  it('handles getOnboardingNavbarOptions', () => {
    const options = getOnboardingNavbarOptions(
      mockNavigation,
      { headerLeft: () => <View />, headerRight: () => <View /> },
      mockTheme.colors,
      true,
    );
    expect(options).toBeDefined();
  });
=======
>>>>>>> b13528a4
});<|MERGE_RESOLUTION|>--- conflicted
+++ resolved
@@ -7,6 +7,7 @@
   getDepositNavbarOptions,
   getNetworkNavbarOptions,
   getOnboardingCarouselNavbarOptions,
+  getOnboardingNavbarOptions,
   getTransparentOnboardingNavbarOptions,
 } from '.';
 import { mockTheme } from '../../../util/theme';
@@ -120,7 +121,6 @@
     expect(options).toBeDefined();
     expect(options.headerStyle.backgroundColor).toBe('red');
   });
-<<<<<<< HEAD
 
   it('handles getOnboardingNavbarOptions', () => {
     const options = getOnboardingNavbarOptions(
@@ -131,6 +131,4 @@
     );
     expect(options).toBeDefined();
   });
-=======
->>>>>>> b13528a4
 });