--- conflicted
+++ resolved
@@ -1,7 +1,6 @@
 /* eslint-disable react/prop-types */
 import React from 'react';
 import { createStackNavigator } from '@react-navigation/stack';
-import { fireEvent } from '@testing-library/react-native';
 import renderWithProvider from '../../../util/test/renderWithProvider';
 import { backgroundState } from '../../../util/test/initial-root-state';
 import {
@@ -10,15 +9,11 @@
   getOnboardingCarouselNavbarOptions,
   getOnboardingNavbarOptions,
   getTransparentOnboardingNavbarOptions,
-<<<<<<< HEAD
-  getSendFlowTitle,
-=======
   getWalletNavbarOptions,
->>>>>>> 78ea1fec
 } from '.';
 import { mockTheme } from '../../../util/theme';
 import Device from '../../../util/device';
-import { View, TouchableOpacity } from 'react-native';
+import { View } from 'react-native';
 
 jest.mock('../../../util/device', () => ({
   isAndroid: jest.fn(),
@@ -27,44 +22,6 @@
   isIos: jest.fn(),
 }));
 
-<<<<<<< HEAD
-jest.mock('../../../util/networks', () => ({
-  isRemoveGlobalNetworkSelectorEnabled: jest.fn(),
-  getNetworkNameFromProviderConfig: jest.fn(() => 'Ethereum Mainnet'),
-}));
-
-jest.mock('../../../core/Analytics', () => ({
-  MetaMetrics: {
-    getInstance: () => ({
-      trackEvent: jest.fn(),
-    }),
-  },
-  MetaMetricsEvents: {
-    SEND_FLOW_CANCEL: 'send_flow_cancel',
-  },
-}));
-
-jest.mock('../../../core/Analytics/MetricsEventBuilder', () => ({
-  MetricsEventBuilder: {
-    createEventBuilder: jest.fn(() => ({
-      addProperties: jest.fn(() => ({
-        build: jest.fn(() => ({})),
-      })),
-    })),
-  },
-}));
-
-jest.mock('../../../util/blockaid', () => ({
-  getBlockaidTransactionMetricsParams: jest.fn(() => ({})),
-}));
-
-jest.mock('../../../../locales/i18n', () => ({
-  strings: jest.fn((key) => key),
-}));
-
-import { NETWORK_SELECTOR_SOURCES } from '../../../constants/networkSelector';
-
-=======
 jest.mock('../../../core/Engine', () => ({
   context: {
     AccountsController: {
@@ -112,7 +69,6 @@
   getNetworkNameFromProviderConfig: jest.fn(() => 'Ethereum Mainnet'),
 }));
 
->>>>>>> 78ea1fec
 describe('getNetworkNavbarOptions', () => {
   const Stack = createStackNavigator();
 
@@ -189,254 +145,6 @@
     const headerLeftComponent = options.headerLeft();
     headerLeftComponent.props.onPress();
     expect(mockNavigation.pop).toHaveBeenCalledTimes(1);
-  });
-});
-
-describe('get send flow title', () => {
-  const mockNavigation = {
-    pop: jest.fn(),
-    dangerouslyGetParent: jest.fn(() => ({
-      pop: jest.fn(),
-    })),
-  };
-
-  const mockRoute = {
-    params: {
-      providerType: 'ethereum',
-    },
-  };
-
-  const mockResetTransaction = jest.fn();
-  const mockTransaction = {};
-
-  beforeEach(() => {
-    jest.clearAllMocks();
-  });
-
-  describe('source parameter behavior', () => {
-    it('passes source="SendFlow" when global network selector is enabled', () => {
-      const { isRemoveGlobalNetworkSelectorEnabled } = require('../../../util/networks');
-      isRemoveGlobalNetworkSelectorEnabled.mockReturnValue(true);
-
-      const options = getSendFlowTitle(
-        'send.amount',
-        mockNavigation,
-        mockRoute,
-        mockTheme.colors,
-        mockResetTransaction,
-        mockTransaction,
-        true,
-        true,
-        'Ethereum Mainnet',
-      );
-
-      const headerTitleComponent = options.headerTitle();
-      
-      expect(headerTitleComponent.props.source).toBe(NETWORK_SELECTOR_SOURCES.SEND_FLOW);
-    });
-
-    it('passes source=undefined when global network selector is disabled', () => {
-      const { isRemoveGlobalNetworkSelectorEnabled } = require('../../../util/networks');
-      isRemoveGlobalNetworkSelectorEnabled.mockReturnValue(false);
-
-      const options = getSendFlowTitle(
-        'send.amount',
-        mockNavigation,
-        mockRoute,
-        mockTheme.colors,
-        mockResetTransaction,
-        mockTransaction,
-        true,
-        true,
-        'Ethereum Mainnet',
-      );
-
-      const headerTitleComponent = options.headerTitle();
-      
-      expect(headerTitleComponent.props.source).toBeUndefined();
-    });
-
-    it('passes showSelectedNetwork when global network selector is enabled', () => {
-      const { isRemoveGlobalNetworkSelectorEnabled } = require('../../../util/networks');
-      isRemoveGlobalNetworkSelectorEnabled.mockReturnValue(true);
-
-      const options = getSendFlowTitle(
-        'send.amount',
-        mockNavigation,
-        mockRoute,
-        mockTheme.colors,
-        mockResetTransaction,
-        mockTransaction,
-        true,
-        true,
-        'Ethereum Mainnet',
-      );
-
-      const headerTitleComponent = options.headerTitle();
-      
-      expect(headerTitleComponent.props.showSelectedNetwork).toBe(true);
-    });
-
-    it('passes showSelectedNetwork=undefined when global network selector is disabled', () => {
-      const { isRemoveGlobalNetworkSelectorEnabled } = require('../../../util/networks');
-      isRemoveGlobalNetworkSelectorEnabled.mockReturnValue(false);
-
-      const options = getSendFlowTitle(
-        'send.amount',
-        mockNavigation,
-        mockRoute,
-        mockTheme.colors,
-        mockResetTransaction,
-        mockTransaction,
-        true,
-        true,
-        'Ethereum Mainnet',
-      );
-
-      const headerTitleComponent = options.headerTitle();
-      
-      expect(headerTitleComponent.props.showSelectedNetwork).toBeUndefined();
-    });
-
-    it('passes networkName when global network selector is enabled', () => {
-      const { isRemoveGlobalNetworkSelectorEnabled } = require('../../../util/networks');
-      isRemoveGlobalNetworkSelectorEnabled.mockReturnValue(true);
-
-      const contextualChainId = 'Ethereum Mainnet';
-      const options = getSendFlowTitle(
-        'send.amount',
-        mockNavigation,
-        mockRoute,
-        mockTheme.colors,
-        mockResetTransaction,
-        mockTransaction,
-        true,
-        true,
-        contextualChainId,
-      );
-
-      const headerTitleComponent = options.headerTitle();
-      
-      expect(headerTitleComponent.props.networkName).toBe(contextualChainId);
-    });
-
-    it('passes networkName=undefined when global network selector is disabled', () => {
-      const { isRemoveGlobalNetworkSelectorEnabled } = require('../../../util/networks');
-      isRemoveGlobalNetworkSelectorEnabled.mockReturnValue(false);
-
-      const options = getSendFlowTitle(
-        'send.amount',
-        mockNavigation,
-        mockRoute,
-        mockTheme.colors,
-        mockResetTransaction,
-        mockTransaction,
-        true,
-        true,
-        'Ethereum Mainnet',
-      );
-
-      const headerTitleComponent = options.headerTitle();
-      
-      expect(headerTitleComponent.props.networkName).toBeUndefined();
-    });
-  });
-
-  describe('basic functionality', () => {
-    it('returns correct header structure', () => {
-      const { isRemoveGlobalNetworkSelectorEnabled } = require('../../../util/networks');
-      isRemoveGlobalNetworkSelectorEnabled.mockReturnValue(false);
-
-      const options = getSendFlowTitle(
-        'send.amount',
-        mockNavigation,
-        mockRoute,
-        mockTheme.colors,
-        mockResetTransaction,
-        mockTransaction,
-      );
-
-      expect(options).toHaveProperty('headerTitle');
-      expect(options).toHaveProperty('headerLeft');
-      expect(options).toHaveProperty('headerRight');
-      expect(options).toHaveProperty('headerStyle');
-    });
-
-    it('passes correct title to NavbarTitle', () => {
-      const { isRemoveGlobalNetworkSelectorEnabled } = require('../../../util/networks');
-      isRemoveGlobalNetworkSelectorEnabled.mockReturnValue(false);
-
-      const title = 'send.amount';
-      const options = getSendFlowTitle(
-        title,
-        mockNavigation,
-        mockRoute,
-        mockTheme.colors,
-        mockResetTransaction,
-        mockTransaction,
-      );
-
-      const headerTitleComponent = options.headerTitle();
-      
-      expect(headerTitleComponent.props.title).toBe(title);
-    });
-
-    it('passes disableNetwork prop correctly', () => {
-      const { isRemoveGlobalNetworkSelectorEnabled } = require('../../../util/networks');
-      isRemoveGlobalNetworkSelectorEnabled.mockReturnValue(false);
-
-      const disableNetwork = false;
-      const options = getSendFlowTitle(
-        'send.amount',
-        mockNavigation,
-        mockRoute,
-        mockTheme.colors,
-        mockResetTransaction,
-        mockTransaction,
-        disableNetwork,
-      );
-
-      const headerTitleComponent = options.headerTitle();
-      
-      expect(headerTitleComponent.props.disableNetwork).toBe(disableNetwork);
-    });
-
-    it('shows back button when not on send_to screen', () => {
-      const { isRemoveGlobalNetworkSelectorEnabled } = require('../../../util/networks');
-      isRemoveGlobalNetworkSelectorEnabled.mockReturnValue(false);
-
-      const options = getSendFlowTitle(
-        'send.amount',
-        mockNavigation,
-        mockRoute,
-        mockTheme.colors,
-        mockResetTransaction,
-        mockTransaction,
-      );
-
-      const headerLeftComponent = options.headerLeft();
-      
-      expect(headerLeftComponent).not.toBeNull();
-      expect(headerLeftComponent.type).toBe(TouchableOpacity);
-    });
-
-    it('hides back button on send_to screen', () => {
-      const { isRemoveGlobalNetworkSelectorEnabled } = require('../../../util/networks');
-      isRemoveGlobalNetworkSelectorEnabled.mockReturnValue(false);
-
-      const options = getSendFlowTitle(
-        'send.send_to',
-        mockNavigation,
-        mockRoute,
-        mockTheme.colors,
-        mockResetTransaction,
-        mockTransaction,
-      );
-
-      const headerLeftComponent = options.headerLeft();
-      
-      expect(headerLeftComponent.type).toBe(View);
-    });
   });
 });
 
