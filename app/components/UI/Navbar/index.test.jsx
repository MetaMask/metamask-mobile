/* eslint-disable react/prop-types */
import React from 'react';
import { createStackNavigator } from '@react-navigation/stack';
import { fireEvent } from '@testing-library/react-native';
import renderWithProvider from '../../../util/test/renderWithProvider';
import { backgroundState } from '../../../util/test/initial-root-state';
<<<<<<< HEAD
import { getNetworkNavbarOptions, getPaymentRequestOptionsTitle } from '.';
import { mockTheme } from '../../../util/theme';
import { RequestPaymentViewSelectors } from '../../../../e2e/selectors/Receive/RequestPaymentView.selectors';
=======
import {
  getDepositNavbarOptions,
  getNetworkNavbarOptions,
  getOnboardingCarouselNavbarOptions,
  getTransparentOnboardingNavbarOptions,
} from '.';
import { mockTheme } from '../../../util/theme';
import Device from '../../../util/device';

jest.mock('../../../util/device', () => ({
  isAndroid: jest.fn(),
  isIphoneX: jest.fn(),
  isIphone5S: jest.fn(),
  isIos: jest.fn(),
}));
>>>>>>> 2ec03969

describe('getNetworkNavbarOptions', () => {
  const Stack = createStackNavigator();

  const mockNavigation = {
    pop: jest.fn(),
  };

  const TestNavigator = ({ options }) => (
    <Stack.Navigator>
      <Stack.Screen
        name="TestScreen"
        component={() => null}
        options={options}
      />
    </Stack.Navigator>
  );

  beforeEach(() => {
    jest.clearAllMocks();
    Device.isAndroid.mockReset();
  });

  it('renders correctly with default options', () => {
    const options = getNetworkNavbarOptions(
      'Test Title',
      false,
      mockNavigation,
      mockTheme.colors
    );

    const { getByText } = renderWithProvider(
      <TestNavigator options={options} />,
      {
        state: {
          engine: {
            backgroundState: {
              ...backgroundState,
            },
          },
        },
      },
    );

    expect(getByText('Test Title')).toBeTruthy();
  });
});

<<<<<<< HEAD
describe('getPaymentRequestOptionsTitle', () => {
  const Stack = createStackNavigator();

  const mockNavigation = {
    pop: jest.fn(),
  };

  const TestNavigator = ({ options }) => (
    <Stack.Navigator>
      <Stack.Screen 
        name="TestScreen" 
        component={() => null}
        options={options}
      />
    </Stack.Navigator>
  );

=======
describe('getDepositNavbarOptions', () => {
  const mockNavigation = {
    pop: jest.fn(),
    goBack: jest.fn(),
  };

>>>>>>> 2ec03969
  beforeEach(() => {
    jest.clearAllMocks();
  });

<<<<<<< HEAD

  it('should match snapshot with goBack function', () => {
    const mockGoBack = jest.fn();
    const options = getPaymentRequestOptionsTitle(
      'Payment Request',
      mockNavigation,
      { params: { dispatch: mockGoBack } },
      mockTheme.colors
    );

    const rendered = renderWithProvider(
      <TestNavigator options={options} />,
      {
        state: {
          engine: {
            backgroundState: {
              ...backgroundState,
            },
          },
        },
      },
    );

    expect(rendered).toMatchSnapshot();
  });

  it('renders title and close button when no goBack provided', () => {
    const options = getPaymentRequestOptionsTitle(
      'Payment Request',
      mockNavigation,
      { params: {} },
      mockTheme.colors
    );

    const { getByText, getByTestId } = renderWithProvider(
      <TestNavigator options={options} />,
      {
        state: {
          engine: {
            backgroundState: {
              ...backgroundState,
            },
          },
        },
      },
    );

    // Check if title is rendered
    expect(getByText('Payment Request')).toBeTruthy();

    // Check if close button works
    const closeButton = getByTestId(RequestPaymentViewSelectors.BACK_BUTTON_ID);
    fireEvent.press(closeButton);
    expect(mockNavigation.pop).toHaveBeenCalled();
=======
  it('returns navbar options with the correct title', () => {
    const options = getDepositNavbarOptions(
      mockNavigation,
      { title: 'Deposit' },
      mockTheme,
    );
    expect(options).toBeDefined();
    expect(options.title).toBe('Deposit');
  });

  it('handles back button press', () => {
    const options = getDepositNavbarOptions(
      mockNavigation,
      { title: 'Deposit' },
      mockTheme,
    );
    const headerLeftComponent = options.headerLeft();
    headerLeftComponent.props.onPress();
    expect(mockNavigation.pop).toHaveBeenCalledTimes(1);
  });

  it('returns navbar options with the correct title in android', () => {
    Device.isAndroid.mockReturnValue(true);
    const options = getDepositNavbarOptions(
      mockNavigation,
      { title: 'Deposit' },
      mockTheme,
    );
    expect(options).toBeDefined();
    expect(options.title).toBe('Deposit');
  });

  it('handles getOnboardingCarouselNavbarOptions', () => {
    const options = getOnboardingCarouselNavbarOptions('red');
    expect(options).toBeDefined();
    expect(options.headerStyle.backgroundColor).toBe('red');
  });

  it('handles getTransparentOnboardingNavbarOptions', () => {
    const options = getTransparentOnboardingNavbarOptions(
      mockTheme,
      'red',
      true,
      'blue',
    );
    expect(options).toBeDefined();
    expect(options.headerStyle.backgroundColor).toBe('red');
>>>>>>> 2ec03969
  });
});<|MERGE_RESOLUTION|>--- conflicted
+++ resolved
@@ -4,11 +4,6 @@
 import { fireEvent } from '@testing-library/react-native';
 import renderWithProvider from '../../../util/test/renderWithProvider';
 import { backgroundState } from '../../../util/test/initial-root-state';
-<<<<<<< HEAD
-import { getNetworkNavbarOptions, getPaymentRequestOptionsTitle } from '.';
-import { mockTheme } from '../../../util/theme';
-import { RequestPaymentViewSelectors } from '../../../../e2e/selectors/Receive/RequestPaymentView.selectors';
-=======
 import {
   getDepositNavbarOptions,
   getNetworkNavbarOptions,
@@ -24,7 +19,6 @@
   isIphone5S: jest.fn(),
   isIos: jest.fn(),
 }));
->>>>>>> 2ec03969
 
 describe('getNetworkNavbarOptions', () => {
   const Stack = createStackNavigator();
@@ -73,92 +67,16 @@
   });
 });
 
-<<<<<<< HEAD
-describe('getPaymentRequestOptionsTitle', () => {
-  const Stack = createStackNavigator();
-
-  const mockNavigation = {
-    pop: jest.fn(),
-  };
-
-  const TestNavigator = ({ options }) => (
-    <Stack.Navigator>
-      <Stack.Screen 
-        name="TestScreen" 
-        component={() => null}
-        options={options}
-      />
-    </Stack.Navigator>
-  );
-
-=======
 describe('getDepositNavbarOptions', () => {
   const mockNavigation = {
     pop: jest.fn(),
     goBack: jest.fn(),
   };
 
->>>>>>> 2ec03969
   beforeEach(() => {
     jest.clearAllMocks();
   });
 
-<<<<<<< HEAD
-
-  it('should match snapshot with goBack function', () => {
-    const mockGoBack = jest.fn();
-    const options = getPaymentRequestOptionsTitle(
-      'Payment Request',
-      mockNavigation,
-      { params: { dispatch: mockGoBack } },
-      mockTheme.colors
-    );
-
-    const rendered = renderWithProvider(
-      <TestNavigator options={options} />,
-      {
-        state: {
-          engine: {
-            backgroundState: {
-              ...backgroundState,
-            },
-          },
-        },
-      },
-    );
-
-    expect(rendered).toMatchSnapshot();
-  });
-
-  it('renders title and close button when no goBack provided', () => {
-    const options = getPaymentRequestOptionsTitle(
-      'Payment Request',
-      mockNavigation,
-      { params: {} },
-      mockTheme.colors
-    );
-
-    const { getByText, getByTestId } = renderWithProvider(
-      <TestNavigator options={options} />,
-      {
-        state: {
-          engine: {
-            backgroundState: {
-              ...backgroundState,
-            },
-          },
-        },
-      },
-    );
-
-    // Check if title is rendered
-    expect(getByText('Payment Request')).toBeTruthy();
-
-    // Check if close button works
-    const closeButton = getByTestId(RequestPaymentViewSelectors.BACK_BUTTON_ID);
-    fireEvent.press(closeButton);
-    expect(mockNavigation.pop).toHaveBeenCalled();
-=======
   it('returns navbar options with the correct title', () => {
     const options = getDepositNavbarOptions(
       mockNavigation,
@@ -206,6 +124,5 @@
     );
     expect(options).toBeDefined();
     expect(options.headerStyle.backgroundColor).toBe('red');
->>>>>>> 2ec03969
   });
 });