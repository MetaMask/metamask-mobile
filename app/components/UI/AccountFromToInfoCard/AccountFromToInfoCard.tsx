import React, { useEffect, useState } from 'react';
import { connect } from 'react-redux';
import { Text, TouchableOpacity, View } from 'react-native';

import TransactionTypes from '../../../core/TransactionTypes';
import { strings } from '../../../../locales/i18n';
import {
  selectEvmChainId,
  selectEvmTicker,
} from '../../../selectors/networkController';
import { collectConfusables } from '../../../util/confusables';
import { decodeTransferData } from '../../../util/transactions';
import { doENSReverseLookup } from '../../../util/ENSUtils';
import { areAddressesEqual, toFormattedAddress } from '../../../util/address';
import { useTheme } from '../../../util/theme';
import InfoModal from '../Swaps/components/InfoModal';
import useExistingAddress from '../../hooks/useExistingAddress';
import { AddressTo } from '../AddressInputs';
import createStyles from './AccountFromToInfoCard.styles';
import { AccountFromToInfoCardProps } from './AccountFromToInfoCard.types';
import { selectInternalAccounts } from '../../../selectors/accountsController';
import { RootState } from '../../../reducers';
import AddressFrom from './AddressFrom';
import { isPerDappSelectedNetworkEnabled } from '../../../util/networks';

const AccountFromToInfoCard = (props: AccountFromToInfoCardProps) => {
  const { internalAccounts, ticker, transactionState, origin } = props;
  const {
    transaction: { from: rawFromAddress, data, to },
    transactionTo,
    transactionFromName,
    selectedAsset,
    ensRecipient,
    chainId,
  } = transactionState;

  const fromAddress = toFormattedAddress(rawFromAddress);

  const [toAddress, setToAddress] = useState(transactionTo || to);
  const [fromAccountName, setFromAccountName] = useState<string>();
  const [toAccountName, setToAccountName] = useState<string>();
  const [confusableCollection, setConfusableCollection] = useState([]);
  const [showWarningModal, setShowWarningModal] = useState<boolean>();

  const existingToAddress = useExistingAddress(toAddress);
  const { colors } = useTheme();
  const styles = createStyles(colors);

  useEffect(() => {
    const fetchFromAccountDetails = async () => {
      if (!fromAddress) {
        return;
      }

      if (transactionFromName) {
        if (fromAccountName !== transactionFromName) {
          setFromAccountName(transactionFromName);
        }
        return;
      }

      const fromEns = await doENSReverseLookup(fromAddress, chainId);
      if (fromEns) {
        if (fromAccountName !== fromEns) {
          setFromAccountName(fromEns);
        }
      } else {
        const accountWithMatchingFromAddress = internalAccounts.find(
          (account) => areAddressesEqual(account.address, fromAddress),
        );

        const newName = accountWithMatchingFromAddress
          ? accountWithMatchingFromAddress.metadata.name
          : fromAddress;

        if (fromAccountName !== newName) {
          setFromAccountName(newName);
        }
      }
    };

    fetchFromAccountDetails();
  }, [
    fromAddress,
    transactionFromName,
    chainId,
    internalAccounts,
    fromAccountName,
  ]);

  useEffect(() => {
    const fetchAccountDetails = async () => {
      if (existingToAddress) {
        if (toAccountName !== existingToAddress.name) {
          setToAccountName(existingToAddress.name);
        }
        return;
      }

      const toEns = await doENSReverseLookup(toAddress, chainId);
      if (toEns) {
        if (toAccountName !== toEns) {
          setToAccountName(toEns);
        }
      } else {
        const accountWithMatchingToAddress = internalAccounts.find((account) =>
          areAddressesEqual(account.address, toAddress),
        );

        const newName = accountWithMatchingToAddress
          ? accountWithMatchingToAddress.metadata.name
          : toAddress;

        if (toAccountName !== newName) {
          setToAccountName(newName);
        }
      }
    };

    fetchAccountDetails();
  }, [existingToAddress, chainId, toAddress, internalAccounts, toAccountName]);

  useEffect(() => {
    const accountNames = internalAccounts.map(
      (account) => account.metadata.name,
    );
    const isOwnAccount = ensRecipient && accountNames.includes(ensRecipient);
    if (ensRecipient && !isOwnAccount) {
      setConfusableCollection(collectConfusables(ensRecipient));
    }
  }, [internalAccounts, ensRecipient]);

  useEffect(() => {
    let toAddr;
    if (selectedAsset.isETH || selectedAsset.tokenId) {
      if (
        selectedAsset.standard !== TransactionTypes.ASSET.ERC721 &&
        selectedAsset.standard !== TransactionTypes.ASSET.ERC1155
      ) {
        toAddr = to;
      }
      if (!fromAddress) {
        return;
      }
    } else if (data) {
      const result = decodeTransferData('transfer', data) as string[];
      toAddr = result[0];
    }
    if (toAddr) {
      setToAddress(toAddr);
    }
  }, [data, fromAddress, selectedAsset, ticker, to]);

  const addressTo = (
    <AddressTo
      addressToReady
      confusableCollection={
        (existingToAddress === undefined && confusableCollection) || []
      }
      displayExclamation={
        existingToAddress === undefined && !!confusableCollection.length
      }
      isConfirmScreen
      layout="vertical"
      toAddressName={toAccountName}
      toSelectedAddress={toAddress}
    />
  );

  return (
    <View style={styles.container}>
      {fromAddress && (
        <AddressFrom
<<<<<<< HEAD
          chainId={transactionState?.chainId}
=======
          chainId={
            isPerDappSelectedNetworkEnabled()
              ? transactionState?.chainId
              : undefined
          }
>>>>>>> a5771014
          asset={selectedAsset}
          from={fromAddress}
          origin={origin}
        />
      )}
      {existingToAddress === undefined && confusableCollection.length ? (
        <TouchableOpacity onPress={() => setShowWarningModal(true)}>
          {addressTo}
        </TouchableOpacity>
      ) : (
        addressTo
      )}
      <InfoModal
        body={
          <Text style={styles.text}>
            {strings('transaction.confusable_msg')}
          </Text>
        }
        isVisible={showWarningModal}
        title={strings('transaction.confusable_title')}
        toggleModal={() => setShowWarningModal(!showWarningModal)}
      />
    </View>
  );
};

const mapStateToProps = (state: RootState) => ({
  internalAccounts: selectInternalAccounts(state),
  chainId: selectEvmChainId(state),
  ticker: selectEvmTicker(state),
});

export default connect(mapStateToProps)(AccountFromToInfoCard);<|MERGE_RESOLUTION|>--- conflicted
+++ resolved
@@ -171,15 +171,11 @@
     <View style={styles.container}>
       {fromAddress && (
         <AddressFrom
-<<<<<<< HEAD
-          chainId={transactionState?.chainId}
-=======
           chainId={
             isPerDappSelectedNetworkEnabled()
               ? transactionState?.chainId
               : undefined
           }
->>>>>>> a5771014
           asset={selectedAsset}
           from={fromAddress}
           origin={origin}
