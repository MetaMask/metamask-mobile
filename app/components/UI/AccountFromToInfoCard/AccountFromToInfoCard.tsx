import React, { useEffect, useState } from 'react';
import { connect } from 'react-redux';
import { Text, TouchableOpacity, View } from 'react-native';

import TransactionTypes from '../../../core/TransactionTypes';
import { strings } from '../../../../locales/i18n';
import {
  selectEvmChainId,
<<<<<<< HEAD
  selectTicker,
=======
  selectEvmTicker,
>>>>>>> f1910d80
} from '../../../selectors/networkController';
import { collectConfusables } from '../../../util/confusables';
import { decodeTransferData } from '../../../util/transactions';
import { doENSReverseLookup } from '../../../util/ENSUtils';
import { safeToChecksumAddress } from '../../../util/address';
import { useTheme } from '../../../util/theme';
import InfoModal from '../Swaps/components/InfoModal';
import useExistingAddress from '../../hooks/useExistingAddress';
import { AddressTo } from '../AddressInputs';
import createStyles from './AccountFromToInfoCard.styles';
import { AccountFromToInfoCardProps } from './AccountFromToInfoCard.types';
import { selectInternalAccounts } from '../../../selectors/accountsController';
import { toLowerCaseEquals } from '../../../util/general';
import { RootState } from '../../../reducers';
import AddressFrom from './AddressFrom';

const AccountFromToInfoCard = (props: AccountFromToInfoCardProps) => {
  const { internalAccounts, chainId, ticker, transactionState, origin } = props;
  const {
    transaction: { from: rawFromAddress, data, to },
    transactionTo,
    transactionFromName,
    selectedAsset,
    ensRecipient,
  } = transactionState;

  const fromAddress = safeToChecksumAddress(rawFromAddress);

  const [toAddress, setToAddress] = useState(transactionTo || to);
  const [fromAccountName, setFromAccountName] = useState<string>();
  const [toAccountName, setToAccountName] = useState<string>();
  const [confusableCollection, setConfusableCollection] = useState([]);
  const [showWarningModal, setShowWarningModal] = useState<boolean>();

  const existingToAddress = useExistingAddress(toAddress);
  const { colors } = useTheme();
  const styles = createStyles(colors);

  useEffect(() => {
    const fetchFromAccountDetails = async () => {
      if (!fromAddress) {
        return;
      }

      if (transactionFromName) {
        if (fromAccountName !== transactionFromName) {
          setFromAccountName(transactionFromName);
        }
        return;
      }

      const fromEns = await doENSReverseLookup(fromAddress, chainId);
      if (fromEns) {
        if (fromAccountName !== fromEns) {
          setFromAccountName(fromEns);
        }
      } else {
        const accountWithMatchingFromAddress = internalAccounts.find(
          (account) => toLowerCaseEquals(account.address, fromAddress),
        );

        const newName = accountWithMatchingFromAddress
          ? accountWithMatchingFromAddress.metadata.name
          : fromAddress;

        if (fromAccountName !== newName) {
          setFromAccountName(newName);
        }
      }
    };

    fetchFromAccountDetails();
  }, [
    fromAddress,
    transactionFromName,
    chainId,
    internalAccounts,
    fromAccountName,
  ]);

  useEffect(() => {
    const fetchAccountDetails = async () => {
      if (existingToAddress) {
        if (toAccountName !== existingToAddress.name) {
          setToAccountName(existingToAddress.name);
        }
        return;
      }

      const toEns = await doENSReverseLookup(toAddress, chainId);
      if (toEns) {
        if (toAccountName !== toEns) {
          setToAccountName(toEns);
        }
      } else {
        const accountWithMatchingToAddress = internalAccounts.find((account) =>
          toLowerCaseEquals(account.address, toAddress),
        );

        const newName = accountWithMatchingToAddress
          ? accountWithMatchingToAddress.metadata.name
          : toAddress;

        if (toAccountName !== newName) {
          setToAccountName(newName);
        }
      }
    };

    fetchAccountDetails();
  }, [existingToAddress, chainId, toAddress, internalAccounts, toAccountName]);

  useEffect(() => {
    const accountNames = internalAccounts.map(
      (account) => account.metadata.name,
    );
    const isOwnAccount = ensRecipient && accountNames.includes(ensRecipient);
    if (ensRecipient && !isOwnAccount) {
      setConfusableCollection(collectConfusables(ensRecipient));
    }
  }, [internalAccounts, ensRecipient]);

  useEffect(() => {
    let toAddr;
    if (selectedAsset.isETH || selectedAsset.tokenId) {
      if (
        selectedAsset.standard !== TransactionTypes.ASSET.ERC721 &&
        selectedAsset.standard !== TransactionTypes.ASSET.ERC1155
      ) {
        toAddr = to;
      }
      if (!fromAddress) {
        return;
      }
    } else if (data) {
      const result = decodeTransferData('transfer', data) as string[];
      toAddr = result[0];
    }
    if (toAddr) {
      setToAddress(toAddr);
    }
  }, [data, fromAddress, selectedAsset, ticker, to]);

  const addressTo = (
    <AddressTo
      addressToReady
      confusableCollection={
        (existingToAddress === undefined && confusableCollection) || []
      }
      displayExclamation={
        existingToAddress === undefined && !!confusableCollection.length
      }
      isConfirmScreen
      layout="vertical"
      toAddressName={toAccountName}
      toSelectedAddress={toAddress}
    />
  );

  return (
    <View style={styles.container}>
      {fromAddress && (
        <AddressFrom asset={selectedAsset} from={fromAddress} origin={origin} />
      )}
      {existingToAddress === undefined && confusableCollection.length ? (
        <TouchableOpacity onPress={() => setShowWarningModal(true)}>
          {addressTo}
        </TouchableOpacity>
      ) : (
        addressTo
      )}
      <InfoModal
        body={
          <Text style={styles.text}>
            {strings('transaction.confusable_msg')}
          </Text>
        }
        isVisible={showWarningModal}
        title={strings('transaction.confusable_title')}
        toggleModal={() => setShowWarningModal(!showWarningModal)}
      />
    </View>
  );
};

const mapStateToProps = (state: RootState) => ({
  internalAccounts: selectInternalAccounts(state),
  chainId: selectEvmChainId(state),
<<<<<<< HEAD
  ticker: selectTicker(state),
=======
  ticker: selectEvmTicker(state),
>>>>>>> f1910d80
});

export default connect(mapStateToProps)(AccountFromToInfoCard);<|MERGE_RESOLUTION|>--- conflicted
+++ resolved
@@ -6,11 +6,7 @@
 import { strings } from '../../../../locales/i18n';
 import {
   selectEvmChainId,
-<<<<<<< HEAD
-  selectTicker,
-=======
   selectEvmTicker,
->>>>>>> f1910d80
 } from '../../../selectors/networkController';
 import { collectConfusables } from '../../../util/confusables';
 import { decodeTransferData } from '../../../util/transactions';
@@ -199,11 +195,7 @@
 const mapStateToProps = (state: RootState) => ({
   internalAccounts: selectInternalAccounts(state),
   chainId: selectEvmChainId(state),
-<<<<<<< HEAD
-  ticker: selectTicker(state),
-=======
   ticker: selectEvmTicker(state),
->>>>>>> f1910d80
 });
 
 export default connect(mapStateToProps)(AccountFromToInfoCard);