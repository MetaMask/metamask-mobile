import React, { useEffect, useState } from 'react';
import { connect } from 'react-redux';
import { Text, TouchableOpacity, View } from 'react-native';

<<<<<<< HEAD
import { strings } from '../../../../locales/i18n';
import Engine from '../../../core/Engine';
import Logger from '../../../util/Logger';
=======
>>>>>>> 4ddb9ca2
import TransactionTypes from '../../../core/TransactionTypes';
import useAddressBalance from '../../../components/hooks/useAddressBalance/useAddressBalance';
import { strings } from '../../../../locales/i18n';
import {
  selectNetwork,
  selectTicker,
} from '../../../selectors/networkController';
import { collectConfusables } from '../../../util/confusables';
import { decodeTransferData } from '../../../util/transactions';
import { doENSReverseLookup } from '../../../util/ENSUtils';
import { safeToChecksumAddress } from '../../../util/address';
import { useTheme } from '../../../util/theme';
import InfoModal from '../Swaps/components/InfoModal';
import useExistingAddress from '../../hooks/useExistingAddress';
import { AddressFrom, AddressTo } from '../AddressInputs';
import createStyles from './AccountFromToInfoCard.styles';
import { AccountFromToInfoCardProps } from './AccountFromToInfoCard.types';

const AccountFromToInfoCard = (props: AccountFromToInfoCardProps) => {
  const {
    accounts,
    contractBalances,
    identities,
    network,
    onPressFromAddressIcon,
    ticker,
    transactionState,
    selectedAddress,
    layout = 'horizontal',
  } = props;
  const {
    transaction: { from: rawFromAddress, data, to },
    transactionTo,
    transactionToName,
    transactionFromName,
    selectedAsset,
    ensRecipient,
  } = transactionState;

  const fromAddress = safeToChecksumAddress(rawFromAddress);

  const [toAddress, setToAddress] = useState(transactionTo || to);
  const [fromAccountName, setFromAccountName] = useState<string>();
  const [toAccountName, setToAccountName] = useState<string>();
  const [confusableCollection, setConfusableCollection] = useState([]);
<<<<<<< HEAD
  const [fromAccountBalance, setFromAccountBalance] = useState<string>('0');
=======
>>>>>>> 4ddb9ca2
  const [showWarningModal, setShowWarningModal] = useState<boolean>();

  const existingToAddress = useExistingAddress(toAddress);
  const { colors } = useTheme();
  const styles = createStyles(colors);
  const { addressBalance: fromAccountBalance } = useAddressBalance(
    selectedAsset,
    fromAddress,
  );

  useEffect(() => {
    if (!fromAddress) {
      return;
    }
    if (transactionFromName) {
      setFromAccountName(transactionFromName);
      return;
    }
    (async () => {
      const fromEns = await doENSReverseLookup(fromAddress, network);
      if (fromEns) {
        setFromAccountName(fromEns);
      } else {
        const { name: fromName } = identities[fromAddress];
        setFromAccountName(fromName);
      }
    })();
  }, [fromAddress, identities, transactionFromName, network]);

  useEffect(() => {
    if (existingToAddress) {
      setToAccountName(existingToAddress?.name);
      return;
    }
    (async () => {
      const toEns = await doENSReverseLookup(toAddress, network);
      if (toEns) {
        setToAccountName(toEns);
      } else if (identities[toAddress]) {
        const { name: toName } = identities[toAddress];
        setToAccountName(toName);
      }
    })();
  }, [existingToAddress, identities, network, toAddress, transactionToName]);

  useEffect(() => {
    const accountNames =
      (identities &&
        Object.keys(identities).map((hash) => identities[hash].name)) ||
      [];
    const isOwnAccount = ensRecipient && accountNames.includes(ensRecipient);
    if (ensRecipient && !isOwnAccount) {
      setConfusableCollection(collectConfusables(ensRecipient));
    }
  }, [identities, ensRecipient]);

  useEffect(() => {
    let toAddr;
    if (selectedAsset.isETH || selectedAsset.tokenId) {
      if (
        selectedAsset.standard !== TransactionTypes.ASSET.ERC721 &&
        selectedAsset.standard !== TransactionTypes.ASSET.ERC1155
      ) {
        toAddr = to;
      }
      if (!fromAddress) {
        return;
      }
<<<<<<< HEAD
      const parsedTicker = getTicker(ticker);
      fromAccBalance = `${renderFromWei(
        accounts[fromAddress]?.balance,
      )} ${parsedTicker}`;
      setFromAccountBalance(fromAccBalance);
    } else {
      if (data) {
        const result = decodeTransferData('transfer', data) as string[];
        toAddr = result[0];
      }
      const { address: rawAddress, symbol = 'ERC20', decimals } = selectedAsset;
      const address = safeToChecksumAddress(rawAddress);
      if (!address) {
        return;
      }
      // contractBalances has balance for selected address only, thus if from address
      // is not same as selected address we get balance from AssetsContractController
      if (selectedAddress === fromAddress && contractBalances[address]) {
        fromAccBalance = `${renderFromTokenMinimalUnit(
          contractBalances[address] ? contractBalances[address] : '0',
          decimals,
        )} ${symbol}`;
        setFromAccountBalance(fromAccBalance);
      } else {
        (async () => {
          try {
            const { AssetsContractController } = Engine.context;
            fromAccBalance = await AssetsContractController.getERC20BalanceOf(
              address,
              fromAddress,
            );
            fromAccBalance = `${renderFromTokenMinimalUnit(
              fromAccBalance || '0',
              decimals,
            )} ${symbol}`;
            setFromAccountBalance(fromAccBalance);
          } catch (exp: any) {
            Logger.error(exp, {
              message: `Error in trying to fetch token balance - ${exp}`,
            });
          }
        })();
      }
=======
    } else if (data) {
      const result = decodeTransferData('transfer', data) as string[];
      toAddr = result[0];
>>>>>>> 4ddb9ca2
    }
    if (toAddr) {
      setToAddress(toAddr);
    }
  }, [
    accounts,
    contractBalances,
    data,
    fromAddress,
    selectedAddress,
    selectedAsset,
    ticker,
    to,
  ]);

  const addressTo = (
    <AddressTo
      addressToReady
      confusableCollection={
        (existingToAddress === undefined && confusableCollection) || []
      }
      displayExclamation={
        existingToAddress === undefined && !!confusableCollection.length
      }
      isConfirmScreen
      layout={layout}
      toAddressName={toAccountName}
      toSelectedAddress={toAddress}
    />
  );

  return (
    <>
      <View style={styles.inputWrapper}>
        {fromAddress && (
          <AddressFrom
            fromAccountAddress={fromAddress}
            fromAccountName={fromAccountName}
            fromAccountBalance={fromAccountBalance}
            layout={layout}
            onPressIcon={onPressFromAddressIcon}
          />
        )}
        {existingToAddress === undefined && confusableCollection.length ? (
          <TouchableOpacity onPress={() => setShowWarningModal(true)}>
            {addressTo}
          </TouchableOpacity>
        ) : (
          addressTo
        )}
      </View>
      <InfoModal
        body={
          <Text style={styles.text}>
            {strings('transaction.confusable_msg')}
          </Text>
        }
        isVisible={showWarningModal}
        title={strings('transaction.confusable_title')}
        toggleModal={() => setShowWarningModal(!showWarningModal)}
      />
    </>
  );
};

const mapStateToProps = (state: any) => ({
  accounts: state.engine.backgroundState.AccountTrackerController.accounts,
  contractBalances:
    state.engine.backgroundState.TokenBalancesController.contractBalances,
  identities: state.engine.backgroundState.PreferencesController.identities,
  network: selectNetwork(state),
  selectedAddress:
    state.engine.backgroundState.PreferencesController.selectedAddress,
  ticker: selectTicker(state),
});

export default connect(mapStateToProps)(AccountFromToInfoCard);<|MERGE_RESOLUTION|>--- conflicted
+++ resolved
@@ -2,12 +2,6 @@
 import { connect } from 'react-redux';
 import { Text, TouchableOpacity, View } from 'react-native';
 
-<<<<<<< HEAD
-import { strings } from '../../../../locales/i18n';
-import Engine from '../../../core/Engine';
-import Logger from '../../../util/Logger';
-=======
->>>>>>> 4ddb9ca2
 import TransactionTypes from '../../../core/TransactionTypes';
 import useAddressBalance from '../../../components/hooks/useAddressBalance/useAddressBalance';
 import { strings } from '../../../../locales/i18n';
@@ -53,10 +47,6 @@
   const [fromAccountName, setFromAccountName] = useState<string>();
   const [toAccountName, setToAccountName] = useState<string>();
   const [confusableCollection, setConfusableCollection] = useState([]);
-<<<<<<< HEAD
-  const [fromAccountBalance, setFromAccountBalance] = useState<string>('0');
-=======
->>>>>>> 4ddb9ca2
   const [showWarningModal, setShowWarningModal] = useState<boolean>();
 
   const existingToAddress = useExistingAddress(toAddress);
@@ -125,55 +115,9 @@
       if (!fromAddress) {
         return;
       }
-<<<<<<< HEAD
-      const parsedTicker = getTicker(ticker);
-      fromAccBalance = `${renderFromWei(
-        accounts[fromAddress]?.balance,
-      )} ${parsedTicker}`;
-      setFromAccountBalance(fromAccBalance);
-    } else {
-      if (data) {
-        const result = decodeTransferData('transfer', data) as string[];
-        toAddr = result[0];
-      }
-      const { address: rawAddress, symbol = 'ERC20', decimals } = selectedAsset;
-      const address = safeToChecksumAddress(rawAddress);
-      if (!address) {
-        return;
-      }
-      // contractBalances has balance for selected address only, thus if from address
-      // is not same as selected address we get balance from AssetsContractController
-      if (selectedAddress === fromAddress && contractBalances[address]) {
-        fromAccBalance = `${renderFromTokenMinimalUnit(
-          contractBalances[address] ? contractBalances[address] : '0',
-          decimals,
-        )} ${symbol}`;
-        setFromAccountBalance(fromAccBalance);
-      } else {
-        (async () => {
-          try {
-            const { AssetsContractController } = Engine.context;
-            fromAccBalance = await AssetsContractController.getERC20BalanceOf(
-              address,
-              fromAddress,
-            );
-            fromAccBalance = `${renderFromTokenMinimalUnit(
-              fromAccBalance || '0',
-              decimals,
-            )} ${symbol}`;
-            setFromAccountBalance(fromAccBalance);
-          } catch (exp: any) {
-            Logger.error(exp, {
-              message: `Error in trying to fetch token balance - ${exp}`,
-            });
-          }
-        })();
-      }
-=======
     } else if (data) {
       const result = decodeTransferData('transfer', data) as string[];
       toAddr = result[0];
->>>>>>> 4ddb9ca2
     }
     if (toAddr) {
       setToAddress(toAddr);
