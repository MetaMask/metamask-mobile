--- conflicted
+++ resolved
@@ -33,10 +33,6 @@
 
 export interface AccountFromToInfoCardProps {
   accounts: Accounts;
-<<<<<<< HEAD
-=======
-  addressBook: Record<string, Record<string, Identity>>;
->>>>>>> a19373e4
   contractBalances: Record<string, number>;
   identities: Identities;
   network: string;
