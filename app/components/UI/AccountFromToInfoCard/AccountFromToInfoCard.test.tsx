import React from 'react';
import { Provider } from 'react-redux';
import { shallow } from 'enzyme';
import configureMockStore from 'redux-mock-store';

import renderWithProvider from '../../../util/test/renderWithProvider';
import { ENSCache } from '../../../util/ENSUtils';
import { Transaction } from './AccountFromToInfoCard.types';
import AccountFromToInfoCard from '.';
<<<<<<< HEAD
=======
import Engine from '../../../core/Engine';

jest.mock('../../../util/address', () => ({
  ...jest.requireActual('../../../util/address'),
  isQRHardwareAccount: () => false,
}));

jest.mock('../../../core/Engine', () => ({
  context: {
    TokensController: {
      addToken: () => undefined,
    },
  },
}));

jest.mock('react-redux', () => ({
  ...jest.requireActual('react-redux'),
  useSelector: (fn: any) =>
    fn({
      engine: {
        backgroundState: {
          PreferencesController: {
            selectedAddress: '0x0',
            identities: {
              '0x0': {
                address: '0x0',
                name: 'Account 1',
              },
              '0x1': {
                address: '0x1',
                name: 'Account 2',
              },
            },
          },
          NetworkController: {
            provider: {
              ticker: 'eth',
            },
          },
          AddressBookController: {
            addressBook: {},
          },
        },
      },
    }),
}));

jest.mock('../../../util/address', () => ({
  ...jest.requireActual('../../../util/address'),
  isQRHardwareAccount: jest.fn(),
}));
>>>>>>> 7822531c

const mockStore = configureMockStore();
const initialState = {
  settings: {},
  engine: {
    backgroundState: {
      AccountTrackerController: {
        accounts: {
          '0x0': {
            balance: 200,
          },
          '0x1': {
            balance: 200,
          },
        },
      },
      TokenBalancesController: {
        contractBalances: {
          '0x326836cc6cd09B5aa59B81A7F72F25FcC0136b95': '0x5',
        },
      },
      TokensController: {},
      PreferencesController: {
        selectedAddress: '0x0',
        identities: {
          '0x0': {
            address: '0x0',
            name: 'Account 1',
          },
          '0x1': {
            address: '0x1',
            name: 'Account 2',
          },
        },
      },
      CurrencyRateController: {
        conversionRate: 10,
        currentCurrency: 'usd',
      },
      NetworkController: {
        provider: {
          ticker: 'eth',
        },
        network: '1',
      },
      AddressBookController: {
        addressBook: {
          '1': {
            '0x0': {
              address: '0x0',
              name: 'Account 1',
            },
            '0x1': {
              address: '0x1',
              name: 'Account 2',
            },
          },
        },
      },
    },
  },
};
const store = mockStore(initialState);

jest.mock('react-redux', () => ({
  ...jest.requireActual('react-redux'),
  useSelector: jest
    .fn()
    .mockImplementation((callback) => callback(initialState)),
}));

const transactionState: Transaction = {
  transaction: { from: '0x0', to: '0x1' },
  transactionTo: '0x1',
  selectedAsset: { isETH: true, address: '0x0', symbol: 'ETH', decimals: 8 },
  transactionToName: 'Account 2',
  transactionFromName: 'Account 1',
};

describe('AccountFromToInfoCard', () => {
  it('should render correctly', () => {
    const wrapper = shallow(
      <Provider store={store}>
        <AccountFromToInfoCard transactionState={transactionState} />
      </Provider>,
    );
    expect(wrapper).toMatchSnapshot();
  });

  it('should match snapshot', async () => {
    const container = renderWithProvider(
      <AccountFromToInfoCard transactionState={transactionState} />,
      { state: initialState },
    );
    expect(container).toMatchSnapshot();
  });

  it('should render from address', async () => {
    const { findByText } = renderWithProvider(
      <AccountFromToInfoCard transactionState={transactionState} />,
      { state: initialState },
    );
    expect(await findByText('Account 1')).toBeDefined();
  });

  it('should render balance of from address', async () => {
    const { findByText } = renderWithProvider(
      <AccountFromToInfoCard transactionState={transactionState} />,
      { state: initialState },
    );
    expect(await findByText('Balance: < 0.00001 ETH')).toBeDefined();
  });

  it('should render to account name', async () => {
    const { findByText } = renderWithProvider(
      <AccountFromToInfoCard transactionState={transactionState} />,
      { state: initialState },
    );
    expect(await findByText('Account 2')).toBeDefined();
  });

  it('should render to address', async () => {
    const { findByText } = renderWithProvider(
      <AccountFromToInfoCard transactionState={transactionState} />,
      { state: initialState },
    );
    expect(await findByText('0x1...0x1')).toBeDefined();
  });

  it('should render correct to address for NFT send', async () => {
    const NFTTransaction = {
      assetType: 'ERC721',
      selectedAsset: {
        address: '0x26D6C3e7aEFCE970fe3BE5d589DbAbFD30026924',
        standard: 'ERC721',
        tokenId: '13764',
      },
      transaction: {
        data: '0x23b872dd00000000000000000000000007be9763a718c0539017e2ab6fc42853b4aeeb6b000000000000000000000000f4e8263979a89dc357d7f9f79533febc7f3e287b00000000000000000000000000000000000000000000000000000000000035c4',
        from: '0x07Be9763a718C0539017E2Ab6fC42853b4aEeb6B',
        gas: '00',
        to: '0x26D6C3e7aEFCE970fe3BE5d589DbAbFD30026924',
        value: '0x0',
      },
      transactionFromName: 'Account 3',
      transactionTo: '0xF4e8263979A89Dc357d7f9F79533Febc7f3e287B',
      transactionToName: '0xF4e8263979A89Dc357d7f9F79533Febc7f3e287B',
    };
    const { findByText } = renderWithProvider(
      <AccountFromToInfoCard transactionState={NFTTransaction as any} />,
      { state: initialState },
    );
    expect(await findByText('0xF4e8...287B')).toBeDefined();
  });

  it('should display ens name', async () => {
    const txState: Transaction = {
      ...transactionState,
      transaction: { from: '0x0', to: '0x3' },
      transactionTo: '0x3',
    };
    (ENSCache.cache as any) = {
      '10x1': {
        name: 'test1.eth',
        timestamp: new Date().getTime(),
      },
      '10x3': {
        name: 'test3.eth',
        timestamp: new Date().getTime(),
      },
    };
    const { queryByText } = renderWithProvider(
      <AccountFromToInfoCard transactionState={txState} />,
      { state: initialState },
    );
    expect(await queryByText('test1.eth')).toBeDefined();
    expect(await queryByText('test3.eth')).toBeDefined();
  });
<<<<<<< HEAD
=======

  describe('from account balance', () => {
    const ERC20Transaction = {
      assetType: 'ERC20',
      data: '0xa9059cbb0000000000000000000000002f318c334780961fb129d2a6c30d0763d9a5c9700000000000000000000000000000000000000000000000000000000000003a98',
      from: '0x1',
      selectedAsset: {
        address: '0x326836cc6cd09B5aa59B81A7F72F25FcC0136b95',
        decimals: '4',
        image: 'https://metamask.github.io/test-dapp/metamask-fox.svg',
        isERC721: false,
        symbol: 'TST',
      },
      to: '0x2f318c334780961fb129d2a6c30d0763d9a5c970',
      transaction: {
        data: '0xa9059cbb0000000000000000000000002f318c334780961fb129d2a6c30d0763d9a5c9700000000000000000000000000000000000000000000000000000000000003a98',
        from: '0x1',
        to: '0x2f318c334780961fb129d2a6c30d0763d9a5c970',
        value: '3a98',
      },
    };
    let mockGetERC20BalanceOf: any;
    beforeEach(() => {
      jest.useFakeTimers();
      mockGetERC20BalanceOf = jest.fn().mockReturnValue(0x0186a0);
      Engine.context.AssetsContractController = {
        getERC20BalanceOf: mockGetERC20BalanceOf,
      };
    });

    it('should render balance from AssetsContractController.getERC20BalanceOf if selectedAddress is different from fromAddress', () => {
      const { findByText } = renderWithProvider(
        <AccountFromToInfoCard transactionState={ERC20Transaction as any} />,
        { state: initialState },
      );
      expect(mockGetERC20BalanceOf).toBeCalledTimes(1);
      expect(findByText('10 TST')).toBeDefined();
    });

    it('should render balance from TokenBalancesController.contractBalances if selectedAddress is same as fromAddress', () => {
      const transaction = {
        ...ERC20Transaction,
        from: '0x0',
        transaction: {
          ...ERC20Transaction.transaction,
          from: '0x0',
        },
      };
      const { findByText } = renderWithProvider(
        <AccountFromToInfoCard transactionState={transaction as any} />,
        { state: initialState },
      );
      expect(mockGetERC20BalanceOf).toBeCalledTimes(0);
      expect(findByText('0.0005 TST')).toBeDefined();
    });
  });
>>>>>>> 7822531c
});<|MERGE_RESOLUTION|>--- conflicted
+++ resolved
@@ -7,8 +7,6 @@
 import { ENSCache } from '../../../util/ENSUtils';
 import { Transaction } from './AccountFromToInfoCard.types';
 import AccountFromToInfoCard from '.';
-<<<<<<< HEAD
-=======
 import Engine from '../../../core/Engine';
 
 jest.mock('../../../util/address', () => ({
@@ -60,7 +58,6 @@
   ...jest.requireActual('../../../util/address'),
   isQRHardwareAccount: jest.fn(),
 }));
->>>>>>> 7822531c
 
 const mockStore = configureMockStore();
 const initialState = {
@@ -239,8 +236,6 @@
     expect(await queryByText('test1.eth')).toBeDefined();
     expect(await queryByText('test3.eth')).toBeDefined();
   });
-<<<<<<< HEAD
-=======
 
   describe('from account balance', () => {
     const ERC20Transaction = {
@@ -297,5 +292,4 @@
       expect(findByText('0.0005 TST')).toBeDefined();
     });
   });
->>>>>>> 7822531c
 });