import React from 'react';
import { Provider } from 'react-redux';
import { shallow } from 'enzyme';
import configureMockStore from 'redux-mock-store';

import renderWithProvider from '../../../util/test/renderWithProvider';
import { ENSCache } from '../../../util/ENSUtils';
import { Transaction } from './AccountFromToInfoCard.types';
import AccountFromToInfoCard from '.';
<<<<<<< HEAD
=======

jest.mock('react-redux', () => ({
  ...jest.requireActual('react-redux'),
  useSelector: (fn: any) =>
    fn({
      engine: {
        backgroundState: {
          PreferencesController: {
            selectedAddress: '0x0',
            identities: {
              '0x0': {
                address: '0x0',
                name: 'Account 1',
              },
              '0x1': {
                address: '0x1',
                name: 'Account 2',
              },
            },
          },
          NetworkController: {
            provider: {
              ticker: 'eth',
            },
          },
          AddressBookController: {
            addressBook: {},
          },
        },
      },
    }),
}));

jest.mock('../../../util/address', () => ({
  ...jest.requireActual('../../../util/address'),
  isQRHardwareAccount: jest.fn(),
}));
>>>>>>> 1cb212f2

const mockStore = configureMockStore();
const initialState = {
  settings: {},
  engine: {
    backgroundState: {
      AccountTrackerController: {
        accounts: {
          '0x0': {
            balance: 200,
          },
          '0x1': {
            balance: 200,
          },
        },
      },
      TokenBalancesController: {},
      PreferencesController: {
        selectedAddress: '0x0',
        identities: {
          '0x0': {
            address: '0x0',
            name: 'Account 1',
          },
          '0x1': {
            address: '0x1',
            name: 'Account 2',
          },
        },
      },
      CurrencyRateController: {
        conversionRate: 10,
        currentCurrency: 'usd',
      },
      NetworkController: {
        provider: {
          ticker: 'eth',
        },
        network: '1',
      },
      AddressBookController: {
        addressBook: {
          '1': {
            '0x0': {
              address: '0x0',
              name: 'Account 1',
            },
            '0x1': {
              address: '0x1',
              name: 'Account 2',
            },
          },
        },
      },
    },
  },
};
const store = mockStore(initialState);

jest.mock('react-redux', () => ({
  ...jest.requireActual('react-redux'),
  useSelector: jest
    .fn()
    .mockImplementation((callback) => callback(initialState)),
}));

const transactionState: Transaction = {
  transaction: { from: '0x0', to: '0x1' },
  transactionTo: '0x1',
  selectedAsset: { isETH: true, address: '0x0', symbol: 'ETH', decimals: 8 },
  transactionToName: 'Account 2',
  transactionFromName: 'Account 1',
};

describe('AccountFromToInfoCard', () => {
  it('should render correctly', () => {
    const wrapper = shallow(
      <Provider store={store}>
        <AccountFromToInfoCard transactionState={transactionState} />
      </Provider>,
    );
    expect(wrapper).toMatchSnapshot();
  });

  it('should match snapshot', async () => {
    const container = renderWithProvider(
      <AccountFromToInfoCard transactionState={transactionState} />,
      { state: initialState },
    );
    expect(container).toMatchSnapshot();
  });

  it('should render from address', async () => {
    const { findByText } = renderWithProvider(
      <AccountFromToInfoCard transactionState={transactionState} />,
      { state: initialState },
    );
    expect(await findByText('Account 1')).toBeDefined();
  });

  it('should render balance of from address', async () => {
    const { findByText } = renderWithProvider(
      <AccountFromToInfoCard transactionState={transactionState} />,
      { state: initialState },
    );
    expect(await findByText('Balance: < 0.00001 ETH')).toBeDefined();
  });

  it('should render to account name', async () => {
    const { findByText } = renderWithProvider(
      <AccountFromToInfoCard transactionState={transactionState} />,
      { state: initialState },
    );
    expect(await findByText('Account 2')).toBeDefined();
  });

  it('should render to address', async () => {
    const { findByText } = renderWithProvider(
      <AccountFromToInfoCard transactionState={transactionState} />,
      { state: initialState },
    );
    expect(await findByText('0x1...0x1')).toBeDefined();
  });

  it('should render correct to address for NFT send', async () => {
    const NFTTransaction = {
      assetType: 'ERC721',
      selectedAsset: {
        address: '0x26D6C3e7aEFCE970fe3BE5d589DbAbFD30026924',
        standard: 'ERC721',
        tokenId: '13764',
      },
      transaction: {
        data: '0x23b872dd00000000000000000000000007be9763a718c0539017e2ab6fc42853b4aeeb6b000000000000000000000000f4e8263979a89dc357d7f9f79533febc7f3e287b00000000000000000000000000000000000000000000000000000000000035c4',
        from: '0x07Be9763a718C0539017E2Ab6fC42853b4aEeb6B',
        gas: '00',
        to: '0x26D6C3e7aEFCE970fe3BE5d589DbAbFD30026924',
        value: '0x0',
      },
      transactionFromName: 'Account 3',
      transactionTo: '0xF4e8263979A89Dc357d7f9F79533Febc7f3e287B',
      transactionToName: '0xF4e8263979A89Dc357d7f9F79533Febc7f3e287B',
    };
    const { findByText } = renderWithProvider(
      <AccountFromToInfoCard transactionState={NFTTransaction as any} />,
      { state: initialState },
    );
    expect(await findByText('0xF4e8...287B')).toBeDefined();
  });

  it('should display ens name', async () => {
    const txState: Transaction = {
      ...transactionState,
      transaction: { from: '0x0', to: '0x3' },
      transactionTo: '0x3',
    };
    (ENSCache.cache as any) = {
      '10x1': {
        name: 'test1.eth',
        timestamp: new Date().getTime(),
      },
      '10x3': {
        name: 'test3.eth',
        timestamp: new Date().getTime(),
      },
    };
    const { queryByText } = renderWithProvider(
      <AccountFromToInfoCard transactionState={txState} />,
      { state: initialState },
    );
    expect(await queryByText('test1.eth')).toBeDefined();
    expect(await queryByText('test3.eth')).toBeDefined();
  });
});<|MERGE_RESOLUTION|>--- conflicted
+++ resolved
@@ -7,8 +7,6 @@
 import { ENSCache } from '../../../util/ENSUtils';
 import { Transaction } from './AccountFromToInfoCard.types';
 import AccountFromToInfoCard from '.';
-<<<<<<< HEAD
-=======
 
 jest.mock('react-redux', () => ({
   ...jest.requireActual('react-redux'),
@@ -46,7 +44,6 @@
   ...jest.requireActual('../../../util/address'),
   isQRHardwareAccount: jest.fn(),
 }));
->>>>>>> 1cb212f2
 
 const mockStore = configureMockStore();
 const initialState = {
