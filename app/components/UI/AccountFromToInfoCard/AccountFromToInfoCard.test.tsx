import React from 'react';
import { Provider } from 'react-redux';
import { shallow } from 'enzyme';
import configureMockStore from 'redux-mock-store';

import renderWithProvider from '../../../util/test/renderWithProvider';
import { ENSCache } from '../../../util/ENSUtils';
import { Transaction } from './AccountFromToInfoCard.types';
<<<<<<< HEAD
import Engine from '../../../core/Engine';

jest.mock('../../../util/address', () => ({
  ...jest.requireActual('../../../util/address'),
  isQRHardwareAccount: () => false,
}));

jest.mock('../../../core/Engine', () => ({
  context: {
    TokensController: {
      addToken: () => undefined,
    },
  },
=======
import AccountFromToInfoCard from '.';

jest.mock('react-redux', () => ({
  ...jest.requireActual('react-redux'),
  useSelector: (fn: any) =>
    fn({
      engine: {
        backgroundState: {
          PreferencesController: {
            selectedAddress: '0x0',
            identities: {
              '0x0': {
                address: '0x0',
                name: 'Account 1',
              },
              '0x1': {
                address: '0x1',
                name: 'Account 2',
              },
            },
          },
          NetworkController: {
            provider: {
              ticker: 'eth',
            },
          },
          AddressBookController: {
            addressBook: {},
          },
        },
      },
    }),
>>>>>>> 4ddb9ca2
}));

jest.mock('../../../util/address', () => ({
  ...jest.requireActual('../../../util/address'),
  isQRHardwareAccount: jest.fn(),
}));

const mockStore = configureMockStore();
const initialState = {
  settings: {},
  engine: {
    backgroundState: {
      AccountTrackerController: {
        accounts: {
          '0x0': {
            balance: 200,
          },
          '0x1': {
            balance: 200,
          },
        },
      },
      TokenBalancesController: {
        contractBalances: {
          '0x326836cc6cd09B5aa59B81A7F72F25FcC0136b95': '0x5',
        },
      },
      TokensController: {},
      PreferencesController: {
        selectedAddress: '0x0',
        identities: {
          '0x0': {
            address: '0x0',
            name: 'Account 1',
          },
          '0x1': {
            address: '0x1',
            name: 'Account 2',
          },
        },
      },
      CurrencyRateController: {
        conversionRate: 10,
        currentCurrency: 'usd',
      },
      NetworkController: {
        provider: {
          ticker: 'eth',
        },
        network: '1',
      },
      AddressBookController: {
        addressBook: {
          '1': {
            '0x0': {
              address: '0x0',
              name: 'Account 1',
            },
            '0x1': {
              address: '0x1',
              name: 'Account 2',
            },
          },
        },
      },
    },
  },
};
const store = mockStore(initialState);

jest.mock('react-redux', () => ({
  ...jest.requireActual('react-redux'),
  useSelector: jest
    .fn()
    .mockImplementation((callback) => callback(initialState)),
}));

const transactionState: Transaction = {
  transaction: { from: '0x0', to: '0x1' },
  transactionTo: '0x1',
  selectedAsset: { isETH: true, address: '0x0', symbol: 'ETH', decimals: 8 },
  transactionToName: 'Account 2',
  transactionFromName: 'Account 1',
};

describe('AccountFromToInfoCard', () => {
  it('should render correctly', () => {
    const wrapper = shallow(
      <Provider store={store}>
        <AccountFromToInfoCard transactionState={transactionState} />
      </Provider>,
    );
    expect(wrapper).toMatchSnapshot();
  });

  it('should match snapshot', async () => {
    const container = renderWithProvider(
      <AccountFromToInfoCard transactionState={transactionState} />,
      { state: initialState },
    );
    expect(container).toMatchSnapshot();
  });

  it('should render from address', async () => {
    const { findByText } = renderWithProvider(
      <AccountFromToInfoCard transactionState={transactionState} />,
      { state: initialState },
    );
    expect(await findByText('Account 1')).toBeDefined();
  });

  it('should render balance of from address', async () => {
    const { findByText } = renderWithProvider(
      <AccountFromToInfoCard transactionState={transactionState} />,
      { state: initialState },
    );
    expect(await findByText('Balance: < 0.00001 ETH')).toBeDefined();
  });

  it('should render to account name', async () => {
    const { findByText } = renderWithProvider(
      <AccountFromToInfoCard transactionState={transactionState} />,
      { state: initialState },
    );
    expect(await findByText('Account 2')).toBeDefined();
  });

  it('should render to address', async () => {
    const { findByText } = renderWithProvider(
      <AccountFromToInfoCard transactionState={transactionState} />,
      { state: initialState },
    );
    expect(await findByText('0x1...0x1')).toBeDefined();
  });

  it('should render correct to address for NFT send', async () => {
    const NFTTransaction = {
      assetType: 'ERC721',
      selectedAsset: {
        address: '0x26D6C3e7aEFCE970fe3BE5d589DbAbFD30026924',
        standard: 'ERC721',
        tokenId: '13764',
      },
      transaction: {
        data: '0x23b872dd00000000000000000000000007be9763a718c0539017e2ab6fc42853b4aeeb6b000000000000000000000000f4e8263979a89dc357d7f9f79533febc7f3e287b00000000000000000000000000000000000000000000000000000000000035c4',
        from: '0x07Be9763a718C0539017E2Ab6fC42853b4aEeb6B',
        gas: '00',
        to: '0x26D6C3e7aEFCE970fe3BE5d589DbAbFD30026924',
        value: '0x0',
      },
      transactionFromName: 'Account 3',
      transactionTo: '0xF4e8263979A89Dc357d7f9F79533Febc7f3e287B',
      transactionToName: '0xF4e8263979A89Dc357d7f9F79533Febc7f3e287B',
    };
    const { findByText } = renderWithProvider(
      <AccountFromToInfoCard transactionState={NFTTransaction as any} />,
      { state: initialState },
    );
    expect(await findByText('0xF4e8...287B')).toBeDefined();
  });

<<<<<<< HEAD
  describe('from account balance', () => {
    const ERC20Transaction = {
      assetType: 'ERC20',
      data: '0xa9059cbb0000000000000000000000002f318c334780961fb129d2a6c30d0763d9a5c9700000000000000000000000000000000000000000000000000000000000003a98',
      from: '0x1',
      selectedAsset: {
        address: '0x326836cc6cd09B5aa59B81A7F72F25FcC0136b95',
        decimals: '4',
        image: 'https://metamask.github.io/test-dapp/metamask-fox.svg',
        isERC721: false,
        symbol: 'TST',
      },
      to: '0x2f318c334780961fb129d2a6c30d0763d9a5c970',
      transaction: {
        data: '0xa9059cbb0000000000000000000000002f318c334780961fb129d2a6c30d0763d9a5c9700000000000000000000000000000000000000000000000000000000000003a98',
        from: '0x1',
        to: '0x2f318c334780961fb129d2a6c30d0763d9a5c970',
        value: '3a98',
      },
    };
    let mockGetERC20BalanceOf: any;
    beforeEach(() => {
      jest.useFakeTimers();
      mockGetERC20BalanceOf = jest.fn().mockReturnValue(0x0186a0);
      Engine.context.AssetsContractController = {
        getERC20BalanceOf: mockGetERC20BalanceOf,
      };
    });

    it('should render balance from AssetsContractController.getERC20BalanceOf if selectedAddress is different from fromAddress', () => {
      const { findByText } = renderWithProvider(
        <AccountFromToInfoCard transactionState={ERC20Transaction as any} />,
        { state: initialState },
      );
      expect(mockGetERC20BalanceOf).toBeCalledTimes(1);
      expect(findByText('10 TST')).toBeDefined();
    });

    it('should render balance from TokenBalancesController.contractBalances if selectedAddress is same as fromAddress', () => {
      const transaction = {
        ...ERC20Transaction,
        from: '0x0',
        transaction: {
          ...ERC20Transaction.transaction,
          from: '0x0',
        },
      };
      const { findByText } = renderWithProvider(
        <AccountFromToInfoCard transactionState={transaction as any} />,
        { state: initialState },
      );
      expect(mockGetERC20BalanceOf).toBeCalledTimes(0);
      expect(findByText('0.0005 TST')).toBeDefined();
    });
=======
  it('should display ens name', async () => {
    const txState: Transaction = {
      ...transactionState,
      transaction: { from: '0x0', to: '0x3' },
      transactionTo: '0x3',
    };
    (ENSCache.cache as any) = {
      '10x1': {
        name: 'test1.eth',
        timestamp: new Date().getTime(),
      },
      '10x3': {
        name: 'test3.eth',
        timestamp: new Date().getTime(),
      },
    };
    const { queryByText } = renderWithProvider(
      <AccountFromToInfoCard transactionState={txState} />,
      { state: initialState },
    );
    expect(await queryByText('test1.eth')).toBeDefined();
    expect(await queryByText('test3.eth')).toBeDefined();
>>>>>>> 4ddb9ca2
  });
});<|MERGE_RESOLUTION|>--- conflicted
+++ resolved
@@ -6,7 +6,7 @@
 import renderWithProvider from '../../../util/test/renderWithProvider';
 import { ENSCache } from '../../../util/ENSUtils';
 import { Transaction } from './AccountFromToInfoCard.types';
-<<<<<<< HEAD
+import AccountFromToInfoCard from '.';
 import Engine from '../../../core/Engine';
 
 jest.mock('../../../util/address', () => ({
@@ -20,8 +20,7 @@
       addToken: () => undefined,
     },
   },
-=======
-import AccountFromToInfoCard from '.';
+}));
 
 jest.mock('react-redux', () => ({
   ...jest.requireActual('react-redux'),
@@ -53,7 +52,6 @@
         },
       },
     }),
->>>>>>> 4ddb9ca2
 }));
 
 jest.mock('../../../util/address', () => ({
@@ -215,7 +213,30 @@
     expect(await findByText('0xF4e8...287B')).toBeDefined();
   });
 
-<<<<<<< HEAD
+  it('should display ens name', async () => {
+    const txState: Transaction = {
+      ...transactionState,
+      transaction: { from: '0x0', to: '0x3' },
+      transactionTo: '0x3',
+    };
+    (ENSCache.cache as any) = {
+      '10x1': {
+        name: 'test1.eth',
+        timestamp: new Date().getTime(),
+      },
+      '10x3': {
+        name: 'test3.eth',
+        timestamp: new Date().getTime(),
+      },
+    };
+    const { queryByText } = renderWithProvider(
+      <AccountFromToInfoCard transactionState={txState} />,
+      { state: initialState },
+    );
+    expect(await queryByText('test1.eth')).toBeDefined();
+    expect(await queryByText('test3.eth')).toBeDefined();
+  });
+
   describe('from account balance', () => {
     const ERC20Transaction = {
       assetType: 'ERC20',
@@ -270,29 +291,5 @@
       expect(mockGetERC20BalanceOf).toBeCalledTimes(0);
       expect(findByText('0.0005 TST')).toBeDefined();
     });
-=======
-  it('should display ens name', async () => {
-    const txState: Transaction = {
-      ...transactionState,
-      transaction: { from: '0x0', to: '0x3' },
-      transactionTo: '0x3',
-    };
-    (ENSCache.cache as any) = {
-      '10x1': {
-        name: 'test1.eth',
-        timestamp: new Date().getTime(),
-      },
-      '10x3': {
-        name: 'test3.eth',
-        timestamp: new Date().getTime(),
-      },
-    };
-    const { queryByText } = renderWithProvider(
-      <AccountFromToInfoCard transactionState={txState} />,
-      { state: initialState },
-    );
-    expect(await queryByText('test1.eth')).toBeDefined();
-    expect(await queryByText('test3.eth')).toBeDefined();
->>>>>>> 4ddb9ca2
   });
 });