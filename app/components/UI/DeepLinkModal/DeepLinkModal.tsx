import React, {
  useCallback,
  useRef,
  useEffect,
  useState,
  memo,
  useMemo,
} from 'react';
import {
  View,
  Image,
  Linking,
  Platform,
  ImageStyle,
  ViewStyle,
  TextStyle,
} from 'react-native';
import { useDispatch } from 'react-redux';
import { useNavigation } from '@react-navigation/native';
import styleSheet from './DeepLinkModal.styles';
import { strings } from '../../../../locales/i18n';
import Text, {
  TextVariant,
  TextColor,
} from '../../../component-library/components/Texts/Text';
import { useParams } from '../../../util/navigation/navUtils';
import { useStyles } from '../../../component-library/hooks';
import Button, {
  ButtonVariants,
  ButtonWidthTypes,
  ButtonSize,
} from '../../../component-library/components/Buttons/Button';
import Checkbox from '../../../component-library/components/Checkbox';
import { ScrollView } from 'react-native-gesture-handler';
import generateDeviceAnalyticsMetaData from '../../../util/metrics';
import { useMetrics } from '../../../components/hooks/useMetrics';
import { createDeepLinkUsedEventBuilder } from '../../../util/deeplinks/deepLinkAnalytics';
import {
  InterstitialState,
  SignatureStatus,
  DeepLinkRoute,
} from '../../../core/DeeplinkManager/types/deepLinkAnalytics.types';
import Logger from '../../../util/Logger';
import { Box } from '../../../components/UI/Box/Box';
import { setDeepLinkModalDisabled } from '../../../actions/settings';
import BottomSheet, {
  BottomSheetRef,
} from '../../../component-library/components/BottomSheets/BottomSheet';
import Routes from '../../../constants/navigation/Routes';
import { MM_APP_STORE_LINK, MM_PLAY_STORE_LINK } from '../../../constants/urls';
import {
  IconColor,
  IconName,
} from '../../../component-library/components/Icons/Icon';
import ButtonIcon from '../../../component-library/components/Buttons/ButtonIcon';
import { pageNotFound, foxLogo } from './constant';
import { DeepLinkModalParams, ModalImageProps } from './types';
import { DeepLinkModalLinkType } from '../../../core/DeeplinkManager/types/deepLink.types';

const ModalImage = memo<ModalImageProps>(({ linkType, styles }) => {
  if (linkType === DeepLinkModalLinkType.INVALID) {
    return (
      <View style={styles.pageNotFoundImageContainer}>
        <Image source={pageNotFound} style={styles.pageNotFoundImage} />
      </View>
    );
  }
  return (
    <View style={styles.foxImageContainer}>
      <Image source={foxLogo} style={styles.foxImage} />
    </View>
  );
});

const ModalDescription = memo<{
  linkType: DeepLinkModalLinkType;
  description: string;
  onOpenMetaMaskStore: () => void;
  styles: Record<string, ImageStyle & ViewStyle & TextStyle>;
}>(({ linkType, description, onOpenMetaMaskStore, styles }) => {
  const updateToStoreLink = strings(
    'deep_link_modal.invalid.update_to_store_link',
  );
  const wellTakeYouToRightPlace = strings(
    'deep_link_modal.invalid.well_take_you_to_right_place',
  );

  return (
    <View style={styles.description}>
      <Text
        variant={TextVariant.BodyMD}
        color={TextColor.Alternative}
        style={styles.description}
      >
        {description}
      </Text>
      {linkType === DeepLinkModalLinkType.INVALID && (
        <Text
          variant={TextVariant.BodyMD}
          color={TextColor.Alternative}
          style={styles.storeLinkContainer}
        >
          <Text
            variant={TextVariant.BodyMD}
            color={TextColor.Primary}
            style={styles.storeLink}
            onPress={onOpenMetaMaskStore}
          >
            {updateToStoreLink}
          </Text>
          {wellTakeYouToRightPlace}
        </Text>
      )}
    </View>
  );
});

const DeepLinkModal = () => {
  const params = useParams<DeepLinkModalParams>();
  const { linkType, onBack } = params;
  const navigation = useNavigation();

  const pageTitle =
    params.linkType !== DeepLinkModalLinkType.INVALID &&
    params.linkType !== DeepLinkModalLinkType.UNSUPPORTED
      ? params.pageTitle
      : undefined;
  const { styles } = useStyles(styleSheet, {});
  const { trackEvent } = useMetrics();
  const bottomSheetRef = useRef<BottomSheetRef | null>(null);
  const [isChecked, setIsChecked] = useState(false);
  const dispatch = useDispatch();

  interface ModalConfig {
    title: string;
    description: string;
    checkboxLabel?: string;
    buttonLabel?: string;
  }

  const LINK_TYPE_MAP = useMemo(
    (): Record<DeepLinkModalLinkType, ModalConfig> => ({
      [DeepLinkModalLinkType.PUBLIC]: {
        title: strings('deep_link_modal.public_link.title'),
        description: strings('deep_link_modal.public_link.description', {
          pageTitle,
        }),
      },
      [DeepLinkModalLinkType.PRIVATE]: {
        title: strings('deep_link_modal.private_link.title'),
        description: strings('deep_link_modal.private_link.description', {
          pageTitle,
        }),
      },
      [DeepLinkModalLinkType.INVALID]: {
        title: strings('deep_link_modal.invalid.title'),
        description: strings('deep_link_modal.invalid.description'),
        buttonLabel: strings('deep_link_modal.go_to_home_button'),
      },
      [DeepLinkModalLinkType.UNSUPPORTED]: {
        title: strings('deep_link_modal.unsupported.title'),
        description: strings('deep_link_modal.unsupported.description'),
        buttonLabel: strings('deep_link_modal.go_to_home_button'),
        event: MetaMetricsEvents.DEEP_LINK_UNSUPPORTED_MODAL_VIEWED,
        eventDismiss: MetaMetricsEvents.DEEP_LINK_UNSUPPORTED_MODAL_DISMISSED,
      },
    }),
    [pageTitle],
  );

  // Track modal viewed with consolidated DEEP_LINK_USED event
  useEffect(() => {
    const trackModalViewed = async () => {
      try {
        // Use actual deep link context if available, otherwise fallback to defaults
        const deepLinkContext = params.deepLinkContext;
        const eventBuilder = await createDeepLinkUsedEventBuilder({
          url: deepLinkContext?.url || '',
          route: deepLinkContext?.route || DeepLinkRoute.INVALID,
          urlParams: deepLinkContext?.urlParams || {},
          signatureStatus:
            deepLinkContext?.signatureStatus || SignatureStatus.MISSING,
          interstitialShown: true,
          interstitialDisabled: false,
          interstitialAction: InterstitialState.NOT_SHOWN,
        });

        eventBuilder.addProperties(generateDeviceAnalyticsMetaData());
        trackEvent(eventBuilder.build());
      } catch (error) {
        Logger.error(
          error as Error,
          'DeepLinkModal: Error tracking modal viewed event',
        );
      }
    };

    trackModalViewed();
  }, [trackEvent, params.deepLinkContext]);

  const dismissModal = (cb?: () => void): void =>
    bottomSheetRef?.current?.onCloseBottomSheet(cb);

  const onDimiss = useCallback(() => {
    dismissModal(async () => {
      try {
        const deepLinkContext = params.deepLinkContext;
        const eventBuilder = await createDeepLinkUsedEventBuilder({
          url: deepLinkContext?.url || '',
          route: deepLinkContext?.route || DeepLinkRoute.INVALID,
          urlParams: deepLinkContext?.urlParams || {},
          signatureStatus:
            deepLinkContext?.signatureStatus || SignatureStatus.MISSING,
          interstitialShown: true,
          interstitialDisabled: false,
          interstitialAction: InterstitialState.REJECTED,
        });

        eventBuilder.addProperties(generateDeviceAnalyticsMetaData());
        trackEvent(eventBuilder.build());
      } catch (error) {
        Logger.error(
          error as Error,
          'DeepLinkModal: Error tracking modal dismissed event',
        );
      }
      onBack?.();
    });
  }, [trackEvent, onBack, params.deepLinkContext]);

  const openMetaMaskStore = useCallback(() => {
    // Open appropriate store based on platform
    const storeUrl =
      Platform.OS === 'ios' ? MM_APP_STORE_LINK : MM_PLAY_STORE_LINK;
    Linking.openURL(storeUrl).catch((error) => {
      console.warn('Error opening MetaMask store:', error);
      if (__DEV__) {
        console.warn(`💡 Note: This error is expected in iOS Simulator
   because itms-apps:// URLs require the App Store app
   which is not available in the simulator.
   Test on a real device to verify App Store opening works correctly.`);
      }
    });
  }, []);

  const onPrimaryButtonPressed = useCallback(() => {
<<<<<<< HEAD
    dismissModal(async () => {
      try {
        const deepLinkContext = params.deepLinkContext;
        const eventBuilder = await createDeepLinkUsedEventBuilder({
          url: deepLinkContext?.url || '',
          route: deepLinkContext?.route || DeepLinkRoute.INVALID,
          urlParams: deepLinkContext?.urlParams || {},
          signatureStatus:
            deepLinkContext?.signatureStatus || SignatureStatus.MISSING,
          interstitialShown: true,
          interstitialDisabled: false,
          interstitialAction: InterstitialState.ACCEPTED,
        });

        eventBuilder.addProperties({
          ...generateDeviceAnalyticsMetaData(),
          pageTitle,
        });
        trackEvent(eventBuilder.build());
      } catch (error) {
        Logger.error(
          error as Error,
          'DeepLinkModal: Error tracking modal continue event',
        );
      }

      if (linkType === DeepLinkModalLinkType.INVALID) {
        // Navigate to home page for invalid links
=======
    dismissModal(() => {
      if (
        linkType === DeepLinkModalLinkType.INVALID ||
        linkType === DeepLinkModalLinkType.UNSUPPORTED
      ) {
        // Navigate to home page for invalid/unsupported links
>>>>>>> 9c8be50b
        navigation.navigate(Routes.WALLET.HOME, {
          screen: Routes.WALLET.TAB_STACK_FLOW,
          params: {
            screen: Routes.WALLET_VIEW,
          },
        });
        params.onBack();
      } else {
        params.onContinue();
      }
    });
  }, [trackEvent, linkType, params, navigation, pageTitle]);

  const onDontRemindMeAgainPressed = useCallback(async () => {
    try {
      const deepLinkContext = params.deepLinkContext;
      const eventBuilder = await createDeepLinkUsedEventBuilder({
        url: deepLinkContext?.url || '',
        route: deepLinkContext?.route || DeepLinkRoute.INVALID,
        urlParams: deepLinkContext?.urlParams || {},
        signatureStatus:
          deepLinkContext?.signatureStatus || SignatureStatus.MISSING,
        interstitialShown: true,
        interstitialDisabled: !isChecked, // Will be disabled if checking the box
        interstitialAction: !isChecked
          ? InterstitialState.SKIPPED
          : InterstitialState.ACCEPTED,
      });

      eventBuilder.addProperties(generateDeviceAnalyticsMetaData());
      trackEvent(eventBuilder.build());
    } catch (error) {
      Logger.error(
        error as Error,
        'DeepLinkModal: Error tracking checkbox event',
      );
    }

    dispatch(setDeepLinkModalDisabled(!isChecked));
    setIsChecked((prev) => !prev);
  }, [isChecked, trackEvent, dispatch, params.deepLinkContext]);

  const shouldShowCheckbox = linkType === 'private';

  return (
    <BottomSheet
      isFullscreen
      style={styles.screen}
      ref={bottomSheetRef}
      isInteractable={false}
    >
      <Box style={styles.box}>
        <ButtonIcon
          onPress={onDimiss}
          iconName={IconName.Close}
          iconColor={IconColor.Default}
          testID="deep-link-modal-close-button"
        />
      </Box>
      <ScrollView contentContainerStyle={styles.content}>
        <ModalImage linkType={linkType} styles={styles} />
        <Text variant={TextVariant.HeadingLG} style={styles.title}>
          {LINK_TYPE_MAP[linkType].title}
        </Text>
        <ModalDescription
          linkType={linkType}
          description={LINK_TYPE_MAP[linkType].description}
          onOpenMetaMaskStore={openMetaMaskStore}
          styles={styles}
        />
      </ScrollView>
      {shouldShowCheckbox && (
        <Box style={styles.checkboxContainer}>
          <Checkbox
            label={strings('deep_link_modal.private_link.checkbox_label')}
            isChecked={isChecked}
            onPress={onDontRemindMeAgainPressed}
          />
        </Box>
      )}
      <Button
        variant={ButtonVariants.Primary}
        size={ButtonSize.Lg}
        width={ButtonWidthTypes.Full}
        label={
          LINK_TYPE_MAP[linkType].buttonLabel ||
          strings('deep_link_modal.continue_button')
        }
        onPress={onPrimaryButtonPressed}
        style={styles.actionButtonMargin}
      />
    </BottomSheet>
  );
};

export default React.memo(DeepLinkModal);<|MERGE_RESOLUTION|>--- conflicted
+++ resolved
@@ -161,8 +161,6 @@
         title: strings('deep_link_modal.unsupported.title'),
         description: strings('deep_link_modal.unsupported.description'),
         buttonLabel: strings('deep_link_modal.go_to_home_button'),
-        event: MetaMetricsEvents.DEEP_LINK_UNSUPPORTED_MODAL_VIEWED,
-        eventDismiss: MetaMetricsEvents.DEEP_LINK_UNSUPPORTED_MODAL_DISMISSED,
       },
     }),
     [pageTitle],
@@ -244,7 +242,6 @@
   }, []);
 
   const onPrimaryButtonPressed = useCallback(() => {
-<<<<<<< HEAD
     dismissModal(async () => {
       try {
         const deepLinkContext = params.deepLinkContext;
@@ -271,16 +268,11 @@
         );
       }
 
-      if (linkType === DeepLinkModalLinkType.INVALID) {
-        // Navigate to home page for invalid links
-=======
-    dismissModal(() => {
       if (
         linkType === DeepLinkModalLinkType.INVALID ||
         linkType === DeepLinkModalLinkType.UNSUPPORTED
       ) {
         // Navigate to home page for invalid/unsupported links
->>>>>>> 9c8be50b
         navigation.navigate(Routes.WALLET.HOME, {
           screen: Routes.WALLET.TAB_STACK_FLOW,
           params: {
