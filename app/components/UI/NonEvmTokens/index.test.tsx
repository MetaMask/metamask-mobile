--- conflicted
+++ resolved
@@ -11,10 +11,7 @@
 import { createStackNavigator } from '@react-navigation/stack';
 import { RootState } from '../../../reducers';
 import { SolScope } from '@metamask/keyring-api';
-<<<<<<< HEAD
-=======
 import { MultichainNativeAssets } from '../../../selectors/multichain';
->>>>>>> b93dff1b
 
 const mockNavigate = jest.fn();
 const mockPush = jest.fn();
