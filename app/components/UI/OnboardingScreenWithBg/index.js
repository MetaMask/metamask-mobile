import React from 'react';
import PropTypes from 'prop-types';
import { StyleSheet, ImageBackground, View } from 'react-native';
import { useAppThemeFromContext } from '../../../util/theme';

const images = {
	a: require('../../../images/welcome-bg1.jpg'), // eslint-disable-line
	b: require('../../../images/welcome-bg2.jpg'), // eslint-disable-line
	c: require('../../../images/welcome-bg3.jpg'), // eslint-disable-line
	d: require('../../../images/welcome-bg4.jpg'), // eslint-disable-line
	carousel: null,
};

const OnboardingScreenWithBg = (props) => {
	const { colors } = useAppThemeFromContext();

	const styles = StyleSheet.create({
		flex: {
			flex: 1,
<<<<<<< HEAD
			backgroundColor: colors.backgroundDefault,
=======
			backgroundColor: colors.background.default,
>>>>>>> ee55a65c
		},
		wrapper: {
			top: 0,
			bottom: 0,
			left: 0,
			right: 0,
			position: 'absolute',
			borderTopWidth: 0,
			flex: 1,
			width: null,
			height: null,
		},
	});

	return (
		<View style={styles.flex}>
			<ImageBackground source={images[props.screen]} style={styles.wrapper} resizeMode={'stretch'}>
				{props.children}
			</ImageBackground>
		</View>
	);
};

OnboardingScreenWithBg.propTypes = {
	/**
	 * String specifying the image
	 * to be used
	 */
	screen: PropTypes.string,
	/**
	 * Children components of the GenericButton
	 * it can be a text node, an image, or an icon
	 * or an Array with a combination of them
	 */
	children: PropTypes.any,
};

export default OnboardingScreenWithBg;<|MERGE_RESOLUTION|>--- conflicted
+++ resolved
@@ -17,11 +17,7 @@
 	const styles = StyleSheet.create({
 		flex: {
 			flex: 1,
-<<<<<<< HEAD
-			backgroundColor: colors.backgroundDefault,
-=======
 			backgroundColor: colors.background.default,
->>>>>>> ee55a65c
 		},
 		wrapper: {
 			top: 0,
