--- conflicted
+++ resolved
@@ -5,10 +5,6 @@
   StateMetadata,
 } from '@metamask/base-controller';
 import type { Messenger } from '@metamask/messenger';
-<<<<<<< HEAD
-import { successfulFetch, toHex } from '@metamask/controller-utils';
-=======
->>>>>>> f4e8f8d0
 import type { NetworkControllerGetStateAction } from '@metamask/network-controller';
 import type { AuthenticationController } from '@metamask/profile-sync-controller';
 import {
@@ -17,37 +13,8 @@
   TransactionControllerTransactionSubmittedEvent,
   TransactionType,
 } from '@metamask/transaction-controller';
-<<<<<<< HEAD
-import { parseCaipAssetId, type Hex, hasProperty } from '@metamask/utils';
-import performance from 'react-native-performance';
-import { setMeasurement } from '@sentry/react-native';
-import type { Span } from '@sentry/core';
-import { v4 as uuidv4 } from 'uuid';
-import Engine from '../../../../core/Engine';
-import { generateDepositId } from '../utils/idUtils';
-import { USDC_SYMBOL } from '../constants/hyperLiquidConfig';
-import { isTPSLOrder } from '../constants/orderTypes';
-import {
-  LastTransactionResult,
-  TransactionStatus,
-} from '../types/transactionTypes';
-import { DevLogger } from '../../../../core/SDKConnect/utils/DevLogger';
-import Logger, { type LoggerErrorOptions } from '../../../../util/Logger';
-import { getEvmAccountFromSelectedAccountGroup } from '../utils/accountUtils';
-import { generateTransferData } from '../../../../util/transactions';
-import { formatAccountToCaipAccountId } from '../utils/rewardsUtils';
-import {
-  trace,
-  endTrace,
-  TraceName,
-  TraceOperation,
-} from '../../../../util/trace';
-import { MetaMetrics, MetaMetricsEvents } from '../../../../core/Analytics';
-import { MetricsEventBuilder } from '../../../../core/Analytics/MetricsEventBuilder';
-=======
 import Engine from '../../../../core/Engine';
 import { USDC_SYMBOL } from '../constants/hyperLiquidConfig';
->>>>>>> f4e8f8d0
 import {
   LastTransactionResult,
   TransactionStatus,
@@ -65,8 +32,6 @@
 } from '../constants/perpsConfig';
 import { PERPS_ERROR_CODES } from './perpsErrorCodes';
 import { HyperLiquidProvider } from './providers/HyperLiquidProvider';
-<<<<<<< HEAD
-=======
 import { MarketDataService } from './services/MarketDataService';
 import { TradingService } from './services/TradingService';
 import { AccountService } from './services/AccountService';
@@ -75,7 +40,6 @@
 import { DepositService } from './services/DepositService';
 import { FeatureFlagConfigurationService } from './services/FeatureFlagConfigurationService';
 import type { ServiceContext } from './services/ServiceContext';
->>>>>>> f4e8f8d0
 import {
   getStreamManagerInstance,
   type PerpsStreamManager,
@@ -112,10 +76,7 @@
   PerpsControllerConfig,
   Position,
   SubscribeAccountParams,
-<<<<<<< HEAD
-=======
   SubscribeCandlesParams,
->>>>>>> f4e8f8d0
   SubscribeOICapsParams,
   SubscribeOrderFillsParams,
   SubscribeOrdersParams,
@@ -134,14 +95,6 @@
   RemoteFeatureFlagControllerStateChangeEvent,
   RemoteFeatureFlagControllerGetStateAction,
 } from '@metamask/remote-feature-flag-controller';
-<<<<<<< HEAD
-import {
-  type VersionGatedFeatureFlag,
-  validatedVersionGatedFeatureFlag,
-} from '../../../../util/remoteFeatureFlag';
-import { parseCommaSeparatedString } from '../utils/stringParseUtils';
-=======
->>>>>>> f4e8f8d0
 import { wait } from '../utils/wait';
 
 // Re-export error codes from separate file to avoid circular dependencies
@@ -156,18 +109,6 @@
   INITIALIZED = 'initialized',
   FAILED = 'failed',
 }
-<<<<<<< HEAD
-
-const ON_RAMP_GEO_BLOCKING_URLS = {
-  // Use UAT endpoint since DEV endpoint is less reliable.
-  DEV: 'https://on-ramp.uat-api.cx.metamask.io/geolocation',
-  PROD: 'https://on-ramp.api.cx.metamask.io/geolocation',
-};
-
-// Temporary to avoids estimation failures due to insufficient balance.
-const DEPOSIT_GAS_LIMIT = toHex(100000);
-=======
->>>>>>> f4e8f8d0
 
 /**
  * State shape for PerpsController
@@ -383,7 +324,6 @@
     includeInStateLogs: true,
     persist: false,
     includeInDebugSnapshot: false,
-<<<<<<< HEAD
     usedInUi: true,
   },
   initializationState: {
@@ -399,29 +339,6 @@
     usedInUi: true,
   },
   initializationAttempts: {
-    includeInStateLogs: true,
-    persist: false,
-    includeInDebugSnapshot: false,
-    usedInUi: false,
-  },
-  pendingOrders: {
-=======
-    usedInUi: true,
-  },
-  initializationState: {
-    includeInStateLogs: true,
-    persist: false,
-    includeInDebugSnapshot: false,
-    usedInUi: true,
-  },
-  initializationError: {
-    includeInStateLogs: true,
-    persist: false,
-    includeInDebugSnapshot: false,
-    usedInUi: true,
-  },
-  initializationAttempts: {
->>>>>>> f4e8f8d0
     includeInStateLogs: true,
     persist: false,
     includeInDebugSnapshot: false,
@@ -807,307 +724,6 @@
   protected refreshEligibilityOnFeatureFlagChange(
     remoteFeatureFlagControllerState: RemoteFeatureFlagControllerState,
   ): void {
-<<<<<<< HEAD
-    const perpsGeoBlockedRegionsFeatureFlag =
-      // NOTE: Do not use perpsPerpTradingGeoBlockedCountries as it is deprecated.
-      remoteFeatureFlagControllerState.remoteFeatureFlags
-        ?.perpsPerpTradingGeoBlockedCountriesV2;
-
-    const remoteBlockedRegions = (
-      perpsGeoBlockedRegionsFeatureFlag as { blockedRegions?: string[] }
-    )?.blockedRegions;
-
-    if (Array.isArray(remoteBlockedRegions)) {
-      this.setBlockedRegionList(remoteBlockedRegions, 'remote');
-    }
-
-    // Also check for HIP-3 config changes
-    this.refreshHip3ConfigOnFeatureFlagChange(remoteFeatureFlagControllerState);
-  }
-
-  /**
-   * Refresh HIP-3 configuration when remote feature flags change.
-   * This method extracts HIP-3 settings from remote flags, validates them,
-   * and updates internal state if they differ from current values.
-   * When config changes, increments hip3ConfigVersion to trigger ConnectionManager reconnection.
-   *
-   * Follows the "sticky remote" pattern: once remote config is loaded, never downgrade to fallback.
-   *
-   * @param remoteFeatureFlagControllerState - State from RemoteFeatureFlagController
-   */
-  private refreshHip3ConfigOnFeatureFlagChange(
-    remoteFeatureFlagControllerState: RemoteFeatureFlagControllerState,
-  ): void {
-    const remoteFlags = remoteFeatureFlagControllerState.remoteFeatureFlags;
-
-    // Extract and validate remote HIP-3 equity enabled flag
-    const equityFlag =
-      remoteFlags?.perpsHip3Enabled as unknown as VersionGatedFeatureFlag;
-    const validatedEquity = validatedVersionGatedFeatureFlag(equityFlag);
-
-    DevLogger.log('PerpsController: HIP-3 equity flag validation', {
-      equityFlag,
-      validatedEquity,
-      willUse: validatedEquity !== undefined ? 'remote' : 'fallback',
-    });
-
-    // Extract and validate remote HIP-3 allowlist markets (allowlist)
-    let validatedAllowlistMarkets: string[] | undefined;
-    if (hasProperty(remoteFlags, 'perpsHip3AllowlistMarkets')) {
-      const remoteMarkets = remoteFlags.perpsHip3AllowlistMarkets;
-
-      DevLogger.log('PerpsController: HIP-3 allowlistMarkets validation', {
-        remoteMarkets,
-        type: typeof remoteMarkets,
-        isArray: Array.isArray(remoteMarkets),
-      });
-
-      // LaunchDarkly returns comma-separated strings for list values
-      if (typeof remoteMarkets === 'string') {
-        const parsed = parseCommaSeparatedString(remoteMarkets);
-
-        if (parsed.length > 0) {
-          validatedAllowlistMarkets = parsed;
-          DevLogger.log(
-            'PerpsController: HIP-3 allowlistMarkets validated from string',
-            { validatedAllowlistMarkets },
-          );
-        } else {
-          DevLogger.log(
-            'PerpsController: HIP-3 allowlistMarkets string was empty after parsing',
-            { fallbackValue: this.hip3AllowlistMarkets },
-          );
-        }
-      } else if (
-        Array.isArray(remoteMarkets) &&
-        remoteMarkets.every(
-          (item) => typeof item === 'string' && item.length > 0,
-        )
-      ) {
-        // Fallback: Validate array of non-empty strings (in case format changes)
-        validatedAllowlistMarkets = (remoteMarkets as string[])
-          .map((s) => s.trim())
-          .filter((s) => s.length > 0);
-
-        DevLogger.log(
-          'PerpsController: HIP-3 allowlistMarkets validated from array',
-          { validatedAllowlistMarkets },
-        );
-      } else {
-        DevLogger.log(
-          'PerpsController: HIP-3 allowlistMarkets validation FAILED - falling back to local config',
-          {
-            reason: Array.isArray(remoteMarkets)
-              ? 'Array contains non-string or empty values'
-              : 'Invalid type (expected string or array)',
-            fallbackValue: this.hip3AllowlistMarkets,
-          },
-        );
-      }
-    }
-
-    // Extract and validate remote HIP-3 blocklist markets (blocklist)
-    let validatedBlocklistMarkets: string[] | undefined;
-    if (hasProperty(remoteFlags, 'perpsHip3BlocklistMarkets')) {
-      const remoteBlocked = remoteFlags.perpsHip3BlocklistMarkets;
-
-      DevLogger.log('PerpsController: HIP-3 blocklistMarkets validation', {
-        remoteBlocked,
-        type: typeof remoteBlocked,
-        isArray: Array.isArray(remoteBlocked),
-      });
-
-      // LaunchDarkly returns comma-separated strings for list values
-      if (typeof remoteBlocked === 'string') {
-        const parsed = parseCommaSeparatedString(remoteBlocked);
-
-        if (parsed.length > 0) {
-          validatedBlocklistMarkets = parsed;
-          DevLogger.log(
-            'PerpsController: HIP-3 blocklistMarkets validated from string',
-            { validatedBlocklistMarkets },
-          );
-        } else {
-          DevLogger.log(
-            'PerpsController: HIP-3 blocklistMarkets string was empty after parsing',
-            { fallbackValue: this.hip3BlocklistMarkets },
-          );
-        }
-      } else if (
-        Array.isArray(remoteBlocked) &&
-        remoteBlocked.every(
-          (item) => typeof item === 'string' && item.length > 0,
-        )
-      ) {
-        // Fallback: Validate array of non-empty strings (in case format changes)
-        validatedBlocklistMarkets = (remoteBlocked as string[])
-          .map((s) => s.trim())
-          .filter((s) => s.length > 0);
-
-        DevLogger.log(
-          'PerpsController: HIP-3 blocklistMarkets validated from array',
-          { validatedBlocklistMarkets },
-        );
-      } else {
-        DevLogger.log(
-          'PerpsController: HIP-3 blocklistMarkets validation FAILED - falling back to local config',
-          {
-            reason: Array.isArray(remoteBlocked)
-              ? 'Array contains non-string or empty values'
-              : 'Invalid type (expected string or array)',
-            fallbackValue: this.hip3BlocklistMarkets,
-          },
-        );
-      }
-    }
-
-    // Detect changes (only if we have valid remote values)
-    const equityChanged =
-      validatedEquity !== undefined && validatedEquity !== this.hip3Enabled;
-    const allowlistMarketsChanged =
-      validatedAllowlistMarkets !== undefined &&
-      JSON.stringify(
-        [...validatedAllowlistMarkets].sort((a, b) => a.localeCompare(b)),
-      ) !==
-        JSON.stringify(
-          [...this.hip3AllowlistMarkets].sort((a, b) => a.localeCompare(b)),
-        );
-    const blocklistMarketsChanged =
-      validatedBlocklistMarkets !== undefined &&
-      JSON.stringify(
-        [...validatedBlocklistMarkets].sort((a, b) => a.localeCompare(b)),
-      ) !==
-        JSON.stringify(
-          [...this.hip3BlocklistMarkets].sort((a, b) => a.localeCompare(b)),
-        );
-
-    if (equityChanged || allowlistMarketsChanged || blocklistMarketsChanged) {
-      DevLogger.log(
-        'PerpsController: HIP-3 config changed via remote feature flags',
-        {
-          equityChanged,
-          allowlistMarketsChanged,
-          blocklistMarketsChanged,
-          oldEquity: this.hip3Enabled,
-          newEquity: validatedEquity,
-          oldAllowlistMarkets: this.hip3AllowlistMarkets,
-          newAllowlistMarkets: validatedAllowlistMarkets,
-          oldBlocklistMarkets: this.hip3BlocklistMarkets,
-          newBlocklistMarkets: validatedBlocklistMarkets,
-          source: 'remote',
-        },
-      );
-
-      // Update internal state (sticky remote - never downgrade)
-      if (validatedEquity !== undefined) {
-        this.hip3Enabled = validatedEquity;
-      }
-      if (validatedAllowlistMarkets !== undefined) {
-        this.hip3AllowlistMarkets = [...validatedAllowlistMarkets];
-      }
-      if (validatedBlocklistMarkets !== undefined) {
-        this.hip3BlocklistMarkets = [...validatedBlocklistMarkets];
-      }
-      this.hip3ConfigSource = 'remote';
-
-      // Increment version to trigger ConnectionManager reconnection and cache clearing
-      const newVersion = (this.state.hip3ConfigVersion || 0) + 1;
-      this.update((state) => {
-        state.hip3ConfigVersion = newVersion;
-      });
-
-      DevLogger.log(
-        'PerpsController: Incremented hip3ConfigVersion to trigger reconnection',
-        {
-          newVersion,
-          newHip3Enabled: this.hip3Enabled,
-          newHip3AllowlistMarkets: this.hip3AllowlistMarkets,
-          newHip3BlocklistMarkets: this.hip3BlocklistMarkets,
-        },
-      );
-
-      // Note: ConnectionManager will handle:
-      // 1. Detecting hip3ConfigVersion change via Redux monitoring
-      // 2. Clearing all StreamManager caches
-      // 3. Calling reconnectWithNewContext() -> initializeProviders()
-      // 4. Provider reinitialization will read the new HIP-3 config below
-    }
-  }
-
-  /**
-   * Execute an operation while temporarily pausing specified stream channels
-   * to prevent WebSocket updates from triggering UI re-renders during operations.
-   *
-   * WebSocket connections remain alive but updates are not emitted to subscribers.
-   * This prevents race conditions where UI re-renders fetch stale data during operations.
-   *
-   * @param operation - The async operation to execute
-   * @param channels - Array of stream channel names to pause
-   * @returns The result of the operation
-   *
-   * @example
-   * ```typescript
-   * // Cancel orders without stream interference
-   * await this.withStreamPause(
-   *   async () => this.provider.cancelOrders({ cancelAll: true }),
-   *   ['orders']
-   * );
-   *
-   * // Close positions and pause multiple streams
-   * await this.withStreamPause(
-   *   async () => this.provider.closePositions(positions),
-   *   ['positions', 'account', 'orders']
-   * );
-   * ```
-   */
-  private async withStreamPause<T>(
-    operation: () => Promise<T>,
-    channels: (keyof PerpsStreamManager)[],
-  ): Promise<T> {
-    const streamManager = getStreamManagerInstance();
-    const pausedChannels: (keyof PerpsStreamManager)[] = [];
-
-    // Pause emission on specified channels (WebSocket stays connected)
-    // Track which channels successfully paused to ensure proper cleanup
-    for (const channel of channels) {
-      try {
-        streamManager[channel].pause();
-        pausedChannels.push(channel);
-      } catch (err) {
-        // Log error to Sentry but continue pausing remaining channels
-        Logger.error(
-          ensureError(err),
-          this.getErrorContext('withStreamPause', {
-            operation: 'pause',
-            channel: String(channel),
-            pausedChannels: pausedChannels.join(','),
-          }),
-        );
-      }
-    }
-
-    try {
-      // Execute operation without stream interference
-      return await operation();
-    } finally {
-      // Resume only channels that were successfully paused
-      for (const channel of pausedChannels) {
-        try {
-          streamManager[channel].resume();
-        } catch (err) {
-          // Log error to Sentry but continue resuming remaining channels
-          Logger.error(
-            ensureError(err),
-            this.getErrorContext('withStreamPause', {
-              operation: 'resume',
-              channel: String(channel),
-              pausedChannels: pausedChannels.join(','),
-            }),
-          );
-        }
-      }
-    }
-=======
     FeatureFlagConfigurationService.refreshEligibility({
       remoteFeatureFlagControllerState,
       context: this.createServiceContext(
@@ -1151,7 +767,6 @@
         },
       ),
     });
->>>>>>> f4e8f8d0
   }
 
   /**
@@ -1180,60 +795,6 @@
    * );
    * ```
    */
-<<<<<<< HEAD
-  private async calculateUserFeeDiscount(
-    parentSpan?: Span,
-  ): Promise<number | undefined> {
-    // Only create standalone trace if no parent span provided
-    const traceId = parentSpan ? undefined : uuidv4();
-    let traceData: Record<string, string | number | boolean> | undefined;
-
-    try {
-      // Start standalone trace only if no parent span
-      const traceSpan =
-        parentSpan ||
-        (traceId
-          ? trace({
-              name: TraceName.PerpsRewardsAPICall,
-              id: traceId,
-              op: TraceOperation.PerpsOperation,
-            })
-          : undefined);
-
-      const { RewardsController, NetworkController } = Engine.context;
-      const evmAccount = getEvmAccountFromSelectedAccountGroup();
-
-      if (!evmAccount) {
-        DevLogger.log('PerpsController: No EVM account found for fee discount');
-        return undefined;
-      }
-
-      // Get the chain ID using proper NetworkController method
-      const networkState = this.messenger.call('NetworkController:getState');
-      const selectedNetworkClientId = networkState.selectedNetworkClientId;
-      const networkClient = NetworkController.getNetworkClientById(
-        selectedNetworkClientId,
-      );
-      const chainId = networkClient?.configuration?.chainId;
-
-      if (!chainId) {
-        Logger.error(
-          new Error('Chain ID not found for fee discount calculation'),
-          this.getErrorContext('calculateUserFeeDiscount', {
-            selectedNetworkClientId,
-            networkClientExists: !!networkClient,
-          }),
-        );
-        return undefined;
-      }
-
-      const caipAccountId = formatAccountToCaipAccountId(
-        evmAccount.address,
-        chainId,
-      );
-
-      if (!caipAccountId) {
-=======
   private async withStreamPause<T>(
     operation: () => Promise<T>,
     channels: (keyof PerpsStreamManager)[],
@@ -1249,7 +810,6 @@
         pausedChannels.push(channel);
       } catch (err) {
         // Log error to Sentry but continue pausing remaining channels
->>>>>>> f4e8f8d0
         Logger.error(
           ensureError(err),
           this.getErrorContext('withStreamPause', {
@@ -1328,7 +888,6 @@
         this.update((state) => {
           state.initializationAttempts = attempt;
         });
-<<<<<<< HEAD
 
         // Disconnect existing providers to close WebSocket connections
         const existingProviders = Array.from(this.providers.values());
@@ -1420,99 +979,6 @@
     });
     this.initializationPromise = null; // Clear promise to allow retry
 
-=======
-
-        // Disconnect existing providers to close WebSocket connections
-        const existingProviders = Array.from(this.providers.values());
-        if (existingProviders.length > 0) {
-          DevLogger.log('PerpsController: Disconnecting existing providers', {
-            count: existingProviders.length,
-            timestamp: new Date().toISOString(),
-          });
-          await Promise.all(
-            existingProviders.map((provider) => provider.disconnect()),
-          );
-        }
-        this.providers.clear();
-
-        DevLogger.log(
-          'PerpsController: Creating provider with HIP-3 configuration',
-          {
-            hip3Enabled: this.hip3Enabled,
-            hip3AllowlistMarkets: this.hip3AllowlistMarkets,
-            hip3BlocklistMarkets: this.hip3BlocklistMarkets,
-            hip3ConfigSource: this.hip3ConfigSource,
-            isTestnet: this.state.isTestnet,
-          },
-        );
-
-        this.providers.set(
-          'hyperliquid',
-          new HyperLiquidProvider({
-            isTestnet: this.state.isTestnet,
-            hip3Enabled: this.hip3Enabled,
-            allowlistMarkets: this.hip3AllowlistMarkets,
-            blocklistMarkets: this.hip3BlocklistMarkets,
-          }),
-        );
-
-        // Future providers can be added here with their own authentication patterns:
-        // - Some might use API keys: new BinanceProvider({ apiKey, apiSecret })
-        // - Some might use different wallet patterns: new GMXProvider({ signer })
-        // - Some might not need auth at all: new DydxProvider()
-
-        // Wait for WebSocket transport to be ready before marking as initialized
-        await wait(PERPS_CONSTANTS.RECONNECTION_CLEANUP_DELAY_MS);
-
-        this.isInitialized = true;
-        this.update((state) => {
-          state.initializationState = InitializationState.INITIALIZED;
-          state.initializationError = null;
-        });
-
-        DevLogger.log('PerpsController: Providers initialized successfully', {
-          providerCount: this.providers.size,
-          activeProvider: this.state.activeProvider,
-          timestamp: new Date().toISOString(),
-          attempts: attempt,
-        });
-
-        return; // Exit retry loop on success
-      } catch (error) {
-        lastError = ensureError(error);
-
-        Logger.error(
-          lastError,
-          this.getErrorContext('performInitialization', {
-            attempt,
-            maxAttempts,
-          }),
-        );
-
-        // If not the last attempt, wait before retrying (exponential backoff)
-        if (attempt < maxAttempts) {
-          const delay = baseDelay * Math.pow(2, attempt - 1); // 1s, 2s, 4s
-          DevLogger.log(
-            `PerpsController: Retrying initialization in ${delay}ms`,
-            {
-              attempt,
-              maxAttempts,
-              error: lastError.message,
-            },
-          );
-          await wait(delay);
-        }
-      }
-    }
-
-    this.isInitialized = false;
-    this.update((state) => {
-      state.initializationState = InitializationState.FAILED;
-      state.initializationError = lastError?.message ?? 'Unknown error';
-    });
-    this.initializationPromise = null; // Clear promise to allow retry
-
->>>>>>> f4e8f8d0
     DevLogger.log('PerpsController: Initialization failed', {
       error: lastError?.message,
       attempts: maxAttempts,
@@ -1538,21 +1004,6 @@
     method: string,
     extra?: Record<string, unknown>,
   ): LoggerErrorOptions {
-<<<<<<< HEAD
-    return {
-      tags: {
-        feature: PERPS_CONSTANTS.FEATURE_NAME,
-        provider: this.state.activeProvider,
-        network: this.state.isTestnet ? 'testnet' : 'mainnet',
-      },
-      context: {
-        name: 'PerpsController',
-        data: {
-          method,
-          ...extra,
-        },
-      },
-=======
     return {
       tags: {
         feature: PERPS_CONSTANTS.FEATURE_NAME,
@@ -1596,7 +1047,6 @@
         getState: () => this.state,
       },
       ...additionalContext,
->>>>>>> f4e8f8d0
     };
   }
 
@@ -1692,27 +1142,12 @@
   async cancelOrder(params: CancelOrderParams): Promise<CancelOrderResult> {
     const provider = this.getActiveProvider();
 
-<<<<<<< HEAD
-      DevLogger.log('PerpsController: Fee discount calculated', {
-        feeDiscountBips,
-        hasDiscount: feeDiscountBips !== undefined,
-      });
-
-      // Set discount context in provider for this order
-      if (feeDiscountBips !== undefined && provider.setUserFeeDiscount) {
-        provider.setUserFeeDiscount(feeDiscountBips);
-        DevLogger.log('PerpsController: Fee discount set in provider', {
-          feeDiscountBips,
-        });
-      }
-=======
     return TradingService.cancelOrder({
       provider,
       params,
       context: this.createServiceContext('cancelOrder'),
     });
   }
->>>>>>> f4e8f8d0
 
   /**
    * Cancel multiple orders in parallel
@@ -1721,334 +1156,6 @@
   async cancelOrders(params: CancelOrdersParams): Promise<CancelOrdersResult> {
     const provider = this.getActiveProvider();
 
-<<<<<<< HEAD
-      DevLogger.log('PerpsController: Submitting order to provider', {
-        coin: params.coin,
-        orderType: params.orderType,
-        isBuy: params.isBuy,
-        size: params.size,
-        leverage: params.leverage,
-        hasTP: !!params.takeProfitPrice,
-        hasSL: !!params.stopLossPrice,
-      });
-
-      let result: OrderResult;
-      try {
-        result = await provider.placeOrder(params);
-
-        DevLogger.log('PerpsController: Provider response received', {
-          success: result.success,
-          orderId: result.orderId,
-          error: result.error,
-        });
-      } finally {
-        // Always clear discount context, even on exception
-        if (provider.setUserFeeDiscount) {
-          provider.setUserFeeDiscount(undefined);
-          DevLogger.log('PerpsController: Fee discount cleared from provider');
-        }
-      }
-
-      // Update state only on success
-      if (result.success) {
-        this.update((state) => {
-          state.pendingOrders = state.pendingOrders.filter(
-            (o) => o !== orderWithoutTracking,
-          );
-          state.lastUpdateTimestamp = Date.now();
-        });
-
-        // Save executed trade configuration for this market
-        if (params.leverage) {
-          this.saveTradeConfiguration(params.coin, params.leverage);
-        }
-
-        // Track trade transaction executed
-        const completionDuration = performance.now() - startTime;
-
-        const eventBuilder = MetricsEventBuilder.createEventBuilder(
-          MetaMetricsEvents.PERPS_TRADE_TRANSACTION,
-        ).addProperties({
-          [PerpsEventProperties.STATUS]: PerpsEventValues.STATUS.EXECUTED,
-          [PerpsEventProperties.ASSET]: params.coin,
-          [PerpsEventProperties.DIRECTION]: params.isBuy
-            ? PerpsEventValues.DIRECTION.LONG
-            : PerpsEventValues.DIRECTION.SHORT,
-          [PerpsEventProperties.ORDER_TYPE]: params.orderType,
-          [PerpsEventProperties.LEVERAGE]: params.leverage || 1,
-          [PerpsEventProperties.ORDER_SIZE]: result.filledSize || params.size,
-          [PerpsEventProperties.ASSET_PRICE]:
-            result.averagePrice || params.trackingData?.marketPrice,
-          [PerpsEventProperties.MARGIN_USED]: params.trackingData?.marginUsed,
-          [PerpsEventProperties.METAMASK_FEE]: params.trackingData?.metamaskFee,
-          [PerpsEventProperties.METAMASK_FEE_RATE]:
-            params.trackingData?.metamaskFeeRate,
-          [PerpsEventProperties.DISCOUNT_PERCENTAGE]:
-            params.trackingData?.feeDiscountPercentage,
-          [PerpsEventProperties.ESTIMATED_REWARDS]:
-            params.trackingData?.estimatedPoints,
-          [PerpsEventProperties.COMPLETION_DURATION]: completionDuration,
-          // Add TP/SL if set (for new orders)
-          ...(params.takeProfitPrice && {
-            [PerpsEventProperties.TAKE_PROFIT_PRICE]: parseFloat(
-              params.takeProfitPrice,
-            ),
-          }),
-          ...(params.stopLossPrice && {
-            [PerpsEventProperties.STOP_LOSS_PRICE]: parseFloat(
-              params.stopLossPrice,
-            ),
-          }),
-        });
-
-        MetaMetrics.getInstance().trackEvent(eventBuilder.build());
-
-        // Report to data lake (fire-and-forget with retry)
-        this.reportOrderToDataLake({
-          action: 'open',
-          coin: params.coin,
-          sl_price: params.stopLossPrice
-            ? parseFloat(params.stopLossPrice)
-            : undefined,
-          tp_price: params.takeProfitPrice
-            ? parseFloat(params.takeProfitPrice)
-            : undefined,
-        }).catch((error) => {
-          Logger.error(
-            ensureError(error),
-            this.getErrorContext('placeOrder', {
-              operation: 'reportOrderToDataLake',
-              coin: params.coin,
-            }),
-          );
-        });
-
-        traceData = { success: true, orderId: result.orderId || '' };
-      } else {
-        // Track trade transaction failed
-        const completionDuration = performance.now() - startTime;
-        MetaMetrics.getInstance().trackEvent(
-          MetricsEventBuilder.createEventBuilder(
-            MetaMetricsEvents.PERPS_TRADE_TRANSACTION,
-          )
-            .addProperties({
-              [PerpsEventProperties.STATUS]: PerpsEventValues.STATUS.FAILED,
-              [PerpsEventProperties.ASSET]: params.coin,
-              [PerpsEventProperties.DIRECTION]: params.isBuy
-                ? PerpsEventValues.DIRECTION.LONG
-                : PerpsEventValues.DIRECTION.SHORT,
-              [PerpsEventProperties.ORDER_TYPE]: params.orderType,
-              [PerpsEventProperties.LEVERAGE]: params.leverage || 1,
-              [PerpsEventProperties.ORDER_SIZE]: params.size,
-              [PerpsEventProperties.MARGIN_USED]:
-                params.trackingData?.marginUsed,
-              [PerpsEventProperties.LIMIT_PRICE]:
-                params.orderType === 'limit' ? params.price : null,
-              [PerpsEventProperties.FEES]: params.trackingData?.totalFee,
-              [PerpsEventProperties.ASSET_PRICE]:
-                params.trackingData?.marketPrice,
-              [PerpsEventProperties.COMPLETION_DURATION]: completionDuration,
-              [PerpsEventProperties.ERROR_MESSAGE]:
-                result.error || 'Unknown error',
-            })
-            .build(),
-        );
-
-        // Remove from pending orders even on failure since the attempt is complete
-        this.update((state) => {
-          state.pendingOrders = state.pendingOrders.filter(
-            (o) => o !== orderWithoutTracking,
-          );
-        });
-
-        traceData = { success: false, error: result.error || 'Unknown error' };
-      }
-
-      return result;
-    } catch (error) {
-      // Track trade transaction failed (catch block)
-      const completionDuration = performance.now() - startTime;
-      MetaMetrics.getInstance().trackEvent(
-        MetricsEventBuilder.createEventBuilder(
-          MetaMetricsEvents.PERPS_TRADE_TRANSACTION,
-        )
-          .addProperties({
-            [PerpsEventProperties.STATUS]: PerpsEventValues.STATUS.FAILED,
-            [PerpsEventProperties.ASSET]: params.coin,
-            [PerpsEventProperties.DIRECTION]: params.isBuy
-              ? PerpsEventValues.DIRECTION.LONG
-              : PerpsEventValues.DIRECTION.SHORT,
-            [PerpsEventProperties.ORDER_TYPE]: params.orderType,
-            [PerpsEventProperties.LEVERAGE]: params.leverage || 1,
-            [PerpsEventProperties.ORDER_SIZE]: params.size,
-            [PerpsEventProperties.MARGIN_USED]: params.trackingData?.marginUsed,
-            [PerpsEventProperties.LIMIT_PRICE]:
-              params.orderType === 'limit' ? params.price : null,
-            [PerpsEventProperties.FEES]: params.trackingData?.totalFee,
-            [PerpsEventProperties.ASSET_PRICE]:
-              params.trackingData?.marketPrice,
-            [PerpsEventProperties.COMPLETION_DURATION]: completionDuration,
-            [PerpsEventProperties.ERROR_MESSAGE]:
-              error instanceof Error ? error.message : 'Unknown error',
-          })
-          .build(),
-      );
-
-      // Clear discount context in case of error
-      try {
-        const provider = this.getActiveProvider();
-        if (provider.setUserFeeDiscount) {
-          provider.setUserFeeDiscount(undefined);
-        }
-      } catch (cleanupError) {
-        Logger.error(
-          ensureError(cleanupError),
-          this.getErrorContext('placeOrder', {
-            operation: 'clearFeeDiscount',
-          }),
-        );
-      }
-
-      traceData = {
-        success: false,
-        error: error instanceof Error ? error.message : 'Unknown error',
-      };
-      throw error;
-    } finally {
-      // Always end trace on exit (success or failure)
-      endTrace({
-        name: TraceName.PerpsPlaceOrder,
-        id: traceId,
-        data: traceData,
-      });
-    }
-  }
-
-  /**
-   * Edit an existing order
-   */
-  async editOrder(params: EditOrderParams): Promise<OrderResult> {
-    const traceId = uuidv4();
-    const startTime = performance.now();
-    let traceData:
-      | { success: boolean; error?: string; orderId?: string }
-      | undefined;
-
-    try {
-      trace({
-        name: TraceName.PerpsEditOrder,
-        id: traceId,
-        op: TraceOperation.PerpsOrderSubmission,
-        tags: {
-          provider: this.state.activeProvider,
-          orderType: params.newOrder.orderType,
-          market: params.newOrder.coin,
-          leverage: params.newOrder.leverage || 1,
-          isTestnet: this.state.isTestnet,
-        },
-        data: {
-          isBuy: params.newOrder.isBuy,
-          orderPrice: params.newOrder.price || '',
-        },
-      });
-
-      const provider = this.getActiveProvider();
-      const result = await provider.editOrder(params);
-      const completionDuration = performance.now() - startTime;
-
-      if (result.success) {
-        this.update((state) => {
-          state.lastUpdateTimestamp = Date.now();
-        });
-
-        // Track order edit executed
-        MetaMetrics.getInstance().trackEvent(
-          MetricsEventBuilder.createEventBuilder(
-            MetaMetricsEvents.PERPS_TRADE_TRANSACTION,
-          )
-            .addProperties({
-              [PerpsEventProperties.STATUS]: PerpsEventValues.STATUS.EXECUTED,
-              [PerpsEventProperties.ASSET]: params.newOrder.coin,
-              [PerpsEventProperties.DIRECTION]: params.newOrder.isBuy
-                ? PerpsEventValues.DIRECTION.LONG
-                : PerpsEventValues.DIRECTION.SHORT,
-              [PerpsEventProperties.ORDER_TYPE]: params.newOrder.orderType,
-              [PerpsEventProperties.LEVERAGE]: params.newOrder.leverage || 1,
-              [PerpsEventProperties.ORDER_SIZE]: params.newOrder.size,
-              [PerpsEventProperties.COMPLETION_DURATION]: completionDuration,
-              ...(params.newOrder.price && {
-                [PerpsEventProperties.LIMIT_PRICE]: parseFloat(
-                  params.newOrder.price,
-                ),
-              }),
-            })
-            .build(),
-        );
-
-        traceData = { success: true, orderId: result.orderId || '' };
-      } else {
-        // Track order edit failed
-        MetaMetrics.getInstance().trackEvent(
-          MetricsEventBuilder.createEventBuilder(
-            MetaMetricsEvents.PERPS_TRADE_TRANSACTION,
-          )
-            .addProperties({
-              [PerpsEventProperties.STATUS]: PerpsEventValues.STATUS.FAILED,
-              [PerpsEventProperties.ASSET]: params.newOrder.coin,
-              [PerpsEventProperties.DIRECTION]: params.newOrder.isBuy
-                ? PerpsEventValues.DIRECTION.LONG
-                : PerpsEventValues.DIRECTION.SHORT,
-              [PerpsEventProperties.ORDER_TYPE]: params.newOrder.orderType,
-              [PerpsEventProperties.LEVERAGE]: params.newOrder.leverage || 1,
-              [PerpsEventProperties.ORDER_SIZE]: params.newOrder.size,
-              [PerpsEventProperties.COMPLETION_DURATION]: completionDuration,
-              [PerpsEventProperties.ERROR_MESSAGE]:
-                result.error || 'Unknown error',
-            })
-            .build(),
-        );
-
-        traceData = { success: false, error: result.error || 'Unknown error' };
-      }
-
-      return result;
-    } catch (error) {
-      const completionDuration = performance.now() - startTime;
-
-      // Track order edit exception
-      MetaMetrics.getInstance().trackEvent(
-        MetricsEventBuilder.createEventBuilder(
-          MetaMetricsEvents.PERPS_TRADE_TRANSACTION,
-        )
-          .addProperties({
-            [PerpsEventProperties.STATUS]: PerpsEventValues.STATUS.FAILED,
-            [PerpsEventProperties.ASSET]: params.newOrder.coin,
-            [PerpsEventProperties.DIRECTION]: params.newOrder.isBuy
-              ? PerpsEventValues.DIRECTION.LONG
-              : PerpsEventValues.DIRECTION.SHORT,
-            [PerpsEventProperties.ORDER_TYPE]: params.newOrder.orderType,
-            [PerpsEventProperties.LEVERAGE]: params.newOrder.leverage || 1,
-            [PerpsEventProperties.ORDER_SIZE]: params.newOrder.size,
-            [PerpsEventProperties.COMPLETION_DURATION]: completionDuration,
-            [PerpsEventProperties.ERROR_MESSAGE]:
-              error instanceof Error ? error.message : 'Unknown error',
-          })
-          .build(),
-      );
-
-      traceData = {
-        success: false,
-        error: error instanceof Error ? error.message : 'Unknown error',
-      };
-      throw error;
-    } finally {
-      endTrace({
-        name: TraceName.PerpsEditOrder,
-        id: traceId,
-        data: traceData,
-      });
-    }
-=======
     return TradingService.cancelOrders({
       provider,
       params,
@@ -2061,257 +1168,12 @@
           channels as (keyof PerpsStreamManager)[],
         ),
     });
->>>>>>> f4e8f8d0
   }
 
   /**
    * Close a position (partial or full)
    * Thin delegation to TradingService
    */
-<<<<<<< HEAD
-  async cancelOrder(params: CancelOrderParams): Promise<CancelOrderResult> {
-    const traceId = uuidv4();
-    const startTime = performance.now();
-    let traceData:
-      | { success: boolean; error?: string; orderId?: string }
-      | undefined;
-
-    try {
-      trace({
-        name: TraceName.PerpsCancelOrder,
-        id: traceId,
-        op: TraceOperation.PerpsOrderSubmission,
-        tags: {
-          provider: this.state.activeProvider,
-          market: params.coin,
-          isTestnet: this.state.isTestnet,
-        },
-        data: {
-          orderId: params.orderId,
-        },
-      });
-
-      const provider = this.getActiveProvider();
-      const result = await provider.cancelOrder(params);
-      const completionDuration = performance.now() - startTime;
-
-      if (result.success) {
-        this.update((state) => {
-          state.lastUpdateTimestamp = Date.now();
-        });
-
-        // Track order cancel executed
-        MetaMetrics.getInstance().trackEvent(
-          MetricsEventBuilder.createEventBuilder(
-            MetaMetricsEvents.PERPS_ORDER_CANCEL_TRANSACTION,
-          )
-            .addProperties({
-              [PerpsEventProperties.STATUS]: PerpsEventValues.STATUS.EXECUTED,
-              [PerpsEventProperties.ASSET]: params.coin,
-              [PerpsEventProperties.COMPLETION_DURATION]: completionDuration,
-            })
-            .build(),
-        );
-
-        traceData = { success: true, orderId: params.orderId };
-      } else {
-        // Track order cancel failed
-        MetaMetrics.getInstance().trackEvent(
-          MetricsEventBuilder.createEventBuilder(
-            MetaMetricsEvents.PERPS_ORDER_CANCEL_TRANSACTION,
-          )
-            .addProperties({
-              [PerpsEventProperties.STATUS]: PerpsEventValues.STATUS.FAILED,
-              [PerpsEventProperties.ASSET]: params.coin,
-              [PerpsEventProperties.COMPLETION_DURATION]: completionDuration,
-              [PerpsEventProperties.ERROR_MESSAGE]:
-                result.error || 'Unknown error',
-            })
-            .build(),
-        );
-
-        traceData = { success: false, error: result.error || 'Unknown error' };
-      }
-
-      return result;
-    } catch (error) {
-      const completionDuration = performance.now() - startTime;
-
-      // Track order cancel exception
-      MetaMetrics.getInstance().trackEvent(
-        MetricsEventBuilder.createEventBuilder(
-          MetaMetricsEvents.PERPS_ORDER_CANCEL_TRANSACTION,
-        )
-          .addProperties({
-            [PerpsEventProperties.STATUS]: PerpsEventValues.STATUS.FAILED,
-            [PerpsEventProperties.ASSET]: params.coin,
-            [PerpsEventProperties.COMPLETION_DURATION]: completionDuration,
-            [PerpsEventProperties.ERROR_MESSAGE]:
-              error instanceof Error ? error.message : 'Unknown error',
-          })
-          .build(),
-      );
-
-      traceData = {
-        success: false,
-        error: error instanceof Error ? error.message : 'Unknown error',
-      };
-      throw error;
-    } finally {
-      endTrace({
-        name: TraceName.PerpsCancelOrder,
-        id: traceId,
-        data: traceData,
-      });
-    }
-  }
-
-  /**
-   * Cancel multiple orders in parallel
-   * Batch version of cancelOrder() that cancels multiple orders simultaneously
-   */
-  async cancelOrders(params: CancelOrdersParams): Promise<CancelOrdersResult> {
-    const traceId = uuidv4();
-    const startTime = performance.now();
-    let operationResult: CancelOrdersResult | null = null;
-    let operationError: Error | null = null;
-
-    try {
-      trace({
-        name: TraceName.PerpsCancelOrder,
-        id: traceId,
-        op: TraceOperation.PerpsOrderSubmission,
-        tags: {
-          provider: this.state.activeProvider,
-          isBatch: 'true',
-          isTestnet: this.state.isTestnet,
-        },
-        data: {
-          cancelAll: params.cancelAll ? 'true' : 'false',
-          coinCount: params.coins?.length || 0,
-          orderIdCount: params.orderIds?.length || 0,
-        },
-      });
-
-      // Pause orders stream to prevent WebSocket updates during cancellation
-      operationResult = await this.withStreamPause(async () => {
-        // Get all open orders (using getOpenOrders to avoid duplicates from historicalOrders)
-        const orders = await this.getOpenOrders();
-
-        // Filter orders based on params
-        let ordersToCancel = orders;
-        if (params.cancelAll || (!params.coins && !params.orderIds)) {
-          // Cancel all orders (excluding TP/SL orders for positions)
-          ordersToCancel = orders.filter(
-            (o) => !isTPSLOrder(o.detailedOrderType),
-          );
-        } else if (params.orderIds && params.orderIds.length > 0) {
-          // Cancel specific order IDs
-          ordersToCancel = orders.filter((o) =>
-            params.orderIds?.includes(o.orderId),
-          );
-        } else if (params.coins && params.coins.length > 0) {
-          // Cancel orders for specific coins
-          ordersToCancel = orders.filter((o) =>
-            params.coins?.includes(o.symbol),
-          );
-        }
-
-        if (ordersToCancel.length === 0) {
-          return {
-            success: false,
-            successCount: 0,
-            failureCount: 0,
-            results: [],
-          };
-        }
-
-        const provider = this.getActiveProvider();
-
-        // Use batch cancel if provider supports it
-        if (provider.cancelOrders) {
-          return await provider.cancelOrders(
-            ordersToCancel.map((order) => ({
-              coin: order.symbol,
-              orderId: order.orderId,
-            })),
-          );
-        }
-
-        // Fallback: Cancel orders in parallel (for providers without batch support)
-        const results = await Promise.allSettled(
-          ordersToCancel.map((order) =>
-            this.cancelOrder({ coin: order.symbol, orderId: order.orderId }),
-          ),
-        );
-
-        // Aggregate results
-        const successCount = results.filter(
-          (r) => r.status === 'fulfilled' && r.value.success,
-        ).length;
-        const failureCount = results.length - successCount;
-
-        return {
-          success: successCount > 0,
-          successCount,
-          failureCount,
-          results: results.map((result, index) => {
-            let error: string | undefined;
-            if (result.status === 'rejected') {
-              error =
-                result.reason instanceof Error
-                  ? result.reason.message
-                  : 'Unknown error';
-            } else if (result.status === 'fulfilled' && !result.value.success) {
-              error = result.value.error;
-            }
-
-            return {
-              orderId: ordersToCancel[index].orderId,
-              coin: ordersToCancel[index].symbol,
-              success: !!(
-                result.status === 'fulfilled' && result.value.success
-              ),
-              error,
-            };
-          }),
-        };
-      }, ['orders']); // Disconnect orders stream during operation
-
-      return operationResult;
-    } catch (error) {
-      operationError =
-        error instanceof Error ? error : new Error(String(error));
-      throw error;
-    } finally {
-      const completionDuration = performance.now() - startTime;
-
-      // Track batch cancel event (success or failure)
-      MetaMetrics.getInstance().trackEvent(
-        MetricsEventBuilder.createEventBuilder(
-          MetaMetricsEvents.PERPS_ORDER_CANCEL_TRANSACTION,
-        )
-          .addProperties({
-            [PerpsEventProperties.STATUS]:
-              operationResult?.success && operationResult.successCount > 0
-                ? PerpsEventValues.STATUS.EXECUTED
-                : PerpsEventValues.STATUS.FAILED,
-            [PerpsEventProperties.COMPLETION_DURATION]: completionDuration,
-            ...(operationError && {
-              [PerpsEventProperties.ERROR_MESSAGE]: operationError.message,
-            }),
-            // Note: Custom properties for batch tracking (totalCount, successCount, failureCount)
-            // can be added to PerpsEventProperties if needed for analytics
-          })
-          .build(),
-      );
-
-      endTrace({
-        name: TraceName.PerpsCancelOrder,
-        id: traceId,
-      });
-    }
-=======
   async closePosition(params: ClosePositionParams): Promise<OrderResult> {
     const provider = this.getActiveProvider();
     const { RewardsController, NetworkController } = Engine.context;
@@ -2328,7 +1190,6 @@
       reportOrderToDataLake: (dataLakeParams) =>
         this.reportOrderToDataLake(dataLakeParams),
     });
->>>>>>> f4e8f8d0
   }
 
   /**
@@ -2354,138 +1215,6 @@
   }
 
   /**
-   * Close multiple positions in parallel
-   * Batch version of closePosition() that closes multiple positions simultaneously
-   */
-  async closePositions(
-    params: ClosePositionsParams,
-  ): Promise<ClosePositionsResult> {
-    const traceId = uuidv4();
-    const startTime = performance.now();
-    let operationResult: ClosePositionsResult | null = null;
-    let operationError: Error | null = null;
-
-    try {
-      trace({
-        name: TraceName.PerpsClosePosition,
-        id: traceId,
-        op: TraceOperation.PerpsPositionManagement,
-        tags: {
-          provider: this.state.activeProvider,
-          isBatch: 'true',
-          isTestnet: this.state.isTestnet,
-        },
-        data: {
-          closeAll: params.closeAll ? 'true' : 'false',
-          coinCount: params.coins?.length || 0,
-        },
-      });
-
-      const provider = this.getActiveProvider();
-
-      DevLogger.log('[closePositions] Batch method check', {
-        providerType: provider.protocolId,
-        hasBatchMethod: !!provider.closePositions,
-        methodType: typeof provider.closePositions,
-        providerKeys: Object.keys(provider).filter((k) => k.includes('close')),
-      });
-
-      // Use batch close if provider supports it (provider handles filtering)
-      if (provider.closePositions) {
-        operationResult = await provider.closePositions(params);
-      } else {
-        // Fallback: Get positions, filter, and close in parallel
-        const positions = await this.getPositions();
-
-        const positionsToClose =
-          params.closeAll || !params.coins || params.coins.length === 0
-            ? positions
-            : positions.filter((p) => params.coins?.includes(p.coin));
-
-        if (positionsToClose.length === 0) {
-          operationResult = {
-            success: false,
-            successCount: 0,
-            failureCount: 0,
-            results: [],
-          };
-          return operationResult;
-        }
-
-        const results = await Promise.allSettled(
-          positionsToClose.map((position) =>
-            this.closePosition({ coin: position.coin }),
-          ),
-        );
-
-        // Aggregate results
-        const successCount = results.filter(
-          (r) => r.status === 'fulfilled' && r.value.success,
-        ).length;
-        const failureCount = results.length - successCount;
-
-        operationResult = {
-          success: successCount > 0,
-          successCount,
-          failureCount,
-          results: results.map((result, index) => {
-            let error: string | undefined;
-            if (result.status === 'rejected') {
-              error =
-                result.reason instanceof Error
-                  ? result.reason.message
-                  : 'Unknown error';
-            } else if (result.status === 'fulfilled' && !result.value.success) {
-              error = result.value.error;
-            }
-
-            return {
-              coin: positionsToClose[index].coin,
-              success: !!(
-                result.status === 'fulfilled' && result.value.success
-              ),
-              error,
-            };
-          }),
-        };
-      }
-
-      return operationResult;
-    } catch (error) {
-      operationError =
-        error instanceof Error ? error : new Error(String(error));
-      throw error;
-    } finally {
-      const completionDuration = performance.now() - startTime;
-
-      // Track batch close event (success or failure)
-      MetaMetrics.getInstance().trackEvent(
-        MetricsEventBuilder.createEventBuilder(
-          MetaMetricsEvents.PERPS_POSITION_CLOSE_TRANSACTION,
-        )
-          .addProperties({
-            [PerpsEventProperties.STATUS]:
-              operationResult?.success && operationResult.successCount > 0
-                ? PerpsEventValues.STATUS.EXECUTED
-                : PerpsEventValues.STATUS.FAILED,
-            [PerpsEventProperties.COMPLETION_DURATION]: completionDuration,
-            ...(operationError && {
-              [PerpsEventProperties.ERROR_MESSAGE]: operationError.message,
-            }),
-            // Note: Custom properties for batch tracking (totalCount, successCount, failureCount)
-            // can be added to PerpsEventProperties if needed for analytics
-          })
-          .build(),
-      );
-
-      endTrace({
-        name: TraceName.PerpsClosePosition,
-        id: traceId,
-      });
-    }
-  }
-
-  /**
    * Update TP/SL for an existing position
    */
   async updatePositionTPSL(
@@ -2516,29 +1245,6 @@
       // Clear any stale results when starting a new deposit flow
       // Don't set depositInProgress yet - wait until user confirms
 
-<<<<<<< HEAD
-      // Generate deposit request ID for tracking
-      const currentDepositId = generateDepositId();
-
-      this.update((state) => {
-        state.lastDepositResult = null;
-
-        // Add deposit request to tracking
-        const depositRequest = {
-          id: currentDepositId,
-          timestamp: Date.now(),
-          amount: amount || '0', // Use provided amount or default to '0'
-          asset: USDC_SYMBOL,
-          success: false, // Will be updated when transaction completes
-          txHash: undefined,
-          status: 'pending' as TransactionStatus,
-          source: undefined,
-          transactionId: undefined, // Will be set to depositId when available
-        };
-
-        state.depositRequests.unshift(depositRequest); // Add to beginning of array
-      });
-=======
       // Prepare deposit transaction using DepositService
       const provider = this.getActiveProvider();
       const { transaction, assetChainId, currentDepositId } =
@@ -2546,7 +1252,6 @@
 
       this.update((state) => {
         state.lastDepositResult = null;
->>>>>>> f4e8f8d0
 
         // Add deposit request to tracking
         const depositRequest = {
@@ -2794,281 +1499,7 @@
    * @returns WithdrawResult with withdrawal ID and tracking info
    */
   async withdraw(params: WithdrawParams): Promise<WithdrawResult> {
-<<<<<<< HEAD
-    const traceId = uuidv4();
-    const startTime = performance.now();
-    let traceData:
-      | {
-          success: boolean;
-          error?: string;
-          txHash?: string;
-          withdrawalId?: string;
-        }
-      | undefined;
-
-    // Generate withdrawal request ID for tracking (outside try block for catch access)
-    const currentWithdrawalId = `withdraw-${Date.now()}-${Math.random()
-      .toString(36)
-      .substring(2, 11)}`;
-
-    try {
-      trace({
-        name: TraceName.PerpsWithdraw,
-        id: traceId,
-        op: TraceOperation.PerpsOperation,
-        tags: {
-          assetId: params.assetId || '',
-          provider: this.state.activeProvider,
-          isTestnet: this.state.isTestnet,
-        },
-      });
-      DevLogger.log('PerpsController: STARTING WITHDRAWAL', {
-        params,
-        timestamp: new Date().toISOString(),
-        assetId: params.assetId,
-        amount: params.amount,
-        destination: params.destination,
-        activeProvider: this.state.activeProvider,
-        isTestnet: this.state.isTestnet,
-      });
-
-      // Set withdrawal in progress
-      this.update((state) => {
-        state.withdrawInProgress = true;
-
-        // Calculate net amount after fees (same logic as completed withdrawals)
-        const grossAmount = parseFloat(params.amount);
-        const feeAmount = 1.0; // HyperLiquid withdrawal fee is $1 USDC
-        const netAmount = Math.max(0, grossAmount - feeAmount);
-
-        // Add withdrawal request to tracking
-        const withdrawalRequest = {
-          id: currentWithdrawalId,
-          timestamp: Date.now(),
-          amount: netAmount.toString(), // Use net amount (after fees)
-          asset: USDC_SYMBOL, // Default to USDC for now
-          success: false, // Will be updated when transaction completes
-          txHash: undefined,
-          status: 'pending' as TransactionStatus,
-          destination: params.destination,
-          transactionId: undefined, // Will be set to withdrawalId when available
-        };
-
-        state.withdrawalRequests.unshift(withdrawalRequest); // Add to beginning of array
-      });
-
-      // Get provider (all validation is handled at the provider level)
-      const provider = this.getActiveProvider();
-      DevLogger.log('PerpsController: DELEGATING TO PROVIDER', {
-        provider: this.state.activeProvider,
-        providerReady: !!provider,
-      });
-
-      // Execute withdrawal through provider
-      const result = await provider.withdraw(params);
-
-      DevLogger.log('PerpsController: WITHDRAWAL RESULT', {
-        success: result.success,
-        error: result.error,
-        txHash: result.txHash,
-        timestamp: new Date().toISOString(),
-      });
-
-      // Update state based on result
-      if (result.success) {
-        this.update((state) => {
-          state.lastError = null;
-          state.lastUpdateTimestamp = Date.now();
-          state.withdrawInProgress = false;
-          state.lastWithdrawResult = {
-            success: true,
-            txHash: result.txHash || '',
-            amount: params.amount,
-            asset: USDC_SYMBOL, // Default asset for withdrawals
-            timestamp: Date.now(),
-            error: '',
-          };
-
-          // Update the withdrawal request by request ID to avoid race conditions
-          if (state.withdrawalRequests.length > 0) {
-            const requestToUpdate = state.withdrawalRequests.find(
-              (req) => req.id === currentWithdrawalId,
-            );
-            if (requestToUpdate) {
-              // Set status based on success and txHash availability
-              if (result.txHash) {
-                requestToUpdate.status = 'completed' as TransactionStatus;
-                requestToUpdate.success = true;
-                requestToUpdate.txHash = result.txHash;
-              } else {
-                // Success but no txHash means it's bridging
-                requestToUpdate.status = 'bridging' as TransactionStatus;
-                requestToUpdate.success = true;
-              }
-              // Always update withdrawal ID if available
-              if (result.withdrawalId) {
-                requestToUpdate.withdrawalId = result.withdrawalId;
-              }
-            }
-          }
-        });
-
-        DevLogger.log('PerpsController: WITHDRAWAL SUCCESSFUL', {
-          txHash: result.txHash,
-          amount: params.amount,
-          assetId: params.assetId,
-          withdrawalId: result.withdrawalId,
-        });
-
-        // Track withdrawal transaction executed
-        const completionDuration = performance.now() - startTime;
-        MetaMetrics.getInstance().trackEvent(
-          MetricsEventBuilder.createEventBuilder(
-            MetaMetricsEvents.PERPS_WITHDRAWAL_TRANSACTION,
-          )
-            .addProperties({
-              [PerpsEventProperties.STATUS]: PerpsEventValues.STATUS.EXECUTED,
-              [PerpsEventProperties.WITHDRAWAL_AMOUNT]: params.amount,
-              [PerpsEventProperties.COMPLETION_DURATION]: completionDuration,
-            })
-            .build(),
-        );
-
-        // Note: The withdrawal result will be cleared by usePerpsWithdrawStatus hook
-        // after showing the appropriate toast messages
-
-        // Trigger account state refresh after withdrawal
-        this.getAccountState({ source: 'post_withdrawal' }).catch((error) => {
-          Logger.error(
-            ensureError(error),
-            this.getErrorContext('withdraw', {
-              operation: 'refreshAccountState',
-            }),
-          );
-        });
-
-        traceData = {
-          success: true,
-          txHash: result.txHash || '',
-          withdrawalId: result.withdrawalId || '',
-        };
-
-        return result;
-      }
-
-      this.update((state) => {
-        state.lastError = result.error || PERPS_ERROR_CODES.WITHDRAW_FAILED;
-        state.lastUpdateTimestamp = Date.now();
-        state.withdrawInProgress = false;
-        state.lastWithdrawResult = {
-          success: false,
-          error: result.error || PERPS_ERROR_CODES.WITHDRAW_FAILED,
-          amount: params.amount,
-          asset: USDC_SYMBOL, // Default asset for withdrawals
-          timestamp: Date.now(),
-          txHash: '',
-        };
-
-        // Update the withdrawal request by request ID to avoid race conditions
-        if (state.withdrawalRequests.length > 0) {
-          const requestToUpdate = state.withdrawalRequests.find(
-            (req) => req.id === currentWithdrawalId,
-          );
-          if (requestToUpdate) {
-            requestToUpdate.status = 'failed' as TransactionStatus;
-            requestToUpdate.success = false;
-          }
-        }
-      });
-
-      DevLogger.log('PerpsController: WITHDRAWAL FAILED', {
-        error: result.error,
-        params,
-      });
-
-      // Track withdrawal transaction failed
-      const completionDuration = performance.now() - startTime;
-      MetaMetrics.getInstance().trackEvent(
-        MetricsEventBuilder.createEventBuilder(
-          MetaMetricsEvents.PERPS_WITHDRAWAL_TRANSACTION,
-        )
-          .addProperties({
-            [PerpsEventProperties.STATUS]: PerpsEventValues.STATUS.FAILED,
-            [PerpsEventProperties.WITHDRAWAL_AMOUNT]: params.amount,
-            [PerpsEventProperties.COMPLETION_DURATION]: completionDuration,
-            [PerpsEventProperties.ERROR_MESSAGE]:
-              result.error || 'Unknown error',
-          })
-          .build(),
-      );
-
-      traceData = {
-        success: false,
-        error: result.error || 'Unknown error',
-      };
-
-      return result;
-    } catch (error) {
-      const errorMessage =
-        error instanceof Error
-          ? error.message
-          : PERPS_ERROR_CODES.WITHDRAW_FAILED;
-
-      Logger.error(
-        ensureError(error),
-        this.getErrorContext('withdraw', {
-          assetId: params.assetId,
-          amount: params.amount,
-        }),
-      );
-
-      this.update((state) => {
-        state.lastError = errorMessage;
-        state.lastUpdateTimestamp = Date.now();
-        state.withdrawInProgress = false;
-        state.lastWithdrawResult = {
-          success: false,
-          error: errorMessage,
-          amount: '0', // Unknown amount for pre-confirmation errors
-          asset: USDC_SYMBOL, // Default asset for withdrawals
-          timestamp: Date.now(),
-          txHash: '',
-        };
-
-        // Update the withdrawal request by request ID to avoid race conditions
-        if (state.withdrawalRequests.length > 0) {
-          const requestToUpdate = state.withdrawalRequests.find(
-            (req) => req.id === currentWithdrawalId,
-          );
-          if (requestToUpdate) {
-            requestToUpdate.status = 'failed' as TransactionStatus;
-            requestToUpdate.success = false;
-          }
-        }
-      });
-
-      // Track withdrawal transaction failed (catch block)
-      const completionDuration = performance.now() - startTime;
-      MetaMetrics.getInstance().trackEvent(
-        MetricsEventBuilder.createEventBuilder(
-          MetaMetricsEvents.PERPS_WITHDRAWAL_TRANSACTION,
-        )
-          .addProperties({
-            [PerpsEventProperties.STATUS]: PerpsEventValues.STATUS.FAILED,
-            [PerpsEventProperties.WITHDRAWAL_AMOUNT]: params.amount,
-            [PerpsEventProperties.COMPLETION_DURATION]: completionDuration,
-            [PerpsEventProperties.ERROR_MESSAGE]: errorMessage,
-          })
-          .build(),
-      );
-
-      traceData = {
-        success: false,
-        error: errorMessage,
-      };
-=======
-    const provider = this.getActiveProvider();
->>>>>>> f4e8f8d0
+    const provider = this.getActiveProvider();
 
     return AccountService.withdraw({
       provider,
@@ -3150,110 +1581,12 @@
    * Thin delegation to MarketDataService
    */
   async getAccountState(params?: GetAccountStateParams): Promise<AccountState> {
-<<<<<<< HEAD
-    const traceId = uuidv4();
-    let traceData: { success: boolean; error?: string } | undefined;
-
-    try {
-      trace({
-        name: TraceName.PerpsGetAccountState,
-        id: traceId,
-        op: TraceOperation.PerpsOperation,
-        tags: {
-          provider: this.state.activeProvider,
-          isTestnet: this.state.isTestnet,
-          source: params?.source || 'unknown',
-        },
-      });
-
-      const provider = this.getActiveProvider();
-
-      // Get both current account state and historical portfolio data
-      const [accountState, historicalPortfolio] = await Promise.all([
-        provider.getAccountState(params),
-        provider.getHistoricalPortfolio(params).catch((error) => {
-          Logger.error(
-            ensureError(error),
-            this.getErrorContext('getAccountState', {
-              operation: 'getHistoricalPortfolio',
-            }),
-          );
-        }),
-      ]);
-
-      // Add safety check for accountState to prevent TypeError
-      if (!accountState) {
-        const error = new Error(
-          'Failed to get account state: received null/undefined response',
-        );
-
-        // Track null account state errors in Sentry for API monitoring
-        Logger.error(
-          ensureError(error),
-          this.getErrorContext('getAccountState', {
-            operation: 'nullAccountStateCheck',
-          }),
-        );
-
-        throw error;
-      }
-
-      // fallback to the current account total value if possible
-      const historicalPortfolioToUse: HistoricalPortfolioResult =
-        historicalPortfolio ?? {
-          accountValue1dAgo: accountState.totalBalance || '0',
-          timestamp: 0,
-        };
-
-      // Only update state if the provider call succeeded
-      DevLogger.log(
-        'PerpsController: Updating Redux store with accountState and historical data:',
-        { accountState, historicalPortfolio: historicalPortfolioToUse },
-      );
-
-      this.update((state) => {
-        state.accountState = accountState;
-        state.lastUpdateTimestamp = Date.now();
-        state.lastError = null; // Clear any previous errors
-      });
-      DevLogger.log('PerpsController: Redux store updated successfully');
-
-      traceData = { success: true };
-      return accountState;
-    } catch (error) {
-      const errorMessage =
-        error instanceof Error
-          ? error.message
-          : PERPS_ERROR_CODES.ACCOUNT_STATE_FAILED;
-
-      // Update error state but don't modify accountState (keep existing data)
-      this.update((state) => {
-        state.lastError = errorMessage;
-        state.lastUpdateTimestamp = Date.now();
-      });
-
-      traceData = {
-        success: false,
-        error: errorMessage,
-      };
-
-      // Re-throw the error so components can handle it appropriately
-      throw error;
-    } finally {
-      endTrace({
-        name: TraceName.PerpsGetAccountState,
-        id: traceId,
-        data: traceData,
-      });
-    }
-=======
     const provider = this.getActiveProvider();
     return MarketDataService.getAccountState({
       provider,
       params,
       context: this.createServiceContext('getAccountState'),
     });
->>>>>>> f4e8f8d0
   }
 
   /**
@@ -3273,64 +1606,12 @@
 
   /**
    * Get available markets with optional filtering
-<<<<<<< HEAD
-   * Delegates to provider which handles all multi-DEX logic transparently
-   * @param params - Optional parameters for filtering (symbols, dex)
-=======
    * Thin delegation to MarketDataService
->>>>>>> f4e8f8d0
    */
   async getMarkets(params?: {
     symbols?: string[];
     dex?: string;
   }): Promise<MarketInfo[]> {
-<<<<<<< HEAD
-    const traceId = uuidv4();
-    let traceData: { success: boolean; error?: string } | undefined;
-
-    try {
-      trace({
-        name: TraceName.PerpsGetMarkets,
-        id: traceId,
-        op: TraceOperation.PerpsOperation,
-        tags: {
-          provider: this.state.activeProvider,
-          isTestnet: this.state.isTestnet,
-          ...(params?.symbols && { symbolCount: params.symbols.length }),
-          ...(params?.dex !== undefined && { dex: params.dex }),
-        },
-      });
-
-      const provider = this.getActiveProvider();
-      const markets = await provider.getMarkets(params);
-
-      // Clear any previous errors on successful call
-      this.update((state) => {
-        state.lastError = null;
-        state.lastUpdateTimestamp = Date.now();
-      });
-
-      traceData = { success: true };
-      return markets;
-    } catch (error) {
-      const errorMessage =
-        error instanceof Error
-          ? error.message
-          : PERPS_ERROR_CODES.MARKETS_FAILED;
-
-      Logger.error(ensureError(error), this.getErrorContext('getMarkets'));
-
-      // Update error state
-      this.update((state) => {
-        state.lastError = errorMessage;
-        state.lastUpdateTimestamp = Date.now();
-      });
-
-      traceData = {
-        success: false,
-        error: errorMessage,
-      };
-=======
     const provider = this.getActiveProvider();
     return MarketDataService.getMarkets({
       provider,
@@ -3338,7 +1619,6 @@
       context: this.createServiceContext('getMarkets'),
     });
   }
->>>>>>> f4e8f8d0
 
   /**
    * Get list of available HIP-3 builder-deployed DEXs
@@ -3348,21 +1628,6 @@
   async getAvailableDexs(params?: GetAvailableDexsParams): Promise<string[]> {
     const provider = this.getActiveProvider();
     return MarketDataService.getAvailableDexs({ provider, params });
-  }
-
-  /**
-   * Get list of available HIP-3 builder-deployed DEXs
-   * @param params - Optional parameters for filtering
-   * @returns Array of DEX names
-   */
-  async getAvailableDexs(params?: GetAvailableDexsParams): Promise<string[]> {
-    const provider = this.getActiveProvider();
-
-    if (!provider.getAvailableDexs) {
-      throw new Error('Provider does not support HIP-3 DEXs');
-    }
-
-    return provider.getAvailableDexs(params);
   }
 
   /**
@@ -3661,8 +1926,6 @@
   }
 
   /**
-<<<<<<< HEAD
-=======
    * Subscribe to live candle updates
    */
   subscribeToCandles(params: SubscribeCandlesParams): () => void {
@@ -3686,7 +1949,6 @@
   }
 
   /**
->>>>>>> f4e8f8d0
    * Subscribe to open interest cap updates
    * Zero additional network overhead - data comes from existing webData3 subscription
    */
@@ -3775,12 +2037,6 @@
    * Refresh eligibility status
    */
   async refreshEligibility(): Promise<void> {
-<<<<<<< HEAD
-    // Default to false in case of error.
-    let isEligible = true;
-
-=======
->>>>>>> f4e8f8d0
     try {
       DevLogger.log('PerpsController: Refreshing eligibility');
 
@@ -3880,7 +2136,6 @@
 
   /**
    * Get saved trade configuration for a market
-<<<<<<< HEAD
    */
   getTradeConfiguration(coin: string): { leverage?: number } | undefined {
     const network = this.state.isTestnet ? 'testnet' : 'mainnet';
@@ -3896,160 +2151,6 @@
 
     return { leverage: config.leverage };
   }
-
-  /**
-   * Save trade configuration for a market
-   * @param coin - Market symbol
-   * @param leverage - Leverage value
-   */
-  saveTradeConfiguration(coin: string, leverage: number): void {
-    const network = this.state.isTestnet ? 'testnet' : 'mainnet';
-
-    DevLogger.log('PerpsController: Saving trade configuration', {
-      coin,
-      network,
-      leverage,
-      timestamp: new Date().toISOString(),
-    });
-
-    this.update((state) => {
-      if (!state.tradeConfigurations[network]) {
-        state.tradeConfigurations[network] = {};
-      }
-
-      state.tradeConfigurations[network][coin] = {
-        leverage,
-      };
-    });
-  }
-
-  /**
-   * Get saved market filter preferences
-   */
-  getMarketFilterPreferences(): SortOptionId {
-    return (
-      this.state.marketFilterPreferences ??
-      MARKET_SORTING_CONFIG.DEFAULT_SORT_OPTION_ID
-    );
-  }
-
-  /**
-   * Save market filter preferences
-   * @param optionId - Sort/filter option ID
-   */
-  saveMarketFilterPreferences(optionId: SortOptionId): void {
-    DevLogger.log('PerpsController: Saving market filter preferences', {
-      optionId,
-      timestamp: new Date().toISOString(),
-    });
-
-    this.update((state) => {
-      state.marketFilterPreferences = optionId;
-    });
-  }
-
-  /**
-   * Toggle watchlist status for a market
-   * Watchlist markets are stored per network (testnet/mainnet)
-   */
-  toggleWatchlistMarket(symbol: string): void {
-    const currentNetwork = this.state.isTestnet ? 'testnet' : 'mainnet';
-    const currentWatchlist = this.state.watchlistMarkets[currentNetwork];
-    const isWatchlisted = currentWatchlist.includes(symbol);
-
-    DevLogger.log('PerpsController: Toggling watchlist market', {
-      timestamp: new Date().toISOString(),
-      network: currentNetwork,
-      symbol,
-      action: isWatchlisted ? 'remove' : 'add',
-    });
-
-    this.update((state) => {
-      if (isWatchlisted) {
-        // Remove from watchlist
-        state.watchlistMarkets[currentNetwork] = currentWatchlist.filter(
-          (s) => s !== symbol,
-        );
-      } else {
-        // Add to watchlist
-        state.watchlistMarkets[currentNetwork] = [...currentWatchlist, symbol];
-      }
-    });
-  }
-
-  /**
-   * Check if a market is in the watchlist on the current network
-   */
-  isWatchlistMarket(symbol: string): boolean {
-    const currentNetwork = this.state.isTestnet ? 'testnet' : 'mainnet';
-    return this.state.watchlistMarkets[currentNetwork].includes(symbol);
-  }
-
-  /**
-   * Get all watchlist markets for the current network
-   */
-  getWatchlistMarkets(): string[] {
-    const currentNetwork = this.state.isTestnet ? 'testnet' : 'mainnet';
-    return this.state.watchlistMarkets[currentNetwork];
-  }
-
-  /**
-   * Report order events to data lake API with retry (non-blocking)
-=======
->>>>>>> f4e8f8d0
-   */
-  getTradeConfiguration(coin: string): { leverage?: number } | undefined {
-    const network = this.state.isTestnet ? 'testnet' : 'mainnet';
-    const config = this.state.tradeConfigurations[network]?.[coin];
-
-    if (!config?.leverage) return undefined;
-
-    DevLogger.log('PerpsController: Retrieved trade config', {
-      coin,
-      network,
-      leverage: config.leverage,
-    });
-
-<<<<<<< HEAD
-    const apiCallStartTime = performance.now();
-
-    try {
-      const token = await this.messenger.call(
-        'AuthenticationController:getBearerToken',
-      );
-      const evmAccount = getEvmAccountFromSelectedAccountGroup();
-
-      if (!evmAccount || !token) {
-        DevLogger.log('DataLake API: Missing requirements', {
-          hasAccount: !!evmAccount,
-          hasToken: !!token,
-          action,
-          coin,
-        });
-        return { success: false, error: 'No account or token available' };
-      }
-
-      const response = await fetch(DATA_LAKE_API_CONFIG.ORDERS_ENDPOINT, {
-        method: 'POST',
-        headers: {
-          'Content-Type': 'application/json',
-          Authorization: `Bearer ${token}`,
-        },
-        body: JSON.stringify({
-          user_id: evmAccount.address,
-          coin,
-          sl_price,
-          tp_price,
-        }),
-      });
-
-      if (!response.ok) {
-        throw new Error(`DataLake API error: ${response.status}`);
-      }
-=======
-    return { leverage: config.leverage };
-  }
->>>>>>> f4e8f8d0
 
   /**
    * Save trade configuration for a market
