import {
  BaseController,
  ControllerGetStateAction,
  ControllerStateChangeEvent,
  StateMetadata,
} from '@metamask/base-controller';
import type { Messenger } from '@metamask/messenger';
import type { NetworkControllerGetStateAction } from '@metamask/network-controller';
import type { AuthenticationController } from '@metamask/profile-sync-controller';
import {
  TransactionControllerTransactionConfirmedEvent,
  TransactionControllerTransactionFailedEvent,
  TransactionControllerTransactionSubmittedEvent,
  TransactionType,
} from '@metamask/transaction-controller';
import Engine from '../../../../core/Engine';
import { USDC_SYMBOL } from '../constants/hyperLiquidConfig';
import {
  LastTransactionResult,
  TransactionStatus,
} from '../types/transactionTypes';
import { DevLogger } from '../../../../core/SDKConnect/utils/DevLogger';
import Logger, { type LoggerErrorOptions } from '../../../../util/Logger';
import { MetaMetrics } from '../../../../core/Analytics';
import { ensureError } from '../utils/perpsErrorHandler';
import type { CandleData } from '../types/perps-types';
import { CandlePeriod } from '../constants/chartConfig';
import {
  PERPS_CONSTANTS,
  MARKET_SORTING_CONFIG,
  type SortOptionId,
} from '../constants/perpsConfig';
import { PERPS_ERROR_CODES } from './perpsErrorCodes';
import { HyperLiquidProvider } from './providers/HyperLiquidProvider';
import { MarketDataService } from './services/MarketDataService';
import { TradingService } from './services/TradingService';
import { AccountService } from './services/AccountService';
import { EligibilityService } from './services/EligibilityService';
import { DataLakeService } from './services/DataLakeService';
import { DepositService } from './services/DepositService';
import { FeatureFlagConfigurationService } from './services/FeatureFlagConfigurationService';
import type { ServiceContext } from './services/ServiceContext';
import {
  getStreamManagerInstance,
  type PerpsStreamManager,
} from '../providers/PerpsStreamManager';
import type {
  AccountState,
  AssetRoute,
  CancelOrderParams,
  CancelOrderResult,
  CancelOrdersParams,
  CancelOrdersResult,
  ClosePositionParams,
  ClosePositionsParams,
  ClosePositionsResult,
  EditOrderParams,
  FeeCalculationParams,
  FeeCalculationResult,
  Funding,
  GetAccountStateParams,
  GetAvailableDexsParams,
  GetFundingParams,
  GetOrderFillsParams,
  GetOrdersParams,
  GetPositionsParams,
  IPerpsProvider,
  LiquidationPriceParams,
  LiveDataConfig,
  MaintenanceMarginParams,
  MarketInfo,
  Order,
  OrderFill,
  OrderParams,
  OrderResult,
  PerpsControllerConfig,
  Position,
  SubscribeAccountParams,
  SubscribeOICapsParams,
  SubscribeOrderFillsParams,
  SubscribeOrdersParams,
  SubscribePositionsParams,
  SubscribePricesParams,
  SwitchProviderResult,
  ToggleTestnetResult,
  UpdatePositionTPSLParams,
  WithdrawParams,
  WithdrawResult,
  GetHistoricalPortfolioParams,
  HistoricalPortfolioResult,
} from './types';
import type {
  RemoteFeatureFlagControllerState,
  RemoteFeatureFlagControllerStateChangeEvent,
  RemoteFeatureFlagControllerGetStateAction,
} from '@metamask/remote-feature-flag-controller';
import { wait } from '../utils/wait';

// Re-export error codes from separate file to avoid circular dependencies
export { PERPS_ERROR_CODES, type PerpsErrorCode } from './perpsErrorCodes';

/**
 * Initialization state enum for state machine tracking
 */
export enum InitializationState {
  UNINITIALIZED = 'uninitialized',
  INITIALIZING = 'initializing',
  INITIALIZED = 'initialized',
  FAILED = 'failed',
}

/**
 * State shape for PerpsController
 */
// eslint-disable-next-line @typescript-eslint/consistent-type-definitions
export type PerpsControllerState = {
  // Active provider
  activeProvider: string;
  isTestnet: boolean; // Dev toggle for testnet
  connectionStatus: 'disconnected' | 'connecting' | 'connected';

  // Initialization state machine
  initializationState: InitializationState;
  initializationError: string | null;
  initializationAttempts: number;

  // Account data (persisted) - using HyperLiquid property names
  accountState: AccountState | null;

  // Current positions
  positions: Position[];

  // Perps balances per provider for portfolio display (historical data)
  perpsBalances: {
    [provider: string]: {
      totalBalance: string; // Current total account value (cash + positions) in USD
      unrealizedPnl: string; // Current P&L from open positions in USD
      accountValue1dAgo: string; // Account value 24h ago for daily change calculation in USD
      lastUpdated: number; // Timestamp of last update
    };
  };

  // Simple deposit state (transient, for UI feedback)
  depositInProgress: boolean;
  // Internal transaction id for the deposit transaction
  // We use this to fetch the bridge quotes and get the estimated time.
  lastDepositTransactionId: string | null;
  lastDepositResult: LastTransactionResult | null;

  // Simple withdrawal state (transient, for UI feedback)
  withdrawInProgress: boolean;
  lastWithdrawResult: LastTransactionResult | null;

  // Withdrawal request tracking (persistent, for transaction history)
  withdrawalRequests: {
    id: string;
    amount: string;
    asset: string;
    txHash?: string;
    timestamp: number;
    success: boolean;
    status: TransactionStatus;
    destination?: string;
    source?: string;
    transactionId?: string;
    withdrawalId?: string;
    depositId?: string;
  }[];

  // Withdrawal progress tracking (persistent across navigation)
  withdrawalProgress: {
    progress: number; // 0-100
    lastUpdated: number; // timestamp
    activeWithdrawalId: string | null; // ID of the withdrawal being tracked
  };

  // Deposit request tracking (persistent, for transaction history)
  depositRequests: {
    id: string;
    amount: string;
    asset: string;
    txHash?: string;
    timestamp: number;
    success: boolean;
    status: TransactionStatus;
    destination?: string;
    source?: string;
    transactionId?: string;
    withdrawalId?: string;
    depositId?: string;
  }[];

  // Eligibility (Geo-Blocking)
  isEligible: boolean;

  // Tutorial/First time user tracking (per network)
  isFirstTimeUser: {
    testnet: boolean;
    mainnet: boolean;
  };

  // Notification tracking
  hasPlacedFirstOrder: {
    testnet: boolean;
    mainnet: boolean;
  };

  // Watchlist markets tracking (per network)
  watchlistMarkets: {
    testnet: string[]; // Array of watchlist market symbols for testnet
    mainnet: string[]; // Array of watchlist market symbols for mainnet
  };

  // Trade configurations per market (per network)
  tradeConfigurations: {
    testnet: {
      [marketSymbol: string]: {
        leverage?: number; // Last used leverage for this market
      };
    };
    mainnet: {
      [marketSymbol: string]: {
        leverage?: number;
      };
    };
  };

  // Market filter preferences (network-independent) - includes both sorting and filtering options
  marketFilterPreferences: SortOptionId;

  // Error handling
  lastError: string | null;
  lastUpdateTimestamp: number;

  // HIP-3 Configuration Version (incremented when HIP-3 remote flags change)
  // Used to trigger reconnection and cache invalidation in ConnectionManager
  hip3ConfigVersion: number;
};

/**
 * Get default PerpsController state
 */
export const getDefaultPerpsControllerState = (): PerpsControllerState => ({
  activeProvider: 'hyperliquid',
  isTestnet: false, // Default to mainnet
  connectionStatus: 'disconnected',
  initializationState: InitializationState.UNINITIALIZED,
  initializationError: null,
  initializationAttempts: 0,
  accountState: null,
  positions: [],
  perpsBalances: {},
  depositInProgress: false,
  lastDepositResult: null,
  withdrawInProgress: false,
  lastDepositTransactionId: null,
  lastWithdrawResult: null,
  withdrawalRequests: [],
  withdrawalProgress: {
    progress: 0,
    lastUpdated: 0,
    activeWithdrawalId: null,
  },
  depositRequests: [],
  lastError: null,
  lastUpdateTimestamp: 0,
  isEligible: false,
  isFirstTimeUser: {
    testnet: true,
    mainnet: true,
  },
  hasPlacedFirstOrder: {
    testnet: false,
    mainnet: false,
  },
  watchlistMarkets: {
    testnet: [],
    mainnet: [],
  },
  tradeConfigurations: {
    testnet: {},
    mainnet: {},
  },
  marketFilterPreferences: MARKET_SORTING_CONFIG.DEFAULT_SORT_OPTION_ID,
  hip3ConfigVersion: 0,
});

/**
 * State metadata for the PerpsController
 */
const metadata: StateMetadata<PerpsControllerState> = {
  accountState: {
    includeInStateLogs: true,
    persist: true,
    includeInDebugSnapshot: false,
    usedInUi: true,
  },
  positions: {
    includeInStateLogs: true,
    persist: false,
    includeInDebugSnapshot: false,
    usedInUi: true,
  },
  perpsBalances: {
    includeInStateLogs: true,
    persist: true,
    includeInDebugSnapshot: false,
    usedInUi: true,
  },
  isTestnet: {
    includeInStateLogs: true,
    persist: true,
    includeInDebugSnapshot: false,
    usedInUi: true,
  },
  activeProvider: {
    includeInStateLogs: true,
    persist: true,
    includeInDebugSnapshot: false,
    usedInUi: true,
  },
  connectionStatus: {
    includeInStateLogs: true,
    persist: false,
    includeInDebugSnapshot: false,
    usedInUi: true,
  },
  initializationState: {
    includeInStateLogs: true,
    persist: false,
    includeInDebugSnapshot: false,
    usedInUi: true,
  },
  initializationError: {
    includeInStateLogs: true,
    persist: false,
    includeInDebugSnapshot: false,
    usedInUi: true,
  },
  initializationAttempts: {
    includeInStateLogs: true,
    persist: false,
    includeInDebugSnapshot: false,
    usedInUi: false,
  },
  depositInProgress: {
    includeInStateLogs: true,
    persist: false,
    includeInDebugSnapshot: false,
    usedInUi: true,
  },
  lastDepositTransactionId: {
    includeInStateLogs: true,
    persist: false,
    includeInDebugSnapshot: false,
    usedInUi: true,
  },
  lastDepositResult: {
    includeInStateLogs: true,
    persist: false,
    includeInDebugSnapshot: false,
    usedInUi: true,
  },
  withdrawInProgress: {
    includeInStateLogs: true,
    persist: false,
    includeInDebugSnapshot: false,
    usedInUi: true,
  },
  lastWithdrawResult: {
    includeInStateLogs: true,
    persist: false,
    includeInDebugSnapshot: false,
    usedInUi: true,
  },
  withdrawalRequests: {
    includeInStateLogs: true,
    persist: true,
    includeInDebugSnapshot: false,
    usedInUi: true,
  },
  withdrawalProgress: {
    includeInStateLogs: true,
    persist: true,
    includeInDebugSnapshot: false,
    usedInUi: true,
  },
  depositRequests: {
    includeInStateLogs: true,
    persist: true,
    includeInDebugSnapshot: false,
    usedInUi: true,
  },
  lastError: {
    includeInStateLogs: false,
    persist: false,
    includeInDebugSnapshot: false,
    usedInUi: false,
  },
  lastUpdateTimestamp: {
    includeInStateLogs: true,
    persist: false,
    includeInDebugSnapshot: false,
    usedInUi: false,
  },
  isEligible: {
    includeInStateLogs: true,
    persist: false,
    includeInDebugSnapshot: false,
    usedInUi: true,
  },
  isFirstTimeUser: {
    includeInStateLogs: true,
    persist: true,
    includeInDebugSnapshot: false,
    usedInUi: true,
  },
  hasPlacedFirstOrder: {
    includeInStateLogs: true,
    persist: true,
    includeInDebugSnapshot: false,
    usedInUi: true,
  },
  watchlistMarkets: {
    includeInStateLogs: true,
    persist: true,
    includeInDebugSnapshot: false,
    usedInUi: true,
  },
  tradeConfigurations: {
    includeInStateLogs: true,
    persist: true,
    includeInDebugSnapshot: false,
    usedInUi: true,
  },
  marketFilterPreferences: {
    includeInStateLogs: true,
    persist: true,
    includeInDebugSnapshot: false,
    usedInUi: true,
  },
  hip3ConfigVersion: {
    includeInStateLogs: true,
    persist: true,
    includeInDebugSnapshot: false,
    usedInUi: false,
  },
};

/**
 * PerpsController events
 */
export type PerpsControllerEvents = ControllerStateChangeEvent<
  'PerpsController',
  PerpsControllerState
>;

/**
 * PerpsController actions
 */
export type PerpsControllerActions =
  | ControllerGetStateAction<'PerpsController', PerpsControllerState>
  | {
      type: 'PerpsController:placeOrder';
      handler: PerpsController['placeOrder'];
    }
  | {
      type: 'PerpsController:editOrder';
      handler: PerpsController['editOrder'];
    }
  | {
      type: 'PerpsController:cancelOrder';
      handler: PerpsController['cancelOrder'];
    }
  | {
      type: 'PerpsController:cancelOrders';
      handler: PerpsController['cancelOrders'];
    }
  | {
      type: 'PerpsController:closePosition';
      handler: PerpsController['closePosition'];
    }
  | {
      type: 'PerpsController:closePositions';
      handler: PerpsController['closePositions'];
    }
  | {
      type: 'PerpsController:withdraw';
      handler: PerpsController['withdraw'];
    }
  | {
      type: 'PerpsController:getPositions';
      handler: PerpsController['getPositions'];
    }
  | {
      type: 'PerpsController:getOrderFills';
      handler: PerpsController['getOrderFills'];
    }
  | {
      type: 'PerpsController:getOrders';
      handler: PerpsController['getOrders'];
    }
  | {
      type: 'PerpsController:getOpenOrders';
      handler: PerpsController['getOpenOrders'];
    }
  | {
      type: 'PerpsController:getFunding';
      handler: PerpsController['getFunding'];
    }
  | {
      type: 'PerpsController:getAccountState';
      handler: PerpsController['getAccountState'];
    }
  | {
      type: 'PerpsController:getMarkets';
      handler: PerpsController['getMarkets'];
    }
  | {
      type: 'PerpsController:refreshEligibility';
      handler: PerpsController['refreshEligibility'];
    }
  | {
      type: 'PerpsController:toggleTestnet';
      handler: PerpsController['toggleTestnet'];
    }
  | {
      type: 'PerpsController:disconnect';
      handler: PerpsController['disconnect'];
    }
  | {
      type: 'PerpsController:calculateFees';
      handler: PerpsController['calculateFees'];
    }
  | {
      type: 'PerpsController:markTutorialCompleted';
      handler: PerpsController['markTutorialCompleted'];
    }
  | {
      type: 'PerpsController:markFirstOrderCompleted';
      handler: PerpsController['markFirstOrderCompleted'];
    }
  | {
      type: 'PerpsController:getHistoricalPortfolio';
      handler: PerpsController['getHistoricalPortfolio'];
    }
  | {
      type: 'PerpsController:resetFirstTimeUserState';
      handler: PerpsController['resetFirstTimeUserState'];
    }
  | {
      type: 'PerpsController:saveTradeConfiguration';
      handler: PerpsController['saveTradeConfiguration'];
    }
  | {
      type: 'PerpsController:getTradeConfiguration';
      handler: PerpsController['getTradeConfiguration'];
    }
  | {
      type: 'PerpsController:saveMarketFilterPreferences';
      handler: PerpsController['saveMarketFilterPreferences'];
    }
  | {
      type: 'PerpsController:getMarketFilterPreferences';
      handler: PerpsController['getMarketFilterPreferences'];
    };

/**
 * External actions the PerpsController can call
 */
export type AllowedActions =
  | NetworkControllerGetStateAction
  | AuthenticationController.AuthenticationControllerGetBearerToken
  | RemoteFeatureFlagControllerGetStateAction;

/**
 * External events the PerpsController can subscribe to
 */
export type AllowedEvents =
  | TransactionControllerTransactionSubmittedEvent
  | TransactionControllerTransactionConfirmedEvent
  | TransactionControllerTransactionFailedEvent
  | RemoteFeatureFlagControllerStateChangeEvent;

/**
 * PerpsController messenger constraints
 */
export type PerpsControllerMessenger = Messenger<
  'PerpsController',
  PerpsControllerActions | AllowedActions,
  PerpsControllerEvents | AllowedEvents
>;

/**
 * PerpsController options
 */
export interface PerpsControllerOptions {
  messenger: PerpsControllerMessenger;
  state?: Partial<PerpsControllerState>;
  clientConfig?: PerpsControllerConfig;
}

interface BlockedRegionList {
  list: string[];
  source: 'remote' | 'fallback';
}

/**
 * PerpsController - Protocol-agnostic perpetuals trading controller
 *
 * Provides a unified interface for perpetual futures trading across multiple protocols.
 * Features dual data flow architecture:
 * - Trading actions use Redux for persistence and optimistic updates
 * - Live data uses direct callbacks for maximum performance
 */
export class PerpsController extends BaseController<
  'PerpsController',
  PerpsControllerState,
  PerpsControllerMessenger
> {
  protected providers: Map<string, IPerpsProvider>;
  protected isInitialized = false;
  private initializationPromise: Promise<void> | null = null;
  private isReinitializing = false;

  protected blockedRegionList: BlockedRegionList = {
    list: [],
    source: 'fallback',
  };

  // Store HIP-3 configuration (mutable for runtime updates from remote flags)
  private hip3Enabled: boolean;
  private hip3AllowlistMarkets: string[];
  private hip3BlocklistMarkets: string[];
  private hip3ConfigSource: 'remote' | 'fallback' = 'fallback';

  constructor({
    messenger,
    state = {},
    clientConfig = {},
  }: PerpsControllerOptions) {
    super({
      name: 'PerpsController',
      metadata,
      messenger,
      state: { ...getDefaultPerpsControllerState(), ...state },
    });

    // Set HIP-3 fallback configuration from client (will be updated if remote flags available)
    this.hip3Enabled = clientConfig.fallbackHip3Enabled ?? false;
    this.hip3AllowlistMarkets = [
      ...(clientConfig.fallbackHip3AllowlistMarkets ?? []),
    ];
    this.hip3BlocklistMarkets = [
      ...(clientConfig.fallbackHip3BlocklistMarkets ?? []),
    ];

    // Immediately set the fallback region list since RemoteFeatureFlagController is empty by default and takes a moment to populate.
    this.setBlockedRegionList(
      clientConfig.fallbackBlockedRegions ?? [],
      'fallback',
    );

    /**
     * Immediately read current state to catch any flags already loaded
     * This is necessary to avoid race conditions where the RemoteFeatureFlagController fetches flags
     * before the PerpsController initializes its RemoteFeatureFlagController subscription.
     *
     * We still subscribe in case the RemoteFeatureFlagController is not yet populated and updates later.
     */
    try {
      const currentRemoteFeatureFlagState = this.messenger.call(
        'RemoteFeatureFlagController:getState',
      );

      this.refreshEligibilityOnFeatureFlagChange(currentRemoteFeatureFlagState);
    } catch (error) {
      // If we can't read the remote feature flags at construction time, we'll rely on:
      // 1. The fallback blocked regions already set above
      // 2. The subscription to catch updates when RemoteFeatureFlagController is ready
      Logger.error(
        ensureError(error),
        this.getErrorContext('constructor', {
          operation: 'readRemoteFeatureFlags',
        }),
      );
    }

    this.messenger.subscribe(
      'RemoteFeatureFlagController:stateChange',
      this.refreshEligibilityOnFeatureFlagChange.bind(this),
    );

    this.providers = new Map();
  }

  protected setBlockedRegionList(
    list: string[],
    source: 'remote' | 'fallback',
  ) {
    FeatureFlagConfigurationService.setBlockedRegions({
      list,
      source,
      context: this.createServiceContext('setBlockedRegionList', {
        getBlockedRegionList: () => this.blockedRegionList,
        setBlockedRegionList: (
          newList: string[],
          newSource: 'remote' | 'fallback',
        ) => {
          this.blockedRegionList = { list: newList, source: newSource };
        },
        refreshEligibility: () => this.refreshEligibility(),
      }),
    });
  }

  /**
   * Respond to RemoteFeatureFlagController state changes
   * Refreshes user eligibility based on geo-blocked regions defined in remote feature flag.
   * Uses fallback configuration when remote feature flag is undefined.
   * Note: Initial eligibility is set in the constructor if fallback regions are provided.
   */
  protected refreshEligibilityOnFeatureFlagChange(
    remoteFeatureFlagControllerState: RemoteFeatureFlagControllerState,
  ): void {
    FeatureFlagConfigurationService.refreshEligibility({
      remoteFeatureFlagControllerState,
      context: this.createServiceContext(
        'refreshEligibilityOnFeatureFlagChange',
        {
          getBlockedRegionList: () => this.blockedRegionList,
          setBlockedRegionList: (
            list: string[],
            source: 'remote' | 'fallback',
          ) => {
            this.blockedRegionList = { list, source };
          },
          refreshEligibility: () => this.refreshEligibility(),
          getHip3Config: () => ({
            enabled: this.hip3Enabled,
            allowlistMarkets: this.hip3AllowlistMarkets,
            blocklistMarkets: this.hip3BlocklistMarkets,
            source: this.hip3ConfigSource,
          }),
          setHip3Config: (config) => {
            if (config.enabled !== undefined) {
              this.hip3Enabled = config.enabled;
            }
            if (config.allowlistMarkets !== undefined) {
              this.hip3AllowlistMarkets = [...config.allowlistMarkets];
            }
            if (config.blocklistMarkets !== undefined) {
              this.hip3BlocklistMarkets = [...config.blocklistMarkets];
            }
            if (config.source !== undefined) {
              this.hip3ConfigSource = config.source;
            }
          },
          incrementHip3ConfigVersion: () => {
            const newVersion = (this.state.hip3ConfigVersion || 0) + 1;
            this.update((state) => {
              state.hip3ConfigVersion = newVersion;
            });
            return newVersion;
          },
        },
      ),
    });
  }

  /**
   * Execute an operation while temporarily pausing specified stream channels
   * to prevent WebSocket updates from triggering UI re-renders during operations.
   *
   * WebSocket connections remain alive but updates are not emitted to subscribers.
   * This prevents race conditions where UI re-renders fetch stale data during operations.
   *
   * @param operation - The async operation to execute
   * @param channels - Array of stream channel names to pause
   * @returns The result of the operation
   *
   * @example
   * ```typescript
   * // Cancel orders without stream interference
   * await this.withStreamPause(
   *   async () => this.provider.cancelOrders({ cancelAll: true }),
   *   ['orders']
   * );
   *
   * // Close positions and pause multiple streams
   * await this.withStreamPause(
   *   async () => this.provider.closePositions(positions),
   *   ['positions', 'account', 'orders']
   * );
   * ```
   */
  private async withStreamPause<T>(
    operation: () => Promise<T>,
    channels: (keyof PerpsStreamManager)[],
  ): Promise<T> {
    const streamManager = getStreamManagerInstance();
    const pausedChannels: (keyof PerpsStreamManager)[] = [];

    // Pause emission on specified channels (WebSocket stays connected)
    // Track which channels successfully paused to ensure proper cleanup
    for (const channel of channels) {
      try {
        streamManager[channel].pause();
        pausedChannels.push(channel);
      } catch (err) {
        // Log error to Sentry but continue pausing remaining channels
        Logger.error(
          ensureError(err),
          this.getErrorContext('withStreamPause', {
            operation: 'pause',
            channel: String(channel),
            pausedChannels: pausedChannels.join(','),
          }),
        );
      }
    }

    try {
      // Execute operation without stream interference
      return await operation();
    } finally {
      // Resume only channels that were successfully paused
      for (const channel of pausedChannels) {
        try {
          streamManager[channel].resume();
        } catch (err) {
          // Log error to Sentry but continue resuming remaining channels
          Logger.error(
            ensureError(err),
            this.getErrorContext('withStreamPause', {
              operation: 'resume',
              channel: String(channel),
              pausedChannels: pausedChannels.join(','),
            }),
          );
        }
      }
    }
  }

  /**
   * Initialize the PerpsController providers
   * Must be called before using any other methods
   * Prevents double initialization with promise caching
   */
  async init(): Promise<void> {
    if (this.isInitialized) {
      return;
    }

    if (this.initializationPromise) {
      return this.initializationPromise;
    }

    this.initializationPromise = this.performInitialization();
    return this.initializationPromise;
  }

  /**
   * Actual initialization implementation with retry logic
   */
  private async performInitialization(): Promise<void> {
    const maxAttempts = 3;
    const baseDelay = 1000;

    this.update((state) => {
      state.initializationState = InitializationState.INITIALIZING;
      state.initializationError = null;
      state.initializationAttempts = 0;
    });

    DevLogger.log('PerpsController: Initializing providers', {
      currentNetwork: this.state.isTestnet ? 'testnet' : 'mainnet',
      existingProviders: Array.from(this.providers.keys()),
      timestamp: new Date().toISOString(),
    });

    let lastError: Error | null = null;

    for (let attempt = 1; attempt <= maxAttempts; attempt++) {
      try {
        this.update((state) => {
          state.initializationAttempts = attempt;
        });

        // Disconnect existing providers to close WebSocket connections
        const existingProviders = Array.from(this.providers.values());
        if (existingProviders.length > 0) {
          DevLogger.log('PerpsController: Disconnecting existing providers', {
            count: existingProviders.length,
            timestamp: new Date().toISOString(),
          });
          await Promise.all(
            existingProviders.map((provider) => provider.disconnect()),
          );
        }
        this.providers.clear();

        DevLogger.log(
          'PerpsController: Creating provider with HIP-3 configuration',
          {
            hip3Enabled: this.hip3Enabled,
            hip3AllowlistMarkets: this.hip3AllowlistMarkets,
            hip3BlocklistMarkets: this.hip3BlocklistMarkets,
            hip3ConfigSource: this.hip3ConfigSource,
            isTestnet: this.state.isTestnet,
          },
        );

        this.providers.set(
          'hyperliquid',
          new HyperLiquidProvider({
            isTestnet: this.state.isTestnet,
            hip3Enabled: this.hip3Enabled,
            allowlistMarkets: this.hip3AllowlistMarkets,
            blocklistMarkets: this.hip3BlocklistMarkets,
          }),
        );

        // Future providers can be added here with their own authentication patterns:
        // - Some might use API keys: new BinanceProvider({ apiKey, apiSecret })
        // - Some might use different wallet patterns: new GMXProvider({ signer })
        // - Some might not need auth at all: new DydxProvider()

        // Wait for WebSocket transport to be ready before marking as initialized
        await wait(PERPS_CONSTANTS.RECONNECTION_CLEANUP_DELAY_MS);

        this.isInitialized = true;
        this.update((state) => {
          state.initializationState = InitializationState.INITIALIZED;
          state.initializationError = null;
        });

        DevLogger.log('PerpsController: Providers initialized successfully', {
          providerCount: this.providers.size,
          activeProvider: this.state.activeProvider,
          timestamp: new Date().toISOString(),
          attempts: attempt,
        });

        return; // Exit retry loop on success
      } catch (error) {
        lastError = ensureError(error);

        Logger.error(
          lastError,
          this.getErrorContext('performInitialization', {
            attempt,
            maxAttempts,
          }),
        );

        // If not the last attempt, wait before retrying (exponential backoff)
        if (attempt < maxAttempts) {
          const delay = baseDelay * Math.pow(2, attempt - 1); // 1s, 2s, 4s
          DevLogger.log(
            `PerpsController: Retrying initialization in ${delay}ms`,
            {
              attempt,
              maxAttempts,
              error: lastError.message,
            },
          );
          await wait(delay);
        }
      }
    }

    this.isInitialized = false;
    this.update((state) => {
      state.initializationState = InitializationState.FAILED;
      state.initializationError = lastError?.message ?? 'Unknown error';
    });
    this.initializationPromise = null; // Clear promise to allow retry

    DevLogger.log('PerpsController: Initialization failed', {
      error: lastError?.message,
      attempts: maxAttempts,
      timestamp: new Date().toISOString(),
    });
  }

  /**
   * Generate standard error context for Logger.error calls with searchable tags and context.
   * Enables Sentry dashboard filtering by feature, provider, and network.
   *
   * @param method - The method name where the error occurred
   * @param extra - Optional additional context fields (becomes searchable context data)
   * @returns LoggerErrorOptions with tags (searchable) and context (searchable)
   * @private
   *
   * @example
   * Logger.error(error, this.getErrorContext('placeOrder', { coin: 'BTC', operation: 'validate' }));
   * // Creates searchable tags: feature:perps, provider:hyperliquid, network:mainnet
   * // Creates searchable context: perps_controller.method:placeOrder, perps_controller.coin:BTC, perps_controller.operation:validate
   */
  private getErrorContext(
    method: string,
    extra?: Record<string, unknown>,
  ): LoggerErrorOptions {
    return {
      tags: {
        feature: PERPS_CONSTANTS.FEATURE_NAME,
        provider: this.state.activeProvider,
        network: this.state.isTestnet ? 'testnet' : 'mainnet',
      },
      context: {
        name: 'PerpsController',
        data: {
          method,
          ...extra,
        },
      },
    };
  }

  /**
   * Create a ServiceContext for dependency injection into services
   * Provides all orchestration dependencies (tracing, analytics, state management)
   *
   * @param method - Method name for error context
   * @param additionalContext - Optional additional context (e.g., rewardsController, streamManager)
   * @returns ServiceContext with all required dependencies
   */
  private createServiceContext(
    method: string,
    additionalContext?: Partial<ServiceContext>,
  ): ServiceContext {
    return {
      tracingContext: {
        provider: this.state.activeProvider,
        isTestnet: this.state.isTestnet,
      },
      analytics: MetaMetrics.getInstance(),
      errorContext: {
        controller: 'PerpsController',
        method,
      },
      stateManager: {
        update: (updater) => this.update(updater),
        getState: () => this.state,
      },
      ...additionalContext,
    };
  }

  /**
   * Get the currently active provider
   * @returns The active provider
   * @throws Error if provider is not initialized or reinitializing
   */
  getActiveProvider(): IPerpsProvider {
    // Check if we're in the middle of reinitializing
    if (this.isReinitializing) {
      this.update((state) => {
        state.lastError = PERPS_ERROR_CODES.CLIENT_REINITIALIZING;
        state.lastUpdateTimestamp = Date.now();
      });
      throw new Error(PERPS_ERROR_CODES.CLIENT_REINITIALIZING);
    }

    // Check if not initialized
    if (
      this.state.initializationState !== InitializationState.INITIALIZED ||
      !this.isInitialized
    ) {
      const errorMessage =
        this.state.initializationState === InitializationState.FAILED
          ? `${PERPS_ERROR_CODES.CLIENT_NOT_INITIALIZED}: ${this.state.initializationError || 'Initialization failed'}`
          : PERPS_ERROR_CODES.CLIENT_NOT_INITIALIZED;

      this.update((state) => {
        state.lastError = errorMessage;
        state.lastUpdateTimestamp = Date.now();
      });
      throw new Error(errorMessage);
    }

    const provider = this.providers.get(this.state.activeProvider);
    if (!provider) {
      this.update((state) => {
        state.lastError = PERPS_ERROR_CODES.PROVIDER_NOT_AVAILABLE;
        state.lastUpdateTimestamp = Date.now();
      });
      throw new Error(PERPS_ERROR_CODES.PROVIDER_NOT_AVAILABLE);
    }

    return provider;
  }

  /**
   * Place a new order
   * Thin delegation to TradingService
   */
  async placeOrder(params: OrderParams): Promise<OrderResult> {
    const provider = this.getActiveProvider();
    const { RewardsController, NetworkController } = Engine.context;

    return TradingService.placeOrder({
      provider,
      params,
      context: this.createServiceContext('placeOrder', {
        rewardsController: RewardsController,
        networkController: NetworkController,
        messenger: this.messenger,
        saveTradeConfiguration: (coin: string, leverage: number) =>
          this.saveTradeConfiguration(coin, leverage),
      }),
      reportOrderToDataLake: (dataLakeParams) =>
        this.reportOrderToDataLake(dataLakeParams),
    });
  }

  /**
   * Edit an existing order
   * Thin delegation to TradingService
   */
  async editOrder(params: EditOrderParams): Promise<OrderResult> {
    const provider = this.getActiveProvider();
    const { RewardsController, NetworkController } = Engine.context;

    return TradingService.editOrder({
      provider,
      params,
      context: this.createServiceContext('editOrder', {
        rewardsController: RewardsController,
        networkController: NetworkController,
        messenger: this.messenger,
      }),
    });
  }

  /**
   * Cancel an existing order
   */
  async cancelOrder(params: CancelOrderParams): Promise<CancelOrderResult> {
    const provider = this.getActiveProvider();

    return TradingService.cancelOrder({
      provider,
      params,
      context: this.createServiceContext('cancelOrder'),
    });
  }

  /**
   * Cancel multiple orders in parallel
   * Batch version of cancelOrder() that cancels multiple orders simultaneously
   */
  async cancelOrders(params: CancelOrdersParams): Promise<CancelOrdersResult> {
    const provider = this.getActiveProvider();

    return TradingService.cancelOrders({
      provider,
      params,
      context: this.createServiceContext('cancelOrders', {
        getOpenOrders: () => this.getOpenOrders(),
      }),
      withStreamPause: <T>(operation: () => Promise<T>, channels: string[]) =>
        this.withStreamPause(
          operation,
          channels as (keyof PerpsStreamManager)[],
        ),
    });
  }

  /**
   * Close a position (partial or full)
   * Thin delegation to TradingService
   */
  async closePosition(params: ClosePositionParams): Promise<OrderResult> {
    const provider = this.getActiveProvider();
    const { RewardsController, NetworkController } = Engine.context;

    return TradingService.closePosition({
      provider,
      params,
      context: this.createServiceContext('closePosition', {
        rewardsController: RewardsController,
        networkController: NetworkController,
        messenger: this.messenger,
        getPositions: () => this.getPositions(),
      }),
      reportOrderToDataLake: (dataLakeParams) =>
        this.reportOrderToDataLake(dataLakeParams),
    });
  }

  /**
   * Close multiple positions in parallel
   * Batch version of closePosition() that closes multiple positions simultaneously
   */
  async closePositions(
    params: ClosePositionsParams,
  ): Promise<ClosePositionsResult> {
    const provider = this.getActiveProvider();
    const { RewardsController, NetworkController } = Engine.context;

    return TradingService.closePositions({
      provider,
      params,
      context: this.createServiceContext('closePositions', {
        rewardsController: RewardsController,
        networkController: NetworkController,
        messenger: this.messenger,
        getPositions: () => this.getPositions(),
      }),
    });
  }

  /**
   * Update TP/SL for an existing position
   */
  async updatePositionTPSL(
    params: UpdatePositionTPSLParams,
  ): Promise<OrderResult> {
    const provider = this.getActiveProvider();
    const { RewardsController, NetworkController } = Engine.context;

    return TradingService.updatePositionTPSL({
      provider,
      params,
      context: this.createServiceContext('updatePositionTPSL', {
        rewardsController: RewardsController,
        networkController: NetworkController,
        messenger: this.messenger,
      }),
    });
  }

  /**
   * Simplified deposit method that prepares transaction for confirmation screen
   * No complex state tracking - just sets a loading flag
   */
  async depositWithConfirmation(amount?: string) {
    const { NetworkController, TransactionController } = Engine.context;

    try {
      // Clear any stale results when starting a new deposit flow
      // Don't set depositInProgress yet - wait until user confirms

      // Prepare deposit transaction using DepositService
      const provider = this.getActiveProvider();
      const { transaction, assetChainId, currentDepositId } =
        await DepositService.prepareTransaction({ provider });

<<<<<<< HEAD
        traceData = { success: true, orderId: result.orderId || '' };
      } else {
        // Track trade transaction failed
        const completionDuration = performance.now() - startTime;
        MetaMetrics.getInstance().trackEvent(
          MetricsEventBuilder.createEventBuilder(
            MetaMetricsEvents.PERPS_TRADE_TRANSACTION,
          )
            .addProperties({
              [PerpsEventProperties.STATUS]: PerpsEventValues.STATUS.FAILED,
              [PerpsEventProperties.ASSET]: params.coin,
              [PerpsEventProperties.DIRECTION]: params.isBuy
                ? PerpsEventValues.DIRECTION.LONG
                : PerpsEventValues.DIRECTION.SHORT,
              [PerpsEventProperties.ORDER_TYPE]: params.orderType,
              [PerpsEventProperties.LEVERAGE]: params.leverage || 1,
              [PerpsEventProperties.ORDER_SIZE]: params.size,
              [PerpsEventProperties.MARGIN_USED]:
                params.trackingData?.marginUsed,
              [PerpsEventProperties.LIMIT_PRICE]:
                params.orderType === 'limit' ? params.price : null,
              [PerpsEventProperties.FEES]: params.trackingData?.totalFee,
              [PerpsEventProperties.ASSET_PRICE]:
                params.trackingData?.marketPrice,
              [PerpsEventProperties.COMPLETION_DURATION]: completionDuration,
              [PerpsEventProperties.ERROR_MESSAGE]:
                result.error || 'Unknown error',
            })
            .build(),
        );

        // Remove from pending orders even on failure since the attempt is complete
        this.update((state) => {
          state.pendingOrders = state.pendingOrders.filter(
            (o) => o !== orderWithoutTracking,
          );
        });

        traceData = { success: false, error: result.error || 'Unknown error' };
      }

      return result;
    } catch (error) {
      // Track trade transaction failed (catch block)
      const completionDuration = performance.now() - startTime;
      MetaMetrics.getInstance().trackEvent(
        MetricsEventBuilder.createEventBuilder(
          MetaMetricsEvents.PERPS_TRADE_TRANSACTION,
        )
          .addProperties({
            [PerpsEventProperties.STATUS]: PerpsEventValues.STATUS.FAILED,
            [PerpsEventProperties.ASSET]: params.coin,
            [PerpsEventProperties.DIRECTION]: params.isBuy
              ? PerpsEventValues.DIRECTION.LONG
              : PerpsEventValues.DIRECTION.SHORT,
            [PerpsEventProperties.ORDER_TYPE]: params.orderType,
            [PerpsEventProperties.LEVERAGE]: params.leverage || 1,
            [PerpsEventProperties.ORDER_SIZE]: params.size,
            [PerpsEventProperties.MARGIN_USED]: params.trackingData?.marginUsed,
            [PerpsEventProperties.LIMIT_PRICE]:
              params.orderType === 'limit' ? params.price : null,
            [PerpsEventProperties.FEES]: params.trackingData?.totalFee,
            [PerpsEventProperties.ASSET_PRICE]:
              params.trackingData?.marketPrice,
            [PerpsEventProperties.COMPLETION_DURATION]: completionDuration,
            [PerpsEventProperties.ERROR_MESSAGE]:
              error instanceof Error ? error.message : 'Unknown error',
          })
          .build(),
      );

      // Clear discount context in case of error
      try {
        const provider = this.getActiveProvider();
        if (provider.setUserFeeDiscount) {
          provider.setUserFeeDiscount(undefined);
        }
      } catch (cleanupError) {
        Logger.error(
          ensureError(cleanupError),
          this.getErrorContext('placeOrder', {
            operation: 'clearFeeDiscount',
          }),
        );
      }

      traceData = {
        success: false,
        error: error instanceof Error ? error.message : 'Unknown error',
      };
      throw error;
    } finally {
      // Always end trace on exit (success or failure)
      endTrace({
        name: TraceName.PerpsPlaceOrder,
        id: traceId,
        data: traceData,
      });
    }
  }

  /**
   * Edit an existing order
   */
  async editOrder(params: EditOrderParams): Promise<OrderResult> {
    const traceId = uuidv4();
    const startTime = performance.now();
    let traceData:
      | { success: boolean; error?: string; orderId?: string }
      | undefined;

    try {
      trace({
        name: TraceName.PerpsEditOrder,
        id: traceId,
        op: TraceOperation.PerpsOrderSubmission,
        tags: {
          provider: this.state.activeProvider,
          orderType: params.newOrder.orderType,
          market: params.newOrder.coin,
          leverage: params.newOrder.leverage || 1,
          isTestnet: this.state.isTestnet,
        },
        data: {
          isBuy: params.newOrder.isBuy,
          orderPrice: params.newOrder.price || '',
        },
      });

      const provider = this.getActiveProvider();
      const result = await provider.editOrder(params);
      const completionDuration = performance.now() - startTime;

      if (result.success) {
        this.update((state) => {
          state.lastUpdateTimestamp = Date.now();
        });

        // Track order edit executed
        MetaMetrics.getInstance().trackEvent(
          MetricsEventBuilder.createEventBuilder(
            MetaMetricsEvents.PERPS_TRADE_TRANSACTION,
          )
            .addProperties({
              [PerpsEventProperties.STATUS]: PerpsEventValues.STATUS.EXECUTED,
              [PerpsEventProperties.ASSET]: params.newOrder.coin,
              [PerpsEventProperties.DIRECTION]: params.newOrder.isBuy
                ? PerpsEventValues.DIRECTION.LONG
                : PerpsEventValues.DIRECTION.SHORT,
              [PerpsEventProperties.ORDER_TYPE]: params.newOrder.orderType,
              [PerpsEventProperties.LEVERAGE]: params.newOrder.leverage || 1,
              [PerpsEventProperties.ORDER_SIZE]: params.newOrder.size,
              [PerpsEventProperties.COMPLETION_DURATION]: completionDuration,
              ...(params.newOrder.price && {
                [PerpsEventProperties.LIMIT_PRICE]: parseFloat(
                  params.newOrder.price,
                ),
              }),
            })
            .build(),
        );

        traceData = { success: true, orderId: result.orderId || '' };
      } else {
        // Track order edit failed
        MetaMetrics.getInstance().trackEvent(
          MetricsEventBuilder.createEventBuilder(
            MetaMetricsEvents.PERPS_TRADE_TRANSACTION,
          )
            .addProperties({
              [PerpsEventProperties.STATUS]: PerpsEventValues.STATUS.FAILED,
              [PerpsEventProperties.ASSET]: params.newOrder.coin,
              [PerpsEventProperties.DIRECTION]: params.newOrder.isBuy
                ? PerpsEventValues.DIRECTION.LONG
                : PerpsEventValues.DIRECTION.SHORT,
              [PerpsEventProperties.ORDER_TYPE]: params.newOrder.orderType,
              [PerpsEventProperties.LEVERAGE]: params.newOrder.leverage || 1,
              [PerpsEventProperties.ORDER_SIZE]: params.newOrder.size,
              [PerpsEventProperties.COMPLETION_DURATION]: completionDuration,
              [PerpsEventProperties.ERROR_MESSAGE]:
                result.error || 'Unknown error',
            })
            .build(),
        );

        traceData = { success: false, error: result.error || 'Unknown error' };
      }

      return result;
    } catch (error) {
      const completionDuration = performance.now() - startTime;

      // Track order edit exception
      MetaMetrics.getInstance().trackEvent(
        MetricsEventBuilder.createEventBuilder(
          MetaMetricsEvents.PERPS_TRADE_TRANSACTION,
        )
          .addProperties({
            [PerpsEventProperties.STATUS]: PerpsEventValues.STATUS.FAILED,
            [PerpsEventProperties.ASSET]: params.newOrder.coin,
            [PerpsEventProperties.DIRECTION]: params.newOrder.isBuy
              ? PerpsEventValues.DIRECTION.LONG
              : PerpsEventValues.DIRECTION.SHORT,
            [PerpsEventProperties.ORDER_TYPE]: params.newOrder.orderType,
            [PerpsEventProperties.LEVERAGE]: params.newOrder.leverage || 1,
            [PerpsEventProperties.ORDER_SIZE]: params.newOrder.size,
            [PerpsEventProperties.COMPLETION_DURATION]: completionDuration,
            [PerpsEventProperties.ERROR_MESSAGE]:
              error instanceof Error ? error.message : 'Unknown error',
          })
          .build(),
      );

      traceData = {
        success: false,
        error: error instanceof Error ? error.message : 'Unknown error',
      };
      throw error;
    } finally {
      endTrace({
        name: TraceName.PerpsEditOrder,
        id: traceId,
        data: traceData,
      });
    }
  }

  /**
   * Cancel an existing order
   */
  async cancelOrder(params: CancelOrderParams): Promise<CancelOrderResult> {
    const traceId = uuidv4();
    const startTime = performance.now();
    let traceData:
      | { success: boolean; error?: string; orderId?: string }
      | undefined;

    try {
      trace({
        name: TraceName.PerpsCancelOrder,
        id: traceId,
        op: TraceOperation.PerpsOrderSubmission,
        tags: {
          provider: this.state.activeProvider,
          market: params.coin,
          isTestnet: this.state.isTestnet,
        },
        data: {
          orderId: params.orderId,
        },
      });

      const provider = this.getActiveProvider();
      const result = await provider.cancelOrder(params);
      const completionDuration = performance.now() - startTime;

      if (result.success) {
        this.update((state) => {
          state.lastUpdateTimestamp = Date.now();
        });

        // Track order cancel executed
        MetaMetrics.getInstance().trackEvent(
          MetricsEventBuilder.createEventBuilder(
            MetaMetricsEvents.PERPS_ORDER_CANCEL_TRANSACTION,
          )
            .addProperties({
              [PerpsEventProperties.STATUS]: PerpsEventValues.STATUS.EXECUTED,
              [PerpsEventProperties.ASSET]: params.coin,
              [PerpsEventProperties.COMPLETION_DURATION]: completionDuration,
            })
            .build(),
        );

        traceData = { success: true, orderId: params.orderId };
      } else {
        // Track order cancel failed
        MetaMetrics.getInstance().trackEvent(
          MetricsEventBuilder.createEventBuilder(
            MetaMetricsEvents.PERPS_ORDER_CANCEL_TRANSACTION,
          )
            .addProperties({
              [PerpsEventProperties.STATUS]: PerpsEventValues.STATUS.FAILED,
              [PerpsEventProperties.ASSET]: params.coin,
              [PerpsEventProperties.COMPLETION_DURATION]: completionDuration,
              [PerpsEventProperties.ERROR_MESSAGE]:
                result.error || 'Unknown error',
            })
            .build(),
        );

        traceData = { success: false, error: result.error || 'Unknown error' };
      }

      return result;
    } catch (error) {
      const completionDuration = performance.now() - startTime;

      // Track order cancel exception
      MetaMetrics.getInstance().trackEvent(
        MetricsEventBuilder.createEventBuilder(
          MetaMetricsEvents.PERPS_ORDER_CANCEL_TRANSACTION,
        )
          .addProperties({
            [PerpsEventProperties.STATUS]: PerpsEventValues.STATUS.FAILED,
            [PerpsEventProperties.ASSET]: params.coin,
            [PerpsEventProperties.COMPLETION_DURATION]: completionDuration,
            [PerpsEventProperties.ERROR_MESSAGE]:
              error instanceof Error ? error.message : 'Unknown error',
          })
          .build(),
      );

      traceData = {
        success: false,
        error: error instanceof Error ? error.message : 'Unknown error',
      };
      throw error;
    } finally {
      endTrace({
        name: TraceName.PerpsCancelOrder,
        id: traceId,
        data: traceData,
      });
    }
  }

  /**
   * Cancel multiple orders in parallel
   * Batch version of cancelOrder() that cancels multiple orders simultaneously
   */
  async cancelOrders(params: CancelOrdersParams): Promise<CancelOrdersResult> {
    const traceId = uuidv4();
    const startTime = performance.now();
    let operationResult: CancelOrdersResult | null = null;
    let operationError: Error | null = null;

    try {
      trace({
        name: TraceName.PerpsCancelOrder,
        id: traceId,
        op: TraceOperation.PerpsOrderSubmission,
        tags: {
          provider: this.state.activeProvider,
          isBatch: 'true',
          isTestnet: this.state.isTestnet,
        },
        data: {
          cancelAll: params.cancelAll ? 'true' : 'false',
          coinCount: params.coins?.length || 0,
          orderIdCount: params.orderIds?.length || 0,
        },
      });

      // Pause orders stream to prevent WebSocket updates during cancellation
      operationResult = await this.withStreamPause(async () => {
        // Get all open orders (using getOpenOrders to avoid duplicates from historicalOrders)
        const orders = await this.getOpenOrders();

        // Filter orders based on params
        let ordersToCancel = orders;
        if (params.cancelAll || (!params.coins && !params.orderIds)) {
          // Cancel all orders (excluding TP/SL orders for positions)
          ordersToCancel = orders.filter(
            (o) => !isTPSLOrder(o.detailedOrderType),
          );
        } else if (params.orderIds && params.orderIds.length > 0) {
          // Cancel specific order IDs
          ordersToCancel = orders.filter((o) =>
            params.orderIds?.includes(o.orderId),
          );
        } else if (params.coins && params.coins.length > 0) {
          // Cancel orders for specific coins
          ordersToCancel = orders.filter((o) =>
            params.coins?.includes(o.symbol),
          );
        }

        if (ordersToCancel.length === 0) {
          return {
            success: false,
            successCount: 0,
            failureCount: 0,
            results: [],
          };
        }

        const provider = this.getActiveProvider();

        // Use batch cancel if provider supports it
        if (provider.cancelOrders) {
          return await provider.cancelOrders(
            ordersToCancel.map((order) => ({
              coin: order.symbol,
              orderId: order.orderId,
            })),
          );
        }

        // Fallback: Cancel orders in parallel (for providers without batch support)
        const results = await Promise.allSettled(
          ordersToCancel.map((order) =>
            this.cancelOrder({ coin: order.symbol, orderId: order.orderId }),
          ),
        );

        // Aggregate results
        const successCount = results.filter(
          (r) => r.status === 'fulfilled' && r.value.success,
        ).length;
        const failureCount = results.length - successCount;

        return {
          success: successCount > 0,
          successCount,
          failureCount,
          results: results.map((result, index) => {
            let error: string | undefined;
            if (result.status === 'rejected') {
              error =
                result.reason instanceof Error
                  ? result.reason.message
                  : 'Unknown error';
            } else if (result.status === 'fulfilled' && !result.value.success) {
              error = result.value.error;
            }

            return {
              orderId: ordersToCancel[index].orderId,
              coin: ordersToCancel[index].symbol,
              success: !!(
                result.status === 'fulfilled' && result.value.success
              ),
              error,
            };
          }),
        };
      }, ['orders']); // Disconnect orders stream during operation

      return operationResult;
    } catch (error) {
      operationError =
        error instanceof Error ? error : new Error(String(error));
      throw error;
    } finally {
      const completionDuration = performance.now() - startTime;

      // Track batch cancel event (success or failure)
      MetaMetrics.getInstance().trackEvent(
        MetricsEventBuilder.createEventBuilder(
          MetaMetricsEvents.PERPS_ORDER_CANCEL_TRANSACTION,
        )
          .addProperties({
            [PerpsEventProperties.STATUS]:
              operationResult?.success && operationResult.successCount > 0
                ? PerpsEventValues.STATUS.EXECUTED
                : PerpsEventValues.STATUS.FAILED,
            [PerpsEventProperties.COMPLETION_DURATION]: completionDuration,
            ...(operationError && {
              [PerpsEventProperties.ERROR_MESSAGE]: operationError.message,
            }),
            // Note: Custom properties for batch tracking (totalCount, successCount, failureCount)
            // can be added to PerpsEventProperties if needed for analytics
          })
          .build(),
      );

      endTrace({
        name: TraceName.PerpsCancelOrder,
        id: traceId,
      });
    }
  }

  /**
   * Close a position (partial or full)
   */
  async closePosition(params: ClosePositionParams): Promise<OrderResult> {
    const traceId = uuidv4();
    const startTime = performance.now();
    // Get position data for event tracking
    let position: Position | undefined;
    let traceData:
      | { success: boolean; error?: string; filledSize?: string }
      | undefined;

    try {
      const traceSpan = trace({
        name: TraceName.PerpsClosePosition,
        id: traceId,
        op: TraceOperation.PerpsPositionManagement,
        tags: {
          provider: this.state.activeProvider,
          coin: params.coin,
          closeSize: params.size || 'full',
          isTestnet: this.state.isTestnet,
        },
      });

      // Measure position loading time
      const positionLoadStart = performance.now();
      try {
        const positions = await this.getPositions();
        position = positions.find((p) => p.coin === params.coin);
        setMeasurement(
          PerpsMeasurementName.PERPS_GET_POSITIONS_OPERATION,
          performance.now() - positionLoadStart,
          'millisecond',
          traceSpan,
        );
      } catch (err) {
        DevLogger.log(
          'PerpsController: Could not get position data for tracking',
          err,
        );
      }

      const provider = this.getActiveProvider();

      // Calculate fee discount at execution time (same as placeOrder)
      const feeDiscountBips = await this.calculateUserFeeDiscount(traceSpan);

      // Set discount context in provider for this close operation
      if (feeDiscountBips !== undefined && provider.setUserFeeDiscount) {
        provider.setUserFeeDiscount(feeDiscountBips);
      }

      let result: OrderResult;
      try {
        result = await provider.closePosition(params);
      } finally {
        // Always clear discount context, even on exception
        if (provider.setUserFeeDiscount) {
          provider.setUserFeeDiscount(undefined);
        }
      }

      const completionDuration = performance.now() - startTime;

      if (result.success && position) {
        this.update((state) => {
          state.lastUpdateTimestamp = Date.now();
        });

        // Report to data lake (fire-and-forget with retry)
        this.reportOrderToDataLake({
          action: 'close',
          coin: params.coin,
        }).catch((error) => {
          Logger.error(
            ensureError(error),
            this.getErrorContext('closePosition', {
              operation: 'reportOrderToDataLake',
              coin: params.coin,
            }),
          );
        });

        // Determine direction from position size
        const direction =
          parseFloat(position.size) > 0
            ? PerpsEventValues.DIRECTION.LONG
            : PerpsEventValues.DIRECTION.SHORT;

        // Check if partially filled
        const filledSize = result.filledSize
          ? parseFloat(result.filledSize)
          : 0;
        const requestedSize = params.size
          ? parseFloat(params.size)
          : Math.abs(parseFloat(position.size));
        const isPartiallyFilled = filledSize > 0 && filledSize < requestedSize;

        if (isPartiallyFilled) {
          // Track partially filled event
          MetaMetrics.getInstance().trackEvent(
            MetricsEventBuilder.createEventBuilder(
              MetaMetricsEvents.PERPS_POSITION_CLOSE_TRANSACTION,
            )
              .addProperties({
                [PerpsEventProperties.STATUS]:
                  PerpsEventValues.STATUS.PARTIALLY_FILLED,
                [PerpsEventProperties.ASSET]: position.coin,
                [PerpsEventProperties.DIRECTION]: direction,
                [PerpsEventProperties.OPEN_POSITION_SIZE]: Math.abs(
                  parseFloat(position.size),
                ),
                [PerpsEventProperties.ORDER_SIZE]: requestedSize,
                [PerpsEventProperties.ORDER_TYPE]:
                  params.orderType || PerpsEventValues.ORDER_TYPE.MARKET,
                [PerpsEventProperties.AMOUNT_FILLED]: filledSize,
                [PerpsEventProperties.REMAINING_AMOUNT]:
                  requestedSize - filledSize,
                [PerpsEventProperties.COMPLETION_DURATION]: completionDuration,
              })
              .build(),
          );
        }

        // Track position close executed event
        const orderType =
          params.orderType || PerpsEventValues.ORDER_TYPE.MARKET;
        const closePercentage = params.size
          ? (parseFloat(params.size) / Math.abs(parseFloat(position.size))) *
            100
          : 100;
        const closeType =
          closePercentage === 100
            ? PerpsEventValues.CLOSE_TYPE.FULL
            : PerpsEventValues.CLOSE_TYPE.PARTIAL;

        MetaMetrics.getInstance().trackEvent(
          MetricsEventBuilder.createEventBuilder(
            MetaMetricsEvents.PERPS_POSITION_CLOSE_TRANSACTION,
          )
            .addProperties({
              [PerpsEventProperties.STATUS]: PerpsEventValues.STATUS.EXECUTED,
              [PerpsEventProperties.ASSET]: position.coin,
              [PerpsEventProperties.DIRECTION]: direction,
              [PerpsEventProperties.ORDER_TYPE]: orderType,
              [PerpsEventProperties.COMPLETION_DURATION]: completionDuration,
              [PerpsEventProperties.PERCENTAGE_CLOSED]: closePercentage,
              [PerpsEventProperties.CLOSE_TYPE]: closeType,
              // Add missing properties per specification
              [PerpsEventProperties.OPEN_POSITION_SIZE]: Math.abs(
                parseFloat(position.size),
              ),
              [PerpsEventProperties.ORDER_SIZE]: params.size
                ? parseFloat(params.size)
                : Math.abs(parseFloat(position.size)),
              [PerpsEventProperties.PNL_DOLLAR]: position.unrealizedPnl
                ? parseFloat(position.unrealizedPnl)
                : null,
              [PerpsEventProperties.PNL_PERCENT]: position.returnOnEquity
                ? parseFloat(position.returnOnEquity) * 100
                : null,
              [PerpsEventProperties.FEE]: params.trackingData?.totalFee || null,
              [PerpsEventProperties.METAMASK_FEE]:
                params.trackingData?.metamaskFee || null,
              [PerpsEventProperties.METAMASK_FEE_RATE]:
                params.trackingData?.metamaskFeeRate || null,
              [PerpsEventProperties.DISCOUNT_PERCENTAGE]:
                params.trackingData?.feeDiscountPercentage || null,
              [PerpsEventProperties.ESTIMATED_REWARDS]:
                params.trackingData?.estimatedPoints || null,
              [PerpsEventProperties.ASSET_PRICE]:
                params.trackingData?.marketPrice || result.averagePrice || null,
              [PerpsEventProperties.LIMIT_PRICE]:
                params.orderType === 'limit' ? params.price : null,
              [PerpsEventProperties.RECEIVED_AMOUNT]:
                params.trackingData?.receivedAmount || null,
            })
            .build(),
        );

        traceData = { success: true, filledSize: result.filledSize || '' };
      } else if (!result.success && position) {
        // Track position close failed event
        const direction =
          parseFloat(position.size) > 0
            ? PerpsEventValues.DIRECTION.LONG
            : PerpsEventValues.DIRECTION.SHORT;

        traceData = { success: false, error: result.error || 'Unknown error' };

        MetaMetrics.getInstance().trackEvent(
          MetricsEventBuilder.createEventBuilder(
            MetaMetricsEvents.PERPS_POSITION_CLOSE_TRANSACTION,
          )
            .addProperties({
              [PerpsEventProperties.STATUS]: PerpsEventValues.STATUS.FAILED,
              [PerpsEventProperties.ASSET]: position.coin,
              [PerpsEventProperties.DIRECTION]: direction,
              [PerpsEventProperties.ORDER_SIZE]:
                params.size || Math.abs(parseFloat(position.size)),
              [PerpsEventProperties.COMPLETION_DURATION]: completionDuration,
              [PerpsEventProperties.ERROR_MESSAGE]:
                result.error || 'Unknown error',
              // Add missing properties per specification
              [PerpsEventProperties.OPEN_POSITION_SIZE]: Math.abs(
                parseFloat(position.size),
              ),
              [PerpsEventProperties.ORDER_TYPE]:
                params.orderType || PerpsEventValues.ORDER_TYPE.MARKET,
              [PerpsEventProperties.PERCENTAGE_CLOSED]: params.size
                ? (parseFloat(params.size) /
                    Math.abs(parseFloat(position.size))) *
                  100
                : 100,
              [PerpsEventProperties.PNL_DOLLAR]: position.unrealizedPnl
                ? parseFloat(position.unrealizedPnl)
                : null,
              [PerpsEventProperties.PNL_PERCENT]: position.returnOnEquity
                ? parseFloat(position.returnOnEquity) * 100
                : null,
              [PerpsEventProperties.FEE]: params.trackingData?.totalFee || null,
              [PerpsEventProperties.METAMASK_FEE]:
                params.trackingData?.metamaskFee || null,
              [PerpsEventProperties.METAMASK_FEE_RATE]:
                params.trackingData?.metamaskFeeRate || null,
              [PerpsEventProperties.DISCOUNT_PERCENTAGE]:
                params.trackingData?.feeDiscountPercentage || null,
              [PerpsEventProperties.ESTIMATED_REWARDS]:
                params.trackingData?.estimatedPoints || null,
              [PerpsEventProperties.ASSET_PRICE]:
                params.trackingData?.marketPrice || result.averagePrice || null,
              [PerpsEventProperties.LIMIT_PRICE]:
                params.orderType === 'limit' ? params.price : null,
              [PerpsEventProperties.RECEIVED_AMOUNT]:
                params.trackingData?.receivedAmount || null,
            })
            .build(),
        );
      }

      return result;
    } catch (error) {
      const completionDuration = performance.now() - startTime;

      traceData = {
        success: false,
        error: error instanceof Error ? error.message : 'Unknown error',
      };

      if (position) {
        // Track position close failed event for exceptions
        const direction =
          parseFloat(position.size) > 0
            ? PerpsEventValues.DIRECTION.LONG
            : PerpsEventValues.DIRECTION.SHORT;

        MetaMetrics.getInstance().trackEvent(
          MetricsEventBuilder.createEventBuilder(
            MetaMetricsEvents.PERPS_POSITION_CLOSE_TRANSACTION,
          )
            .addProperties({
              [PerpsEventProperties.STATUS]: PerpsEventValues.STATUS.FAILED,
              [PerpsEventProperties.ASSET]: position.coin,
              [PerpsEventProperties.DIRECTION]: direction,
              [PerpsEventProperties.ORDER_SIZE]:
                params.size || Math.abs(parseFloat(position.size)),
              [PerpsEventProperties.COMPLETION_DURATION]: completionDuration,
              [PerpsEventProperties.ERROR_MESSAGE]:
                error instanceof Error ? error.message : 'Unknown error',
              // Add missing properties per specification
              [PerpsEventProperties.OPEN_POSITION_SIZE]: Math.abs(
                parseFloat(position.size),
              ),
              [PerpsEventProperties.ORDER_TYPE]:
                params.orderType || PerpsEventValues.ORDER_TYPE.MARKET,
              [PerpsEventProperties.PERCENTAGE_CLOSED]: params.size
                ? (parseFloat(params.size) /
                    Math.abs(parseFloat(position.size))) *
                  100
                : 100,
              [PerpsEventProperties.PNL_DOLLAR]: position.unrealizedPnl
                ? parseFloat(position.unrealizedPnl)
                : null,
              [PerpsEventProperties.PNL_PERCENT]: position.returnOnEquity
                ? parseFloat(position.returnOnEquity) * 100
                : null,
              [PerpsEventProperties.FEE]: params.trackingData?.totalFee || null,
              [PerpsEventProperties.ASSET_PRICE]:
                params.trackingData?.marketPrice || null,
              [PerpsEventProperties.LIMIT_PRICE]:
                params.orderType === 'limit' ? params.price : null,
              [PerpsEventProperties.RECEIVED_AMOUNT]:
                params.trackingData?.receivedAmount || null,
            })
            .build(),
        );
      }
      throw error;
    } finally {
      // Always end trace on exit (success or failure)
      endTrace({
        name: TraceName.PerpsClosePosition,
        id: traceId,
        data: traceData,
      });
    }
  }

  /**
   * Close multiple positions in parallel
   * Batch version of closePosition() that closes multiple positions simultaneously
   */
  async closePositions(
    params: ClosePositionsParams,
  ): Promise<ClosePositionsResult> {
    const traceId = uuidv4();
    const startTime = performance.now();
    let operationResult: ClosePositionsResult | null = null;
    let operationError: Error | null = null;

    try {
      trace({
        name: TraceName.PerpsClosePosition,
        id: traceId,
        op: TraceOperation.PerpsPositionManagement,
        tags: {
          provider: this.state.activeProvider,
          isBatch: 'true',
          isTestnet: this.state.isTestnet,
        },
        data: {
          closeAll: params.closeAll ? 'true' : 'false',
          coinCount: params.coins?.length || 0,
        },
      });

      const provider = this.getActiveProvider();

      DevLogger.log('[closePositions] Batch method check', {
        providerType: provider.protocolId,
        hasBatchMethod: !!provider.closePositions,
        methodType: typeof provider.closePositions,
        providerKeys: Object.keys(provider).filter((k) => k.includes('close')),
      });

      // Use batch close if provider supports it (provider handles filtering)
      if (provider.closePositions) {
        operationResult = await provider.closePositions(params);
      } else {
        // Fallback: Get positions, filter, and close in parallel
        const positions = await this.getPositions();

        const positionsToClose =
          params.closeAll || !params.coins || params.coins.length === 0
            ? positions
            : positions.filter((p) => params.coins?.includes(p.coin));

        if (positionsToClose.length === 0) {
          operationResult = {
            success: false,
            successCount: 0,
            failureCount: 0,
            results: [],
          };
          return operationResult;
        }

        const results = await Promise.allSettled(
          positionsToClose.map((position) =>
            this.closePosition({ coin: position.coin }),
          ),
        );

        // Aggregate results
        const successCount = results.filter(
          (r) => r.status === 'fulfilled' && r.value.success,
        ).length;
        const failureCount = results.length - successCount;

        operationResult = {
          success: successCount > 0,
          successCount,
          failureCount,
          results: results.map((result, index) => {
            let error: string | undefined;
            if (result.status === 'rejected') {
              error =
                result.reason instanceof Error
                  ? result.reason.message
                  : 'Unknown error';
            } else if (result.status === 'fulfilled' && !result.value.success) {
              error = result.value.error;
            }

            return {
              coin: positionsToClose[index].coin,
              success: !!(
                result.status === 'fulfilled' && result.value.success
              ),
              error,
            };
          }),
        };
      }

      return operationResult;
    } catch (error) {
      operationError =
        error instanceof Error ? error : new Error(String(error));
      throw error;
    } finally {
      const completionDuration = performance.now() - startTime;

      // Track batch close event (success or failure)
      MetaMetrics.getInstance().trackEvent(
        MetricsEventBuilder.createEventBuilder(
          MetaMetricsEvents.PERPS_POSITION_CLOSE_TRANSACTION,
        )
          .addProperties({
            [PerpsEventProperties.STATUS]:
              operationResult?.success && operationResult.successCount > 0
                ? PerpsEventValues.STATUS.EXECUTED
                : PerpsEventValues.STATUS.FAILED,
            [PerpsEventProperties.COMPLETION_DURATION]: completionDuration,
            ...(operationError && {
              [PerpsEventProperties.ERROR_MESSAGE]: operationError.message,
            }),
            // Note: Custom properties for batch tracking (totalCount, successCount, failureCount)
            // can be added to PerpsEventProperties if needed for analytics
          })
          .build(),
      );

      endTrace({
        name: TraceName.PerpsClosePosition,
        id: traceId,
      });
    }
  }

  /**
   * Update TP/SL for an existing position
   */
  async updatePositionTPSL(
    params: UpdatePositionTPSLParams,
  ): Promise<OrderResult> {
    const traceId = uuidv4();
    const startTime = performance.now();
    let traceData: { success: boolean; error?: string } | undefined;
    let result: OrderResult | undefined;
    let errorMessage: string | undefined;

    // Extract tracking data with defaults
    const direction = params.trackingData?.direction;
    const positionSize = params.trackingData?.positionSize;
    const source =
      params.trackingData?.source || PerpsEventValues.SOURCE.TP_SL_VIEW;
    const takeProfitPercentage = params.trackingData?.takeProfitPercentage;
    const stopLossPercentage = params.trackingData?.stopLossPercentage;
    const isEditingExistingPosition =
      params.trackingData?.isEditingExistingPosition;

    try {
      const traceSpan = trace({
        name: TraceName.PerpsUpdateTPSL,
        id: traceId,
        op: TraceOperation.PerpsPositionManagement,
        tags: {
          provider: this.state.activeProvider,
          market: params.coin,
          isTestnet: this.state.isTestnet,
        },
        data: {
          takeProfitPrice: params.takeProfitPrice || '',
          stopLossPrice: params.stopLossPrice || '',
        },
      });

      const provider = this.getActiveProvider();

      // Get fee discount from rewards
      const feeDiscountBips = await this.calculateUserFeeDiscount(traceSpan);

      // Set discount context in provider for this operation
      if (feeDiscountBips !== undefined && provider.setUserFeeDiscount) {
        provider.setUserFeeDiscount(feeDiscountBips);
      }

      try {
        result = await provider.updatePositionTPSL(params);
      } finally {
        // Always clear discount context, even on exception
        if (provider.setUserFeeDiscount) {
          provider.setUserFeeDiscount(undefined);
        }
      }

      if (result.success) {
        this.update((state) => {
          state.lastUpdateTimestamp = Date.now();
        });
        traceData = { success: true };
      } else {
        errorMessage = result.error || 'Unknown error';
        traceData = { success: false, error: errorMessage };
      }

      return result;
    } catch (error) {
      errorMessage = error instanceof Error ? error.message : 'Unknown error';
      traceData = { success: false, error: errorMessage };
      throw error;
    } finally {
      const completionDuration = performance.now() - startTime;

      // Build common event properties
      const eventProperties = {
        [PerpsEventProperties.STATUS]: result?.success
          ? PerpsEventValues.STATUS.EXECUTED
          : PerpsEventValues.STATUS.FAILED,
        [PerpsEventProperties.ASSET]: params.coin,
        [PerpsEventProperties.COMPLETION_DURATION]: completionDuration,
        [PerpsEventProperties.SOURCE]: source,
        // Differentiate create vs edit TP/SL
        [PerpsEventProperties.SCREEN_TYPE]: isEditingExistingPosition
          ? PerpsEventValues.SCREEN_TYPE.EDIT_TPSL
          : PerpsEventValues.SCREEN_TYPE.CREATE_TPSL,
        // Track what user has set
        [PerpsEventProperties.HAS_TAKE_PROFIT]: !!params.takeProfitPrice,
        [PerpsEventProperties.HAS_STOP_LOSS]: !!params.stopLossPrice,
        ...(direction && {
          [PerpsEventProperties.DIRECTION]:
            direction === 'long'
              ? PerpsEventValues.DIRECTION.LONG
              : PerpsEventValues.DIRECTION.SHORT,
        }),
        ...(positionSize !== undefined && {
          [PerpsEventProperties.POSITION_SIZE]: positionSize,
        }),
        ...(params.takeProfitPrice && {
          [PerpsEventProperties.TAKE_PROFIT_PRICE]: parseFloat(
            params.takeProfitPrice,
          ),
        }),
        ...(params.stopLossPrice && {
          [PerpsEventProperties.STOP_LOSS_PRICE]: parseFloat(
            params.stopLossPrice,
          ),
        }),
        ...(takeProfitPercentage !== undefined && {
          [PerpsEventProperties.TAKE_PROFIT_PERCENTAGE]: takeProfitPercentage,
        }),
        ...(stopLossPercentage !== undefined && {
          [PerpsEventProperties.STOP_LOSS_PERCENTAGE]: stopLossPercentage,
        }),
        ...(errorMessage && {
          [PerpsEventProperties.ERROR_MESSAGE]: errorMessage,
        }),
      };

      // Track event once with all properties
      MetaMetrics.getInstance().trackEvent(
        MetricsEventBuilder.createEventBuilder(
          MetaMetricsEvents.PERPS_RISK_MANAGEMENT,
        )
          .addProperties(eventProperties)
          .build(),
      );

      endTrace({
        name: TraceName.PerpsUpdateTPSL,
        id: traceId,
        data: traceData,
      });
    }
  }

  /**
   * Simplified deposit method that prepares transaction for confirmation screen
   * No complex state tracking - just sets a loading flag
   */
  async depositWithConfirmation(amount?: string) {
    const { NetworkController, TransactionController } = Engine.context;

    try {
      // Clear any stale results when starting a new deposit flow
      // Don't set depositInProgress yet - wait until user confirms

      // Generate deposit request ID for tracking
      const currentDepositId = generateDepositId();

=======
>>>>>>> 522d6b67
      this.update((state) => {
        state.lastDepositResult = null;

        // Add deposit request to tracking
        const depositRequest = {
          id: currentDepositId,
          timestamp: Date.now(),
          amount: amount || '0', // Use provided amount or default to '0'
          asset: USDC_SYMBOL,
          success: false, // Will be updated when transaction completes
          txHash: undefined,
          status: 'pending' as TransactionStatus,
          source: undefined,
          transactionId: undefined, // Will be set to depositId when available
        };

        state.depositRequests.unshift(depositRequest); // Add to beginning of array
      });

      const networkClientId =
        NetworkController.findNetworkClientIdByChainId(assetChainId);

      // addTransaction shows the confirmation screen and returns a promise
      // The promise will resolve when transaction completes or reject if cancelled/failed
      const { result, transactionMeta } =
        await TransactionController.addTransaction(transaction, {
          networkClientId,
          origin: 'metamask',
          type: TransactionType.perpsDeposit,
        });

      // Store the transaction ID and try to get amount from transaction
      this.update((state) => {
        state.lastDepositTransactionId = transactionMeta.id;
      });

      // At this point, the confirmation modal is shown to the user
      // The result promise will resolve/reject based on user action and transaction outcome

      // Track the transaction lifecycle
      // The result promise will resolve/reject based on user action and transaction outcome
      // Note: We intentionally don't set depositInProgress immediately to avoid
      // showing toasts before the user confirms the transaction

      // TODO: @abretonc7s Find a better way to trigger our custom toast notification then having to toggle the state
      // How to replace the system notifications?
      result
        .then((actualTxHash) => {
          // Transaction was successfully completed
          // Set depositInProgress to true temporarily to show success
          this.update((state) => {
            state.depositInProgress = true;
            state.lastDepositResult = {
              success: true,
              txHash: actualTxHash,
              amount: amount || '0',
              asset: USDC_SYMBOL, // Default asset for deposits
              timestamp: Date.now(),
              error: '',
            };

            // Update the deposit request by request ID to avoid race conditions
            if (state.depositRequests.length > 0) {
              const requestToUpdate = state.depositRequests.find(
                (req) => req.id === currentDepositId,
              );
              if (requestToUpdate) {
                // For deposits, we have a txHash immediately, so mark as completed
                // (the transaction hash means the deposit was successful)
                requestToUpdate.status = 'completed' as TransactionStatus;
                requestToUpdate.success = true;
                requestToUpdate.txHash = actualTxHash;
              }
            }
          });

          // Clear depositInProgress after a short delay
          setTimeout(() => {
            this.update((state) => {
              state.depositInProgress = false;
              state.lastDepositTransactionId = null;
            });
          }, 100);
        })
        .catch((error) => {
          // Check if user denied/cancelled the transaction
          const errorMessage =
            error instanceof Error ? error.message : String(error);
          const userCancelled =
            errorMessage.includes('User denied') ||
            errorMessage.includes('User rejected') ||
            errorMessage.includes('User cancelled') ||
            errorMessage.includes('User canceled');

          if (userCancelled) {
            // User cancelled - clear any state, no toast
            this.update((state) => {
              state.depositInProgress = false;
              state.lastDepositTransactionId = null;
              // Don't set lastDepositResult - no toast needed
            });
          } else {
            // Transaction failed after confirmation - show error toast
            this.update((state) => {
              state.depositInProgress = false;
              state.lastDepositTransactionId = null;
              state.lastDepositResult = {
                success: false,
                error: errorMessage,
                amount: amount || '0',
                asset: USDC_SYMBOL, // Default asset for deposits
                timestamp: Date.now(),
                txHash: '',
              };

              // Update the deposit request by request ID to avoid race conditions
              if (state.depositRequests.length > 0) {
                const requestToUpdate = state.depositRequests.find(
                  (req) => req.id === currentDepositId,
                );
                if (requestToUpdate) {
                  requestToUpdate.status = 'failed' as TransactionStatus;
                  requestToUpdate.success = false;
                }
              }
            });
          }
        });

      return {
        result,
      };
    } catch (error) {
      // Check if user denied/cancelled the transaction
      const errorMessage =
        error instanceof Error ? error.message : String(error);
      const userCancelled =
        errorMessage.includes('User denied') ||
        errorMessage.includes('User rejected') ||
        errorMessage.includes('User cancelled') ||
        errorMessage.includes('User canceled');

      if (!userCancelled) {
        // Only track actual errors, not user cancellations
        this.update((state) => {
          state.lastDepositTransactionId = null;
          // Note: lastDepositResult is already set in the catch block above
        });
      }
      throw error;
    }
  }

  /**
   * Clear the last deposit result after it has been shown to the user
   */
  clearDepositResult(): void {
    this.update((state) => {
      state.lastDepositResult = null;
    });
  }

  clearWithdrawResult(): void {
    this.update((state) => {
      state.lastWithdrawResult = null;
    });
  }

  /**
   * Update withdrawal request status when it completes
   * This is called when a withdrawal is matched with a completed withdrawal from the API
   */
  updateWithdrawalStatus(
    withdrawalId: string,
    status: 'completed' | 'failed',
    txHash?: string,
  ): void {
    this.update((state) => {
      const withdrawalIndex = state.withdrawalRequests.findIndex(
        (request) => request.id === withdrawalId,
      );

      if (withdrawalIndex >= 0) {
        const request = state.withdrawalRequests[withdrawalIndex];
        request.status = status;
        request.success = status === 'completed';
        if (txHash) {
          request.txHash = txHash;
        }

        // Clear withdrawal progress when withdrawal completes
        if (status === 'completed' || status === 'failed') {
          state.withdrawalProgress = {
            progress: 0,
            lastUpdated: Date.now(),
            activeWithdrawalId: null,
          };
        }

        DevLogger.log('PerpsController: Updated withdrawal status', {
          withdrawalId,
          status,
          txHash,
        });
      }
    });
  }

  /**
   * Update withdrawal progress (persistent across navigation)
   */
  updateWithdrawalProgress(
    progress: number,
    activeWithdrawalId: string | null = null,
  ): void {
    this.update((state) => {
      state.withdrawalProgress = {
        progress,
        lastUpdated: Date.now(),
        activeWithdrawalId,
      };
    });
  }

  /**
   * Get current withdrawal progress
   */
  getWithdrawalProgress(): {
    progress: number;
    lastUpdated: number;
    activeWithdrawalId: string | null;
  } {
    return this.state.withdrawalProgress;
  }

  /**
   * Withdraw funds from trading account
   *
   * The withdrawal process varies by provider and may involve:
   * - Direct on-chain transfers
   * - Bridge operations
   * - Multi-step validation processes
   *
   * Check the specific provider documentation for detailed withdrawal flows.
   *
   * @param params Withdrawal parameters
   * @returns WithdrawResult with withdrawal ID and tracking info
   */
  async withdraw(params: WithdrawParams): Promise<WithdrawResult> {
    const provider = this.getActiveProvider();

    return AccountService.withdraw({
      provider,
      params,
      context: this.createServiceContext('withdraw'),
      refreshAccountState: async () => {
        await this.getAccountState({ source: 'post_withdrawal' });
      },
    });
  }

  /**
   * Get current positions
   * Thin delegation to MarketDataService
   */
  async getPositions(params?: GetPositionsParams): Promise<Position[]> {
    const provider = this.getActiveProvider();
    return MarketDataService.getPositions({
      provider,
      params,
      context: this.createServiceContext('getPositions'),
    });
  }

  /**
   * Get historical user fills (trade executions)
   * Thin delegation to MarketDataService
   */
  async getOrderFills(params?: GetOrderFillsParams): Promise<OrderFill[]> {
    const provider = this.getActiveProvider();
    return MarketDataService.getOrderFills({
      provider,
      params,
      context: this.createServiceContext('getOrderFills'),
    });
  }

  /**
   * Get historical user orders (order lifecycle)
   * Thin delegation to MarketDataService
   */
  async getOrders(params?: GetOrdersParams): Promise<Order[]> {
    const provider = this.getActiveProvider();
    return MarketDataService.getOrders({
      provider,
      params,
      context: this.createServiceContext('getOrders'),
    });
  }

  /**
   * Get currently open orders (real-time status)
   * Thin delegation to MarketDataService
   */
  async getOpenOrders(params?: GetOrdersParams): Promise<Order[]> {
    const provider = this.getActiveProvider();
    return MarketDataService.getOpenOrders({
      provider,
      params,
      context: this.createServiceContext('getOpenOrders'),
    });
  }

  /**
   * Get historical user funding history (funding payments)
   * Thin delegation to MarketDataService
   */
  async getFunding(params?: GetFundingParams): Promise<Funding[]> {
    const provider = this.getActiveProvider();
    return MarketDataService.getFunding({
      provider,
      params,
      context: this.createServiceContext('getFunding'),
    });
  }

  /**
   * Get account state (balances, etc.)
   * Thin delegation to MarketDataService
   */
  async getAccountState(params?: GetAccountStateParams): Promise<AccountState> {
    const provider = this.getActiveProvider();
    return MarketDataService.getAccountState({
      provider,
      params,
      context: this.createServiceContext('getAccountState'),
    });
  }

  /**
   * Get historical portfolio data
   * Thin delegation to MarketDataService
   */
  async getHistoricalPortfolio(
    params?: GetHistoricalPortfolioParams,
  ): Promise<HistoricalPortfolioResult> {
    const provider = this.getActiveProvider();
    return MarketDataService.getHistoricalPortfolio({
      provider,
      params,
      context: this.createServiceContext('getHistoricalPortfolio'),
    });
  }

  /**
   * Get available markets with optional filtering
   * Thin delegation to MarketDataService
   */
  async getMarkets(params?: {
    symbols?: string[];
    dex?: string;
  }): Promise<MarketInfo[]> {
    const provider = this.getActiveProvider();
    return MarketDataService.getMarkets({
      provider,
      params,
      context: this.createServiceContext('getMarkets'),
    });
  }

  /**
   * Get list of available HIP-3 builder-deployed DEXs
   * @param params - Optional parameters for filtering
   * @returns Array of DEX names
   */
  async getAvailableDexs(params?: GetAvailableDexsParams): Promise<string[]> {
    const provider = this.getActiveProvider();
    return MarketDataService.getAvailableDexs({ provider, params });
  }

  /**
   * Fetch historical candle data
   * Thin delegation to MarketDataService
   */
  async fetchHistoricalCandles(
    coin: string,
    interval: CandlePeriod,
    limit: number = 100,
  ): Promise<CandleData> {
    const provider = this.getActiveProvider();
    return MarketDataService.fetchHistoricalCandles({
      provider,
      coin,
      interval,
      limit,
      context: this.createServiceContext('fetchHistoricalCandles'),
    });
  }

  /**
   * Calculate liquidation price for a position
   * Uses provider-specific formulas based on protocol rules
   */
  async calculateLiquidationPrice(
    params: LiquidationPriceParams,
  ): Promise<string> {
    const provider = this.getActiveProvider();
    return MarketDataService.calculateLiquidationPrice({ provider, params });
  }

  /**
   * Calculate maintenance margin for a specific asset
   * Returns a percentage (e.g., 0.0125 for 1.25%)
   */
  async calculateMaintenanceMargin(
    params: MaintenanceMarginParams,
  ): Promise<number> {
    const provider = this.getActiveProvider();
    return MarketDataService.calculateMaintenanceMargin({ provider, params });
  }

  /**
   * Get maximum leverage allowed for an asset
   */
  async getMaxLeverage(asset: string): Promise<number> {
    const provider = this.getActiveProvider();
    return MarketDataService.getMaxLeverage({ provider, asset });
  }

  /**
   * Validate order parameters according to protocol-specific rules
   */
  async validateOrder(
    params: OrderParams,
  ): Promise<{ isValid: boolean; error?: string }> {
    const provider = this.getActiveProvider();
    return MarketDataService.validateOrder({ provider, params });
  }

  /**
   * Validate close position parameters according to protocol-specific rules
   */
  async validateClosePosition(
    params: ClosePositionParams,
  ): Promise<{ isValid: boolean; error?: string }> {
    const provider = this.getActiveProvider();
    return MarketDataService.validateClosePosition({ provider, params });
  }

  /**
   * Validate withdrawal parameters according to protocol-specific rules
   */
  async validateWithdrawal(
    params: WithdrawParams,
  ): Promise<{ isValid: boolean; error?: string }> {
    const provider = this.getActiveProvider();
    return AccountService.validateWithdrawal({ provider, params });
  }

  /**
   * Get supported withdrawal routes - returns complete asset and routing information
   */
  getWithdrawalRoutes(): AssetRoute[] {
    try {
      const provider = this.getActiveProvider();
      return MarketDataService.getWithdrawalRoutes({ provider });
    } catch (error) {
      Logger.error(
        ensureError(error),
        this.getErrorContext('getWithdrawalRoutes'),
      );
      // Return empty array if provider is not available
      return [];
    }
  }

  /**
   * Toggle between testnet and mainnet
   */
  async toggleTestnet(): Promise<ToggleTestnetResult> {
    // Prevent concurrent reinitializations
    if (this.isReinitializing) {
      DevLogger.log(
        'PerpsController: Already reinitializing, skipping toggle',
        {
          timestamp: new Date().toISOString(),
        },
      );
      return {
        success: false,
        isTestnet: this.state.isTestnet,
        error: PERPS_ERROR_CODES.CLIENT_REINITIALIZING,
      };
    }

    this.isReinitializing = true;

    try {
      const previousNetwork = this.state.isTestnet ? 'testnet' : 'mainnet';

      this.update((state) => {
        state.isTestnet = !state.isTestnet;
        state.connectionStatus = 'disconnected';
      });

      const newNetwork = this.state.isTestnet ? 'testnet' : 'mainnet';

      DevLogger.log('PerpsController: Network toggle initiated', {
        from: previousNetwork,
        to: newNetwork,
        timestamp: new Date().toISOString(),
      });

      // Reset initialization state and reinitialize provider with new testnet setting
      this.isInitialized = false;
      this.initializationPromise = null;
      await this.init();

      DevLogger.log('PerpsController: Network toggle completed', {
        newNetwork,
        isTestnet: this.state.isTestnet,
        timestamp: new Date().toISOString(),
      });

      return { success: true, isTestnet: this.state.isTestnet };
    } catch (error) {
      return {
        success: false,
        isTestnet: this.state.isTestnet,
        error:
          error instanceof Error
            ? error.message
            : PERPS_ERROR_CODES.UNKNOWN_ERROR,
      };
    } finally {
      this.isReinitializing = false;
    }
  }

  /**
   * Switch to a different provider
   */
  async switchProvider(providerId: string): Promise<SwitchProviderResult> {
    if (!this.providers.has(providerId)) {
      return {
        success: false,
        providerId: this.state.activeProvider,
        error: `Provider ${providerId} not available`,
      };
    }

    this.update((state) => {
      state.activeProvider = providerId;
      state.connectionStatus = 'disconnected';
    });

    return { success: true, providerId };
  }

  /**
   * Get current network (mainnet/testnet)
   */
  getCurrentNetwork(): 'mainnet' | 'testnet' {
    return this.state.isTestnet ? 'testnet' : 'mainnet';
  }

  // Live data delegation (NO Redux) - delegates to active provider

  /**
   * Subscribe to live price updates
   */
  subscribeToPrices(params: SubscribePricesParams): () => void {
    try {
      const provider = this.getActiveProvider();
      return provider.subscribeToPrices(params);
    } catch (error) {
      Logger.error(
        ensureError(error),
        this.getErrorContext('subscribeToPrices', {
          symbols: params.symbols?.join(','),
        }),
      );
      // Return a no-op unsubscribe function
      return () => {
        // No-op: Provider not initialized
      };
    }
  }

  /**
   * Subscribe to live position updates
   */
  subscribeToPositions(params: SubscribePositionsParams): () => void {
    try {
      const provider = this.getActiveProvider();
      return provider.subscribeToPositions(params);
    } catch (error) {
      Logger.error(
        ensureError(error),
        this.getErrorContext('subscribeToPositions', {
          accountId: params.accountId,
        }),
      );
      // Return a no-op unsubscribe function
      return () => {
        // No-op: Provider not initialized
      };
    }
  }

  /**
   * Subscribe to live order fill updates
   */
  subscribeToOrderFills(params: SubscribeOrderFillsParams): () => void {
    try {
      const provider = this.getActiveProvider();
      return provider.subscribeToOrderFills(params);
    } catch (error) {
      Logger.error(
        ensureError(error),
        this.getErrorContext('subscribeToOrderFills', {
          accountId: params.accountId,
        }),
      );
      // Return a no-op unsubscribe function
      return () => {
        // No-op: Provider not initialized
      };
    }
  }

  /**
   * Subscribe to live order updates
   */
  subscribeToOrders(params: SubscribeOrdersParams): () => void {
    try {
      const provider = this.getActiveProvider();
      return provider.subscribeToOrders(params);
    } catch (error) {
      Logger.error(
        ensureError(error),
        this.getErrorContext('subscribeToOrders', {
          accountId: params.accountId,
        }),
      );
      // Return a no-op unsubscribe function
      return () => {
        // No-op: Provider not initialized
      };
    }
  }

  /**
   * Subscribe to live account updates
   */
  subscribeToAccount(params: SubscribeAccountParams): () => void {
    try {
      const provider = this.getActiveProvider();
      return provider.subscribeToAccount(params);
    } catch (error) {
      Logger.error(
        ensureError(error),
        this.getErrorContext('subscribeToAccount', {
          accountId: params.accountId,
        }),
      );
      // Return a no-op unsubscribe function
      return () => {
        // No-op: Provider not initialized
      };
    }
  }

  /**
   * Subscribe to open interest cap updates
   * Zero additional network overhead - data comes from existing webData3 subscription
   */
  subscribeToOICaps(params: SubscribeOICapsParams): () => void {
    try {
      const provider = this.getActiveProvider();
      return provider.subscribeToOICaps(params);
    } catch (error) {
      Logger.error(
        ensureError(error),
        this.getErrorContext('subscribeToOICaps', {
          accountId: params.accountId,
        }),
      );
      // Return a no-op unsubscribe function
      return () => {
        // No-op: Provider not initialized
      };
    }
  }

  /**
   * Configure live data throttling
   */
  setLiveDataConfig(config: Partial<LiveDataConfig>): void {
    try {
      const provider = this.getActiveProvider();
      provider.setLiveDataConfig(config);
    } catch (error) {
      Logger.error(
        ensureError(error),
        this.getErrorContext('setLiveDataConfig'),
      );
    }
  }

  /**
   * Calculate trading fees for the active provider
   * Each provider implements its own fee structure
   */
  async calculateFees(
    params: FeeCalculationParams,
  ): Promise<FeeCalculationResult> {
    const provider = this.getActiveProvider();
    return MarketDataService.calculateFees({ provider, params });
  }

  /**
   * Disconnect provider and cleanup subscriptions
   * Call this when navigating away from Perps screens to prevent battery drain
   */
  async disconnect(): Promise<void> {
    DevLogger.log(
      'PerpsController: Disconnecting provider to cleanup subscriptions',
      {
        timestamp: new Date().toISOString(),
      },
    );

    // Only disconnect the provider if we're initialized
    if (this.isInitialized && !this.isReinitializing) {
      try {
        const provider = this.getActiveProvider();
        await provider.disconnect();
      } catch (error) {
        Logger.error(ensureError(error), this.getErrorContext('disconnect'));
      }
    }

    // Reset initialization state to ensure proper reconnection
    this.isInitialized = false;
    this.initializationPromise = null;
  }

  /**
   * Eligibility (Geo-Blocking)
   */

  /**
   * Fetch geo location
   *
   * Returned in Country or Country-Region format
   * Example: FR, DE, US-MI, CA-ON
   */
  /**
   * Refresh eligibility status
   */
  async refreshEligibility(): Promise<void> {
    try {
      DevLogger.log('PerpsController: Refreshing eligibility');

      const isEligible = await EligibilityService.checkEligibility(
        this.blockedRegionList.list,
      );

      this.update((state) => {
        state.isEligible = isEligible;
      });
    } catch (error) {
      Logger.error(
        ensureError(error),
        this.getErrorContext('refreshEligibility'),
      );
      // Default to eligible on error
      this.update((state) => {
        state.isEligible = true;
      });
    }
  }

  /**
   * Get block explorer URL for an address or just the base URL
   * @param address - Optional address to append to the base URL
   * @returns Block explorer URL
   */
  getBlockExplorerUrl(address?: string): string {
    const provider = this.getActiveProvider();
    return MarketDataService.getBlockExplorerUrl({ provider, address });
  }

  /**
   * Check if user is first-time for the current network
   */
  isFirstTimeUserOnCurrentNetwork(): boolean {
    const currentNetwork = this.state.isTestnet ? 'testnet' : 'mainnet';
    return this.state.isFirstTimeUser[currentNetwork];
  }

  /**
   * Mark that the user has completed the tutorial/onboarding
   * This prevents the tutorial from showing again
   */
  markTutorialCompleted(): void {
    const currentNetwork = this.state.isTestnet ? 'testnet' : 'mainnet';

    DevLogger.log('PerpsController: Marking tutorial as completed', {
      timestamp: new Date().toISOString(),
      network: currentNetwork,
    });

    this.update((state) => {
      state.isFirstTimeUser[currentNetwork] = false;
    });
  }

  /*
   * Mark that user has placed their first successful order
   * This prevents the notification tooltip from showing again
   */
  markFirstOrderCompleted(): void {
    const currentNetwork = this.state.isTestnet ? 'testnet' : 'mainnet';

    DevLogger.log('PerpsController: Marking first order completed', {
      timestamp: new Date().toISOString(),
      network: currentNetwork,
    });

    this.update((state) => {
      state.hasPlacedFirstOrder[currentNetwork] = true;
    });
  }

  /**
   * Reset first-time user state for both networks
   * This is useful for testing the tutorial flow
   * Called by Reset Account feature in settings
   */
  resetFirstTimeUserState(): void {
    DevLogger.log('PerpsController: Resetting first-time user state', {
      timestamp: new Date().toISOString(),
      previousState: this.state.isFirstTimeUser,
    });

    this.update((state) => {
      state.isFirstTimeUser = {
        testnet: true,
        mainnet: true,
      };
      state.hasPlacedFirstOrder = {
        testnet: false,
        mainnet: false,
      };
    });
  }

  /**
   * Get saved trade configuration for a market
   */
  getTradeConfiguration(coin: string): { leverage?: number } | undefined {
    const network = this.state.isTestnet ? 'testnet' : 'mainnet';
    const config = this.state.tradeConfigurations[network]?.[coin];

    if (!config?.leverage) return undefined;

    DevLogger.log('PerpsController: Retrieved trade config', {
      coin,
      network,
      leverage: config.leverage,
    });

    return { leverage: config.leverage };
  }

  /**
   * Save trade configuration for a market
   * @param coin - Market symbol
   * @param leverage - Leverage value
   */
  saveTradeConfiguration(coin: string, leverage: number): void {
    const network = this.state.isTestnet ? 'testnet' : 'mainnet';

    DevLogger.log('PerpsController: Saving trade configuration', {
      coin,
      network,
      leverage,
      timestamp: new Date().toISOString(),
    });

    this.update((state) => {
      if (!state.tradeConfigurations[network]) {
        state.tradeConfigurations[network] = {};
      }

      state.tradeConfigurations[network][coin] = {
        leverage,
      };
    });
  }

  /**
   * Get saved market filter preferences
   */
  getMarketFilterPreferences(): SortOptionId {
    return (
      this.state.marketFilterPreferences ??
      MARKET_SORTING_CONFIG.DEFAULT_SORT_OPTION_ID
    );
  }

  /**
   * Save market filter preferences
   * @param optionId - Sort/filter option ID
   */
  saveMarketFilterPreferences(optionId: SortOptionId): void {
    DevLogger.log('PerpsController: Saving market filter preferences', {
      optionId,
      timestamp: new Date().toISOString(),
    });

    this.update((state) => {
      state.marketFilterPreferences = optionId;
    });
  }

  /**
   * Toggle watchlist status for a market
   * Watchlist markets are stored per network (testnet/mainnet)
   */
  toggleWatchlistMarket(symbol: string): void {
    const currentNetwork = this.state.isTestnet ? 'testnet' : 'mainnet';
    const currentWatchlist = this.state.watchlistMarkets[currentNetwork];
    const isWatchlisted = currentWatchlist.includes(symbol);

    DevLogger.log('PerpsController: Toggling watchlist market', {
      timestamp: new Date().toISOString(),
      network: currentNetwork,
      symbol,
      action: isWatchlisted ? 'remove' : 'add',
    });

    this.update((state) => {
      if (isWatchlisted) {
        // Remove from watchlist
        state.watchlistMarkets[currentNetwork] = currentWatchlist.filter(
          (s) => s !== symbol,
        );
      } else {
        // Add to watchlist
        state.watchlistMarkets[currentNetwork] = [...currentWatchlist, symbol];
      }
    });
  }

  /**
   * Check if a market is in the watchlist on the current network
   */
  isWatchlistMarket(symbol: string): boolean {
    const currentNetwork = this.state.isTestnet ? 'testnet' : 'mainnet';
    return this.state.watchlistMarkets[currentNetwork].includes(symbol);
  }

  /**
   * Get all watchlist markets for the current network
   */
  getWatchlistMarkets(): string[] {
    const currentNetwork = this.state.isTestnet ? 'testnet' : 'mainnet';
    return this.state.watchlistMarkets[currentNetwork];
  }

  /**
   * Report order events to data lake API with retry (non-blocking)
   * Thin delegation to DataLakeService
   */
  protected async reportOrderToDataLake(params: {
    action: 'open' | 'close';
    coin: string;
    sl_price?: number;
    tp_price?: number;
    retryCount?: number;
    _traceId?: string;
  }): Promise<{ success: boolean; error?: string }> {
    return DataLakeService.reportOrder({
      action: params.action,
      coin: params.coin,
      sl_price: params.sl_price,
      tp_price: params.tp_price,
      isTestnet: this.state.isTestnet,
      context: this.createServiceContext('reportOrderToDataLake', {
        messenger: this.messenger,
      }),
      retryCount: params.retryCount,
      _traceId: params._traceId,
    });
  }

  /**
   * Check if the controller is currently reinitializing
   * @returns true if providers are being reinitialized
   */
  public isCurrentlyReinitializing(): boolean {
    return this.isReinitializing;
  }
}<|MERGE_RESOLUTION|>--- conflicted
+++ resolved
@@ -1249,1075 +1249,6 @@
       const { transaction, assetChainId, currentDepositId } =
         await DepositService.prepareTransaction({ provider });
 
-<<<<<<< HEAD
-        traceData = { success: true, orderId: result.orderId || '' };
-      } else {
-        // Track trade transaction failed
-        const completionDuration = performance.now() - startTime;
-        MetaMetrics.getInstance().trackEvent(
-          MetricsEventBuilder.createEventBuilder(
-            MetaMetricsEvents.PERPS_TRADE_TRANSACTION,
-          )
-            .addProperties({
-              [PerpsEventProperties.STATUS]: PerpsEventValues.STATUS.FAILED,
-              [PerpsEventProperties.ASSET]: params.coin,
-              [PerpsEventProperties.DIRECTION]: params.isBuy
-                ? PerpsEventValues.DIRECTION.LONG
-                : PerpsEventValues.DIRECTION.SHORT,
-              [PerpsEventProperties.ORDER_TYPE]: params.orderType,
-              [PerpsEventProperties.LEVERAGE]: params.leverage || 1,
-              [PerpsEventProperties.ORDER_SIZE]: params.size,
-              [PerpsEventProperties.MARGIN_USED]:
-                params.trackingData?.marginUsed,
-              [PerpsEventProperties.LIMIT_PRICE]:
-                params.orderType === 'limit' ? params.price : null,
-              [PerpsEventProperties.FEES]: params.trackingData?.totalFee,
-              [PerpsEventProperties.ASSET_PRICE]:
-                params.trackingData?.marketPrice,
-              [PerpsEventProperties.COMPLETION_DURATION]: completionDuration,
-              [PerpsEventProperties.ERROR_MESSAGE]:
-                result.error || 'Unknown error',
-            })
-            .build(),
-        );
-
-        // Remove from pending orders even on failure since the attempt is complete
-        this.update((state) => {
-          state.pendingOrders = state.pendingOrders.filter(
-            (o) => o !== orderWithoutTracking,
-          );
-        });
-
-        traceData = { success: false, error: result.error || 'Unknown error' };
-      }
-
-      return result;
-    } catch (error) {
-      // Track trade transaction failed (catch block)
-      const completionDuration = performance.now() - startTime;
-      MetaMetrics.getInstance().trackEvent(
-        MetricsEventBuilder.createEventBuilder(
-          MetaMetricsEvents.PERPS_TRADE_TRANSACTION,
-        )
-          .addProperties({
-            [PerpsEventProperties.STATUS]: PerpsEventValues.STATUS.FAILED,
-            [PerpsEventProperties.ASSET]: params.coin,
-            [PerpsEventProperties.DIRECTION]: params.isBuy
-              ? PerpsEventValues.DIRECTION.LONG
-              : PerpsEventValues.DIRECTION.SHORT,
-            [PerpsEventProperties.ORDER_TYPE]: params.orderType,
-            [PerpsEventProperties.LEVERAGE]: params.leverage || 1,
-            [PerpsEventProperties.ORDER_SIZE]: params.size,
-            [PerpsEventProperties.MARGIN_USED]: params.trackingData?.marginUsed,
-            [PerpsEventProperties.LIMIT_PRICE]:
-              params.orderType === 'limit' ? params.price : null,
-            [PerpsEventProperties.FEES]: params.trackingData?.totalFee,
-            [PerpsEventProperties.ASSET_PRICE]:
-              params.trackingData?.marketPrice,
-            [PerpsEventProperties.COMPLETION_DURATION]: completionDuration,
-            [PerpsEventProperties.ERROR_MESSAGE]:
-              error instanceof Error ? error.message : 'Unknown error',
-          })
-          .build(),
-      );
-
-      // Clear discount context in case of error
-      try {
-        const provider = this.getActiveProvider();
-        if (provider.setUserFeeDiscount) {
-          provider.setUserFeeDiscount(undefined);
-        }
-      } catch (cleanupError) {
-        Logger.error(
-          ensureError(cleanupError),
-          this.getErrorContext('placeOrder', {
-            operation: 'clearFeeDiscount',
-          }),
-        );
-      }
-
-      traceData = {
-        success: false,
-        error: error instanceof Error ? error.message : 'Unknown error',
-      };
-      throw error;
-    } finally {
-      // Always end trace on exit (success or failure)
-      endTrace({
-        name: TraceName.PerpsPlaceOrder,
-        id: traceId,
-        data: traceData,
-      });
-    }
-  }
-
-  /**
-   * Edit an existing order
-   */
-  async editOrder(params: EditOrderParams): Promise<OrderResult> {
-    const traceId = uuidv4();
-    const startTime = performance.now();
-    let traceData:
-      | { success: boolean; error?: string; orderId?: string }
-      | undefined;
-
-    try {
-      trace({
-        name: TraceName.PerpsEditOrder,
-        id: traceId,
-        op: TraceOperation.PerpsOrderSubmission,
-        tags: {
-          provider: this.state.activeProvider,
-          orderType: params.newOrder.orderType,
-          market: params.newOrder.coin,
-          leverage: params.newOrder.leverage || 1,
-          isTestnet: this.state.isTestnet,
-        },
-        data: {
-          isBuy: params.newOrder.isBuy,
-          orderPrice: params.newOrder.price || '',
-        },
-      });
-
-      const provider = this.getActiveProvider();
-      const result = await provider.editOrder(params);
-      const completionDuration = performance.now() - startTime;
-
-      if (result.success) {
-        this.update((state) => {
-          state.lastUpdateTimestamp = Date.now();
-        });
-
-        // Track order edit executed
-        MetaMetrics.getInstance().trackEvent(
-          MetricsEventBuilder.createEventBuilder(
-            MetaMetricsEvents.PERPS_TRADE_TRANSACTION,
-          )
-            .addProperties({
-              [PerpsEventProperties.STATUS]: PerpsEventValues.STATUS.EXECUTED,
-              [PerpsEventProperties.ASSET]: params.newOrder.coin,
-              [PerpsEventProperties.DIRECTION]: params.newOrder.isBuy
-                ? PerpsEventValues.DIRECTION.LONG
-                : PerpsEventValues.DIRECTION.SHORT,
-              [PerpsEventProperties.ORDER_TYPE]: params.newOrder.orderType,
-              [PerpsEventProperties.LEVERAGE]: params.newOrder.leverage || 1,
-              [PerpsEventProperties.ORDER_SIZE]: params.newOrder.size,
-              [PerpsEventProperties.COMPLETION_DURATION]: completionDuration,
-              ...(params.newOrder.price && {
-                [PerpsEventProperties.LIMIT_PRICE]: parseFloat(
-                  params.newOrder.price,
-                ),
-              }),
-            })
-            .build(),
-        );
-
-        traceData = { success: true, orderId: result.orderId || '' };
-      } else {
-        // Track order edit failed
-        MetaMetrics.getInstance().trackEvent(
-          MetricsEventBuilder.createEventBuilder(
-            MetaMetricsEvents.PERPS_TRADE_TRANSACTION,
-          )
-            .addProperties({
-              [PerpsEventProperties.STATUS]: PerpsEventValues.STATUS.FAILED,
-              [PerpsEventProperties.ASSET]: params.newOrder.coin,
-              [PerpsEventProperties.DIRECTION]: params.newOrder.isBuy
-                ? PerpsEventValues.DIRECTION.LONG
-                : PerpsEventValues.DIRECTION.SHORT,
-              [PerpsEventProperties.ORDER_TYPE]: params.newOrder.orderType,
-              [PerpsEventProperties.LEVERAGE]: params.newOrder.leverage || 1,
-              [PerpsEventProperties.ORDER_SIZE]: params.newOrder.size,
-              [PerpsEventProperties.COMPLETION_DURATION]: completionDuration,
-              [PerpsEventProperties.ERROR_MESSAGE]:
-                result.error || 'Unknown error',
-            })
-            .build(),
-        );
-
-        traceData = { success: false, error: result.error || 'Unknown error' };
-      }
-
-      return result;
-    } catch (error) {
-      const completionDuration = performance.now() - startTime;
-
-      // Track order edit exception
-      MetaMetrics.getInstance().trackEvent(
-        MetricsEventBuilder.createEventBuilder(
-          MetaMetricsEvents.PERPS_TRADE_TRANSACTION,
-        )
-          .addProperties({
-            [PerpsEventProperties.STATUS]: PerpsEventValues.STATUS.FAILED,
-            [PerpsEventProperties.ASSET]: params.newOrder.coin,
-            [PerpsEventProperties.DIRECTION]: params.newOrder.isBuy
-              ? PerpsEventValues.DIRECTION.LONG
-              : PerpsEventValues.DIRECTION.SHORT,
-            [PerpsEventProperties.ORDER_TYPE]: params.newOrder.orderType,
-            [PerpsEventProperties.LEVERAGE]: params.newOrder.leverage || 1,
-            [PerpsEventProperties.ORDER_SIZE]: params.newOrder.size,
-            [PerpsEventProperties.COMPLETION_DURATION]: completionDuration,
-            [PerpsEventProperties.ERROR_MESSAGE]:
-              error instanceof Error ? error.message : 'Unknown error',
-          })
-          .build(),
-      );
-
-      traceData = {
-        success: false,
-        error: error instanceof Error ? error.message : 'Unknown error',
-      };
-      throw error;
-    } finally {
-      endTrace({
-        name: TraceName.PerpsEditOrder,
-        id: traceId,
-        data: traceData,
-      });
-    }
-  }
-
-  /**
-   * Cancel an existing order
-   */
-  async cancelOrder(params: CancelOrderParams): Promise<CancelOrderResult> {
-    const traceId = uuidv4();
-    const startTime = performance.now();
-    let traceData:
-      | { success: boolean; error?: string; orderId?: string }
-      | undefined;
-
-    try {
-      trace({
-        name: TraceName.PerpsCancelOrder,
-        id: traceId,
-        op: TraceOperation.PerpsOrderSubmission,
-        tags: {
-          provider: this.state.activeProvider,
-          market: params.coin,
-          isTestnet: this.state.isTestnet,
-        },
-        data: {
-          orderId: params.orderId,
-        },
-      });
-
-      const provider = this.getActiveProvider();
-      const result = await provider.cancelOrder(params);
-      const completionDuration = performance.now() - startTime;
-
-      if (result.success) {
-        this.update((state) => {
-          state.lastUpdateTimestamp = Date.now();
-        });
-
-        // Track order cancel executed
-        MetaMetrics.getInstance().trackEvent(
-          MetricsEventBuilder.createEventBuilder(
-            MetaMetricsEvents.PERPS_ORDER_CANCEL_TRANSACTION,
-          )
-            .addProperties({
-              [PerpsEventProperties.STATUS]: PerpsEventValues.STATUS.EXECUTED,
-              [PerpsEventProperties.ASSET]: params.coin,
-              [PerpsEventProperties.COMPLETION_DURATION]: completionDuration,
-            })
-            .build(),
-        );
-
-        traceData = { success: true, orderId: params.orderId };
-      } else {
-        // Track order cancel failed
-        MetaMetrics.getInstance().trackEvent(
-          MetricsEventBuilder.createEventBuilder(
-            MetaMetricsEvents.PERPS_ORDER_CANCEL_TRANSACTION,
-          )
-            .addProperties({
-              [PerpsEventProperties.STATUS]: PerpsEventValues.STATUS.FAILED,
-              [PerpsEventProperties.ASSET]: params.coin,
-              [PerpsEventProperties.COMPLETION_DURATION]: completionDuration,
-              [PerpsEventProperties.ERROR_MESSAGE]:
-                result.error || 'Unknown error',
-            })
-            .build(),
-        );
-
-        traceData = { success: false, error: result.error || 'Unknown error' };
-      }
-
-      return result;
-    } catch (error) {
-      const completionDuration = performance.now() - startTime;
-
-      // Track order cancel exception
-      MetaMetrics.getInstance().trackEvent(
-        MetricsEventBuilder.createEventBuilder(
-          MetaMetricsEvents.PERPS_ORDER_CANCEL_TRANSACTION,
-        )
-          .addProperties({
-            [PerpsEventProperties.STATUS]: PerpsEventValues.STATUS.FAILED,
-            [PerpsEventProperties.ASSET]: params.coin,
-            [PerpsEventProperties.COMPLETION_DURATION]: completionDuration,
-            [PerpsEventProperties.ERROR_MESSAGE]:
-              error instanceof Error ? error.message : 'Unknown error',
-          })
-          .build(),
-      );
-
-      traceData = {
-        success: false,
-        error: error instanceof Error ? error.message : 'Unknown error',
-      };
-      throw error;
-    } finally {
-      endTrace({
-        name: TraceName.PerpsCancelOrder,
-        id: traceId,
-        data: traceData,
-      });
-    }
-  }
-
-  /**
-   * Cancel multiple orders in parallel
-   * Batch version of cancelOrder() that cancels multiple orders simultaneously
-   */
-  async cancelOrders(params: CancelOrdersParams): Promise<CancelOrdersResult> {
-    const traceId = uuidv4();
-    const startTime = performance.now();
-    let operationResult: CancelOrdersResult | null = null;
-    let operationError: Error | null = null;
-
-    try {
-      trace({
-        name: TraceName.PerpsCancelOrder,
-        id: traceId,
-        op: TraceOperation.PerpsOrderSubmission,
-        tags: {
-          provider: this.state.activeProvider,
-          isBatch: 'true',
-          isTestnet: this.state.isTestnet,
-        },
-        data: {
-          cancelAll: params.cancelAll ? 'true' : 'false',
-          coinCount: params.coins?.length || 0,
-          orderIdCount: params.orderIds?.length || 0,
-        },
-      });
-
-      // Pause orders stream to prevent WebSocket updates during cancellation
-      operationResult = await this.withStreamPause(async () => {
-        // Get all open orders (using getOpenOrders to avoid duplicates from historicalOrders)
-        const orders = await this.getOpenOrders();
-
-        // Filter orders based on params
-        let ordersToCancel = orders;
-        if (params.cancelAll || (!params.coins && !params.orderIds)) {
-          // Cancel all orders (excluding TP/SL orders for positions)
-          ordersToCancel = orders.filter(
-            (o) => !isTPSLOrder(o.detailedOrderType),
-          );
-        } else if (params.orderIds && params.orderIds.length > 0) {
-          // Cancel specific order IDs
-          ordersToCancel = orders.filter((o) =>
-            params.orderIds?.includes(o.orderId),
-          );
-        } else if (params.coins && params.coins.length > 0) {
-          // Cancel orders for specific coins
-          ordersToCancel = orders.filter((o) =>
-            params.coins?.includes(o.symbol),
-          );
-        }
-
-        if (ordersToCancel.length === 0) {
-          return {
-            success: false,
-            successCount: 0,
-            failureCount: 0,
-            results: [],
-          };
-        }
-
-        const provider = this.getActiveProvider();
-
-        // Use batch cancel if provider supports it
-        if (provider.cancelOrders) {
-          return await provider.cancelOrders(
-            ordersToCancel.map((order) => ({
-              coin: order.symbol,
-              orderId: order.orderId,
-            })),
-          );
-        }
-
-        // Fallback: Cancel orders in parallel (for providers without batch support)
-        const results = await Promise.allSettled(
-          ordersToCancel.map((order) =>
-            this.cancelOrder({ coin: order.symbol, orderId: order.orderId }),
-          ),
-        );
-
-        // Aggregate results
-        const successCount = results.filter(
-          (r) => r.status === 'fulfilled' && r.value.success,
-        ).length;
-        const failureCount = results.length - successCount;
-
-        return {
-          success: successCount > 0,
-          successCount,
-          failureCount,
-          results: results.map((result, index) => {
-            let error: string | undefined;
-            if (result.status === 'rejected') {
-              error =
-                result.reason instanceof Error
-                  ? result.reason.message
-                  : 'Unknown error';
-            } else if (result.status === 'fulfilled' && !result.value.success) {
-              error = result.value.error;
-            }
-
-            return {
-              orderId: ordersToCancel[index].orderId,
-              coin: ordersToCancel[index].symbol,
-              success: !!(
-                result.status === 'fulfilled' && result.value.success
-              ),
-              error,
-            };
-          }),
-        };
-      }, ['orders']); // Disconnect orders stream during operation
-
-      return operationResult;
-    } catch (error) {
-      operationError =
-        error instanceof Error ? error : new Error(String(error));
-      throw error;
-    } finally {
-      const completionDuration = performance.now() - startTime;
-
-      // Track batch cancel event (success or failure)
-      MetaMetrics.getInstance().trackEvent(
-        MetricsEventBuilder.createEventBuilder(
-          MetaMetricsEvents.PERPS_ORDER_CANCEL_TRANSACTION,
-        )
-          .addProperties({
-            [PerpsEventProperties.STATUS]:
-              operationResult?.success && operationResult.successCount > 0
-                ? PerpsEventValues.STATUS.EXECUTED
-                : PerpsEventValues.STATUS.FAILED,
-            [PerpsEventProperties.COMPLETION_DURATION]: completionDuration,
-            ...(operationError && {
-              [PerpsEventProperties.ERROR_MESSAGE]: operationError.message,
-            }),
-            // Note: Custom properties for batch tracking (totalCount, successCount, failureCount)
-            // can be added to PerpsEventProperties if needed for analytics
-          })
-          .build(),
-      );
-
-      endTrace({
-        name: TraceName.PerpsCancelOrder,
-        id: traceId,
-      });
-    }
-  }
-
-  /**
-   * Close a position (partial or full)
-   */
-  async closePosition(params: ClosePositionParams): Promise<OrderResult> {
-    const traceId = uuidv4();
-    const startTime = performance.now();
-    // Get position data for event tracking
-    let position: Position | undefined;
-    let traceData:
-      | { success: boolean; error?: string; filledSize?: string }
-      | undefined;
-
-    try {
-      const traceSpan = trace({
-        name: TraceName.PerpsClosePosition,
-        id: traceId,
-        op: TraceOperation.PerpsPositionManagement,
-        tags: {
-          provider: this.state.activeProvider,
-          coin: params.coin,
-          closeSize: params.size || 'full',
-          isTestnet: this.state.isTestnet,
-        },
-      });
-
-      // Measure position loading time
-      const positionLoadStart = performance.now();
-      try {
-        const positions = await this.getPositions();
-        position = positions.find((p) => p.coin === params.coin);
-        setMeasurement(
-          PerpsMeasurementName.PERPS_GET_POSITIONS_OPERATION,
-          performance.now() - positionLoadStart,
-          'millisecond',
-          traceSpan,
-        );
-      } catch (err) {
-        DevLogger.log(
-          'PerpsController: Could not get position data for tracking',
-          err,
-        );
-      }
-
-      const provider = this.getActiveProvider();
-
-      // Calculate fee discount at execution time (same as placeOrder)
-      const feeDiscountBips = await this.calculateUserFeeDiscount(traceSpan);
-
-      // Set discount context in provider for this close operation
-      if (feeDiscountBips !== undefined && provider.setUserFeeDiscount) {
-        provider.setUserFeeDiscount(feeDiscountBips);
-      }
-
-      let result: OrderResult;
-      try {
-        result = await provider.closePosition(params);
-      } finally {
-        // Always clear discount context, even on exception
-        if (provider.setUserFeeDiscount) {
-          provider.setUserFeeDiscount(undefined);
-        }
-      }
-
-      const completionDuration = performance.now() - startTime;
-
-      if (result.success && position) {
-        this.update((state) => {
-          state.lastUpdateTimestamp = Date.now();
-        });
-
-        // Report to data lake (fire-and-forget with retry)
-        this.reportOrderToDataLake({
-          action: 'close',
-          coin: params.coin,
-        }).catch((error) => {
-          Logger.error(
-            ensureError(error),
-            this.getErrorContext('closePosition', {
-              operation: 'reportOrderToDataLake',
-              coin: params.coin,
-            }),
-          );
-        });
-
-        // Determine direction from position size
-        const direction =
-          parseFloat(position.size) > 0
-            ? PerpsEventValues.DIRECTION.LONG
-            : PerpsEventValues.DIRECTION.SHORT;
-
-        // Check if partially filled
-        const filledSize = result.filledSize
-          ? parseFloat(result.filledSize)
-          : 0;
-        const requestedSize = params.size
-          ? parseFloat(params.size)
-          : Math.abs(parseFloat(position.size));
-        const isPartiallyFilled = filledSize > 0 && filledSize < requestedSize;
-
-        if (isPartiallyFilled) {
-          // Track partially filled event
-          MetaMetrics.getInstance().trackEvent(
-            MetricsEventBuilder.createEventBuilder(
-              MetaMetricsEvents.PERPS_POSITION_CLOSE_TRANSACTION,
-            )
-              .addProperties({
-                [PerpsEventProperties.STATUS]:
-                  PerpsEventValues.STATUS.PARTIALLY_FILLED,
-                [PerpsEventProperties.ASSET]: position.coin,
-                [PerpsEventProperties.DIRECTION]: direction,
-                [PerpsEventProperties.OPEN_POSITION_SIZE]: Math.abs(
-                  parseFloat(position.size),
-                ),
-                [PerpsEventProperties.ORDER_SIZE]: requestedSize,
-                [PerpsEventProperties.ORDER_TYPE]:
-                  params.orderType || PerpsEventValues.ORDER_TYPE.MARKET,
-                [PerpsEventProperties.AMOUNT_FILLED]: filledSize,
-                [PerpsEventProperties.REMAINING_AMOUNT]:
-                  requestedSize - filledSize,
-                [PerpsEventProperties.COMPLETION_DURATION]: completionDuration,
-              })
-              .build(),
-          );
-        }
-
-        // Track position close executed event
-        const orderType =
-          params.orderType || PerpsEventValues.ORDER_TYPE.MARKET;
-        const closePercentage = params.size
-          ? (parseFloat(params.size) / Math.abs(parseFloat(position.size))) *
-            100
-          : 100;
-        const closeType =
-          closePercentage === 100
-            ? PerpsEventValues.CLOSE_TYPE.FULL
-            : PerpsEventValues.CLOSE_TYPE.PARTIAL;
-
-        MetaMetrics.getInstance().trackEvent(
-          MetricsEventBuilder.createEventBuilder(
-            MetaMetricsEvents.PERPS_POSITION_CLOSE_TRANSACTION,
-          )
-            .addProperties({
-              [PerpsEventProperties.STATUS]: PerpsEventValues.STATUS.EXECUTED,
-              [PerpsEventProperties.ASSET]: position.coin,
-              [PerpsEventProperties.DIRECTION]: direction,
-              [PerpsEventProperties.ORDER_TYPE]: orderType,
-              [PerpsEventProperties.COMPLETION_DURATION]: completionDuration,
-              [PerpsEventProperties.PERCENTAGE_CLOSED]: closePercentage,
-              [PerpsEventProperties.CLOSE_TYPE]: closeType,
-              // Add missing properties per specification
-              [PerpsEventProperties.OPEN_POSITION_SIZE]: Math.abs(
-                parseFloat(position.size),
-              ),
-              [PerpsEventProperties.ORDER_SIZE]: params.size
-                ? parseFloat(params.size)
-                : Math.abs(parseFloat(position.size)),
-              [PerpsEventProperties.PNL_DOLLAR]: position.unrealizedPnl
-                ? parseFloat(position.unrealizedPnl)
-                : null,
-              [PerpsEventProperties.PNL_PERCENT]: position.returnOnEquity
-                ? parseFloat(position.returnOnEquity) * 100
-                : null,
-              [PerpsEventProperties.FEE]: params.trackingData?.totalFee || null,
-              [PerpsEventProperties.METAMASK_FEE]:
-                params.trackingData?.metamaskFee || null,
-              [PerpsEventProperties.METAMASK_FEE_RATE]:
-                params.trackingData?.metamaskFeeRate || null,
-              [PerpsEventProperties.DISCOUNT_PERCENTAGE]:
-                params.trackingData?.feeDiscountPercentage || null,
-              [PerpsEventProperties.ESTIMATED_REWARDS]:
-                params.trackingData?.estimatedPoints || null,
-              [PerpsEventProperties.ASSET_PRICE]:
-                params.trackingData?.marketPrice || result.averagePrice || null,
-              [PerpsEventProperties.LIMIT_PRICE]:
-                params.orderType === 'limit' ? params.price : null,
-              [PerpsEventProperties.RECEIVED_AMOUNT]:
-                params.trackingData?.receivedAmount || null,
-            })
-            .build(),
-        );
-
-        traceData = { success: true, filledSize: result.filledSize || '' };
-      } else if (!result.success && position) {
-        // Track position close failed event
-        const direction =
-          parseFloat(position.size) > 0
-            ? PerpsEventValues.DIRECTION.LONG
-            : PerpsEventValues.DIRECTION.SHORT;
-
-        traceData = { success: false, error: result.error || 'Unknown error' };
-
-        MetaMetrics.getInstance().trackEvent(
-          MetricsEventBuilder.createEventBuilder(
-            MetaMetricsEvents.PERPS_POSITION_CLOSE_TRANSACTION,
-          )
-            .addProperties({
-              [PerpsEventProperties.STATUS]: PerpsEventValues.STATUS.FAILED,
-              [PerpsEventProperties.ASSET]: position.coin,
-              [PerpsEventProperties.DIRECTION]: direction,
-              [PerpsEventProperties.ORDER_SIZE]:
-                params.size || Math.abs(parseFloat(position.size)),
-              [PerpsEventProperties.COMPLETION_DURATION]: completionDuration,
-              [PerpsEventProperties.ERROR_MESSAGE]:
-                result.error || 'Unknown error',
-              // Add missing properties per specification
-              [PerpsEventProperties.OPEN_POSITION_SIZE]: Math.abs(
-                parseFloat(position.size),
-              ),
-              [PerpsEventProperties.ORDER_TYPE]:
-                params.orderType || PerpsEventValues.ORDER_TYPE.MARKET,
-              [PerpsEventProperties.PERCENTAGE_CLOSED]: params.size
-                ? (parseFloat(params.size) /
-                    Math.abs(parseFloat(position.size))) *
-                  100
-                : 100,
-              [PerpsEventProperties.PNL_DOLLAR]: position.unrealizedPnl
-                ? parseFloat(position.unrealizedPnl)
-                : null,
-              [PerpsEventProperties.PNL_PERCENT]: position.returnOnEquity
-                ? parseFloat(position.returnOnEquity) * 100
-                : null,
-              [PerpsEventProperties.FEE]: params.trackingData?.totalFee || null,
-              [PerpsEventProperties.METAMASK_FEE]:
-                params.trackingData?.metamaskFee || null,
-              [PerpsEventProperties.METAMASK_FEE_RATE]:
-                params.trackingData?.metamaskFeeRate || null,
-              [PerpsEventProperties.DISCOUNT_PERCENTAGE]:
-                params.trackingData?.feeDiscountPercentage || null,
-              [PerpsEventProperties.ESTIMATED_REWARDS]:
-                params.trackingData?.estimatedPoints || null,
-              [PerpsEventProperties.ASSET_PRICE]:
-                params.trackingData?.marketPrice || result.averagePrice || null,
-              [PerpsEventProperties.LIMIT_PRICE]:
-                params.orderType === 'limit' ? params.price : null,
-              [PerpsEventProperties.RECEIVED_AMOUNT]:
-                params.trackingData?.receivedAmount || null,
-            })
-            .build(),
-        );
-      }
-
-      return result;
-    } catch (error) {
-      const completionDuration = performance.now() - startTime;
-
-      traceData = {
-        success: false,
-        error: error instanceof Error ? error.message : 'Unknown error',
-      };
-
-      if (position) {
-        // Track position close failed event for exceptions
-        const direction =
-          parseFloat(position.size) > 0
-            ? PerpsEventValues.DIRECTION.LONG
-            : PerpsEventValues.DIRECTION.SHORT;
-
-        MetaMetrics.getInstance().trackEvent(
-          MetricsEventBuilder.createEventBuilder(
-            MetaMetricsEvents.PERPS_POSITION_CLOSE_TRANSACTION,
-          )
-            .addProperties({
-              [PerpsEventProperties.STATUS]: PerpsEventValues.STATUS.FAILED,
-              [PerpsEventProperties.ASSET]: position.coin,
-              [PerpsEventProperties.DIRECTION]: direction,
-              [PerpsEventProperties.ORDER_SIZE]:
-                params.size || Math.abs(parseFloat(position.size)),
-              [PerpsEventProperties.COMPLETION_DURATION]: completionDuration,
-              [PerpsEventProperties.ERROR_MESSAGE]:
-                error instanceof Error ? error.message : 'Unknown error',
-              // Add missing properties per specification
-              [PerpsEventProperties.OPEN_POSITION_SIZE]: Math.abs(
-                parseFloat(position.size),
-              ),
-              [PerpsEventProperties.ORDER_TYPE]:
-                params.orderType || PerpsEventValues.ORDER_TYPE.MARKET,
-              [PerpsEventProperties.PERCENTAGE_CLOSED]: params.size
-                ? (parseFloat(params.size) /
-                    Math.abs(parseFloat(position.size))) *
-                  100
-                : 100,
-              [PerpsEventProperties.PNL_DOLLAR]: position.unrealizedPnl
-                ? parseFloat(position.unrealizedPnl)
-                : null,
-              [PerpsEventProperties.PNL_PERCENT]: position.returnOnEquity
-                ? parseFloat(position.returnOnEquity) * 100
-                : null,
-              [PerpsEventProperties.FEE]: params.trackingData?.totalFee || null,
-              [PerpsEventProperties.ASSET_PRICE]:
-                params.trackingData?.marketPrice || null,
-              [PerpsEventProperties.LIMIT_PRICE]:
-                params.orderType === 'limit' ? params.price : null,
-              [PerpsEventProperties.RECEIVED_AMOUNT]:
-                params.trackingData?.receivedAmount || null,
-            })
-            .build(),
-        );
-      }
-      throw error;
-    } finally {
-      // Always end trace on exit (success or failure)
-      endTrace({
-        name: TraceName.PerpsClosePosition,
-        id: traceId,
-        data: traceData,
-      });
-    }
-  }
-
-  /**
-   * Close multiple positions in parallel
-   * Batch version of closePosition() that closes multiple positions simultaneously
-   */
-  async closePositions(
-    params: ClosePositionsParams,
-  ): Promise<ClosePositionsResult> {
-    const traceId = uuidv4();
-    const startTime = performance.now();
-    let operationResult: ClosePositionsResult | null = null;
-    let operationError: Error | null = null;
-
-    try {
-      trace({
-        name: TraceName.PerpsClosePosition,
-        id: traceId,
-        op: TraceOperation.PerpsPositionManagement,
-        tags: {
-          provider: this.state.activeProvider,
-          isBatch: 'true',
-          isTestnet: this.state.isTestnet,
-        },
-        data: {
-          closeAll: params.closeAll ? 'true' : 'false',
-          coinCount: params.coins?.length || 0,
-        },
-      });
-
-      const provider = this.getActiveProvider();
-
-      DevLogger.log('[closePositions] Batch method check', {
-        providerType: provider.protocolId,
-        hasBatchMethod: !!provider.closePositions,
-        methodType: typeof provider.closePositions,
-        providerKeys: Object.keys(provider).filter((k) => k.includes('close')),
-      });
-
-      // Use batch close if provider supports it (provider handles filtering)
-      if (provider.closePositions) {
-        operationResult = await provider.closePositions(params);
-      } else {
-        // Fallback: Get positions, filter, and close in parallel
-        const positions = await this.getPositions();
-
-        const positionsToClose =
-          params.closeAll || !params.coins || params.coins.length === 0
-            ? positions
-            : positions.filter((p) => params.coins?.includes(p.coin));
-
-        if (positionsToClose.length === 0) {
-          operationResult = {
-            success: false,
-            successCount: 0,
-            failureCount: 0,
-            results: [],
-          };
-          return operationResult;
-        }
-
-        const results = await Promise.allSettled(
-          positionsToClose.map((position) =>
-            this.closePosition({ coin: position.coin }),
-          ),
-        );
-
-        // Aggregate results
-        const successCount = results.filter(
-          (r) => r.status === 'fulfilled' && r.value.success,
-        ).length;
-        const failureCount = results.length - successCount;
-
-        operationResult = {
-          success: successCount > 0,
-          successCount,
-          failureCount,
-          results: results.map((result, index) => {
-            let error: string | undefined;
-            if (result.status === 'rejected') {
-              error =
-                result.reason instanceof Error
-                  ? result.reason.message
-                  : 'Unknown error';
-            } else if (result.status === 'fulfilled' && !result.value.success) {
-              error = result.value.error;
-            }
-
-            return {
-              coin: positionsToClose[index].coin,
-              success: !!(
-                result.status === 'fulfilled' && result.value.success
-              ),
-              error,
-            };
-          }),
-        };
-      }
-
-      return operationResult;
-    } catch (error) {
-      operationError =
-        error instanceof Error ? error : new Error(String(error));
-      throw error;
-    } finally {
-      const completionDuration = performance.now() - startTime;
-
-      // Track batch close event (success or failure)
-      MetaMetrics.getInstance().trackEvent(
-        MetricsEventBuilder.createEventBuilder(
-          MetaMetricsEvents.PERPS_POSITION_CLOSE_TRANSACTION,
-        )
-          .addProperties({
-            [PerpsEventProperties.STATUS]:
-              operationResult?.success && operationResult.successCount > 0
-                ? PerpsEventValues.STATUS.EXECUTED
-                : PerpsEventValues.STATUS.FAILED,
-            [PerpsEventProperties.COMPLETION_DURATION]: completionDuration,
-            ...(operationError && {
-              [PerpsEventProperties.ERROR_MESSAGE]: operationError.message,
-            }),
-            // Note: Custom properties for batch tracking (totalCount, successCount, failureCount)
-            // can be added to PerpsEventProperties if needed for analytics
-          })
-          .build(),
-      );
-
-      endTrace({
-        name: TraceName.PerpsClosePosition,
-        id: traceId,
-      });
-    }
-  }
-
-  /**
-   * Update TP/SL for an existing position
-   */
-  async updatePositionTPSL(
-    params: UpdatePositionTPSLParams,
-  ): Promise<OrderResult> {
-    const traceId = uuidv4();
-    const startTime = performance.now();
-    let traceData: { success: boolean; error?: string } | undefined;
-    let result: OrderResult | undefined;
-    let errorMessage: string | undefined;
-
-    // Extract tracking data with defaults
-    const direction = params.trackingData?.direction;
-    const positionSize = params.trackingData?.positionSize;
-    const source =
-      params.trackingData?.source || PerpsEventValues.SOURCE.TP_SL_VIEW;
-    const takeProfitPercentage = params.trackingData?.takeProfitPercentage;
-    const stopLossPercentage = params.trackingData?.stopLossPercentage;
-    const isEditingExistingPosition =
-      params.trackingData?.isEditingExistingPosition;
-
-    try {
-      const traceSpan = trace({
-        name: TraceName.PerpsUpdateTPSL,
-        id: traceId,
-        op: TraceOperation.PerpsPositionManagement,
-        tags: {
-          provider: this.state.activeProvider,
-          market: params.coin,
-          isTestnet: this.state.isTestnet,
-        },
-        data: {
-          takeProfitPrice: params.takeProfitPrice || '',
-          stopLossPrice: params.stopLossPrice || '',
-        },
-      });
-
-      const provider = this.getActiveProvider();
-
-      // Get fee discount from rewards
-      const feeDiscountBips = await this.calculateUserFeeDiscount(traceSpan);
-
-      // Set discount context in provider for this operation
-      if (feeDiscountBips !== undefined && provider.setUserFeeDiscount) {
-        provider.setUserFeeDiscount(feeDiscountBips);
-      }
-
-      try {
-        result = await provider.updatePositionTPSL(params);
-      } finally {
-        // Always clear discount context, even on exception
-        if (provider.setUserFeeDiscount) {
-          provider.setUserFeeDiscount(undefined);
-        }
-      }
-
-      if (result.success) {
-        this.update((state) => {
-          state.lastUpdateTimestamp = Date.now();
-        });
-        traceData = { success: true };
-      } else {
-        errorMessage = result.error || 'Unknown error';
-        traceData = { success: false, error: errorMessage };
-      }
-
-      return result;
-    } catch (error) {
-      errorMessage = error instanceof Error ? error.message : 'Unknown error';
-      traceData = { success: false, error: errorMessage };
-      throw error;
-    } finally {
-      const completionDuration = performance.now() - startTime;
-
-      // Build common event properties
-      const eventProperties = {
-        [PerpsEventProperties.STATUS]: result?.success
-          ? PerpsEventValues.STATUS.EXECUTED
-          : PerpsEventValues.STATUS.FAILED,
-        [PerpsEventProperties.ASSET]: params.coin,
-        [PerpsEventProperties.COMPLETION_DURATION]: completionDuration,
-        [PerpsEventProperties.SOURCE]: source,
-        // Differentiate create vs edit TP/SL
-        [PerpsEventProperties.SCREEN_TYPE]: isEditingExistingPosition
-          ? PerpsEventValues.SCREEN_TYPE.EDIT_TPSL
-          : PerpsEventValues.SCREEN_TYPE.CREATE_TPSL,
-        // Track what user has set
-        [PerpsEventProperties.HAS_TAKE_PROFIT]: !!params.takeProfitPrice,
-        [PerpsEventProperties.HAS_STOP_LOSS]: !!params.stopLossPrice,
-        ...(direction && {
-          [PerpsEventProperties.DIRECTION]:
-            direction === 'long'
-              ? PerpsEventValues.DIRECTION.LONG
-              : PerpsEventValues.DIRECTION.SHORT,
-        }),
-        ...(positionSize !== undefined && {
-          [PerpsEventProperties.POSITION_SIZE]: positionSize,
-        }),
-        ...(params.takeProfitPrice && {
-          [PerpsEventProperties.TAKE_PROFIT_PRICE]: parseFloat(
-            params.takeProfitPrice,
-          ),
-        }),
-        ...(params.stopLossPrice && {
-          [PerpsEventProperties.STOP_LOSS_PRICE]: parseFloat(
-            params.stopLossPrice,
-          ),
-        }),
-        ...(takeProfitPercentage !== undefined && {
-          [PerpsEventProperties.TAKE_PROFIT_PERCENTAGE]: takeProfitPercentage,
-        }),
-        ...(stopLossPercentage !== undefined && {
-          [PerpsEventProperties.STOP_LOSS_PERCENTAGE]: stopLossPercentage,
-        }),
-        ...(errorMessage && {
-          [PerpsEventProperties.ERROR_MESSAGE]: errorMessage,
-        }),
-      };
-
-      // Track event once with all properties
-      MetaMetrics.getInstance().trackEvent(
-        MetricsEventBuilder.createEventBuilder(
-          MetaMetricsEvents.PERPS_RISK_MANAGEMENT,
-        )
-          .addProperties(eventProperties)
-          .build(),
-      );
-
-      endTrace({
-        name: TraceName.PerpsUpdateTPSL,
-        id: traceId,
-        data: traceData,
-      });
-    }
-  }
-
-  /**
-   * Simplified deposit method that prepares transaction for confirmation screen
-   * No complex state tracking - just sets a loading flag
-   */
-  async depositWithConfirmation(amount?: string) {
-    const { NetworkController, TransactionController } = Engine.context;
-
-    try {
-      // Clear any stale results when starting a new deposit flow
-      // Don't set depositInProgress yet - wait until user confirms
-
-      // Generate deposit request ID for tracking
-      const currentDepositId = generateDepositId();
-
-=======
->>>>>>> 522d6b67
       this.update((state) => {
         state.lastDepositResult = null;
 
