--- conflicted
+++ resolved
@@ -56,14 +56,10 @@
 } from '../constants/perpsConfig';
 import { PERPS_ERROR_CODES } from './perpsErrorCodes';
 import { HyperLiquidProvider } from './providers/HyperLiquidProvider';
-<<<<<<< HEAD
 import {
   getStreamManagerInstance,
   type PerpsStreamManager,
 } from '../providers/PerpsStreamManager';
-=======
-import { getStreamManagerInstance } from '../providers/PerpsStreamManager';
->>>>>>> 55eb2538
 import type {
   AccountState,
   AssetRoute,
@@ -661,12 +657,6 @@
       state: { ...getDefaultPerpsControllerState(), ...state },
     });
 
-<<<<<<< HEAD
-    // Store HIP-3 configuration from client (immutable after construction)
-    // Clone array to prevent external mutations
-    this.equityEnabled = clientConfig.equityEnabled ?? false;
-    this.enabledDexs = [...(clientConfig.enabledDexs ?? [])];
-=======
     Logger.log(
       'PerpsController: clientConfig on initialization: ',
       clientConfig,
@@ -686,7 +676,6 @@
       clientConfig?.fallbackEnabledDexs ?? [],
       'fallback',
     );
->>>>>>> 55eb2538
 
     // Immediately set the fallback region list since RemoteFeatureFlagController is empty by default and takes a moment to populate.
     this.setBlockedRegionList(
@@ -728,9 +717,6 @@
     this.messenger.subscribe(
       'RemoteFeatureFlagController:stateChange',
       (remoteFeatureFlagState: RemoteFeatureFlagControllerState) => {
-        console.log(
-          'PerpsController: RemoteFeatureFlagController:stateChange DETECTED!',
-        );
         this.refreshEligibilityOnFeatureFlagChange(remoteFeatureFlagState);
         // Re-initialize providers with new feature flag configuration.
         this.refreshHIP3ConfigOnFeatureFlagChange(remoteFeatureFlagState);
@@ -800,18 +786,6 @@
       .remoteFeatureFlags?.perpsEquityEnabled as unknown as
       | VersionGatedFeatureFlag
       | undefined;
-
-    console.log('perpsEquityEnabled: ', perpsEquityEnabledFeatureFlag);
-
-    // TEMP: Skipping guard to debug beta build
-    // const remoteFlagValidationResult = this.validatedVersionGatedFeatureFlag(
-    //   perpsEquityEnabledFeatureFlag,
-    // );
-
-    // // Invalid/missing remote flag -> keep fallback, don't update.
-    // if (remoteFlagValidationResult === undefined) {
-    //   return;
-    // }
 
     // true or false = valid remote flag -> always update (remote trumps fallback)
     this.setHIP3EnabledFlag(
@@ -1182,7 +1156,6 @@
     try {
       // Loop until no more pending re-initializations
       do {
-        console.log('PerpsController: Performing initialization loop');
         this.pendingReinitialization = false;
 
         DevLogger.log('PerpsController: Initializing providers', {
@@ -1277,10 +1250,8 @@
         isInitialized: this.isInitialized,
         timestamp: new Date().toISOString(),
       });
-      console.log('PerpsController: isInitialized SET TO TRUE');
     } finally {
       this.isReinitializing = false;
-      console.log('PerpsController: isReinitializing SET TO FALSE');
     }
   }
 
@@ -1324,15 +1295,8 @@
    * @throws Error if provider is not initialized or reinitializing
    */
   getActiveProvider(): IPerpsProvider {
-    console.log('PerpsController: getActiveProvider called', {
-      isReinitializing: this.isReinitializing,
-      isInitialized: this.isInitialized,
-      hasProvider: this.providers.has(this.state.activeProvider),
-    });
-
     // Check if we're in the middle of reinitializing
     if (this.isReinitializing) {
-      console.log('PerpsController: getActiveProvider - REINITIALIZING ERROR');
       this.update((state) => {
         state.lastError = PERPS_ERROR_CODES.CLIENT_REINITIALIZING;
         state.lastUpdateTimestamp = Date.now();
@@ -1342,7 +1306,6 @@
 
     // Check if not initialized
     if (!this.isInitialized) {
-      console.log('PerpsController: getActiveProvider - NOT INITIALIZED ERROR');
       this.update((state) => {
         state.lastError = PERPS_ERROR_CODES.CLIENT_NOT_INITIALIZED;
         state.lastUpdateTimestamp = Date.now();
@@ -1352,9 +1315,6 @@
 
     const provider = this.providers.get(this.state.activeProvider);
     if (!provider) {
-      console.log(
-        'PerpsController: getActiveProvider - PROVIDER NOT AVAILABLE ERROR',
-      );
       this.update((state) => {
         state.lastError = PERPS_ERROR_CODES.PROVIDER_NOT_AVAILABLE;
         state.lastUpdateTimestamp = Date.now();
@@ -1362,7 +1322,6 @@
       throw new Error(PERPS_ERROR_CODES.PROVIDER_NOT_AVAILABLE);
     }
 
-    console.log('PerpsController: getActiveProvider - SUCCESS');
     return provider;
   }
 
