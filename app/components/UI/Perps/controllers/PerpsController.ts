import {
  BaseController,
  type RestrictedMessenger,
} from '@metamask/base-controller';
import { successfulFetch, toHex } from '@metamask/controller-utils';
import type { NetworkControllerGetStateAction } from '@metamask/network-controller';
import {
  TransactionControllerTransactionConfirmedEvent,
  TransactionControllerTransactionFailedEvent,
  TransactionControllerTransactionSubmittedEvent,
  TransactionParams,
  TransactionType,
} from '@metamask/transaction-controller';
import { parseCaipAssetId, type Hex } from '@metamask/utils';
import Engine from '../../../../core/Engine';
import { DevLogger } from '../../../../core/SDKConnect/utils/DevLogger';
import { generateTransferData } from '../../../../util/transactions';
import {
  trace,
  endTrace,
  TraceName,
  TraceOperation,
} from '../../../../util/trace';
import type { CandleData } from '../types';
import { CandlePeriod } from '../constants/chartConfig';
import { HyperLiquidProvider } from './providers/HyperLiquidProvider';
import type {
  AccountState,
  AssetRoute,
  CancelOrderParams,
  CancelOrderResult,
  ClosePositionParams,
  EditOrderParams,
  FeeCalculationResult,
  Funding,
  GetAccountStateParams,
  GetFundingParams,
  GetOrderFillsParams,
  GetOrdersParams,
  GetPositionsParams,
  IPerpsProvider,
  LiquidationPriceParams,
  LiveDataConfig,
  MaintenanceMarginParams,
  MarketInfo,
  Order,
  OrderFill,
  OrderParams,
  OrderResult,
  Position,
  SubscribeAccountParams,
  SubscribeOrderFillsParams,
  SubscribeOrdersParams,
  SubscribePositionsParams,
  SubscribePricesParams,
  SwitchProviderResult,
  ToggleTestnetResult,
  UpdatePositionTPSLParams,
  WithdrawParams,
  WithdrawResult,
  GetHistoricalPortfolioParams,
  HistoricalPortfolioResult,
} from './types';
import { getEnvironment } from './utils';

/**
 * Error codes for PerpsController
 * These codes are returned to the UI layer for translation
 */
export const PERPS_ERROR_CODES = {
  CLIENT_NOT_INITIALIZED: 'CLIENT_NOT_INITIALIZED',
  PROVIDER_NOT_AVAILABLE: 'PROVIDER_NOT_AVAILABLE',
  TOKEN_NOT_SUPPORTED: 'TOKEN_NOT_SUPPORTED',
  BRIDGE_CONTRACT_NOT_FOUND: 'BRIDGE_CONTRACT_NOT_FOUND',
  WITHDRAW_FAILED: 'WITHDRAW_FAILED',
  POSITIONS_FAILED: 'POSITIONS_FAILED',
  ACCOUNT_STATE_FAILED: 'ACCOUNT_STATE_FAILED',
  MARKETS_FAILED: 'MARKETS_FAILED',
  UNKNOWN_ERROR: 'UNKNOWN_ERROR',
} as const;

export type PerpsErrorCode =
  (typeof PERPS_ERROR_CODES)[keyof typeof PERPS_ERROR_CODES];

const ON_RAMP_GEO_BLOCKING_URLS = {
  DEV: 'https://on-ramp.dev-api.cx.metamask.io/geolocation',
  PROD: 'https://on-ramp.api.cx.metamask.io/geolocation',
};

// Unknown is the default/fallback in case the location API call fails
const DEFAULT_GEO_BLOCKED_REGIONS = ['US', 'CA-ON', 'UNKNOWN'];

// Temporary to avoids estimation failures due to insufficient balance.
const DEPOSIT_GAS_LIMIT = toHex(100000);

/**
 * State shape for PerpsController
 */
// eslint-disable-next-line @typescript-eslint/consistent-type-definitions
export type PerpsControllerState = {
  // Active provider
  activeProvider: string;
  isTestnet: boolean; // Dev toggle for testnet
  connectionStatus: 'disconnected' | 'connecting' | 'connected';

  // Account data (persisted) - using HyperLiquid property names
  positions: Position[];
  accountState: AccountState | null;

  // Perps balances per provider for portfolio display
  perpsBalances: {
    [provider: string]: {
      totalValue: string; // Current total account value (cash + positions) in USD
      unrealizedPnl: string; // Current P&L from open positions in USD
      accountValue1dAgo: string; // Account value 24h ago for daily change calculation in USD
      lastUpdated: number; // Timestamp of last update
    };
  };

  // Order management
  pendingOrders: OrderParams[];

  // Simple deposit state (transient, for UI feedback)
  depositInProgress: boolean;
  lastDepositResult: {
    success: boolean;
    txHash?: string;
    error?: string;
  } | null;

  // Eligibility (Geo-Blocking)
  isEligible: boolean;

  // Tutorial/First time user tracking (per network)
  isFirstTimeUser: {
    testnet: boolean;
    mainnet: boolean;
  };

  // Notification tracking
  hasPlacedFirstOrder: {
    testnet: boolean;
    mainnet: boolean;
  };

  // Error handling
  lastError: string | null;
  lastUpdateTimestamp: number;
};

/**
 * Get default PerpsController state
 */
export const getDefaultPerpsControllerState = (): PerpsControllerState => ({
  activeProvider: 'hyperliquid',
  isTestnet: __DEV__, // Default to testnet in dev
  connectionStatus: 'disconnected',
  positions: [],
  accountState: null,
  perpsBalances: {},
  pendingOrders: [],
  depositInProgress: false,
  lastDepositResult: null,
  lastError: null,
  lastUpdateTimestamp: 0,
  isEligible: false,
  isFirstTimeUser: {
    testnet: true,
    mainnet: true,
  },
  hasPlacedFirstOrder: {
    testnet: false,
    mainnet: false,
  },
});

/**
 * State metadata for the PerpsController
 */
const metadata = {
  positions: { persist: true, anonymous: false },
  accountState: { persist: true, anonymous: false },
  perpsBalances: { persist: true, anonymous: false },
  isTestnet: { persist: true, anonymous: false },
  activeProvider: { persist: true, anonymous: false },
  connectionStatus: { persist: false, anonymous: false },
  pendingOrders: { persist: false, anonymous: false },
  depositInProgress: { persist: false, anonymous: false },
  lastDepositResult: { persist: false, anonymous: false },
  lastError: { persist: false, anonymous: false },
  lastUpdateTimestamp: { persist: false, anonymous: false },
  isEligible: { persist: false, anonymous: false },
  isFirstTimeUser: { persist: true, anonymous: false },
  hasPlacedFirstOrder: { persist: true, anonymous: false },
};

/**
 * PerpsController events
 */
export interface PerpsControllerEvents {
  type: 'PerpsController:stateChange';
  payload: [PerpsControllerState, PerpsControllerState[]];
}

/**
 * PerpsController actions
 */
export type PerpsControllerActions =
  | {
      type: 'PerpsController:getState';
      handler: () => PerpsControllerState;
    }
  | {
      type: 'PerpsController:placeOrder';
      handler: PerpsController['placeOrder'];
    }
  | {
      type: 'PerpsController:editOrder';
      handler: PerpsController['editOrder'];
    }
  | {
      type: 'PerpsController:cancelOrder';
      handler: PerpsController['cancelOrder'];
    }
  | {
      type: 'PerpsController:closePosition';
      handler: PerpsController['closePosition'];
    }
  | {
      type: 'PerpsController:withdraw';
      handler: PerpsController['withdraw'];
    }
  | {
      type: 'PerpsController:getPositions';
      handler: PerpsController['getPositions'];
    }
  | {
      type: 'PerpsController:getOrderFills';
      handler: PerpsController['getOrderFills'];
    }
  | {
      type: 'PerpsController:getOrders';
      handler: PerpsController['getOrders'];
    }
  | {
      type: 'PerpsController:getOpenOrders';
      handler: PerpsController['getOpenOrders'];
    }
  | {
      type: 'PerpsController:getFunding';
      handler: PerpsController['getFunding'];
    }
  | {
      type: 'PerpsController:getAccountState';
      handler: PerpsController['getAccountState'];
    }
  | {
      type: 'PerpsController:getMarkets';
      handler: PerpsController['getMarkets'];
    }
  | {
      type: 'PerpsController:refreshEligibility';
      handler: PerpsController['refreshEligibility'];
    }
  | {
      type: 'PerpsController:toggleTestnet';
      handler: PerpsController['toggleTestnet'];
    }
  | {
      type: 'PerpsController:disconnect';
      handler: PerpsController['disconnect'];
    }
  | {
      type: 'PerpsController:calculateFees';
      handler: PerpsController['calculateFees'];
    }
  | {
      type: 'PerpsController:markTutorialCompleted';
      handler: PerpsController['markTutorialCompleted'];
    }
  | {
      type: 'PerpsController:markFirstOrderCompleted';
      handler: PerpsController['markFirstOrderCompleted'];
    }
  | {
<<<<<<< HEAD
      type: 'PerpsController:getHistoricalPortfolio';
      handler: PerpsController['getHistoricalPortfolio'];
=======
      type: 'PerpsController:resetFirstTimeUserState';
      handler: PerpsController['resetFirstTimeUserState'];
>>>>>>> c8479071
    };

/**
 * External actions the PerpsController can call
 */
export type AllowedActions = NetworkControllerGetStateAction['type'];

/**
 * External events the PerpsController can subscribe to
 */
export type AllowedEvents =
  | TransactionControllerTransactionSubmittedEvent
  | TransactionControllerTransactionConfirmedEvent
  | TransactionControllerTransactionFailedEvent;

/**
 * PerpsController messenger constraints
 */
export type PerpsControllerMessenger = RestrictedMessenger<
  'PerpsController',
  PerpsControllerActions,
  PerpsControllerEvents | AllowedEvents,
  AllowedActions,
  AllowedEvents['type']
>;

/**
 * PerpsController options
 */
export interface PerpsControllerOptions {
  messenger: PerpsControllerMessenger;
  state?: Partial<PerpsControllerState>;
}

/**
 * PerpsController - Protocol-agnostic perpetuals trading controller
 *
 * Provides a unified interface for perpetual futures trading across multiple protocols.
 * Features dual data flow architecture:
 * - Trading actions use Redux for persistence and optimistic updates
 * - Live data uses direct callbacks for maximum performance
 */
export class PerpsController extends BaseController<
  'PerpsController',
  PerpsControllerState,
  PerpsControllerMessenger
> {
  private providers: Map<string, IPerpsProvider>;
  private isInitialized = false;
  private initializationPromise: Promise<void> | null = null;

  constructor({ messenger, state = {} }: PerpsControllerOptions) {
    super({
      name: 'PerpsController',
      metadata,
      messenger,
      state: { ...getDefaultPerpsControllerState(), ...state },
    });

    this.providers = new Map();

    this.initializeProviders().catch((error) => {
      DevLogger.log('PerpsController: Error initializing providers', {
        error:
          error instanceof Error
            ? error.message
            : PERPS_ERROR_CODES.UNKNOWN_ERROR,
        timestamp: new Date().toISOString(),
      });
    });

    this.refreshEligibility().catch((error) => {
      DevLogger.log('PerpsController: Error refreshing eligibility', {
        error:
          error instanceof Error
            ? error.message
            : PERPS_ERROR_CODES.UNKNOWN_ERROR,
        timestamp: new Date().toISOString(),
      });
    });
  }

  /**
   * Initialize the PerpsController providers
   * Must be called before using any other methods
   * Prevents double initialization with promise caching
   */
  async initializeProviders(): Promise<void> {
    if (this.isInitialized) {
      return;
    }

    if (this.initializationPromise) {
      return this.initializationPromise;
    }

    this.initializationPromise = this.performInitialization();
    return this.initializationPromise;
  }

  /**
   * Actual initialization implementation
   */
  private async performInitialization(): Promise<void> {
    DevLogger.log('PerpsController: Initializing providers', {
      currentNetwork: this.state.isTestnet ? 'testnet' : 'mainnet',
      existingProviders: Array.from(this.providers.keys()),
      timestamp: new Date().toISOString(),
    });

    // Disconnect existing providers to close WebSocket connections
    const existingProviders = Array.from(this.providers.values());
    if (existingProviders.length > 0) {
      DevLogger.log('PerpsController: Disconnecting existing providers', {
        count: existingProviders.length,
        timestamp: new Date().toISOString(),
      });
      await Promise.all(
        existingProviders.map((provider) => provider.disconnect()),
      );
    }
    this.providers.clear();
    this.providers.set(
      'hyperliquid',
      new HyperLiquidProvider({ isTestnet: this.state.isTestnet }),
    );

    // Future providers can be added here with their own authentication patterns:
    // - Some might use API keys: new BinanceProvider({ apiKey, apiSecret })
    // - Some might use different wallet patterns: new GMXProvider({ signer })
    // - Some might not need auth at all: new DydxProvider()

    this.isInitialized = true;
    DevLogger.log('PerpsController: Providers initialized successfully', {
      providerCount: this.providers.size,
      activeProvider: this.state.activeProvider,
      timestamp: new Date().toISOString(),
    });
  }

  /**
   * Get the currently active provider - ensures initialization first
   */
  getActiveProvider(): IPerpsProvider {
    if (!this.isInitialized) {
      this.update((state) => {
        state.lastError = PERPS_ERROR_CODES.CLIENT_NOT_INITIALIZED;
        state.lastUpdateTimestamp = Date.now();
      });
      throw new Error(PERPS_ERROR_CODES.CLIENT_NOT_INITIALIZED);
    }

    const provider = this.providers.get(this.state.activeProvider);
    if (!provider) {
      this.update((state) => {
        state.lastError = PERPS_ERROR_CODES.PROVIDER_NOT_AVAILABLE;
        state.lastUpdateTimestamp = Date.now();
      });
      throw new Error(PERPS_ERROR_CODES.PROVIDER_NOT_AVAILABLE);
    }

    return provider;
  }

  /**
   * Place a new order
   */
  async placeOrder(params: OrderParams): Promise<OrderResult> {
    // Start trace for the entire operation
    trace({
      name: TraceName.PerpsOrderExecution,
      op: TraceOperation.PerpsOrderSubmission,
      tags: {
        provider: this.state.activeProvider,
        orderType: params.orderType,
        market: params.coin,
        leverage: params.leverage || 1,
        isTestnet: this.state.isTestnet,
      },
      data: {
        isBuy: params.isBuy,
        orderPrice: params.price || '',
      },
    });

    try {
      const provider = this.getActiveProvider();

      // Optimistic update
      this.update((state) => {
        state.pendingOrders.push(params);
      });

      const result = await provider.placeOrder(params);

      // Update state only on success
      if (result.success) {
        this.update((state) => {
          state.pendingOrders = state.pendingOrders.filter((o) => o !== params);
          state.lastUpdateTimestamp = Date.now();
        });

        // End trace with success data
        endTrace({
          name: TraceName.PerpsOrderExecution,
          data: {
            success: true,
            orderId: result.orderId || '',
          },
        });
      } else {
        // Remove from pending orders even on failure since the attempt is complete
        this.update((state) => {
          state.pendingOrders = state.pendingOrders.filter((o) => o !== params);
        });

        // End trace with error data
        endTrace({
          name: TraceName.PerpsOrderExecution,
          data: {
            success: false,
            error: result.error || 'Unknown error',
          },
        });
      }

      return result;
    } catch (error) {
      // End trace with error data
      endTrace({
        name: TraceName.PerpsOrderExecution,
        data: {
          success: false,
          error: error instanceof Error ? error.message : 'Unknown error',
        },
      });
      throw error;
    }
  }

  /**
   * Edit an existing order
   */
  async editOrder(params: EditOrderParams): Promise<OrderResult> {
    const provider = this.getActiveProvider();
    const result = await provider.editOrder(params);

    if (result.success) {
      this.update((state) => {
        state.lastUpdateTimestamp = Date.now();
      });
    }

    return result;
  }

  /**
   * Cancel an existing order
   */
  async cancelOrder(params: CancelOrderParams): Promise<CancelOrderResult> {
    const provider = this.getActiveProvider();
    const result = await provider.cancelOrder(params);

    if (result.success) {
      this.update((state) => {
        state.lastUpdateTimestamp = Date.now();
      });
    }

    return result;
  }

  /**
   * Close a position (partial or full)
   */
  async closePosition(params: ClosePositionParams): Promise<OrderResult> {
    trace({
      name: TraceName.PerpsClosePosition,
      op: TraceOperation.PerpsPositionManagement,
      tags: {
        provider: this.state.activeProvider,
        coin: params.coin,
        closeSize: params.size || 'full',
        isTestnet: this.state.isTestnet,
      },
    });

    try {
      const provider = this.getActiveProvider();
      const result = await provider.closePosition(params);

      if (result.success) {
        this.update((state) => {
          state.lastUpdateTimestamp = Date.now();
        });

        endTrace({
          name: TraceName.PerpsClosePosition,
          data: {
            success: true,
            filledSize: result.filledSize || '',
          },
        });
      } else {
        endTrace({
          name: TraceName.PerpsClosePosition,
          data: {
            success: false,
            error: result.error || 'Unknown error',
          },
        });
      }

      return result;
    } catch (error) {
      endTrace({
        name: TraceName.PerpsClosePosition,
        data: {
          success: false,
          error: error instanceof Error ? error.message : 'Unknown error',
        },
      });
      throw error;
    }
  }

  /**
   * Update TP/SL for an existing position
   */
  async updatePositionTPSL(
    params: UpdatePositionTPSLParams,
  ): Promise<OrderResult> {
    const provider = this.getActiveProvider();
    const result = await provider.updatePositionTPSL(params);

    if (result.success) {
      this.update((state) => {
        state.lastUpdateTimestamp = Date.now();
      });
    }

    return result;
  }

  /**
   * Simplified deposit method that prepares transaction for confirmation screen
   * No complex state tracking - just sets a loading flag
   */
  async depositWithConfirmation() {
    const { AccountTreeController, NetworkController, TransactionController } =
      Engine.context;

    try {
      // Clear any stale results when starting a new deposit flow
      // Don't set depositInProgress yet - wait until user confirms
      this.update((state) => {
        state.lastDepositResult = null;
      });

      const provider = this.getActiveProvider();
      const depositRoutes = provider.getDepositRoutes({ isTestnet: false });
      const route = depositRoutes[0];
      const bridgeContractAddress = route.contractAddress;

      const transferData = generateTransferData('transfer', {
        toAddress: bridgeContractAddress,
        amount: '0x0',
      });

      const accounts =
        AccountTreeController.getAccountsFromSelectedAccountGroup();
      const evmAccount = accounts.find((account) =>
        account.type.startsWith('eip155:'),
      );
      if (!evmAccount) {
        throw new Error(
          'No EVM-compatible account found in selected account group',
        );
      }
      const accountAddress = evmAccount.address as Hex;

      const parsedAsset = parseCaipAssetId(route.assetId);
      const assetChainId = toHex(parsedAsset.chainId.split(':')[1]);
      const tokenAddress = parsedAsset.assetReference as Hex;

      const transaction: TransactionParams = {
        from: accountAddress,
        to: tokenAddress,
        value: '0x0',
        data: transferData,
        gas: DEPOSIT_GAS_LIMIT,
      };

      const networkClientId =
        NetworkController.findNetworkClientIdByChainId(assetChainId);

      // addTransaction shows the confirmation screen and returns a promise
      // The promise will resolve when transaction completes or reject if cancelled/failed
      const { result } = await TransactionController.addTransaction(
        transaction,
        {
          networkClientId,
          origin: 'metamask',
          type: TransactionType.perpsDeposit,
        },
      );

      // At this point, the confirmation modal is shown to the user
      // The result promise will resolve/reject based on user action and transaction outcome

      // Track the transaction lifecycle
      // The result promise will resolve/reject based on user action and transaction outcome
      // Note: We intentionally don't set depositInProgress immediately to avoid
      // showing toasts before the user confirms the transaction

      // TODO: @abretonc7s Find a better way to trigger our custom toast notification then having to toggle the state
      // How to replace the system notifications?
      result
        .then((actualTxHash) => {
          // Transaction was successfully completed
          // Set depositInProgress to true temporarily to show success
          this.update((state) => {
            state.depositInProgress = true;
            state.lastDepositResult = {
              success: true,
              txHash: actualTxHash,
            };
          });

          // Clear depositInProgress after a short delay
          setTimeout(() => {
            this.update((state) => {
              state.depositInProgress = false;
            });
          }, 100);
        })
        .catch((error) => {
          // Check if user denied/cancelled the transaction
          const errorMessage =
            error instanceof Error ? error.message : String(error);
          const userCancelled =
            errorMessage.includes('User denied') ||
            errorMessage.includes('User rejected') ||
            errorMessage.includes('User cancelled') ||
            errorMessage.includes('User canceled');

          if (userCancelled) {
            // User cancelled - clear any state, no toast
            this.update((state) => {
              state.depositInProgress = false;
              // Don't set lastDepositResult - no toast needed
            });
          } else {
            // Transaction failed after confirmation - show error toast
            this.update((state) => {
              state.depositInProgress = false;
              state.lastDepositResult = {
                success: false,
                error: errorMessage,
              };
            });
          }
        });

      return {
        result,
      };
    } catch (error) {
      // Check if user denied/cancelled the transaction
      const errorMessage =
        error instanceof Error ? error.message : String(error);
      const userCancelled =
        errorMessage.includes('User denied') ||
        errorMessage.includes('User rejected') ||
        errorMessage.includes('User cancelled') ||
        errorMessage.includes('User canceled');

      if (!userCancelled) {
        // Only track actual errors, not user cancellations
        this.update((state) => {
          state.lastDepositResult = {
            success: false,
            error: errorMessage,
          };
        });
      }
      throw error;
    }
  }

  /**
   * Clear the last deposit result after it has been shown to the user
   */
  clearDepositResult(): void {
    this.update((state) => {
      state.lastDepositResult = null;
    });
  }

  /**
   * Withdraw funds from trading account
   *
   * The withdrawal process varies by provider and may involve:
   * - Direct on-chain transfers
   * - Bridge operations
   * - Multi-step validation processes
   *
   * Check the specific provider documentation for detailed withdrawal flows.
   *
   * @param params Withdrawal parameters
   * @returns WithdrawResult with withdrawal ID and tracking info
   */
  async withdraw(params: WithdrawParams): Promise<WithdrawResult> {
    trace({
      name: TraceName.PerpsWithdraw,
      op: TraceOperation.PerpsOperation,
      tags: {
        assetId: params.assetId || '',
        provider: this.state.activeProvider,
        isTestnet: this.state.isTestnet,
      },
    });

    try {
      DevLogger.log('🚀 PerpsController: STARTING WITHDRAWAL', {
        params,
        timestamp: new Date().toISOString(),
        assetId: params.assetId,
        amount: params.amount,
        destination: params.destination,
        activeProvider: this.state.activeProvider,
        isTestnet: this.state.isTestnet,
      });

      // Get provider (all validation is handled at the provider level)
      const provider = this.getActiveProvider();
      DevLogger.log('📡 PerpsController: DELEGATING TO PROVIDER', {
        provider: this.state.activeProvider,
        providerReady: !!provider,
      });

      // Execute withdrawal through provider
      const result = await provider.withdraw(params);

      DevLogger.log('📊 PerpsController: WITHDRAWAL RESULT', {
        success: result.success,
        error: result.error,
        txHash: result.txHash,
        timestamp: new Date().toISOString(),
      });

      // Update state based on result
      if (result.success) {
        this.update((state) => {
          state.lastError = null;
          state.lastUpdateTimestamp = Date.now();
        });

        DevLogger.log('✅ PerpsController: WITHDRAWAL SUCCESSFUL', {
          txHash: result.txHash,
          amount: params.amount,
          assetId: params.assetId,
          withdrawalId: result.withdrawalId,
        });

        endTrace({
          name: TraceName.PerpsWithdraw,
          data: {
            success: true,
            txHash: result.txHash || '',
            withdrawalId: result.withdrawalId || '',
          },
        });

        return result;
      }

      this.update((state) => {
        state.lastError = result.error || PERPS_ERROR_CODES.WITHDRAW_FAILED;
        state.lastUpdateTimestamp = Date.now();
      });
      DevLogger.log('❌ PerpsController: WITHDRAWAL FAILED', {
        error: result.error,
        params,
      });

      endTrace({
        name: TraceName.PerpsWithdraw,
        data: {
          success: false,
          error: result.error || 'Unknown error',
        },
      });

      return result;
    } catch (error) {
      const errorMessage =
        error instanceof Error
          ? error.message
          : PERPS_ERROR_CODES.WITHDRAW_FAILED;

      DevLogger.log('💥 PerpsController: WITHDRAWAL EXCEPTION', {
        error: errorMessage,
        errorType:
          error instanceof Error ? error.constructor.name : typeof error,
        stack: error instanceof Error ? error.stack : undefined,
        params,
        timestamp: new Date().toISOString(),
      });

      this.update((state) => {
        state.lastError = errorMessage;
        state.lastUpdateTimestamp = Date.now();
      });

      endTrace({
        name: TraceName.PerpsWithdraw,
        data: {
          success: false,
          error: errorMessage,
        },
      });

      return { success: false, error: errorMessage };
    }
  }

  /**
   * Get current positions
   */
  async getPositions(params?: GetPositionsParams): Promise<Position[]> {
    trace({
      name: TraceName.PerpsAccountStateUpdate,
      op: TraceOperation.PerpsOperation,
      tags: {
        provider: this.state.activeProvider,
        operation: 'getPositions',
        isTestnet: this.state.isTestnet,
      },
    });

    try {
      const provider = this.getActiveProvider();
      const positions = await provider.getPositions(params);

      // Only update state if the provider call succeeded
      this.update((state) => {
        state.positions = positions;
        // Update perps balances if we have account state
        if (state.accountState) {
          const providerKey = this.state.activeProvider;
          // Preserve existing historical data if available
          const existingBalance = state.perpsBalances[providerKey];
          state.perpsBalances[providerKey] = {
            totalValue: state.accountState.totalValue || '0',
            unrealizedPnl: state.accountState.unrealizedPnl || '0',
            accountValue1dAgo:
              existingBalance?.accountValue1dAgo ||
              state.accountState.totalValue ||
              '0',
            lastUpdated: Date.now(),
          };
        }
        state.lastUpdateTimestamp = Date.now();
        state.lastError = null; // Clear any previous errors
      });

      endTrace({
        name: TraceName.PerpsAccountStateUpdate,
        data: {
          success: true,
          positionsCount: positions.length,
        },
      });

      return positions;
    } catch (error) {
      const errorMessage =
        error instanceof Error
          ? error.message
          : PERPS_ERROR_CODES.POSITIONS_FAILED;

      // Update error state but don't modify positions (keep existing data)
      this.update((state) => {
        state.lastError = errorMessage;
        state.lastUpdateTimestamp = Date.now();
      });

      endTrace({
        name: TraceName.PerpsAccountStateUpdate,
        data: {
          success: false,
          error: errorMessage,
        },
      });

      // Re-throw the error so components can handle it appropriately
      throw error;
    }
  }

  /**
   * Get historical user fills (trade executions)
   */
  async getOrderFills(params?: GetOrderFillsParams): Promise<OrderFill[]> {
    const provider = this.getActiveProvider();
    return provider.getOrderFills(params);
  }

  /**
   * Get historical user orders (order lifecycle)
   */
  async getOrders(params?: GetOrdersParams): Promise<Order[]> {
    const provider = this.getActiveProvider();
    return provider.getOrders(params);
  }

  /**
   * Get currently open orders (real-time status)
   */
  async getOpenOrders(params?: GetOrdersParams): Promise<Order[]> {
    const provider = this.getActiveProvider();
    return provider.getOpenOrders(params);
  }

  /**
   * Get historical user funding history (funding payments)
   */
  async getFunding(params?: GetFundingParams): Promise<Funding[]> {
    const provider = this.getActiveProvider();
    return provider.getFunding(params);
  }

  /**
   * Get account state (balances, etc.)
   */
  async getAccountState(params?: GetAccountStateParams): Promise<AccountState> {
    trace({
      name: TraceName.PerpsAccountStateUpdate,
      op: TraceOperation.PerpsOperation,
      tags: {
        provider: this.state.activeProvider,
        operation: 'getAccountState',
        isTestnet: this.state.isTestnet,
      },
    });

    try {
      const provider = this.getActiveProvider();

      // Get both current account state and historical portfolio data
      const [accountState, historicalPortfolio] = await Promise.all([
        provider.getAccountState(params),
        provider.getHistoricalPortfolio(params).catch((error) => {
          DevLogger.log(
            'Failed to get historical portfolio, continuing without it:',
            error,
          );
          return;
        }),
      ]);

      // fallback to the current account total value if possible
      const historicalPortfolioToUse: HistoricalPortfolioResult =
        historicalPortfolio ?? {
          accountValue1dAgo: accountState.totalValue || '0',
          timestamp: 0,
        };

      // Only update state if the provider call succeeded
      DevLogger.log(
        'PerpsController: Updating Redux store with accountState and historical data:',
        { accountState, historicalPortfolio: historicalPortfolioToUse },
      );

      this.update((state) => {
        state.accountState = accountState;
        // Update perps balances for the active provider
        const providerKey = this.state.activeProvider;
        state.perpsBalances[providerKey] = {
          totalValue: accountState.totalValue || '0',
          unrealizedPnl: accountState.unrealizedPnl || '0',
          accountValue1dAgo: historicalPortfolioToUse.accountValue1dAgo || '0',
          lastUpdated: Date.now(),
        };
        state.lastUpdateTimestamp = Date.now();
        state.lastError = null; // Clear any previous errors
      });
      DevLogger.log('PerpsController: Redux store updated successfully');

      endTrace({
        name: TraceName.PerpsAccountStateUpdate,
        data: {
          success: true,
          hasBalance: parseFloat(accountState.totalBalance) > 0,
          hasHistoricalData:
            parseFloat(historicalPortfolioToUse?.accountValue1dAgo || '0') > 0,
        },
      });

      return accountState;
    } catch (error) {
      const errorMessage =
        error instanceof Error
          ? error.message
          : PERPS_ERROR_CODES.ACCOUNT_STATE_FAILED;

      // Update error state but don't modify accountState (keep existing data)
      this.update((state) => {
        state.lastError = errorMessage;
        state.lastUpdateTimestamp = Date.now();
      });

      endTrace({
        name: TraceName.PerpsAccountStateUpdate,
        data: {
          success: false,
          error: errorMessage,
        },
      });

      // Re-throw the error so components can handle it appropriately
      throw error;
    }
  }

  /**
   * Get historical portfolio data for percentage calculations
   */
  async getHistoricalPortfolio(
    params?: GetHistoricalPortfolioParams,
  ): Promise<HistoricalPortfolioResult> {
    try {
      const provider = this.getActiveProvider();
      const result = await provider.getHistoricalPortfolio(params);

      // Return the result without storing it in state
      // Historical data can be fetched when needed

      return result;
    } catch (error) {
      const errorMessage =
        error instanceof Error
          ? error.message
          : 'Failed to get historical portfolio';

      // Update error state
      this.update((state) => {
        state.lastError = errorMessage;
        state.lastUpdateTimestamp = Date.now();
      });

      // Re-throw the error so components can handle it appropriately
      throw error;
    }
  }

  /**
   * Get available markets with optional filtering
   */
  async getMarkets(params?: { symbols?: string[] }): Promise<MarketInfo[]> {
    trace({
      name: TraceName.PerpsMarketDataUpdate,
      op: TraceOperation.PerpsMarketData,
      tags: {
        provider: this.state.activeProvider,
        operation: 'getMarkets',
        isTestnet: this.state.isTestnet,
        symbolsRequested: params?.symbols?.length || 0,
      },
    });

    try {
      const provider = this.getActiveProvider();
      const allMarkets = await provider.getMarkets();

      // Clear any previous errors on successful call
      this.update((state) => {
        state.lastError = null;
        state.lastUpdateTimestamp = Date.now();
      });

      // Filter by symbols if provided
      if (params?.symbols && params.symbols.length > 0) {
        const filtered = allMarkets.filter((market) =>
          params.symbols?.some(
            (symbol) => market.name.toLowerCase() === symbol.toLowerCase(),
          ),
        );

        endTrace({
          name: TraceName.PerpsMarketDataUpdate,
          data: {
            success: true,
            marketsCount: filtered.length,
            totalMarkets: allMarkets.length,
          },
        });

        return filtered;
      }

      endTrace({
        name: TraceName.PerpsMarketDataUpdate,
        data: {
          success: true,
          marketsCount: allMarkets.length,
          totalMarkets: allMarkets.length,
        },
      });

      return allMarkets;
    } catch (error) {
      const errorMessage =
        error instanceof Error
          ? error.message
          : PERPS_ERROR_CODES.MARKETS_FAILED;

      // Update error state
      this.update((state) => {
        state.lastError = errorMessage;
        state.lastUpdateTimestamp = Date.now();
      });

      endTrace({
        name: TraceName.PerpsMarketDataUpdate,
        data: {
          success: false,
          error: errorMessage,
        },
      });

      // Re-throw the error so components can handle it appropriately
      throw error;
    }
  }

  /**
   * Fetch historical candle data
   */
  async fetchHistoricalCandles(
    coin: string,
    interval: CandlePeriod,
    limit: number = 100,
  ): Promise<CandleData> {
    try {
      const provider = this.getActiveProvider() as IPerpsProvider & {
        clientService?: {
          fetchHistoricalCandles: (
            coin: string,
            interval: CandlePeriod,
            limit: number,
          ) => Promise<CandleData>;
        };
      };

      // Check if provider has a client service with fetchHistoricalCandles
      if (provider.clientService?.fetchHistoricalCandles) {
        return await provider.clientService.fetchHistoricalCandles(
          coin,
          interval,
          limit,
        );
      }

      // Fallback: throw error if method not available
      throw new Error('Historical candles not supported by current provider');
    } catch (error) {
      const errorMessage =
        error instanceof Error
          ? error.message
          : 'Failed to fetch historical candles';

      // Update error state
      this.update((state) => {
        state.lastError = errorMessage;
        state.lastUpdateTimestamp = Date.now();
      });

      // Re-throw the error so components can handle it appropriately
      throw error;
    }
  }

  /**
   * Calculate liquidation price for a position
   * Uses provider-specific formulas based on protocol rules
   */
  async calculateLiquidationPrice(
    params: LiquidationPriceParams,
  ): Promise<string> {
    const provider = this.getActiveProvider();
    return provider.calculateLiquidationPrice(params);
  }

  /**
   * Calculate maintenance margin for a specific asset
   * Returns a percentage (e.g., 0.0125 for 1.25%)
   */
  async calculateMaintenanceMargin(
    params: MaintenanceMarginParams,
  ): Promise<number> {
    const provider = this.getActiveProvider();
    return provider.calculateMaintenanceMargin(params);
  }

  /**
   * Get maximum leverage allowed for an asset
   */
  async getMaxLeverage(asset: string): Promise<number> {
    const provider = this.getActiveProvider();
    return provider.getMaxLeverage(asset);
  }

  /**
   * Validate order parameters according to protocol-specific rules
   */
  async validateOrder(
    params: OrderParams,
  ): Promise<{ isValid: boolean; error?: string }> {
    const provider = this.getActiveProvider();
    return provider.validateOrder(params);
  }

  /**
   * Validate close position parameters according to protocol-specific rules
   */
  async validateClosePosition(
    params: ClosePositionParams,
  ): Promise<{ isValid: boolean; error?: string }> {
    const provider = this.getActiveProvider();
    return provider.validateClosePosition(params);
  }

  /**
   * Validate withdrawal parameters according to protocol-specific rules
   */
  async validateWithdrawal(
    params: WithdrawParams,
  ): Promise<{ isValid: boolean; error?: string }> {
    const provider = this.getActiveProvider();
    return provider.validateWithdrawal(params);
  }

  /**
   * Get supported withdrawal routes - returns complete asset and routing information
   */
  getWithdrawalRoutes(): AssetRoute[] {
    const provider = this.getActiveProvider();
    return provider.getWithdrawalRoutes();
  }

  /**
   * Toggle between testnet and mainnet
   */
  async toggleTestnet(): Promise<ToggleTestnetResult> {
    try {
      const previousNetwork = this.state.isTestnet ? 'testnet' : 'mainnet';

      this.update((state) => {
        state.isTestnet = !state.isTestnet;
        state.connectionStatus = 'disconnected';
      });

      const newNetwork = this.state.isTestnet ? 'testnet' : 'mainnet';

      DevLogger.log('PerpsController: Network toggle initiated', {
        from: previousNetwork,
        to: newNetwork,
        timestamp: new Date().toISOString(),
      });

      // Reset initialization state and reinitialize provider with new testnet setting
      this.isInitialized = false;
      this.initializationPromise = null;
      await this.initializeProviders();

      DevLogger.log('PerpsController: Network toggle completed', {
        newNetwork,
        isTestnet: this.state.isTestnet,
        timestamp: new Date().toISOString(),
      });

      return { success: true, isTestnet: this.state.isTestnet };
    } catch (error) {
      return {
        success: false,
        isTestnet: this.state.isTestnet,
        error:
          error instanceof Error
            ? error.message
            : PERPS_ERROR_CODES.UNKNOWN_ERROR,
      };
    }
  }

  /**
   * Switch to a different provider
   */
  async switchProvider(providerId: string): Promise<SwitchProviderResult> {
    if (!this.providers.has(providerId)) {
      return {
        success: false,
        providerId: this.state.activeProvider,
        error: `Provider ${providerId} not available`,
      };
    }

    this.update((state) => {
      state.activeProvider = providerId;
      state.connectionStatus = 'disconnected';
    });

    return { success: true, providerId };
  }

  /**
   * Get current network (mainnet/testnet)
   */
  getCurrentNetwork(): 'mainnet' | 'testnet' {
    return this.state.isTestnet ? 'testnet' : 'mainnet';
  }

  // Live data delegation (NO Redux) - delegates to active provider

  /**
   * Subscribe to live price updates
   */
  subscribeToPrices(params: SubscribePricesParams): () => void {
    const provider = this.getActiveProvider();
    return provider.subscribeToPrices(params);
  }

  /**
   * Subscribe to live position updates
   */
  subscribeToPositions(params: SubscribePositionsParams): () => void {
    const provider = this.getActiveProvider();
    return provider.subscribeToPositions(params);
  }

  /**
   * Subscribe to live order fill updates
   */
  subscribeToOrderFills(params: SubscribeOrderFillsParams): () => void {
    const provider = this.getActiveProvider();
    return provider.subscribeToOrderFills(params);
  }

  /**
   * Subscribe to live order updates
   */
  subscribeToOrders(params: SubscribeOrdersParams): () => void {
    const provider = this.getActiveProvider();
    return provider.subscribeToOrders(params);
  }

  /**
   * Subscribe to live account updates
   */
  subscribeToAccount(params: SubscribeAccountParams): () => void {
    const provider = this.getActiveProvider();
    return provider.subscribeToAccount(params);
  }

  /**
   * Update perps balances for the current provider
   * Called when account state changes
   */
  updatePerpsBalances(
    accountState: AccountState,
    accountValue1dAgo?: string,
  ): void {
    const providerKey = this.state.activeProvider;
    this.update((state) => {
      // Preserve existing historical data if not provided
      const existingBalance = state.perpsBalances[providerKey];
      state.perpsBalances[providerKey] = {
        totalValue: accountState.totalValue || '0',
        unrealizedPnl: accountState.unrealizedPnl || '0',
        accountValue1dAgo:
          accountValue1dAgo ||
          existingBalance?.accountValue1dAgo ||
          accountState.totalValue ||
          '0',
        lastUpdated: Date.now(),
      };
    });
  }

  /**
   * Configure live data throttling
   */
  setLiveDataConfig(config: Partial<LiveDataConfig>): void {
    const provider = this.getActiveProvider();
    provider.setLiveDataConfig(config);
  }

  /**
   * Calculate trading fees for the active provider
   * Each provider implements its own fee structure
   */
  async calculateFees(params: {
    orderType: 'market' | 'limit';
    isMaker?: boolean;
    amount?: string;
  }): Promise<FeeCalculationResult> {
    const provider = this.getActiveProvider();
    return provider.calculateFees(params);
  }

  /**
   * Disconnect provider and cleanup subscriptions
   * Call this when navigating away from Perps screens to prevent battery drain
   */
  async disconnect(): Promise<void> {
    DevLogger.log(
      'PerpsController: Disconnecting provider to cleanup subscriptions',
      {
        timestamp: new Date().toISOString(),
      },
    );

    const provider = this.getActiveProvider();
    await provider.disconnect();

    // Reset initialization state to ensure proper reconnection
    this.isInitialized = false;
    this.initializationPromise = null;
  }

  /**
   * Reconnect with new account/network context
   * Called when user switches accounts or networks
   */
  async reconnectWithNewContext(): Promise<void> {
    DevLogger.log('PerpsController: Reconnecting with new account/network', {
      timestamp: new Date().toISOString(),
    });

    // Clear Redux state immediately to reset UI
    this.update((state) => {
      state.positions = [];
      state.accountState = null;
      state.pendingOrders = [];
      state.lastError = null;
    });

    // Clear state and force reinitialization
    // initializeProviders() will handle disconnection if needed
    this.isInitialized = false;
    this.initializationPromise = null;

    // Reinitialize with new context
    await this.initializeProviders();
  }

  /**
   * Eligibility (Geo-Blocking)
   * Users in the USA and Ontario (Canada) are not eligible for Perps
   */

  /**
   * Fetch geo location
   *
   * Returned in Country or Country-Region format
   * Example: FR, DE, US-MI, CA-ON
   */
  async #fetchGeoLocation(): Promise<string> {
    let location = 'UNKNOWN';

    try {
      const environment = getEnvironment();

      const response = await successfulFetch(
        ON_RAMP_GEO_BLOCKING_URLS[environment],
      );

      location = await response?.text();

      return location;
    } catch (e) {
      DevLogger.log('PerpsController: Failed to fetch geo location', {
        error: e,
      });
      return location;
    }
  }

  /**
   * Refresh eligibility status
   */
  async refreshEligibility(
    blockedLocations = DEFAULT_GEO_BLOCKED_REGIONS,
  ): Promise<void> {
    // Default to false in case of error.
    let isEligible = false;

    try {
      DevLogger.log('PerpsController: Refreshing eligibility');

      const geoLocation = await this.#fetchGeoLocation();

      isEligible = blockedLocations.every(
        (blockedLocation) => !geoLocation.startsWith(blockedLocation),
      );
    } catch (error) {
      DevLogger.log('PerpsController: Eligibility refresh failed', {
        error:
          error instanceof Error
            ? error.message
            : PERPS_ERROR_CODES.UNKNOWN_ERROR,
        timestamp: new Date().toISOString(),
      });
    } finally {
      this.update((state) => {
        state.isEligible = isEligible;
      });
    }
  }

  /**
   * Get block explorer URL for an address or just the base URL
   * @param address - Optional address to append to the base URL
   * @returns Block explorer URL
   */
  getBlockExplorerUrl(address?: string): string {
    const provider = this.getActiveProvider();
    return provider.getBlockExplorerUrl(address);
  }

  /**
   * Check if user is first-time for the current network
   */
  isFirstTimeUserOnCurrentNetwork(): boolean {
    const currentNetwork = this.state.isTestnet ? 'testnet' : 'mainnet';
    return this.state.isFirstTimeUser[currentNetwork];
  }

  /**
   * Mark that the user has completed the tutorial/onboarding
   * This prevents the tutorial from showing again
   */
  markTutorialCompleted(): void {
    const currentNetwork = this.state.isTestnet ? 'testnet' : 'mainnet';

    DevLogger.log('PerpsController: Marking tutorial as completed', {
      timestamp: new Date().toISOString(),
      network: currentNetwork,
    });

    this.update((state) => {
      state.isFirstTimeUser[currentNetwork] = false;
    });
  }

  /*
   * Mark that user has placed their first successful order
   * This prevents the notification tooltip from showing again
   */
  markFirstOrderCompleted(): void {
    const currentNetwork = this.state.isTestnet ? 'testnet' : 'mainnet';

    DevLogger.log('PerpsController: Marking first order completed', {
      timestamp: new Date().toISOString(),
      network: currentNetwork,
    });

    this.update((state) => {
      state.hasPlacedFirstOrder[currentNetwork] = true;
    });
  }

  /**
   * Reset first-time user state for both networks
   * This is useful for testing the tutorial flow
   * Called by Reset Account feature in settings
   */
  resetFirstTimeUserState(): void {
    DevLogger.log('PerpsController: Resetting first-time user state', {
      timestamp: new Date().toISOString(),
      previousState: this.state.isFirstTimeUser,
    });

    this.update((state) => {
      state.isFirstTimeUser = {
        testnet: true,
        mainnet: true,
      };
      state.hasPlacedFirstOrder = {
        testnet: false,
        mainnet: false,
      };
    });
  }
}<|MERGE_RESOLUTION|>--- conflicted
+++ resolved
@@ -283,13 +283,12 @@
       handler: PerpsController['markFirstOrderCompleted'];
     }
   | {
-<<<<<<< HEAD
       type: 'PerpsController:getHistoricalPortfolio';
       handler: PerpsController['getHistoricalPortfolio'];
-=======
+    }
+  | {
       type: 'PerpsController:resetFirstTimeUserState';
       handler: PerpsController['resetFirstTimeUserState'];
->>>>>>> c8479071
     };
 
 /**
