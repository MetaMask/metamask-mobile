--- conflicted
+++ resolved
@@ -659,12 +659,6 @@
       state: { ...getDefaultPerpsControllerState(), ...state },
     });
 
-<<<<<<< HEAD
-    // Store HIP-3 configuration from client (immutable after construction)
-    // Clone array to prevent external mutations
-    this.equityEnabled = clientConfig.equityEnabled ?? false;
-    this.enabledDexs = [...(clientConfig.enabledDexs ?? [])];
-=======
     Logger.log(
       'PerpsController: clientConfig on initialization: ',
       clientConfig,
@@ -684,7 +678,6 @@
       clientConfig?.fallbackEnabledDexs ?? [],
       'fallback',
     );
->>>>>>> 37df9b28
 
     // Immediately set the fallback region list since RemoteFeatureFlagController is empty by default and takes a moment to populate.
     this.setBlockedRegionList(
