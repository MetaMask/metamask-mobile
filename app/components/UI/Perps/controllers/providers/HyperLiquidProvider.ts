import type { OrderParams as SDKOrderParams } from '@deeeed/hyperliquid-node20/esm/src/types/exchange/requests';
import type { Hex } from '@metamask/utils';
import { DevLogger } from '../../../../../core/SDKConnect/utils/DevLogger';
import { getBridgeInfo, getChainId } from '../../constants/hyperLiquidConfig';
import { HyperLiquidClientService } from '../../services/HyperLiquidClientService';
import { HyperLiquidSubscriptionService } from '../../services/HyperLiquidSubscriptionService';
import { HyperLiquidWalletService } from '../../services/HyperLiquidWalletService';
import {
  adaptAccountStateFromSDK,
  adaptMarketFromSDK,
  adaptPositionFromSDK,
  buildAssetMapping,
  formatHyperLiquidPrice,
  formatHyperLiquidSize,
} from '../../utils/hyperLiquidAdapter';
import {
  createErrorResult,
  getSupportedPaths,
  validateAssetSupport,
  validateBalance,
  validateCoinExists,
  validateDepositParams,
  validateOrderParams,
  validateWithdrawalParams,
} from '../../utils/hyperLiquidValidation';
import { transformMarketData } from '../../utils/marketDataTransform';
import type {
  AccountState,
  AssetRoute,
  CancelOrderParams,
  CancelOrderResult,
  ClosePositionParams,
  DepositParams,
  DisconnectResult,
  EditOrderParams,
  GetAccountStateParams,
  GetPositionsParams,
  GetSupportedPathsParams,
  InitializeResult,
  IPerpsProvider,
  LiveDataConfig,
<<<<<<< HEAD
  LiquidationPriceParams,
  MaintenanceMarginParams,
=======
  PerpsMarketData,
>>>>>>> 4f751a45
  MarketInfo,
  OrderResult,
  OrderParams as PerpsOrderParams,
  Position,
  ReadyToTradeResult,
  SubscribeOrderFillsParams,
  SubscribePositionsParams,
  SubscribePricesParams,
  ToggleTestnetResult,
  WithdrawParams,
  WithdrawResult,
} from '../types';
import { strings } from '../../../../../../locales/i18n';
import { PERPS_CONSTANTS } from '../../constants/perpsConfig';

/**
 * HyperLiquid provider implementation
 *
 * Implements the IPerpsProvider interface for HyperLiquid protocol.
 * Uses the @deeeed/hyperliquid-node20 SDK for all operations.
 * Delegates to service classes for client management, wallet integration, and subscriptions.
 */
export class HyperLiquidProvider implements IPerpsProvider {
  readonly protocolId = 'hyperliquid';

  // Service instances
  private clientService: HyperLiquidClientService;
  private walletService: HyperLiquidWalletService;
  private subscriptionService: HyperLiquidSubscriptionService;

  // Asset mapping
  private coinToAssetId = new Map<string, number>();
  private assetIdToCoin = new Map<number, string>();

  constructor(options: { isTestnet?: boolean } = {}) {
    const isTestnet = options.isTestnet || false;

    // Initialize services
    this.clientService = new HyperLiquidClientService({ isTestnet });
    this.walletService = new HyperLiquidWalletService({ isTestnet });
    this.subscriptionService = new HyperLiquidSubscriptionService(
      this.clientService,
      this.walletService,
    );

    // Initialize clients
    this.initializeClients();
  }

  /**
   * Initialize HyperLiquid SDK clients
   */
  private initializeClients(): void {
    const wallet = this.walletService.createWalletAdapter();
    this.clientService.initialize(wallet);
  }

  /**
   * Ensure clients are initialized and asset mapping is loaded
   */
  private async ensureReady(): Promise<void> {
    this.clientService.ensureInitialized();

    if (this.coinToAssetId.size === 0) {
      await this.buildAssetMapping();
    }
  }

  /**
   * Build asset ID mapping from market metadata
   */
  private async buildAssetMapping(): Promise<void> {
    const infoClient = this.clientService.getInfoClient();
    const meta = await infoClient.meta();
    const { coinToAssetId, assetIdToCoin } = buildAssetMapping(meta.universe);

    this.coinToAssetId = coinToAssetId;
    this.assetIdToCoin = assetIdToCoin;

    DevLogger.log('Asset mapping built', {
      assetCount: meta.universe.length,
      coins: Array.from(this.coinToAssetId.keys()),
    });
  }

  /**
   * Get supported deposit routes with complete asset and routing information
   */
  getDepositRoutes(params?: GetSupportedPathsParams): AssetRoute[] {
    const isTestnet = params?.isTestnet ?? this.clientService.isTestnetMode();
    const supportedAssets = getSupportedPaths({ ...params, isTestnet });
    const bridgeInfo = getBridgeInfo(isTestnet);

    return supportedAssets.map((assetId) => ({
      assetId,
      chainId: bridgeInfo.chainId,
      contractAddress: bridgeInfo.contractAddress,
    }));
  }

  /**
   * Get supported withdrawal routes with complete asset and routing information
   */
  getWithdrawalRoutes(params?: GetSupportedPathsParams): AssetRoute[] {
    // For HyperLiquid, withdrawal routes are the same as deposit routes
    return this.getDepositRoutes(params);
  }

  /**
   * Place an order using direct wallet signing (same as working debug test)
   */
  async placeOrder(params: PerpsOrderParams): Promise<OrderResult> {
    try {
      DevLogger.log('Placing order via HyperLiquid SDK:', params);

      // Validate order parameters
      const validation = validateOrderParams(params);
      if (!validation.isValid) {
        throw new Error(validation.error);
      }

      await this.ensureReady();

      // Get asset info - use provided current price to avoid extra API call
      const infoClient = this.clientService.getInfoClient();
      const meta = await infoClient.meta();

      const assetInfo = meta.universe.find(
        (asset) => asset.name === params.coin,
      );
      if (!assetInfo) {
        throw new Error(`Asset ${params.coin} not found`);
      }

      // Use provided current price or fetch if not provided
      let currentPrice: number;
      if (params.currentPrice && params.currentPrice > 0) {
        currentPrice = params.currentPrice;
        DevLogger.log('Using provided current price:', {
          coin: params.coin,
          providedPrice: currentPrice,
          source: 'UI price feed',
        });
      } else {
        DevLogger.log('Fetching current price via API (fallback)');
        const mids = await infoClient.allMids();
        currentPrice = parseFloat(mids[params.coin] || '0');
        if (currentPrice === 0) {
          throw new Error(`No price available for ${params.coin}`);
        }
      }

      // Calculate order parameters using the same logic as debug test
      let orderPrice: number;
      let formattedSize: string;

      if (params.orderType === 'market') {
        // For market orders, calculate position size and add slippage
        const positionSize = parseFloat(params.size);
        const slippage = params.slippage ?? 0.01; // Default to 1% slippage if not specified
        orderPrice = params.isBuy
          ? currentPrice * (1 + slippage) // Buy above market
          : currentPrice * (1 - slippage); // Sell below market
        formattedSize = formatHyperLiquidSize({
          size: positionSize,
          szDecimals: assetInfo.szDecimals,
        });
      } else {
        // For limit orders, use provided price and size
        orderPrice = parseFloat(params.price || '0');
        formattedSize = formatHyperLiquidSize({
          size: parseFloat(params.size),
          szDecimals: assetInfo.szDecimals,
        });
      }

      const formattedPrice = formatHyperLiquidPrice({
        price: orderPrice,
        szDecimals: assetInfo.szDecimals,
      });
      const assetId = this.coinToAssetId.get(params.coin);
      if (assetId === undefined) {
        throw new Error(`Asset ID not found for ${params.coin}`);
      }

      // Update leverage if specified
      if (params.leverage) {
        DevLogger.log('Updating leverage before order:', {
          coin: params.coin,
          assetId,
          requestedLeverage: params.leverage,
          leverageType: 'isolated', // Default to isolated leverage
        });

        const exchangeClient = this.clientService.getExchangeClient();
        const leverageResult = await exchangeClient.updateLeverage({
          asset: assetId,
          isCross: false, // Default to isolated leverage for now
          leverage: params.leverage,
        });

        if (leverageResult.status !== 'ok') {
          throw new Error(
            `Failed to update leverage: ${JSON.stringify(leverageResult)}`,
          );
        }

        DevLogger.log('Leverage updated successfully:', {
          coin: params.coin,
          leverage: params.leverage,
        });
      }

      // Build orders array - main order plus optional TP/SL orders
      const orders: SDKOrderParams[] = [];

      // 1. Main order (always present)
      const mainOrder: SDKOrderParams = {
        a: assetId,
        b: params.isBuy,
        p: formattedPrice,
        s: formattedSize,
        r: params.reduceOnly || false,
        t:
          params.orderType === 'limit'
            ? { limit: { tif: 'Gtc' } }
            : { limit: { tif: 'Ioc' } },
        c: params.clientOrderId
          ? (params.clientOrderId as `0x${string}`)
          : undefined,
      };
      orders.push(mainOrder);

      // 2. Take Profit order (if specified)
      if (params.takeProfitPrice) {
        const tpOrder: SDKOrderParams = {
          a: assetId,
          b: !params.isBuy, // Opposite side to close position
          p: formatHyperLiquidPrice({
            price: parseFloat(params.takeProfitPrice),
            szDecimals: assetInfo.szDecimals,
          }),
          s: formattedSize, // Same size as main order
          r: true, // Always reduce-only for TP
          t: {
            trigger: {
              isMarket: false, // Limit order when triggered
              triggerPx: formatHyperLiquidPrice({
                price: parseFloat(params.takeProfitPrice),
                szDecimals: assetInfo.szDecimals,
              }),
              tpsl: 'tp',
            },
          },
        };
        orders.push(tpOrder);
      }

      // 3. Stop Loss order (if specified)
      if (params.stopLossPrice) {
        const slOrder: SDKOrderParams = {
          a: assetId,
          b: !params.isBuy, // Opposite side to close position
          p: formatHyperLiquidPrice({
            price: parseFloat(params.stopLossPrice),
            szDecimals: assetInfo.szDecimals,
          }),
          s: formattedSize, // Same size as main order
          r: true, // Always reduce-only for SL
          t: {
            trigger: {
              isMarket: true, // Market order when triggered for faster execution
              triggerPx: formatHyperLiquidPrice({
                price: parseFloat(params.stopLossPrice),
                szDecimals: assetInfo.szDecimals,
              }),
              tpsl: 'sl',
            },
          },
        };
        orders.push(slOrder);
      }

      // 4. Determine grouping - use explicit override or smart defaults
      const grouping =
        params.grouping ||
        (params.takeProfitPrice || params.stopLossPrice ? 'normalTpsl' : 'na');

      // 5. Submit via SDK exchange client instead of direct fetch
      const exchangeClient = this.clientService.getExchangeClient();
      const result = await exchangeClient.order({
        orders,
        grouping,
      });

      if (result.status !== 'ok') {
        throw new Error(`Order failed: ${JSON.stringify(result)}`);
      }

      const status = result.response?.data?.statuses?.[0];
      const restingOrder =
        status && 'resting' in status ? status.resting : null;
      const filledOrder = status && 'filled' in status ? status.filled : null;

      return {
        success: true,
        orderId: restingOrder?.oid?.toString() || filledOrder?.oid?.toString(),
        filledSize: filledOrder?.totalSz,
        averagePrice: filledOrder?.avgPx,
      };
    } catch (error) {
      DevLogger.log('Order placement failed:', error);
      return createErrorResult(error, { success: false });
    }
  }

  /**
   * Edit an existing order
   */
  async editOrder(params: EditOrderParams): Promise<OrderResult> {
    try {
      DevLogger.log('Editing order:', params);

      await this.ensureReady();

      // Get asset info for proper formatting
      const infoClient = this.clientService.getInfoClient();
      const meta = await infoClient.meta();
      const mids = await infoClient.allMids(); // Default to perps data (same as subscription service)

      const assetInfo = meta.universe.find(
        (asset) => asset.name === params.newOrder.coin,
      );
      if (!assetInfo) {
        throw new Error(`Asset ${params.newOrder.coin} not found`);
      }

      const currentPrice = parseFloat(mids[params.newOrder.coin] || '0');
      if (currentPrice === 0) {
        throw new Error(`No price available for ${params.newOrder.coin}`);
      }

      // Calculate order parameters using the same logic as placeOrder
      let orderPrice: number;
      let formattedSize: string;

      if (params.newOrder.orderType === 'market') {
        const positionSize = parseFloat(params.newOrder.size);
        const slippage = params.newOrder.slippage ?? 0.01; // Default to 1% slippage if not specified
        orderPrice = params.newOrder.isBuy
          ? currentPrice * (1 + slippage)
          : currentPrice * (1 - slippage);
        formattedSize = formatHyperLiquidSize({
          size: positionSize,
          szDecimals: assetInfo.szDecimals,
        });
      } else {
        orderPrice = parseFloat(params.newOrder.price || '0');
        formattedSize = formatHyperLiquidSize({
          size: parseFloat(params.newOrder.size),
          szDecimals: assetInfo.szDecimals,
        });
      }

      const formattedPrice = formatHyperLiquidPrice({
        price: orderPrice,
        szDecimals: assetInfo.szDecimals,
      });
      const assetId = this.coinToAssetId.get(params.newOrder.coin);
      if (assetId === undefined) {
        throw new Error(`Asset ID not found for ${params.newOrder.coin}`);
      }

      // Build new order parameters
      const newOrder: SDKOrderParams = {
        a: assetId,
        b: params.newOrder.isBuy,
        p: formattedPrice,
        s: formattedSize,
        r: params.newOrder.reduceOnly || false,
        t:
          params.newOrder.orderType === 'limit'
            ? { limit: { tif: 'Gtc' } }
            : { limit: { tif: 'Ioc' } },
        c: params.newOrder.clientOrderId
          ? (params.newOrder.clientOrderId as `0x${string}`)
          : undefined,
      };

      // Submit modification via SDK
      const exchangeClient = this.clientService.getExchangeClient();
      const result = await exchangeClient.modify({
        oid:
          typeof params.orderId === 'string'
            ? (params.orderId as `0x${string}`)
            : params.orderId,
        order: newOrder,
      });

      if (result.status !== 'ok') {
        throw new Error(`Order modification failed: ${JSON.stringify(result)}`);
      }

      return {
        success: true,
        orderId: params.orderId.toString(),
      };
    } catch (error) {
      DevLogger.log('Order modification failed:', error);
      return createErrorResult(error, { success: false });
    }
  }

  /**
   * Cancel an order
   */
  async cancelOrder(params: CancelOrderParams): Promise<CancelOrderResult> {
    try {
      DevLogger.log('Canceling order:', params);

      // Validate coin exists
      const coinValidation = validateCoinExists(
        params.coin,
        this.coinToAssetId,
      );
      if (!coinValidation.isValid) {
        throw new Error(coinValidation.error);
      }

      await this.ensureReady();

      const exchangeClient = this.clientService.getExchangeClient();
      const asset = this.coinToAssetId.get(params.coin);
      if (asset === undefined) {
        throw new Error(`Asset not found for coin: ${params.coin}`);
      }

      const result = await exchangeClient.cancel({
        cancels: [
          {
            a: asset,
            o: parseInt(params.orderId, 10),
          },
        ],
      });

      const success = result.response?.data?.statuses?.[0] === 'success';

      return {
        success,
        orderId: params.orderId,
        error: success ? undefined : 'Order cancellation failed',
      };
    } catch (error) {
      DevLogger.log('Order cancellation failed:', error);
      return createErrorResult(error, { success: false });
    }
  }

  /**
   * Close a position
   */
  async closePosition(params: ClosePositionParams): Promise<OrderResult> {
    try {
      DevLogger.log('Closing position:', params);

      const positions = await this.getPositions();
      const position = positions.find((p) => p.coin === params.coin);

      if (!position) {
        throw new Error(`No position found for ${params.coin}`);
      }

      const positionSize = parseFloat(position.size);
      const isBuy = positionSize < 0;
      const closeSize = params.size || Math.abs(positionSize).toString();

      return this.placeOrder({
        coin: params.coin,
        isBuy,
        size: closeSize,
        orderType: params.orderType || 'market',
        price: params.price,
        reduceOnly: true,
      });
    } catch (error) {
      DevLogger.log('Position closing failed:', error);
      return createErrorResult(error, { success: false });
    }
  }

  /**
   * Get current positions
   */
  async getPositions(params?: GetPositionsParams): Promise<Position[]> {
    try {
      DevLogger.log('Getting positions via HyperLiquid SDK:', params);

      await this.ensureReady();

      const infoClient = this.clientService.getInfoClient();
      const userAddress = await this.walletService.getUserAddressWithDefault(
        params?.accountId,
      );
      const clearingState = await infoClient.clearinghouseState({
        user: userAddress,
      });

      return clearingState.assetPositions
        .filter((assetPos) => assetPos.position.szi !== '0')
        .map((assetPos) => adaptPositionFromSDK(assetPos));
    } catch (error) {
      DevLogger.log('Error getting positions:', error);
      return [];
    }
  }

  /**
   * Get account state
   */
  async getAccountState(params?: GetAccountStateParams): Promise<AccountState> {
    try {
      DevLogger.log('Getting account state via HyperLiquid SDK:', params);

      await this.ensureReady();

      const infoClient = this.clientService.getInfoClient();
      const userAddress = await this.walletService.getUserAddressWithDefault(
        params?.accountId,
      );

      DevLogger.log('User address for account state:', userAddress);
      DevLogger.log(
        'Network mode:',
        this.clientService.isTestnetMode() ? 'TESTNET' : 'MAINNET',
      );

      // Get both Perps and Spot balances
      const [perpsState, spotState] = await Promise.all([
        infoClient.clearinghouseState({ user: userAddress }),
        infoClient.spotClearinghouseState({ user: userAddress }),
      ]);

      DevLogger.log('Perps state:', perpsState);
      DevLogger.log('Spot state:', spotState);

      const accountState = adaptAccountStateFromSDK(perpsState, spotState);
      DevLogger.log('Adapted account state:', accountState);

      return accountState;
    } catch (error) {
      DevLogger.log('Error getting account state:', error);
      // Re-throw the error so the controller can handle it properly
      // This allows the UI to show proper error messages instead of zeros
      throw error;
    }
  }

  /**
   * Get available markets
   */
  async getMarkets(): Promise<MarketInfo[]> {
    try {
      DevLogger.log('Getting markets via HyperLiquid SDK');

      await this.ensureReady();

      const infoClient = this.clientService.getInfoClient();
      const meta = await infoClient.meta();
      return meta.universe.map((asset) => adaptMarketFromSDK(asset));
    } catch (error) {
      DevLogger.log('Error getting markets:', error);
      return [];
    }
  }

  /**
   * Get market data with prices, volumes, and 24h changes
   */
  async getMarketDataWithPrices(): Promise<PerpsMarketData[]> {
    try {
      DevLogger.log('Getting market data with prices via HyperLiquid SDK');

      await this.ensureReady();

      const infoClient = this.clientService.getInfoClient();

      // Fetch all required data in parallel for better performance
      const [perpsMeta, allMids] = await Promise.all([
        infoClient.meta(),
        infoClient.allMids(),
      ]);

      if (!perpsMeta?.universe || !allMids) {
        throw new Error('Failed to fetch market data - no data received');
      }

      // Also fetch asset contexts for additional data like volume and previous day prices
      const metaAndCtxs = await infoClient.metaAndAssetCtxs();
      const assetCtxs = metaAndCtxs?.[1] || [];

      // Transform to UI-friendly format using standalone utility
      return transformMarketData({
        universe: perpsMeta.universe,
        assetCtxs,
        allMids,
      });
    } catch (error) {
      DevLogger.log('Error getting market data with prices:', error);
      return [];
    }
  }

  /**
   * Validate deposit parameters according to HyperLiquid-specific rules
   * This method enforces protocol-specific requirements like minimum amounts
   */
  validateDeposit(params: DepositParams): { isValid: boolean; error?: string } {
    return validateDepositParams({
      amount: params.amount,
      assetId: params.assetId,
      isTestnet: this.clientService.isTestnetMode(),
    });
  }

  /**
   * Withdraw funds from HyperLiquid trading account
   *
   * This initiates a withdrawal request via HyperLiquid's API (withdraw3 endpoint).
   * The actual funds transfer happens on HyperLiquid's side after API confirmation.
   */
  async withdraw(params: WithdrawParams): Promise<WithdrawResult> {
    try {
      DevLogger.log('Withdrawing funds:', params);

      // Validate withdrawal parameters
      const validation = validateWithdrawalParams(params);
      if (!validation.isValid) {
        throw new Error(validation.error);
      }

      // Get supported withdrawal routes and validate asset
      const supportedRoutes = this.getWithdrawalRoutes();

      // This check is already done in validateWithdrawalParams, but TypeScript needs explicit check
      if (!params.assetId) {
        throw new Error(
          strings('perps.errors.withdrawValidation.assetIdRequired'),
        );
      }

      const assetValidation = validateAssetSupport(
        params.assetId,
        supportedRoutes,
      );
      if (!assetValidation.isValid) {
        throw new Error(assetValidation.error);
      }

      // Validate destination address if provided
      let destination: Hex;
      if (params.destination) {
        destination = params.destination;
      } else {
        destination = await this.walletService.getUserAddressWithDefault();
      }

      // Ensure client is ready
      await this.ensureReady();
      const exchangeClient = this.clientService.getExchangeClient();

      // Validate amount against account balance
      const accountState = await this.getAccountState();
      const availableBalance = parseFloat(accountState.availableBalance);

      // This check is already done in validateWithdrawalParams, but TypeScript needs explicit check
      if (!params.amount) {
        throw new Error(
          strings('perps.errors.withdrawValidation.amountRequired'),
        );
      }

      const withdrawAmount = parseFloat(params.amount);

      const balanceValidation = validateBalance(
        withdrawAmount,
        availableBalance,
      );
      if (!balanceValidation.isValid) {
        throw new Error(balanceValidation.error);
      }

      // Execute withdrawal via HyperLiquid SDK (API call)
      const result = await exchangeClient.withdraw3({
        destination,
        amount: params.amount,
      });

      if (result.status === 'ok') {
        return {
          success: true,
          txHash: 'Withdrawal submitted successfully',
        };
      }

      return {
        success: false,
        error: `Withdrawal failed: ${result.status}`,
      };
    } catch (error) {
      DevLogger.log('Withdrawal failed:', error);
      return createErrorResult(error, { success: false });
    }
  }

  /**
   * Subscribe to live price updates
   */
  subscribeToPrices(params: SubscribePricesParams): () => void {
    return this.subscriptionService.subscribeToPrices(params);
  }

  /**
   * Subscribe to live position updates
   */
  subscribeToPositions(params: SubscribePositionsParams): () => void {
    return this.subscriptionService.subscribeToPositions(params);
  }

  /**
   * Subscribe to live order fill updates
   */
  subscribeToOrderFills(params: SubscribeOrderFillsParams): () => void {
    return this.subscriptionService.subscribeToOrderFills(params);
  }

  /**
   * Configure live data settings
   */
  setLiveDataConfig(config: Partial<LiveDataConfig>): void {
    DevLogger.log('Live data config updated:', config);
  }

  /**
   * Toggle testnet mode
   */
  async toggleTestnet(): Promise<ToggleTestnetResult> {
    try {
      const newIsTestnet = !this.clientService.isTestnetMode();

      // Update all services
      this.clientService.setTestnetMode(newIsTestnet);
      this.walletService.setTestnetMode(newIsTestnet);

      // Reinitialize clients
      this.initializeClients();

      return {
        success: true,
        isTestnet: newIsTestnet,
      };
    } catch (error) {
      return createErrorResult(error, {
        success: false,
        isTestnet: this.clientService.isTestnetMode(),
      });
    }
  }

  /**
   * Initialize provider
   */
  async initialize(): Promise<InitializeResult> {
    try {
      this.initializeClients();
      return {
        success: true,
        chainId: getChainId(this.clientService.isTestnetMode()),
      };
    } catch (error) {
      return createErrorResult(error, { success: false });
    }
  }

  /**
   * Check if ready to trade
   */
  async isReadyToTrade(): Promise<ReadyToTradeResult> {
    try {
      const exchangeClient = this.clientService.getExchangeClient();
      const infoClient = this.clientService.getInfoClient();
      const walletConnected = !!exchangeClient && !!infoClient;

      let accountConnected = false;
      try {
        await this.walletService.getCurrentAccountId();
        accountConnected = true;
      } catch {
        accountConnected = false;
      }

      const ready = walletConnected && accountConnected;

      return {
        ready,
        walletConnected,
        networkSupported: true,
      };
    } catch (error) {
      return {
        ready: false,
        walletConnected: false,
        networkSupported: false,
        error:
          error instanceof Error
            ? error.message
            : strings('perps.errors.unknownError'),
      };
    }
  }

  /**
   * Calculate liquidation price using HyperLiquid's formula
   * Formula: liq_price = price - side * margin_available / position_size / (1 - l * side)
   * where l = 1 / MAINTENANCE_LEVERAGE = 1 / (2 * max_leverage)
   */
  async calculateLiquidationPrice(
    params: LiquidationPriceParams,
  ): Promise<string> {
    try {
      const { entryPrice, leverage, direction, asset } = params;

      // Validate inputs
      if (
        !isFinite(entryPrice) ||
        !isFinite(leverage) ||
        entryPrice <= 0 ||
        leverage <= 0
      ) {
        return '0.00';
      }

      // Get asset's max leverage to calculate maintenance margin
      let maxLeverage = PERPS_CONSTANTS.DEFAULT_MAX_LEVERAGE; // Default fallback
      if (asset) {
        maxLeverage = await this.getMaxLeverage(asset);
      }

      // Calculate maintenance leverage and margin according to HyperLiquid docs
      const maintenanceLeverage = 2 * maxLeverage;
      const l = 1 / maintenanceLeverage;
      const side = direction === 'long' ? 1 : -1;

      // For isolated margin, we use the standard formula
      // margin_available = initial_margin - maintenance_margin_required
      const initialMargin = 1 / leverage;
      const maintenanceMargin = 1 / maintenanceLeverage;

      // Check if position can be opened
      if (initialMargin < maintenanceMargin) {
        // Position cannot be opened - initial margin is less than maintenance
        return entryPrice.toFixed(2);
      }

      // HyperLiquid liquidation formula
      // For isolated margin: margin_available = isolated_margin - maintenance_margin_required
      const marginAvailable = initialMargin - maintenanceMargin;

      // Simplified calculation when position size is 1 unit
      // liq_price = price - side * margin_available * price / (1 - l * side)
      const denominator = 1 - l * side;
      if (Math.abs(denominator) < 0.0001) {
        // Avoid division by very small numbers
        return entryPrice.toFixed(2);
      }

      const liquidationPrice =
        entryPrice - (side * marginAvailable * entryPrice) / denominator;

      // Ensure liquidation price is non-negative
      return Math.max(0, liquidationPrice).toFixed(2);
    } catch (error) {
      DevLogger.log('Error calculating liquidation price:', error);
      return '0.00';
    }
  }

  /**
   * Calculate maintenance margin for a specific asset
   * According to HyperLiquid docs: maintenance_margin = 1 / (2 * max_leverage)
   */
  async calculateMaintenanceMargin(
    params: MaintenanceMarginParams,
  ): Promise<number> {
    const { asset } = params;

    // Get asset's max leverage
    const maxLeverage = await this.getMaxLeverage(asset);

    // Maintenance margin = 1 / (2 * max_leverage)
    // This varies from 1.25% (for 40x) to 16.7% (for 3x) depending on the asset
    return 1 / (2 * maxLeverage);
  }

  /**
   * Get maximum leverage allowed for an asset
   */
  async getMaxLeverage(asset: string): Promise<number> {
    await this.ensureReady();

    const infoClient = this.clientService.getInfoClient();
    const meta = await infoClient.meta();

    const assetInfo = meta.universe.find((a) => a.name === asset);
    if (!assetInfo) {
      throw new Error(`Asset ${asset} not found`);
    }

    return assetInfo.maxLeverage;
  }

  /**
   * Disconnect provider
   */
  async disconnect(): Promise<DisconnectResult> {
    try {
      DevLogger.log('HyperLiquid: Disconnecting provider', {
        isTestnet: this.clientService.isTestnetMode(),
        timestamp: new Date().toISOString(),
      });

      // Clear subscriptions through subscription service
      this.subscriptionService.clearAll();

      // Disconnect client service
      await this.clientService.disconnect();

      DevLogger.log('HyperLiquid: Provider fully disconnected', {
        timestamp: new Date().toISOString(),
      });

      return { success: true };
    } catch (error) {
      return createErrorResult(error, { success: false });
    }
  }
}<|MERGE_RESOLUTION|>--- conflicted
+++ resolved
@@ -39,12 +39,9 @@
   InitializeResult,
   IPerpsProvider,
   LiveDataConfig,
-<<<<<<< HEAD
   LiquidationPriceParams,
   MaintenanceMarginParams,
-=======
   PerpsMarketData,
->>>>>>> 4f751a45
   MarketInfo,
   OrderResult,
   OrderParams as PerpsOrderParams,
