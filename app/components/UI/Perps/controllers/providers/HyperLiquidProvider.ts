import { CaipAccountId, type Hex } from '@metamask/utils';
import { v4 as uuidv4 } from 'uuid';
import { strings } from '../../../../../../locales/i18n';
import { DevLogger } from '../../../../../core/SDKConnect/utils/DevLogger';
import Logger, { type LoggerErrorOptions } from '../../../../../util/Logger';
import { ensureError } from '../../utils/perpsErrorHandler';
import {
  BASIS_POINTS_DIVISOR,
  BUILDER_FEE_CONFIG,
  FEE_RATES,
  getBridgeInfo,
  getChainId,
  HIP3_ASSET_MARKET_TYPES,
  HIP3_FEE_CONFIG,
  HIP3_MARGIN_CONFIG,
  HYPERLIQUID_WITHDRAWAL_MINUTES,
  REFERRAL_CONFIG,
  TRADING_DEFAULTS,
  USDC_DECIMALS,
} from '../../constants/hyperLiquidConfig';
import {
  ORDER_SLIPPAGE_CONFIG,
  PERFORMANCE_CONFIG,
  PERPS_CONSTANTS,
  TP_SL_CONFIG,
  WITHDRAWAL_CONSTANTS,
} from '../../constants/perpsConfig';
import { HyperLiquidClientService } from '../../services/HyperLiquidClientService';
import { HyperLiquidSubscriptionService } from '../../services/HyperLiquidSubscriptionService';
import { HyperLiquidWalletService } from '../../services/HyperLiquidWalletService';
import {
  adaptAccountStateFromSDK,
  adaptHyperLiquidLedgerUpdateToUserHistoryItem,
  adaptMarketFromSDK,
  adaptOrderFromSDK,
  adaptPositionFromSDK,
  buildAssetMapping,
  formatHyperLiquidPrice,
  formatHyperLiquidSize,
  parseAssetName,
  type RawHyperLiquidLedgerUpdate,
} from '../../utils/hyperLiquidAdapter';
import {
  buildOrdersArray,
  calculateFinalPositionSize,
  calculateOrderPriceAndSize,
} from '../../utils/orderCalculations';
import {
  compileMarketPattern,
  shouldIncludeMarket,
  type CompiledMarketPattern,
} from '../../utils/marketUtils';
import type {
  SDKOrderParams,
  MetaResponse,
  PerpsAssetCtx,
  FrontendOrder,
} from '../../types/hyperliquid-types';
import {
  createErrorResult,
  getMaxOrderValue,
  getSupportedPaths,
  validateAssetSupport,
  validateBalance,
  validateCoinExists,
  validateDepositParams,
  validateOrderParams,
  validateWithdrawalParams,
} from '../../utils/hyperLiquidValidation';
import { formatPerpsFiat } from '../../utils/formatUtils';
import { transformMarketData } from '../../utils/marketDataTransform';
import type {
  AccountState,
  AssetRoute,
  BatchCancelOrdersParams,
  CancelOrderParams,
  CancelOrderResult,
  CancelOrdersResult,
  ClosePositionParams,
  ClosePositionsParams,
  ClosePositionsResult,
  DepositParams,
  DisconnectResult,
  EditOrderParams,
  FeeCalculationParams,
  FeeCalculationResult,
  Funding,
  GetAccountStateParams,
  GetAvailableDexsParams,
  GetFundingParams,
  GetMarketsParams,
  GetOrderFillsParams,
  GetOrdersParams,
  GetPositionsParams,
  GetSupportedPathsParams,
  InitializeResult,
  IPerpsProvider,
  LiquidationPriceParams,
  LiveDataConfig,
  MaintenanceMarginParams,
  MarketInfo,
  Order,
  OrderFill,
  OrderParams,
  OrderResult,
  PerpsMarketData,
  Position,
  ReadyToTradeResult,
  SubscribeAccountParams,
<<<<<<< HEAD
=======
  SubscribeCandlesParams,
>>>>>>> f4e8f8d0
  SubscribeOICapsParams,
  SubscribeOrderFillsParams,
  SubscribeOrdersParams,
  SubscribePositionsParams,
  SubscribePricesParams,
  ToggleTestnetResult,
  UpdatePositionTPSLParams,
  WithdrawParams,
  WithdrawResult,
  GetHistoricalPortfolioParams,
  HistoricalPortfolioResult,
  TransferBetweenDexsParams,
  TransferBetweenDexsResult,
  UserHistoryItem,
} from '../types';
import { PERPS_ERROR_CODES } from '../PerpsController';

// Helper method parameter interfaces (module-level for class-dependent methods only)
interface GetAssetInfoParams {
  coin: string;
  dexName: string | null;
}

interface GetAssetInfoResult {
  assetInfo: {
    name: string;
    szDecimals: number;
    maxLeverage: number;
  };
  currentPrice: number;
  meta: MetaResponse;
}

interface PrepareAssetForTradingParams {
  coin: string;
  assetId: number;
  leverage?: number;
}

interface HandleHip3PreOrderParams {
  dexName: string;
  coin: string;
  orderPrice: number;
  positionSize: number;
  leverage: number;
  isBuy: boolean;
  maxLeverage: number;
}

interface HandleHip3PreOrderResult {
  transferInfo: { amount: number; sourceDex: string } | null;
}

interface SubmitOrderWithRollbackParams {
  orders: SDKOrderParams[];
  grouping: 'na' | 'normalTpsl' | 'positionTpsl';
  isHip3Order: boolean;
  dexName: string | null;
  transferInfo: { amount: number; sourceDex: string } | null;
  coin: string;
  assetId: number;
}

interface HandleOrderErrorParams {
  error: unknown;
  coin: string;
  orderType: 'market' | 'limit';
  isBuy: boolean;
}

/**
 * HyperLiquid provider implementation
 *
 * Implements the IPerpsProvider interface for HyperLiquid protocol.
 * Uses the @nktkas/hyperliquid SDK for all operations.
 * Delegates to service classes for client management, wallet integration, and subscriptions.
 *
 * HIP-3 Balance Management:
 * Attempts to use HyperLiquid's native DEX abstraction for automatic collateral transfers.
 * If not supported, falls back to programmatic balance management using SDK's sendAsset.
 */
export class HyperLiquidProvider implements IPerpsProvider {
  readonly protocolId = 'hyperliquid';

  // Service instances
  private clientService: HyperLiquidClientService;
  private walletService: HyperLiquidWalletService;
  private subscriptionService: HyperLiquidSubscriptionService;

  // Asset mapping
  private coinToAssetId = new Map<string, number>();

  // Cache for user fee rates to avoid excessive API calls
  private userFeeCache = new Map<
    string,
    {
      perpsTakerRate: number;
      perpsMakerRate: number;
      spotTakerRate: number;
      spotMakerRate: number;
      timestamp: number;
      ttl: number;
    }
  >();

  // Cache for max leverage values to avoid excessive API calls
  private maxLeverageCache = new Map<
    string,
    { value: number; timestamp: number }
  >();

  // Cache for raw meta responses (shared across methods to avoid redundant API calls)
  // Filtering is applied on-demand (cheap array operations) - no need for separate processed cache
  private cachedMetaByDex = new Map<string, MetaResponse>();

  // Session cache for referral state (cleared on disconnect/reconnect)
  // Key: `network:userAddress`, Value: true if referral is set
  private referralCheckCache = new Map<string, boolean>();

  // Session cache for builder fee approval state (cleared on disconnect/reconnect)
  // Key: `network:userAddress`, Value: true if builder fee is approved
  private builderFeeCheckCache = new Map<string, boolean>();

  // Pending promise trackers for deduplicating concurrent calls
  // Prevents multiple signature requests when methods called simultaneously
  private ensureReadyPromise: Promise<void> | null = null;
  private pendingBuilderFeeApprovals = new Map<string, Promise<void>>();

  // Pre-compiled patterns for fast filtering
  private compiledAllowlistPatterns: CompiledMarketPattern[] = [];
  private compiledBlocklistPatterns: CompiledMarketPattern[] = [];

  // Fee discount context for MetaMask reward discounts (in basis points)
  private userFeeDiscountBips?: number;

  // Feature flag configuration for HIP-3 market filtering
  private hip3Enabled: boolean;
  private allowlistMarkets: string[];
  private blocklistMarkets: string[];
  private useDexAbstraction: boolean;

  // Cache for validated DEXs to avoid redundant perpDexs() API calls
  private cachedValidatedDexs: (string | null)[] | null = null;
  private cachedAllPerpDexs: Awaited<
    ReturnType<ReturnType<typeof this.clientService.getInfoClient>['perpDexs']>
  > | null = null;

  // Cache for USDC token ID from spot metadata
  private cachedUsdcTokenId?: string;

  // Error mappings from HyperLiquid API errors to standardized PERPS_ERROR_CODES
  private readonly ERROR_MAPPINGS = {
    'isolated position does not have sufficient margin available to decrease leverage':
      PERPS_ERROR_CODES.ORDER_LEVERAGE_REDUCTION_FAILED,
    'could not immediately match': PERPS_ERROR_CODES.IOC_CANCEL,
  };

  // Track whether clients have been initialized (lazy initialization)
  private clientsInitialized = false;

  constructor(
    options: {
      isTestnet?: boolean;
      hip3Enabled?: boolean;
      allowlistMarkets?: string[];
      blocklistMarkets?: string[];
      useDexAbstraction?: boolean;
    } = {},
  ) {
    const isTestnet = options.isTestnet || false;

    // Dev-friendly defaults: Enable all markets by default for easier testing (discovery mode)
    this.hip3Enabled = options.hip3Enabled ?? __DEV__;
    this.allowlistMarkets = options.allowlistMarkets ?? [];
    this.blocklistMarkets = options.blocklistMarkets ?? [];

    // Attempt native balance abstraction, fallback to programmatic transfer if unsupported
    this.useDexAbstraction = options.useDexAbstraction ?? true;

    // Initialize services
    this.clientService = new HyperLiquidClientService({ isTestnet });
    this.walletService = new HyperLiquidWalletService({ isTestnet });
    this.subscriptionService = new HyperLiquidSubscriptionService(
      this.clientService,
      this.walletService,
      this.hip3Enabled,
      [], // enabledDexs - will be populated after DEX discovery in buildAssetMapping
      this.allowlistMarkets,
      this.blocklistMarkets,
    );

    // NOTE: Clients are NOT initialized here - they'll be initialized lazily
    // when first needed. This avoids accessing Engine.context before it's ready.

    // Pre-compile filter patterns for performance
    this.compiledAllowlistPatterns = this.allowlistMarkets.map((pattern) => ({
      pattern,
      matcher: compileMarketPattern(pattern),
    }));
    this.compiledBlocklistPatterns = this.blocklistMarkets.map((pattern) => ({
      pattern,
      matcher: compileMarketPattern(pattern),
    }));

    // Debug: Confirm batch methods exist and show HIP-3 config
    DevLogger.log('[HyperLiquidProvider] Constructor complete', {
      hasBatchCancel: typeof this.cancelOrders === 'function',
      hasBatchClose: typeof this.closePositions === 'function',
      protocolId: this.protocolId,
      hip3Enabled: this.hip3Enabled,
      allowlistMarkets: this.allowlistMarkets,
      blocklistMarkets: this.blocklistMarkets,
      isTestnet,
    });
  }

  /**
   * Initialize HyperLiquid SDK clients (lazy initialization)
   *
   * This is called on first API operation to ensure Engine.context is ready.
   * Creating the wallet adapter requires accessing Engine.context.AccountTreeController,
   * which may not be available during early app initialization.
   */
  private ensureClientsInitialized(): void {
    if (this.clientsInitialized) {
      return; // Already initialized
    }

    const wallet = this.walletService.createWalletAdapter();
    this.clientService.initialize(wallet);

    // Only set flag AFTER successful initialization
    this.clientsInitialized = true;

    DevLogger.log('[HyperLiquidProvider] Clients initialized lazily');
  }

  /**
   * Attempt to enable HIP-3 native balance abstraction
   *
   * If successful, HyperLiquid automatically manages collateral transfers for HIP-3 orders.
   * If not supported, disables the flag to trigger programmatic transfer fallback.
   *
   * @private
   */
  private async ensureDexAbstractionEnabled(): Promise<void> {
    if (!this.useDexAbstraction) {
      return; // Feature disabled
    }

    try {
      const infoClient = this.clientService.getInfoClient();
      const userAddress = await this.walletService.getUserAddressWithDefault();

      // Check if already enabled (returns boolean | null)
      const isEnabled = await infoClient.userDexAbstraction({
        user: userAddress,
      });

      if (isEnabled === true) {
        DevLogger.log('HyperLiquidProvider: DEX abstraction already enabled', {
          user: userAddress,
        });
        return;
      }

      // Enable DEX abstraction (one-time, irreversible)
      DevLogger.log('HyperLiquidProvider: Enabling DEX abstraction', {
        user: userAddress,
        note: 'HyperLiquid will auto-manage collateral for HIP-3 orders',
      });

      const exchangeClient = this.clientService.getExchangeClient();
      await exchangeClient.agentEnableDexAbstraction();

      DevLogger.log(
        '✅ HyperLiquidProvider: DEX abstraction enabled successfully',
      );
    } catch (error) {
      // Don't blindly disable the flag on any error
      // Network errors or unknown issues shouldn't trigger fallback to manual transfer
      Logger.error(
        ensureError(error),
        this.getErrorContext('ensureDexAbstractionEnabled', {
          note: 'Could not enable DEX abstraction (may already be enabled or network error), will verify on first order',
        }),
      );
      // Keep useDexAbstraction flag as-is, let placeOrder() verify actual status if needed
    }
  }

  /**
   * Ensure clients are initialized and asset mapping is loaded
   * Asset mapping is built once on first call and reused for the provider's lifetime
   * since HIP-3 configuration is immutable after construction
   */
  private async ensureReady(): Promise<void> {
    // If already initializing, wait for that to complete
    // This prevents duplicate initialization flows when multiple methods called concurrently
    if (this.ensureReadyPromise) {
      return this.ensureReadyPromise;
    }

    // Create and track initialization promise
    this.ensureReadyPromise = (async () => {
      // Lazy initialization: ensure clients are created (safe after Engine.context is ready)
      this.ensureClientsInitialized();

      // Verify clients are properly initialized
      this.clientService.ensureInitialized();

      // Build asset mapping on first call only (flags are immutable)
      if (this.coinToAssetId.size === 0) {
        DevLogger.log('HyperLiquidProvider: Building asset mapping', {
          hip3Enabled: this.hip3Enabled,
          allowlistMarkets: this.allowlistMarkets,
          blocklistMarkets: this.blocklistMarkets,
        });
        await this.buildAssetMapping();
      }

      // Attempt to enable native balance abstraction
      await this.ensureDexAbstractionEnabled();

      // Set up builder fee approval (non-blocking for viewing data)
      // This happens once per session and is cached until disconnect/reconnect
      // Note: Wrapped in try-catch so accounts without deposits can still view markets
      try {
        await this.ensureBuilderFeeApproval();
      } catch (error) {
        // Log but don't throw - builder fee is only needed for trading, not viewing
        DevLogger.log(
          'HyperLiquidProvider: Builder fee approval failed (will retry on first trade)',
          error,
        );
      }

      // Set up referral code (blocks initialization to ensure attribution attempt)
      // Non-throwing: errors caught internally, logged to Sentry, retry next session
      // User can trade immediately after init even if referral setup failed
      await this.ensureReferralSet();
    })();

    try {
      await this.ensureReadyPromise;
    } finally {
      // Clean up tracking after completion
      this.ensureReadyPromise = null;
    }
  }

  /**
   * Get all available DEXs without allowlist filtering
   * Used when skipFilters=true in getMarkets()
   * @returns Array of all DEX names (null for main DEX, strings for HIP-3 DEXs)
   */
  private async getAllAvailableDexs(): Promise<(string | null)[]> {
    // If already cached by getValidatedDexs, use that
    if (
      this.cachedAllPerpDexs !== null &&
      Array.isArray(this.cachedAllPerpDexs)
    ) {
      const availableHip3Dexs: string[] = [];
      this.cachedAllPerpDexs.forEach((dex) => {
        if (dex !== null) {
          availableHip3Dexs.push(dex.name);
        }
      });
      return [null, ...availableHip3Dexs];
    }

    // Fetch fresh from API
    const infoClient = this.clientService.getInfoClient();
    try {
      const allDexs = await infoClient.perpDexs();
      if (!allDexs || !Array.isArray(allDexs)) {
        return [null]; // Fallback to main DEX only
      }

      this.cachedAllPerpDexs = allDexs;
      const availableHip3Dexs: string[] = [];
      allDexs.forEach((dex) => {
        if (dex !== null) {
          availableHip3Dexs.push(dex.name);
        }
      });
      return [null, ...availableHip3Dexs];
    } catch (error) {
      Logger.error(
        ensureError(error),
        this.getErrorContext('getAllAvailableDexs'),
      );
      return [null]; // Fallback to main DEX only
    }
  }

  /**
   * Get validated list of DEXs to use based on feature flags and allowlist
   * Implements Step 3b from HIP-3-IMPLEMENTATION.md (lines 108-134)
   *
   * Logic Flow:
   * 1. If hip3Enabled === false → Return [null] (main DEX only)
   * 2. Fetch available DEXs via SDK: infoClient.perpDexs()
   * 3. If enabledDexs is empty [] → Return [null, ...allDiscoveredDexs] (auto-discover)
   * 4. Else filter enabledDexs against available DEXs → Return [null, ...validatedDexs] (allowlist)
   *
   * Invalid DEX names are silently filtered with DevLogger warning.
   *
   * @returns Array of DEX names to use (null = main DEX, strings = HIP-3 DEXs)
   */
  private async getValidatedDexs(): Promise<(string | null)[]> {
    // Return cached result if available
    if (this.cachedValidatedDexs !== null) {
      return this.cachedValidatedDexs;
    }

    // Kill switch: HIP-3 disabled, return main DEX only
    if (!this.hip3Enabled) {
      DevLogger.log('HyperLiquidProvider: HIP-3 disabled via hip3Enabled flag');
      this.cachedAllPerpDexs = [null];
      this.cachedValidatedDexs = [null];
      return this.cachedValidatedDexs;
    }

    // Fetch all available DEXs from HyperLiquid
    const infoClient = this.clientService.getInfoClient();
    let allDexs;
    try {
      allDexs = await infoClient.perpDexs();
    } catch (error) {
      Logger.error(
        ensureError(error),
        this.getErrorContext('getValidatedDexs.perpDexs'),
      );
      this.cachedAllPerpDexs = [null];
      this.cachedValidatedDexs = [null];
      return this.cachedValidatedDexs;
    }

    // Cache for buildAssetMapping() to avoid duplicate call
    this.cachedAllPerpDexs = allDexs;

    // Validate API response
    if (!allDexs || !Array.isArray(allDexs)) {
      DevLogger.log(
        'HyperLiquidProvider: Failed to fetch DEX list (invalid response), falling back to main DEX only',
        { allDexs },
      );
      this.cachedAllPerpDexs = [null];
      this.cachedValidatedDexs = [null];
      return this.cachedValidatedDexs;
    }

    // Extract HIP-3 DEX names (filter out null which represents main DEX)
    const availableHip3Dexs: string[] = [];
    allDexs.forEach((dex) => {
      if (dex !== null) {
        availableHip3Dexs.push(dex.name);
      }
    });

    DevLogger.log(
      'HyperLiquidProvider: Available DEXs (market filtering applied at data layer)',
      {
        count: availableHip3Dexs.length,
        dexNames: availableHip3Dexs,
      },
    );

    // Return all DEXs - market filtering is applied at subscription data layer
    // webData3 automatically connects to ALL DEXs
    DevLogger.log(
      'HyperLiquidProvider: All DEXs enabled (market filtering at data layer)',
      {
        mainDex: true,
        hip3Dexs: availableHip3Dexs,
        totalDexCount: availableHip3Dexs.length + 1,
      },
    );
    this.cachedValidatedDexs = [null, ...availableHip3Dexs];
    return this.cachedValidatedDexs;
  }

  /**
   * Get cached meta response for a DEX, fetching from API if not cached
   * This helper consolidates cache logic to avoid redundant API calls across the provider
   * @param params.dexName - DEX name (null for main DEX)
   * @param params.skipCache - If true, bypass cache and fetch fresh data
   * @returns MetaResponse with universe data
   * @throws Error if API returns invalid data
   */
  private async getCachedMeta(params: {
    dexName: string | null;
    skipCache?: boolean;
  }): Promise<MetaResponse> {
    const { dexName, skipCache } = params;
    const dexKey = dexName || 'main';

    // Skip cache if requested (forces fresh fetch)
    if (!skipCache) {
      const cached = this.cachedMetaByDex.get(dexKey);
      if (cached) {
        DevLogger.log('[getCachedMeta] Using cached meta response', {
          dex: dexKey,
          universeSize: cached.universe.length,
        });
        return cached;
      }
    }

    // Cache miss or skipCache=true - fetch from API
    const infoClient = this.clientService.getInfoClient();
    const meta = await infoClient.meta({ dex: dexName ?? '' });

    // Defensive validation before caching
    if (!meta?.universe || !Array.isArray(meta.universe)) {
      throw new Error(
        `[HyperLiquidProvider] Invalid meta response for DEX ${
          dexName || 'main'
        }: universe is ${meta?.universe ? 'not an array' : 'missing'}`,
      );
    }

    // Store raw meta response for reuse
    this.cachedMetaByDex.set(dexKey, meta);

    DevLogger.log('[getCachedMeta] Fetched and cached meta response', {
      dex: dexKey,
      universeSize: meta.universe.length,
      skipCache,
    });

    return meta;
  }

  /**
   * Generate session cache key for user-specific caches
   * Format: "network:userAddress" (address normalized to lowercase)
   * @param network - 'mainnet' or 'testnet'
   * @param userAddress - User's Ethereum address
   * @returns Cache key for session-based caches
   */
  private getCacheKey(network: string, userAddress: string): string {
    return `${network}:${userAddress.toLowerCase()}`;
  }

  /**
   * Fetch markets for a specific DEX with optional filtering
   * Uses session-based caching via getCachedMeta() - no TTL, cleared on disconnect
   * @param params.dex - DEX name (null for main DEX)
   * @param params.skipFilters - If true, skip HIP-3 filtering (return all markets)
   * @param params.skipCache - If true, bypass cache and fetch fresh data
   * @returns Array of MarketInfo objects
   */
  private async fetchMarketsForDex(params: {
    dex: string | null;
    skipFilters?: boolean;
    skipCache?: boolean;
  }): Promise<MarketInfo[]> {
    const { dex, skipFilters = false, skipCache = false } = params;

    // Get raw meta response (uses session cache unless skipCache=true)
    const meta = await this.getCachedMeta({ dexName: dex, skipCache });

    if (!meta.universe || !Array.isArray(meta.universe)) {
      DevLogger.log(
        `HyperLiquidProvider: Invalid universe data for DEX ${dex || 'main'}`,
      );
      return [];
    }

    // Transform to MarketInfo format
    const markets = meta.universe.map((asset) => adaptMarketFromSDK(asset));

    // Apply HIP-3 filtering on-demand (cheap array operation)
    // Skip filtering for main DEX (null) or if explicitly requested
    const filteredMarkets =
      skipFilters || dex === null
        ? markets
        : markets.filter((market) =>
            shouldIncludeMarket(
              market.name,
              dex,
              this.hip3Enabled,
              this.compiledAllowlistPatterns,
              this.compiledBlocklistPatterns,
            ),
          );

    DevLogger.log('HyperLiquidProvider: Fetched markets for DEX', {
      dex: dex || 'main',
      marketCount: filteredMarkets.length,
      skipFilters,
      skipCache,
    });

    return filteredMarkets;
  }

  /**
   * Get USDC token ID from spot metadata
   * Returns format: "USDC:{hex_token_id}"
   * Caches result to avoid repeated API calls
   */
  private async getUsdcTokenId(): Promise<string> {
    if (this.cachedUsdcTokenId) {
      return this.cachedUsdcTokenId;
    }

    const infoClient = this.clientService.getInfoClient();
    const spotMeta = await infoClient.spotMeta();

    const usdcToken = spotMeta.tokens.find((t) => t.name === 'USDC');
    if (!usdcToken) {
      throw new Error('USDC token not found in spot metadata');
    }

    this.cachedUsdcTokenId = `USDC:${usdcToken.tokenId}`;
    DevLogger.log('HyperLiquidProvider: USDC token ID cached', {
      tokenId: this.cachedUsdcTokenId,
    });

    return this.cachedUsdcTokenId;
  }

  /**
   * Build asset ID mapping from market metadata
   * Fetches metadata for feature-flag-enabled DEXs and builds a unified mapping
   * with DEX-prefixed keys for HIP-3 assets (e.g., "xyz:XYZ100" → assetId)
   *
   * Per HIP-3-IMPLEMENTATION.md:
   * - Main DEX: assetId = index (0, 1, 2, ...)
   * - HIP-3 DEX: assetId = BASE_ASSET_ID + (perpDexIndex × DEX_MULTIPLIER) + index
   *
   * This enables proper order routing - when placeOrder({ coin: "xyz:XYZ100" }) is called,
   * the asset ID lookup succeeds and the order routes to the correct DEX.
   */
  private async buildAssetMapping(): Promise<void> {
    // Get feature-flag-validated DEXs to map (respects hip3Enabled and enabledDexs)
    const dexsToMap = await this.getValidatedDexs();

    // Use cached perpDexs array (populated by getValidatedDexs)
    const allPerpDexs = this.cachedAllPerpDexs;
    if (!allPerpDexs) {
      throw new Error(
        'perpDexs not cached - getValidatedDexs must be called first',
      );
    }

    DevLogger.log('HyperLiquidProvider: Starting asset mapping rebuild', {
      dexs: dexsToMap,
      previousMapSize: this.coinToAssetId.size,
      hip3Enabled: this.hip3Enabled,
      allowlistMarkets: this.allowlistMarkets,
      blocklistMarkets: this.blocklistMarkets,
      timestamp: new Date().toISOString(),
    });

    // Update subscription service with current feature flags
    // Extract HIP-3 DEX names (filter out null which represents main DEX)
    const enabledDexs = dexsToMap.filter((dex): dex is string => dex !== null);

    await this.subscriptionService.updateFeatureFlags(
      this.hip3Enabled,
      enabledDexs,
      this.allowlistMarkets,
      this.blocklistMarkets,
    );

    // Fetch metadata for each DEX in parallel with skipCache (feature flags changed, need fresh data)
    const allMetas = await Promise.allSettled(
      dexsToMap.map((dex) =>
        this.getCachedMeta({ dexName: dex, skipCache: true })
          .then((meta) => ({ dex, meta, success: true as const }))
          .catch((error) => {
            DevLogger.log(
              `HyperLiquidProvider: Failed to fetch meta for DEX ${
                dex || 'main'
              }`,
              { error },
            );
            return { dex, meta: null, success: false as const };
          }),
      ),
    );

    // Build mapping with DEX prefixes for HIP-3 DEXs using the utility function
    this.coinToAssetId.clear();

    allMetas.forEach((result) => {
      if (
        result.status === 'fulfilled' &&
        result.value.success &&
        result.value.meta
      ) {
        const { dex, meta } = result.value;

        // Validate that meta.universe exists and is an array
        if (!meta.universe || !Array.isArray(meta.universe)) {
          DevLogger.log(
            `HyperLiquidProvider: Skipping DEX ${
              dex || 'main'
            } - invalid or missing universe data`,
            {
              hasUniverse: !!meta.universe,
              isArray: Array.isArray(meta.universe),
            },
          );
          return;
        }

        // Find perpDexIndex for this DEX in the perpDexs array
        // Main DEX (dex=null) is at index 0
        // HIP-3 DEXs are at indices 1, 2, 3, etc.
        const perpDexIndex = allPerpDexs.findIndex((entry) => {
          if (dex === null) {
            return entry === null; // Main DEX
          }
          return entry !== null && entry.name === dex;
        });

        if (perpDexIndex === -1) {
          DevLogger.log(
            `HyperLiquidProvider: Could not find perpDexIndex for DEX ${
              dex || 'main'
            }`,
          );
          return;
        }

        // Use the utility function to build mapping for this DEX
        const { coinToAssetId } = buildAssetMapping({
          metaUniverse: meta.universe,
          dex,
          perpDexIndex,
        });

        // Merge into provider's map
        coinToAssetId.forEach((assetId, coin) => {
          this.coinToAssetId.set(coin, assetId);
        });
      }
    });

    const allKeys = Array.from(this.coinToAssetId.keys());
    const mainDexKeys = allKeys.filter((k) => !k.includes(':')).slice(0, 5);
    const hip3Keys = allKeys.filter((k) => k.includes(':')).slice(0, 10);

    DevLogger.log('HyperLiquidProvider: Asset mapping built', {
      totalAssets: this.coinToAssetId.size,
      dexCount: dexsToMap.length,
      mainDexSample: mainDexKeys,
      hip3Sample: hip3Keys,
    });
  }

  /**
   * Set user fee discount context for next operations
   * Used by PerpsController to apply MetaMask reward discounts
   * @param discountBips - The discount in basis points (e.g., 550 = 5.5%)
   */
  setUserFeeDiscount(discountBips: number | undefined): void {
    this.userFeeDiscountBips = discountBips;

    DevLogger.log('HyperLiquid: Fee discount context updated', {
      discountBips,
      discountPercentage: discountBips ? discountBips / 100 : undefined,
      isActive: discountBips !== undefined,
    });
  }

  /**
   * Query user data across all enabled DEXs in parallel
   *
   * DRY helper for multi-DEX user data queries. Handles feature flag logic
   * and DEX iteration in one place. Uses cached getValidatedDexs() to avoid
   * redundant perpDexs() API calls.
   *
   * @param baseParams - Base parameters (e.g., { user: '0x...' })
   * @param queryFn - API method to call per DEX
   * @returns Array of results per DEX with DEX identifier
   *
   * @example
   * ```typescript
   * const results = await this.queryUserDataAcrossDexs(
   *   { user: userAddress },
   *   (p) => infoClient.clearinghouseState(p)
   * );
   * ```
   */
  private async queryUserDataAcrossDexs<
    TParams extends Record<string, unknown>,
    TResult,
  >(
    baseParams: TParams,
    queryFn: (params: TParams & { dex?: string }) => Promise<TResult>,
  ): Promise<{ dex: string | null; data: TResult }[]> {
    const enabledDexs = await this.getValidatedDexs();

    const results = await Promise.all(
      enabledDexs.map(async (dex) => {
        const params = dex
          ? ({ ...baseParams, dex } as TParams & { dex: string })
          : (baseParams as TParams & { dex?: string });
        const data = await queryFn(params);
        return { dex, data };
      }),
    );

    return results;
  }

  /**
   * Map HyperLiquid API errors to standardized PERPS_ERROR_CODES
   */
  private mapError(error: unknown): Error {
    const message = error instanceof Error ? error.message : String(error);

    for (const [pattern, code] of Object.entries(this.ERROR_MAPPINGS)) {
      if (message.toLowerCase().includes(pattern.toLowerCase())) {
        return new Error(code);
      }
    }

    // Return original error to preserve stack trace for unmapped errors
    return error instanceof Error ? error : new Error(String(error));
  }

  /**
   * Get error context for logging with searchable tags and context.
   * Enables Sentry dashboard filtering by feature, provider, and network.
   *
   * @param method - The method name where the error occurred
   * @param extra - Optional additional context fields (becomes searchable context data)
   * @returns LoggerErrorOptions with tags (searchable) and context (searchable)
   * @private
   *
   * @example
   * Logger.error(error, this.getErrorContext('placeOrder', { coin: 'BTC', orderType: 'limit' }));
   * // Creates searchable tags: feature:perps, provider:hyperliquid, network:mainnet
   * // Creates searchable context: perps_provider.method:placeOrder, perps_provider.coin:BTC, perps_provider.orderType:limit
   */
  private getErrorContext(
    method: string,
    extra?: Record<string, unknown>,
  ): LoggerErrorOptions {
    return {
      tags: {
        feature: PERPS_CONSTANTS.FEATURE_NAME,
        provider: this.protocolId,
        network: this.clientService.isTestnetMode() ? 'testnet' : 'mainnet',
      },
      context: {
        name: 'HyperLiquidProvider',
        data: {
          method,
          ...extra,
        },
      },
    };
  }

  /**
   * Get supported deposit routes with complete asset and routing information
   */
  getDepositRoutes(params?: GetSupportedPathsParams): AssetRoute[] {
    const isTestnet = params?.isTestnet ?? this.clientService.isTestnetMode();
    const supportedAssets = getSupportedPaths({ ...params, isTestnet });
    const bridgeInfo = getBridgeInfo(isTestnet);

    const estimatedTimeString =
      HYPERLIQUID_WITHDRAWAL_MINUTES > 1
        ? strings('time.minutes_format_plural', {
            count: HYPERLIQUID_WITHDRAWAL_MINUTES,
          })
        : strings('time.minutes_format', {
            count: HYPERLIQUID_WITHDRAWAL_MINUTES,
          });

    return supportedAssets.map((assetId) => ({
      assetId,
      chainId: bridgeInfo.chainId,
      contractAddress: bridgeInfo.contractAddress,
      constraints: {
        minAmount: WITHDRAWAL_CONSTANTS.DEFAULT_MIN_AMOUNT,
        estimatedTime: estimatedTimeString,
        fees: {
          fixed: WITHDRAWAL_CONSTANTS.DEFAULT_FEE_AMOUNT,
          token: WITHDRAWAL_CONSTANTS.DEFAULT_FEE_TOKEN,
        },
      },
    }));
  }

  /**
   * Get supported withdrawal routes with complete asset and routing information
   */
  getWithdrawalRoutes(params?: GetSupportedPathsParams): AssetRoute[] {
    // For HyperLiquid, withdrawal routes are the same as deposit routes
    return this.getDepositRoutes(params);
  }

  /**
   * Check current builder fee approval for the user
   * @param builder - Builder address to check approval for
   * @returns Current max fee rate or null if not approved
   */
  private async checkBuilderFeeApproval(): Promise<number | null> {
    const infoClient = this.clientService.getInfoClient();
    const userAddress = await this.walletService.getUserAddressWithDefault();
    const builder = this.getBuilderAddress(this.clientService.isTestnetMode());

    return infoClient.maxBuilderFee({
      user: userAddress,
      builder,
    });
  }

  /**
   * Ensure builder fee is approved for MetaMask
   * Called once during initialization (ensureReady) to set up builder fee for the session
   * Uses session cache to avoid redundant API calls until disconnect/reconnect
   *
   * Cache semantics: Only caches successful approvals (never caches "not approved" state)
   * This allows detection of external approvals between retries while avoiding redundant checks
   *
   * Note: This is network-specific - testnet and mainnet have separate builder fee states
   */
  private async ensureBuilderFeeApproval(): Promise<void> {
    const isTestnet = this.clientService.isTestnetMode();
    const network = isTestnet ? 'testnet' : 'mainnet';
    const builderAddress = this.getBuilderAddress(isTestnet);
    const userAddress = await this.walletService.getUserAddressWithDefault();

    // Check session cache first to avoid redundant API calls
    // Cache only stores true (approval confirmed), never false
    const cacheKey = this.getCacheKey(network, userAddress);
    const cached = this.builderFeeCheckCache.get(cacheKey);

    if (cached === true) {
      DevLogger.log('[ensureBuilderFeeApproval] Using session cache', {
        network,
      });
      return; // Already approved this session, skip
    }

    // Check if approval already in-flight for this cache key
    // This prevents race conditions when multiple concurrent calls happen
    const pendingApproval = this.pendingBuilderFeeApprovals.get(cacheKey);
    if (pendingApproval) {
      DevLogger.log(
        '[ensureBuilderFeeApproval] Waiting for in-flight approval',
        {
          network,
        },
      );
      return pendingApproval; // Wait for existing approval to complete
    }

    // Create promise for this approval and track it to prevent duplicates
    const approvalPromise = (async () => {
      const { isApproved, requiredDecimal } =
        await this.checkBuilderFeeStatus();

      if (!isApproved) {
        DevLogger.log('[ensureBuilderFeeApproval] Approval required', {
          builder: builderAddress,
          currentApproval: isApproved,
          requiredDecimal,
        });

        const exchangeClient = this.clientService.getExchangeClient();
        const maxFeeRate = BUILDER_FEE_CONFIG.maxFeeRate;

        await exchangeClient.approveBuilderFee({
          builder: builderAddress,
          maxFeeRate,
        });

        // Verify approval was successful before caching
        const afterApprovalDecimal = await this.checkBuilderFeeApproval();

        if (
          afterApprovalDecimal === null ||
          afterApprovalDecimal < requiredDecimal
        ) {
          throw new Error(
            '[HyperLiquidProvider] Builder fee approval verification failed',
          );
        }

        // Only cache after verification succeeds
        this.builderFeeCheckCache.set(cacheKey, true);

        DevLogger.log('[ensureBuilderFeeApproval] Approval successful', {
          builder: builderAddress,
          approvedDecimal: afterApprovalDecimal,
          maxFeeRate,
        });
      } else {
        // User already has approval (possibly from external approval or previous session)
        // Cache success to avoid redundant checks
        this.builderFeeCheckCache.set(cacheKey, true);

        DevLogger.log('[ensureBuilderFeeApproval] Already approved', {
          network,
        });
      }
    })();

    // Track the pending approval promise
    this.pendingBuilderFeeApprovals.set(cacheKey, approvalPromise);

    try {
      await approvalPromise;
    } finally {
      // Clean up tracking after completion (success or failure)
      this.pendingBuilderFeeApprovals.delete(cacheKey);
    }
  }

  /**
   * Check if builder fee is approved for the current user
   * @returns Object with approval status and current rate
   */
  private async checkBuilderFeeStatus(): Promise<{
    isApproved: boolean;
    currentRate: number | null;
    requiredDecimal: number;
  }> {
    const currentApproval = await this.checkBuilderFeeApproval();
    const requiredDecimal = BUILDER_FEE_CONFIG.maxFeeDecimal;

    return {
      isApproved:
        currentApproval !== null && currentApproval >= requiredDecimal,
      currentRate: currentApproval,
      requiredDecimal,
    };
  }

  /**
   * Get available balance for a specific DEX
   * @param params - Balance query parameters
   * @param params.dex - DEX name (null = main, 'xyz' = HIP-3)
   * @returns Available balance in USDC
   * @private
   */
  private async getBalanceForDex(params: {
    dex: string | null;
  }): Promise<number> {
    const { dex } = params;
    const userAddress = await this.walletService.getUserAddressWithDefault();
    const infoClient = this.clientService.getInfoClient();

    const queryParams = dex
      ? { user: userAddress, dex }
      : { user: userAddress };

    const accountState = await infoClient.clearinghouseState(queryParams);
    const adapted = adaptAccountStateFromSDK(accountState);
    return parseFloat(adapted.availableBalance);
  }

  /**
   * Find source DEX with sufficient balance for transfer
   * Strategy: Prefer main DEX → other HIP-3 DEXs
   * @param params - Source search parameters
   * @param params.targetDex - Target DEX name
   * @param params.requiredAmount - Required balance shortfall
   * @returns Source DEX info or null if insufficient funds
   * @private
   */
  private async findSourceDexWithBalance(params: {
    targetDex: string;
    requiredAmount: number;
  }): Promise<{ sourceDex: string; available: number } | null> {
    const { targetDex, requiredAmount } = params;

    // Try main DEX first
    try {
      const mainBalance = await this.getBalanceForDex({ dex: null });
      if (mainBalance >= requiredAmount) {
        return { sourceDex: '', available: mainBalance };
      }
    } catch (error) {
      DevLogger.log('Could not fetch main DEX balance', { error });
    }

    // Try other HIP-3 DEXs
    // Get all available DEXs from cache (includes all HIP-3 DEXs since we no longer filter)
    const availableDexs =
      this.cachedValidatedDexs?.filter((d): d is string => d !== null) ?? [];
    for (const dex of availableDexs) {
      if (dex === targetDex) continue;

      try {
        const balance = await this.getBalanceForDex({ dex });
        if (balance >= requiredAmount) {
          return { sourceDex: dex, available: balance };
        }
      } catch (error) {
        DevLogger.log(`Could not fetch balance for DEX ${dex}`, { error });
      }
    }

    return null;
  }

  /**
   * Auto-transfer funds for HIP-3 orders when insufficient balance
   * Only called for HIP-3 markets (not main DEX)
   * @param params - Transfer parameters
   * @param params.targetDex - HIP-3 DEX name (e.g., 'xyz')
   * @param params.requiredMargin - Required margin with buffer
   * @returns Transfer info for rollback, or null if no transfer needed
   * @private
   */
  private async autoTransferForHip3Order(params: {
    targetDex: string;
    requiredMargin: number;
  }): Promise<{ amount: number; sourceDex: string } | null> {
    const { targetDex, requiredMargin } = params;

    // Check target DEX balance
    const targetBalance = await this.getBalanceForDex({ dex: targetDex });

    DevLogger.log('HyperLiquidProvider: HIP-3 balance check', {
      targetDex,
      targetBalance: targetBalance.toFixed(2),
      requiredMargin: requiredMargin.toFixed(2),
      shortfall: Math.max(0, requiredMargin - targetBalance).toFixed(2),
    });

    // Sufficient balance - no transfer needed
    if (targetBalance >= requiredMargin) {
      return null;
    }

    // Calculate shortfall and find source
    const shortfall = requiredMargin - targetBalance;
    const source = await this.findSourceDexWithBalance({
      targetDex,
      requiredAmount: shortfall,
    });

    if (!source) {
      throw new Error(
        `Insufficient balance for HIP-3 order. Required: ${requiredMargin.toFixed(
          2,
        )} USDC on ${targetDex} DEX, Available: ${targetBalance.toFixed(
          2,
        )} USDC. Please transfer funds to ${targetDex} DEX.`,
      );
    }

    // Execute transfer
    const transferAmount = Math.min(shortfall, source.available).toFixed(
      USDC_DECIMALS,
    );

    DevLogger.log('HyperLiquidProvider: Executing HIP-3 auto-transfer', {
      from: source.sourceDex || 'main',
      to: targetDex,
      amount: transferAmount,
    });

    const result = await this.transferBetweenDexs({
      sourceDex: source.sourceDex,
      destinationDex: targetDex,
      amount: transferAmount,
    });

    if (!result.success) {
      throw new Error(
        `Auto-transfer failed: ${result.error || 'Unknown error'}`,
      );
    }

    DevLogger.log('✅ HyperLiquidProvider: HIP-3 auto-transfer complete', {
      amount: transferAmount,
      from: source.sourceDex || 'main',
      to: targetDex,
    });

    return {
      amount: parseFloat(transferAmount),
      sourceDex: source.sourceDex,
    };
  }

  /**
   * Auto-transfer freed margin back to main DEX after closing a HIP-3 position
   *
   * This method transfers the margin released from closing a position back to
   * the main DEX to prevent balance fragmentation across HIP-3 DEXs.
   *
   * Design: Non-blocking operation - failures are logged but don't affect the
   * position close operation. Extensible for future configuration options.
   *
   * @param params - Transfer configuration
   * @param params.sourceDex - HIP-3 DEX name to transfer from
   * @param params.freedMargin - Amount of margin released from position close
   * @param params.transferAll - (Future) Transfer all available balance instead
   * @param params.skipTransfer - (Future) Skip auto-transfer if disabled
   * @returns Transfer info if successful, null if skipped/failed
   * @private
   */
  private async autoTransferBackAfterClose(params: {
    sourceDex: string;
    freedMargin: number;
    transferAll?: boolean;
    skipTransfer?: boolean;
  }): Promise<{ amount: number; destinationDex: string } | null> {
    const {
      sourceDex,
      freedMargin,
      transferAll = false,
      skipTransfer = false,
    } = params;

    // Future: Check user preference to skip auto-transfer
    if (skipTransfer) {
      DevLogger.log('Auto-transfer back skipped (disabled by config)');
      return null;
    }

    try {
      DevLogger.log('Attempting auto-transfer back to main DEX', {
        sourceDex,
        freedMargin: freedMargin.toFixed(2),
        transferAll,
      });

      // Get current balance on HIP-3 DEX
      const sourceBalance = await this.getBalanceForDex({ dex: sourceDex });

      if (sourceBalance <= 0) {
        DevLogger.log('No balance to transfer back', { sourceBalance });
        return null;
      }

      // Determine transfer amount
      const transferAmount = transferAll
        ? sourceBalance
        : Math.min(freedMargin, sourceBalance);

      if (transferAmount <= 0) {
        DevLogger.log('Transfer amount too small', { transferAmount });
        return null;
      }

      DevLogger.log('Transferring back to main DEX', {
        amount: transferAmount.toFixed(USDC_DECIMALS),
        from: sourceDex,
        to: 'main',
      });

      // Execute transfer back to main DEX (empty string '' represents main DEX)
      const result = await this.transferBetweenDexs({
        sourceDex,
        destinationDex: '',
        amount: transferAmount.toFixed(USDC_DECIMALS),
      });

      if (!result.success) {
        DevLogger.log('❌ Auto-transfer back failed', {
          error: result.error,
        });
        return null;
      }

      DevLogger.log('✅ Auto-transfer back successful', {
        amount: transferAmount.toFixed(USDC_DECIMALS),
        from: sourceDex,
        to: 'main',
      });

      return {
        amount: transferAmount,
        destinationDex: '',
      };
    } catch (error) {
      // Non-blocking: Log error but don't throw
      DevLogger.log('❌ Auto-transfer back exception', {
        error,
        sourceDex,
        freedMargin,
      });
      return null;
    }
  }

  /**
   * Calculate required margin for HIP-3 order based on existing position
   * Handles three scenarios:
   * 1. Increasing existing position - requires TOTAL margin (temporary over-funding)
   * 2. Reducing/flipping position - requires margin for new order only
   * 3. New position - requires margin for new order only
   *
   * @private
   */
  private async calculateHip3RequiredMargin(params: {
    coin: string;
    dexName: string;
    positionSize: number;
    orderPrice: number;
    leverage: number;
    isBuy: boolean;
  }): Promise<number> {
    const { coin, dexName, positionSize, orderPrice, leverage, isBuy } = params;

    // Get existing position to check if we're increasing
    const positions = await this.getPositions();
    const existingPosition = positions.find((p) => p.coin === coin);

    let requiredMarginWithBuffer: number;

    // HyperLiquid validates isolated margin by checking if available balance >= TOTAL position margin
    // When increasing a position, we need to ensure enough funds are available for the TOTAL combined size
    if (existingPosition) {
      const existingIsLong = parseFloat(existingPosition.size) > 0;
      const orderIsLong = isBuy;

      if (existingIsLong === orderIsLong) {
        // Increasing position - HyperLiquid validates availableBalance >= totalRequiredMargin
        // BEFORE reallocating existing locked margin. Must transfer TOTAL margin temporarily.
        const existingSize = Math.abs(parseFloat(existingPosition.size));
        const existingMargin = parseFloat(existingPosition.marginUsed);
        const totalSize = existingSize + positionSize;
        const totalNotionalValue = totalSize * orderPrice;
        const totalRequiredMargin = totalNotionalValue / leverage;

        // Accept temporary over-funding - excess will be reclaimed after order succeeds
        requiredMarginWithBuffer =
          totalRequiredMargin * HIP3_MARGIN_CONFIG.BUFFER_MULTIPLIER;

        DevLogger.log(
          'HyperLiquidProvider: HIP-3 margin calculation (TOTAL margin - temporary over-funding)',
          {
            coin,
            dex: dexName,
            existingSize: existingSize.toFixed(4),
            existingMargin: existingMargin.toFixed(2),
            newSize: positionSize.toFixed(4),
            totalSize: totalSize.toFixed(4),
            totalNotionalValue: totalNotionalValue.toFixed(2),
            leverage,
            totalRequiredMargin: totalRequiredMargin.toFixed(2),
            requiredMarginWithBuffer: requiredMarginWithBuffer.toFixed(2),
            note: 'Transferring TOTAL margin (HyperLiquid validates before reallocation). Will auto-rebalance excess after success.',
          },
        );
      } else {
        // Reducing or flipping position - just need margin for new order
        const notionalValue = positionSize * orderPrice;
        const requiredMargin = notionalValue / leverage;
        requiredMarginWithBuffer =
          requiredMargin * HIP3_MARGIN_CONFIG.BUFFER_MULTIPLIER;

        DevLogger.log(
          'HyperLiquidProvider: HIP-3 margin calculation (reducing position)',
          {
            coin,
            dex: dexName,
            notionalValue: notionalValue.toFixed(2),
            leverage,
            requiredMargin: requiredMargin.toFixed(2),
            requiredMarginWithBuffer: requiredMarginWithBuffer.toFixed(2),
          },
        );
      }
    } else {
      // No existing position - just need margin for this order
      const notionalValue = positionSize * orderPrice;
      const requiredMargin = notionalValue / leverage;
      requiredMarginWithBuffer =
        requiredMargin * HIP3_MARGIN_CONFIG.BUFFER_MULTIPLIER;

      DevLogger.log(
        'HyperLiquidProvider: HIP-3 margin calculation (new position)',
        {
          coin,
          dex: dexName,
          notionalValue: notionalValue.toFixed(2),
          leverage,
          requiredMargin: requiredMargin.toFixed(2),
          requiredMarginWithBuffer: requiredMarginWithBuffer.toFixed(2),
        },
      );
    }

    return requiredMarginWithBuffer;
  }

  /**
   * Handle post-order balance check and auto-rebalance for HIP-3 orders
   * After a successful order, checks available balance and transfers excess back to main DEX
   * Does not throw errors - logs them for monitoring
   *
   * @private
   */
  private async handleHip3PostOrderRebalance(params: {
    dexName: string;
    transferInfo: { amount: number; sourceDex: string };
  }): Promise<void> {
    const { dexName, transferInfo } = params;

    try {
      const postOrderBalance = await this.getBalanceForDex({ dex: dexName });
      const transferredAmount = transferInfo.amount;
      const leftoverAmount = postOrderBalance;
      const leftoverPercentage =
        transferredAmount > 0 ? (leftoverAmount / transferredAmount) * 100 : 0;

      DevLogger.log(
        '✅ HyperLiquidProvider: Order succeeded - post-order balance',
        {
          dex: dexName,
          transferredAmount: transferredAmount.toFixed(2),
          availableAfterOrder: leftoverAmount.toFixed(2),
          leftoverPercentage: leftoverPercentage.toFixed(2) + '%',
        },
      );

      // Auto-rebalance: Reclaim excess funds back to main DEX
      const desiredBuffer = HIP3_MARGIN_CONFIG.REBALANCE_DESIRED_BUFFER;
      const excessAmount = postOrderBalance - desiredBuffer;
      const minimumTransferThreshold =
        HIP3_MARGIN_CONFIG.REBALANCE_MIN_THRESHOLD;

      if (excessAmount > minimumTransferThreshold) {
        try {
          DevLogger.log(
            '🔄 HyperLiquidProvider: Auto-rebalancing excess margin back to main DEX',
            {
              dex: dexName,
              availableBalance: postOrderBalance.toFixed(2),
              desiredBuffer: desiredBuffer.toFixed(2),
              excessAmount: excessAmount.toFixed(2),
              destinationDex: transferInfo.sourceDex,
            },
          );

          await this.transferBetweenDexs({
            sourceDex: dexName,
            destinationDex: transferInfo.sourceDex,
            amount: excessAmount.toFixed(USDC_DECIMALS),
          });

          DevLogger.log('✅ HyperLiquidProvider: Auto-rebalance completed', {
            transferredBack: excessAmount.toFixed(2),
            from: dexName,
            to: transferInfo.sourceDex,
          });
        } catch (rebalanceError) {
          // Don't fail the order if rebalance fails (order already succeeded)
          Logger.error(
            ensureError(rebalanceError),
            this.getErrorContext('placeOrder:autoRebalance', {
              dex: dexName,
              excessAmount: excessAmount.toFixed(2),
              note: 'Auto-rebalance failed - funds remain on HIP-3 DEX',
            }),
          );
        }
      } else {
        DevLogger.log('ℹ️ HyperLiquidProvider: No auto-rebalance needed', {
          excessAmount: excessAmount.toFixed(2),
          threshold: minimumTransferThreshold.toFixed(2),
          note: 'Excess below minimum transfer threshold',
        });
      }
    } catch (balanceCheckError) {
      // Don't fail the order if balance check fails - log for monitoring
      Logger.error(
        ensureError(balanceCheckError),
        this.getErrorContext('placeOrder:postOrderBalanceCheck', {
          dex: dexName,
          note: 'Failed to verify post-order balance for auto-rebalance',
        }),
      );
    }
  }

  /**
   * Handle rollback of HIP-3 transfer when order fails
   * Attempts to return funds to source DEX
   * Does not throw errors - logs them for monitoring
   *
   * @private
   */
  private async handleHip3OrderRollback(params: {
    dexName: string;
    transferInfo: { amount: number; sourceDex: string };
  }): Promise<void> {
    const { dexName, transferInfo } = params;

    try {
      DevLogger.log('HyperLiquidProvider: Rolling back failed order transfer', {
        from: dexName,
        to: transferInfo.sourceDex || 'main',
        amount: transferInfo.amount.toFixed(USDC_DECIMALS),
        reason: 'order_failed',
      });

      const rollbackResult = await this.transferBetweenDexs({
        sourceDex: dexName, // From HIP-3 DEX
        destinationDex: transferInfo.sourceDex, // Back to source
        amount: transferInfo.amount.toFixed(USDC_DECIMALS),
      });

      if (rollbackResult.success) {
        DevLogger.log('✅ HyperLiquidProvider: Rollback successful', {
          amount: transferInfo.amount.toFixed(USDC_DECIMALS),
          returnedTo: transferInfo.sourceDex || 'main',
        });
      } else {
        Logger.error(
          new Error(rollbackResult.error || 'Rollback transfer failed'),
          this.getErrorContext('placeOrder:rollback', {
            dex: dexName,
            amount: transferInfo.amount.toFixed(USDC_DECIMALS),
            note: 'Rollback failed - funds remain on HIP-3 DEX',
          }),
        );
      }
    } catch (rollbackError) {
      // Log but don't throw - original order error is more important
      Logger.error(
        ensureError(rollbackError),
        this.getErrorContext('placeOrder:rollback:exception', {
          dex: dexName,
          amount: transferInfo.amount.toFixed(USDC_DECIMALS),
          note: 'Rollback threw exception - funds remain on HIP-3 DEX',
        }),
      );
    }
  }
<<<<<<< HEAD

  // ============================================================================
  // Helper Methods for placeOrder Refactoring
  // ============================================================================

  /**
   * Validates order parameters before placement using provider-level validation
   * @throws Error if validation fails
   */
  private async validateOrderBeforePlacement(
    params: OrderParams,
  ): Promise<void> {
    DevLogger.log('Provider: Validating order before placement:', params);

    const validation = await this.validateOrder(params);
    if (!validation.isValid) {
      throw new Error(
        validation.error || 'Order validation failed at provider level',
      );
    }
  }

  /**
   * Gets asset info and current price from the correct DEX
   */
  private async getAssetInfo(
    params: GetAssetInfoParams,
  ): Promise<GetAssetInfoResult> {
    const { coin, dexName } = params;

    const infoClient = this.clientService.getInfoClient();
    const meta = await this.getCachedMeta({ dexName });

    const assetInfo = meta.universe.find((asset) => asset.name === coin);
    if (!assetInfo) {
      throw new Error(
        `Asset ${coin} not found in ${dexName || 'main'} DEX universe`,
      );
    }

    const mids = await infoClient.allMids({ dex: dexName ?? '' });
    const currentPrice = parseFloat(mids[coin] || '0');
    if (currentPrice === 0) {
      throw new Error(`No price available for ${coin}`);
    }

    return { assetInfo, currentPrice, meta };
  }

  /**
   * Prepares asset for trading by updating leverage if specified
   */
  private async prepareAssetForTrading(
    params: PrepareAssetForTradingParams,
  ): Promise<void> {
    const { coin, assetId, leverage } = params;

    if (!leverage) {
      return;
    }

    DevLogger.log('Updating leverage before order:', {
      coin,
      assetId,
      requestedLeverage: leverage,
      leverageType: 'isolated',
    });

    const exchangeClient = this.clientService.getExchangeClient();
    const leverageResult = await exchangeClient.updateLeverage({
      asset: assetId,
      isCross: false,
      leverage,
    });

    if (leverageResult.status !== 'ok') {
      throw new Error(
        `Failed to update leverage: ${JSON.stringify(leverageResult)}`,
      );
    }

    DevLogger.log('Leverage updated successfully:', { coin, leverage });
  }

  /**
   * Handles HIP-3 pre-order balance management
   */
  private async handleHip3PreOrder(
    params: HandleHip3PreOrderParams,
  ): Promise<HandleHip3PreOrderResult> {
    const { dexName, coin, orderPrice, positionSize, leverage, isBuy } = params;

    if (this.useDexAbstraction) {
      DevLogger.log('Using DEX abstraction (no manual transfer)', {
        coin,
        dex: dexName,
      });
      return { transferInfo: null };
    }

    DevLogger.log('Using manual auto-transfer', { coin, dex: dexName });

    const requiredMarginWithBuffer = await this.calculateHip3RequiredMargin({
      coin,
      dexName,
      positionSize,
      orderPrice,
      leverage,
      isBuy,
    });

=======

  // ============================================================================
  // Helper Methods for placeOrder Refactoring
  // ============================================================================

  /**
   * Validates order parameters before placement using provider-level validation
   * @throws Error if validation fails
   */
  private async validateOrderBeforePlacement(
    params: OrderParams,
  ): Promise<void> {
    DevLogger.log('Provider: Validating order before placement:', params);

    const validation = await this.validateOrder(params);
    if (!validation.isValid) {
      throw new Error(
        validation.error || 'Order validation failed at provider level',
      );
    }
  }

  /**
   * Gets asset info and current price from the correct DEX
   */
  private async getAssetInfo(
    params: GetAssetInfoParams,
  ): Promise<GetAssetInfoResult> {
    const { coin, dexName } = params;

    const infoClient = this.clientService.getInfoClient();
    const meta = await this.getCachedMeta({ dexName });

    const assetInfo = meta.universe.find((asset) => asset.name === coin);
    if (!assetInfo) {
      throw new Error(
        `Asset ${coin} not found in ${dexName || 'main'} DEX universe`,
      );
    }

    const mids = await infoClient.allMids({ dex: dexName ?? '' });
    const currentPrice = parseFloat(mids[coin] || '0');
    if (currentPrice === 0) {
      throw new Error(`No price available for ${coin}`);
    }

    return { assetInfo, currentPrice, meta };
  }

  /**
   * Prepares asset for trading by updating leverage if specified
   */
  private async prepareAssetForTrading(
    params: PrepareAssetForTradingParams,
  ): Promise<void> {
    const { coin, assetId, leverage } = params;

    if (!leverage) {
      return;
    }

    DevLogger.log('Updating leverage before order:', {
      coin,
      assetId,
      requestedLeverage: leverage,
      leverageType: 'isolated',
    });

    const exchangeClient = this.clientService.getExchangeClient();
    const leverageResult = await exchangeClient.updateLeverage({
      asset: assetId,
      isCross: false,
      leverage,
    });

    if (leverageResult.status !== 'ok') {
      throw new Error(
        `Failed to update leverage: ${JSON.stringify(leverageResult)}`,
      );
    }

    DevLogger.log('Leverage updated successfully:', { coin, leverage });
  }

  /**
   * Handles HIP-3 pre-order balance management
   */
  private async handleHip3PreOrder(
    params: HandleHip3PreOrderParams,
  ): Promise<HandleHip3PreOrderResult> {
    const { dexName, coin, orderPrice, positionSize, leverage, isBuy } = params;

    if (this.useDexAbstraction) {
      DevLogger.log('Using DEX abstraction (no manual transfer)', {
        coin,
        dex: dexName,
      });
      return { transferInfo: null };
    }

    DevLogger.log('Using manual auto-transfer', { coin, dex: dexName });

    const requiredMarginWithBuffer = await this.calculateHip3RequiredMargin({
      coin,
      dexName,
      positionSize,
      orderPrice,
      leverage,
      isBuy,
    });

>>>>>>> f4e8f8d0
    try {
      const transferInfo = await this.autoTransferForHip3Order({
        targetDex: dexName,
        requiredMargin: requiredMarginWithBuffer,
      });
      return { transferInfo };
    } catch (transferError) {
      const errorMsg = (transferError as Error)?.message || '';

      if (errorMsg.includes('Cannot transfer with DEX abstraction enabled')) {
        DevLogger.log('Detected DEX abstraction is enabled, switching mode');
        this.useDexAbstraction = true;
        return { transferInfo: null };
      }

      throw transferError;
    }
  }

  /**
   * Submits order with atomic rollback for HIP-3 failures
   */
  private async submitOrderWithRollback(
    params: SubmitOrderWithRollbackParams,
  ): Promise<OrderResult> {
    const { orders, grouping, isHip3Order, dexName, transferInfo, coin } =
      params;

    const exchangeClient = this.clientService.getExchangeClient();

    // Calculate discounted builder fee
    let builderFee = BUILDER_FEE_CONFIG.maxFeeTenthsBps;
    if (this.userFeeDiscountBips !== undefined) {
      builderFee = Math.floor(
        builderFee * (1 - this.userFeeDiscountBips / BASIS_POINTS_DIVISOR),
      );
      DevLogger.log('Applying builder fee discount', {
        originalFee: BUILDER_FEE_CONFIG.maxFeeTenthsBps,
        discountBips: this.userFeeDiscountBips,
        discountedFee: builderFee,
      });
    }

    DevLogger.log('Submitting order via asset ID routing', {
      coin,
      assetId: orders[0].a,
      orderCount: orders.length,
      mainOrder: orders[0],
      dexName: dexName || 'main',
      isHip3: !!dexName,
    });

    try {
      const result = await exchangeClient.order({
        orders,
        grouping,
        builder: {
          b: this.getBuilderAddress(this.clientService.isTestnetMode()),
          f: builderFee,
        },
      });

      if (result.status !== 'ok') {
        throw new Error(`Order failed: ${JSON.stringify(result)}`);
      }

      const status = result.response?.data?.statuses?.[0];
      const restingOrder =
        status && 'resting' in status ? status.resting : null;
      const filledOrder = status && 'filled' in status ? status.filled : null;

      // Success - auto-rebalance excess funds
      if (isHip3Order && transferInfo && dexName) {
        await this.handleHip3PostOrderRebalance({ dexName, transferInfo });
      }

      return {
        success: true,
        orderId: restingOrder?.oid?.toString() || filledOrder?.oid?.toString(),
        filledSize: filledOrder?.totalSz,
        averagePrice: filledOrder?.avgPx,
      };
    } catch (orderError) {
      // Failure - rollback transfer
      if (transferInfo && dexName) {
        await this.handleHip3OrderRollback({ dexName, transferInfo });
      }
      throw orderError;
    }
  }

  /**
   * Handles order errors with proper error mapping
   */
  private handleOrderError(params: HandleOrderErrorParams): OrderResult {
    const { error, coin, orderType, isBuy } = params;

    Logger.error(
      ensureError(error),
      this.getErrorContext('placeOrder', {
        coin,
        orderType,
        isBuy,
      }),
    );

    const mappedError = this.mapError(error);
    return createErrorResult(mappedError, { success: false });
  }

  /**
   * Place an order using direct wallet signing
   *
   * Refactored to use helper methods for better maintainability and reduced complexity.
   * Each helper method is focused on a single responsibility.
<<<<<<< HEAD
   */
  async placeOrder(params: OrderParams): Promise<OrderResult> {
=======
   *
   * @param params - Order parameters
   * @param retryCount - Internal retry counter to prevent infinite loops (default: 0)
   */
  async placeOrder(params: OrderParams, retryCount = 0): Promise<OrderResult> {
>>>>>>> f4e8f8d0
    try {
      DevLogger.log('Placing order via HyperLiquid SDK:', params);

      // Basic sync validation (backward compatibility)
      const validation = validateOrderParams({
        coin: params.coin,
        size: params.size,
        price: params.price,
        orderType: params.orderType,
      });
      if (!validation.isValid) {
        throw new Error(validation.error);
      }

      // Validate order at provider level (enforces USD validation rules)
      await this.validateOrderBeforePlacement(params);

      await this.ensureReady();

      // Explicitly ensure builder fee approval for trading
      // This is critical for orders and will throw if not approved or if account has no deposits
      await this.ensureBuilderFeeApproval();

      // Debug: Log asset map state before order placement
      const allMapKeys = Array.from(this.coinToAssetId.keys());
      const hip3Keys = allMapKeys.filter((k) => k.includes(':'));
      const assetExists = this.coinToAssetId.has(params.coin);
      DevLogger.log('Asset map state at order time', {
        requestedCoin: params.coin,
        assetExistsInMap: assetExists,
        totalAssetsInMap: this.coinToAssetId.size,
        hip3AssetsCount: hip3Keys.length,
        hip3AssetsSample: hip3Keys.slice(0, 10),
        hip3Enabled: this.hip3Enabled,
        allowlistMarkets: this.allowlistMarkets,
        blocklistMarkets: this.blocklistMarkets,
      });

      // Extract DEX name for API calls (main DEX = null)
      const { dex: dexName } = parseAssetName(params.coin);

      // 1. Get asset info and current price
      const { assetInfo, currentPrice } = await this.getAssetInfo({
        coin: params.coin,
        dexName,
      });

      // Allow override with UI-provided price (optimization to avoid API call)
      const effectivePrice =
        params.currentPrice && params.currentPrice > 0
          ? params.currentPrice
          : currentPrice;

      if (params.currentPrice && params.currentPrice > 0) {
        DevLogger.log('Using provided current price:', {
          coin: params.coin,
          providedPrice: effectivePrice,
          source: 'UI price feed',
        });
      }

      // 2. Calculate final position size with USD reconciliation
      const { finalPositionSize } = calculateFinalPositionSize({
        usdAmount: params.usdAmount,
        size: params.size,
        currentPrice: effectivePrice,
        priceAtCalculation: params.priceAtCalculation,
        maxSlippageBps: params.maxSlippageBps,
        szDecimals: assetInfo.szDecimals,
        leverage: params.leverage,
      });

      // 3. Calculate order price and formatted size
      const { orderPrice, formattedSize, formattedPrice } =
        calculateOrderPriceAndSize({
          orderType: params.orderType,
          isBuy: params.isBuy,
          finalPositionSize,
          currentPrice: effectivePrice,
          limitPrice: params.price,
          slippage: params.slippage,
          szDecimals: assetInfo.szDecimals,
        });

      // 4. Get asset ID and validate it exists
      const assetId = this.coinToAssetId.get(params.coin);
      if (assetId === undefined) {
        DevLogger.log('Asset ID lookup failed', {
          requestedCoin: params.coin,
          dexName: dexName || 'main',
          mapSize: this.coinToAssetId.size,
          mapContainsAsset: this.coinToAssetId.has(params.coin),
          allKeys: Array.from(this.coinToAssetId.keys()).slice(0, 20),
        });
        throw new Error(`Asset ID not found for ${params.coin}`);
      }

      DevLogger.log('Resolved DEX-specific asset ID', {
        coin: params.coin,
        dex: dexName || 'main',
        assetId,
      });

      // 5. Update leverage if specified
      await this.prepareAssetForTrading({
        coin: params.coin,
        assetId,
        leverage: params.leverage,
      });

      // 6. Handle HIP-3 balance management (if applicable)
      const isHip3Order = dexName !== null;
      let transferInfo: { amount: number; sourceDex: string } | null = null;

      if (isHip3Order && dexName) {
        const effectiveLeverage = params.leverage || assetInfo.maxLeverage || 1;
        const hip3Result = await this.handleHip3PreOrder({
          dexName,
          coin: params.coin,
          orderPrice,
          positionSize: parseFloat(formattedSize),
          leverage: effectiveLeverage,
          isBuy: params.isBuy,
          maxLeverage: assetInfo.maxLeverage,
        });
        transferInfo = hip3Result.transferInfo;
      }

      // 7. Build orders array (main + TP/SL if specified)
      const { orders, grouping } = buildOrdersArray({
        assetId,
        isBuy: params.isBuy,
        formattedPrice,
        formattedSize,
        reduceOnly: params.reduceOnly || false,
        orderType: params.orderType,
        clientOrderId: params.clientOrderId,
        takeProfitPrice: params.takeProfitPrice,
        stopLossPrice: params.stopLossPrice,
        szDecimals: assetInfo.szDecimals,
        grouping: params.grouping,
      });

      // 8. Submit order with atomic rollback
      return await this.submitOrderWithRollback({
        orders,
        grouping,
        isHip3Order,
        dexName,
        transferInfo,
        coin: params.coin,
        assetId,
      });
    } catch (error) {
<<<<<<< HEAD
=======
      // Retry mechanism for $10 minimum order errors
      // This handles the case where UI price feed slightly differs from HyperLiquid's orderbook price
      const errorMessage =
        error instanceof Error ? error.message : String(error);
      const isMinimumOrderError =
        errorMessage.includes('Order must have minimum value of $10') ||
        errorMessage.includes('Order 0: Order must have minimum value');

      if (isMinimumOrderError && retryCount === 0) {
        let adjustedUsdAmount: string;
        let originalValue: string | undefined;

        if (params.usdAmount) {
          // USD-based order: adjust the USD amount directly
          originalValue = params.usdAmount;
          adjustedUsdAmount = (parseFloat(params.usdAmount) * 1.015).toFixed(2);
        } else if (params.currentPrice) {
          // Size-based order: calculate USD from size and adjust
          const sizeValue = parseFloat(params.size);
          const estimatedUsd = sizeValue * params.currentPrice;
          originalValue = `${estimatedUsd.toFixed(2)} (calculated from size ${params.size})`;
          adjustedUsdAmount = (estimatedUsd * 1.015).toFixed(2);
        } else {
          // No price information available - cannot retry
          return this.handleOrderError({
            error,
            coin: params.coin,
            orderType: params.orderType,
            isBuy: params.isBuy,
          });
        }

        Logger.log(
          'Retrying order with adjusted size due to minimum value error',
          {
            originalValue,
            adjustedUsdAmount,
            retryCount,
          },
        );

        return this.placeOrder(
          {
            ...params,
            usdAmount: adjustedUsdAmount,
          },
          1, // Retry count = 1, prevents further retries
        );
      }

>>>>>>> f4e8f8d0
      return this.handleOrderError({
        error,
        coin: params.coin,
        orderType: params.orderType,
        isBuy: params.isBuy,
      });
    }
  }

  /**
   * Edit an existing order (pending/unfilled order)
   *
   * Note: This modifies price/size of a pending order. It CANNOT add TP/SL to an existing order.
   * For adding TP/SL to an existing position, use updatePositionTPSL instead.
   *
   * @param params.orderId - The order ID to modify
   * @param params.newOrder - New order parameters (price, size, etc.)
   */
  async editOrder(params: EditOrderParams): Promise<OrderResult> {
    try {
      DevLogger.log('Editing order:', params);

      // Validate size is positive (validateOrderParams no longer validates size)
      const size = parseFloat(params.newOrder.size || '0');
      if (size <= 0) {
        return {
          success: false,
          error: strings('perps.errors.orderValidation.sizePositive'),
        };
      }

      // Validate new order parameters
      const validation = validateOrderParams({
        coin: params.newOrder.coin,
        size: params.newOrder.size,
        price: params.newOrder.price,
        orderType: params.newOrder.orderType,
      });
      if (!validation.isValid) {
        throw new Error(validation.error);
      }

      await this.ensureReady();

      // Explicitly ensure builder fee approval for trading
      await this.ensureBuilderFeeApproval();

      // Extract DEX name for API calls (main DEX = null)
      const { dex: dexName } = parseAssetName(params.newOrder.coin);

      // Get asset info and prices (uses cache to avoid redundant API calls)
      const infoClient = this.clientService.getInfoClient();
      const meta = await this.getCachedMeta({ dexName });
      const mids = await infoClient.allMids({ dex: dexName ?? '' });

      // asset.name format: "BTC" for main DEX, "xyz:XYZ100" for HIP-3
      const assetInfo = meta.universe.find(
        (asset) => asset.name === params.newOrder.coin,
      );
      if (!assetInfo) {
        throw new Error(
          `Asset ${params.newOrder.coin} not found in ${
            dexName || 'main'
          } DEX universe`,
        );
      }

      const currentPrice = parseFloat(mids[params.newOrder.coin] || '0');
      if (currentPrice === 0) {
        throw new Error(`No price available for ${params.newOrder.coin}`);
      }

      // Calculate order parameters using the same logic as placeOrder
      let orderPrice: number;
      let formattedSize: string;

      if (params.newOrder.orderType === 'market') {
        const positionSize = parseFloat(params.newOrder.size);
        const slippage =
          params.newOrder.slippage ??
<<<<<<< HEAD
          ORDER_SLIPPAGE_CONFIG.DEFAULT_SLIPPAGE_BPS / 10000;
=======
          ORDER_SLIPPAGE_CONFIG.DEFAULT_MARKET_SLIPPAGE_BPS / 10000;
>>>>>>> f4e8f8d0
        orderPrice = params.newOrder.isBuy
          ? currentPrice * (1 + slippage)
          : currentPrice * (1 - slippage);
        formattedSize = formatHyperLiquidSize({
          size: positionSize,
          szDecimals: assetInfo.szDecimals,
        });
      } else {
        if (!params.newOrder.price) {
          throw new Error(
            strings('perps.errors.orderValidation.limitPriceRequired'),
          );
        }
        orderPrice = parseFloat(params.newOrder.price);
        formattedSize = formatHyperLiquidSize({
          size: parseFloat(params.newOrder.size),
          szDecimals: assetInfo.szDecimals,
        });
      }

      const formattedPrice = formatHyperLiquidPrice({
        price: orderPrice,
        szDecimals: assetInfo.szDecimals,
      });
      const assetId = this.coinToAssetId.get(params.newOrder.coin);
      if (assetId === undefined) {
        throw new Error(`Asset ID not found for ${params.newOrder.coin}`);
      }

      // Build new order parameters
      const newOrder: SDKOrderParams = {
        a: assetId,
        b: params.newOrder.isBuy,
        p: formattedPrice,
        s: formattedSize,
        r: params.newOrder.reduceOnly || false,
        // Same TIF logic as placeOrder - see documentation above for details
        t:
          params.newOrder.orderType === 'limit'
            ? { limit: { tif: 'Gtc' } } // Standard limit order
            : { limit: { tif: 'FrontendMarket' } }, // True market order
        c: params.newOrder.clientOrderId
          ? (params.newOrder.clientOrderId as Hex)
          : undefined,
      };

      // Submit modification via SDK
      const exchangeClient = this.clientService.getExchangeClient();
      const result = await exchangeClient.modify({
        oid:
          typeof params.orderId === 'string'
            ? (params.orderId as Hex)
            : params.orderId,
        order: newOrder,
      });

      if (result.status !== 'ok') {
        throw new Error(`Order modification failed: ${JSON.stringify(result)}`);
      }

      return {
        success: true,
        orderId: params.orderId.toString(),
      };
    } catch (error) {
      Logger.error(
        ensureError(error),
        this.getErrorContext('editOrder', {
          orderId: params.orderId,
          coin: params.newOrder.coin,
          orderType: params.newOrder.orderType,
        }),
      );
      return createErrorResult(error, { success: false });
    }
  }

  /**
   * Cancel an order
   */
  async cancelOrder(params: CancelOrderParams): Promise<CancelOrderResult> {
    try {
      DevLogger.log('Canceling order:', params);

      // Validate coin exists
      const coinValidation = validateCoinExists(
        params.coin,
        this.coinToAssetId,
      );
      if (!coinValidation.isValid) {
        throw new Error(coinValidation.error);
      }

      await this.ensureReady();

      // Explicitly ensure builder fee approval for trading
      await this.ensureBuilderFeeApproval();

      const exchangeClient = this.clientService.getExchangeClient();
      const asset = this.coinToAssetId.get(params.coin);
      if (asset === undefined) {
        throw new Error(`Asset not found for coin: ${params.coin}`);
      }

      const result = await exchangeClient.cancel({
        cancels: [
          {
            a: asset,
            o: parseInt(params.orderId, 10),
          },
        ],
      });

      const success = result.response?.data?.statuses?.[0] === 'success';

      return {
        success,
        orderId: params.orderId,
        error: success ? undefined : 'Order cancellation failed',
      };
    } catch (error) {
      Logger.error(
        ensureError(error),
        this.getErrorContext('cancelOrder', {
          orderId: params.orderId,
          coin: params.coin,
        }),
      );
      return createErrorResult(error, { success: false });
    }
  }

  /**
   * Cancel multiple orders in a single batch API call
   * Optimized implementation that uses HyperLiquid's batch cancel endpoint
   */
  async cancelOrders(
    params: BatchCancelOrdersParams,
  ): Promise<CancelOrdersResult> {
    try {
      DevLogger.log('Batch canceling orders:', {
        count: params.length,
      });

      if (params.length === 0) {
        return {
          success: false,
          successCount: 0,
          failureCount: 0,
          results: [],
        };
      }

      await this.ensureReady();

      // Explicitly ensure builder fee approval for trading
      await this.ensureBuilderFeeApproval();

      const exchangeClient = this.clientService.getExchangeClient();

      // Map orders to SDK format and validate coins
      const cancelRequests = params.map((order) => {
        const asset = this.coinToAssetId.get(order.coin);
        if (asset === undefined) {
          throw new Error(`Asset not found for coin: ${order.coin}`);
        }
        return {
          a: asset,
          o: parseInt(order.orderId, 10),
        };
      });

      // Single batch API call
      const result = await exchangeClient.cancel({
        cancels: cancelRequests,
      });

      // Parse response statuses (one per order)
      const statuses = result.response.data.statuses;
      const successCount = statuses.filter((s) => s === 'success').length;
      const failureCount = statuses.length - successCount;

      return {
        success: successCount > 0,
        successCount,
        failureCount,
        results: statuses.map((status, index) => ({
          orderId: params[index].orderId,
          coin: params[index].coin,
          success: status === 'success',
          error:
            status !== 'success'
              ? (status as { error: string }).error
              : undefined,
        })),
      };
    } catch (error) {
      Logger.error(
        ensureError(error),
        this.getErrorContext('cancelOrders', {
          orderCount: params.length,
        }),
      );
      // Return all orders as failed
      return {
        success: false,
        successCount: 0,
        failureCount: params.length,
        results: params.map((order) => ({
          orderId: order.orderId,
          coin: order.coin,
          success: false,
          error: error instanceof Error ? error.message : 'Batch cancel failed',
        })),
      };
    }
  }

  async closePositions(
    params: ClosePositionsParams,
  ): Promise<ClosePositionsResult> {
    // Declare outside try block so it's accessible in catch block
    let positionsToClose: Position[] = [];

    try {
      await this.ensureReady();

      // Explicitly ensure builder fee approval for trading
      await this.ensureBuilderFeeApproval();

      // Get all current positions
      // Force fresh API data (not WebSocket cache) since we're about to mutate positions
      const positions = await this.getPositions({ skipCache: true });

      // Filter positions based on params
      positionsToClose =
        params.closeAll || !params.coins || params.coins.length === 0
          ? positions
          : positions.filter((p) => params.coins?.includes(p.coin));

      DevLogger.log('Batch closing positions:', {
        count: positionsToClose.length,
        closeAll: params.closeAll,
        coins: params.coins,
      });

      if (positionsToClose.length === 0) {
        return {
          success: false,
          successCount: 0,
          failureCount: 0,
          results: [],
        };
      }

      // Get exchange client and meta for price/size formatting
      const exchangeClient = this.clientService.getExchangeClient();
      const infoClient = this.clientService.getInfoClient();

      // Pre-fetch meta for all unique DEXs to avoid N API calls in loop
      const uniqueDexs = [
        ...new Set(
          positionsToClose.map((p) => parseAssetName(p.coin).dex || 'main'),
        ),
      ];
      await Promise.all(
        uniqueDexs.map((dex) =>
          this.getCachedMeta({ dexName: dex === 'main' ? null : dex }),
        ),
      );

      // Track HIP-3 positions and freed margins for post-close transfers
      const hip3Transfers: {
        sourceDex: string;
        freedMargin: number;
      }[] = [];

      // Build orders array
      const orders: SDKOrderParams[] = [];

      for (const position of positionsToClose) {
        // Extract DEX name for HIP-3 positions
        const { dex: dexName } = parseAssetName(position.coin);
        const isHip3Position = position.coin.includes(':');

        // Get asset info for formatting (uses cache populated above)
        const meta = await this.getCachedMeta({ dexName });

        const assetInfo = meta.universe.find(
          (asset) => asset.name === position.coin,
        );
        if (!assetInfo) {
          throw new Error(
            `Asset ${position.coin} not found in ${
              dexName || 'main'
            } DEX universe`,
          );
        }

        // Get asset ID
        const assetId = this.coinToAssetId.get(position.coin);
        if (assetId === undefined) {
          throw new Error(`Asset ID not found for ${position.coin}`);
        }

        // Calculate position details (always full close)
        const positionSize = parseFloat(position.size);
        const isBuy = positionSize < 0; // Close opposite side
        const closeSize = Math.abs(positionSize);
        const totalMarginUsed = parseFloat(position.marginUsed);

        // Track HIP-3 transfers (full position close means all margin is freed)
        if (isHip3Position && dexName && !this.useDexAbstraction) {
          hip3Transfers.push({
            sourceDex: dexName,
            freedMargin: totalMarginUsed,
          });
        }

        // Get current price for market order slippage
        const mids = await infoClient.allMids({ dex: dexName ?? '' });
        const currentPrice = parseFloat(mids[position.coin] || '0');
        if (currentPrice === 0) {
          throw new Error(`No price available for ${position.coin}`);
        }

        // Calculate order price with slippage
<<<<<<< HEAD
        const slippage = ORDER_SLIPPAGE_CONFIG.DEFAULT_SLIPPAGE_BPS / 10000;
        const orderPrice = isBuy
          ? currentPrice * (1 + slippage)
          : currentPrice * (1 - slippage);

        // Format size and price
        const formattedSize = formatHyperLiquidSize({
          size: closeSize,
          szDecimals: assetInfo.szDecimals,
        });

        const formattedPrice = formatHyperLiquidPrice({
          price: orderPrice,
          szDecimals: assetInfo.szDecimals,
        });

        // Build reduce-only order
        orders.push({
          a: assetId,
          b: isBuy,
          p: formattedPrice,
          s: formattedSize,
          r: true, // reduceOnly
          t: { limit: { tif: 'Ioc' } }, // Immediate or cancel for market-like execution
        });
      }

      // Calculate discounted builder fee if reward discount is active
      let builderFee = BUILDER_FEE_CONFIG.maxFeeTenthsBps;
      if (this.userFeeDiscountBips !== undefined) {
        builderFee = Math.floor(
          builderFee * (1 - this.userFeeDiscountBips / BASIS_POINTS_DIVISOR),
        );
      }

=======
        const slippage =
          ORDER_SLIPPAGE_CONFIG.DEFAULT_MARKET_SLIPPAGE_BPS / 10000;
        const orderPrice = isBuy
          ? currentPrice * (1 + slippage)
          : currentPrice * (1 - slippage);

        // Format size and price
        const formattedSize = formatHyperLiquidSize({
          size: closeSize,
          szDecimals: assetInfo.szDecimals,
        });

        const formattedPrice = formatHyperLiquidPrice({
          price: orderPrice,
          szDecimals: assetInfo.szDecimals,
        });

        // Build reduce-only order
        orders.push({
          a: assetId,
          b: isBuy,
          p: formattedPrice,
          s: formattedSize,
          r: true, // reduceOnly
          t: { limit: { tif: 'Ioc' } }, // Immediate or cancel for market-like execution
        });
      }

      // Calculate discounted builder fee if reward discount is active
      let builderFee = BUILDER_FEE_CONFIG.maxFeeTenthsBps;
      if (this.userFeeDiscountBips !== undefined) {
        builderFee = Math.floor(
          builderFee * (1 - this.userFeeDiscountBips / BASIS_POINTS_DIVISOR),
        );
      }

>>>>>>> f4e8f8d0
      // Single batch API call
      const result = await exchangeClient.order({
        orders,
        grouping: 'na',
        builder: {
          b: this.getBuilderAddress(this.clientService.isTestnetMode()),
          f: builderFee,
        },
      });

      // Parse response statuses (one per order)
      const statuses = result.response.data.statuses;
      const successCount = statuses.filter(
        (s) => 'filled' in s || 'resting' in s,
      ).length;
      const failureCount = statuses.length - successCount;

      // Handle HIP-3 margin transfers for successful closes
      if (!this.useDexAbstraction) {
        for (let i = 0; i < statuses.length; i++) {
          const status = statuses[i];
          const isSuccess = 'filled' in status || 'resting' in status;

          if (isSuccess && hip3Transfers[i]) {
            const { sourceDex, freedMargin } = hip3Transfers[i];
            DevLogger.log(
              'Position closed successfully, initiating manual auto-transfer back',
              { coin: positionsToClose[i].coin, freedMargin },
            );

            // Non-blocking: Transfer freed margin back to main DEX
            await this.autoTransferBackAfterClose({
              sourceDex,
              freedMargin,
            });
          }
        }
      }

      return {
        success: successCount > 0,
        successCount,
        failureCount,
        results: statuses.map((status, index) => ({
          coin: positionsToClose[index].coin,
          success: 'filled' in status || 'resting' in status,
          error:
            'error' in status ? (status as { error: string }).error : undefined,
        })),
      };
    } catch (error) {
      Logger.error(
        ensureError(error),
        this.getErrorContext('closePositions', {
          positionCount: positionsToClose.length,
        }),
      );
      // Return all positions as failed
      return {
        success: false,
        successCount: 0,
        failureCount: positionsToClose.length,
        results: positionsToClose.map((position) => ({
          coin: position.coin,
          success: false,
          error: error instanceof Error ? error.message : 'Batch close failed',
        })),
      };
    }
  }

  /**
   * Update TP/SL for an existing position
   *
   * This creates new TP/SL orders for the position using 'positionTpsl' grouping.
   * These are separate orders that will close the position when triggered.
   *
   * Key differences from editOrder:
   * - editOrder: Modifies pending orders (before fill)
   * - updatePositionTPSL: Creates TP/SL orders for filled positions
   *
   * HyperLiquid supports two TP/SL types:
   * 1. 'normalTpsl' - Tied to a parent order (set when placing the order)
   * 2. 'positionTpsl' - Tied to a position (can be set/modified after fill)
   *
   * @param params.coin - Asset symbol of the position
   * @param params.takeProfitPrice - TP price (undefined to remove)
   * @param params.stopLossPrice - SL price (undefined to remove)
   */
  async updatePositionTPSL(
    params: UpdatePositionTPSLParams,
  ): Promise<OrderResult> {
    try {
      DevLogger.log('Updating position TP/SL:', params);

      const { coin, takeProfitPrice, stopLossPrice } = params;

      // Explicitly ensure builder fee approval for trading
      await this.ensureReady();
      await this.ensureBuilderFeeApproval();

      // Get current position to validate it exists
      // Force fresh API data (not WebSocket cache) since we're about to mutate the position
      let positions: Position[];
      try {
        positions = await this.getPositions({ skipCache: true });
      } catch (error) {
        Logger.error(
          ensureError(error),
          this.getErrorContext('updatePositionTPSL > getPositions', {
            coin,
          }),
        );
        throw error;
      }

      const position = positions.find((p) => p.coin === coin);

      if (!position) {
        throw new Error(`No position found for ${coin}`);
      }

      const positionSize = Math.abs(parseFloat(position.size));
      const isLong = parseFloat(position.size) > 0;

      await this.ensureReady();

      // See ensureReady() - builder fee and referral are session-cached

      // Get current price for the asset
      const infoClient = this.clientService.getInfoClient();
      const exchangeClient = this.clientService.getExchangeClient();
      const userAddress = await this.walletService.getUserAddressWithDefault();

      // Extract DEX name for API calls (main DEX = null)
      const { dex: dexName } = parseAssetName(coin);

      // Fetch current price for this asset's DEX
      const mids = await infoClient.allMids(
        dexName ? { dex: dexName } : undefined,
      );
      const currentPrice = parseFloat(mids[coin] || '0');

      if (currentPrice === 0) {
        throw new Error(`No price available for ${coin}`);
      }

      // Cancel existing TP/SL orders for this position across all DEXs
      DevLogger.log('Fetching open orders to cancel existing TP/SL...');
      const orderResults = await this.queryUserDataAcrossDexs(
        { user: userAddress },
        (p) => infoClient.frontendOpenOrders(p),
      );

      // Combine orders from all DEXs
      const allOrders = orderResults.flatMap((result) => result.data);

      const tpslOrdersToCancel = allOrders.filter(
        (order) =>
          order.coin === coin &&
          order.reduceOnly === true &&
          order.isPositionTpsl === !!TP_SL_CONFIG.USE_POSITION_BOUND_TPSL &&
          order.isTrigger === true &&
          (order.orderType.includes('Take Profit') ||
            order.orderType.includes('Stop')),
      );

      if (tpslOrdersToCancel.length > 0) {
        DevLogger.log(
          `Canceling ${tpslOrdersToCancel.length} existing TP/SL orders for ${coin}`,
        );
        const assetId = this.coinToAssetId.get(coin);
        if (assetId === undefined) {
          throw new Error(`Asset ID not found for ${coin}`);
        }
        const cancelRequests = tpslOrdersToCancel.map((order) => ({
          a: assetId,
          o: order.oid,
        }));

        const cancelResult = await exchangeClient.cancel({
          cancels: cancelRequests,
        });
        DevLogger.log('Cancel result:', cancelResult);
      }

      // Get asset info (dexName already extracted above) - uses cache
      const meta = await this.getCachedMeta({ dexName });

      // Check if meta is an error response (string) or doesn't have universe property
      if (
        !meta ||
        typeof meta === 'string' ||
        !meta.universe ||
        !Array.isArray(meta.universe)
      ) {
        DevLogger.log('Failed to fetch metadata for asset mapping', {
          meta,
          dex: dexName || 'main',
        });
        throw new Error(
          `Failed to fetch market metadata for DEX ${dexName || 'main'}`,
        );
      }

      // asset.name format: "BTC" for main DEX, "xyz:XYZ100" for HIP-3
      const assetInfo = meta.universe.find((asset) => asset.name === coin);
      if (!assetInfo) {
        throw new Error(
          `Asset ${coin} not found in ${dexName || 'main'} DEX universe`,
        );
      }

      const assetId = this.coinToAssetId.get(coin);
      if (assetId === undefined) {
        throw new Error(`Asset ID not found for ${coin}`);
      }

      // Build orders array for TP/SL
      const orders: SDKOrderParams[] = [];

      const size = TP_SL_CONFIG.USE_POSITION_BOUND_TPSL
        ? '0'
        : formatHyperLiquidSize({
            size: positionSize,
            szDecimals: assetInfo.szDecimals,
          });
      // Take Profit order
      if (takeProfitPrice) {
        const tpOrder: SDKOrderParams = {
          a: assetId,
          b: !isLong, // Opposite side to close position
          p: formatHyperLiquidPrice({
            price: parseFloat(takeProfitPrice),
            szDecimals: assetInfo.szDecimals,
          }),
          s: size,
          r: true, // Always reduce-only for position TP
          t: {
            trigger: {
              isMarket: false, // Limit order when triggered
              triggerPx: formatHyperLiquidPrice({
                price: parseFloat(takeProfitPrice),
                szDecimals: assetInfo.szDecimals,
              }),
              tpsl: 'tp',
            },
          },
        };
        orders.push(tpOrder);
      }

      // Stop Loss order
      if (stopLossPrice) {
        const slOrder: SDKOrderParams = {
          a: assetId,
          b: !isLong, // Opposite side to close position
          p: formatHyperLiquidPrice({
            price: parseFloat(stopLossPrice),
            szDecimals: assetInfo.szDecimals,
          }),
          s: size,
          r: true, // Always reduce-only for position SL
          t: {
            trigger: {
              isMarket: true, // Market order when triggered for faster execution
              triggerPx: formatHyperLiquidPrice({
                price: parseFloat(stopLossPrice),
                szDecimals: assetInfo.szDecimals,
              }),
              tpsl: 'sl',
            },
          },
        };
        orders.push(slOrder);
      }

      // If no new orders, we've just cancelled existing ones (clearing TP/SL)
      if (orders.length === 0) {
        DevLogger.log('No new TP/SL orders to place - existing ones cancelled');
        return {
          success: true,
          // No orderId since we only cancelled orders, didn't place new ones
        };
      }

      // Calculate discounted builder fee if reward discount is active
      let builderFee = BUILDER_FEE_CONFIG.maxFeeTenthsBps;
      if (this.userFeeDiscountBips !== undefined) {
        builderFee = Math.floor(
          builderFee * (1 - this.userFeeDiscountBips / BASIS_POINTS_DIVISOR),
        );
        DevLogger.log('HyperLiquid: Applying builder fee discount to TP/SL', {
          originalFee: BUILDER_FEE_CONFIG.maxFeeTenthsBps,
          discountBips: this.userFeeDiscountBips,
          discountedFee: builderFee,
        });
      }

      // Submit via SDK exchange client with positionTpsl grouping
      const result = await exchangeClient.order({
        orders,
        grouping: 'positionTpsl',
        builder: {
          b: this.getBuilderAddress(this.clientService.isTestnetMode()),
          f: builderFee,
        },
      });

      if (result.status !== 'ok') {
        throw new Error(`TP/SL update failed: ${JSON.stringify(result)}`);
      }

      return {
        success: true,
        orderId: 'TP/SL orders placed',
      };
    } catch (error) {
      Logger.error(
        ensureError(error),
        this.getErrorContext('updatePositionTPSL', {
          coin: params.coin,
          hasTakeProfit: params.takeProfitPrice !== undefined,
          hasStopLoss: params.stopLossPrice !== undefined,
        }),
      );
      return createErrorResult(error, { success: false });
    }
  }

  /**
   * Close a position
   *
   * For HIP-3 positions, this method automatically transfers freed margin
   * back to the main DEX after successfully closing the position.
   */
  async closePosition(params: ClosePositionParams): Promise<OrderResult> {
    try {
      DevLogger.log('Closing position:', params);

      // Explicitly ensure builder fee approval for trading
      await this.ensureReady();
      await this.ensureBuilderFeeApproval();

      // Force fresh API data (not WebSocket cache) since we're about to mutate the position
      const positions = await this.getPositions({ skipCache: true });
      const position = positions.find((p) => p.coin === params.coin);

      if (!position) {
        throw new Error(`No position found for ${params.coin}`);
      }

      const positionSize = parseFloat(position.size);
      const isBuy = positionSize < 0;
      const closeSize = params.size || Math.abs(positionSize).toString();

      // Capture position details BEFORE closing for freed margin calculation
      const totalMarginUsed = parseFloat(position.marginUsed);
      const totalPositionSize = Math.abs(positionSize);
      const closeSizeNum = parseFloat(closeSize);
      const isHip3Position = position.coin.includes(':');
      const hip3Dex = isHip3Position ? position.coin.split(':')[0] : null;

      // Calculate freed margin proportionally
      const freedMarginRatio = closeSizeNum / totalPositionSize;
      const freedMargin = totalMarginUsed * freedMarginRatio;

      // Get current price for validation if not provided (and not a full close)
      // Full closes don't need price for validation
      let currentPrice = params.currentPrice;
      if (!currentPrice && params.size && !params.usdAmount) {
        // Partial close without USD or price: use limit price as fallback for validation
        // For limit orders, the limit price is a reasonable proxy for validation purposes
        if (params.price && params.orderType === 'limit') {
          currentPrice = parseFloat(params.price);
          DevLogger.log(
            'Using limit price for close position validation (limit order)',
            {
              coin: params.coin,
              currentPrice,
            },
          );
        }
        // Note: For market orders without usdAmount/currentPrice, validation will fail
        // with "price_required" error, which is correct behavior (prevents invalid orders)
      }

      DevLogger.log('Position close details', {
        coin: position.coin,
        isHip3Position,
        hip3Dex,
        totalMarginUsed,
        closedSize: closeSize,
        freedMargin: freedMargin.toFixed(2),
      });

      // Execute position close with consistent slippage handling
      const result = await this.placeOrder({
        coin: params.coin,
        isBuy,
        size: closeSize,
        orderType: params.orderType || 'market',
        price: params.price,
        reduceOnly: true,
        isFullClose: !params.size, // True if closing 100% (size not provided)
        // Pass through price and slippage parameters for consistent validation
        currentPrice,
        usdAmount: params.usdAmount,
        priceAtCalculation: params.priceAtCalculation,
        maxSlippageBps: params.maxSlippageBps,
      });

      // Return freed margin using native abstraction or programmatic transfer
      if (
        result.success &&
        isHip3Position &&
        hip3Dex &&
        !this.useDexAbstraction
      ) {
        DevLogger.log(
          'Position closed successfully, initiating manual auto-transfer back',
        );

        // Non-blocking: Transfer freed margin back to main DEX
        await this.autoTransferBackAfterClose({
          sourceDex: hip3Dex,
          freedMargin,
        });
      } else if (
        result.success &&
        isHip3Position &&
        hip3Dex &&
        this.useDexAbstraction
      ) {
        DevLogger.log(
          'Position closed - DEX abstraction will auto-return freed margin',
          {
            coin: params.coin,
            dex: hip3Dex,
            note: 'HyperLiquid handles return automatically',
          },
        );
      }

      return result;
    } catch (error) {
      Logger.error(
        ensureError(error),
        this.getErrorContext('closePosition', {
          coin: params.coin,
          orderType: params.orderType,
        }),
      );
      return createErrorResult(error, { success: false });
    }
  }

  /**
   * Get current positions with TP/SL prices
   *
   * Note on TP/SL orders:
   * - normalTpsl: TP/SL tied to parent order, only placed after parent fills
   * - positionTpsl: TP/SL tied to position, placed immediately
   *
   * This means TP/SL prices may not appear immediately after placing an order
   * with TP/SL. They will only show up once the parent order is filled and
   * the child TP/SL orders are actually placed on the order book.
   */
  async getPositions(params?: GetPositionsParams): Promise<Position[]> {
    try {
      // Try WebSocket cache first (unless explicitly bypassed)
      if (
        !params?.skipCache &&
        this.subscriptionService.isPositionsCacheInitialized()
      ) {
        const cachedPositions =
          this.subscriptionService.getCachedPositions() || [];
        DevLogger.log('Using cached positions from WebSocket', {
          count: cachedPositions.length,
        });
        return cachedPositions;
      }

      // Fallback to API call
      DevLogger.log(
        'Fetching positions via API',
        params?.skipCache ? '(skipCache requested)' : '(cache not initialized)',
      );

      // Read-only operation: only need client initialization
      this.ensureClientsInitialized();
      this.clientService.ensureInitialized();

      const infoClient = this.clientService.getInfoClient();
      const userAddress = await this.walletService.getUserAddressWithDefault(
        params?.accountId,
      );

      // Query positions and orders across all enabled DEXs in parallel
      const [stateResults, orderResults] = await Promise.all([
        this.queryUserDataAcrossDexs({ user: userAddress }, (p) =>
          infoClient.clearinghouseState(p),
        ),
        this.queryUserDataAcrossDexs({ user: userAddress }, (p) =>
          infoClient.frontendOpenOrders(p),
        ),
      ]);

      // Combine all orders from all DEXs for TP/SL lookup
      const allOrders = orderResults.flatMap((result) => result.data);

      DevLogger.log('Frontend open orders (all DEXs):', {
        count: allOrders.length,
        orders: allOrders.map((o) => ({
          coin: o.coin,
          oid: o.oid,
          orderType: o.orderType,
          reduceOnly: o.reduceOnly,
          isTrigger: o.isTrigger,
          triggerPx: o.triggerPx,
          isPositionTpsl: o.isPositionTpsl,
          side: o.side,
          sz: o.sz,
        })),
      });

      // Combine and process positions from all DEXs
      const allPositions = stateResults.flatMap((result) =>
        result.data.assetPositions
          .filter((assetPos) => assetPos.position.szi !== '0')
          .map((assetPos) => {
            const position = adaptPositionFromSDK(assetPos);

            // Find TP/SL orders for this position
            // First check direct trigger orders
            const positionOrders = allOrders.filter(
              (order) =>
                order.coin === position.coin &&
                order.isTrigger &&
                order.reduceOnly,
            );

            // Also check for parent orders that might have TP/SL children
            const parentOrdersWithChildren = allOrders.filter(
              (order) =>
                order.coin === position.coin &&
                order.children &&
                order.children.length > 0,
            );

            // Look for TP and SL trigger orders
            let takeProfitPrice: string | undefined;
            let stopLossPrice: string | undefined;

            // Check direct trigger orders
            positionOrders.forEach((order) => {
              // Frontend orders have explicit orderType field
              if (
                order.orderType === 'Take Profit Market' ||
                order.orderType === 'Take Profit Limit'
              ) {
                takeProfitPrice = order.triggerPx;
                DevLogger.log(`Found TP order for ${position.coin}:`, {
                  triggerPrice: order.triggerPx,
                  orderId: order.oid,
                  orderType: order.orderType,
                  isPositionTpsl: order.isPositionTpsl,
                });
              } else if (
                order.orderType === 'Stop Market' ||
                order.orderType === 'Stop Limit'
              ) {
                stopLossPrice = order.triggerPx;
                DevLogger.log(`Found SL order for ${position.coin}:`, {
                  triggerPrice: order.triggerPx,
                  orderId: order.oid,
                  orderType: order.orderType,
                  isPositionTpsl: order.isPositionTpsl,
                });
              }
            });

            // Check child orders (for normalTpsl grouping)
            parentOrdersWithChildren.forEach((parentOrder) => {
              DevLogger.log(
                `Parent order with children for ${position.coin}:`,
                {
                  parentOid: parentOrder.oid,
                  childrenCount: parentOrder.children.length,
                },
              );

              parentOrder.children.forEach((childOrder: FrontendOrder) => {
                if (childOrder.isTrigger && childOrder.reduceOnly) {
                  if (
                    childOrder.orderType === 'Take Profit Market' ||
                    childOrder.orderType === 'Take Profit Limit'
                  ) {
                    takeProfitPrice = childOrder.triggerPx;
                    DevLogger.log(
                      `Found TP child order for ${position.coin}:`,
                      {
                        triggerPrice: childOrder.triggerPx,
                        orderId: childOrder.oid,
                        orderType: childOrder.orderType,
                      },
                    );
                  } else if (
                    childOrder.orderType === 'Stop Market' ||
                    childOrder.orderType === 'Stop Limit'
                  ) {
                    stopLossPrice = childOrder.triggerPx;
                    DevLogger.log(
                      `Found SL child order for ${position.coin}:`,
                      {
                        triggerPrice: childOrder.triggerPx,
                        orderId: childOrder.oid,
                        orderType: childOrder.orderType,
                      },
                    );
                  }
                }
              });
            });

            return {
              ...position,
              takeProfitPrice,
              stopLossPrice,
            };
          }),
      );

      return allPositions;
    } catch (error) {
      DevLogger.log('Error getting positions:', error);
      return [];
    }
  }

  /**
   * Get historical user fills (trade executions)
   */
  async getOrderFills(params?: GetOrderFillsParams): Promise<OrderFill[]> {
    try {
      DevLogger.log('Getting user fills via HyperLiquid SDK:', params);

      // Read-only operation: only need client initialization
      this.ensureClientsInitialized();
      this.clientService.ensureInitialized();

      const infoClient = this.clientService.getInfoClient();
      const userAddress = await this.walletService.getUserAddressWithDefault(
        params?.accountId,
      );

      const rawFills = await infoClient.userFills({
        user: userAddress,
        aggregateByTime: params?.aggregateByTime || false,
      });

      DevLogger.log('User fills received:', rawFills);

      // Transform HyperLiquid fills to abstract OrderFill type
      const fills = (rawFills || []).reduce((acc: OrderFill[], fill) => {
        // Perps only, no Spots
        if (!['Buy', 'Sell'].includes(fill.dir)) {
          acc.push({
            orderId: fill.oid?.toString() || '',
            symbol: fill.coin,
            side: fill.side === 'A' ? 'sell' : 'buy',
            startPosition: fill.startPosition,
            size: fill.sz,
            price: fill.px,
            fee: fill.fee,
            feeToken: fill.feeToken,
            timestamp: fill.time,
            pnl: fill.closedPnl,
            direction: fill.dir,
            success: true,
            liquidation: fill.liquidation
              ? {
                  liquidatedUser: fill.liquidation.liquidatedUser,
                  markPx: fill.liquidation.markPx,
                  method: fill.liquidation.method,
                }
              : undefined,
          });
        }

        return acc;
      }, []);

      return fills;
    } catch (error) {
      DevLogger.log('Error getting user fills:', error);
      return [];
    }
  }

  /**
   * Get historical orders (order lifecycle)
   */
  async getOrders(params?: GetOrdersParams): Promise<Order[]> {
    try {
      DevLogger.log('Getting user orders via HyperLiquid SDK:', params);

      // Read-only operation: only need client initialization
      this.ensureClientsInitialized();
      this.clientService.ensureInitialized();

      const infoClient = this.clientService.getInfoClient();
      const userAddress = await this.walletService.getUserAddressWithDefault(
        params?.accountId,
      );

      const rawOrders = await infoClient.historicalOrders({
        user: userAddress,
      });

      DevLogger.log('User orders received:', rawOrders);

      // Transform HyperLiquid orders to abstract Order type
      const orders: Order[] = (rawOrders || []).map((rawOrder) => {
        const { order, status, statusTimestamp } = rawOrder;
        // Normalize side: HyperLiquid uses 'A' (Ask/Sell) and 'B' (Bid/Buy)
        const normalizedSide = order.side === 'B' ? 'buy' : 'sell';

        // Normalize status
        let normalizedStatus: Order['status'];
        switch (status) {
          case 'open':
            normalizedStatus = 'open';
            break;
          case 'filled':
            normalizedStatus = 'filled';
            break;
          case 'canceled':
          case 'marginCanceled':
          case 'vaultWithdrawalCanceled':
          case 'openInterestCapCanceled':
          case 'selfTradeCanceled':
          case 'reduceOnlyCanceled':
          case 'siblingFilledCanceled':
          case 'delistedCanceled':
          case 'liquidatedCanceled':
          case 'scheduledCancel':
          case 'reduceOnlyRejected':
            normalizedStatus = 'canceled';
            break;
          case 'rejected':
            // case 'minTradeNtlRejected':
            normalizedStatus = 'rejected';
            break;
          case 'triggered':
            normalizedStatus = 'triggered';
            break;
          default:
            normalizedStatus = 'queued';
        }

        // Calculate filled and remaining size
        const originalSize = parseFloat(order.origSz || order.sz);
        const currentSize = parseFloat(order.sz);
        const filledSize = originalSize - currentSize;

        return {
          orderId: order.oid?.toString() || '',
          symbol: order.coin,
          side: normalizedSide,
          orderType: order.orderType?.toLowerCase().includes('limit')
            ? 'limit'
            : 'market',
          size: order.sz,
          originalSize: order.origSz || order.sz,
          price: order.limitPx || '0',
          filledSize: filledSize.toString(),
          remainingSize: currentSize.toString(),
          status: normalizedStatus,
          timestamp: statusTimestamp,
          lastUpdated: statusTimestamp,
          detailedOrderType: order.orderType, // Full order type from exchange (e.g., 'Take Profit Limit', 'Stop Market')
          isTrigger: order.isTrigger,
          reduceOnly: order.reduceOnly,
        };
      });

      return orders;
    } catch (error) {
      DevLogger.log('Error getting user orders:', error);
      return [];
    }
  }

  /**
   * Get currently open orders (real-time status)
   * Uses frontendOpenOrders API to get only currently active orders
   * Aggregates orders from all enabled DEXs (main + HIP-3)
   */
  async getOpenOrders(params?: GetOrdersParams): Promise<Order[]> {
    try {
      // Try WebSocket cache first (unless explicitly bypassed)
      if (
        !params?.skipCache &&
        this.subscriptionService.isOrdersCacheInitialized()
      ) {
        const cachedOrders = this.subscriptionService.getCachedOrders() || [];
        DevLogger.log('Using cached open orders from WebSocket', {
          count: cachedOrders.length,
        });
        return cachedOrders;
      }

      // Fallback to API call
      DevLogger.log(
        'Fetching open orders via API',
        params?.skipCache ? '(skipCache requested)' : '(cache not initialized)',
      );

      // Read-only operation: only need client initialization
      this.ensureClientsInitialized();
      this.clientService.ensureInitialized();

      const infoClient = this.clientService.getInfoClient();
      const userAddress = await this.walletService.getUserAddressWithDefault(
        params?.accountId,
      );

      // Query orders across all enabled DEXs in parallel
      const orderResults = await this.queryUserDataAcrossDexs(
        { user: userAddress },
        (p) => infoClient.frontendOpenOrders(p),
      );

      // Combine all orders from all DEXs
      const rawOrders = orderResults.flatMap((result) => result.data);

      // Get positions for order context (already multi-DEX aware)
      const positions = await this.getPositions();

      DevLogger.log('Currently open orders received (all DEXs):', {
        count: rawOrders.length,
      });

      // Transform HyperLiquid open orders to abstract Order type using adapter
      const orders: Order[] = (rawOrders || []).map((order) => {
        const position = positions.find((p) => p.coin === order.coin);
        return adaptOrderFromSDK(order, position);
      });

      return orders;
    } catch (error) {
      DevLogger.log('Error getting currently open orders:', error);
      return [];
    }
  }

  /**
   * Get user funding history
   */
  async getFunding(params?: GetFundingParams): Promise<Funding[]> {
    try {
      DevLogger.log('Getting user funding via HyperLiquid SDK:', params);

      // Read-only operation: only need client initialization
      this.ensureClientsInitialized();
      this.clientService.ensureInitialized();

      const infoClient = this.clientService.getInfoClient();
      const userAddress = await this.walletService.getUserAddressWithDefault(
        params?.accountId,
      );

      const rawFunding = await infoClient.userFunding({
        user: userAddress,
        startTime: params?.startTime || 0,
        endTime: params?.endTime,
      });

      DevLogger.log('User funding received:', rawFunding);

      // Transform HyperLiquid funding to abstract Funding type
      const funding: Funding[] = (rawFunding || []).map((rawFundingItem) => {
        const { delta, hash, time } = rawFundingItem;

        return {
          symbol: delta.coin,
          amountUsd: delta.usdc,
          rate: delta.fundingRate,
          timestamp: time,
          transactionHash: hash,
        };
      });

      return funding;
    } catch (error) {
      DevLogger.log('Error getting user funding:', error);
      return [];
    }
  }

  /**
   * Get user non-funding ledger updates (deposits, transfers, withdrawals)
   */
  async getUserNonFundingLedgerUpdates(params?: {
    accountId?: string;
    startTime?: number;
    endTime?: number;
  }): Promise<RawHyperLiquidLedgerUpdate[]> {
    try {
      // Read-only operation: only need client initialization
      this.ensureClientsInitialized();
      this.clientService.ensureInitialized();

      const infoClient = this.clientService.getInfoClient();
      const userAddress = await this.walletService.getUserAddressWithDefault(
        params?.accountId as CaipAccountId | undefined,
      );

      const rawLedgerUpdates = await infoClient.userNonFundingLedgerUpdates({
        user: userAddress as `0x${string}`,
        startTime: params?.startTime || 0,
        endTime: params?.endTime,
      });

      return rawLedgerUpdates || [];
    } catch (error) {
      Logger.error(
        ensureError(error),
        this.getErrorContext('getUserNonFundingLedgerUpdates', params),
      );
      return [];
    }
  }

  /**
   * Get user history (deposits, withdrawals, transfers)
   */
  async getUserHistory(params?: {
    accountId?: CaipAccountId;
    startTime?: number;
    endTime?: number;
  }): Promise<UserHistoryItem[]> {
    try {
      // Read-only operation: only need client initialization
      this.ensureClientsInitialized();
      this.clientService.ensureInitialized();

      const infoClient = this.clientService.getInfoClient();
      const userAddress = await this.walletService.getUserAddressWithDefault(
        params?.accountId,
      );

      const rawLedgerUpdates = await infoClient.userNonFundingLedgerUpdates({
        user: userAddress,
        startTime: params?.startTime || 0,
        endTime: params?.endTime,
      });

      // Transform the raw ledger updates to UserHistoryItem format
      return adaptHyperLiquidLedgerUpdateToUserHistoryItem(rawLedgerUpdates);
    } catch (error) {
      Logger.error(ensureError(error), this.getErrorContext('getUserHistory'));
      return [];
    }
  }

  async getHistoricalPortfolio(
    params?: GetHistoricalPortfolioParams,
  ): Promise<HistoricalPortfolioResult> {
    try {
      DevLogger.log(
        'Getting historical portfolio via HyperLiquid SDK:',
        params,
      );

      // Read-only operation: only need client initialization
      this.ensureClientsInitialized();
      this.clientService.ensureInitialized();

      const infoClient = this.clientService.getInfoClient();
      const userAddress = await this.walletService.getUserAddressWithDefault(
        params?.accountId,
      );

      // Get portfolio data
      const portfolioData = await infoClient.portfolio({
        user: userAddress,
      });

      // Calculate target time (default to 24 hours ago)
      const targetTime = Date.now() - 24 * 60 * 60 * 1000;

      // Get UTC 00:00 of the target day
      const targetDate = new Date(targetTime);
      const targetTimestamp = targetDate.getTime();

      // Get the account value history from the last week's data
      const weeklyPeriod = portfolioData?.[1];
      const weekData = weeklyPeriod?.[1];
      const accountValueHistory = weekData?.accountValueHistory || [];

      // Find entries that are before the target timestamp, then get the closest one
      const entriesBeforeTarget = accountValueHistory.filter(
        ([timestamp]) => timestamp < targetTimestamp,
      );

      let closestEntry = null;
      let smallestDiff = Infinity;
      for (const entry of entriesBeforeTarget) {
        const [timestamp] = entry;
        const diff = targetTimestamp - timestamp;
        if (diff < smallestDiff) {
          smallestDiff = diff;
          closestEntry = entry;
        }
      }

      const result: HistoricalPortfolioResult = closestEntry
        ? {
            accountValue1dAgo: closestEntry[1] || '0',
            timestamp: closestEntry[0] || 0,
          }
        : {
            accountValue1dAgo:
              accountValueHistory?.[accountValueHistory.length - 1]?.[1] || '0',
            timestamp: 0,
          };

      DevLogger.log('Historical portfolio result:', result);
      return result;
    } catch (error) {
      DevLogger.log('Error getting historical portfolio:', error);
      return {
        accountValue1dAgo: '0',
        timestamp: 0,
      };
    }
  }

  /**
   * Get account state
   * Aggregates balances across all enabled DEXs (main + HIP-3)
   */
  async getAccountState(params?: GetAccountStateParams): Promise<AccountState> {
    try {
      DevLogger.log('Getting account state via HyperLiquid SDK');

      // Read-only operation: only need client initialization
      this.ensureClientsInitialized();
      this.clientService.ensureInitialized();

      const infoClient = this.clientService.getInfoClient();
      const userAddress = await this.walletService.getUserAddressWithDefault(
        params?.accountId,
      );

      DevLogger.log('User address for account state:', userAddress);
      DevLogger.log(
        'Network mode:',
        this.clientService.isTestnetMode() ? 'TESTNET' : 'MAINNET',
      );

      // Get Spot balance (global, not DEX-specific) and Perps states across all DEXs
      const [spotState, perpsStateResults] = await Promise.all([
        infoClient.spotClearinghouseState({ user: userAddress }),
        this.queryUserDataAcrossDexs({ user: userAddress }, (p) =>
          infoClient.clearinghouseState(p),
        ),
      ]);

      DevLogger.log('Spot state:', spotState);
      DevLogger.log('Perps states (all DEXs):', {
        dexCount: perpsStateResults.length,
      });

      // Aggregate account states from all DEXs
      // Each DEX has independent positions and margin, we sum them
      const aggregatedAccountState = perpsStateResults.reduce(
        (acc, result, index) => {
          const { dex, data: perpsState } = result;

          // Adapt this DEX's state (without spot - we'll add spot once at the end)
          const dexAccountState = adaptAccountStateFromSDK(perpsState);

          // Log each DEX contribution
          DevLogger.log(`DEX ${dex || 'main'} account state:`, {
            totalBalance: dexAccountState.totalBalance,
            availableBalance: dexAccountState.availableBalance,
            marginUsed: dexAccountState.marginUsed,
            unrealizedPnl: dexAccountState.unrealizedPnl,
          });

          // Sum up numeric values across all DEXs
          if (index === 0) {
            // First DEX - initialize with its values
            return dexAccountState;
          }

          // Subsequent DEXs - aggregate
          return {
            availableBalance: (
              parseFloat(acc.availableBalance) +
              parseFloat(dexAccountState.availableBalance)
            ).toString(),
            totalBalance: (
              parseFloat(acc.totalBalance) +
              parseFloat(dexAccountState.totalBalance)
            ).toString(),
            marginUsed: (
              parseFloat(acc.marginUsed) +
              parseFloat(dexAccountState.marginUsed)
            ).toString(),
            unrealizedPnl: (
              parseFloat(acc.unrealizedPnl) +
              parseFloat(dexAccountState.unrealizedPnl)
            ).toString(),
            // Return on equity is weighted average, but for simplicity we'll recalculate
            // ROE = (unrealizedPnl / marginUsed) * 100
            returnOnEquity: '0', // Will recalculate below
          };
        },
        {
          availableBalance: '0',
          totalBalance: '0',
          marginUsed: '0',
          unrealizedPnl: '0',
          returnOnEquity: '0',
        } as AccountState,
      );

      // Recalculate return on equity across all DEXs
      const totalMarginUsed = parseFloat(aggregatedAccountState.marginUsed);
      const totalUnrealizedPnl = parseFloat(
        aggregatedAccountState.unrealizedPnl,
      );
      if (totalMarginUsed > 0) {
        aggregatedAccountState.returnOnEquity = (
          (totalUnrealizedPnl / totalMarginUsed) *
          100
        ).toFixed(1);
      } else {
        aggregatedAccountState.returnOnEquity = '0';
      }

      // Add spot balance to totalBalance (spot is global, not per-DEX)
      let spotBalance = 0;
      if (spotState?.balances && Array.isArray(spotState.balances)) {
        spotBalance = spotState.balances.reduce(
          (sum, balance) => sum + parseFloat(balance.total || '0'),
          0,
        );
      }
      aggregatedAccountState.totalBalance = (
        parseFloat(aggregatedAccountState.totalBalance) + spotBalance
      ).toString();

      // Build per-sub-account breakdown (HIP-3 DEXs map to sub-accounts)
      const subAccountBreakdown: Record<
        string,
        { availableBalance: string; totalBalance: string }
      > = {};
      perpsStateResults.forEach((result) => {
        const { dex, data: perpsState } = result;
        const dexAccountState = adaptAccountStateFromSDK(perpsState);
        const subAccountKey = dex || ''; // Empty string for main DEX

        subAccountBreakdown[subAccountKey] = {
          availableBalance: dexAccountState.availableBalance,
          totalBalance: dexAccountState.totalBalance,
        };
      });

      // Add sub-account breakdown to result
      aggregatedAccountState.subAccountBreakdown = subAccountBreakdown;

      DevLogger.log('Aggregated account state:', aggregatedAccountState);

      return aggregatedAccountState;
    } catch (error) {
      Logger.error(
        ensureError(error),
        this.getErrorContext('getAccountState', {
          accountId: params?.accountId,
        }),
      );
      // Re-throw the error so the controller can handle it properly
      // This allows the UI to show proper error messages instead of zeros
      throw error;
    }
  }

  /**
   * Get available markets with multi-DEX aggregation support (HIP-3)
   * Handles three query patterns:
   * 1. Symbol filtering: Groups symbols by DEX, fetches in parallel
   * 2. Multi-DEX aggregation: Fetches from all enabled DEXs when no specific DEX requested
   * 3. Single DEX query: Fetches from main or specific DEX
   * @param params - Optional parameters for filtering
   */
  async getMarkets(params?: GetMarketsParams): Promise<MarketInfo[]> {
    try {
      // Read-only operation: only need client initialization
      this.ensureClientsInitialized();
      this.clientService.ensureInitialized();

      // CRITICAL: Build asset mapping on first call to ensure DEX discovery
      // This must happen BEFORE any WebSocket subscriptions receive data
      // Otherwise HIP-3 positions will be filtered out due to empty discoveredDexNames
      if (this.coinToAssetId.size === 0) {
        await this.buildAssetMapping();
      }

      // Path 1: Symbol filtering - group by DEX and fetch in parallel
      if (params?.symbols && params.symbols.length > 0) {
        DevLogger.log(
          'HyperLiquidProvider: Getting markets with symbol filter',
          {
            symbolCount: params.symbols.length,
          },
        );

        // Group symbols by DEX
        const symbolsByDex = new Map<string | null, string[]>();
        params.symbols.forEach((symbol) => {
          const { dex } = parseAssetName(symbol);
          const existing = symbolsByDex.get(dex);
          if (existing) {
            existing.push(symbol);
          } else {
            symbolsByDex.set(dex, [symbol]);
          }
        });

        // Query each unique DEX in parallel (with caching)
        const marketArrays = await Promise.all(
          Array.from(symbolsByDex.keys()).map(async (dex) =>
            this.fetchMarketsForDex({
              dex,
              skipFilters: params?.skipFilters,
            }),
          ),
        );

        // Combine and filter by requested symbols
        const allMarkets = marketArrays.flat();
        return allMarkets.filter((market) =>
          params.symbols?.some(
            (symbol) => market.name.toLowerCase() === symbol.toLowerCase(),
          ),
        );
      }
<<<<<<< HEAD

      // Path 2: Multi-DEX aggregation - fetch from all enabled DEXs
      if (!params?.dex && this.hip3Enabled) {
        // Determine which DEXs to query based on skipFilters flag
        const dexsToQuery = params?.skipFilters
          ? await this.getAllAvailableDexs()
          : await this.getValidatedDexs();

        if (dexsToQuery.length > 1) {
          // More than just main DEX
          DevLogger.log('HyperLiquidProvider: Fetching markets from DEXs', {
            dexCount: dexsToQuery.length,
            skipFilters: params?.skipFilters || false,
          });

          const marketArrays = await Promise.all(
            dexsToQuery.map(async (dex) => {
              try {
                return await this.fetchMarketsForDex({
                  dex,
                  skipFilters: params?.skipFilters,
                });
              } catch (error) {
                Logger.error(
                  ensureError(error),
                  this.getErrorContext('getMarkets.multiDex', {
                    dex: dex ?? 'main',
                  }),
                );
                return []; // Continue with other DEXs on error
              }
            }),
          );

          return marketArrays.flat();
        }
      }

=======

      // Path 2: Multi-DEX aggregation - fetch from all enabled DEXs
      if (!params?.dex && this.hip3Enabled) {
        // Determine which DEXs to query based on skipFilters flag
        const dexsToQuery = params?.skipFilters
          ? await this.getAllAvailableDexs()
          : await this.getValidatedDexs();

        if (dexsToQuery.length > 1) {
          // More than just main DEX
          DevLogger.log('HyperLiquidProvider: Fetching markets from DEXs', {
            dexCount: dexsToQuery.length,
            skipFilters: params?.skipFilters || false,
          });

          const marketArrays = await Promise.all(
            dexsToQuery.map(async (dex) => {
              try {
                return await this.fetchMarketsForDex({
                  dex,
                  skipFilters: params?.skipFilters,
                });
              } catch (error) {
                Logger.error(
                  ensureError(error),
                  this.getErrorContext('getMarkets.multiDex', {
                    dex: dex ?? 'main',
                  }),
                );
                return []; // Continue with other DEXs on error
              }
            }),
          );

          return marketArrays.flat();
        }
      }

>>>>>>> f4e8f8d0
      // Path 3: Single DEX query (main DEX or specific DEX) - with caching
      DevLogger.log('HyperLiquidProvider: Getting markets for single DEX', {
        dex: params?.dex || 'main',
      });

      return await this.fetchMarketsForDex({
        dex: params?.dex ?? null,
        skipFilters: params?.skipFilters,
      });
    } catch (error) {
      Logger.error(
        ensureError(error),
        this.getErrorContext('getMarkets', {
          dex: params?.dex,
          symbolCount: params?.symbols?.length,
        }),
      );
      return [];
    }
  }

  /**
   * Get list of available HIP-3 DEXs that have markets
   * Useful for debugging and manual DEX selection
   * @returns Array of DEX names (excluding main DEX)
   */
  async getAvailableHip3Dexs(): Promise<string[]> {
    try {
      // Read-only operation: only need client initialization
      this.ensureClientsInitialized();
      this.clientService.ensureInitialized();

      if (!this.hip3Enabled) {
        DevLogger.log('HIP-3 disabled, no DEXs available');
        return [];
      }

      const infoClient = this.clientService.getInfoClient();

      // Get all DEXs from API
      const allDexs = await infoClient.perpDexs();

      if (!allDexs || !Array.isArray(allDexs)) {
        DevLogger.log('perpDexs() returned invalid data');
        return [];
      }

      // Extract HIP-3 DEX names (filter out null which is main DEX)
      const hip3DexNames: string[] = [];
      allDexs.forEach((dex) => {
        if (dex !== null && 'name' in dex) {
          hip3DexNames.push(dex.name);
        }
      });

      DevLogger.log(
        `Found ${hip3DexNames.length} HIP-3 DEXs from perpDexs() API`,
      );

      // Filter to only DEXs that have markets
      const dexsWithMarkets: string[] = [];
      await Promise.all(
        hip3DexNames.map(async (dexName) => {
          try {
            const meta = await this.getCachedMeta({ dexName });
            if (
              meta.universe &&
              Array.isArray(meta.universe) &&
              meta.universe.length > 0
            ) {
              dexsWithMarkets.push(dexName);
              DevLogger.log(`  ✅ ${dexName}: ${meta.universe.length} markets`);
            } else {
              DevLogger.log(`  ⚠️ ${dexName}: no markets`);
            }
          } catch (error) {
            DevLogger.log(`  ❌ ${dexName}: error querying`, error);
          }
        }),
      );

      DevLogger.log(
        `${dexsWithMarkets.length} DEXs have markets:`,
        dexsWithMarkets,
      );
      return dexsWithMarkets.sort((a, b) => a.localeCompare(b));
    } catch (error) {
      Logger.error(
        ensureError(error),
        this.getErrorContext('getAvailableHip3Dexs'),
      );
      return [];
    }
  }

  /**
   * Get market data with prices, volumes, and 24h changes
   * Aggregates data from all enabled DEXs (main + HIP-3) when equity is enabled
   *
   * Note: This is called once during initialization and cached by PerpsStreamManager.
   * Real-time price updates come from WebSocket subscriptions, not this method.
   */
  async getMarketDataWithPrices(): Promise<PerpsMarketData[]> {
    DevLogger.log('Getting market data with prices via HyperLiquid SDK');

    // Read-only operation: only need client initialization
    this.ensureClientsInitialized();
    this.clientService.ensureInitialized();

    const infoClient = this.clientService.getInfoClient();

    // Get enabled DEXs respecting feature flags
    const enabledDexs = await this.getValidatedDexs();

    // Fetch meta, assetCtxs, and allMids for each enabled DEX in parallel
    const dexDataResults = await Promise.all(
      enabledDexs.map(async (dex) => {
        const dexParam = dex ?? '';
        try {
          const [meta, metaAndCtxs, dexAllMids] = await Promise.all([
            infoClient.meta(dexParam ? { dex: dexParam } : undefined),
            infoClient.metaAndAssetCtxs(
              dexParam ? { dex: dexParam } : undefined,
            ),
            infoClient.allMids(dexParam ? { dex: dexParam } : undefined),
          ]);

          return {
            dex,
            meta,
            assetCtxs: metaAndCtxs?.[1] || [],
            allMids: dexAllMids || {},
            success: true,
          };
        } catch (error) {
          Logger.error(
            ensureError(error),
            this.getErrorContext('getMarketDataWithPrices.fetchDex', {
              dex: dex ?? 'main',
            }),
          );
          return {
            dex,
            meta: null,
            assetCtxs: [],
            allMids: {},
            success: false,
          };
        }
      }),
    );

    // Combine universe, assetCtxs, and allMids from all DEXs
    const combinedUniverse: MetaResponse['universe'] = [];
    const combinedAssetCtxs: PerpsAssetCtx[] = [];
    const combinedAllMids: Record<string, string> = {};

    dexDataResults.forEach((result) => {
      if (result.success && result.meta?.universe) {
        // Apply market filtering for HIP-3 DEXs only (main DEX returns all markets)
        const marketsFromDex = result.meta.universe;
        const filteredMarkets =
          result.dex === null
            ? marketsFromDex // Main DEX: no filtering
            : marketsFromDex.filter((asset) =>
                shouldIncludeMarket(
                  asset.name,
                  result.dex,
                  this.hip3Enabled,
                  this.compiledAllowlistPatterns,
                  this.compiledBlocklistPatterns,
                ),
              );

        combinedUniverse.push(...filteredMarkets);
        combinedAssetCtxs.push(...result.assetCtxs);
        // Merge price data from this DEX into combined prices
        Object.assign(combinedAllMids, result.allMids);
      }
    });

    if (combinedUniverse.length === 0) {
      throw new Error('Failed to fetch market data - no markets available');
    }

    DevLogger.log('HyperLiquidProvider: Aggregated market data from all DEXs', {
      dexCount: enabledDexs.length,
      totalMarkets: combinedUniverse.length,
      mainDexMarkets: dexDataResults[0]?.meta?.universe?.length || 0,
      hip3Markets:
        combinedUniverse.length -
        (dexDataResults[0]?.meta?.universe?.length || 0),
    });

    // Debug: Log combinedAllMids to diagnose price lookup issues
    const hip3Keys = Object.keys(combinedAllMids).filter((k) =>
      k.includes(':'),
    );
    DevLogger.log('Combined allMids price data:', {
      totalKeys: Object.keys(combinedAllMids).length,
      allKeys: Object.keys(combinedAllMids),
      hip3Keys,
      hip3Prices: Object.fromEntries(
        hip3Keys.map((key) => [key, combinedAllMids[key]]),
      ),
      samplePrices: Object.fromEntries(
        Object.entries(combinedAllMids).slice(0, 5),
      ),
    });

    // Transform to UI-friendly format using standalone utility
    return transformMarketData(
      {
        universe: combinedUniverse,
        assetCtxs: combinedAssetCtxs,
        allMids: combinedAllMids,
      },
      HIP3_ASSET_MARKET_TYPES,
    );
  }

  /**
   * Validate deposit parameters according to HyperLiquid-specific rules
   * This method enforces protocol-specific requirements like minimum amounts
   */
  async validateDeposit(
    params: DepositParams,
  ): Promise<{ isValid: boolean; error?: string }> {
    return validateDepositParams({
      amount: params.amount,
      assetId: params.assetId,
      isTestnet: this.clientService.isTestnetMode(),
    });
  }

  /**
   * Validate order parameters according to HyperLiquid-specific rules
   * This includes minimum order sizes, leverage limits, and other protocol requirements
   */
  async validateOrder(
    params: OrderParams,
  ): Promise<{ isValid: boolean; error?: string }> {
    try {
      // Basic parameter validation
      const basicValidation = validateOrderParams({
        coin: params.coin,
        size: params.size,
        price: params.price,
        orderType: params.orderType,
      });
      if (!basicValidation.isValid) {
        return basicValidation;
      }

      // Check minimum order size using consistent defaults (matching useMinimumOrderAmount hook)
      // Note: For full validation with market-specific limits, use async methods
      const minimumOrderSize = this.clientService.isTestnetMode()
        ? TRADING_DEFAULTS.amount.testnet
        : TRADING_DEFAULTS.amount.mainnet;

      // Skip USD validation and minimum check for full closes (100% position close)
      if (params.reduceOnly && params.isFullClose) {
        DevLogger.log(
          'Full close detected: skipping USD validation and $10 minimum',
        );
      } else {
        // Calculate order value in USD for minimum validation
        let orderValueUSD: number;

        if (params.usdAmount) {
          // Preferred: Use provided USD amount (source of truth, no rounding loss)
          orderValueUSD = parseFloat(params.usdAmount);

          DevLogger.log('Validating USD amount (source of truth):', {
            usdAmount: orderValueUSD,
            minimumRequired: minimumOrderSize,
          });
        } else {
          // Fallback: Calculate from size × price
          const size = parseFloat(params.size || '0');
          let priceForValidation = params.currentPrice;

          // For limit orders without currentPrice, use limit price as fallback
          if (
            !priceForValidation &&
            params.price &&
            params.orderType === 'limit'
          ) {
            priceForValidation = parseFloat(params.price);
            DevLogger.log(
              'Using limit price for order validation (limit order):',
              {
                size,
                limitPrice: priceForValidation,
              },
            );
          }

          if (!priceForValidation) {
            return {
              isValid: false,
              error: strings('perps.order.validation.price_required'),
            };
          }

          orderValueUSD = size * priceForValidation;

          DevLogger.log('Validating calculated USD from size:', {
            size,
            price: priceForValidation,
            calculatedUsd: orderValueUSD,
            minimumRequired: minimumOrderSize,
          });
        }

        // Validate minimum order size
        if (orderValueUSD < minimumOrderSize) {
          return {
            isValid: false,
            error: strings('perps.order.validation.minimum_amount', {
              amount: minimumOrderSize.toString(),
            }),
          };
        }
      }

      // Asset-specific leverage validation
      if (params.leverage && params.coin) {
        try {
          const maxLeverage = await this.getMaxLeverage(params.coin);
          if (params.leverage < 1 || params.leverage > maxLeverage) {
            return {
              isValid: false,
              error: strings('perps.order.validation.invalid_leverage', {
                min: '1',
                max: maxLeverage.toString(),
              }),
            };
          }
        } catch (error) {
          // Log the error before falling back
          DevLogger.log('Failed to get max leverage for symbol', error);
          // If we can't get max leverage, use the default as fallback
          const defaultMaxLeverage = PERPS_CONSTANTS.DEFAULT_MAX_LEVERAGE;
          if (params.leverage < 1 || params.leverage > defaultMaxLeverage) {
            return {
              isValid: false,
              error: strings('perps.order.validation.invalid_leverage', {
                min: '1',
                max: defaultMaxLeverage.toString(),
              }),
            };
          }
        }
      }

      // Check if order leverage meets existing position requirement (HyperLiquid protocol constraint)
      if (
        params.leverage &&
        params.existingPositionLeverage &&
        params.leverage < params.existingPositionLeverage
      ) {
        return {
          isValid: false,
          error: strings('perps.order.validation.leverage_below_position', {
            required: params.existingPositionLeverage.toString(),
            provided: params.leverage.toString(),
          }),
        };
      }

      // Validate order value against max limits
      if (params.currentPrice && params.leverage) {
        try {
          const maxLeverage = await this.getMaxLeverage(params.coin);

          const maxOrderValue = getMaxOrderValue(maxLeverage, params.orderType);
          const orderValue = parseFloat(params.size) * params.currentPrice;

          if (orderValue > maxOrderValue) {
            return {
              isValid: false,
              error: strings('perps.order.validation.max_order_value', {
                maxValue: formatPerpsFiat(maxOrderValue, {
                  minimumDecimals: 0,
                  maximumDecimals: 0,
                }).replace('$', ''),
              }),
            };
          }
        } catch (error) {
          DevLogger.log('Failed to validate max order value', error);
          // Continue without max order validation if we can't get leverage
        }
      }

      return { isValid: true };
    } catch (error) {
      return {
        isValid: false,
        error:
          error instanceof Error
            ? error.message
            : strings('perps.errors.unknownError'),
      };
    }
  }

  /**
   * Validate close position parameters according to HyperLiquid-specific rules
   * Note: Full validation including remaining position size requires position data
   * which should be passed from the UI layer
   */
  async validateClosePosition(
    params: ClosePositionParams,
  ): Promise<{ isValid: boolean; error?: string }> {
    try {
      // Basic validation
      if (!params.coin) {
        return {
          isValid: false,
          error: strings('perps.errors.orderValidation.coinRequired'),
        };
      }

      // If closing with limit order, must have price
      if (params.orderType === 'limit' && !params.price) {
        return {
          isValid: false,
          error: strings('perps.order.validation.limit_price_required'),
        };
      }

      // Determine minimum order size (needed for precedence logic)
      const minimumOrderSize = this.clientService.isTestnetMode()
        ? TRADING_DEFAULTS.amount.testnet
        : TRADING_DEFAULTS.amount.mainnet;

      // Validate close size & minimum only if size provided (partial close)
      if (params.size) {
        const closeSize = parseFloat(params.size);
        const price = params.currentPrice
          ? parseFloat(params.currentPrice.toString())
          : undefined;
        const orderValueUSD =
          price && !isNaN(closeSize) ? closeSize * price : undefined;

        // Precedence rule: if size <= 0 treat as minimum_amount failure (more actionable)
        if (isNaN(closeSize) || closeSize <= 0) {
          return {
            isValid: false,
            error: strings('perps.order.validation.minimum_amount', {
              amount: minimumOrderSize.toString(),
            }),
          };
        }

        // Enforce minimum order value for partial closes when price known
        if (orderValueUSD !== undefined && orderValueUSD < minimumOrderSize) {
          return {
            isValid: false,
            error: strings('perps.order.validation.minimum_amount', {
              amount: minimumOrderSize.toString(),
            }),
          };
        }

        // Note: Remaining position validation stays in UI layer.
      }
      // Full closes (size undefined) bypass minimum check by design
      // Note: For full closes (when size is undefined), there is no minimum
      // This allows users to close positions worth less than $10 completely

      return { isValid: true };
    } catch (error) {
      return {
        isValid: false,
        error:
          error instanceof Error
            ? error.message
            : strings('perps.errors.unknownError'),
      };
    }
  }

  /**
   * Validate withdrawal parameters - placeholder for future implementation
   */
  async validateWithdrawal(
    _params: WithdrawParams,
  ): Promise<{ isValid: boolean; error?: string }> {
    // Placeholder - to be implemented when needed
    return { isValid: true };
  }

  /**
   * Withdraw funds from HyperLiquid trading account
   *
   * This initiates a withdrawal request via HyperLiquid's API (withdraw3 endpoint).
   *
   * HyperLiquid Bridge Process:
   * - Funds are immediately deducted from L1 balance on HyperLiquid
   * - Validators sign the withdrawal (2/3 of staking power required)
   * - Bridge contract on destination chain processes the withdrawal
   * - After dispute period, USDC is sent to destination address
   * - Total time: ~5 minutes
   * - Fee: 1 USDC (covers Arbitrum gas costs)
   * - No ETH required from user
   *
   * Note: Withdrawals won't appear as incoming transactions until the
   * finalization phase completes (~5 minutes after initiation)
   *
   * @param params Withdrawal parameters
   * @returns Result with txHash (HyperLiquid internal) and withdrawal ID
   */
  async withdraw(params: WithdrawParams): Promise<WithdrawResult> {
    try {
      DevLogger.log('HyperLiquidProvider: STARTING WITHDRAWAL', {
        params,
        timestamp: new Date().toISOString(),
        assetId: params.assetId,
        amount: params.amount,
        destination: params.destination,
        isTestnet: this.clientService.isTestnetMode(),
      });

      // Step 1: Validate withdrawal parameters
      DevLogger.log('HyperLiquidProvider: VALIDATING PARAMETERS');
      const validation = validateWithdrawalParams(params);
      if (!validation.isValid) {
        DevLogger.log('❌ HyperLiquidProvider: PARAMETER VALIDATION FAILED', {
          error: validation.error,
          params,
          validationResult: validation,
        });
        throw new Error(validation.error);
      }
      DevLogger.log('HyperLiquidProvider: PARAMETERS VALIDATED');

      // Step 2: Get supported withdrawal routes and validate asset
      DevLogger.log('HyperLiquidProvider: CHECKING ASSET SUPPORT');
      const supportedRoutes = this.getWithdrawalRoutes();
      DevLogger.log('HyperLiquidProvider: SUPPORTED WITHDRAWAL ROUTES', {
        routeCount: supportedRoutes.length,
        routes: supportedRoutes.map((route) => ({
          assetId: route.assetId,
          chainId: route.chainId,
          contractAddress: route.contractAddress,
        })),
      });

      // This check is already done in validateWithdrawalParams, but TypeScript needs explicit check
      if (!params.assetId) {
        const error = strings(
          'perps.errors.withdrawValidation.assetIdRequired',
        );
        DevLogger.log('HyperLiquidProvider: MISSING ASSET ID', {
          error,
          params,
        });
        throw new Error(error);
      }

      const assetValidation = validateAssetSupport(
        params.assetId,
        supportedRoutes,
      );
      if (!assetValidation.isValid) {
        DevLogger.log('❌ HyperLiquidProvider: ASSET NOT SUPPORTED', {
          error: assetValidation.error,
          assetId: params.assetId,
          supportedAssets: supportedRoutes.map((r) => r.assetId),
        });
        throw new Error(assetValidation.error);
      }
      DevLogger.log('HyperLiquidProvider: ASSET SUPPORTED', {
        assetId: params.assetId,
      });

      // Step 3: Determine destination address
      DevLogger.log('HyperLiquidProvider: DETERMINING DESTINATION ADDRESS');
      let destination: Hex;
      if (params.destination) {
        destination = params.destination;
        DevLogger.log('HyperLiquidProvider: USING PROVIDED DESTINATION', {
          destination,
        });
      } else {
        destination = await this.walletService.getUserAddressWithDefault();
        DevLogger.log('HyperLiquidProvider: USING USER WALLET ADDRESS', {
          destination,
        });
      }

      // Step 4: Ensure client is ready
      DevLogger.log('HyperLiquidProvider: ENSURING CLIENT READY');
      await this.ensureReady();
      const exchangeClient = this.clientService.getExchangeClient();
      DevLogger.log('HyperLiquidProvider: CLIENT READY');

      // Step 5: Validate amount against account balance
      DevLogger.log('HyperLiquidProvider: CHECKING ACCOUNT BALANCE');
      const accountState = await this.getAccountState();
      const availableBalance = parseFloat(accountState.availableBalance);
      DevLogger.log('HyperLiquidProvider: ACCOUNT BALANCE', {
        availableBalance,
        totalBalance: accountState.totalBalance,
        marginUsed: accountState.marginUsed,
        unrealizedPnl: accountState.unrealizedPnl,
      });

      // This check is already done in validateWithdrawalParams, but TypeScript needs explicit check
      if (!params.amount) {
        const error = strings('perps.errors.withdrawValidation.amountRequired');
        DevLogger.log('HyperLiquidProvider: MISSING AMOUNT', {
          error,
          params,
        });
        throw new Error(error);
      }

      const withdrawAmount = parseFloat(params.amount);
      DevLogger.log('HyperLiquidProvider: WITHDRAWAL AMOUNT', {
        requestedAmount: withdrawAmount,
        availableBalance,
        sufficientBalance: withdrawAmount <= availableBalance,
      });

      const balanceValidation = validateBalance(
        withdrawAmount,
        availableBalance,
      );
      if (!balanceValidation.isValid) {
        DevLogger.log('HyperLiquidProvider: INSUFFICIENT BALANCE', {
          error: balanceValidation.error,
          requestedAmount: withdrawAmount,
          availableBalance,
          difference: withdrawAmount - availableBalance,
        });
        throw new Error(balanceValidation.error);
      }
      DevLogger.log('✅ HyperLiquidProvider: BALANCE SUFFICIENT');

      // Step 6: Execute withdrawal via HyperLiquid SDK (API call)
      DevLogger.log('HyperLiquidProvider: CALLING WITHDRAW3 API', {
        destination,
        amount: params.amount,
        endpoint: 'withdraw3',
        timestamp: new Date().toISOString(),
      });

      const result = await exchangeClient.withdraw3({
        destination,
        amount: params.amount,
      });

      DevLogger.log('HyperLiquidProvider: WITHDRAW3 API RESPONSE', {
        status: result.status,
        response: result,
        timestamp: new Date().toISOString(),
      });

      if (result.status === 'ok') {
        DevLogger.log(
          'HyperLiquidProvider: WITHDRAWAL SUBMITTED SUCCESSFULLY',
          {
            destination,
            amount: params.amount,
            assetId: params.assetId,
            status: result.status,
          },
        );

        const now = Date.now();
        const withdrawalId = `hl_${uuidv4()}`;

        return {
          success: true,
          withdrawalId,
          estimatedArrivalTime: now + 5 * 60 * 1000, // HyperLiquid typically takes ~5 minutes
          // Don't set txHash if we don't have a real transaction hash
          // HyperLiquid's withdraw3 API doesn't return a transaction hash immediately
        };
      }

      const errorMessage = `Withdrawal failed: ${result.status}`;
      DevLogger.log('HyperLiquidProvider: WITHDRAWAL FAILED', {
        error: errorMessage,
        status: result.status,
        response: result,
        params,
      });
      return {
        success: false,
        error: errorMessage,
      };
    } catch (error) {
      const errorMessage =
        error instanceof Error ? error.message : 'Unknown error';
      DevLogger.log('HyperLiquidProvider: WITHDRAWAL EXCEPTION', {
        error: errorMessage,
        errorType:
          error instanceof Error ? error.constructor.name : typeof error,
        stack: error instanceof Error ? error.stack : undefined,
        params,
        timestamp: new Date().toISOString(),
      });
      Logger.error(
        ensureError(error),
        this.getErrorContext('withdraw', {
          assetId: params.assetId,
          amount: params.amount,
          destination: params.destination,
        }),
      );
      return createErrorResult(error, { success: false });
    }
  }

  /**
   * Transfer USDC collateral between DEXs (main ↔ HIP-3)
   *
   * Verified working on mainnet via Phantom wallet testing (10/15/2025).
   * See docs/perps/HIP-3-IMPLEMENTATION.md for complete transaction flow.
   *
   * @param params - Transfer parameters
   * @param params.sourceDex - Source DEX name ('' = main, 'xyz' = HIP-3)
   * @param params.destinationDex - Destination DEX name ('' = main, 'xyz' = HIP-3)
   * @param params.amount - USDC amount to transfer
   * @returns Transfer result with success status and transaction hash
   *
   * @example
   * // Transfer 10 USDC from main DEX to xyz HIP-3 DEX
   * await transferBetweenDexs({
   *   sourceDex: '',
   *   destinationDex: 'xyz',
   *   amount: '10'
   * });
   */
  async transferBetweenDexs(
    params: TransferBetweenDexsParams,
  ): Promise<TransferBetweenDexsResult> {
    try {
      DevLogger.log('HyperLiquidProvider: STARTING DEX TRANSFER', {
        params,
        timestamp: new Date().toISOString(),
      });

      // Validate parameters
      if (!params.amount || parseFloat(params.amount) <= 0) {
        throw new Error('Transfer amount must be greater than 0');
      }

      if (params.sourceDex === params.destinationDex) {
        throw new Error('Source and destination DEX must be different');
      }

      // Get user address
      const userAddress = await this.walletService.getUserAddressWithDefault();
      DevLogger.log('HyperLiquidProvider: USER ADDRESS', { userAddress });

      // Ensure client ready
      await this.ensureReady();
      const exchangeClient = this.clientService.getExchangeClient();

      // Execute transfer using SDK sendAsset()
      // Note: SDK docs say "testnet-only" but it works on mainnet (verified via Phantom)
      DevLogger.log('HyperLiquidProvider: CALLING SEND_ASSET API', {
        sourceDex: params.sourceDex || '(main)',
        destinationDex: params.destinationDex || '(main)',
        amount: params.amount,
      });

      const result = await exchangeClient.sendAsset({
        destination: userAddress,
        sourceDex: params.sourceDex,
        destinationDex: params.destinationDex,
        token: await this.getUsdcTokenId(), // Query correct USDC token ID dynamically
        amount: params.amount,
      });

      DevLogger.log('HyperLiquidProvider: SEND_ASSET RESPONSE', {
        status: result.status,
        timestamp: new Date().toISOString(),
      });

      if (result.status === 'ok') {
        DevLogger.log('✅ HyperLiquidProvider: TRANSFER SUCCESSFUL');
        return {
          success: true,
          // Note: sendAsset doesn't return txHash in response
          // User can verify transfer in explorer by timestamp
        };
      }

      throw new Error(`Transfer failed: ${result.status}`);
    } catch (error) {
      DevLogger.log('❌ HyperLiquidProvider: TRANSFER FAILED', {
        error: error instanceof Error ? error.message : String(error),
        params,
      });
      Logger.error(
        ensureError(error),
        this.getErrorContext('transferBetweenDexs', { ...params }),
      );
      return {
        success: false,
        error: error instanceof Error ? error.message : String(error),
      };
    }
  }

  /**
   * Subscribe to live price updates
   */
  subscribeToPrices(params: SubscribePricesParams): () => void {
    // Handle async subscription service by immediately returning cleanup function
    // The subscription service will load correct funding rates before any callbacks
    let unsubscribe: (() => void) | undefined;
    let cancelled = false;

    this.subscriptionService
      .subscribeToPrices(params)
      .then((unsub) => {
        // If cleanup was called before subscription completed, immediately unsubscribe
        if (cancelled) {
          unsub();
        } else {
          unsubscribe = unsub;
        }
      })
      .catch((error) => {
        Logger.error(
          ensureError(error),
          this.getErrorContext('subscribeToPrices', {
            symbols: params.symbols,
          }),
        );
      });

    return () => {
      cancelled = true;
      if (unsubscribe) {
        unsubscribe();
      }
    };
  }

  /**
   * Subscribe to live position updates
   */
  subscribeToPositions(params: SubscribePositionsParams): () => void {
    return this.subscriptionService.subscribeToPositions(params);
  }

  /**
   * Subscribe to live order fill updates
   */
  subscribeToOrderFills(params: SubscribeOrderFillsParams): () => void {
    return this.subscriptionService.subscribeToOrderFills(params);
  }

  /**
   * Subscribe to live order updates
   */
  subscribeToOrders(params: SubscribeOrdersParams): () => void {
    return this.subscriptionService.subscribeToOrders(params);
  }

  /**
   * Subscribe to live account updates
   */
  subscribeToAccount(params: SubscribeAccountParams): () => void {
    return this.subscriptionService.subscribeToAccount(params);
  }

  /**
   * Subscribe to open interest cap updates
   * Zero additional overhead - data extracted from existing webData2 subscription
   */
  subscribeToOICaps(params: SubscribeOICapsParams): () => void {
    return this.subscriptionService.subscribeToOICaps(params);
  }

  /**
<<<<<<< HEAD
=======
   * Subscribe to live candle updates
   */
  subscribeToCandles(params: SubscribeCandlesParams): () => void {
    return this.clientService.subscribeToCandles(params);
  }

  /**
>>>>>>> f4e8f8d0
   * Configure live data settings
   */
  setLiveDataConfig(config: Partial<LiveDataConfig>): void {
    DevLogger.log('Live data config updated:', config);
  }

  /**
   * Toggle testnet mode
   */
  async toggleTestnet(): Promise<ToggleTestnetResult> {
    try {
      const newIsTestnet = !this.clientService.isTestnetMode();

      // Update all services
      this.clientService.setTestnetMode(newIsTestnet);
      this.walletService.setTestnetMode(newIsTestnet);

      // Reset initialization flag so clients will be recreated on next use
      this.clientsInitialized = false;

      return {
        success: true,
        isTestnet: newIsTestnet,
      };
    } catch (error) {
      return createErrorResult(error, {
        success: false,
        isTestnet: this.clientService.isTestnetMode(),
      });
    }
  }

  /**
   * Initialize provider (ensures clients are ready)
   */
  async initialize(): Promise<InitializeResult> {
    try {
      // Ensure clients are initialized (lazy initialization)
      this.ensureClientsInitialized();
      return {
        success: true,
        chainId: getChainId(this.clientService.isTestnetMode()),
      };
    } catch (error) {
      return createErrorResult(error, { success: false });
    }
  }

  /**
   * Check if ready to trade
   */
  async isReadyToTrade(): Promise<ReadyToTradeResult> {
    try {
      const exchangeClient = this.clientService.getExchangeClient();
      const infoClient = this.clientService.getInfoClient();
      const walletConnected = !!exchangeClient && !!infoClient;

      let accountConnected = false;
      try {
        await this.walletService.getCurrentAccountId();
        accountConnected = true;
      } catch (error) {
        DevLogger.log('Account not connected:', error);
        accountConnected = false;
      }

      const ready = walletConnected && accountConnected;

      return {
        ready,
        walletConnected,
        networkSupported: true,
      };
    } catch (error) {
      return {
        ready: false,
        walletConnected: false,
        networkSupported: false,
        error:
          error instanceof Error
            ? error.message
            : strings('perps.errors.unknownError'),
      };
    }
  }

  /**
   * Calculate liquidation price using HyperLiquid's formula
   * Formula: liq_price = price - side * margin_available / position_size / (1 - l * side)
   * where l = 1 / MAINTENANCE_LEVERAGE = 1 / (2 * max_leverage)
   */
  async calculateLiquidationPrice(
    params: LiquidationPriceParams,
  ): Promise<string> {
    const { entryPrice, leverage, direction, asset } = params;

    // Validate inputs
    if (
      !isFinite(entryPrice) ||
      !isFinite(leverage) ||
      entryPrice <= 0 ||
      leverage <= 0
    ) {
      return '0.00';
    }

    // Get asset's max leverage to calculate maintenance margin
    let maxLeverage = PERPS_CONSTANTS.DEFAULT_MAX_LEVERAGE; // Default fallback
    if (asset) {
      try {
        maxLeverage = await this.getMaxLeverage(asset);
      } catch (error) {
        DevLogger.log('Failed to get max leverage for asset, using default', {
          asset,
          error,
        });
        // Use default if we can't fetch the asset's max leverage
      }
    }

    // Calculate maintenance leverage and margin according to HyperLiquid docs
    const maintenanceLeverage = 2 * maxLeverage;
    const l = 1 / maintenanceLeverage;
    const side = direction === 'long' ? 1 : -1;

    // For isolated margin, we use the standard formula
    // margin_available = initial_margin - maintenance_margin_required
    const initialMargin = 1 / leverage;
    const maintenanceMargin = 1 / maintenanceLeverage;

    // Check if position can be opened
    if (initialMargin < maintenanceMargin) {
      // Position cannot be opened - leverage exceeds maximum allowed (2 * maxLeverage)
      throw new Error(
        `Invalid leverage: ${leverage}x exceeds maximum allowed leverage of ${maintenanceLeverage}x`,
      );
    }

    try {
      // HyperLiquid liquidation formula
      // For isolated margin: margin_available = isolated_margin - maintenance_margin_required
      const marginAvailable = initialMargin - maintenanceMargin;

      // Simplified calculation when position size is 1 unit
      // liq_price = price - side * margin_available * price / (1 - l * side)
      const denominator = 1 - l * side;
      if (Math.abs(denominator) < 0.0001) {
        // Avoid division by very small numbers
        return String(entryPrice);
      }

      const liquidationPrice =
        entryPrice - (side * marginAvailable * entryPrice) / denominator;

      // Ensure liquidation price is non-negative
      return String(Math.max(0, liquidationPrice));
    } catch (error) {
      Logger.error(
        ensureError(error),
        this.getErrorContext('calculateLiquidationPrice', {
          asset: params.asset,
          entryPrice: params.entryPrice,
          leverage: params.leverage,
          direction: params.direction,
        }),
      );
      return '0.00';
    }
  }

  /**
   * Calculate maintenance margin for a specific asset
   * According to HyperLiquid docs: maintenance_margin = 1 / (2 * max_leverage)
   */
  async calculateMaintenanceMargin(
    params: MaintenanceMarginParams,
  ): Promise<number> {
    const { asset } = params;

    // Get asset's max leverage
    const maxLeverage = await this.getMaxLeverage(asset);

    // Maintenance margin = 1 / (2 * max_leverage)
    // This varies from 1.25% (for 40x) to 16.7% (for 3x) depending on the asset
    return 1 / (2 * maxLeverage);
  }

  /**
   * Get maximum leverage allowed for an asset
   */
  async getMaxLeverage(asset: string): Promise<number> {
    try {
      // Check cache first
      const cached = this.maxLeverageCache.get(asset);
      const now = Date.now();

      if (
        cached &&
        now - cached.timestamp <
          PERFORMANCE_CONFIG.MAX_LEVERAGE_CACHE_DURATION_MS
      ) {
        return cached.value;
      }

      // Read-only operation: only need client initialization, not full ensureReady()
      // (no DEX abstraction, referral, or builder fee needed for metadata)
      this.ensureClientsInitialized();
      this.clientService.ensureInitialized();

      // Extract DEX name for API calls (main DEX = null)
      const { dex: dexName } = parseAssetName(asset);

      // Get asset info (uses cache to avoid redundant API calls)
      const meta = await this.getCachedMeta({ dexName });

      // Check if meta and universe exist and is valid
      // This should never happen since getCachedMeta validates, but defensive check
      if (!meta?.universe || !Array.isArray(meta.universe)) {
        Logger.error(
          new Error(
            '[HyperLiquidProvider] Invalid meta response in getMaxLeverage',
          ),
          this.getErrorContext('getMaxLeverage', {
            asset,
            dexName: dexName || 'main',
            note: 'Meta or universe not available, using default max leverage',
          }),
        );
        return PERPS_CONSTANTS.DEFAULT_MAX_LEVERAGE;
      }

      // asset.name format: "BTC" for main DEX, "xyz:XYZ100" for HIP-3
      const assetInfo = meta.universe.find((a) => a.name === asset);
      if (!assetInfo) {
        DevLogger.log(
          `Asset ${asset} not found in universe, using default max leverage`,
        );
        return PERPS_CONSTANTS.DEFAULT_MAX_LEVERAGE;
      }

      // Cache the result
      this.maxLeverageCache.set(asset, {
        value: assetInfo.maxLeverage,
        timestamp: now,
      });

      return assetInfo.maxLeverage;
    } catch (error) {
      Logger.error(
        ensureError(error),
        this.getErrorContext('getMaxLeverage', {
          asset,
        }),
      );
      return PERPS_CONSTANTS.DEFAULT_MAX_LEVERAGE;
    }
  }

  /**
   * Calculate fees based on HyperLiquid's fee structure
   * Returns fee rate as decimal (e.g., 0.00045 for 0.045%)
   *
   * Uses the SDK's userFees API to get actual discounted rates when available,
   * falling back to base rates if the API is unavailable or user not connected.
   */
  async calculateFees(
    params: FeeCalculationParams,
  ): Promise<FeeCalculationResult> {
    const { orderType, isMaker = false, amount, coin } = params;

    // Start with base rates from config
    let feeRate =
      orderType === 'market' || !isMaker ? FEE_RATES.taker : FEE_RATES.maker;

    // HIP-3 assets have 2× base fees (per fees.md line 9)
    // Parse coin to detect HIP-3 DEX (e.g., "xyz:TSLA" → dex="xyz")
    const { dex } = parseAssetName(coin);
    const isHip3Asset = dex !== null;

    if (isHip3Asset) {
      const originalRate = feeRate;
      feeRate *= HIP3_FEE_CONFIG.FEE_MULTIPLIER;

      DevLogger.log('HIP-3 Fee Multiplier Applied', {
        coin,
        dex,
        originalBaseRate: originalRate,
        hip3BaseRate: feeRate,
        multiplier: HIP3_FEE_CONFIG.FEE_MULTIPLIER,
      });
    }

    DevLogger.log('HyperLiquid Fee Calculation Started', {
      orderType,
      isMaker,
      amount,
      coin,
      isHip3Asset,
      baseFeeRate: feeRate,
      baseTakerRate: FEE_RATES.taker,
      baseMakerRate: FEE_RATES.maker,
    });

    // Try to get user-specific rates if wallet is connected
    try {
      const userAddress = await this.walletService.getUserAddressWithDefault();

      DevLogger.log('User Address Retrieved', {
        userAddress,
        network: this.clientService.isTestnetMode() ? 'testnet' : 'mainnet',
      });

      // Check cache first
      if (this.isFeeCacheValid(userAddress)) {
        const cached = this.userFeeCache.get(userAddress);
        if (cached) {
          // Market orders always use taker rate, limit orders check isMaker
          let userFeeRate =
            orderType === 'market' || !isMaker
              ? cached.perpsTakerRate
              : cached.perpsMakerRate;

          // Apply HIP-3 multiplier to user-specific rates
          if (isHip3Asset) {
            userFeeRate *= HIP3_FEE_CONFIG.FEE_MULTIPLIER;
          }

          feeRate = userFeeRate;

          DevLogger.log('📦 Using Cached Fee Rates', {
            cacheHit: true,
            perpsTakerRate: cached.perpsTakerRate,
            perpsMakerRate: cached.perpsMakerRate,
            spotTakerRate: cached.spotTakerRate,
            spotMakerRate: cached.spotMakerRate,
            selectedRate: feeRate,
            isHip3Asset,
            cacheExpiry: new Date(cached.timestamp + cached.ttl).toISOString(),
            cacheAge: `${Math.round((Date.now() - cached.timestamp) / 1000)}s`,
          });
        }
      } else {
        DevLogger.log('Fetching Fresh Fee Rates from HyperLiquid API', {
          cacheHit: false,
          userAddress,
        });

        // Fetch fresh rates from SDK
        // Read-only operation: only need client initialization
        this.ensureClientsInitialized();
        this.clientService.ensureInitialized();
        const infoClient = this.clientService.getInfoClient();
        const userFees = await infoClient.userFees({
          user: userAddress as `0x${string}`,
        });

        DevLogger.log('HyperLiquid userFees API Response', {
          userCrossRate: userFees.userCrossRate,
          userAddRate: userFees.userAddRate,
          activeReferralDiscount: userFees.activeReferralDiscount,
          activeStakingDiscount: userFees.activeStakingDiscount,
        });

        // Parse base user rates (these don't include discounts as expected)
        const baseUserTakerRate = parseFloat(userFees.userCrossRate);
        const baseUserMakerRate = parseFloat(userFees.userAddRate);
        const baseUserSpotTakerRate = parseFloat(userFees.userSpotCrossRate);
        const baseUserSpotMakerRate = parseFloat(userFees.userSpotAddRate);

        // Apply discounts manually since HyperLiquid API doesn't apply them
        const referralDiscount = parseFloat(
          userFees.activeReferralDiscount || '0',
        );
        const stakingDiscount = parseFloat(
          userFees.activeStakingDiscount?.discount || '0',
        );

        // Calculate total discount (referral + staking, but not compounding)
        const totalDiscount = Math.min(referralDiscount + stakingDiscount, 0.4); // Cap at 40%

        // Apply discount to rates
        const perpsTakerRate = baseUserTakerRate * (1 - totalDiscount);
        const perpsMakerRate = baseUserMakerRate * (1 - totalDiscount);
        const spotTakerRate = baseUserSpotTakerRate * (1 - totalDiscount);
        const spotMakerRate = baseUserSpotMakerRate * (1 - totalDiscount);

        DevLogger.log('Fee Discount Calculation', {
          discounts: {
            referral: `${(referralDiscount * 100).toFixed(1)}%`,
            staking: `${(stakingDiscount * 100).toFixed(1)}%`,
            total: `${(totalDiscount * 100).toFixed(1)}%`,
          },
          rates: {
            before: {
              taker: `${(baseUserTakerRate * 100).toFixed(4)}%`,
              maker: `${(baseUserMakerRate * 100).toFixed(4)}%`,
            },
            after: {
              taker: `${(perpsTakerRate * 100).toFixed(4)}%`,
              maker: `${(perpsMakerRate * 100).toFixed(4)}%`,
            },
          },
        });

        // Validate all rates are valid numbers before caching
        if (
          isNaN(perpsTakerRate) ||
          isNaN(perpsMakerRate) ||
          isNaN(spotTakerRate) ||
          isNaN(spotMakerRate) ||
          perpsTakerRate < 0 ||
          perpsMakerRate < 0 ||
          spotTakerRate < 0 ||
          spotMakerRate < 0
        ) {
          DevLogger.log('Fee Rate Validation Failed', {
            validation: {
              perpsTakerValid: !isNaN(perpsTakerRate) && perpsTakerRate >= 0,
              perpsMakerValid: !isNaN(perpsMakerRate) && perpsMakerRate >= 0,
              spotTakerValid: !isNaN(spotTakerRate) && spotTakerRate >= 0,
              spotMakerValid: !isNaN(spotMakerRate) && spotMakerRate >= 0,
            },
            rawValues: {
              perpsTakerRate,
              perpsMakerRate,
              spotTakerRate,
              spotMakerRate,
            },
          });
          throw new Error('Invalid fee rates received from API');
        }

        const rates = {
          perpsTakerRate,
          perpsMakerRate,
          spotTakerRate,
          spotMakerRate,
          timestamp: Date.now(),
          ttl: 5 * 60 * 1000, // 5 minutes
        };

        this.userFeeCache.set(userAddress, rates);
        // Market orders always use taker rate, limit orders check isMaker
        let userFeeRate =
          orderType === 'market' || !isMaker
            ? rates.perpsTakerRate
            : rates.perpsMakerRate;

        // Apply HIP-3 multiplier to API-fetched rates
        if (isHip3Asset) {
          userFeeRate *= HIP3_FEE_CONFIG.FEE_MULTIPLIER;
        }

        feeRate = userFeeRate;

        DevLogger.log('Fee Rates Validated and Cached', {
          selectedRate: feeRate,
          selectedRatePercentage: `${(feeRate * 100).toFixed(4)}%`,
          discountApplied: perpsTakerRate < FEE_RATES.taker,
          isHip3Asset,
          cacheExpiry: new Date(rates.timestamp + rates.ttl).toISOString(),
        });
      }
    } catch (error) {
      // Silently fall back to base rates
      DevLogger.log('Fee API Call Failed - Falling Back to Base Rates', {
        error: error instanceof Error ? error.message : String(error),
        errorType:
          error instanceof Error ? error.constructor.name : typeof error,
        fallbackTakerRate: FEE_RATES.taker,
        fallbackMakerRate: FEE_RATES.maker,
        userAddress: 'unknown',
      });
    }

    const parsedAmount = amount ? parseFloat(amount) : 0;

    // Protocol base fee (HyperLiquid's fee)
    const protocolFeeRate = feeRate;
    const protocolFeeAmount =
      amount !== undefined
        ? isNaN(parsedAmount)
          ? 0
          : parsedAmount * protocolFeeRate
        : undefined;

    // MetaMask builder fee (0.1% = 0.001) with optional reward discount
    let metamaskFeeRate = BUILDER_FEE_CONFIG.maxFeeDecimal;

    // Apply MetaMask reward discount if active
    if (this.userFeeDiscountBips !== undefined) {
      const discount = this.userFeeDiscountBips / BASIS_POINTS_DIVISOR; // Convert basis points to decimal
      metamaskFeeRate = BUILDER_FEE_CONFIG.maxFeeDecimal * (1 - discount);

      DevLogger.log('HyperLiquid: Applied MetaMask fee discount', {
        originalRate: BUILDER_FEE_CONFIG.maxFeeDecimal,
        discountBips: this.userFeeDiscountBips,
        discountPercentage: this.userFeeDiscountBips / 100,
        adjustedRate: metamaskFeeRate,
        discountAmount: BUILDER_FEE_CONFIG.maxFeeDecimal * discount,
      });
    }

    const validAmountForMetamaskFee = isNaN(parsedAmount)
      ? 0
      : parsedAmount * metamaskFeeRate;
    const metamaskFeeAmount =
      amount === undefined ? undefined : validAmountForMetamaskFee;

    // Total fees
    const totalFeeRate = protocolFeeRate + metamaskFeeRate;
    const validAmountForTotalFee = isNaN(parsedAmount)
      ? 0
      : parsedAmount * totalFeeRate;
    const totalFeeAmount =
      amount === undefined ? undefined : validAmountForTotalFee;

    const result = {
      // Total fees
      feeRate: totalFeeRate,
      feeAmount: totalFeeAmount,

      // Protocol fees
      protocolFeeRate,
      protocolFeeAmount,

      // MetaMask fees
      metamaskFeeRate,
      metamaskFeeAmount,
    };

    DevLogger.log('Final Fee Calculation Result', {
      orderType,
      amount,
      fees: {
        protocolRate: `${(protocolFeeRate * 100).toFixed(4)}%`,
        metamaskRate: `${(metamaskFeeRate * 100).toFixed(4)}%`,
        totalRate: `${(totalFeeRate * 100).toFixed(4)}%`,
        totalAmount: totalFeeAmount,
      },
      usingFallbackRates:
        protocolFeeRate === FEE_RATES.taker ||
        protocolFeeRate === FEE_RATES.maker,
    });

    return result;
  }

  /**
   * Check if the fee cache is valid for a user
   * @private
   */
  private isFeeCacheValid(userAddress: string): boolean {
    const cached = this.userFeeCache.get(userAddress);
    if (!cached) return false;
    return Date.now() - cached.timestamp < cached.ttl;
  }

  /**
   * Clear fee cache for a specific user or all users
   * @param userAddress - Optional address to clear cache for
   */
  public clearFeeCache(userAddress?: string): void {
    if (userAddress) {
      this.userFeeCache.delete(userAddress);
      DevLogger.log('Cleared fee cache for user', { userAddress });
    } else {
      this.userFeeCache.clear();
      DevLogger.log('Cleared all fee cache');
    }
  }

  /**
   * Disconnect provider
   */
  async disconnect(): Promise<DisconnectResult> {
    try {
      DevLogger.log('HyperLiquid: Disconnecting provider', {
        isTestnet: this.clientService.isTestnetMode(),
        timestamp: new Date().toISOString(),
      });

      // Clear subscriptions through subscription service
      this.subscriptionService.clearAll();

      // Clear fee cache
      this.clearFeeCache();

      // Clear session caches (ensures fresh state on reconnect/account switch)
      this.referralCheckCache.clear();
      this.builderFeeCheckCache.clear();
      this.cachedMetaByDex.clear();

      // Clear pending promise trackers to prevent memory leaks and ensure clean state
      this.ensureReadyPromise = null;
      this.pendingBuilderFeeApprovals.clear();

      // Reset client initialization flag so wallet adapter will be recreated with new account
      // This fixes account synchronization issue where old account's address persists in wallet adapter
      this.clientsInitialized = false;

      // Disconnect client service
      await this.clientService.disconnect();

      DevLogger.log('HyperLiquid: Provider fully disconnected', {
        timestamp: new Date().toISOString(),
      });

      return { success: true };
    } catch (error) {
      return createErrorResult(error, { success: false });
    }
  }

  /**
   * Lightweight WebSocket health check using SDK's built-in ready() method
   * Checks if WebSocket connection is open without making expensive API calls
   *
   * @param timeoutMs - Optional timeout in milliseconds (defaults to WEBSOCKET_PING_TIMEOUT_MS)
   * @throws {Error} If WebSocket connection times out or fails
   */
  async ping(timeoutMs?: number): Promise<void> {
    // Read-only operation: only need client initialization
    this.ensureClientsInitialized();
    this.clientService.ensureInitialized();

    const subscriptionClient = this.clientService.getSubscriptionClient();
    if (!subscriptionClient) {
      throw new Error('Subscription client not initialized');
    }

    const timeout = timeoutMs ?? PERPS_CONSTANTS.WEBSOCKET_PING_TIMEOUT_MS;

    DevLogger.log(
      `HyperLiquid: WebSocket health check ping starting (timeout: ${timeout}ms)`,
    );

    const controller = new AbortController();
    let didTimeout = false;

    const timeoutId = setTimeout(() => {
      didTimeout = true;
      controller.abort();
    }, timeout);

    try {
      // Use SDK's built-in ready() method which checks socket.readyState === OPEN
      // This is much more efficient than creating a subscription just for health check
      await subscriptionClient.transport.ready(controller.signal);

      DevLogger.log('HyperLiquid: WebSocket health check ping succeeded');
    } catch (error) {
      // Check if we timed out first
      if (didTimeout) {
        DevLogger.log(
          `HyperLiquid: WebSocket health check ping timed out after ${timeout}ms`,
        );
        throw new Error(PERPS_ERROR_CODES.CONNECTION_TIMEOUT);
      }

      // Otherwise throw the actual error
      DevLogger.log('HyperLiquid: WebSocket health check ping failed', error);
      throw ensureError(error);
    } finally {
      clearTimeout(timeoutId);
    }
  }

  /**
   * Get list of available HIP-3 builder-deployed DEXs
   * @param _params - Optional parameters (reserved for future filters/pagination)
   * @returns Array of DEX names (empty string '' represents main DEX)
   */
  async getAvailableDexs(_params?: GetAvailableDexsParams): Promise<string[]> {
    try {
      // Read-only operation: only need client initialization
      this.ensureClientsInitialized();
      this.clientService.ensureInitialized();

      const infoClient = this.clientService.getInfoClient();
      const dexs = await infoClient.perpDexs();

      // Map DEX objects to names: null -> '' (main DEX), object -> object.name
      return dexs.map((dex) => (dex === null ? '' : dex.name));
    } catch (error) {
      Logger.error(
        ensureError(error),
        'HyperLiquidProvider: Failed to fetch available DEXs',
      );
      throw error;
    }
  }

  /**
   * Get block explorer URL for an address or just the base URL
   * @param address - Optional address to append to the base URL
   * @returns Block explorer URL
   */
  getBlockExplorerUrl(address?: string): string {
    const network = this.clientService.isTestnetMode() ? 'testnet' : 'mainnet';
    const baseUrl =
      network === 'testnet'
        ? 'https://app.hyperliquid-testnet.xyz'
        : 'https://app.hyperliquid.xyz';

    if (address) {
      return `${baseUrl}/explorer/address/${address}`;
    }

    return `${baseUrl}/explorer`;
  }

  private getBuilderAddress(isTestnet: boolean) {
    return isTestnet
      ? BUILDER_FEE_CONFIG.testnetBuilder
      : BUILDER_FEE_CONFIG.mainnetBuilder;
  }

  private getReferralCode(isTestnet: boolean): string {
    return isTestnet
      ? REFERRAL_CONFIG.testnetCode
      : REFERRAL_CONFIG.mainnetCode;
  }

  /**
   * Ensure user has a MetaMask referral code set
   * Called once during initialization (ensureReady) to set up referral for the session
   * Uses session cache to avoid redundant API calls until disconnect/reconnect
   *
   * Cache semantics: Only caches successful referral sets (never caches "not set" state)
   * This allows detection of external referral changes between retries while avoiding redundant checks
   *
   * Note: This is network-specific - testnet and mainnet have separate referral states
   * Note: Non-blocking - failures are logged to Sentry but don't prevent trading
   * Note: Will automatically retry on next session if failed (cache cleared on disconnect)
   */
  private async ensureReferralSet(): Promise<void> {
    try {
      const isTestnet = this.clientService.isTestnetMode();
      const network = isTestnet ? 'testnet' : 'mainnet';
      const expectedReferralCode = this.getReferralCode(isTestnet);
      const referrerAddress = this.getBuilderAddress(isTestnet);
      const userAddress = await this.walletService.getUserAddressWithDefault();

      if (userAddress.toLowerCase() === referrerAddress.toLowerCase()) {
        DevLogger.log('[ensureReferralSet] User is builder, skipping', {
          network,
        });
        return;
      }

      // Check session cache first to avoid redundant API calls
      // Cache only stores true (referral confirmed), never false
      const cacheKey = this.getCacheKey(network, userAddress);
      const cached = this.referralCheckCache.get(cacheKey);

      if (cached === true) {
        DevLogger.log('[ensureReferralSet] Using session cache', {
          network,
        });
        return; // Already has referral set this session, skip
      }

      const isReady = await this.isReferralCodeReady();
      if (!isReady) {
        DevLogger.log(
          '[ensureReferralSet] Builder referral not ready yet, skipping',
          { network },
        );
        return;
      }

      // Check if user already has a referral set on this network
      const hasReferral = await this.checkReferralSet();

      if (!hasReferral) {
        DevLogger.log(
          '[ensureReferralSet] No referral set - setting MetaMask',
          {
            network,
            referralCode: expectedReferralCode,
          },
        );
        const result = await this.setReferralCode();
        if (result === true) {
          DevLogger.log('[ensureReferralSet] Referral code set successfully', {
            network,
            referralCode: expectedReferralCode,
          });
          // Update cache to reflect successful set
          this.referralCheckCache.set(cacheKey, true);
        } else {
          DevLogger.log(
            '[ensureReferralSet] Failed to set referral code (will retry next session)',
            { network },
          );
        }
      } else {
        // User already has referral set (possibly from external setup or previous session)
        // Cache success to avoid redundant checks
        this.referralCheckCache.set(cacheKey, true);

        DevLogger.log('[ensureReferralSet] User already has referral set', {
          network,
        });
      }
    } catch (error) {
      // Non-blocking: Log to Sentry but don't throw
      // Will retry automatically on next session (cache cleared on disconnect)
      Logger.error(
        ensureError(error),
        this.getErrorContext('ensureReferralSet', {
          note: 'Referral setup failed (non-blocking, will retry next session)',
        }),
      );
    }
  }

  /**
   * Check if the referral code is ready to be used
   * @returns Promise resolving to true if referral code is ready
   */
  private async isReferralCodeReady(): Promise<boolean> {
    try {
      const infoClient = this.clientService.getInfoClient();
      const isTestnet = this.clientService.isTestnetMode();
      const code = this.getReferralCode(isTestnet);
      const referrerAddr = this.getBuilderAddress(isTestnet);

      const referral = await infoClient.referral({ user: referrerAddr });

      const stage = referral.referrerState?.stage;

      if (stage === 'ready') {
        const onFile = referral.referrerState?.data?.code || '';
        if (onFile.toUpperCase() !== code.toUpperCase()) {
          throw new Error(
            `Ready for referrals but there is a config code mismatch ${onFile} vs ${code}`,
          );
        }
        return true;
      }

      // Not ready yet - log as DevLogger since this is expected during setup phase
      DevLogger.log('[isReferralCodeReady] Referral code not ready', {
        stage,
        code,
        referrerAddr,
      });
      return false;
    } catch (error) {
      Logger.error(
        ensureError(error),
        this.getErrorContext('isReferralCodeReady', {
          code: this.getReferralCode(this.clientService.isTestnetMode()),
          referrerAddress: this.getBuilderAddress(
            this.clientService.isTestnetMode(),
          ),
        }),
      );
      return false;
    }
  }

  /**
   * Check if user has a referral code set with HyperLiquid
   * @returns Promise resolving to true if referral is set, false otherwise
   */
  private async checkReferralSet(): Promise<boolean> {
    try {
      const infoClient = this.clientService.getInfoClient();
      const userAddress = await this.walletService.getUserAddressWithDefault();

      // Call HyperLiquid API to check if user has a referral set
      const referralData = await infoClient.referral({
        user: userAddress,
      });

      DevLogger.log('Referral check result:', {
        userAddress,
        referralData,
      });

      return !!referralData?.referredBy?.code;
    } catch (error) {
      Logger.error(
        ensureError(error),
        this.getErrorContext('checkReferralSet', {
          note: 'Error checking referral status, will retry',
        }),
      );
      // do not throw here, return false as we can try to set it again
      return false;
    }
  }

  /**
   * Set MetaMask as the user's referrer on HyperLiquid
   */
  private async setReferralCode(): Promise<boolean> {
    try {
      const exchangeClient = this.clientService.getExchangeClient();
      const referralCode = this.getReferralCode(
        this.clientService.isTestnetMode(),
      );

      DevLogger.log('[setReferralCode] Setting referral code', {
        code: referralCode,
        network: this.clientService.isTestnetMode() ? 'testnet' : 'mainnet',
      });

      // set the referral code
      const result = await exchangeClient.setReferrer({
        code: referralCode,
      });

      DevLogger.log('[setReferralCode] Referral code set result', result);

      return result?.status === 'ok';
    } catch (error) {
      Logger.error(
        ensureError(error),
        this.getErrorContext('setReferralCode', {
          code: this.getReferralCode(this.clientService.isTestnetMode()),
        }),
      );
      // Rethrow to be caught by retry logic in ensureReferralSet
      throw error;
    }
  }
}<|MERGE_RESOLUTION|>--- conflicted
+++ resolved
@@ -107,10 +107,7 @@
   Position,
   ReadyToTradeResult,
   SubscribeAccountParams,
-<<<<<<< HEAD
-=======
   SubscribeCandlesParams,
->>>>>>> f4e8f8d0
   SubscribeOICapsParams,
   SubscribeOrderFillsParams,
   SubscribeOrdersParams,
@@ -1650,7 +1647,6 @@
       );
     }
   }
-<<<<<<< HEAD
 
   // ============================================================================
   // Helper Methods for placeOrder Refactoring
@@ -1762,119 +1758,6 @@
       isBuy,
     });
 
-=======
-
-  // ============================================================================
-  // Helper Methods for placeOrder Refactoring
-  // ============================================================================
-
-  /**
-   * Validates order parameters before placement using provider-level validation
-   * @throws Error if validation fails
-   */
-  private async validateOrderBeforePlacement(
-    params: OrderParams,
-  ): Promise<void> {
-    DevLogger.log('Provider: Validating order before placement:', params);
-
-    const validation = await this.validateOrder(params);
-    if (!validation.isValid) {
-      throw new Error(
-        validation.error || 'Order validation failed at provider level',
-      );
-    }
-  }
-
-  /**
-   * Gets asset info and current price from the correct DEX
-   */
-  private async getAssetInfo(
-    params: GetAssetInfoParams,
-  ): Promise<GetAssetInfoResult> {
-    const { coin, dexName } = params;
-
-    const infoClient = this.clientService.getInfoClient();
-    const meta = await this.getCachedMeta({ dexName });
-
-    const assetInfo = meta.universe.find((asset) => asset.name === coin);
-    if (!assetInfo) {
-      throw new Error(
-        `Asset ${coin} not found in ${dexName || 'main'} DEX universe`,
-      );
-    }
-
-    const mids = await infoClient.allMids({ dex: dexName ?? '' });
-    const currentPrice = parseFloat(mids[coin] || '0');
-    if (currentPrice === 0) {
-      throw new Error(`No price available for ${coin}`);
-    }
-
-    return { assetInfo, currentPrice, meta };
-  }
-
-  /**
-   * Prepares asset for trading by updating leverage if specified
-   */
-  private async prepareAssetForTrading(
-    params: PrepareAssetForTradingParams,
-  ): Promise<void> {
-    const { coin, assetId, leverage } = params;
-
-    if (!leverage) {
-      return;
-    }
-
-    DevLogger.log('Updating leverage before order:', {
-      coin,
-      assetId,
-      requestedLeverage: leverage,
-      leverageType: 'isolated',
-    });
-
-    const exchangeClient = this.clientService.getExchangeClient();
-    const leverageResult = await exchangeClient.updateLeverage({
-      asset: assetId,
-      isCross: false,
-      leverage,
-    });
-
-    if (leverageResult.status !== 'ok') {
-      throw new Error(
-        `Failed to update leverage: ${JSON.stringify(leverageResult)}`,
-      );
-    }
-
-    DevLogger.log('Leverage updated successfully:', { coin, leverage });
-  }
-
-  /**
-   * Handles HIP-3 pre-order balance management
-   */
-  private async handleHip3PreOrder(
-    params: HandleHip3PreOrderParams,
-  ): Promise<HandleHip3PreOrderResult> {
-    const { dexName, coin, orderPrice, positionSize, leverage, isBuy } = params;
-
-    if (this.useDexAbstraction) {
-      DevLogger.log('Using DEX abstraction (no manual transfer)', {
-        coin,
-        dex: dexName,
-      });
-      return { transferInfo: null };
-    }
-
-    DevLogger.log('Using manual auto-transfer', { coin, dex: dexName });
-
-    const requiredMarginWithBuffer = await this.calculateHip3RequiredMargin({
-      coin,
-      dexName,
-      positionSize,
-      orderPrice,
-      leverage,
-      isBuy,
-    });
-
->>>>>>> f4e8f8d0
     try {
       const transferInfo = await this.autoTransferForHip3Order({
         targetDex: dexName,
@@ -1990,16 +1873,11 @@
    *
    * Refactored to use helper methods for better maintainability and reduced complexity.
    * Each helper method is focused on a single responsibility.
-<<<<<<< HEAD
-   */
-  async placeOrder(params: OrderParams): Promise<OrderResult> {
-=======
    *
    * @param params - Order parameters
    * @param retryCount - Internal retry counter to prevent infinite loops (default: 0)
    */
   async placeOrder(params: OrderParams, retryCount = 0): Promise<OrderResult> {
->>>>>>> f4e8f8d0
     try {
       DevLogger.log('Placing order via HyperLiquid SDK:', params);
 
@@ -2154,8 +2032,6 @@
         assetId,
       });
     } catch (error) {
-<<<<<<< HEAD
-=======
       // Retry mechanism for $10 minimum order errors
       // This handles the case where UI price feed slightly differs from HyperLiquid's orderbook price
       const errorMessage =
@@ -2206,7 +2082,6 @@
         );
       }
 
->>>>>>> f4e8f8d0
       return this.handleOrderError({
         error,
         coin: params.coin,
@@ -2287,11 +2162,7 @@
         const positionSize = parseFloat(params.newOrder.size);
         const slippage =
           params.newOrder.slippage ??
-<<<<<<< HEAD
-          ORDER_SLIPPAGE_CONFIG.DEFAULT_SLIPPAGE_BPS / 10000;
-=======
           ORDER_SLIPPAGE_CONFIG.DEFAULT_MARKET_SLIPPAGE_BPS / 10000;
->>>>>>> f4e8f8d0
         orderPrice = params.newOrder.isBuy
           ? currentPrice * (1 + slippage)
           : currentPrice * (1 - slippage);
@@ -2619,8 +2490,8 @@
         }
 
         // Calculate order price with slippage
-<<<<<<< HEAD
-        const slippage = ORDER_SLIPPAGE_CONFIG.DEFAULT_SLIPPAGE_BPS / 10000;
+        const slippage =
+          ORDER_SLIPPAGE_CONFIG.DEFAULT_MARKET_SLIPPAGE_BPS / 10000;
         const orderPrice = isBuy
           ? currentPrice * (1 + slippage)
           : currentPrice * (1 - slippage);
@@ -2655,44 +2526,6 @@
         );
       }
 
-=======
-        const slippage =
-          ORDER_SLIPPAGE_CONFIG.DEFAULT_MARKET_SLIPPAGE_BPS / 10000;
-        const orderPrice = isBuy
-          ? currentPrice * (1 + slippage)
-          : currentPrice * (1 - slippage);
-
-        // Format size and price
-        const formattedSize = formatHyperLiquidSize({
-          size: closeSize,
-          szDecimals: assetInfo.szDecimals,
-        });
-
-        const formattedPrice = formatHyperLiquidPrice({
-          price: orderPrice,
-          szDecimals: assetInfo.szDecimals,
-        });
-
-        // Build reduce-only order
-        orders.push({
-          a: assetId,
-          b: isBuy,
-          p: formattedPrice,
-          s: formattedSize,
-          r: true, // reduceOnly
-          t: { limit: { tif: 'Ioc' } }, // Immediate or cancel for market-like execution
-        });
-      }
-
-      // Calculate discounted builder fee if reward discount is active
-      let builderFee = BUILDER_FEE_CONFIG.maxFeeTenthsBps;
-      if (this.userFeeDiscountBips !== undefined) {
-        builderFee = Math.floor(
-          builderFee * (1 - this.userFeeDiscountBips / BASIS_POINTS_DIVISOR),
-        );
-      }
-
->>>>>>> f4e8f8d0
       // Single batch API call
       const result = await exchangeClient.order({
         orders,
@@ -3945,7 +3778,6 @@
           ),
         );
       }
-<<<<<<< HEAD
 
       // Path 2: Multi-DEX aggregation - fetch from all enabled DEXs
       if (!params?.dex && this.hip3Enabled) {
@@ -3984,46 +3816,6 @@
         }
       }
 
-=======
-
-      // Path 2: Multi-DEX aggregation - fetch from all enabled DEXs
-      if (!params?.dex && this.hip3Enabled) {
-        // Determine which DEXs to query based on skipFilters flag
-        const dexsToQuery = params?.skipFilters
-          ? await this.getAllAvailableDexs()
-          : await this.getValidatedDexs();
-
-        if (dexsToQuery.length > 1) {
-          // More than just main DEX
-          DevLogger.log('HyperLiquidProvider: Fetching markets from DEXs', {
-            dexCount: dexsToQuery.length,
-            skipFilters: params?.skipFilters || false,
-          });
-
-          const marketArrays = await Promise.all(
-            dexsToQuery.map(async (dex) => {
-              try {
-                return await this.fetchMarketsForDex({
-                  dex,
-                  skipFilters: params?.skipFilters,
-                });
-              } catch (error) {
-                Logger.error(
-                  ensureError(error),
-                  this.getErrorContext('getMarkets.multiDex', {
-                    dex: dex ?? 'main',
-                  }),
-                );
-                return []; // Continue with other DEXs on error
-              }
-            }),
-          );
-
-          return marketArrays.flat();
-        }
-      }
-
->>>>>>> f4e8f8d0
       // Path 3: Single DEX query (main DEX or specific DEX) - with caching
       DevLogger.log('HyperLiquidProvider: Getting markets for single DEX', {
         dex: params?.dex || 'main',
@@ -4909,8 +4701,6 @@
   }
 
   /**
-<<<<<<< HEAD
-=======
    * Subscribe to live candle updates
    */
   subscribeToCandles(params: SubscribeCandlesParams): () => void {
@@ -4918,7 +4708,6 @@
   }
 
   /**
->>>>>>> f4e8f8d0
    * Configure live data settings
    */
   setLiveDataConfig(config: Partial<LiveDataConfig>): void {
