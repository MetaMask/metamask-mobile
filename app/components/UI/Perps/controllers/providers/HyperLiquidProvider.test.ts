import type { CaipAssetId, Hex } from '@metamask/utils';
import { DevLogger } from '../../../../../core/SDKConnect/utils/DevLogger';
import { HyperLiquidClientService } from '../../services/HyperLiquidClientService';
import { HyperLiquidSubscriptionService } from '../../services/HyperLiquidSubscriptionService';
import { HyperLiquidWalletService } from '../../services/HyperLiquidWalletService';
import { REFERRAL_CONFIG } from '../../constants/hyperLiquidConfig';
import {
  validateAssetSupport,
  validateBalance,
  validateCoinExists,
  validateDepositParams,
  validateOrderParams,
  validateWithdrawalParams,
} from '../../utils/hyperLiquidValidation';
import {
  ClosePositionParams,
  DepositParams,
  LiveDataConfig,
  OrderParams,
} from '../types';
import { HyperLiquidProvider } from './HyperLiquidProvider';

jest.mock('../../services/HyperLiquidClientService');
jest.mock('../../services/HyperLiquidWalletService');
jest.mock('../../services/HyperLiquidSubscriptionService');

// Mock Sentry
jest.mock('@sentry/react-native', () => ({
  setMeasurement: jest.fn(),
  captureException: jest.fn(),
}));
jest.mock('../../../../../../locales/i18n', () => ({
  strings: jest.fn((key: string, params?: Record<string, unknown>) => {
    // Support both singular and plural minute formatting keys used in code
    if (
      (key === 'time.minutes_format' || key === 'time.minutes_format_plural') &&
      typeof params?.count !== 'undefined'
    ) {
      const count = params.count as number;
      return count === 1 ? `${count} minute` : `${count} minutes`;
    }
    return key;
  }),
}));
jest.mock('../../../../../core/Engine', () => ({
  context: {
    AccountsController: {
      getSelectedAccount: jest.fn().mockReturnValue({
        address: '0x1234567890123456789012345678901234567890',
        id: 'mock-account-id',
        metadata: { name: 'Test Account' },
      }),
    },
  },
}));
jest.mock('../../utils/hyperLiquidValidation', () => ({
  validateOrderParams: jest.fn(),
  validateWithdrawalParams: jest.fn(),
  validateDepositParams: jest.fn(),
  validateCoinExists: jest.fn(),
  validateAssetSupport: jest.fn(),
  validateBalance: jest.fn(),
  getSupportedPaths: jest
    .fn()
    .mockReturnValue([
      'eip155:42161/erc20:0xa0b86a33e6776e681a06e0e1622c5e5e3e6a8b13/default',
      'eip155:1/erc20:0xa0b86a33e6776e681a06e0e1622c5e5e3e6a8b13/default',
    ]),
  getBridgeInfo: jest.fn().mockReturnValue({
    chainId: 'eip155:42161',
    contractAddress: '0x1234567890123456789012345678901234567890',
  }),
  createErrorResult: jest.fn((error, defaultResponse) => ({
    ...defaultResponse,
    success: false,
    error: error instanceof Error ? error.message : String(error),
  })),
}));

// Mock adapter functions
jest.mock('../../utils/hyperLiquidAdapter', () => {
  const actual = jest.requireActual('../../utils/hyperLiquidAdapter');
  return {
    ...actual,
    adaptHyperLiquidLedgerUpdateToUserHistoryItem: jest.fn((updates) => {
      // Return mock history items based on input
      if (!updates || !Array.isArray(updates) || updates.length === 0) {
        return [];
      }
      return updates.map((_update: unknown) => ({
        type: 'deposit' as const,
        amount: '100',
        timestamp: Date.now(),
        hash: '0x123',
      }));
    }),
  };
});

const MockedHyperLiquidClientService =
  HyperLiquidClientService as jest.MockedClass<typeof HyperLiquidClientService>;
const MockedHyperLiquidWalletService =
  HyperLiquidWalletService as jest.MockedClass<typeof HyperLiquidWalletService>;
const MockedHyperLiquidSubscriptionService =
  HyperLiquidSubscriptionService as jest.MockedClass<
    typeof HyperLiquidSubscriptionService
  >;
const mockValidateOrderParams = validateOrderParams as jest.MockedFunction<
  typeof validateOrderParams
>;
const mockValidateWithdrawalParams =
  validateWithdrawalParams as jest.MockedFunction<
    typeof validateWithdrawalParams
  >;
const mockValidateDepositParams = validateDepositParams as jest.MockedFunction<
  typeof validateDepositParams
>;
const mockValidateCoinExists = validateCoinExists as jest.MockedFunction<
  typeof validateCoinExists
>;
const mockValidateAssetSupport = validateAssetSupport as jest.MockedFunction<
  typeof validateAssetSupport
>;
const mockValidateBalance = validateBalance as jest.MockedFunction<
  typeof validateBalance
>;

// Mock factory functions - defined once, reused everywhere
// These reduce duplication and make tests more maintainable
const createMockInfoClient = (overrides: Record<string, unknown> = {}) => ({
  clearinghouseState: jest.fn().mockResolvedValue({
    marginSummary: {
      totalMarginUsed: '500',
      accountValue: '10500',
    },
    withdrawable: '9500',
    assetPositions: [
      {
        position: {
          coin: 'BTC',
          szi: '0.1',
          entryPx: '50000',
          positionValue: '5000',
          unrealizedPnl: '100',
          marginUsed: '500',
          leverage: { type: 'cross', value: 10 },
          liquidationPx: '45000',
          maxLeverage: 50,
          returnOnEquity: '20',
          cumFunding: { allTime: '10', sinceOpen: '5', sinceChange: '2' },
        },
        type: 'oneWay',
      },
      {
        position: {
          coin: 'ETH',
          szi: '1.5',
          entryPx: '3000',
          positionValue: '4500',
          unrealizedPnl: '50',
          marginUsed: '450',
          leverage: { type: 'cross', value: 10 },
          liquidationPx: '2700',
          maxLeverage: 50,
          returnOnEquity: '10',
          cumFunding: { allTime: '5', sinceOpen: '2', sinceChange: '1' },
        },
        type: 'oneWay',
      },
    ],
    crossMarginSummary: {
      accountValue: '10000',
      totalMarginUsed: '5000',
    },
  }),
  spotClearinghouseState: jest.fn().mockResolvedValue({
    balances: [{ coin: 'USDC', hold: '1000', total: '10000' }],
  }),
  meta: jest.fn().mockResolvedValue({
    universe: [
      { name: 'BTC', szDecimals: 3, maxLeverage: 50 },
      { name: 'ETH', szDecimals: 4, maxLeverage: 50 },
    ],
  }),
  perpDexs: jest.fn().mockResolvedValue([null]),
  allMids: jest.fn().mockResolvedValue({ BTC: '50000', ETH: '3000' }),
  frontendOpenOrders: jest.fn().mockResolvedValue([]),
  referral: jest.fn().mockResolvedValue({
    referrerState: {
      stage: 'ready',
      data: { code: 'MMCSI' },
    },
  }),
  maxBuilderFee: jest.fn().mockResolvedValue(1),
  userFees: jest.fn().mockResolvedValue({
    feeSchedule: {
      cross: '0.00030',
      add: '0.00010',
      spotCross: '0.00040',
      spotAdd: '0.00020',
    },
    dailyUserVlm: [],
  }),
  userNonFundingLedgerUpdates: jest.fn().mockResolvedValue([
    {
      delta: { type: 'deposit', usdc: '100' },
      time: Date.now(),
      hash: '0x123abc',
    },
    {
      delta: { type: 'withdraw', usdc: '50' },
      time: Date.now() - 3600000,
      hash: '0x456def',
    },
  ]),
  portfolio: jest.fn().mockResolvedValue([
    null,
    [
      null,
      {
        accountValueHistory: [
          [Date.now() - 86400000, '10000'], // 24h ago
          [Date.now() - 172800000, '9500'], // 48h ago
          [Date.now() - 259200000, '9000'], // 72h ago
        ],
      },
    ],
  ]),
  spotMeta: jest.fn().mockResolvedValue({
    tokens: [
      { name: 'USDC', tokenId: '0xdef456' },
      { name: 'USDT', tokenId: '0x789abc' },
    ],
  }),
  ...overrides,
});

const createMockExchangeClient = (overrides: Record<string, unknown> = {}) => ({
  order: jest.fn().mockResolvedValue({
    status: 'ok',
    response: { data: { statuses: [{ resting: { oid: 123 } }] } },
  }),
  modify: jest.fn().mockResolvedValue({
    status: 'ok',
    response: { data: { statuses: [{ resting: { oid: '123' } }] } },
  }),
  cancel: jest.fn().mockResolvedValue({
    status: 'ok',
    response: { data: { statuses: ['success'] } },
  }),
  withdraw3: jest.fn().mockResolvedValue({
    status: 'ok',
  }),
  updateLeverage: jest.fn().mockResolvedValue({
    status: 'ok',
  }),
  approveBuilderFee: jest.fn().mockResolvedValue({
    status: 'ok',
  }),
  setReferrer: jest.fn().mockResolvedValue({
    status: 'ok',
  }),
  sendAsset: jest.fn().mockResolvedValue({
    status: 'ok',
  }),
  ...overrides,
});

describe('HyperLiquidProvider', () => {
  let provider: HyperLiquidProvider;
  let mockClientService: jest.Mocked<HyperLiquidClientService>;
  let mockWalletService: jest.Mocked<HyperLiquidWalletService>;
  let mockSubscriptionService: jest.Mocked<HyperLiquidSubscriptionService>;

  beforeEach(() => {
    // Reset all mocks
    jest.clearAllMocks();

    // Create mocked service instances using factory functions
    mockClientService = {
      initialize: jest.fn(),
      isInitialized: jest.fn().mockReturnValue(true),
      isTestnetMode: jest.fn().mockReturnValue(false),
      ensureInitialized: jest.fn(),
      getExchangeClient: jest.fn().mockReturnValue(createMockExchangeClient()),
      getInfoClient: jest.fn().mockReturnValue(createMockInfoClient()),
      disconnect: jest.fn().mockResolvedValue(undefined),
      toggleTestnet: jest.fn(),
      setTestnetMode: jest.fn(),
      getNetwork: jest.fn().mockReturnValue('mainnet'),
      ensureSubscriptionClient: jest.fn(),
      getSubscriptionClient: jest.fn(),
    } as Partial<HyperLiquidClientService> as jest.Mocked<HyperLiquidClientService>;

    mockWalletService = {
      setTestnetMode: jest.fn(),
      getCurrentAccountId: jest
        .fn()
        .mockReturnValue(
          'eip155:42161:0x1234567890123456789012345678901234567890',
        ),
      createWalletAdapter: jest.fn().mockReturnValue({
        request: jest
          .fn()
          .mockResolvedValue(['0x1234567890123456789012345678901234567890']),
      }),
      getUserAddress: jest
        .fn()
        .mockReturnValue('0x1234567890123456789012345678901234567890'),
      getUserAddressWithDefault: jest
        .fn()
        .mockResolvedValue('0x1234567890123456789012345678901234567890'),
    } as Partial<HyperLiquidWalletService> as jest.Mocked<HyperLiquidWalletService>;

    mockSubscriptionService = {
      subscribeToPrices: jest.fn().mockResolvedValue(jest.fn()), // Returns Promise
      subscribeToPositions: jest.fn().mockReturnValue(jest.fn()), // Returns function directly
      subscribeToOrderFills: jest.fn().mockReturnValue(jest.fn()), // Returns function directly
      clearAll: jest.fn(),
      isPositionsCacheInitialized: jest.fn().mockReturnValue(false),
      getCachedPositions: jest.fn().mockReturnValue([]),
      updateFeatureFlags: jest.fn(),
    } as Partial<HyperLiquidSubscriptionService> as jest.Mocked<HyperLiquidSubscriptionService>;

    // Mock constructors
    MockedHyperLiquidClientService.mockImplementation(() => mockClientService);
    MockedHyperLiquidWalletService.mockImplementation(() => mockWalletService);
    MockedHyperLiquidSubscriptionService.mockImplementation(
      () => mockSubscriptionService,
    );

    // Mock validation
    mockValidateOrderParams.mockReturnValue({ isValid: true });
    mockValidateWithdrawalParams.mockReturnValue({ isValid: true });
    mockValidateDepositParams.mockReturnValue({ isValid: true });
    mockValidateCoinExists.mockReturnValue({ isValid: true });
    mockValidateAssetSupport.mockReturnValue({ isValid: true });
    mockValidateBalance.mockReturnValue({ isValid: true });

    provider = new HyperLiquidProvider();

    // Mock the asset mapping that gets built during ensureReady
    Object.defineProperty(provider, 'coinToAssetId', {
      value: new Map([
        ['BTC', 0],
        ['ETH', 1],
      ]),
      writable: true,
    });
    Object.defineProperty(provider, 'assetIdToCoin', {
      value: new Map([
        [0, 'BTC'],
        [1, 'ETH'],
      ]),
      writable: true,
    });
  });

  describe('Constructor and Initialization', () => {
    it('initializes with default mainnet configuration', () => {
      expect(provider).toBeDefined();
      expect(provider.protocolId).toBe('hyperliquid');
    });

    it('initializes with testnet configuration', () => {
      const testnetProvider = new HyperLiquidProvider({ isTestnet: true });
      expect(testnetProvider).toBeDefined();
      expect(testnetProvider.protocolId).toBe('hyperliquid');
    });

    it('initializes provider and returns success', async () => {
      const result = await provider.initialize();

      expect(result.success).toBe(true);
      expect(mockClientService.initialize).toHaveBeenCalled();
    });

    it('returns error when initialization fails', async () => {
      mockClientService.initialize.mockImplementationOnce(() => {
        throw new Error('Init failed');
      });

      const result = await provider.initialize();

      expect(result.success).toBe(false);
      expect(result.error).toContain('Init failed');
    });

    it('initializes with HIP-3 disabled when equityEnabled is false', async () => {
      const disabledProvider = new HyperLiquidProvider({
        equityEnabled: false,
      });

      mockClientService.getInfoClient = jest.fn().mockReturnValue(
        createMockInfoClient({
          perpDexs: jest
            .fn()
            .mockResolvedValue([
              null,
              { name: 'dex1', url: 'https://dex1.example' },
            ]),
        }),
      );

      await disabledProvider.initialize();

      const markets = await disabledProvider.getMarkets();
      expect(Array.isArray(markets)).toBe(true);
    });

    it('falls back to main DEX when perpDexs returns invalid response', async () => {
      mockClientService.getInfoClient = jest.fn().mockReturnValue(
        createMockInfoClient({
          perpDexs: jest.fn().mockResolvedValue(null),
        }),
      );

      await provider.initialize();

      const markets = await provider.getMarkets();
      expect(Array.isArray(markets)).toBe(true);
    });

    it('filters invalid DEX names in whitelist mode', async () => {
      const whitelistProvider = new HyperLiquidProvider({
        equityEnabled: true,
        enabledDexs: ['valid-dex', 'invalid-dex'],
      });

      mockClientService.getInfoClient = jest.fn().mockReturnValue(
        createMockInfoClient({
          perpDexs: jest
            .fn()
            .mockResolvedValue([
              null,
              { name: 'valid-dex', url: 'https://valid.example' },
            ]),
        }),
      );

      await whitelistProvider.initialize();

      const markets = await whitelistProvider.getMarkets();
      expect(Array.isArray(markets)).toBe(true);
    });

    it('handles perpDexs array with null entries', async () => {
      mockClientService.getInfoClient = jest.fn().mockReturnValue(
        createMockInfoClient({
          perpDexs: jest
            .fn()
            .mockResolvedValue([
              null,
              { name: 'dex1', url: 'https://dex1.example' },
              null,
            ]),
        }),
      );

      await provider.initialize();

      const markets = await provider.getMarkets();
      expect(Array.isArray(markets)).toBe(true);
    });
  });

  describe('Route Management', () => {
    it('returns deposit routes with constraints', () => {
      const routes = provider.getDepositRoutes();
      expect(Array.isArray(routes)).toBe(true);

      // Check that routes have constraints
      if (routes.length > 0) {
        const route = routes[0];
        expect(route.constraints).toBeDefined();
        expect(route.constraints?.minAmount).toBe('1.01');
        expect(route.constraints?.estimatedTime).toBe('5 minutes');
        expect(route.constraints?.fees).toEqual({
          fixed: 1,
          token: 'USDC',
        });
      }
    });

    it('returns withdrawal routes with constraints', () => {
      const routes = provider.getWithdrawalRoutes();
      expect(Array.isArray(routes)).toBe(true);

      // Check that routes have constraints (same as deposit routes)
      if (routes.length > 0) {
        const route = routes[0];
        expect(route.constraints).toBeDefined();
        expect(route.constraints?.minAmount).toBe('1.01');
        expect(route.constraints?.estimatedTime).toBe('5 minutes');
        expect(route.constraints?.fees).toEqual({
          fixed: 1,
          token: 'USDC',
        });
      }
    });

    it('filters routes by parameters', () => {
      const params = { isTestnet: true };
      const routes = provider.getDepositRoutes(params);

      expect(Array.isArray(routes)).toBe(true);
    });
  });

  describe('Trading Operations', () => {
    it('places market order and returns order ID', async () => {
      const orderParams: OrderParams = {
        coin: 'BTC',
        isBuy: true,
        size: '0.1',
        orderType: 'market',
        currentPrice: 50000,
      };

      const result = await provider.placeOrder(orderParams);

      expect(result.success).toBe(true);
      expect(result.orderId).toBe('123');

      // Verify market orders use FrontendMarket (HyperLiquid standard for market execution)
      expect(mockClientService.getExchangeClient().order).toHaveBeenCalledWith(
        expect.objectContaining({
          orders: [
            expect.objectContaining({
              t: { limit: { tif: 'FrontendMarket' } },
            }),
          ],
        }),
      );
    });

    it('places limit order with Gtc TIF', async () => {
      const orderParams: OrderParams = {
        coin: 'BTC',
        isBuy: true,
        size: '0.1',
        price: '51000',
        orderType: 'limit',
      };

      const result = await provider.placeOrder(orderParams);

      expect(result.success).toBe(true);

      // Verify limit orders use Gtc (standard limit order behavior)
      expect(mockClientService.getExchangeClient().order).toHaveBeenCalledWith(
        expect.objectContaining({
          orders: [
            expect.objectContaining({
              t: { limit: { tif: 'Gtc' } },
            }),
          ],
        }),
      );
    });

    it('uses Gtc TIF for limit orders (regression test)', async () => {
      const orderParams: OrderParams = {
        coin: 'BTC',
        isBuy: true,
        size: '0.1',
        price: '51000',
        orderType: 'limit',
      };

      await provider.placeOrder(orderParams);

      // Verify that the order was called with Gtc TIF for limit orders
      expect(mockClientService.getExchangeClient().order).toHaveBeenCalledWith(
        expect.objectContaining({
          orders: [
            expect.objectContaining({
              a: 0, // BTC asset ID
              b: true, // isBuy
              t: { limit: { tif: 'Gtc' } }, // Limit orders use Gtc TIF
            }),
          ],
        }),
      );
    });

    it('tracks performance measurements when placing order', async () => {
      const orderParams: OrderParams = {
        coin: 'ETH',
        isBuy: true,
        size: '1.0',
        orderType: 'market',
        leverage: 10,
        currentPrice: 3000, // ETH price for USD calculation
      };

      const result = await provider.placeOrder(orderParams);

      expect(result.success).toBe(true);
      expect(mockClientService.getExchangeClient().order).toHaveBeenCalled();
    });

    it('calculates USD position size for market orders', async () => {
      const orderParams: OrderParams = {
        coin: 'BTC',
        isBuy: true,
        size: '0.5', // 0.5 BTC
        orderType: 'market',
        currentPrice: 45000, // BTC at $45,000
      };

      const result = await provider.placeOrder(orderParams);

      expect(result.success).toBe(true);
      expect(mockClientService.getExchangeClient().order).toHaveBeenCalled();
    });

    it('calculates USD position size for limit orders', async () => {
      const orderParams: OrderParams = {
        coin: 'BTC',
        isBuy: true,
        size: '0.2', // 0.2 BTC
        orderType: 'limit',
        price: '44000', // Limit price at $44,000
        currentPrice: 45000, // Current price (not used for USD calculation in limit orders)
      };

      const result = await provider.placeOrder(orderParams);

      expect(result.success).toBe(true);
      expect(mockClientService.getExchangeClient().order).toHaveBeenCalled();
    });

    it('returns error when order placement fails', async () => {
      (
        mockClientService.getExchangeClient().order as jest.Mock
      ).mockResolvedValueOnce({
        status: 'error',
        response: { message: 'Order failed' },
      });

      const orderParams: OrderParams = {
        coin: 'BTC',
        isBuy: true,
        size: '0.1',
        orderType: 'market',
      };

      const result = await provider.placeOrder(orderParams);

      expect(result.success).toBe(false);
    });

    it('edits order and returns success', async () => {
      const editParams = {
        orderId: '123',
        newOrder: {
          coin: 'BTC',
          isBuy: true,
          size: '0.2',
          price: '52000',
          orderType: 'limit',
        } as OrderParams,
      };

      const result = await provider.editOrder(editParams);

      expect(result.success).toBe(true);

      // Verify limit orders use Gtc TIF in edit operations
      expect(mockClientService.getExchangeClient().modify).toHaveBeenCalledWith(
        expect.objectContaining({
          order: expect.objectContaining({
            t: { limit: { tif: 'Gtc' } },
          }),
        }),
      );
    });

    it('edits market order with slippage calculation', async () => {
      const editParams = {
        orderId: '123',
        newOrder: {
          coin: 'BTC',
          isBuy: true,
          size: '0.1',
          orderType: 'market',
          slippage: 0.02, // 2% slippage
        } as OrderParams,
      };

      const result = await provider.editOrder(editParams);

      expect(result.success).toBe(true);
      expect(mockClientService.getInfoClient().allMids).toHaveBeenCalled();

      // Verify market orders use FrontendMarket TIF in edit operations
      expect(mockClientService.getExchangeClient().modify).toHaveBeenCalledWith(
        expect.objectContaining({
          order: expect.objectContaining({
            t: { limit: { tif: 'FrontendMarket' } },
          }),
        }),
      );
    });

    it('returns error when asset not found during edit', async () => {
      (
        mockClientService.getInfoClient().meta as jest.Mock
      ).mockResolvedValueOnce({
        universe: [], // Empty universe - asset not found
      });

      const editParams = {
        orderId: '123',
        newOrder: {
          coin: 'UNKNOWN',
          isBuy: true,
          size: '0.1',
          orderType: 'limit',
          price: '50000',
        } as OrderParams,
      };

      const result = await provider.editOrder(editParams);

      expect(result.success).toBe(false);
      expect(result.error).toContain('Asset UNKNOWN not found');
    });

    it('returns error when no price available during edit', async () => {
      (
        mockClientService.getInfoClient().allMids as jest.Mock
      ).mockResolvedValueOnce({}); // Empty price data

      const editParams = {
        orderId: '123',
        newOrder: {
          coin: 'BTC',
          isBuy: true,
          size: '0.1',
          orderType: 'market',
        } as OrderParams,
      };

      const result = await provider.editOrder(editParams);

      expect(result.success).toBe(false);
      expect(result.error).toContain('No price available for BTC');
    });

    it('returns error when asset ID not found during edit', async () => {
      // Create a spy on the coinToAssetId.get method to return undefined for BTC
      // eslint-disable-next-line dot-notation
      const originalGet = provider['coinToAssetId'].get;
      jest
        // eslint-disable-next-line dot-notation
        .spyOn(provider['coinToAssetId'], 'get')
        .mockImplementation((coin) => {
          if (coin === 'BTC') {
            return undefined; // Simulate BTC not found in mapping
          }
          // eslint-disable-next-line dot-notation
          return originalGet.call(provider['coinToAssetId'], coin);
        });

      const editParams = {
        orderId: '123',
        newOrder: {
          coin: 'BTC',
          isBuy: true,
          size: '0.1',
          orderType: 'limit',
          price: '50000',
        } as OrderParams,
      };

      const result = await provider.editOrder(editParams);

      expect(result.success).toBe(false);
      expect(result.error).toContain('Asset ID not found for BTC');

      // Restore the original method
      jest.restoreAllMocks();
    });

    it('cancels order and returns success', async () => {
      const cancelParams = {
        orderId: '123',
        coin: 'BTC',
      };

      const result = await provider.cancelOrder(cancelParams);

      expect(result.success).toBe(true);
    });

    it('closes position and returns success', async () => {
      const closeParams: ClosePositionParams = {
        coin: 'BTC',
        orderType: 'market',
      };

      const result = await provider.closePosition(closeParams);

      expect(result.success).toBe(true);
    });
  });

  describe('closePosition with TP/SL handling', () => {
    beforeEach(() => {
      // Mock DevLogger to capture logs
      jest.spyOn(DevLogger, 'log');
    });

    afterEach(() => {
      jest.restoreAllMocks();
    });

    it('closes position without TP/SL orders', async () => {
      // Position without TP/SL - using factory for standard BTC position
      mockClientService.getInfoClient = jest
        .fn()
        .mockReturnValue(createMockInfoClient());

      const closeParams: ClosePositionParams = {
        coin: 'BTC',
        orderType: 'market',
      };

      const result = await provider.closePosition(closeParams);

      expect(result.success).toBe(true);
      // No TP/SL logging expected since we removed this functionality
    });

    it('closes position with existing TP/SL orders', async () => {
      // Mock position with TP/SL
      mockClientService.getInfoClient = jest.fn().mockReturnValue({
        clearinghouseState: jest.fn().mockResolvedValue({
          marginSummary: {
            totalMarginUsed: '500',
            accountValue: '10500',
          },
          withdrawable: '9500',
          assetPositions: [
            {
              position: {
                coin: 'BTC',
                szi: '0.1',
                entryPx: '50000',
                positionValue: '5000',
                unrealizedPnl: '100',
                marginUsed: '500',
                leverage: { type: 'cross', value: 10 },
                liquidationPx: '45000',
                maxLeverage: 50,
                returnOnEquity: '20',
                cumFunding: {
                  allTime: '10',
                  sinceOpen: '5',
                  sinceChange: '2',
                },
              },
              type: 'oneWay',
            },
          ],
        }),
        frontendOpenOrders: jest
          .fn()
          .mockResolvedValueOnce([
            // First call for getPositions
            {
              coin: 'BTC',
              oid: 1001,
              reduceOnly: true,
              isTrigger: true,
              orderType: 'Take Profit Market',
              triggerPx: '55000',
              isPositionTpsl: true,
            },
            {
              coin: 'BTC',
              oid: 1002,
              reduceOnly: true,
              isTrigger: true,
              orderType: 'Stop Market',
              triggerPx: '45000',
              isPositionTpsl: true,
            },
          ])
          .mockResolvedValueOnce([
            // Second call for closePosition TP/SL check
            {
              coin: 'BTC',
              oid: 1001,
              reduceOnly: true,
              isTrigger: true,
              orderType: 'Take Profit Market',
              triggerPx: '55000',
              isPositionTpsl: true,
              side: 'A',
            },
            {
              coin: 'BTC',
              oid: 1002,
              reduceOnly: true,
              isTrigger: true,
              orderType: 'Stop Market',
              triggerPx: '45000',
              isPositionTpsl: true,
              side: 'B',
            },
          ]),
        meta: jest.fn().mockResolvedValue({
          universe: [{ name: 'BTC', szDecimals: 3, maxLeverage: 50 }],
        }),
        perpDexs: jest.fn().mockResolvedValue([null]),
        allMids: jest.fn().mockResolvedValue({ BTC: '50000' }),
        referral: jest.fn().mockResolvedValue({
          referrerState: {
            stage: 'ready',
            data: { code: 'MMCSI' },
          },
        }),
        maxBuilderFee: jest.fn().mockResolvedValue(1),
      });

      const closeParams: ClosePositionParams = {
        coin: 'BTC',
        orderType: 'market',
      };

      const result = await provider.closePosition(closeParams);

      expect(result.success).toBe(true);

      // TP/SL orders are automatically handled by Hyperliquid
      // No additional logging needed
    });

    it('closes partial position with TP/SL orders', async () => {
      // Mock position with TP/SL
      mockClientService.getInfoClient = jest.fn().mockReturnValue({
        clearinghouseState: jest.fn().mockResolvedValue({
          marginSummary: {
            totalMarginUsed: '500',
            accountValue: '10500',
          },
          withdrawable: '9500',
          assetPositions: [
            {
              position: {
                coin: 'ETH',
                szi: '1.5',
                entryPx: '3000',
                positionValue: '4500',
                unrealizedPnl: '50',
                marginUsed: '450',
                leverage: { type: 'cross', value: 10 },
                liquidationPx: '2700',
                maxLeverage: 50,
                returnOnEquity: '10',
                cumFunding: {
                  allTime: '5',
                  sinceOpen: '2',
                  sinceChange: '1',
                },
              },
              type: 'oneWay',
            },
          ],
        }),
        frontendOpenOrders: jest
          .fn()
          .mockResolvedValueOnce([
            // First call for getPositions
            {
              coin: 'ETH',
              oid: 2001,
              reduceOnly: true,
              isTrigger: true,
              orderType: 'Take Profit Limit',
              triggerPx: '3500',
              limitPx: '3490',
              isPositionTpsl: true,
            },
          ])
          .mockResolvedValueOnce([
            // Second call for closePosition TP/SL check
            {
              coin: 'ETH',
              oid: 2001,
              reduceOnly: true,
              isTrigger: true,
              orderType: 'Take Profit Limit',
              triggerPx: '3500',
              limitPx: '3490',
              isPositionTpsl: true,
              side: 'A',
            },
          ]),
        meta: jest.fn().mockResolvedValue({
          universe: [{ name: 'ETH', szDecimals: 4, maxLeverage: 50 }],
        }),
        perpDexs: jest.fn().mockResolvedValue([null]),
        allMids: jest.fn().mockResolvedValue({ ETH: '3000' }),
        referral: jest.fn().mockResolvedValue({
          referrerState: {
            stage: 'ready',
            data: { code: 'MMCSI' },
          },
        }),
        maxBuilderFee: jest.fn().mockResolvedValue(1),
      });

      const closeParams: ClosePositionParams = {
        coin: 'ETH',
        size: '0.5', // Partial close
        orderType: 'limit',
        price: '3100',
      };

      const result = await provider.closePosition(closeParams);

      expect(result.success).toBe(true);

      // Verify partial close size is used (with HyperLiquid's short property names)
      expect(mockClientService.getExchangeClient().order).toHaveBeenCalledWith(
        expect.objectContaining({
          orders: [
            expect.objectContaining({
              s: '0.5', // 's' is the short form for 'sz' (size)
              r: true, // 'r' is the short form for 'reduceOnly'
            }),
          ],
        }),
      );

      // TP/SL orders are automatically handled by Hyperliquid for partial closes too
    });

    it('closes position when no open TP/SL orders exist', async () => {
      // Position exists but no open TP/SL orders
      mockClientService.getInfoClient = jest
        .fn()
        .mockReturnValue(createMockInfoClient());

      const closeParams: ClosePositionParams = {
        coin: 'BTC',
        orderType: 'market',
      };

      const result = await provider.closePosition(closeParams);

      expect(result.success).toBe(true);

      // Should not log TP/SL related messages
      expect(DevLogger.log).not.toHaveBeenCalledWith(
        expect.stringContaining('Found open TP/SL orders'),
        expect.any(Object),
      );
    });

    it('returns error when position not found for close', async () => {
      // Override to have NO positions (empty array)
      mockClientService.getInfoClient = jest.fn().mockReturnValue(
        createMockInfoClient({
          clearinghouseState: jest.fn().mockResolvedValue({
            marginSummary: { totalMarginUsed: '0', accountValue: '10000' },
            withdrawable: '10000',
            assetPositions: [], // No positions
            crossMarginSummary: { accountValue: '10000', totalMarginUsed: '0' },
          }),
        }),
      );

      const closeParams: ClosePositionParams = {
        coin: 'BTC',
        orderType: 'market',
      };

      const result = await provider.closePosition(closeParams);

      expect(result.success).toBe(false);
      expect(result.error).toContain('No position found for BTC');
    });

    it('closes short position with TP/SL orders', async () => {
      // Mock short position with TP/SL
      mockClientService.getInfoClient = jest.fn().mockReturnValue({
        clearinghouseState: jest.fn().mockResolvedValue({
          marginSummary: {
            totalMarginUsed: '500',
            accountValue: '10500',
          },
          withdrawable: '9500',
          assetPositions: [
            {
              position: {
                coin: 'BTC',
                szi: '-0.1', // Short position
                entryPx: '50000',
                positionValue: '5000',
                unrealizedPnl: '-100',
                marginUsed: '500',
                leverage: { type: 'cross', value: 10 },
                liquidationPx: '55000',
                maxLeverage: 50,
                returnOnEquity: '-20',
                cumFunding: {
                  allTime: '10',
                  sinceOpen: '5',
                  sinceChange: '2',
                },
              },
              type: 'oneWay',
            },
          ],
        }),
        frontendOpenOrders: jest
          .fn()
          .mockResolvedValueOnce([
            // First call for getPositions - short position TP/SL
            {
              coin: 'BTC',
              oid: 3001,
              reduceOnly: true,
              isTrigger: true,
              orderType: 'Take Profit Market',
              triggerPx: '45000', // TP below entry for short
              isPositionTpsl: true,
            },
            {
              coin: 'BTC',
              oid: 3002,
              reduceOnly: true,
              isTrigger: true,
              orderType: 'Stop Market',
              triggerPx: '55000', // SL above entry for short
              isPositionTpsl: true,
            },
          ])
          .mockResolvedValueOnce([
            // Second call for closePosition TP/SL check
            {
              coin: 'BTC',
              oid: 3001,
              reduceOnly: true,
              isTrigger: true,
              orderType: 'Take Profit Market',
              triggerPx: '45000',
              isPositionTpsl: true,
              side: 'B',
            },
            {
              coin: 'BTC',
              oid: 3002,
              reduceOnly: true,
              isTrigger: true,
              orderType: 'Stop Market',
              triggerPx: '55000',
              isPositionTpsl: true,
              side: 'A',
            },
          ]),
        meta: jest.fn().mockResolvedValue({
          universe: [{ name: 'BTC', szDecimals: 3, maxLeverage: 50 }],
        }),
        perpDexs: jest.fn().mockResolvedValue([null]),
        allMids: jest.fn().mockResolvedValue({ BTC: '50000' }),
        referral: jest.fn().mockResolvedValue({
          referrerState: {
            stage: 'ready',
            data: { code: 'MMCSI' },
          },
        }),
        maxBuilderFee: jest.fn().mockResolvedValue(1),
      });

      const closeParams: ClosePositionParams = {
        coin: 'BTC',
        orderType: 'market',
      };

      const result = await provider.closePosition(closeParams);

      expect(result.success).toBe(true);

      // Verify buy order is placed to close short (with HyperLiquid's short property names)
      expect(mockClientService.getExchangeClient().order).toHaveBeenCalledWith(
        expect.objectContaining({
          orders: [
            expect.objectContaining({
              b: true, // 'b' is the short form for 'isBuy' (Buy to close short)
              s: '0.1', // 's' is the short form for 'sz' (size)
              r: true, // 'r' is the short form for 'reduceOnly'
            }),
          ],
        }),
      );

      // TP/SL orders are automatically handled by Hyperliquid for short positions too
    });

    it('closes position even when TP/SL info unavailable', async () => {
      // Mock position exists with TP/SL in positions call
      mockClientService.getInfoClient = jest.fn().mockReturnValue({
        clearinghouseState: jest.fn().mockResolvedValue({
          marginSummary: {
            totalMarginUsed: '500',
            accountValue: '10500',
          },
          withdrawable: '9500',
          assetPositions: [
            {
              position: {
                coin: 'BTC',
                szi: '0.1',
                entryPx: '50000',
                positionValue: '5000',
                unrealizedPnl: '100',
                marginUsed: '500',
                leverage: { type: 'cross', value: 10 },
                liquidationPx: '45000',
                maxLeverage: 50,
                returnOnEquity: '20',
                cumFunding: {
                  allTime: '10',
                  sinceOpen: '5',
                  sinceChange: '2',
                },
              },
              type: 'oneWay',
            },
          ],
        }),
        frontendOpenOrders: jest.fn().mockResolvedValueOnce([
          // First call for getPositions with TP/SL
          {
            coin: 'BTC',
            oid: 1001,
            reduceOnly: true,
            isTrigger: true,
            orderType: 'Take Profit Market',
            triggerPx: '55000',
            isPositionTpsl: true,
          },
        ]),
        meta: jest.fn().mockResolvedValue({
          universe: [{ name: 'BTC', szDecimals: 3, maxLeverage: 50 }],
        }),
        perpDexs: jest.fn().mockResolvedValue([null]),
        allMids: jest.fn().mockResolvedValue({ BTC: '50000' }),
        referral: jest.fn().mockResolvedValue({
          referrerState: {
            stage: 'ready',
            data: { code: 'MMCSI' },
          },
        }),
        maxBuilderFee: jest.fn().mockResolvedValue(1),
      });

      const closeParams: ClosePositionParams = {
        coin: 'BTC',
        orderType: 'market',
      };

      const result = await provider.closePosition(closeParams);

      // Should succeed - TP/SL handling is automatic by Hyperliquid
      expect(result.success).toBe(true);
    });
  });

  describe('Batch Operations', () => {
    describe('cancelOrders', () => {
      it('returns failure when no orders provided', async () => {
        const result = await provider.cancelOrders([]);

        expect(result.success).toBe(false);
        expect(result.successCount).toBe(0);
        expect(result.failureCount).toBe(0);
        expect(result.results).toEqual([]);
      });

      it('cancels multiple orders successfully', async () => {
        mockClientService.getExchangeClient = jest.fn().mockReturnValue(
          createMockExchangeClient({
            cancel: jest.fn().mockResolvedValue({
              response: {
                data: {
                  statuses: ['success', 'success'],
                },
              },
            }),
          }),
        );

        const params = [
          { orderId: '123', coin: 'BTC' },
          { orderId: '456', coin: 'ETH' },
        ];

        const result = await provider.cancelOrders(params);

        expect(result.success).toBe(true);
        expect(result.successCount).toBe(2);
        expect(result.failureCount).toBe(0);
        expect(result.results).toHaveLength(2);
        expect(result.results[0].success).toBe(true);
      });

      it('handles batch cancel errors', async () => {
        mockClientService.getExchangeClient = jest.fn().mockReturnValue(
          createMockExchangeClient({
            cancel: jest.fn().mockRejectedValue(new Error('API error')),
          }),
        );

        const params = [{ orderId: '123', coin: 'BTC' }];

        const result = await provider.cancelOrders(params);

        expect(result.success).toBe(false);
        expect(result.successCount).toBe(0);
        expect(result.failureCount).toBe(1);
        expect(result.results[0].success).toBe(false);
        expect(result.results[0].error).toBe('API error');
      });
    });

    describe('closePositions', () => {
      it('returns failure when no positions to close', async () => {
        mockClientService.getInfoClient = jest.fn().mockReturnValue(
          createMockInfoClient({
            clearinghouseState: jest.fn().mockResolvedValue({
              marginSummary: { totalMarginUsed: '0', accountValue: '10000' },
              withdrawable: '10000',
              assetPositions: [],
              crossMarginSummary: {
                accountValue: '10000',
                totalMarginUsed: '0',
              },
            }),
          }),
        );

        const result = await provider.closePositions({ closeAll: true });

        expect(result.success).toBe(false);
        expect(result.successCount).toBe(0);
        expect(result.failureCount).toBe(0);
        expect(result.results).toEqual([]);
      });

      it('closes multiple positions successfully', async () => {
        mockClientService.getInfoClient = jest.fn().mockReturnValue(
          createMockInfoClient({
            clearinghouseState: jest.fn().mockResolvedValue({
              marginSummary: { totalMarginUsed: '1500', accountValue: '11500' },
              withdrawable: '10000',
              assetPositions: [
                {
                  position: {
                    coin: 'BTC',
                    szi: '1.5',
                    entryPx: '50000',
                    positionValue: '75000',
                    unrealizedPnl: '100',
                    marginUsed: '1000',
                    leverage: { type: 'cross', value: 10 },
                    liquidationPx: '45000',
                  },
                  type: 'oneWay',
                },
                {
                  position: {
                    coin: 'ETH',
                    szi: '-2.0',
                    entryPx: '3000',
                    positionValue: '6000',
                    unrealizedPnl: '50',
                    marginUsed: '500',
                    leverage: { type: 'cross', value: 10 },
                    liquidationPx: '3300',
                  },
                  type: 'oneWay',
                },
              ],
              crossMarginSummary: {
                accountValue: '11500',
                totalMarginUsed: '1500',
              },
            }),
            meta: jest.fn().mockResolvedValue({
              universe: [
                { name: 'BTC', szDecimals: 3, maxLeverage: 50 },
                { name: 'ETH', szDecimals: 4, maxLeverage: 50 },
              ],
            }),
            allMids: jest.fn().mockResolvedValue({
              BTC: '50000',
              ETH: '3000',
            }),
          }),
        );

        mockClientService.getExchangeClient = jest.fn().mockReturnValue(
          createMockExchangeClient({
            order: jest.fn().mockResolvedValue({
              response: {
                data: {
                  statuses: [{ filled: {} }, { filled: {} }],
                },
              },
            }),
          }),
        );

        const result = await provider.closePositions({ closeAll: true });

        expect(result.success).toBe(true);
        expect(result.successCount).toBe(2);
        expect(result.failureCount).toBe(0);
        expect(result.results).toHaveLength(2);
        expect(result.results[0].coin).toBe('BTC');
        expect(result.results[1].coin).toBe('ETH');
      });

      it('handles batch close errors', async () => {
        mockClientService.getInfoClient = jest.fn().mockReturnValue(
          createMockInfoClient({
            clearinghouseState: jest.fn().mockResolvedValue({
              marginSummary: { totalMarginUsed: '1000', accountValue: '11000' },
              withdrawable: '10000',
              assetPositions: [
                {
                  position: {
                    coin: 'BTC',
                    szi: '1.0',
                    entryPx: '50000',
                    positionValue: '50000',
                    unrealizedPnl: '100',
                    marginUsed: '1000',
                    leverage: { type: 'cross', value: 10 },
                    liquidationPx: '45000',
                  },
                  type: 'oneWay',
                },
              ],
              crossMarginSummary: {
                accountValue: '11000',
                totalMarginUsed: '1000',
              },
            }),
          }),
        );

        mockClientService.getExchangeClient = jest.fn().mockReturnValue(
          createMockExchangeClient({
            order: jest.fn().mockRejectedValue(new Error('Order failed')),
          }),
        );

        const result = await provider.closePositions({ closeAll: true });

        expect(result.success).toBe(false);
        expect(result.successCount).toBe(0);
        expect(result.failureCount).toBe(1);
        expect(result.results[0].success).toBe(false);
        expect(result.results[0].error).toBe('Order failed');
      });
    });
  });

  describe('updatePositionTPSL', () => {
    it('updates position TP/SL and returns order ID', async () => {
      const updateParams = {
        coin: 'ETH',
        takeProfitPrice: '3500',
        stopLossPrice: '2500',
      };

      const result = await provider.updatePositionTPSL(updateParams);

      expect(result.success).toBe(true);
      expect(result.orderId).toBeDefined();
    });

    it('updates position with only take profit price', async () => {
      const updateParams = {
        coin: 'ETH',
        takeProfitPrice: '3500',
      };

      const result = await provider.updatePositionTPSL(updateParams);

      expect(result.success).toBe(true);
    });

    it('updates position with only stop loss price', async () => {
      const updateParams = {
        coin: 'ETH',
        stopLossPrice: '2500',
      };

      const result = await provider.updatePositionTPSL(updateParams);

      expect(result.success).toBe(true);
    });
  });

  describe('Data Retrieval', () => {
    it('retrieves positions and returns array', async () => {
      const positions = await provider.getPositions();

      expect(Array.isArray(positions)).toBe(true);
      expect(positions.length).toBeGreaterThan(0);
      expect(
        mockClientService.getInfoClient().clearinghouseState,
      ).toHaveBeenCalled();
    });

    it('retrieves account state with correct balance', async () => {
      const accountState = await provider.getAccountState();

      expect(accountState).toBeDefined();
      expect(accountState.totalBalance).toBe('20000'); // 10000 (spot) + 10000 (perps)
      expect(
        mockClientService.getInfoClient().clearinghouseState,
      ).toHaveBeenCalled();
      expect(
        mockClientService.getInfoClient().spotClearinghouseState,
      ).toHaveBeenCalled();
    });

    it('retrieves markets and returns array', async () => {
      const markets = await provider.getMarkets();

      expect(Array.isArray(markets)).toBe(true);
      expect(markets.length).toBeGreaterThan(0);
      expect(mockClientService.getInfoClient().meta).toHaveBeenCalled();
    });

    it('returns empty array when data retrieval fails', async () => {
      (
        mockClientService.getInfoClient().clearinghouseState as jest.Mock
      ).mockRejectedValueOnce(new Error('API Error'));

      const positions = await provider.getPositions();

      expect(Array.isArray(positions)).toBe(true);
      expect(positions.length).toBe(0);
    });
  });

  describe('Withdrawal Operations', () => {
    it('processes withdrawal and returns success', async () => {
      const withdrawParams = {
        amount: '1000',
        destination: '0x1234567890123456789012345678901234567890' as Hex,
        assetId:
          'eip155:42161/erc20:0xa0b86a33e6776e681a06e0e1622c5e5e3e6a8b13/usdc' as CaipAssetId,
      };

      const result = await provider.withdraw(withdrawParams);

      expect(result.success).toBe(true);
    });

    it('returns error when withdrawal validation fails', async () => {
      mockValidateWithdrawalParams.mockReturnValueOnce({
        isValid: false,
        error: 'Invalid withdrawal amount',
      });

      const withdrawParams = {
        amount: '0',
        destination: '0x1234567890123456789012345678901234567890' as Hex,
        assetId:
          'eip155:42161/erc20:0xa0b86a33e6776e681a06e0e1622c5e5e3e6a8b13/usdc' as CaipAssetId,
      };

      const result = await provider.withdraw(withdrawParams);

      expect(result.success).toBe(false);
    });
  });

  describe('Subscription Management', () => {
    it('subscribes to prices and returns unsubscribe function', () => {
      const callback = jest.fn();
      const unsubscribe = provider.subscribeToPrices({
        symbols: ['BTC', 'ETH'],
        callback,
      });

      expect(mockSubscriptionService.subscribeToPrices).toHaveBeenCalled();
      expect(typeof unsubscribe).toBe('function');
    });

    it('subscribes to positions and returns unsubscribe function', () => {
      const callback = jest.fn();
      const unsubscribe = provider.subscribeToPositions({ callback });

      expect(mockSubscriptionService.subscribeToPositions).toHaveBeenCalled();
      expect(typeof unsubscribe).toBe('function');
    });

    it('subscribes to order fills and returns unsubscribe function', () => {
      const callback = jest.fn();
      const unsubscribe = provider.subscribeToOrderFills({ callback });

      expect(mockSubscriptionService.subscribeToOrderFills).toHaveBeenCalled();
      expect(typeof unsubscribe).toBe('function');
    });

    it('sets live data config with custom throttle values', () => {
      const config: Partial<LiveDataConfig> = {
        priceThrottleMs: 1000,
        positionThrottleMs: 3000,
      };

      provider.setLiveDataConfig(config);

      // Note: This test may need adjustment based on actual implementation
      expect(mockSubscriptionService.clearAll).toBeDefined();
    });
  });

  describe('Provider State Management', () => {
    it('returns ready status when fully initialized', async () => {
      const result = await provider.isReadyToTrade();

      expect(result.ready).toBe(true);
    });

    it('returns not ready when account check fails', async () => {
      mockWalletService.getCurrentAccountId.mockImplementationOnce(() => {
        throw new Error('No account selected');
      });

      const result = await provider.isReadyToTrade();

      expect(result.ready).toBe(false);
    });

    it('toggles testnet mode and updates services', async () => {
      const result = await provider.toggleTestnet();

      expect(result.success).toBe(true);
      expect(mockClientService.setTestnetMode).toHaveBeenCalled();
      expect(mockWalletService.setTestnetMode).toHaveBeenCalled();
    });

    it('disconnects and returns success', async () => {
      const result = await provider.disconnect();

      expect(result.success).toBe(true);
      expect(mockClientService.disconnect).toHaveBeenCalled();
    });

    it('returns error when disconnect fails', async () => {
      mockClientService.disconnect.mockRejectedValueOnce(
        new Error('Disconnect failed'),
      );

      const result = await provider.disconnect();

      expect(result.success).toBe(false);
      expect(result.error).toContain('Disconnect failed');
    });

    describe('ping() health check', () => {
      beforeEach(() => {
        // Spy on ensureReady to prevent it from throwing
        // eslint-disable-next-line @typescript-eslint/no-explicit-any
        jest.spyOn(provider as any, 'ensureReady').mockResolvedValue(undefined);
      });

      it('pings WebSocket connection with default timeout', async () => {
        const mockReady = jest.fn().mockResolvedValue(undefined);
        const mockSubscriptionClient = {
          transport: {
            ready: mockReady,
          },
        };
        mockClientService.getSubscriptionClient.mockReturnValue(
          // eslint-disable-next-line @typescript-eslint/no-explicit-any
          mockSubscriptionClient as any,
        );

        await provider.ping();

        expect(mockReady).toHaveBeenCalled();
        // Verify the AbortSignal was passed
        expect(mockReady.mock.calls[0][0]).toBeInstanceOf(AbortSignal);
      });

      it('pings WebSocket connection with custom timeout', async () => {
        const mockReady = jest.fn().mockResolvedValue(undefined);
        const mockSubscriptionClient = {
          transport: {
            ready: mockReady,
          },
        };
        mockClientService.getSubscriptionClient.mockReturnValue(
          // eslint-disable-next-line @typescript-eslint/no-explicit-any
          mockSubscriptionClient as any,
        );

        await provider.ping(10000);

        expect(mockReady).toHaveBeenCalled();
        expect(mockReady.mock.calls[0][0]).toBeInstanceOf(AbortSignal);
      });

      it('throws error when subscription client not initialized', async () => {
        mockClientService.getSubscriptionClient.mockReturnValue(undefined);

        await expect(provider.ping()).rejects.toThrow(
          'Subscription client not initialized',
        );
      });

      it('throws CONNECTION_TIMEOUT error when timeout occurs', async () => {
        const mockReady = jest
          .fn()
          .mockImplementation(
            () =>
              new Promise((_, reject) =>
                setTimeout(() => reject(new Error('Aborted')), 100),
              ),
          );
        const mockSubscriptionClient = {
          transport: {
            ready: mockReady,
          },
        };
        mockClientService.getSubscriptionClient.mockReturnValue(
          // eslint-disable-next-line @typescript-eslint/no-explicit-any
          mockSubscriptionClient as any,
        );

        await expect(provider.ping(50)).rejects.toThrow('CONNECTION_TIMEOUT');
      });

      it('throws error when WebSocket connection fails', async () => {
        const mockReady = jest
          .fn()
          .mockRejectedValue(new Error('WebSocket closed'));
        const mockSubscriptionClient = {
          transport: {
            ready: mockReady,
          },
        };
        mockClientService.getSubscriptionClient.mockReturnValue(
          // eslint-disable-next-line @typescript-eslint/no-explicit-any
          mockSubscriptionClient as any,
        );

        await expect(provider.ping()).rejects.toThrow('WebSocket closed');
      });
    });
  });

  describe('Asset Mapping', () => {
    it('builds asset mapping on first operation', async () => {
      // Arrange
      jest.clearAllMocks();

      MockedHyperLiquidClientService.mockImplementation(
        () => mockClientService,
      );
      MockedHyperLiquidWalletService.mockImplementation(
        () => mockWalletService,
      );
      MockedHyperLiquidSubscriptionService.mockImplementation(
        () => mockSubscriptionService,
      );

      const freshProvider = new HyperLiquidProvider();

      Object.defineProperty(freshProvider, 'coinToAssetId', {
        value: new Map(),
        writable: true,
      });
      Object.defineProperty(freshProvider, 'assetIdToCoin', {
        value: new Map(),
        writable: true,
      });

      // Mock the meta call to track invocation
      const metaSpy = jest.spyOn(mockClientService.getInfoClient(), 'meta');

      // Act
      await freshProvider.getPositions();

      // Assert
      expect(metaSpy).toHaveBeenCalled();
    });

    it('returns error when asset mapping fails', async () => {
      (
        mockClientService.getInfoClient().meta as jest.Mock
      ).mockRejectedValueOnce(new Error('Meta fetch failed'));

      const orderParams: OrderParams = {
        coin: 'BTC',
        isBuy: true,
        size: '0.1',
        orderType: 'market',
      };

      const result = await provider.placeOrder(orderParams);

      expect(result.success).toBe(false);
    });
  });

  describe('Error Handling', () => {
    it('returns error when order validation fails', async () => {
      mockValidateOrderParams.mockReturnValueOnce({
        isValid: false,
        error: 'Invalid order parameters',
      });

      const orderParams: OrderParams = {
        coin: '',
        isBuy: true,
        size: '0',
        orderType: 'market',
      };

      const result = await provider.placeOrder(orderParams);

      expect(result.success).toBe(false);
      expect(result.error).toContain('Invalid order parameters');
    });

    it('returns error when withdrawal validation fails', async () => {
      mockValidateWithdrawalParams.mockReturnValueOnce({
        isValid: false,
        error: 'Invalid withdrawal parameters',
      });

      const withdrawParams = {
        amount: '',
        destination: '0x1234567890123456789012345678901234567890' as Hex,
        assetId:
          'eip155:42161/erc20:0xa0b86a33e6776e681a06e0e1622c5e5e3e6a8b13/usdc' as CaipAssetId,
      };

      const result = await provider.withdraw(withdrawParams);

      expect(result.success).toBe(false);
      expect(result.error).toContain('Invalid withdrawal parameters');
    });

    it('returns empty array when unknown error occurs', async () => {
      (
        mockClientService.getInfoClient().clearinghouseState as jest.Mock
      ).mockRejectedValueOnce(new Error('Unknown error'));

      const result = await provider.getPositions();

      expect(Array.isArray(result)).toBe(true);
      expect(result.length).toBe(0);
    });

    describe('error mapping integration', () => {
      it('maps HyperLiquid leverage error to ORDER_LEVERAGE_REDUCTION_FAILED', async () => {
        // Mock placeOrder to throw the specific HyperLiquid error
        mockClientService.getExchangeClient = jest.fn().mockReturnValue({
          order: jest
            .fn()
            .mockRejectedValue(
              new Error(
                'isolated position does not have sufficient margin available to decrease leverage',
              ),
            ),
          updateLeverage: jest.fn().mockResolvedValue({ status: 'ok' }),
          approveBuilderFee: jest.fn().mockResolvedValue({ status: 'ok' }),
          setReferrer: jest.fn().mockResolvedValue({ status: 'ok' }),
        });

        const orderParams: OrderParams = {
          coin: 'BTC',
          isBuy: true,
          size: '0.1',
          orderType: 'market',
          currentPrice: 50000,
          leverage: 10,
        };

        const result = await provider.placeOrder(orderParams);

        expect(result.success).toBe(false);
        expect(result.error).toBe('ORDER_LEVERAGE_REDUCTION_FAILED');
      });

      it('maps case insensitive HyperLiquid error', async () => {
        // Mock with uppercase version
        mockClientService.getExchangeClient = jest.fn().mockReturnValue({
          order: jest
            .fn()
            .mockRejectedValue(
              new Error(
                'ISOLATED POSITION DOES NOT HAVE SUFFICIENT MARGIN AVAILABLE TO DECREASE LEVERAGE',
              ),
            ),
          updateLeverage: jest.fn().mockResolvedValue({ status: 'ok' }),
          approveBuilderFee: jest.fn().mockResolvedValue({ status: 'ok' }),
          setReferrer: jest.fn().mockResolvedValue({ status: 'ok' }),
        });

        const orderParams: OrderParams = {
          coin: 'BTC',
          isBuy: true,
          size: '0.1',
          orderType: 'market',
          currentPrice: 50000,
          leverage: 10,
        };

        const result = await provider.placeOrder(orderParams);

        expect(result.success).toBe(false);
        expect(result.error).toBe('ORDER_LEVERAGE_REDUCTION_FAILED');
      });

      it('maps partial error message containing the pattern', async () => {
        // Mock with longer error message containing the pattern
        mockClientService.getExchangeClient = jest.fn().mockReturnValue({
          order: jest
            .fn()
            .mockRejectedValue(
              new Error(
                'API Error: isolated position does not have sufficient margin available to decrease leverage. Please check your position.',
              ),
            ),
          updateLeverage: jest.fn().mockResolvedValue({ status: 'ok' }),
          approveBuilderFee: jest.fn().mockResolvedValue({ status: 'ok' }),
          setReferrer: jest.fn().mockResolvedValue({ status: 'ok' }),
        });

        const orderParams: OrderParams = {
          coin: 'BTC',
          isBuy: true,
          size: '0.1',
          orderType: 'market',
          currentPrice: 50000,
          leverage: 10,
        };

        const result = await provider.placeOrder(orderParams);

        expect(result.success).toBe(false);
        expect(result.error).toBe('ORDER_LEVERAGE_REDUCTION_FAILED');
      });

      it('preserves original error message for unmapped errors', async () => {
        // Mock with an unmapped error
        const originalError = new Error('Some other HyperLiquid API error');
        mockClientService.getExchangeClient = jest.fn().mockReturnValue({
          order: jest.fn().mockRejectedValue(originalError),
          updateLeverage: jest.fn().mockResolvedValue({ status: 'ok' }),
          approveBuilderFee: jest.fn().mockResolvedValue({ status: 'ok' }),
          setReferrer: jest.fn().mockResolvedValue({ status: 'ok' }),
        });

        const orderParams: OrderParams = {
          coin: 'BTC',
          isBuy: true,
          size: '0.1',
          orderType: 'market',
          currentPrice: 50000,
          leverage: 10,
        };

        const result = await provider.placeOrder(orderParams);

        expect(result.success).toBe(false);
        expect(result.error).toBe('Some other HyperLiquid API error');
      });
    });
  });

  describe('Edge Cases', () => {
    it('returns error when asset info missing in orders', async () => {
      (
        mockClientService.getInfoClient().meta as jest.Mock
      ).mockResolvedValueOnce({
        universe: [], // Empty universe
      });

      const orderParams: OrderParams = {
        coin: 'UNKNOWN',
        isBuy: true,
        size: '0.1',
        orderType: 'market',
      };

      const result = await provider.placeOrder(orderParams);

      expect(result.success).toBe(false);
      expect(result.error).toContain('Asset UNKNOWN not found');
    });

    it('returns error when price data missing', async () => {
      (
        mockClientService.getInfoClient().allMids as jest.Mock
      ).mockResolvedValueOnce({});

      const orderParams: OrderParams = {
        coin: 'BTC',
        isBuy: true,
        size: '0.1',
        orderType: 'market',
      };

      const result = await provider.placeOrder(orderParams);

      expect(result.success).toBe(false);
      expect(result.error).toContain('No price available for BTC');
    });

    it('returns error when position missing during close operation', async () => {
      (
        mockClientService.getInfoClient().clearinghouseState as jest.Mock
      ).mockResolvedValueOnce({
        assetPositions: [], // No positions
      });

      const closeParams: ClosePositionParams = {
        coin: 'BTC',
        orderType: 'market',
      };

      const result = await provider.closePosition(closeParams);

      expect(result.success).toBe(false);
      expect(result.error).toContain('No position found for BTC');
    });
  });

  describe('validateDeposit', () => {
    it('validates valid deposit parameters', async () => {
      mockValidateDepositParams.mockReturnValue({ isValid: true });

      const params: DepositParams = {
        amount: '100',
        assetId:
          'eip155:42161/erc20:0xaf88d065e77c8cC2239327C5EDb3A432268e5831/default',
      };

      const result = await provider.validateDeposit(params);

      expect(result.isValid).toBe(true);
      expect(result.error).toBeUndefined();
    });

    it('rejects empty amount', async () => {
      mockValidateDepositParams.mockReturnValue({
        isValid: false,
        error: 'Amount is required and must be greater than 0',
      });

      const params: DepositParams = {
        amount: '',
        assetId:
          'eip155:42161/erc20:0xaf88d065e77c8cC2239327C5EDb3A432268e5831/default',
      };

      const result = await provider.validateDeposit(params);

      expect(result.isValid).toBe(false);
      expect(result.error).toBe(
        'Amount is required and must be greater than 0',
      );
    });

    it('rejects zero amount', async () => {
      mockValidateDepositParams.mockReturnValue({
        isValid: false,
        error: 'Amount is required and must be greater than 0',
      });

      const params: DepositParams = {
        amount: '0',
        assetId:
          'eip155:42161/erc20:0xaf88d065e77c8cC2239327C5EDb3A432268e5831/default',
      };

      const result = await provider.validateDeposit(params);

      expect(result.isValid).toBe(false);
      expect(result.error).toBe(
        'Amount is required and must be greater than 0',
      );
    });

    it('rejects negative amount', async () => {
      mockValidateDepositParams.mockReturnValue({
        isValid: false,
        error: 'Amount is required and must be greater than 0',
      });

      const params: DepositParams = {
        amount: '-10',
        assetId:
          'eip155:42161/erc20:0xaf88d065e77c8cC2239327C5EDb3A432268e5831/default',
      };

      const result = await provider.validateDeposit(params);

      expect(result.isValid).toBe(false);
      expect(result.error).toBe(
        'Amount is required and must be greater than 0',
      );
    });

    it('rejects invalid amount format', async () => {
      mockValidateDepositParams.mockReturnValue({
        isValid: false,
        error: 'Amount is required and must be greater than 0',
      });

      const params: DepositParams = {
        amount: 'abc',
        assetId:
          'eip155:42161/erc20:0xaf88d065e77c8cC2239327C5EDb3A432268e5831/default',
      };

      const result = await provider.validateDeposit(params);

      expect(result.isValid).toBe(false);
      expect(result.error).toBe(
        'Amount is required and must be greater than 0',
      );
    });

    it('rejects amount below minimum for mainnet', async () => {
      mockClientService.isTestnetMode.mockReturnValue(false);
      mockValidateDepositParams.mockReturnValue({
        isValid: false,
        error: 'Minimum deposit amount is 5 USDC',
      });

      const params: DepositParams = {
        amount: '4.99',
        assetId:
          'eip155:42161/erc20:0xaf88d065e77c8cC2239327C5EDb3A432268e5831/default',
      };

      const result = await provider.validateDeposit(params);

      expect(result.isValid).toBe(false);
      expect(result.error).toBe('Minimum deposit amount is 5 USDC');
    });

    it('rejects amount below minimum for testnet', async () => {
      mockClientService.isTestnetMode.mockReturnValue(true);
      mockValidateDepositParams.mockReturnValue({
        isValid: false,
        error: 'Minimum deposit amount is 10 USDC',
      });

      const params: DepositParams = {
        amount: '9.99',
        assetId:
          'eip155:42161/erc20:0xaf88d065e77c8cC2239327C5EDb3A432268e5831/default',
      };

      const result = await provider.validateDeposit(params);

      expect(result.isValid).toBe(false);
      expect(result.error).toBe('Minimum deposit amount is 10 USDC');
    });

    it('accepts amount at minimum for mainnet', async () => {
      mockClientService.isTestnetMode.mockReturnValue(false);
      mockValidateDepositParams.mockReturnValue({ isValid: true });

      const params: DepositParams = {
        amount: '5',
        assetId:
          'eip155:42161/erc20:0xaf88d065e77c8cC2239327C5EDb3A432268e5831/default',
      };

      const result = await provider.validateDeposit(params);

      expect(result.isValid).toBe(true);
      expect(result.error).toBeUndefined();
    });

    it('accepts amount at minimum for testnet', async () => {
      mockClientService.isTestnetMode.mockReturnValue(true);
      mockValidateDepositParams.mockReturnValue({ isValid: true });

      const params: DepositParams = {
        amount: '10',
        assetId:
          'eip155:42161/erc20:0xaf88d065e77c8cC2239327C5EDb3A432268e5831/default',
      };

      const result = await provider.validateDeposit(params);

      expect(result.isValid).toBe(true);
      expect(result.error).toBeUndefined();
    });

    it('rejects empty assetId', async () => {
      mockValidateDepositParams.mockReturnValue({
        isValid: false,
        error: 'AssetId is required for deposit validation',
      });

      const params: DepositParams = {
        amount: '100',
        assetId: '' as CaipAssetId,
      };

      const result = await provider.validateDeposit(params);

      expect(result.isValid).toBe(false);
      expect(result.error).toBe('AssetId is required for deposit validation');
    });

    it('rejects unsupported assetId', async () => {
      mockValidateDepositParams.mockReturnValue({
        isValid: false,
        error: 'Asset not supported',
      });

      const params: DepositParams = {
        amount: '100',
        assetId:
          'eip155:1/erc20:0x1234567890123456789012345678901234567890/default',
      };

      const result = await provider.validateDeposit(params);

      expect(result.isValid).toBe(false);
      expect(result.error).toContain('not supported');
    });

    it('handles decimal amounts correctly', async () => {
      mockValidateDepositParams.mockReturnValue({ isValid: true });

      const params: DepositParams = {
        amount: '100.123456',
        assetId:
          'eip155:42161/erc20:0xaf88d065e77c8cC2239327C5EDb3A432268e5831/default',
      };

      const result = await provider.validateDeposit(params);

      expect(result.isValid).toBe(true);
      expect(result.error).toBeUndefined();
    });

    it('handles large amounts correctly', async () => {
      mockValidateDepositParams.mockReturnValue({ isValid: true });

      const params: DepositParams = {
        amount: '1000000',
        assetId:
          'eip155:42161/erc20:0xaf88d065e77c8cC2239327C5EDb3A432268e5831/default',
      };

      const result = await provider.validateDeposit(params);

      expect(result.isValid).toBe(true);
      expect(result.error).toBeUndefined();
    });

    it('handles scientific notation', async () => {
      mockValidateDepositParams.mockReturnValue({ isValid: true });

      const params: DepositParams = {
        amount: '1e6',
        assetId:
          'eip155:42161/erc20:0xaf88d065e77c8cC2239327C5EDb3A432268e5831/default',
      };

      const result = await provider.validateDeposit(params);

      expect(result.isValid).toBe(true);
      expect(result.error).toBeUndefined();
    });
  });

  describe('validateClosePosition', () => {
    it('validates full close position successfully', async () => {
      const params: ClosePositionParams = {
        coin: 'BTC',
        orderType: 'market',
      };

      const result = await provider.validateClosePosition(params);

      expect(result.isValid).toBe(true);
      expect(result.error).toBeUndefined();
    });

    it('validates partial close position successfully', async () => {
      const params: ClosePositionParams = {
        coin: 'BTC',
        size: '0.5',
        orderType: 'market',
        currentPrice: 45000,
      };

      const result = await provider.validateClosePosition(params);

      expect(result.isValid).toBe(true);
      expect(result.error).toBeUndefined();
    });

    it('rejects close position below minimum value on mainnet', async () => {
      mockClientService.isTestnetMode.mockReturnValue(false);

      const params: ClosePositionParams = {
        coin: 'BTC',
        size: '0.0001', // $4.50 at $45,000 BTC, below $10 minimum
        orderType: 'market',
        currentPrice: 45000,
      };

      const result = await provider.validateClosePosition(params);

      expect(result.isValid).toBe(false);
      expect(result.error).toBe('perps.order.validation.minimum_amount');
    });

    it('rejects close position below minimum value on testnet', async () => {
      mockClientService.isTestnetMode.mockReturnValue(true);

      const params: ClosePositionParams = {
        coin: 'BTC',
        size: '0.00022', // $9.90 at $45,000 BTC, below $11 testnet minimum
        orderType: 'market',
        currentPrice: 45000,
      };

      const result = await provider.validateClosePosition(params);

      expect(result.isValid).toBe(false);
      expect(result.error).toBe('perps.order.validation.minimum_amount');
    });

    it('accepts close position at minimum value', async () => {
      mockClientService.isTestnetMode.mockReturnValue(false);

      const params: ClosePositionParams = {
        coin: 'BTC',
        size: '0.00023', // $10.35 at $45,000 BTC, above $10 minimum
        orderType: 'market',
        currentPrice: 45000,
      };

      const result = await provider.validateClosePosition(params);

      expect(result.isValid).toBe(true);
      expect(result.error).toBeUndefined();
    });

    it('validates limit close position with price', async () => {
      const params: ClosePositionParams = {
        coin: 'BTC',
        size: '1.0',
        orderType: 'limit',
        price: '44000',
        currentPrice: 45000,
      };

      const result = await provider.validateClosePosition(params);

      expect(result.isValid).toBe(true);
      expect(result.error).toBeUndefined();
    });

    it('rejects limit close without price', async () => {
      const params: ClosePositionParams = {
        coin: 'BTC',
        size: '1.0',
        orderType: 'limit',
        currentPrice: 45000,
      };

      const result = await provider.validateClosePosition(params);

      expect(result.isValid).toBe(false);
      expect(result.error).toBe('perps.order.validation.limit_price_required');
    });

    it('handles validation when currentPrice is not provided', async () => {
      const params: ClosePositionParams = {
        coin: 'BTC',
        size: '0.5',
        orderType: 'market',
        // currentPrice not provided
      };

      const result = await provider.validateClosePosition(params);

      // Should still validate basic params but skip minimum order value check
      expect(result.isValid).toBe(true);
      expect(result.error).toBeUndefined();
    });
  });

  describe('calculateLiquidationPrice', () => {
    beforeEach(() => {
      // Set up mock for asset info with maxLeverage: 20 for BTC (test expectations)
      mockClientService.getInfoClient = jest.fn().mockReturnValue(
        createMockInfoClient({
          meta: jest.fn().mockResolvedValue({
            universe: [
              { name: 'BTC', szDecimals: 3, maxLeverage: 20 },
              { name: 'ETH', szDecimals: 4, maxLeverage: 20 },
            ],
          }),
        }),
      );
    });

    it('calculates liquidation price for long position correctly', async () => {
      const params = {
        entryPrice: 50000,
        leverage: 10,
        direction: 'long' as const,
        asset: 'BTC',
      };

      const result = await provider.calculateLiquidationPrice(params);

      // With 10x leverage and 20x max leverage:
      // maintenance margin = 1 / (2 * 20) = 0.025
      // initial margin = 1 / 10 = 0.1
      // margin available = 0.1 - 0.025 = 0.075
      // l = 1 / 40 = 0.025
      // liquidation = 50000 - (1 * 0.075 * 50000) / (1 - 0.025 * 1)
      // liquidation = 50000 - 3750 / 0.975 = 50000 - 3846.15 = 46153.85
      expect(parseFloat(result)).toBeCloseTo(46153.85, 2);
    });

    it('calculates liquidation price for short position correctly', async () => {
      const params = {
        entryPrice: 50000,
        leverage: 10,
        direction: 'short' as const,
        asset: 'BTC',
      };

      const result = await provider.calculateLiquidationPrice(params);

      // With 10x leverage and 20x max leverage:
      // maintenance margin = 1 / (2 * 20) = 0.025
      // initial margin = 1 / 10 = 0.1
      // margin available = 0.1 - 0.025 = 0.075
      // l = 1 / 40 = 0.025
      // liquidation = 50000 - (-1 * 0.075 * 50000) / (1 - 0.025 * -1)
      // liquidation = 50000 + 3750 / 1.025 = 50000 + 3658.54 = 53658.54
      expect(parseFloat(result)).toBeCloseTo(53658.54, 2);
    });

    it('throws error for leverage exceeding maintenance leverage', async () => {
      mockClientService.getInfoClient = jest.fn().mockReturnValue(
        createMockInfoClient({
          meta: jest.fn().mockResolvedValue({
            universe: [
              { name: 'BTC', szDecimals: 3, maxLeverage: 20 },
              { name: 'ETH', szDecimals: 4, maxLeverage: 20 },
            ],
          }),
        }),
      );

      const params = {
        entryPrice: 50000,
        leverage: 41, // Exceeds maintenance leverage (2 * 20 = 40)
        direction: 'long' as const,
        asset: 'BTC',
      };

      await expect(provider.calculateLiquidationPrice(params)).rejects.toThrow(
        'Invalid leverage: 41x exceeds maximum allowed leverage of 40x',
      );
    });

    it('handles invalid inputs', async () => {
      const invalidCases = [
        { entryPrice: 0, leverage: 10, direction: 'long' as const },
        { entryPrice: 50000, leverage: 0, direction: 'long' as const },
        { entryPrice: NaN, leverage: 10, direction: 'long' as const },
        { entryPrice: 50000, leverage: Infinity, direction: 'long' as const },
        { entryPrice: -100, leverage: 10, direction: 'long' as const },
      ];

      for (const params of invalidCases) {
        const result = await provider.calculateLiquidationPrice(params);
        expect(result).toBe('0.00');
      }
    });

    it('uses default max leverage when asset is not provided', async () => {
      const params = {
        entryPrice: 50000,
        leverage: 4,
        direction: 'long' as const,
        // No asset provided, so default 3x will be used
      };

      const result = await provider.calculateLiquidationPrice(params);

      // Should use default 3x max leverage (since no asset provided)
      // maintenance leverage = 2 * 3 = 6x
      // l = 1 / 6 = 0.1667
      // initial margin = 1 / 4 = 0.25
      // maintenance margin = 1 / 6 = 0.1667
      // margin available = 0.25 - 0.1667 = 0.0833
      // liq price = 50000 - 1 * 0.0833 * 50000 / (1 - 0.1667 * 1)
      // liq price = 50000 - 4165 / 0.8333 = 50000 - 4998 = 45002
      expect(parseFloat(result)).toBeCloseTo(45002, -1);
    });

    it('throws error when leverage exceeds default max leverage', async () => {
      const params = {
        entryPrice: 50000,
        leverage: 10,
        direction: 'long' as const,
        // No asset provided, so default 3x will be used
      };

      await expect(provider.calculateLiquidationPrice(params)).rejects.toThrow(
        'Invalid leverage: 10x exceeds maximum allowed leverage of 6x',
      );
    });
  });

  describe('calculateMaintenanceMargin', () => {
    it('calculates maintenance margin correctly for 40x max leverage asset', async () => {
      mockClientService.getInfoClient = jest.fn().mockReturnValue(
        createMockInfoClient({
          meta: jest.fn().mockResolvedValue({
            universe: [{ name: 'BTC', maxLeverage: 40, szDecimals: 5 }],
          }),
        }),
      );

      const result = await provider.calculateMaintenanceMargin({
        asset: 'BTC',
      });

      // Maintenance margin = 1 / (2 * 40) = 0.0125 (1.25%)
      expect(result).toBe(0.0125);
    });

    it('calculates maintenance margin correctly for 3x max leverage asset', async () => {
      mockClientService.getInfoClient = jest.fn().mockReturnValue({
        meta: jest.fn().mockResolvedValue({
          universe: [{ name: 'DOGE', maxLeverage: 3, szDecimals: 0 }],
        }),
      });

      const result = await provider.calculateMaintenanceMargin({
        asset: 'DOGE',
      });

      // Maintenance margin = 1 / (2 * 3) = 0.1667 (16.67%)
      expect(result).toBeCloseTo(0.1667, 4);
    });

    it('returns default maintenance margin when asset not found', async () => {
      mockClientService.getInfoClient = jest.fn().mockReturnValue({
        meta: jest.fn().mockResolvedValue({
          universe: [],
        }),
      });

      const result = await provider.calculateMaintenanceMargin({
        asset: 'UNKNOWN',
      });

      // Should use default max leverage of 3, so maintenance margin = 1/(2*3) = 0.16666...
      expect(result).toBeCloseTo(0.16666666666666666);
    });
  });

  describe('getMaxLeverage', () => {
    it('returns max leverage for an asset', async () => {
      mockClientService.getInfoClient = jest.fn().mockReturnValue(
        createMockInfoClient({
          meta: jest.fn().mockResolvedValue({
            universe: [{ name: 'ETH', maxLeverage: 30, szDecimals: 4 }],
          }),
        }),
      );

      const result = await provider.getMaxLeverage('ETH');

      expect(result).toBe(30);
    });

    it('returns default max leverage when asset not found', async () => {
      mockClientService.getInfoClient = jest.fn().mockReturnValue({
        meta: jest.fn().mockResolvedValue({
          universe: [],
        }),
      });

      const result = await provider.getMaxLeverage('UNKNOWN');

      // Should return default max leverage of 3
      expect(result).toBe(3);
    });

    it('returns default max leverage on network failure', async () => {
      mockClientService.getInfoClient = jest.fn().mockReturnValue({
        meta: jest.fn().mockRejectedValue(new Error('Network error')),
      });

      const result = await provider.getMaxLeverage('BTC');

      // Should return default max leverage of 3 on error
      expect(result).toBe(3);
    });
  });

  describe('Additional Error Handling and Edge Cases', () => {
    describe('ensureReady and buildAssetMapping', () => {
      it('handles meta fetch failure in buildAssetMapping', async () => {
        // Arrange
        const freshProvider = new HyperLiquidProvider();

        // Add missing updateFeatureFlags method to subscription service
        mockSubscriptionService.updateFeatureFlags = jest.fn();

        mockClientService.getInfoClient = jest.fn().mockReturnValue(
          createMockInfoClient({
            meta: jest.fn().mockRejectedValue(new Error('Network timeout')),
          }),
        );

        MockedHyperLiquidClientService.mockImplementation(
          () => mockClientService,
        );

        const orderParams: OrderParams = {
          coin: 'BTC',
          isBuy: true,
          size: '0.1',
          orderType: 'market',
        };

        // Act
        const result = await freshProvider.placeOrder(orderParams);

        // Assert
        expect(result.success).toBe(false);
        expect(result.error).toContain('Network timeout');
      });

      it('handles string response from meta endpoint', async () => {
        // Test updatePositionTPSL with string meta response (invalid data type)
        mockClientService.getInfoClient = jest.fn().mockReturnValue(
          createMockInfoClient({
            meta: jest.fn().mockResolvedValue('invalid string response' as any), // eslint-disable-line @typescript-eslint/no-explicit-any
          }),
        );

        mockWalletService.getUserAddressWithDefault.mockResolvedValue('0x123');

        const updateParams = {
          coin: 'BTC',
          takeProfitPrice: '55000',
        };

        const result = await provider.updatePositionTPSL(updateParams);

        expect(result.success).toBe(false);
        expect(result.error).toContain('Failed to fetch market metadata');
      });

      it('handles meta response without universe property', async () => {
        mockClientService.getInfoClient = jest.fn().mockReturnValue(
          createMockInfoClient({
            meta: jest.fn().mockResolvedValue({}), // Empty object without universe
          }),
        );

        const updateParams = {
          coin: 'BTC',
          takeProfitPrice: '55000',
        };

        const result = await provider.updatePositionTPSL(updateParams);

        expect(result.success).toBe(false);
        expect(result.error).toContain('Failed to fetch market metadata');
      });
    });

    describe('Order placement edge cases', () => {
      it('handles leverage update failure', async () => {
        mockClientService.getExchangeClient = jest.fn().mockReturnValue(
          createMockExchangeClient({
            updateLeverage: jest.fn().mockResolvedValue({
              status: 'error',
              response: { message: 'Leverage update failed' },
            }),
          }),
        );

        const orderParams: OrderParams = {
          coin: 'BTC',
          isBuy: true,
          size: '0.1',
          orderType: 'market',
          leverage: 10,
          currentPrice: 50000,
        };

        const result = await provider.placeOrder(orderParams);

        expect(result.success).toBe(false);
        expect(result.error).toContain('Failed to update leverage');
      });

      it('handles market order without current price (fallback to API)', async () => {
        const orderParams: OrderParams = {
          coin: 'BTC',
          isBuy: true,
          size: '0.1',
          orderType: 'market',
          // No currentPrice provided - should fetch from API
        };

        const result = await provider.placeOrder(orderParams);

        expect(result.success).toBe(true);
        expect(mockClientService.getInfoClient().allMids).toHaveBeenCalled();
      });

      it('handles order with custom slippage', async () => {
        const orderParams: OrderParams = {
          coin: 'BTC',
          isBuy: true,
          size: '0.1',
          orderType: 'market',
          currentPrice: 50000,
          slippage: 0.02, // 2% slippage
        };

        const result = await provider.placeOrder(orderParams);

        expect(result.success).toBe(true);
        // Should use 2% slippage instead of default 1%
      });

      it('handles filled order response', async () => {
        mockClientService.getExchangeClient = jest.fn().mockReturnValue(
          createMockExchangeClient({
            order: jest.fn().mockResolvedValue({
              status: 'ok',
              response: {
                data: {
                  statuses: [
                    {
                      filled: {
                        oid: '456',
                        totalSz: '0.1',
                        avgPx: '50100',
                      },
                    },
                  ],
                },
              },
            }),
          }),
        );

        const orderParams: OrderParams = {
          coin: 'BTC',
          isBuy: true,
          size: '0.1',
          orderType: 'market',
          currentPrice: 50000,
        };

        const result = await provider.placeOrder(orderParams);

        expect(result.success).toBe(true);
        expect(result.orderId).toBe('456');
        expect(result.filledSize).toBe('0.1');
        expect(result.averagePrice).toBe('50100');
      });

      it('handles order with clientOrderId', async () => {
        const orderParams: OrderParams = {
          coin: 'BTC',
          isBuy: true,
          size: '0.1',
          orderType: 'market',
          currentPrice: 50000,
          clientOrderId: '0x123abc',
        };

        const result = await provider.placeOrder(orderParams);

        expect(result.success).toBe(true);
      });

      it('handles order with TP/SL and custom grouping', async () => {
        const orderParams: OrderParams = {
          coin: 'BTC',
          isBuy: true,
          size: '0.1',
          orderType: 'limit',
          price: '51000',
          takeProfitPrice: '55000',
          stopLossPrice: '48000',
          grouping: 'positionTpsl',
        };

        const result = await provider.placeOrder(orderParams);

        expect(result.success).toBe(true);
      });
    });

    describe('updatePositionTPSL error scenarios', () => {
      it('handles WebSocket error in getPositions', async () => {
        // Create a fresh provider to test WebSocket errors
        const freshProvider = new HyperLiquidProvider();

        // Mock getPositions to simulate the WebSocket error being handled
        jest
          .spyOn(freshProvider, 'getPositions')
          .mockImplementation(async () => {
            throw new Error('WebSocket connection failed');
          });

        MockedHyperLiquidClientService.mockImplementation(
          () => mockClientService,
        );

        const updateParams = {
          coin: 'BTC',
          takeProfitPrice: '55000',
        };

        const result = await freshProvider.updatePositionTPSL(updateParams);

        expect(result.success).toBe(false);
        expect(result.error).toBe('WebSocket connection failed');
      });

      it('handles non-WebSocket error in getPositions', async () => {
        // Create a fresh provider to test non-WebSocket errors
        const freshProvider = new HyperLiquidProvider();

        // Mock getPositions to simulate a generic API error
        jest
          .spyOn(freshProvider, 'getPositions')
          .mockImplementation(async () => {
            throw new Error('Generic API error');
          });

        MockedHyperLiquidClientService.mockImplementation(
          () => mockClientService,
        );

        const updateParams = {
          coin: 'BTC',
          takeProfitPrice: '55000',
        };

        const result = await freshProvider.updatePositionTPSL(updateParams);

        expect(result.success).toBe(false);
        expect(result.error).toContain('Generic API error');
      });

      it('handles canceling existing TP/SL orders', async () => {
        // Set up asset mapping for BTC
        Object.defineProperty(provider, 'coinToAssetId', {
          value: new Map([['BTC', 0]]),
          writable: true,
        });

        // Mock position exists with existing TP/SL orders
        mockClientService.getInfoClient = jest.fn().mockReturnValue(
          createMockInfoClient({
            frontendOpenOrders: jest.fn().mockResolvedValue([
              {
                coin: 'BTC',
                oid: 123,
                reduceOnly: true,
                isTrigger: true,
                isPositionTpsl: true,
                orderType: 'Take Profit',
              },
              {
                coin: 'BTC',
                oid: 124,
                reduceOnly: true,
                isTrigger: true,
                isPositionTpsl: true,
                orderType: 'Stop Loss',
              },
            ]),
          }),
        );

        mockClientService.getExchangeClient = jest.fn().mockReturnValue(
          createMockExchangeClient({
            cancel: jest.fn().mockResolvedValue({
              status: 'ok',
              response: { data: { statuses: ['success', 'success'] } },
            }),
            order: jest.fn().mockResolvedValue({
              status: 'ok',
              response: { data: { statuses: [{ resting: { oid: '999' } }] } },
            }),
          }),
        );

        mockWalletService.getUserAddressWithDefault.mockResolvedValue('0x123');

        const updateParams = {
          coin: 'BTC',
          takeProfitPrice: '55000',
        };

        const result = await provider.updatePositionTPSL(updateParams);

        expect(result.success).toBe(true);
        expect(
          mockClientService.getExchangeClient().cancel,
        ).toHaveBeenCalledWith({
          cancels: [
            { a: 0, o: 123 },
            { a: 0, o: 124 },
          ],
        });
      });
    });

    describe('getAccountState error handling', () => {
      it('re-throws errors instead of returning zeros', async () => {
        mockClientService.getInfoClient = jest.fn().mockReturnValue(
          createMockInfoClient({
            clearinghouseState: jest
              .fn()
              .mockRejectedValue(new Error('Account state fetch failed')),
            spotClearinghouseState: jest.fn().mockResolvedValue({
              balances: [{ coin: 'USDC', hold: '1000', total: '10000' }],
            }),
          }),
        );

        mockWalletService.getUserAddressWithDefault.mockResolvedValue('0x123');

        await expect(provider.getAccountState()).rejects.toThrow(
          'Account state fetch failed',
        );
      });
    });

    describe('getMarketDataWithPrices error scenarios', () => {
      it('handles missing perpsMeta', async () => {
        mockClientService.getInfoClient = jest.fn().mockReturnValue(
          createMockInfoClient({
            meta: jest.fn().mockResolvedValue(null),
            allMids: jest.fn().mockResolvedValue({ BTC: '50000' }),
            predictedFundings: jest.fn().mockResolvedValue([]),
            metaAndAssetCtxs: jest.fn().mockResolvedValue([null, []]),
          }),
        );

        await expect(provider.getMarketDataWithPrices()).rejects.toThrow(
          'Failed to fetch market data - no markets available',
        );
      });

      it('handles missing allMids', async () => {
        mockClientService.getInfoClient = jest.fn().mockReturnValue(
          createMockInfoClient({
            meta: jest.fn().mockResolvedValue({
              universe: [{ name: 'BTC', szDecimals: 3, maxLeverage: 50 }],
            }),
            allMids: jest.fn().mockResolvedValue(null),
            predictedFundings: jest.fn().mockResolvedValue([]),
            metaAndAssetCtxs: jest.fn().mockResolvedValue([null, []]),
          }),
        );

        // Should gracefully handle missing price data with fallback
        const result = await provider.getMarketDataWithPrices();
        expect(Array.isArray(result)).toBe(true);
        expect(result[0].price).toBe('$---'); // Fallback when allMids is null
      });

      it('handles meta and predictedFundings calls successfully', async () => {
        mockClientService.getInfoClient = jest.fn().mockReturnValue(
          createMockInfoClient({
            meta: jest.fn().mockResolvedValue({
              universe: [{ name: 'BTC', szDecimals: 3, maxLeverage: 50 }],
            }),
            allMids: jest.fn().mockResolvedValue({ BTC: '50000' }),
            predictedFundings: jest.fn().mockResolvedValue([]),
            metaAndAssetCtxs: jest.fn().mockResolvedValue([
              { universe: [{ name: 'BTC', szDecimals: 3, maxLeverage: 50 }] },
              [
                {
                  funding: '0.001',
                  openInterest: '1000000',
                  prevDayPx: '49000',
                },
              ],
            ]),
          }),
        );

        const result = await provider.getMarketDataWithPrices();

        // Verify successful call with proper data structure
        expect(Array.isArray(result)).toBe(true);
        expect(result.length).toBeGreaterThan(0);
        expect(result[0]).toHaveProperty('name');
        expect(result[0]).toHaveProperty('price');
        expect(result[0]).toHaveProperty('fundingRate');
      });
    });

    describe('withdrawal edge cases', () => {
      it('handles withdrawal without destination (use current user)', async () => {
        mockWalletService.getUserAddressWithDefault.mockResolvedValue(
          '0xdefaultaddress',
        );

        mockClientService.getExchangeClient = jest.fn().mockReturnValue({
          withdraw3: jest.fn().mockResolvedValue({ status: 'ok' }),
        });

        // Mock account state for balance validation
        Object.defineProperty(provider, 'getAccountState', {
          value: jest.fn().mockResolvedValue({
            availableBalance: '5000',
          }),
          writable: true,
        });

        const withdrawParams = {
          amount: '1000',
          // No destination provided - should use current user address
          assetId:
            'eip155:42161/erc20:0xaf88d065e77c8cC2239327C5EDb3A432268e5831/default' as CaipAssetId,
        };

        const result = await provider.withdraw(withdrawParams);

        expect(result.success).toBe(true);
        expect(
          mockClientService.getExchangeClient().withdraw3,
        ).toHaveBeenCalledWith({
          destination: '0xdefaultaddress',
          amount: '1000',
        });
      });

      it('handles withdrawal API error', async () => {
        mockClientService.getExchangeClient = jest.fn().mockReturnValue({
          withdraw3: jest.fn().mockResolvedValue({
            status: 'insufficient_funds',
            message: 'Not enough balance',
          }),
        });

        // Mock account state for balance validation
        Object.defineProperty(provider, 'getAccountState', {
          value: jest.fn().mockResolvedValue({
            availableBalance: '5000',
          }),
          writable: true,
        });

        const withdrawParams = {
          amount: '1000',
          destination: '0x1234567890123456789012345678901234567890' as Hex,
          assetId:
            'eip155:42161/erc20:0xaf88d065e77c8cC2239327C5EDb3A432268e5831/default' as CaipAssetId,
        };

        const result = await provider.withdraw(withdrawParams);

        expect(result.success).toBe(false);
        expect(result.error).toContain('Withdrawal failed: insufficient_funds');
      });
    });

    describe('liquidation price edge cases', () => {
      it('handles denominator close to zero', async () => {
        // Create scenario where denominator approaches zero
        // For denominator = 1 - l * side to be close to 0 with long (side = 1):
        // We need l very close to 1, so maintenanceLeverage very close to 1
        // With maxLeverage = 0.50005, maintenanceLeverage = 1.0001, l = 0.9999
        // denominator = 1 - 0.9999 * 1 = 0.0001 (right at the threshold)
        // Need slightly larger to go below 0.0001: maxLeverage = 0.50001 → maintenanceLeverage = 1.00002
        // l = 0.99998, denominator = 0.00002 < 0.0001 ✓ triggers edge case
        const params = {
          entryPrice: 50000,
          leverage: 1, // Use 1x leverage
          direction: 'long' as const,
          asset: 'BTC',
        };

        mockClientService.getInfoClient = jest.fn().mockReturnValue(
          createMockInfoClient({
            meta: jest.fn().mockResolvedValue({
              universe: [{ name: 'BTC', szDecimals: 3, maxLeverage: 0.50001 }], // Very low to create denominator < 0.0001
            }),
          }),
        );

        const result = await provider.calculateLiquidationPrice(params);

        // Should return entry price when denominator is too small (< 0.0001 threshold)
        expect(parseFloat(result)).toBeCloseTo(50000, 0);
      });

      it('handles liquidation price calculation error', async () => {
        // Mock getMaxLeverage to throw an error but still use default
        const consoleSpy = jest.spyOn(console, 'log').mockImplementation();

        mockClientService.getInfoClient = jest.fn().mockReturnValue({
          meta: jest.fn().mockRejectedValue(new Error('Network error')),
        });

        const params = {
          entryPrice: 50000,
          leverage: 2,
          direction: 'long' as const,
          asset: 'UNKNOWN_ASSET',
        };

        const result = await provider.calculateLiquidationPrice(params);

        // Should use default leverage and still calculate
        expect(parseFloat(result)).toBeGreaterThan(0);

        consoleSpy.mockRestore();
      });

      it('handles negative liquidation price', async () => {
        // Create scenario that might result in negative liquidation price
        const params = {
          entryPrice: 100,
          leverage: 2,
          direction: 'long' as const,
          asset: 'BTC',
        };

        mockClientService.getInfoClient = jest
          .fn()
          .mockReturnValue(createMockInfoClient());

        const result = await provider.calculateLiquidationPrice(params);

        // Should never return negative price
        expect(parseFloat(result)).toBeGreaterThanOrEqual(0);
      });
    });

    describe('isReadyToTrade edge cases', () => {
      it('handles getCurrentAccountId throwing error', async () => {
        mockWalletService.getCurrentAccountId.mockImplementation(() => {
          throw new Error('No account found');
        });

        const result = await provider.isReadyToTrade();

        expect(result.ready).toBe(false);
        expect(result.walletConnected).toBe(true); // Clients exist
        expect(result.networkSupported).toBe(true);
      });

      it('handles missing exchange or info client', async () => {
        // eslint-disable-next-line @typescript-eslint/no-explicit-any
        mockClientService.getExchangeClient.mockReturnValue(null as any);

        const result = await provider.isReadyToTrade();

        expect(result.ready).toBe(false);
        expect(result.walletConnected).toBe(false);
      });

      it('handles general error in readiness check', async () => {
        mockClientService.getExchangeClient.mockImplementation(() => {
          throw new Error('Client error');
        });

        const result = await provider.isReadyToTrade();

        expect(result.ready).toBe(false);
        expect(result.walletConnected).toBe(false);
        expect(result.networkSupported).toBe(false);
        expect(result.error).toContain('Client error');
      });
    });

    describe('editOrder error scenarios', () => {
      it('handles edit order API failure', async () => {
        mockClientService.getExchangeClient = jest.fn().mockReturnValue({
          modify: jest.fn().mockResolvedValue({
            status: 'error',
            response: { message: 'Order not found' },
          }),
        });

        const editParams = {
          orderId: '999',
          newOrder: {
            coin: 'BTC',
            isBuy: true,
            size: '0.2',
            price: '52000',
            orderType: 'limit',
          } as OrderParams,
        };

        const result = await provider.editOrder(editParams);

        expect(result.success).toBe(false);
      });
    });

    describe('cancelOrder error scenarios', () => {
      it('handles cancel order API returning non-success status', async () => {
        mockClientService.getExchangeClient = jest.fn().mockReturnValue({
          cancel: jest.fn().mockResolvedValue({
            status: 'ok',
            response: { data: { statuses: ['failed'] } },
          }),
        });

        const cancelParams = {
          orderId: '123',
          coin: 'BTC',
        };

        const result = await provider.cancelOrder(cancelParams);

        expect(result.success).toBe(false);
        expect(result.error).toBe('Order cancellation failed');
      });
    });

    describe('calculateFees', () => {
      beforeEach(() => {
        // Reset userFees mock for each test
        (mockClientService.getInfoClient().userFees as jest.Mock).mockClear();
        // Default to throw error (will use base rates)
        mockWalletService.getUserAddressWithDefault.mockRejectedValue(
          new Error('No wallet connected'),
        );
      });

      it('calculates fees for market orders', async () => {
        const result = await provider.calculateFees({
          orderType: 'market',
          isMaker: false,
          amount: '100000',
          coin: 'BTC',
        });

        expect(result.feeRate).toBe(0.00145); // 0.045% taker + 0.1% MetaMask fee
        expect(result.feeAmount).toBe(145); // 100000 * 0.00145
      });

      it('calculates fees for limit orders as taker', async () => {
        const result = await provider.calculateFees({
          orderType: 'limit',
          isMaker: false,
          amount: '100000',
          coin: 'BTC',
        });

        expect(result.feeRate).toBe(0.00145); // 0.045% taker + 0.1% MetaMask fee
        expect(result.feeAmount).toBe(145); // Includes MetaMask fee
      });

      it('calculates fees for limit orders as maker', async () => {
        const result = await provider.calculateFees({
          orderType: 'limit',
          isMaker: true,
          amount: '100000',
          coin: 'BTC',
        });

        expect(result.feeRate).toBe(0.00115); // 0.015% maker + 0.1% MetaMask fee
        expect(result.feeAmount).toBeCloseTo(115, 10); // Includes MetaMask fee
      });

      it('handles zero amount', async () => {
        const result = await provider.calculateFees({
          orderType: 'market',
          isMaker: false,
          amount: '0',
          coin: 'BTC',
        });

        expect(result.feeRate).toBe(0.00145); // Includes 0.1% MetaMask fee
        expect(result.feeAmount).toBe(0);
      });

      it('handles undefined amount', async () => {
        const result = await provider.calculateFees({
          orderType: 'market',
          isMaker: false,
          coin: 'BTC',
        });

        expect(result.feeRate).toBe(0.00145); // Includes 0.1% MetaMask fee
        expect(result.feeAmount).toBeUndefined();
      });

      it('uses cached user-specific fee rates when available', async () => {
        // Reset mock and set user address to trigger user fee fetching
        (mockClientService.getInfoClient().userFees as jest.Mock).mockClear();
        (
          mockClientService.getInfoClient().userFees as jest.Mock
        ).mockResolvedValue({
          userCrossRate: '0.00045', // 0.045% base taker rate
          userAddRate: '0.00015', // 0.015% base maker rate
          userSpotCrossRate: '0.00070', // 0.070% spot taker rate
          userSpotAddRate: '0.00040', // 0.040% spot maker rate
          activeReferralDiscount: '0.04', // 4% referral discount
          activeStakingDiscount: { discount: '0.05' }, // 5% staking discount
          dailyUserVlm: [],
        });
        mockWalletService.getUserAddressWithDefault.mockResolvedValue('0x123');

        // First call should fetch from API
        const result1 = await provider.calculateFees({
          orderType: 'market',
          isMaker: false,
          amount: '100000',
          coin: 'BTC',
        });

        // Should use dynamically calculated rate: 0.045% * (1 - 0.04 - 0.05) = 0.045% * 0.91 = 0.04095%
        expect(result1.feeRate).toBeCloseTo(0.0014095, 6); // Dynamic rate + 0.1% MetaMask
        expect(result1.feeAmount).toBeCloseTo(140.95, 2); // 100000 * 0.0014095
        expect(
          mockClientService.getInfoClient().userFees,
        ).toHaveBeenCalledTimes(1);

        // Second call should use cache
        const result2 = await provider.calculateFees({
          orderType: 'market',
          isMaker: false,
          amount: '100000',
          coin: 'BTC',
        });

        expect(result2.feeRate).toBeCloseTo(0.0014095, 6); // Includes MetaMask fee
        expect(result2.feeAmount).toBeCloseTo(140.95, 2); // Includes MetaMask fee
        // Should not call API again (cached)
        expect(
          mockClientService.getInfoClient().userFees,
        ).toHaveBeenCalledTimes(1);
      });

      it('falls back to base rates on API failure', async () => {
        // Reset and mock user address
        (mockClientService.getInfoClient().userFees as jest.Mock).mockClear();
        mockWalletService.getUserAddressWithDefault.mockResolvedValue('0x123');

        // Mock API failure
        (
          mockClientService.getInfoClient().userFees as jest.Mock
        ).mockRejectedValue(new Error('API Error'));

        const result = await provider.calculateFees({
          orderType: 'market',
          isMaker: false,
          amount: '100000',
          coin: 'BTC',
        });

        // Should use base rates on failure
        expect(result.feeRate).toBe(0.00145); // Includes 0.1% MetaMask fee // Base taker rate
        expect(result.feeAmount).toBe(145); // Includes MetaMask fee
      });

      it('handles non-numeric amount gracefully', async () => {
        const result = await provider.calculateFees({
          orderType: 'market',
          isMaker: false,
          amount: 'invalid',
          coin: 'BTC',
        });

        expect(result.feeRate).toBe(0.00145); // Includes 0.1% MetaMask fee
        expect(result.feeAmount).toBe(0); // parseFloat('invalid') returns NaN, which * 0.00045 = NaN, but we expect 0
      });

      it('returns FeeCalculationResult with correct structure', async () => {
        const result = await provider.calculateFees({
          orderType: 'market',
          isMaker: false,
          amount: '100000',
          coin: 'BTC',
        });

        expect(result).toHaveProperty('feeRate');
        expect(result).toHaveProperty('feeAmount');
        expect(typeof result.feeRate).toBe('number');
        expect(typeof result.feeAmount).toBe('number');
      });

      it('is async and return a Promise', () => {
        const result = provider.calculateFees({
          orderType: 'market',
          isMaker: false,
          coin: 'BTC',
        });

        expect(result).toBeInstanceOf(Promise);
      });

      it('fetches user-specific fee rates when wallet is connected', async () => {
        const testAddress = '0xTestAddress123';
        mockWalletService.getUserAddressWithDefault.mockResolvedValue(
          testAddress,
        );

        // Mock user fees API response with base rates and discounts
        (
          mockClientService.getInfoClient().userFees as jest.Mock
        ).mockResolvedValue({
          userCrossRate: '0.00045', // 0.045% base taker rate
          userAddRate: '0.00015', // 0.015% base maker rate
          userSpotCrossRate: '0.00070', // 0.070% spot taker rate
          userSpotAddRate: '0.00040', // 0.040% spot maker rate
          activeReferralDiscount: '0.04', // 4% referral discount
          activeStakingDiscount: null, // No staking discount
        });

        const result = await provider.calculateFees({
          orderType: 'market',
          isMaker: false,
          amount: '100000',
          coin: 'BTC',
        });

        expect(result.feeRate).toBeCloseTo(0.001432, 6); // 0.045% * (1 - 0.04) + 0.1% MetaMask
        expect(result.feeAmount).toBeCloseTo(143.2, 2); // Includes MetaMask fee
      });

      it('falls back to base rates when API returns invalid fee rates', async () => {
        const testAddress = '0xTestAddress123';
        mockWalletService.getUserAddressWithDefault.mockResolvedValue(
          testAddress,
        );

        // Mock user fees API response with invalid rates that will produce NaN
        (
          mockClientService.getInfoClient().userFees as jest.Mock
        ).mockResolvedValue({
          userCrossRate: 'invalid', // Will cause parseFloat to return NaN
          userAddRate: 'invalid',
          activeReferralDiscount: 'invalid',
          activeStakingDiscount: null,
        });

        const result = await provider.calculateFees({
          orderType: 'market',
          isMaker: false,
          amount: '100000',
          coin: 'BTC',
        });

        // Should fall back to base rates due to validation failure
        expect(result.feeRate).toBe(0.00145); // Includes 0.1% MetaMask fee // Base taker rate
        expect(result.feeAmount).toBe(145); // Includes MetaMask fee
      });

      it('falls back to base rates when API returns negative fee rates', async () => {
        const testAddress = '0xTestAddress123';
        mockWalletService.getUserAddressWithDefault.mockResolvedValue(
          testAddress,
        );

        // Mock user fees API response with negative rates
        (
          mockClientService.getInfoClient().userFees as jest.Mock
        ).mockResolvedValue({
          userCrossRate: '-0.0003', // Negative rate - invalid
          userAddRate: '0.0001',
          activeReferralDiscount: '0.00',
          activeStakingDiscount: null,
        });

        const result = await provider.calculateFees({
          orderType: 'market',
          isMaker: false,
          amount: '100000',
          coin: 'BTC',
        });

        // Should fall back to base rates due to validation failure
        expect(result.feeRate).toBe(0.00145); // Includes 0.1% MetaMask fee // Base taker rate
        expect(result.feeAmount).toBe(145); // Includes MetaMask fee
      });

      it('always use taker rate for market orders regardless of isMaker', async () => {
        const testAddress = '0xTestAddress123';
        mockWalletService.getUserAddressWithDefault.mockResolvedValue(
          testAddress,
        );

        (
          mockClientService.getInfoClient().userFees as jest.Mock
        ).mockResolvedValue({
          userCrossRate: '0.00035', // Taker rate
          userAddRate: '0.00008', // Maker rate (lower)
          userSpotCrossRate: '0.00070',
          userSpotAddRate: '0.00040',
          activeReferralDiscount: '0.04', // 4% referral discount
          activeStakingDiscount: null,
        });

        // Test market order with isMaker=true (should still use taker rate)
        const result = await provider.calculateFees({
          orderType: 'market',
          isMaker: true, // This should be ignored for market orders
          amount: '100000',
          coin: 'BTC',
        });

        // Should use taker rate even though isMaker is true
        expect(result.feeRate).toBeCloseTo(0.001336, 6); // 0.035% * (1 - 0.04) + 0.1% MetaMask
        expect(result.feeAmount).toBeCloseTo(133.6, 2); // Includes MetaMask fee
      });

      it('applies referral discount only when no staking discount', async () => {
        const testAddress = '0xTestAddress123';
        mockWalletService.getUserAddressWithDefault.mockResolvedValue(
          testAddress,
        );

        (
          mockClientService.getInfoClient().userFees as jest.Mock
        ).mockResolvedValue({
          userCrossRate: '0.00045', // 0.045% base taker rate
          userAddRate: '0.00015', // 0.015% base maker rate
          userSpotCrossRate: '0.00070', // 0.070% spot taker rate
          userSpotAddRate: '0.00040', // 0.040% spot maker rate
          activeReferralDiscount: '0.04', // 4% referral discount
          activeStakingDiscount: null,
        });

        const result = await provider.calculateFees({
          orderType: 'market',
          isMaker: false,
          amount: '100000',
          coin: 'BTC',
        });

        // Should apply only referral discount: 0.045% * (1 - 0.04) = 0.0432%
        expect(result.feeRate).toBeCloseTo(0.001432, 6); // 0.0432% + 0.1% MetaMask
        expect(result.feeAmount).toBeCloseTo(143.2, 2);
      });

      it('applies staking discount only when no referral discount', async () => {
        const testAddress = '0xTestAddress123';
        mockWalletService.getUserAddressWithDefault.mockResolvedValue(
          testAddress,
        );

        (
          mockClientService.getInfoClient().userFees as jest.Mock
        ).mockResolvedValue({
          userCrossRate: '0.00045', // 0.045% base taker rate
          userAddRate: '0.00015', // 0.015% base maker rate
          userSpotCrossRate: '0.00070', // 0.070% spot taker rate
          userSpotAddRate: '0.00040', // 0.040% spot maker rate
          activeReferralDiscount: null,
          activeStakingDiscount: { discount: '0.10' }, // 10% staking discount
        });

        const result = await provider.calculateFees({
          orderType: 'market',
          isMaker: false,
          amount: '100000',
          coin: 'BTC',
        });

        // Should apply only staking discount: 0.045% * (1 - 0.10) = 0.0405%
        expect(result.feeRate).toBeCloseTo(0.001405, 6); // 0.0405% + 0.1% MetaMask
        expect(result.feeAmount).toBeCloseTo(140.5, 2);
      });

      it('caps combined discounts at 40%', async () => {
        const testAddress = '0xTestAddress123';
        mockWalletService.getUserAddressWithDefault.mockResolvedValue(
          testAddress,
        );

        (
          mockClientService.getInfoClient().userFees as jest.Mock
        ).mockResolvedValue({
          userCrossRate: '0.00045', // 0.045% base taker rate
          userAddRate: '0.00015', // 0.015% base maker rate
          userSpotCrossRate: '0.00070', // 0.070% spot taker rate
          userSpotAddRate: '0.00040', // 0.040% spot maker rate
          activeReferralDiscount: '0.30', // 30% referral discount
          activeStakingDiscount: { discount: '0.25' }, // 25% staking discount
        });

        const result = await provider.calculateFees({
          orderType: 'market',
          isMaker: false,
          amount: '100000',
          coin: 'BTC',
        });

        // Combined discounts would be 55%, but capped at 40%
        // 0.045% * (1 - 0.40) = 0.027%
        expect(result.feeRate).toBeCloseTo(0.00127, 6); // 0.027% + 0.1% MetaMask
        expect(result.feeAmount).toBeCloseTo(127.0, 2);
      });

      it('handles maker rates with discounts correctly', async () => {
        const testAddress = '0xTestAddress123';
        mockWalletService.getUserAddressWithDefault.mockResolvedValue(
          testAddress,
        );

        (
          mockClientService.getInfoClient().userFees as jest.Mock
        ).mockResolvedValue({
          userCrossRate: '0.00045', // 0.045% base taker rate
          userAddRate: '0.00015', // 0.015% base maker rate
          userSpotCrossRate: '0.00070', // 0.070% spot taker rate
          userSpotAddRate: '0.00040', // 0.040% spot maker rate
          activeReferralDiscount: '0.04', // 4% referral discount
          activeStakingDiscount: { discount: '0.05' }, // 5% staking discount
        });

        const result = await provider.calculateFees({
          orderType: 'limit',
          isMaker: true,
          amount: '100000',
          coin: 'BTC',
        });

        // Should apply discounts to maker rate: 0.015% * (1 - 0.04 - 0.05) = 0.01365%
        expect(result.feeRate).toBeCloseTo(0.0011365, 6); // 0.01365% + 0.1% MetaMask
        expect(result.feeAmount).toBeCloseTo(113.65, 2);
      });

      it('handles zero discounts correctly', async () => {
        const testAddress = '0xTestAddress123';
        mockWalletService.getUserAddressWithDefault.mockResolvedValue(
          testAddress,
        );

        (
          mockClientService.getInfoClient().userFees as jest.Mock
        ).mockResolvedValue({
          userCrossRate: '0.00045', // 0.045% base taker rate
          userAddRate: '0.00015', // 0.015% base maker rate
          userSpotCrossRate: '0.00070', // 0.070% spot taker rate
          userSpotAddRate: '0.00040', // 0.040% spot maker rate
          activeReferralDiscount: '0.00', // No referral discount
          activeStakingDiscount: { discount: '0.00' }, // No staking discount
        });

        const result = await provider.calculateFees({
          orderType: 'market',
          isMaker: false,
          amount: '100000',
          coin: 'BTC',
        });

        // Should use base rates without discounts
        expect(result.feeRate).toBe(0.00145); // 0.045% + 0.1% MetaMask
        expect(result.feeAmount).toBe(145);
      });

<<<<<<< HEAD
      describe('placeholder methods for future implementation', () => {
        it('has getUserVolume method returning 0', async () => {
          // Access private method for testing
          interface ProviderWithPrivateMethods {
            getUserVolume(): Promise<number>;
            getUserStaking(): Promise<number>;
          }
          const testableProvider =
            provider as unknown as ProviderWithPrivateMethods;
          const getUserVolume = testableProvider.getUserVolume;
          expect(getUserVolume).toBeDefined();
          const volume = await getUserVolume.call(provider);
          expect(volume).toBe(0);
        });

        it('has getUserStaking method returning 0', async () => {
          // Access private method for testing
          interface ProviderWithPrivateMethods {
            getUserVolume(): Promise<number>;
            getUserStaking(): Promise<number>;
          }
          const testableProvider =
            provider as unknown as ProviderWithPrivateMethods;
          const getUserStaking = testableProvider.getUserStaking;
          expect(getUserStaking).toBeDefined();
          const staking = await getUserStaking.call(provider);
          expect(staking).toBe(0);
=======
      it('should apply 2× fee multiplier for HIP-3 assets', async () => {
        // HIP-3 asset (dex:SYMBOL format)
        const result = await provider.calculateFees({
          orderType: 'market',
          isMaker: false,
          amount: '100000',
          coin: 'xyz:TSLA', // HIP-3 asset
        });

        // HIP-3 should have 2× base fees: 0.045% * 2 = 0.09% + 0.1% MetaMask = 0.19%
        expect(result.feeRate).toBe(0.0019); // 0.09% taker + 0.1% MetaMask fee
        expect(result.feeAmount).toBe(190); // 100000 * 0.0019
      });

      it('should apply 2× fee multiplier for HIP-3 maker orders', async () => {
        // HIP-3 asset (dex:SYMBOL format)
        const result = await provider.calculateFees({
          orderType: 'limit',
          isMaker: true,
          amount: '100000',
          coin: 'abc:SPX', // HIP-3 asset
>>>>>>> 804855e3
        });

        // HIP-3 should have 2× base fees: 0.015% * 2 = 0.03% + 0.1% MetaMask = 0.13%
        expect(result.feeRate).toBe(0.0013); // 0.03% maker + 0.1% MetaMask fee
        expect(result.feeAmount).toBe(130); // 100000 * 0.0013
      });
    });

    describe('fee discount functionality', () => {
      describe('setUserFeeDiscount', () => {
        it('logs discount context updates', () => {
          // Arrange
          const discountBips = 3000; // 30% in basis points
          jest.spyOn(DevLogger, 'log');

          // Act
          provider.setUserFeeDiscount(discountBips);

          // Assert
          expect(DevLogger.log).toHaveBeenCalledWith(
            'HyperLiquid: Fee discount context updated',
            {
              discountBips,
              discountPercentage: 30,
              isActive: true,
            },
          );
        });

        it('logs when clearing discount context', () => {
          // Arrange
          jest.spyOn(DevLogger, 'log');

          // Act
          provider.setUserFeeDiscount(undefined);

          // Assert
          expect(DevLogger.log).toHaveBeenCalledWith(
            'HyperLiquid: Fee discount context updated',
            {
              discountBips: undefined,
              discountPercentage: undefined,
              isActive: false,
            },
          );
        });
      });

      describe('discount applied to orders', () => {
        it('applies discount to builder fee in placeOrder', async () => {
          // Arrange: Set 65% discount (6500 basis points)
          provider.setUserFeeDiscount(6500);

          // Act
          await provider.placeOrder({
            coin: 'BTC',
            isBuy: true,
            size: '0.001',
            orderType: 'market',
          });

          // Assert: Verify exchangeClient.order called with discounted fee
          // 100 * (1 - 0.65) = 35
          expect(
            mockClientService.getExchangeClient().order,
          ).toHaveBeenCalledWith(
            expect.objectContaining({
              builder: expect.objectContaining({
                f: 35,
              }),
            }),
          );
        });

        it('applies discount to builder fee in updatePositionTPSL', async () => {
          // Arrange: Set 65% discount
          provider.setUserFeeDiscount(6500);

          // Act
          await provider.updatePositionTPSL({
            coin: 'BTC',
            takeProfitPrice: '50000',
          });

          // Assert: Verify discounted fee (35 instead of 100)
          expect(
            mockClientService.getExchangeClient().order,
          ).toHaveBeenCalledWith(
            expect.objectContaining({
              builder: expect.objectContaining({
                f: 35,
              }),
            }),
          );
        });
      });

      describe('calculateFees with fee discount', () => {
        beforeEach(() => {
          // Reset mocks for fee discount tests
          (mockClientService.getInfoClient().userFees as jest.Mock).mockClear();
          mockWalletService.getUserAddressWithDefault.mockRejectedValue(
            new Error('No wallet connected'),
          );
        });

        it('applies discount to MetaMask fees when active', async () => {
          // Arrange
          const discountBips = 2000; // 20% discount in basis points
          provider.setUserFeeDiscount(discountBips);

          // Act
          const result = await provider.calculateFees({
            orderType: 'market',
            isMaker: false,
            amount: '100000',
            coin: 'BTC',
          });

          // Assert
          // Base: 0.045% protocol + 0.1% MetaMask = 0.145%
          // With 20% discount on MetaMask fee: 0.045% + (0.1% * 0.8) = 0.045% + 0.08% = 0.125%
          expect(result.feeRate).toBe(0.00125);
          expect(result.feeAmount).toBe(125);
        });

        it('applies discount to maker fees correctly', async () => {
          // Arrange
          const discountBips = 5000; // 50% discount in basis points
          provider.setUserFeeDiscount(discountBips);

          // Act
          const result = await provider.calculateFees({
            orderType: 'limit',
            isMaker: true,
            amount: '100000',
            coin: 'BTC',
          });

          // Assert
          // Base: 0.015% protocol + 0.1% MetaMask = 0.115%
          // With 50% discount on MetaMask fee: 0.015% + (0.1% * 0.5) = 0.015% + 0.05% = 0.065%
          expect(result.feeRate).toBe(0.00065);
          expect(result.feeAmount).toBe(65);
        });

        it('preserves protocol fees unchanged', async () => {
          // Arrange
          const discountBips = 10000; // 100% discount on MetaMask fees (in basis points)
          provider.setUserFeeDiscount(discountBips);

          // Act
          const result = await provider.calculateFees({
            orderType: 'market',
            isMaker: false,
            amount: '100000',
            coin: 'BTC',
          });

          // Assert
          // Should only have protocol fees: 0.045%
          // MetaMask fee should be 0 with 100% discount
          expect(result.feeRate).toBe(0.00045);
          expect(result.feeAmount).toBe(45);
        });

        it('works without discount - backward compatibility', async () => {
          // Arrange - no discount set
          // provider.setUserFeeDiscount() not called

          // Act
          const result = await provider.calculateFees({
            orderType: 'market',
            isMaker: false,
            amount: '100000',
            coin: 'BTC',
          });

          // Assert
          // Should have full fees: 0.045% + 0.1% = 0.145%
          expect(result.feeRate).toBe(0.00145);
          expect(result.feeAmount).toBe(145);
        });

        it('handles 0% discount edge case', async () => {
          // Arrange
          provider.setUserFeeDiscount(0);

          // Act
          const result = await provider.calculateFees({
            orderType: 'limit',
            isMaker: true,
            amount: '100000',
            coin: 'BTC',
          });

          // Assert
          // 0% discount means full MetaMask fee: 0.015% + 0.1% = 0.115%
          expect(result.feeRate).toBe(0.00115);
          expect(result.feeAmount).toBeCloseTo(115, 10);
        });

        it('combines discount with user staking discount', async () => {
          // Arrange
          const rewardsDiscountBips = 2000; // 20% MetaMask rewards discount in basis points
          provider.setUserFeeDiscount(rewardsDiscountBips);

          // Clear fee cache to ensure fresh API call
          provider.clearFeeCache();

          // Reset and mock staking discount (override beforeEach)
          mockWalletService.getUserAddressWithDefault.mockClear();
          mockWalletService.getUserAddressWithDefault.mockResolvedValue(
            '0x123',
          );
          (
            mockClientService.getInfoClient().userFees as jest.Mock
          ).mockResolvedValue({
            feeSchedule: {
              fee: '0.03', // 0.03% protocol fee (better than base)
            },
            activeStakingDiscount: { discount: '0.10' }, // 10% staking discount
          });

          // Act
          const result = await provider.calculateFees({
            orderType: 'market',
            isMaker: false,
            amount: '100000',
            coin: 'BTC',
          });

          // Assert
          // Note: If staking discount is not applied properly in test, it falls back to base rates
          // Base protocol fee: 0.045% + MetaMask fee with rewards discount: 0.08% = 0.125%
          // This test validates that the rewards discount is properly applied even when staking API is mocked
          expect(result.feeRate).toBeCloseTo(0.00125, 5);
          expect(result.feeAmount).toBeCloseTo(125, 0);
        });

        it('clears discount context after undefined is set', async () => {
          // Arrange - first set a discount
          provider.setUserFeeDiscount(2500); // 25% discount in basis points

          // Verify discount is applied
          let result = await provider.calculateFees({
            orderType: 'market',
            isMaker: false,
            amount: '100000',
            coin: 'BTC',
          });
          expect(result.feeRate).toBeCloseTo(0.0012, 5); // 0.045% + (0.1% * 0.75)

          // Act - clear discount
          provider.setUserFeeDiscount(undefined);

          // Assert - should return to full fees
          result = await provider.calculateFees({
            orderType: 'market',
            isMaker: false,
            amount: '100000',
            coin: 'BTC',
          });
          expect(result.feeRate).toBe(0.00145); // Back to full fees
        });
      });
    });

    describe('getBlockExplorerUrl', () => {
      it('returns mainnet explorer URL with address', () => {
        const address = '0x1234567890abcdef1234567890abcdef12345678';
        const result = provider.getBlockExplorerUrl(address);

        expect(result).toBe(
          `https://app.hyperliquid.xyz/explorer/address/${address}`,
        );
      });

      it('returns mainnet base explorer URL without address', () => {
        const result = provider.getBlockExplorerUrl();

        expect(result).toBe('https://app.hyperliquid.xyz/explorer');
      });

      it('returns testnet explorer URL with address when in testnet mode', () => {
        // Mock testnet mode
        (mockClientService.isTestnetMode as jest.Mock).mockReturnValue(true);

        const address = '0xabcdef1234567890abcdef1234567890abcdef12';
        const result = provider.getBlockExplorerUrl(address);

        expect(result).toBe(
          `https://app.hyperliquid-testnet.xyz/explorer/address/${address}`,
        );
      });

      it('returns testnet base explorer URL without address when in testnet mode', () => {
        // Mock testnet mode
        (mockClientService.isTestnetMode as jest.Mock).mockReturnValue(true);

        const result = provider.getBlockExplorerUrl();

        expect(result).toBe('https://app.hyperliquid-testnet.xyz/explorer');
      });

      it('handles empty string address', () => {
        const result = provider.getBlockExplorerUrl('');

        expect(result).toBe('https://app.hyperliquid.xyz/explorer');
      });
    });
  });

  describe('validateOrder', () => {
    beforeEach(() => {
      mockValidateOrderParams.mockReturnValue({ isValid: true });
    });

    it('validates order successfully with valid params and price', async () => {
      const params: OrderParams = {
        coin: 'BTC',
        size: '0.1',
        isBuy: true,
        orderType: 'market',
        currentPrice: 50000,
        leverage: 10,
      };

      const result = await provider.validateOrder(params);

      expect(result.isValid).toBe(true);
      expect(result.error).toBeUndefined();
      expect(mockValidateOrderParams).toHaveBeenCalledWith({
        coin: 'BTC',
        size: '0.1',
        price: undefined,
      });
    });

    it('fails validation when currentPrice is missing', async () => {
      const params: OrderParams = {
        coin: 'BTC',
        size: '0.1',
        isBuy: true,
        orderType: 'market',
        // currentPrice missing
        leverage: 10,
      };

      const result = await provider.validateOrder(params);

      expect(result.isValid).toBe(false);
      expect(result.error).toBe('perps.order.validation.price_required');
    });

    it('fails validation when order value is below minimum', async () => {
      const params: OrderParams = {
        coin: 'BTC',
        size: '0.00001', // Very small size
        isBuy: true,
        orderType: 'market',
        currentPrice: 50000, // 0.00001 * 50000 = $0.5 (below minimum)
        leverage: 10,
      };

      const result = await provider.validateOrder(params);

      expect(result.isValid).toBe(false);
      expect(result.error).toContain('perps.order.validation.minimum_amount');
    });

    it('fails validation when basic params are invalid', async () => {
      mockValidateOrderParams.mockReturnValue({
        isValid: false,
        error: 'Invalid coin',
      });

      const params: OrderParams = {
        coin: 'INVALID',
        size: '0.1',
        isBuy: true,
        orderType: 'market',
        currentPrice: 50000,
        leverage: 10,
      };

      const result = await provider.validateOrder(params);

      expect(result.isValid).toBe(false);
      expect(result.error).toBe('Invalid coin');
    });

    it('validates limit order with price', async () => {
      const params: OrderParams = {
        coin: 'ETH',
        size: '1',
        isBuy: true,
        orderType: 'limit',
        price: '3000',
        currentPrice: 3050,
        leverage: 5,
      };

      const result = await provider.validateOrder(params);

      expect(result.isValid).toBe(true);
      expect(mockValidateOrderParams).toHaveBeenCalledWith({
        coin: 'ETH',
        size: '1',
        price: '3000',
      });
    });

    it('handles validation errors gracefully', async () => {
      mockValidateOrderParams.mockImplementation(() => {
        throw new Error('Unexpected error');
      });

      const params: OrderParams = {
        coin: 'BTC',
        size: '0.1',
        isBuy: true,
        orderType: 'market',
        currentPrice: 50000,
        leverage: 10,
      };

      const result = await provider.validateOrder(params);

      expect(result.isValid).toBe(false);
      expect(result.error).toBe('Unexpected error');
    });

    describe('existing position leverage validation', () => {
      it('allows order when leverage equals existing position leverage', async () => {
        const params: OrderParams = {
          coin: 'BTC',
          size: '0.1',
          isBuy: true,
          orderType: 'market',
          currentPrice: 50000,
          leverage: 10,
          existingPositionLeverage: 10,
        };

        const result = await provider.validateOrder(params);

        expect(result.isValid).toBe(true);
        expect(result.error).toBeUndefined();
      });

      it('allows order when leverage exceeds existing position leverage', async () => {
        const params: OrderParams = {
          coin: 'BTC',
          size: '0.1',
          isBuy: true,
          orderType: 'market',
          currentPrice: 50000,
          leverage: 15,
          existingPositionLeverage: 10,
        };

        const result = await provider.validateOrder(params);

        expect(result.isValid).toBe(true);
        expect(result.error).toBeUndefined();
      });

      it('rejects order when leverage below existing position leverage', async () => {
        const params: OrderParams = {
          coin: 'BTC',
          size: '0.1',
          isBuy: true,
          orderType: 'market',
          currentPrice: 50000,
          leverage: 5,
          existingPositionLeverage: 10,
        };

        const result = await provider.validateOrder(params);

        expect(result.isValid).toBe(false);
        expect(result.error).toBe(
          'perps.order.validation.leverage_below_position',
        );
      });

      it('allows any leverage when no existing position', async () => {
        const params: OrderParams = {
          coin: 'BTC',
          size: '0.1',
          isBuy: true,
          orderType: 'market',
          currentPrice: 50000,
          leverage: 3,
        };

        const result = await provider.validateOrder(params);

        expect(result.isValid).toBe(true);
        expect(result.error).toBeUndefined();
      });
    });
  });

  describe('Builder Fee and Referral Integration', () => {
    beforeEach(() => {
      // Mock with maxBuilderFee: 0 to trigger approval calls
      mockClientService.getInfoClient = jest.fn().mockReturnValue(
        createMockInfoClient({
          maxBuilderFee: jest.fn().mockResolvedValue(0), // Not approved yet
        }),
      );

      // Mock user address to be different from builder address
      mockWalletService.getUserAddressWithDefault.mockResolvedValue(
        '0x1234567890123456789012345678901234567890', // Different from builder
      );

      mockClientService.getExchangeClient = jest.fn().mockReturnValue({
        order: jest.fn().mockResolvedValue({
          status: 'ok',
          response: { data: { statuses: [{ resting: { oid: '123' } }] } },
        }),
        modify: jest.fn().mockResolvedValue({
          status: 'ok',
          response: { data: { statuses: [{ resting: { oid: '123' } }] } },
        }),
        cancel: jest.fn().mockResolvedValue({
          status: 'ok',
          response: { data: { statuses: ['success'] } },
        }),
        withdraw3: jest.fn().mockResolvedValue({
          status: 'ok',
        }),
        updateLeverage: jest.fn().mockResolvedValue({
          status: 'ok',
        }),
        approveBuilderFee: jest.fn().mockResolvedValue({
          status: 'ok',
        }),
        setReferrer: jest.fn().mockResolvedValue({
          status: 'ok',
        }),
      });
    });

    it('includes builder fee and referral setup in order placement', async () => {
      // Mock builder fee not approved to trigger approval call
      mockClientService.getInfoClient = jest.fn().mockReturnValue({
        maxBuilderFee: jest
          .fn()
          .mockResolvedValueOnce(0) // First call: not approved
          .mockResolvedValueOnce(0.001), // Second call: approved after approval
        referral: jest.fn().mockResolvedValue({
          referrerState: {
            stage: 'ready',
            data: { code: REFERRAL_CONFIG.mainnetCode },
          },
          referredBy: null, // User has no referral set
        }),
        clearinghouseState: jest.fn().mockResolvedValue({
          marginSummary: {
            totalMarginUsed: '500',
            accountValue: '10500',
          },
          withdrawable: '9500',
          assetPositions: [
            {
              position: {
                coin: 'BTC',
                szi: '0.1',
                entryPx: '50000',
                positionValue: '5000',
                unrealizedPnl: '100',
                marginUsed: '500',
                leverage: { type: 'cross', value: 10 },
                liquidationPx: '45000',
                maxLeverage: 50,
                returnOnEquity: '20',
                cumFunding: {
                  allTime: '10',
                  sinceOpen: '5',
                  sinceChange: '2',
                },
              },
              type: 'oneWay',
            },
          ],
        }),
        spotClearinghouseState: jest.fn().mockResolvedValue({
          balances: [{ coin: 'USDC', hold: '1000', total: '10000' }],
        }),
        meta: jest.fn().mockResolvedValue({
          universe: [
            { name: 'BTC', szDecimals: 3, maxLeverage: 50 },
            { name: 'ETH', szDecimals: 4, maxLeverage: 50 },
          ],
        }),
        perpDexs: jest.fn().mockResolvedValue([null]),
        allMids: jest.fn().mockResolvedValue({ BTC: '50000', ETH: '3000' }),
        frontendOpenOrders: jest.fn().mockResolvedValue([]),
      });

      const orderParams: OrderParams = {
        coin: 'BTC',
        isBuy: true,
        size: '0.1',
        orderType: 'market',
        currentPrice: 50000,
      };

      const result = await provider.placeOrder(orderParams);

      expect(result.success).toBe(true);

      // Verify builder fee approval was called
      expect(
        mockClientService.getExchangeClient().approveBuilderFee,
      ).toHaveBeenCalledWith({
        builder: expect.any(String),
        maxFeeRate: expect.stringContaining('%'),
      });

      // Verify referral code was set
      expect(
        mockClientService.getExchangeClient().setReferrer,
      ).toHaveBeenCalledWith({
        code: expect.any(String),
      });

      // Verify order was placed with builder fee
      expect(mockClientService.getExchangeClient().order).toHaveBeenCalledWith(
        expect.objectContaining({
          orders: expect.any(Array),
          builder: {
            b: expect.any(String),
            f: expect.any(Number),
          },
        }),
      );
    });

    it('includes builder fee and referral setup in TP/SL updates', async () => {
      // Mock builder fee not approved to trigger approval call
      mockClientService.getInfoClient = jest.fn().mockReturnValue({
        maxBuilderFee: jest
          .fn()
          .mockResolvedValueOnce(0) // First call: not approved
          .mockResolvedValueOnce(0.001), // Second call: approved after approval
        referral: jest.fn().mockResolvedValue({
          referrerState: {
            stage: 'ready',
            data: { code: REFERRAL_CONFIG.mainnetCode },
          },
          referredBy: null, // User has no referral set
        }),
        clearinghouseState: jest.fn().mockResolvedValue({
          marginSummary: {
            totalMarginUsed: '500',
            accountValue: '10500',
          },
          withdrawable: '9500',
          assetPositions: [
            {
              position: {
                coin: 'BTC',
                szi: '0.1',
                entryPx: '50000',
                positionValue: '5000',
                unrealizedPnl: '100',
                marginUsed: '500',
                leverage: { type: 'cross', value: 10 },
                liquidationPx: '45000',
                maxLeverage: 50,
                returnOnEquity: '20',
                cumFunding: {
                  allTime: '10',
                  sinceOpen: '5',
                  sinceChange: '2',
                },
              },
              type: 'oneWay',
            },
          ],
        }),
        spotClearinghouseState: jest.fn().mockResolvedValue({
          balances: [{ coin: 'USDC', hold: '1000', total: '10000' }],
        }),
        meta: jest.fn().mockResolvedValue({
          universe: [
            { name: 'BTC', szDecimals: 3, maxLeverage: 50 },
            { name: 'ETH', szDecimals: 4, maxLeverage: 50 },
          ],
        }),
        perpDexs: jest.fn().mockResolvedValue([null]),
        allMids: jest.fn().mockResolvedValue({ BTC: '50000', ETH: '3000' }),
        frontendOpenOrders: jest.fn().mockResolvedValue([]),
      });

      const updateParams = {
        coin: 'BTC',
        takeProfitPrice: '55000',
        stopLossPrice: '45000',
      };

      const result = await provider.updatePositionTPSL(updateParams);

      expect(result.success).toBe(true);

      // Verify builder fee approval was called
      expect(
        mockClientService.getExchangeClient().approveBuilderFee,
      ).toHaveBeenCalledWith({
        builder: expect.any(String),
        maxFeeRate: expect.stringContaining('%'),
      });

      // Verify referral code was set
      expect(
        mockClientService.getExchangeClient().setReferrer,
      ).toHaveBeenCalledWith({
        code: expect.any(String),
      });

      // Verify order was placed with builder fee
      expect(mockClientService.getExchangeClient().order).toHaveBeenCalledWith(
        expect.objectContaining({
          orders: expect.any(Array),
          grouping: 'positionTpsl',
          builder: {
            b: expect.any(String),
            f: expect.any(Number),
          },
        }),
      );
    });

    it('skips referral setup when user is the builder', async () => {
      // Mock user address to be the same as builder address
      mockWalletService.getUserAddressWithDefault.mockResolvedValue(
        '0xe95a5e31904e005066614247d309e00d8ad753aa', // Builder address
      );

      // When user IS the builder, maxBuilderFee should already be approved
      mockClientService.getInfoClient = jest.fn().mockReturnValue(
        createMockInfoClient({
          maxBuilderFee: jest.fn().mockResolvedValue(1), // Already approved
        }),
      );

      const orderParams: OrderParams = {
        coin: 'BTC',
        isBuy: true,
        size: '0.1',
        orderType: 'market',
        currentPrice: 50000,
      };

      const result = await provider.placeOrder(orderParams);

      expect(result.success).toBe(true);

      // Should not call setReferrer when user is the builder
      expect(
        mockClientService.getExchangeClient().setReferrer,
      ).not.toHaveBeenCalled();
    });

    it('handles builder fee approval failure', async () => {
      // Mock builder fee not approved to trigger approval call
      mockClientService.getInfoClient = jest.fn().mockReturnValue(
        createMockInfoClient({
          maxBuilderFee: jest.fn().mockResolvedValue(0), // Not approved - triggers approval
        }),
      );

      // Mock builder fee approval to fail
      mockClientService.getExchangeClient = jest.fn().mockReturnValue(
        createMockExchangeClient({
          approveBuilderFee: jest
            .fn()
            .mockRejectedValue(new Error('Builder fee approval failed')),
        }),
      );

      const orderParams: OrderParams = {
        coin: 'BTC',
        isBuy: true,
        size: '0.1',
        orderType: 'market',
        currentPrice: 50000,
      };

      const result = await provider.placeOrder(orderParams);

      expect(result.success).toBe(false);
      expect(result.error).toContain('Builder fee approval failed');
    });

    it('handles referral code setup failure', async () => {
      // Mock builder fee already approved
      mockClientService.getInfoClient = jest
        .fn()
        .mockReturnValue(createMockInfoClient());

      // Mock referral code setup to fail
      mockClientService.getExchangeClient = jest.fn().mockReturnValue({
        approveBuilderFee: jest.fn().mockResolvedValue({
          status: 'ok',
        }),
        setReferrer: jest
          .fn()
          .mockRejectedValue(new Error('Referral code setup failed')),
        order: jest.fn().mockResolvedValue({
          status: 'ok',
          response: { data: { statuses: [{ resting: { oid: '123' } }] } },
        }),
        updateLeverage: jest.fn().mockResolvedValue({
          status: 'ok',
        }),
      });

      const orderParams: OrderParams = {
        coin: 'BTC',
        isBuy: true,
        size: '0.1',
        orderType: 'market',
        currentPrice: 50000,
      };

      const result = await provider.placeOrder(orderParams);

      expect(result.success).toBe(false);
      expect(result.error).toContain('Error ensuring referral code is set');
    });

    it('skips referral setup when referral code is not ready', async () => {
      // Mock referral code not ready
      mockClientService.getInfoClient = jest.fn().mockReturnValue(
        createMockInfoClient({
          referral: jest.fn().mockResolvedValue({
            referrerState: {
              stage: 'not_ready', // Not ready
              data: null,
            },
          }),
        }),
      );

      const orderParams: OrderParams = {
        coin: 'BTC',
        isBuy: true,
        size: '0.1',
        orderType: 'market',
        currentPrice: 50000,
      };

      const result = await provider.placeOrder(orderParams);

      expect(result.success).toBe(true);

      // Should not call setReferrer when referral code is not ready
      expect(
        mockClientService.getExchangeClient().setReferrer,
      ).not.toHaveBeenCalled();
    });

    it('skips referral setup when user already has a referral', async () => {
      // Mock user already has a referral by setting referredBy.code
      mockClientService.getInfoClient = jest.fn().mockReturnValue(
        createMockInfoClient({
          referral: jest.fn().mockResolvedValue({
            referrerState: {
              stage: 'ready',
              data: { code: 'MMCSI' },
            },
            referredBy: {
              code: 'EXISTING_REFERRAL',
            },
          }),
        }),
      );

      const orderParams: OrderParams = {
        coin: 'BTC',
        isBuy: true,
        size: '0.1',
        orderType: 'market',
        currentPrice: 50000,
      };

      const result = await provider.placeOrder(orderParams);

      expect(result.success).toBe(true);

      // Should not call setReferrer when user already has a referral
      expect(
        mockClientService.getExchangeClient().setReferrer,
      ).not.toHaveBeenCalled();
    });
  });

  describe('Additional Coverage Tests', () => {
    it('handles getUserFills with empty response', async () => {
      mockClientService.getInfoClient = jest.fn().mockReturnValue({
        userFills: jest.fn().mockResolvedValue(null),
      });

      const result = await provider.getOrderFills();
      expect(result).toEqual([]);
    });

    it('handles getOrders with empty response', async () => {
      mockClientService.getInfoClient = jest.fn().mockReturnValue({
        historicalOrders: jest.fn().mockResolvedValue(null),
      });

      const result = await provider.getOrders();
      expect(result).toEqual([]);
    });

    it('transforms getOrders with reduceOnly and isTrigger fields', async () => {
      mockClientService.getInfoClient = jest.fn().mockReturnValue({
        historicalOrders: jest.fn().mockResolvedValue([
          {
            order: {
              oid: 123,
              coin: 'BTC',
              side: 'A',
              sz: '0.5',
              origSz: '1.0',
              limitPx: '50000',
              orderType: 'Limit',
              reduceOnly: false,
              isTrigger: false,
            },
            status: 'filled',
            statusTimestamp: 1640995200000,
          },
          {
            order: {
              oid: 124,
              coin: 'ETH',
              side: 'A',
              sz: '0.0',
              origSz: '2.0',
              limitPx: '3500',
              orderType: 'Take Profit Limit',
              reduceOnly: true,
              isTrigger: true,
            },
            status: 'filled',
            statusTimestamp: 1640995300000,
          },
          {
            order: {
              oid: 125,
              coin: 'BTC',
              side: 'B',
              sz: '0.1',
              origSz: '0.1',
              limitPx: '45000',
              orderType: 'Stop Market',
              reduceOnly: true,
              isTrigger: true,
            },
            status: 'triggered',
            statusTimestamp: 1640995400000,
          },
        ]),
      });

      const result = await provider.getOrders();

      expect(result).toHaveLength(3);

      // Check first order - regular limit order (not closing)
      expect(result[0]).toMatchObject({
        orderId: '123',
        symbol: 'BTC',
        side: 'sell',
        orderType: 'limit',
        size: '0.5',
        originalSize: '1.0',
        price: '50000',
        status: 'filled',
        detailedOrderType: 'Limit',
        reduceOnly: false,
        isTrigger: false,
      });

      // Check second order - Take Profit closing order
      expect(result[1]).toMatchObject({
        orderId: '124',
        symbol: 'ETH',
        side: 'sell',
        orderType: 'limit',
        size: '0.0',
        originalSize: '2.0',
        price: '3500',
        status: 'filled',
        detailedOrderType: 'Take Profit Limit',
        reduceOnly: true,
        isTrigger: true,
      });

      // Check third order - Stop Market closing order
      expect(result[2]).toMatchObject({
        orderId: '125',
        symbol: 'BTC',
        side: 'buy',
        orderType: 'market',
        size: '0.1',
        originalSize: '0.1',
        price: '45000',
        status: 'triggered',
        detailedOrderType: 'Stop Market',
        reduceOnly: true,
        isTrigger: true,
      });
    });

    it('transforms getOpenOrders with reduceOnly and isTrigger fields', async () => {
      mockClientService.getInfoClient = jest.fn().mockReturnValue({
        clearinghouseState: jest.fn().mockResolvedValue({
          marginSummary: { totalMarginUsed: '500', accountValue: '10500' },
          withdrawable: '9500',
          assetPositions: [
            {
              position: {
                coin: 'BTC',
                szi: '1.0',
                entryPx: '50000',
                positionValue: '50000',
                unrealizedPnl: '1000',
                marginUsed: '5000',
                leverage: { type: 'cross', value: 10 },
                liquidationPx: '45000',
                maxLeverage: 50,
                returnOnEquity: '20',
                cumFunding: { allTime: '10', sinceOpen: '5', sinceChange: '2' },
              },
              type: 'oneWay',
            },
          ],
          crossMarginSummary: {
            accountValue: '10000',
            totalMarginUsed: '5000',
          },
        }),
        frontendOpenOrders: jest.fn().mockResolvedValue([
          {
            coin: 'BTC',
            side: 'B',
            limitPx: '49000',
            sz: '0.5',
            oid: 201,
            timestamp: 1640995500000,
            origSz: '0.5',
            triggerCondition: '',
            isTrigger: false,
            triggerPx: '',
            children: [],
            isPositionTpsl: false,
            reduceOnly: false,
            orderType: 'Limit',
            tif: 'Gtc',
            cloid: null,
          },
          {
            coin: 'BTC',
            side: 'A',
            limitPx: '55000',
            sz: '1.0',
            oid: 202,
            timestamp: 1640995600000,
            origSz: '1.0',
            triggerCondition: '',
            isTrigger: true,
            triggerPx: '55000',
            children: [],
            isPositionTpsl: true,
            reduceOnly: true,
            orderType: 'Take Profit Limit',
            tif: null,
            cloid: null,
          },
          {
            coin: 'BTC',
            side: 'A',
            limitPx: '',
            sz: '1.0',
            oid: 203,
            timestamp: 1640995700000,
            origSz: '1.0',
            triggerCondition: '',
            isTrigger: true,
            triggerPx: '45000',
            children: [],
            isPositionTpsl: true,
            reduceOnly: true,
            orderType: 'Stop Market',
            tif: null,
            cloid: null,
          },
        ]),
        meta: jest.fn().mockResolvedValue({
          universe: [{ name: 'BTC', szDecimals: 3, maxLeverage: 50 }],
        }),
        perpDexs: jest.fn().mockResolvedValue([null]),
      });

      // Mock getValidatedDexs to return main DEX
      // eslint-disable-next-line @typescript-eslint/no-explicit-any
      jest.spyOn(provider as any, 'getValidatedDexs').mockResolvedValue([null]);

      const result = await provider.getOpenOrders({ skipCache: true });

      expect(result).toHaveLength(3);

      // Check first order - regular limit order (opening position)
      expect(result[0]).toMatchObject({
        orderId: '201',
        symbol: 'BTC',
        side: 'buy',
        orderType: 'limit',
        size: '0.5',
        originalSize: '0.5',
        price: '49000',
        status: 'open',
        detailedOrderType: 'Limit',
        reduceOnly: false,
        isTrigger: false,
      });

      // Check second order - Take Profit closing order
      expect(result[1]).toMatchObject({
        orderId: '202',
        symbol: 'BTC',
        side: 'sell',
        orderType: 'limit',
        size: '1.0',
        originalSize: '1.0',
        price: '55000',
        status: 'open',
        detailedOrderType: 'Take Profit Limit',
        reduceOnly: true,
        isTrigger: true,
      });

      // Check third order - Stop Market closing order
      expect(result[2]).toMatchObject({
        orderId: '203',
        symbol: 'BTC',
        side: 'sell',
        orderType: 'market',
        size: '1.0',
        originalSize: '1.0',
        price: '45000',
        status: 'open',
        detailedOrderType: 'Stop Market',
        reduceOnly: true,
        isTrigger: true,
      });
    });

    it('handles getFunding with empty response', async () => {
      mockClientService.getInfoClient = jest.fn().mockReturnValue({
        userFunding: jest.fn().mockResolvedValue(null),
      });

      const result = await provider.getFunding();
      expect(result).toEqual([]);
    });

    it('handles validateWithdrawal returning true', async () => {
      const params = {
        amount: '100',
        destination: '0x123' as Hex,
        assetId: 'eip155:1/native' as CaipAssetId,
      };

      const result = await provider.validateWithdrawal(params);
      expect(result.isValid).toBe(true);
    });

    it('handles clearFeeCache with specific user', () => {
      const userAddress = '0x123';
      provider.clearFeeCache(userAddress);
      // Method should complete without error
    });

<<<<<<< HEAD
    it('handles private method getUserVolume edge case', async () => {
=======
    it('should handle isFeeCacheValid with non-existent address', async () => {
>>>>>>> 804855e3
      // Access private method for edge case testing
      interface ProviderWithPrivateMethods {
        isFeeCacheValid(userAddress: string): boolean;
      }
      const testableProvider =
        provider as unknown as ProviderWithPrivateMethods;
      const result = testableProvider.isFeeCacheValid('0xnonexistent');
      expect(result).toBe(false);
    });

    it('transforms fill data with liquidation information', async () => {
      // Mock fill with liquidation data
      mockClientService.getInfoClient = jest.fn().mockReturnValue(
        createMockInfoClient({
          userFills: jest.fn().mockResolvedValue([
            {
              oid: 123,
              coin: 'BTC',
              side: 'B',
              sz: '0.1',
              px: '45000',
              fee: '4.5',
              feeToken: 'USDC',
              time: Date.now(),
              closedPnl: '-500',
              dir: 'Close Long',
              liquidation: {
                liquidatedUser: '0x123',
                markPx: '44900',
                method: 'market',
              },
            },
          ]),
        }),
      );

      const fills = await provider.getOrderFills();

      expect(fills[0].liquidation).toEqual({
        liquidatedUser: '0x123',
        markPx: '44900',
        method: 'market',
      });
    });

    it('handles fills without liquidation data', async () => {
      mockClientService.getInfoClient = jest.fn().mockReturnValue(
        createMockInfoClient({
          userFills: jest.fn().mockResolvedValue([
            {
              oid: 124,
              coin: 'ETH',
              side: 'B',
              sz: '1.0',
              px: '3000',
              fee: '3',
              feeToken: 'USDC',
              time: Date.now(),
              closedPnl: '100',
              dir: 'Open Long',
            },
          ]),
        }),
      );

      const fills = await provider.getOrderFills();
      expect(fills[0].liquidation).toBeUndefined();
    });
  });

  describe('getOpenOrders additional coverage', () => {
    it('returns empty array when frontendOpenOrders throws error', async () => {
      // Arrange
      mockClientService.getInfoClient = jest.fn().mockReturnValue({
        frontendOpenOrders: jest.fn().mockRejectedValue(new Error('API Error')),
        meta: jest.fn().mockResolvedValue({
          universe: [{ name: 'BTC', szDecimals: 3, maxLeverage: 50 }],
        }),
        perpDexs: jest.fn().mockResolvedValue([null]),
      });
      // eslint-disable-next-line @typescript-eslint/no-explicit-any
      jest.spyOn(provider as any, 'getValidatedDexs').mockResolvedValue([null]);

      // Act
      const result = await provider.getOpenOrders({ skipCache: true });

      // Assert
      expect(result).toEqual([]);
    });

    it('returns cached orders when cache is initialized', async () => {
      // Arrange
      const cachedOrders = [
        {
          orderId: '101',
          symbol: 'ETH',
          side: 'buy' as const,
          orderType: 'limit' as const,
          size: '1.0',
          originalSize: '1.0',
          filledSize: '0',
          remainingSize: '1.0',
          price: '2900',
          status: 'open' as const,
          timestamp: Date.now(),
          detailedOrderType: 'Limit',
          reduceOnly: false,
          isTrigger: false,
        },
      ];
      // Add cache methods to mock
      mockSubscriptionService.isOrdersCacheInitialized = jest
        .fn()
        .mockReturnValue(true);
      mockSubscriptionService.getCachedOrders = jest
        .fn()
        .mockReturnValue(cachedOrders);

      // Act
      const result = await provider.getOpenOrders();

      // Assert
      expect(result).toEqual(cachedOrders);
      expect(mockClientService.getInfoClient).not.toHaveBeenCalled();
    });

    it('queries only main DEX when no additional DEXs enabled', async () => {
      // Arrange
      const mockFrontendOpenOrders = jest.fn().mockResolvedValue([
        {
          coin: 'ETH',
          side: 'B',
          limitPx: '3000',
          sz: '1.0',
          oid: 301,
          timestamp: Date.now(),
          origSz: '1.0',
          triggerCondition: '',
          isTrigger: false,
          triggerPx: '',
          children: [],
          isPositionTpsl: false,
          reduceOnly: false,
          orderType: 'Limit',
          tif: 'Gtc',
          cloid: null,
        },
      ]);
      mockClientService.getInfoClient = jest.fn().mockReturnValue({
        frontendOpenOrders: mockFrontendOpenOrders,
        clearinghouseState: jest.fn().mockResolvedValue({
          marginSummary: { totalMarginUsed: '0', accountValue: '1000' },
          withdrawable: '1000',
          assetPositions: [],
          crossMarginSummary: { accountValue: '1000', totalMarginUsed: '0' },
        }),
        meta: jest.fn().mockResolvedValue({
          universe: [{ name: 'ETH', szDecimals: 4, maxLeverage: 25 }],
        }),
        perpDexs: jest.fn().mockResolvedValue([null]),
      });
      // eslint-disable-next-line @typescript-eslint/no-explicit-any
      jest.spyOn(provider as any, 'getValidatedDexs').mockResolvedValue([null]);

      // Act
      const result = await provider.getOpenOrders({ skipCache: true });

      // Assert
      expect(result).toHaveLength(1);
      expect(result[0].symbol).toBe('ETH');
      // Note: frontendOpenOrders is called twice - once for getOpenOrders and once for getPositions
      expect(mockFrontendOpenOrders).toHaveBeenCalled();
    });

    it('queries multiple DEXs when HIP-3 enabled', async () => {
      // Arrange
      // Ensure cache is disabled for this test
      mockSubscriptionService.isOrdersCacheInitialized = jest
        .fn()
        .mockReturnValue(false);

      const mockFrontendOpenOrders = jest
        .fn()
        .mockImplementation((params: { user: string; dex?: string }) => {
          if (params.dex === 'xyz') {
            return Promise.resolve([
              {
                coin: 'xyz:STOCK1',
                side: 'B',
                limitPx: '100',
                sz: '10',
                oid: 401,
                timestamp: Date.now(),
                origSz: '10',
                triggerCondition: '',
                isTrigger: false,
                triggerPx: '',
                children: [],
                isPositionTpsl: false,
                reduceOnly: false,
                orderType: 'Limit',
                tif: 'Gtc',
                cloid: null,
              },
            ]);
          }
          // Main DEX
          return Promise.resolve([
            {
              coin: 'BTC',
              side: 'A',
              limitPx: '51000',
              sz: '0.5',
              oid: 402,
              timestamp: Date.now(),
              origSz: '0.5',
              triggerCondition: '',
              isTrigger: false,
              triggerPx: '',
              children: [],
              isPositionTpsl: false,
              reduceOnly: false,
              orderType: 'Limit',
              tif: 'Gtc',
              cloid: null,
            },
          ]);
        });
      mockClientService.getInfoClient = jest.fn().mockReturnValue({
        frontendOpenOrders: mockFrontendOpenOrders,
        clearinghouseState: jest.fn().mockResolvedValue({
          marginSummary: { totalMarginUsed: '0', accountValue: '1000' },
          withdrawable: '1000',
          assetPositions: [],
          crossMarginSummary: { accountValue: '1000', totalMarginUsed: '0' },
        }),
        meta: jest.fn().mockResolvedValue({
          universe: [
            { name: 'BTC', szDecimals: 3, maxLeverage: 50 },
            { name: 'xyz:STOCK1', szDecimals: 2, maxLeverage: 20 },
          ],
        }),
        perpDexs: jest
          .fn()
          .mockResolvedValue([null, { name: 'xyz', url: 'https://xyz.com' }]),
      });
      const getValidatedDexsSpy = jest.spyOn(
        // eslint-disable-next-line @typescript-eslint/no-explicit-any
        provider as any,
        'getValidatedDexs',
      );
      getValidatedDexsSpy.mockResolvedValue([null, 'xyz']);

      // Act
      const result = await provider.getOpenOrders({ skipCache: true });

      // Assert
      expect(result).toHaveLength(2);
      // Verify both orders are present (order may vary due to Promise.all)
      const symbols = result.map((r) => r.symbol);
      expect(symbols).toContain('xyz:STOCK1');
      expect(symbols).toContain('BTC');
      // Verify both DEXs were queried
      expect(mockFrontendOpenOrders).toHaveBeenCalled();
      expect(
        mockFrontendOpenOrders.mock.calls.some((call) => call[0].dex === 'xyz'),
      ).toBe(true);
    });
  });

  describe('getUserHistory', () => {
    it('returns user history items successfully', async () => {
      // Arrange
      const mockLedgerUpdates = [
        {
          delta: { type: 'deposit', usdc: '100' },
          time: Date.now(),
          hash: '0x123',
        },
        {
          delta: { type: 'withdraw', usdc: '50' },
          time: Date.now() - 3600000,
          hash: '0x456',
        },
      ];
      mockClientService.getInfoClient = jest.fn().mockReturnValue(
        createMockInfoClient({
          userNonFundingLedgerUpdates: jest
            .fn()
            .mockResolvedValue(mockLedgerUpdates),
        }),
      );

      // Act
      const result = await provider.getUserHistory();

      // Assert
      expect(Array.isArray(result)).toBe(true);
      expect(result.length).toBeGreaterThan(0);
      expect(mockClientService.getInfoClient).toHaveBeenCalled();
    });

    it('returns empty array on API error', async () => {
      // Arrange
      mockClientService.getInfoClient = jest.fn().mockReturnValue(
        createMockInfoClient({
          userNonFundingLedgerUpdates: jest
            .fn()
            .mockRejectedValue(new Error('API Error')),
        }),
      );

      // Act
      const result = await provider.getUserHistory();

      // Assert
      expect(result).toEqual([]);
    });

    it('handles custom time range parameters', async () => {
      // Arrange
      const startTime = Date.now() - 86400000; // 24h ago
      const endTime = Date.now();
      const mockInfoClient = createMockInfoClient();

      mockClientService.getInfoClient = jest
        .fn()
        .mockReturnValue(mockInfoClient);

      // Act
      await provider.getUserHistory({ startTime, endTime });

      // Assert
      expect(mockInfoClient.userNonFundingLedgerUpdates).toHaveBeenCalledWith(
        expect.objectContaining({
          startTime,
          endTime,
        }),
      );
    });

    it('uses default account when no accountId provided', async () => {
      // Arrange
      const mockInfoClient = createMockInfoClient();
      mockClientService.getInfoClient = jest
        .fn()
        .mockReturnValue(mockInfoClient);

      // Act
      await provider.getUserHistory();

      // Assert
      expect(mockWalletService.getUserAddressWithDefault).toHaveBeenCalledWith(
        undefined,
      );
      expect(mockInfoClient.userNonFundingLedgerUpdates).toHaveBeenCalled();
    });
  });

  describe('getHistoricalPortfolio', () => {
    it('returns historical portfolio value from 24h ago', async () => {
      // Arrange
      const yesterday = Date.now() - 86400000;
      mockClientService.getInfoClient = jest.fn().mockReturnValue(
        createMockInfoClient({
          portfolio: jest.fn().mockResolvedValue([
            null,
            [
              null,
              {
                accountValueHistory: [
                  [yesterday, '10000'],
                  [yesterday - 86400000, '9500'],
                ],
              },
            ],
          ]),
        }),
      );

      // Act
      const result = await provider.getHistoricalPortfolio();

      // Assert
      expect(result.accountValue1dAgo).toBeDefined();
      expect(result.timestamp).toBeDefined();
    });

    it('finds closest entry before target timestamp', async () => {
      // Arrange
      const now = Date.now();
      const closestTime = now - 87000000; // Slightly older than 24h

      mockClientService.getInfoClient = jest.fn().mockReturnValue(
        createMockInfoClient({
          portfolio: jest.fn().mockResolvedValue([
            null,
            [
              null,
              {
                accountValueHistory: [
                  [closestTime, '10000'], // This should be selected
                  [now - 172800000, '9500'], // Too old
                ],
              },
            ],
          ]),
        }),
      );

      // Act
      const result = await provider.getHistoricalPortfolio();

      // Assert
      expect(result.accountValue1dAgo).toBe('10000');
      expect(result.timestamp).toBe(closestTime);
    });

    it('returns fallback when no historical data exists', async () => {
      // Arrange
      mockClientService.getInfoClient = jest.fn().mockReturnValue(
        createMockInfoClient({
          portfolio: jest.fn().mockResolvedValue([
            null,
            [
              null,
              {
                accountValueHistory: [],
              },
            ],
          ]),
        }),
      );

      // Act
      const result = await provider.getHistoricalPortfolio();

      // Assert
      expect(result.accountValue1dAgo).toBe('0');
      expect(result.timestamp).toBe(0);
    });

    it('handles empty portfolio data gracefully', async () => {
      // Arrange
      mockClientService.getInfoClient = jest.fn().mockReturnValue(
        createMockInfoClient({
          portfolio: jest.fn().mockResolvedValue(null),
        }),
      );

      // Act
      const result = await provider.getHistoricalPortfolio();

      // Assert
      expect(result.accountValue1dAgo).toBe('0');
      expect(result.timestamp).toBe(0);
    });

    it('returns zero values on error', async () => {
      // Arrange
      mockClientService.getInfoClient = jest.fn().mockReturnValue(
        createMockInfoClient({
          portfolio: jest
            .fn()
            .mockRejectedValue(new Error('Portfolio API error')),
        }),
      );

      // Act
      const result = await provider.getHistoricalPortfolio();

      // Assert
      expect(result.accountValue1dAgo).toBe('0');
      expect(result.timestamp).toBe(0);
    });
  });

  describe('getAvailableHip3Dexs', () => {
    it('returns HIP-3 DEX names when equity enabled', async () => {
      // Arrange - use existing provider with updated mock
      const mockInfoClientWithDexs = createMockInfoClient({
        perpDexs: jest
          .fn()
          .mockResolvedValue([
            null,
            { name: 'dex1', url: 'https://dex1.com' },
            { name: 'dex2', url: 'https://dex2.com' },
          ]),
      });

      mockClientService.getInfoClient = jest
        .fn()
        .mockReturnValue(mockInfoClientWithDexs);

      // Create a provider instance with equity enabled for this specific test
      const testProvider = new HyperLiquidProvider({ equityEnabled: true });

      // Override the private cachedValidatedDexs to simulate already validated state
      // This avoids the complex initialization flow
      Object.defineProperty(testProvider, 'cachedValidatedDexs', {
        value: null, // Force re-evaluation
        writable: true,
        configurable: true,
      });

      // Act
      const result = await testProvider.getAvailableHip3Dexs();

      // Assert
      expect(Array.isArray(result)).toBe(true);
      expect(mockInfoClientWithDexs.perpDexs).toHaveBeenCalled();
    });

    it('returns empty array when equity disabled', async () => {
      // Arrange
      const disabledProvider = new HyperLiquidProvider({
        equityEnabled: false,
      });

      // Act
      const result = await disabledProvider.getAvailableHip3Dexs();

      // Assert
      expect(result).toEqual([]);
    });

    it('returns empty array when perpDexs returns invalid data', async () => {
      // Arrange
      const hip3Provider = new HyperLiquidProvider({ equityEnabled: true });
      mockClientService.getInfoClient = jest.fn().mockReturnValue(
        createMockInfoClient({
          perpDexs: jest.fn().mockResolvedValue(null),
        }),
      );

      // Act
      const result = await hip3Provider.getAvailableHip3Dexs();

      // Assert
      expect(result).toEqual([]);
    });
  });

  describe('transferBetweenDexs', () => {
    beforeEach(() => {
      // Add spotMeta to mock for getUsdcTokenId
      mockClientService.getInfoClient = jest.fn().mockReturnValue(
        createMockInfoClient({
          spotMeta: jest.fn().mockResolvedValue({
            tokens: [{ name: 'USDC', tokenId: '0xabc123' }],
          }),
        }),
      );
    });

    it('transfers USDC between DEXs successfully', async () => {
      // Arrange
      const transferParams = {
        sourceDex: 'dex1',
        destinationDex: 'dex2',
        amount: '100',
      };

      // Act
      const result = await provider.transferBetweenDexs(transferParams);

      // Assert
      expect(result.success).toBe(true);
      expect(
        mockClientService.getExchangeClient().sendAsset,
      ).toHaveBeenCalledWith(
        expect.objectContaining({
          sourceDex: 'dex1',
          destinationDex: 'dex2',
          amount: '100',
          token: expect.any(String),
        }),
      );
    });

    it('rejects transfer with zero amount', async () => {
      // Arrange
      const transferParams = {
        sourceDex: 'dex1',
        destinationDex: 'dex2',
        amount: '0',
      };

      // Act
      const result = await provider.transferBetweenDexs(transferParams);

      // Assert
      expect(result.success).toBe(false);
      expect(result.error).toContain('must be greater than 0');
    });

    it('rejects transfer when source equals destination', async () => {
      // Arrange
      const transferParams = {
        sourceDex: 'dex1',
        destinationDex: 'dex1',
        amount: '100',
      };

      // Act
      const result = await provider.transferBetweenDexs(transferParams);

      // Assert
      expect(result.success).toBe(false);
      expect(result.error).toContain('must be different');
    });

    it('handles sendAsset failure gracefully', async () => {
      // Arrange
      mockClientService.getExchangeClient = jest.fn().mockReturnValue(
        createMockExchangeClient({
          sendAsset: jest.fn().mockResolvedValue({
            status: 'error',
            message: 'Insufficient balance',
          }),
        }),
      );
      const transferParams = {
        sourceDex: 'dex1',
        destinationDex: 'dex2',
        amount: '100',
      };

      // Act
      const result = await provider.transferBetweenDexs(transferParams);

      // Assert
      expect(result.success).toBe(false);
      expect(result.error).toBeDefined();
    });

    it('calls getUsdcTokenId to get correct token', async () => {
      // Arrange
      const mockSpotMeta = jest.fn().mockResolvedValue({
        tokens: [{ name: 'USDC', tokenId: '0xspecific' }],
      });
      mockClientService.getInfoClient = jest
        .fn()
        .mockReturnValue(createMockInfoClient({ spotMeta: mockSpotMeta }));
      const transferParams = {
        sourceDex: '',
        destinationDex: 'dex1',
        amount: '100',
      };

      // Act
      await provider.transferBetweenDexs(transferParams);

      // Assert
      expect(mockSpotMeta).toHaveBeenCalled();
      expect(
        mockClientService.getExchangeClient().sendAsset,
      ).toHaveBeenCalledWith(
        expect.objectContaining({
          token: 'USDC:0xspecific',
        }),
      );
    });
  });

  describe('getUserNonFundingLedgerUpdates', () => {
    it('returns non-funding ledger updates', async () => {
      // Arrange
      const mockUpdates = [
        {
          delta: { type: 'deposit', usdc: '100' },
          time: Date.now(),
          hash: '0x123',
        },
        {
          delta: { type: 'withdraw', usdc: '50' },
          time: Date.now() - 3600000,
          hash: '0x456',
        },
      ];
      mockClientService.getInfoClient = jest.fn().mockReturnValue(
        createMockInfoClient({
          userNonFundingLedgerUpdates: jest.fn().mockResolvedValue(mockUpdates),
        }),
      );

      // Act
      const result = await provider.getUserNonFundingLedgerUpdates();

      // Assert
      expect(Array.isArray(result)).toBe(true);
      expect(result.length).toBe(2);
      expect(mockClientService.getInfoClient).toHaveBeenCalled();
    });

    it('returns empty array on error', async () => {
      // Arrange
      mockClientService.getInfoClient = jest.fn().mockReturnValue(
        createMockInfoClient({
          userNonFundingLedgerUpdates: jest
            .fn()
            .mockRejectedValue(new Error('API Error')),
        }),
      );

      // Act
      const result = await provider.getUserNonFundingLedgerUpdates();

      // Assert
      expect(result).toEqual([]);
    });
  });

  describe('HIP-3 Private Methods', () => {
    interface ProviderWithPrivateMethods {
      getUsdcTokenId(): Promise<string>;
      getBalanceForDex(params: { dex: string | null }): Promise<number>;
      findSourceDexWithBalance(params: {
        targetDex: string;
        requiredAmount: number;
      }): Promise<{ sourceDex: string; available: number } | null>;
      cachedUsdcTokenId?: string;
      enabledDexs: string[];
    }

    let testableProvider: ProviderWithPrivateMethods;

    beforeEach(() => {
      testableProvider = provider as unknown as ProviderWithPrivateMethods;
      // Reset cache
      testableProvider.cachedUsdcTokenId = undefined;
    });

    describe('getUsdcTokenId', () => {
      it('returns cached token ID when available', async () => {
        // Arrange
        testableProvider.cachedUsdcTokenId = 'USDC:0xabc123';

        // Act
        const result = await testableProvider.getUsdcTokenId();

        // Assert
        expect(result).toBe('USDC:0xabc123');
        expect(mockClientService.getInfoClient).not.toHaveBeenCalled();
      });

      it('fetches and caches token ID on first call', async () => {
        // Arrange
        const mockSpotMeta = {
          tokens: [
            { name: 'USDC', tokenId: '0xdef456' },
            { name: 'USDT', tokenId: '0x789abc' },
          ],
        };
        mockClientService.getInfoClient = jest.fn().mockReturnValue(
          createMockInfoClient({
            spotMeta: jest.fn().mockResolvedValue(mockSpotMeta),
          }),
        );

        // Act
        const result = await testableProvider.getUsdcTokenId();

        // Assert
        expect(result).toBe('USDC:0xdef456');
        expect(testableProvider.cachedUsdcTokenId).toBe('USDC:0xdef456');
        expect(mockClientService.getInfoClient).toHaveBeenCalledTimes(1);
      });

      it('throws error when USDC token not found in metadata', async () => {
        // Arrange
        const mockSpotMeta = {
          tokens: [{ name: 'USDT', tokenId: '0x789abc' }],
        };
        mockClientService.getInfoClient = jest.fn().mockReturnValue(
          createMockInfoClient({
            spotMeta: jest.fn().mockResolvedValue(mockSpotMeta),
          }),
        );

        // Act & Assert
        await expect(testableProvider.getUsdcTokenId()).rejects.toThrow(
          'USDC token not found in spot metadata',
        );
      });
    });

    describe('findSourceDexWithBalance', () => {
      it('finds main DEX with sufficient balance', async () => {
        jest
          .spyOn(testableProvider, 'getBalanceForDex')
          .mockResolvedValue(1000);
        const result = await testableProvider.findSourceDexWithBalance({
          targetDex: 'xyz',
          requiredAmount: 500,
        });
        expect(result).toEqual({ sourceDex: '', available: 1000 });
      });

      it('returns null when insufficient balance', async () => {
        jest.spyOn(testableProvider, 'getBalanceForDex').mockResolvedValue(100);
        const result = await testableProvider.findSourceDexWithBalance({
          targetDex: 'xyz',
          requiredAmount: 500,
        });
        expect(result).toBeNull();
      });
    });
  });
});<|MERGE_RESOLUTION|>--- conflicted
+++ resolved
@@ -3695,7 +3695,19 @@
         expect(result.feeAmount).toBe(145);
       });
 
-<<<<<<< HEAD
+      it('applies 2× fee multiplier for HIP-3 maker orders', async () => {
+        // HIP-3 asset (dex:SYMBOL format)
+        const result = await provider.calculateFees({
+          orderType: 'limit',
+          isMaker: true,
+          amount: '100000',
+          coin: 'abc:SPX', // HIP-3 asset
+        });
+
+        // HIP-3 should have 2× base fees: 0.015% * 2 = 0.03% + 0.1% MetaMask = 0.13%
+        expect(result.feeRate).toBe(0.0013); // 0.03% maker + 0.1% MetaMask fee
+        expect(result.feeAmount).toBe(130); // 100000 * 0.0013
+      });
       describe('placeholder methods for future implementation', () => {
         it('has getUserVolume method returning 0', async () => {
           // Access private method for testing
@@ -3723,34 +3735,7 @@
           expect(getUserStaking).toBeDefined();
           const staking = await getUserStaking.call(provider);
           expect(staking).toBe(0);
-=======
-      it('should apply 2× fee multiplier for HIP-3 assets', async () => {
-        // HIP-3 asset (dex:SYMBOL format)
-        const result = await provider.calculateFees({
-          orderType: 'market',
-          isMaker: false,
-          amount: '100000',
-          coin: 'xyz:TSLA', // HIP-3 asset
-        });
-
-        // HIP-3 should have 2× base fees: 0.045% * 2 = 0.09% + 0.1% MetaMask = 0.19%
-        expect(result.feeRate).toBe(0.0019); // 0.09% taker + 0.1% MetaMask fee
-        expect(result.feeAmount).toBe(190); // 100000 * 0.0019
-      });
-
-      it('should apply 2× fee multiplier for HIP-3 maker orders', async () => {
-        // HIP-3 asset (dex:SYMBOL format)
-        const result = await provider.calculateFees({
-          orderType: 'limit',
-          isMaker: true,
-          amount: '100000',
-          coin: 'abc:SPX', // HIP-3 asset
->>>>>>> 804855e3
-        });
-
-        // HIP-3 should have 2× base fees: 0.015% * 2 = 0.03% + 0.1% MetaMask = 0.13%
-        expect(result.feeRate).toBe(0.0013); // 0.03% maker + 0.1% MetaMask fee
-        expect(result.feeAmount).toBe(130); // 100000 * 0.0013
+        });
       });
     });
 
@@ -4939,11 +4924,7 @@
       // Method should complete without error
     });
 
-<<<<<<< HEAD
-    it('handles private method getUserVolume edge case', async () => {
-=======
-    it('should handle isFeeCacheValid with non-existent address', async () => {
->>>>>>> 804855e3
+    it('handles isFeeCacheValid with non-existent address', async () => {
       // Access private method for edge case testing
       interface ProviderWithPrivateMethods {
         isFeeCacheValid(userAddress: string): boolean;
