--- conflicted
+++ resolved
@@ -11,17 +11,12 @@
 } from './PerpsController';
 import { HyperLiquidProvider } from './providers/HyperLiquidProvider';
 import { createMockHyperLiquidProvider } from '../__mocks__/providerMocks';
-<<<<<<< HEAD
-=======
 import { MetaMetrics } from '../../../../core/Analytics';
 import Logger from '../../../../util/Logger';
->>>>>>> 8e7057fe
 
 // Mock the HyperLiquidProvider
 jest.mock('./providers/HyperLiquidProvider');
 
-<<<<<<< HEAD
-=======
 // Mock Logger
 jest.mock('../../../../util/Logger', () => ({
   __esModule: true,
@@ -60,7 +55,6 @@
   },
 }));
 
->>>>>>> 8e7057fe
 describe('PerpsController', () => {
   let controller: PerpsController;
   let mockProvider: jest.Mocked<HyperLiquidProvider>;
@@ -178,7 +172,6 @@
       (controller as any).isInitialized = true;
       (controller as any).providers = new Map([['hyperliquid', mockProvider]]);
       mockProvider.getPositions.mockResolvedValue(mockPositions);
-<<<<<<< HEAD
 
       const result = await controller.getPositions();
 
@@ -194,23 +187,6 @@
       (controller as any).providers = new Map([['hyperliquid', mockProvider]]);
       mockProvider.getPositions.mockRejectedValue(new Error(errorMessage));
 
-=======
-
-      const result = await controller.getPositions();
-
-      expect(result).toEqual(mockPositions);
-      expect(mockProvider.getPositions).toHaveBeenCalled();
-    });
-
-    it('should handle getPositions error', async () => {
-      const errorMessage = 'Network error';
-
-      // Mock the controller as initialized
-      (controller as any).isInitialized = true;
-      (controller as any).providers = new Map([['hyperliquid', mockProvider]]);
-      mockProvider.getPositions.mockRejectedValue(new Error(errorMessage));
-
->>>>>>> 8e7057fe
       await expect(controller.getPositions()).rejects.toThrow(errorMessage);
       expect(mockProvider.getPositions).toHaveBeenCalled();
     });
@@ -231,15 +207,9 @@
       (controller as any).isInitialized = true;
       (controller as any).providers = new Map([['hyperliquid', mockProvider]]);
       mockProvider.getAccountState.mockResolvedValue(mockAccountState);
-<<<<<<< HEAD
 
       const result = await controller.getAccountState();
 
-=======
-
-      const result = await controller.getAccountState();
-
->>>>>>> 8e7057fe
       expect(result).toEqual(mockAccountState);
       expect(mockProvider.getAccountState).toHaveBeenCalled();
     });
@@ -281,37 +251,6 @@
       };
 
       const errorMessage = 'Order placement failed';
-<<<<<<< HEAD
-
-      // Mock the controller as initialized
-      (controller as any).isInitialized = true;
-      (controller as any).providers = new Map([['hyperliquid', mockProvider]]);
-      mockProvider.placeOrder.mockRejectedValue(new Error(errorMessage));
-
-      await expect(controller.placeOrder(orderParams)).rejects.toThrow(
-        errorMessage,
-      );
-      expect(mockProvider.placeOrder).toHaveBeenCalledWith(orderParams);
-    });
-  });
-
-  describe('getMarkets', () => {
-    it('should get markets successfully', async () => {
-      const mockMarkets = [
-        {
-          name: 'BTC',
-          szDecimals: 3,
-          maxLeverage: 50,
-          marginTableId: 1,
-        },
-        {
-          name: 'ETH',
-          szDecimals: 2,
-          maxLeverage: 25,
-          marginTableId: 2,
-        },
-      ];
-=======
 
       // Mock the controller as initialized
       (controller as any).isInitialized = true;
@@ -515,30 +454,10 @@
       const params = {
         callback: jest.fn(),
       };
->>>>>>> 8e7057fe
-
-      // Mock the controller as initialized
-      (controller as any).isInitialized = true;
-      (controller as any).providers = new Map([['hyperliquid', mockProvider]]);
-<<<<<<< HEAD
-      mockProvider.getMarkets.mockResolvedValue(mockMarkets);
-
-      const result = await controller.getMarkets();
-
-      expect(result).toEqual(mockMarkets);
-      expect(mockProvider.getMarkets).toHaveBeenCalled();
-    });
-  });
-
-  describe('cancelOrder', () => {
-    it('should cancel order successfully', async () => {
-      const cancelParams = {
-        orderId: 'order-123',
-        coin: 'BTC',
-      };
-
-      const mockCancelResult = {
-=======
+
+      // Mock the controller as initialized
+      (controller as any).isInitialized = true;
+      (controller as any).providers = new Map([['hyperliquid', mockProvider]]);
       mockProvider.subscribeToPositions.mockReturnValue(mockUnsubscribe);
 
       const unsubscribe = controller.subscribeToPositions(params);
@@ -559,7 +478,6 @@
       };
 
       const mockWithdrawResult = {
->>>>>>> 8e7057fe
         success: true,
         txHash: '0xabcdef1234567890',
         withdrawalId: 'withdrawal-123',
@@ -568,31 +486,6 @@
       // Mock the controller as initialized
       (controller as any).isInitialized = true;
       (controller as any).providers = new Map([['hyperliquid', mockProvider]]);
-<<<<<<< HEAD
-      mockProvider.cancelOrder.mockResolvedValue(mockCancelResult);
-
-      const result = await controller.cancelOrder(cancelParams);
-
-      expect(result).toEqual(mockCancelResult);
-      expect(mockProvider.cancelOrder).toHaveBeenCalledWith(cancelParams);
-    });
-  });
-
-  describe('closePosition', () => {
-    it('should close position successfully', async () => {
-      const closeParams = {
-        coin: 'BTC',
-        orderType: 'market' as const,
-        size: '0.5',
-      };
-
-      const mockCloseResult = {
-        success: true,
-        orderId: 'close-order-123',
-        filledSize: '0.5',
-        averagePrice: '50000',
-      };
-=======
       mockProvider.withdraw.mockResolvedValue(mockWithdrawResult);
 
       const result = await controller.withdraw(withdrawParams);
@@ -614,34 +507,10 @@
       };
 
       const mockLiquidationPrice = '45000';
->>>>>>> 8e7057fe
-
-      // Mock the controller as initialized
-      (controller as any).isInitialized = true;
-      (controller as any).providers = new Map([['hyperliquid', mockProvider]]);
-<<<<<<< HEAD
-      mockProvider.closePosition.mockResolvedValue(mockCloseResult);
-
-      const result = await controller.closePosition(closeParams);
-
-      expect(result).toEqual(mockCloseResult);
-      expect(mockProvider.closePosition).toHaveBeenCalledWith(closeParams);
-    });
-  });
-
-  describe('validateOrder', () => {
-    it('should validate order successfully', async () => {
-      const orderParams = {
-        coin: 'BTC',
-        isBuy: true,
-        size: '0.1',
-        orderType: 'market' as const,
-      };
-
-      const mockValidationResult = {
-        isValid: true,
-      };
-=======
+
+      // Mock the controller as initialized
+      (controller as any).isInitialized = true;
+      (controller as any).providers = new Map([['hyperliquid', mockProvider]]);
       mockProvider.calculateLiquidationPrice.mockResolvedValue(
         mockLiquidationPrice,
       );
@@ -689,38 +558,10 @@
           },
         },
       ];
->>>>>>> 8e7057fe
-
-      // Mock the controller as initialized
-      (controller as any).isInitialized = true;
-      (controller as any).providers = new Map([['hyperliquid', mockProvider]]);
-<<<<<<< HEAD
-      mockProvider.validateOrder.mockResolvedValue(mockValidationResult);
-
-      const result = await controller.validateOrder(orderParams);
-
-      expect(result).toEqual(mockValidationResult);
-      expect(mockProvider.validateOrder).toHaveBeenCalledWith(orderParams);
-    });
-  });
-
-  describe('getOrderFills', () => {
-    it('should get order fills successfully', async () => {
-      const mockOrderFills = [
-        {
-          orderId: 'order-123',
-          symbol: 'BTC',
-          side: 'buy',
-          size: '0.1',
-          price: '50000',
-          pnl: '100',
-          direction: 'long',
-          fee: '5',
-          feeToken: 'USDC',
-          timestamp: 1640995200000,
-        },
-      ];
-=======
+
+      // Mock the controller as initialized
+      (controller as any).isInitialized = true;
+      (controller as any).providers = new Map([['hyperliquid', mockProvider]]);
       mockProvider.getWithdrawalRoutes.mockReturnValue(mockRoutes);
 
       const result = controller.getWithdrawalRoutes();
@@ -735,59 +576,10 @@
       const address = '0x1234567890123456789012345678901234567890';
       const mockUrl =
         'https://app.hyperliquid.xyz/explorer/address/0x1234567890123456789012345678901234567890';
->>>>>>> 8e7057fe
-
-      // Mock the controller as initialized
-      (controller as any).isInitialized = true;
-      (controller as any).providers = new Map([['hyperliquid', mockProvider]]);
-<<<<<<< HEAD
-      mockProvider.getOrderFills.mockResolvedValue(mockOrderFills);
-
-      const result = await controller.getOrderFills();
-
-      expect(result).toEqual(mockOrderFills);
-      expect(mockProvider.getOrderFills).toHaveBeenCalled();
-    });
-  });
-
-  describe('getOrders', () => {
-    it('should get orders successfully', async () => {
-      const mockOrders = [
-        {
-          orderId: 'order-123',
-          symbol: 'BTC',
-          side: 'buy' as const,
-          orderType: 'market' as const,
-          size: '0.1',
-          originalSize: '0.1',
-          price: '50000',
-          filledSize: '0.1',
-          remainingSize: '0',
-          status: 'filled' as const,
-          timestamp: 1640995200000,
-        },
-      ];
-
-      // Mock the controller as initialized
-      (controller as any).isInitialized = true;
-      (controller as any).providers = new Map([['hyperliquid', mockProvider]]);
-      mockProvider.getOrders.mockResolvedValue(mockOrders);
-
-      const result = await controller.getOrders();
-
-      expect(result).toEqual(mockOrders);
-      expect(mockProvider.getOrders).toHaveBeenCalled();
-    });
-  });
-
-  describe('subscribeToPrices', () => {
-    it('should subscribe to price updates', () => {
-      const mockUnsubscribe = jest.fn();
-      const params = {
-        symbols: ['BTC', 'ETH'],
-        callback: jest.fn(),
-      };
-=======
+
+      // Mock the controller as initialized
+      (controller as any).isInitialized = true;
+      (controller as any).providers = new Map([['hyperliquid', mockProvider]]);
       mockProvider.getBlockExplorerUrl.mockReturnValue(mockUrl);
 
       const result = controller.getBlockExplorerUrl(address);
@@ -846,19 +638,10 @@
           stopLossCount: 0,
         },
       ];
->>>>>>> 8e7057fe
-
-      // Mock the controller as initialized
-      (controller as any).isInitialized = true;
-      (controller as any).providers = new Map([['hyperliquid', mockProvider]]);
-<<<<<<< HEAD
-      mockProvider.subscribeToPrices.mockReturnValue(mockUnsubscribe);
-
-      const unsubscribe = controller.subscribeToPrices(params);
-
-      expect(unsubscribe).toBe(mockUnsubscribe);
-      expect(mockProvider.subscribeToPrices).toHaveBeenCalledWith(params);
-=======
+
+      // Mock the controller as initialized
+      (controller as any).isInitialized = true;
+      (controller as any).providers = new Map([['hyperliquid', mockProvider]]);
       mockProvider.getPositions.mockResolvedValue(mockPositions);
 
       const result = await controller.getPositions();
@@ -866,76 +649,14 @@
       expect(result).toEqual(mockPositions);
       expect(mockProvider.getPositions).toHaveBeenCalled();
       // Note: getPositions doesn't update controller state, it just returns data
->>>>>>> 8e7057fe
-    });
-  });
-
-<<<<<<< HEAD
-  describe('subscribeToPositions', () => {
-    it('should subscribe to position updates', () => {
-      const mockUnsubscribe = jest.fn();
-      const params = {
-        callback: jest.fn(),
-      };
-=======
+    });
+
     it('should handle errors without updating state', async () => {
       const errorMessage = 'Failed to fetch positions';
->>>>>>> 8e7057fe
-
-      // Mock the controller as initialized
-      (controller as any).isInitialized = true;
-      (controller as any).providers = new Map([['hyperliquid', mockProvider]]);
-<<<<<<< HEAD
-      mockProvider.subscribeToPositions.mockReturnValue(mockUnsubscribe);
-
-      const unsubscribe = controller.subscribeToPositions(params);
-
-      expect(unsubscribe).toBe(mockUnsubscribe);
-      expect(mockProvider.subscribeToPositions).toHaveBeenCalledWith(params);
-    });
-  });
-
-  describe('withdraw', () => {
-    it('should withdraw successfully', async () => {
-      const withdrawParams = {
-        amount: '100',
-        destination:
-          '0x1234567890123456789012345678901234567890' as `0x${string}`,
-        assetId:
-          'eip155:42161/erc20:0xaf88d065e77c8cc2239327c5edb3a432268e5831' as `${string}:${string}/${string}:${string}/${string}`,
-      };
-
-      const mockWithdrawResult = {
-        success: true,
-        txHash: '0xabcdef1234567890',
-        withdrawalId: 'withdrawal-123',
-      };
-
-      // Mock the controller as initialized
-      (controller as any).isInitialized = true;
-      (controller as any).providers = new Map([['hyperliquid', mockProvider]]);
-      mockProvider.withdraw.mockResolvedValue(mockWithdrawResult);
-
-      const result = await controller.withdraw(withdrawParams);
-
-      expect(result).toEqual(mockWithdrawResult);
-      expect(mockProvider.withdraw).toHaveBeenCalledWith(withdrawParams);
-    });
-  });
-
-  describe('calculateLiquidationPrice', () => {
-    it('should calculate liquidation price successfully', async () => {
-      const liquidationParams = {
-        entryPrice: 50000,
-        leverage: 10,
-        direction: 'long' as const,
-        positionSize: 1,
-        marginType: 'isolated' as const,
-        asset: 'BTC',
-      };
-
-      const mockLiquidationPrice = '45000';
-=======
+
+      // Mock the controller as initialized
+      (controller as any).isInitialized = true;
+      (controller as any).providers = new Map([['hyperliquid', mockProvider]]);
       mockProvider.getPositions.mockRejectedValue(new Error(errorMessage));
 
       await expect(controller.getPositions()).rejects.toThrow(errorMessage);
@@ -1038,69 +759,18 @@
         orderId: 'order-123',
         updatedOrder: editParams.newOrder,
       };
->>>>>>> 8e7057fe
-
-      // Mock the controller as initialized
-      (controller as any).isInitialized = true;
-      (controller as any).providers = new Map([['hyperliquid', mockProvider]]);
-<<<<<<< HEAD
-      mockProvider.calculateLiquidationPrice.mockResolvedValue(
-        mockLiquidationPrice,
-      );
-
-      const result = await controller.calculateLiquidationPrice(
-        liquidationParams,
-      );
-
-      expect(result).toBe(mockLiquidationPrice);
-      expect(mockProvider.calculateLiquidationPrice).toHaveBeenCalledWith(
-        liquidationParams,
-      );
-=======
+
+      // Mock the controller as initialized
+      (controller as any).isInitialized = true;
+      (controller as any).providers = new Map([['hyperliquid', mockProvider]]);
       mockProvider.editOrder.mockResolvedValue(mockEditResult);
 
       const result = await controller.editOrder(editParams);
 
       expect(result).toEqual(mockEditResult);
       expect(mockProvider.editOrder).toHaveBeenCalledWith(editParams);
->>>>>>> 8e7057fe
-    });
-  });
-
-<<<<<<< HEAD
-  describe('getMaxLeverage', () => {
-    it('should get max leverage successfully', async () => {
-      const asset = 'BTC';
-      const mockMaxLeverage = 50;
-
-      // Mock the controller as initialized
-      (controller as any).isInitialized = true;
-      (controller as any).providers = new Map([['hyperliquid', mockProvider]]);
-      mockProvider.getMaxLeverage.mockResolvedValue(mockMaxLeverage);
-
-      const result = await controller.getMaxLeverage(asset);
-
-      expect(result).toBe(mockMaxLeverage);
-      expect(mockProvider.getMaxLeverage).toHaveBeenCalledWith(asset);
-    });
-  });
-
-  describe('getWithdrawalRoutes', () => {
-    it('should get withdrawal routes successfully', () => {
-      const mockRoutes = [
-        {
-          assetId:
-            'eip155:42161/erc20:0xaf88d065e77c8cc2239327c5edb3a432268e5831' as `${string}:${string}/${string}:${string}/${string}`,
-          chainId: 'eip155:42161' as `${string}:${string}`,
-          contractAddress:
-            '0x1234567890123456789012345678901234567890' as `0x${string}`,
-          constraints: {
-            minAmount: '10',
-            maxAmount: '1000000',
-          },
-        },
-      ];
-=======
+    });
+
     it('should handle edit order error', async () => {
       const editParams = {
         orderId: 'order-123',
@@ -1150,27 +820,10 @@
         priceThrottleMs: 1000,
         positionThrottleMs: 2000,
       };
->>>>>>> 8e7057fe
-
-      // Mock the controller as initialized
-      (controller as any).isInitialized = true;
-      (controller as any).providers = new Map([['hyperliquid', mockProvider]]);
-<<<<<<< HEAD
-      mockProvider.getWithdrawalRoutes.mockReturnValue(mockRoutes);
-
-      const result = controller.getWithdrawalRoutes();
-
-      expect(result).toEqual(mockRoutes);
-      expect(mockProvider.getWithdrawalRoutes).toHaveBeenCalled();
-    });
-  });
-
-  describe('getBlockExplorerUrl', () => {
-    it('should get block explorer URL successfully', () => {
-      const address = '0x1234567890123456789012345678901234567890';
-      const mockUrl =
-        'https://app.hyperliquid.xyz/explorer/address/0x1234567890123456789012345678901234567890';
-=======
+
+      // Mock the controller as initialized
+      (controller as any).isInitialized = true;
+      (controller as any).providers = new Map([['hyperliquid', mockProvider]]);
       mockProvider.setLiveDataConfig.mockReturnValue(undefined);
 
       controller.setLiveDataConfig(config);
@@ -1184,33 +837,10 @@
         symbols: ['BTC', 'ETH'],
         callback: jest.fn(),
       };
->>>>>>> 8e7057fe
-
-      // Mock the controller as initialized
-      (controller as any).isInitialized = true;
-      (controller as any).providers = new Map([['hyperliquid', mockProvider]]);
-<<<<<<< HEAD
-      mockProvider.getBlockExplorerUrl.mockReturnValue(mockUrl);
-
-      const result = controller.getBlockExplorerUrl(address);
-
-      expect(result).toBe(mockUrl);
-      expect(mockProvider.getBlockExplorerUrl).toHaveBeenCalledWith(address);
-    });
-  });
-
-  describe('error handling', () => {
-    it('should handle provider errors gracefully', async () => {
-      const errorMessage = 'Provider connection failed';
-
-      // Mock the controller as initialized
-      (controller as any).isInitialized = true;
-      (controller as any).providers = new Map([['hyperliquid', mockProvider]]);
-      mockProvider.getPositions.mockRejectedValue(new Error(errorMessage));
-
-      await expect(controller.getPositions()).rejects.toThrow(errorMessage);
-      expect(mockProvider.getPositions).toHaveBeenCalled();
-=======
+
+      // Mock the controller as initialized
+      (controller as any).isInitialized = true;
+      (controller as any).providers = new Map([['hyperliquid', mockProvider]]);
       mockProvider.subscribeToPrices.mockReturnValue(mockUnsubscribe);
 
       const unsubscribe = controller.subscribeToPrices(params);
@@ -1238,48 +868,9 @@
 
       // Verify the method was called (it's a void method)
       expect(typeof controller.clearWithdrawResult).toBe('function');
->>>>>>> 8e7057fe
-    });
-  });
-
-<<<<<<< HEAD
-    it('should handle network errors', async () => {
-      const errorMessage = 'Network timeout';
-
-      // Mock the controller as initialized
-      (controller as any).isInitialized = true;
-      (controller as any).providers = new Map([['hyperliquid', mockProvider]]);
-      mockProvider.getAccountState.mockRejectedValue(new Error(errorMessage));
-
-      await expect(controller.getAccountState()).rejects.toThrow(errorMessage);
-      expect(mockProvider.getAccountState).toHaveBeenCalled();
-    });
-  });
-
-  describe('state management', () => {
-    it('should return positions without updating state', async () => {
-      const mockPositions = [
-        {
-          coin: 'ETH',
-          size: '2.5',
-          entryPrice: '2000',
-          positionValue: '5000',
-          unrealizedPnl: '500',
-          marginUsed: '2500',
-          leverage: { type: 'cross' as const, value: 2 },
-          liquidationPrice: '1500',
-          maxLeverage: 100,
-          returnOnEquity: '10.0',
-          cumulativeFunding: {
-            allTime: '10',
-            sinceOpen: '5',
-            sinceChange: '2',
-          },
-          takeProfitCount: 0,
-          stopLossCount: 0,
-        },
-      ];
-=======
+    });
+  });
+
   describe('network management', () => {
     it('should get current network', () => {
       const network = controller.getCurrentNetwork();
@@ -1337,145 +928,10 @@
       const params = {
         callback: jest.fn(),
       };
->>>>>>> 8e7057fe
-
-      // Mock the controller as initialized
-      (controller as any).isInitialized = true;
-      (controller as any).providers = new Map([['hyperliquid', mockProvider]]);
-<<<<<<< HEAD
-      mockProvider.getPositions.mockResolvedValue(mockPositions);
-
-      const result = await controller.getPositions();
-
-      expect(result).toEqual(mockPositions);
-      expect(mockProvider.getPositions).toHaveBeenCalled();
-      // Note: getPositions doesn't update controller state, it just returns data
-    });
-
-    it('should handle errors without updating state', async () => {
-      const errorMessage = 'Failed to fetch positions';
-
-      // Mock the controller as initialized
-      (controller as any).isInitialized = true;
-      (controller as any).providers = new Map([['hyperliquid', mockProvider]]);
-      mockProvider.getPositions.mockRejectedValue(new Error(errorMessage));
-
-      await expect(controller.getPositions()).rejects.toThrow(errorMessage);
-      expect(mockProvider.getPositions).toHaveBeenCalled();
-    });
-  });
-
-  describe('connection management', () => {
-    it('should handle disconnection', async () => {
-      // Mock the controller as initialized
-      (controller as any).isInitialized = true;
-      (controller as any).providers = new Map([['hyperliquid', mockProvider]]);
-      mockProvider.disconnect.mockResolvedValue({ success: true });
-
-      await controller.disconnect();
-
-      expect(mockProvider.disconnect).toHaveBeenCalled();
-      expect(controller.state.connectionStatus).toBe('disconnected');
-    });
-
-    it('should handle connection status from state', () => {
-      // Test that we can access connection status from controller state
-      expect(controller.state.connectionStatus).toBe('disconnected');
-
-      // Test that the state is accessible and has the expected default value
-      expect(typeof controller.state.connectionStatus).toBe('string');
-      expect(['connected', 'disconnected', 'connecting']).toContain(
-        controller.state.connectionStatus,
-      );
-    });
-  });
-
-  describe('utility methods', () => {
-    it('should get funding information', async () => {
-      const mockFunding = [
-        {
-          symbol: 'BTC',
-          fundingRate: '0.0001',
-          timestamp: 1640995200000,
-          amountUsd: '100',
-          rate: '0.0001',
-        },
-      ];
-
-      // Mock the controller as initialized
-      (controller as any).isInitialized = true;
-      (controller as any).providers = new Map([['hyperliquid', mockProvider]]);
-      mockProvider.getFunding.mockResolvedValue(mockFunding);
-
-      const result = await controller.getFunding();
-
-      expect(result).toEqual(mockFunding);
-      expect(mockProvider.getFunding).toHaveBeenCalled();
-    });
-
-    it('should get order fills with parameters', async () => {
-      const params = { limit: 10, user: '0x123' as `0x${string}` };
-      const mockOrderFills = [
-        {
-          orderId: 'order-123',
-          symbol: 'BTC',
-          side: 'buy',
-          size: '0.1',
-          price: '50000',
-          pnl: '100',
-          direction: 'long',
-          fee: '5',
-          feeToken: 'USDC',
-          timestamp: 1640995200000,
-        },
-      ];
-
-      // Mock the controller as initialized
-      (controller as any).isInitialized = true;
-      (controller as any).providers = new Map([['hyperliquid', mockProvider]]);
-      mockProvider.getOrderFills.mockResolvedValue(mockOrderFills);
-
-      const result = await controller.getOrderFills(params);
-
-      expect(result).toEqual(mockOrderFills);
-      expect(mockProvider.getOrderFills).toHaveBeenCalledWith(params);
-    });
-  });
-
-  describe('order management', () => {
-    it('should edit order successfully', async () => {
-      const editParams = {
-        orderId: 'order-123',
-        newOrder: {
-          coin: 'BTC',
-          isBuy: true,
-          orderType: 'limit' as const,
-          price: '51000',
-          size: '0.2',
-        },
-      };
-
-      const mockEditResult = {
-        success: true,
-        orderId: 'order-123',
-        updatedOrder: editParams.newOrder,
-      };
-
-      // Mock the controller as initialized
-      (controller as any).isInitialized = true;
-      (controller as any).providers = new Map([['hyperliquid', mockProvider]]);
-      mockProvider.editOrder.mockResolvedValue(mockEditResult);
-
-      const result = await controller.editOrder(editParams);
-
-      expect(result).toEqual(mockEditResult);
-      expect(mockProvider.editOrder).toHaveBeenCalledWith(editParams);
-    });
-
-    it('should handle edit order error', async () => {
-      const editParams = {
-        orderId: 'order-123',
-=======
+
+      // Mock the controller as initialized
+      (controller as any).isInitialized = true;
+      (controller as any).providers = new Map([['hyperliquid', mockProvider]]);
       mockProvider.subscribeToOrders.mockReturnValue(mockUnsubscribe);
 
       const unsubscribe = controller.subscribeToOrders(params);
@@ -1754,325 +1210,10 @@
 
       const editParams = {
         orderId: 'order123',
->>>>>>> 8e7057fe
         newOrder: {
           coin: 'BTC',
           isBuy: true,
           orderType: 'limit' as const,
-<<<<<<< HEAD
-          price: '51000',
-          size: '0.2',
-        },
-      };
-
-      const errorMessage = 'Order edit failed';
-
-      // Mock the controller as initialized
-      (controller as any).isInitialized = true;
-      (controller as any).providers = new Map([['hyperliquid', mockProvider]]);
-      mockProvider.editOrder.mockRejectedValue(new Error(errorMessage));
-
-      await expect(controller.editOrder(editParams)).rejects.toThrow(
-        errorMessage,
-      );
-      expect(mockProvider.editOrder).toHaveBeenCalledWith(editParams);
-    });
-  });
-
-  describe('subscription management', () => {
-    it('should subscribe to order fills', () => {
-      const mockUnsubscribe = jest.fn();
-      const params = {
-        callback: jest.fn(),
-      };
-
-      // Mock the controller as initialized
-      (controller as any).isInitialized = true;
-      (controller as any).providers = new Map([['hyperliquid', mockProvider]]);
-      mockProvider.subscribeToOrderFills.mockReturnValue(mockUnsubscribe);
-
-      const unsubscribe = controller.subscribeToOrderFills(params);
-
-      expect(unsubscribe).toBe(mockUnsubscribe);
-      expect(mockProvider.subscribeToOrderFills).toHaveBeenCalledWith(params);
-    });
-
-    it('should set live data configuration', () => {
-      const config = {
-        priceThrottleMs: 1000,
-        positionThrottleMs: 2000,
-      };
-
-      // Mock the controller as initialized
-      (controller as any).isInitialized = true;
-      (controller as any).providers = new Map([['hyperliquid', mockProvider]]);
-      mockProvider.setLiveDataConfig.mockReturnValue(undefined);
-
-      controller.setLiveDataConfig(config);
-
-      expect(mockProvider.setLiveDataConfig).toHaveBeenCalledWith(config);
-    });
-
-    it('should handle subscription cleanup', () => {
-      const mockUnsubscribe = jest.fn();
-      const params = {
-        symbols: ['BTC', 'ETH'],
-        callback: jest.fn(),
-      };
-
-      // Mock the controller as initialized
-      (controller as any).isInitialized = true;
-      (controller as any).providers = new Map([['hyperliquid', mockProvider]]);
-      mockProvider.subscribeToPrices.mockReturnValue(mockUnsubscribe);
-
-      const unsubscribe = controller.subscribeToPrices(params);
-
-      // Test that unsubscribe function works
-      unsubscribe();
-      expect(mockUnsubscribe).toHaveBeenCalled();
-    });
-  });
-
-  describe('deposit operations', () => {
-    it('should clear deposit result', () => {
-      // Test that clearDepositResult method exists and can be called
-      expect(() => controller.clearDepositResult()).not.toThrow();
-
-      // Verify the method was called (it's a void method)
-      expect(typeof controller.clearDepositResult).toBe('function');
-    });
-  });
-
-  describe('withdrawal operations', () => {
-    it('should clear withdraw result', () => {
-      // Test that clearWithdrawResult method exists and can be called
-      expect(() => controller.clearWithdrawResult()).not.toThrow();
-
-      // Verify the method was called (it's a void method)
-      expect(typeof controller.clearWithdrawResult).toBe('function');
-    });
-  });
-
-  describe('network management', () => {
-    it('should get current network', () => {
-      const network = controller.getCurrentNetwork();
-
-      expect(['mainnet', 'testnet']).toContain(network);
-      expect(typeof network).toBe('string');
-    });
-
-    it('should get withdrawal routes', () => {
-      const mockRoutes = [
-        {
-          assetId:
-            'eip155:42161/erc20:0xaf88d065e77c8cc2239327c5edb3a432268e5831' as `${string}:${string}/${string}:${string}/${string}`,
-          chainId: 'eip155:42161' as `${string}:${string}`,
-          contractAddress:
-            '0x1234567890123456789012345678901234567890' as `0x${string}`,
-          constraints: {
-            minAmount: '10',
-            maxAmount: '1000000',
-          },
-        },
-      ];
-
-      // Mock the controller as initialized
-      (controller as any).isInitialized = true;
-      (controller as any).providers = new Map([['hyperliquid', mockProvider]]);
-      mockProvider.getWithdrawalRoutes.mockReturnValue(mockRoutes);
-
-      const result = controller.getWithdrawalRoutes();
-
-      expect(result).toEqual(mockRoutes);
-      expect(mockProvider.getWithdrawalRoutes).toHaveBeenCalled();
-    });
-  });
-
-  describe('user management', () => {
-    it('should check if first time user on current network', () => {
-      const isFirstTime = controller.isFirstTimeUserOnCurrentNetwork();
-
-      expect(typeof isFirstTime).toBe('boolean');
-    });
-
-    it('should mark tutorial as completed', () => {
-      // Test that markTutorialCompleted method exists and can be called
-      expect(() => controller.markTutorialCompleted()).not.toThrow();
-
-      // Verify the method was called (it's a void method)
-      expect(typeof controller.markTutorialCompleted).toBe('function');
-    });
-  });
-
-  describe('additional subscriptions', () => {
-    it('should subscribe to orders', () => {
-      const mockUnsubscribe = jest.fn();
-      const params = {
-        callback: jest.fn(),
-      };
-
-      // Mock the controller as initialized
-      (controller as any).isInitialized = true;
-      (controller as any).providers = new Map([['hyperliquid', mockProvider]]);
-      mockProvider.subscribeToOrders.mockReturnValue(mockUnsubscribe);
-
-      const unsubscribe = controller.subscribeToOrders(params);
-
-      expect(unsubscribe).toBe(mockUnsubscribe);
-      expect(mockProvider.subscribeToOrders).toHaveBeenCalledWith(params);
-    });
-
-    it('should subscribe to account updates', () => {
-      const mockUnsubscribe = jest.fn();
-      const params = {
-        callback: jest.fn(),
-      };
-
-      // Mock the controller as initialized
-      (controller as any).isInitialized = true;
-      (controller as any).providers = new Map([['hyperliquid', mockProvider]]);
-      mockProvider.subscribeToAccount.mockReturnValue(mockUnsubscribe);
-
-      const unsubscribe = controller.subscribeToAccount(params);
-
-      expect(unsubscribe).toBe(mockUnsubscribe);
-      expect(mockProvider.subscribeToAccount).toHaveBeenCalledWith(params);
-    });
-  });
-
-  describe('validation methods', () => {
-    it('should validate close position', async () => {
-      const closeParams = {
-        coin: 'BTC',
-        orderType: 'market' as const,
-        size: '0.5',
-      };
-
-      const mockValidationResult = {
-        isValid: true,
-        errors: [],
-      };
-
-      // Mock the controller as initialized
-      (controller as any).isInitialized = true;
-      (controller as any).providers = new Map([['hyperliquid', mockProvider]]);
-      mockProvider.validateClosePosition.mockResolvedValue(
-        mockValidationResult,
-      );
-
-      const result = await controller.validateClosePosition(closeParams);
-
-      expect(result).toEqual(mockValidationResult);
-      expect(mockProvider.validateClosePosition).toHaveBeenCalledWith(
-        closeParams,
-      );
-    });
-
-    it('should validate withdrawal', async () => {
-      const withdrawParams = {
-        amount: '100',
-        destination:
-          '0x1234567890123456789012345678901234567890' as `0x${string}`,
-      };
-
-      const mockValidationResult = {
-        isValid: true,
-        errors: [],
-      };
-
-      // Mock the controller as initialized
-      (controller as any).isInitialized = true;
-      (controller as any).providers = new Map([['hyperliquid', mockProvider]]);
-      mockProvider.validateWithdrawal.mockResolvedValue(mockValidationResult);
-
-      const result = await controller.validateWithdrawal(withdrawParams);
-
-      expect(result).toEqual(mockValidationResult);
-      expect(mockProvider.validateWithdrawal).toHaveBeenCalledWith(
-        withdrawParams,
-      );
-    });
-  });
-
-  describe('position management', () => {
-    it('should update position TP/SL', async () => {
-      const updateParams = {
-        coin: 'BTC',
-        takeProfitPrice: '55000',
-        stopLossPrice: '45000',
-      };
-
-      const mockUpdateResult = {
-        success: true,
-        positionId: 'pos-123',
-      };
-
-      // Mock the controller as initialized
-      (controller as any).isInitialized = true;
-      (controller as any).providers = new Map([['hyperliquid', mockProvider]]);
-      mockProvider.updatePositionTPSL.mockResolvedValue(mockUpdateResult);
-
-      const result = await controller.updatePositionTPSL(updateParams);
-
-      expect(result).toEqual(mockUpdateResult);
-      expect(mockProvider.updatePositionTPSL).toHaveBeenCalledWith(
-        updateParams,
-      );
-    });
-
-    it('should calculate maintenance margin', async () => {
-      const marginParams = {
-        coin: 'BTC',
-        size: '1.0',
-        entryPrice: '50000',
-        asset: 'BTC',
-      };
-
-      const mockMargin = 2500;
-
-      // Mock the controller as initialized
-      (controller as any).isInitialized = true;
-      (controller as any).providers = new Map([['hyperliquid', mockProvider]]);
-      mockProvider.calculateMaintenanceMargin.mockResolvedValue(mockMargin);
-
-      const result = await controller.calculateMaintenanceMargin(marginParams);
-
-      expect(result).toBe(mockMargin);
-      expect(mockProvider.calculateMaintenanceMargin).toHaveBeenCalledWith(
-        marginParams,
-      );
-    });
-  });
-
-  describe('fee calculations', () => {
-    it('should calculate fees', async () => {
-      const feeParams = {
-        coin: 'BTC',
-        size: '0.1',
-        orderType: 'market' as const,
-      };
-
-      const mockFees = {
-        makerFee: '0.0001',
-        takerFee: '0.0005',
-        totalFee: '0.05',
-        feeToken: 'USDC',
-        feeAmount: 0.05,
-        feeRate: 0.0005,
-        protocolFeeRate: 0.0003,
-        metamaskFeeRate: 0.0002,
-      };
-
-      // Mock the controller as initialized
-      (controller as any).isInitialized = true;
-      (controller as any).providers = new Map([['hyperliquid', mockProvider]]);
-      mockProvider.calculateFees.mockResolvedValue(mockFees);
-
-      const result = await controller.calculateFees(feeParams);
-
-      expect(result).toEqual(mockFees);
-      expect(mockProvider.calculateFees).toHaveBeenCalledWith(feeParams);
-=======
           size: '1',
           price: '50000',
         },
@@ -2082,7 +1223,6 @@
 
       // Check that MetaMetrics was called (the mock might be called with empty object)
       expect(MetaMetrics.getInstance().trackEvent).toHaveBeenCalled();
->>>>>>> 8e7057fe
     });
   });
 });