import Logger from '../../../../../util/Logger';
import { DevLogger } from '../../../../../core/SDKConnect/utils/DevLogger';
import { ensureError } from '../../utils/perpsErrorHandler';
import { isTPSLOrder } from '../../constants/orderTypes';
import {
  trace,
  endTrace,
  TraceName,
  TraceOperation,
  type TraceContext,
} from '../../../../../util/trace';
import { v4 as uuidv4 } from 'uuid';
import performance from 'react-native-performance';
import { setMeasurement } from '@sentry/react-native';
import { PerpsMeasurementName } from '../../constants/performanceMetrics';
import { RewardsIntegrationService } from './RewardsIntegrationService';
import { MetricsEventBuilder } from '../../../../../core/Analytics/MetricsEventBuilder';
import { MetaMetricsEvents } from '../../../../../core/Analytics';
import {
  PerpsEventProperties,
  PerpsEventValues,
} from '../../constants/eventNames';
import type { ServiceContext } from './ServiceContext';
import type {
  IPerpsProvider,
  OrderParams,
  OrderResult,
  EditOrderParams,
  CancelOrderParams,
  CancelOrderResult,
  CancelOrdersParams,
  CancelOrdersResult,
  ClosePositionParams,
  ClosePositionsParams,
  ClosePositionsResult,
  Position,
  UpdatePositionTPSLParams,
} from '../types';

/**
 * TradingService
 *
 * Handles trading operations with fee discount management.
 * Controller is responsible for analytics, state management, and tracing.
 */
export class TradingService {
  /**
   * Error context helper for consistent logging
   */
  private static getErrorContext(
    method: string,
    additionalContext?: Record<string, unknown>,
  ): Record<string, unknown> {
    return {
      controller: 'TradingService',
      method,
      ...additionalContext,
    };
  }

  /**
   * Track order result analytics event (success or failure)
   */
  private static trackOrderResult(options: {
    result: OrderResult | null;
    error?: Error;
    params: OrderParams;
    context: ServiceContext;
    duration: number;
  }): void {
    const { result, error, params, context, duration } = options;

    const status =
      result?.success === true
        ? PerpsEventValues.STATUS.EXECUTED
        : PerpsEventValues.STATUS.FAILED;

    // Determine perp_dex from provider
    const perpDex =
      context.tracingContext.provider === 'hyperliquid'
        ? PerpsEventValues.PERP_DEX.HYPERLIQUID
        : undefined;

    const eventBuilder = MetricsEventBuilder.createEventBuilder(
      MetaMetricsEvents.PERPS_TRADE_TRANSACTION,
    ).addProperties({
      [PerpsEventProperties.STATUS]: status,
      [PerpsEventProperties.ASSET]: params.coin,
      [PerpsEventProperties.DIRECTION]: params.isBuy
        ? PerpsEventValues.DIRECTION.LONG
        : PerpsEventValues.DIRECTION.SHORT,
      [PerpsEventProperties.ORDER_TYPE]: params.orderType,
      [PerpsEventProperties.LEVERAGE]: parseFloat(String(params.leverage || 1)),
      [PerpsEventProperties.ORDER_SIZE]: parseFloat(
        result?.filledSize || params.size,
      ),
      [PerpsEventProperties.COMPLETION_DURATION]: duration,
      ...(params.trackingData?.marginUsed != null && {
        [PerpsEventProperties.MARGIN_USED]: params.trackingData.marginUsed,
      }),
      ...(params.trackingData?.totalFee != null && {
        [PerpsEventProperties.FEES]: params.trackingData.totalFee,
      }),
      ...((result?.averagePrice || params.trackingData?.marketPrice) && {
        [PerpsEventProperties.ASSET_PRICE]: result?.averagePrice
          ? parseFloat(result.averagePrice)
          : params.trackingData?.marketPrice,
      }),
<<<<<<< HEAD
      ...(perpDex && { [PerpsEventProperties.PERP_DEX]: perpDex }),
=======
      ...(params.orderType === 'limit' &&
        params.price && {
          [PerpsEventProperties.LIMIT_PRICE]: parseFloat(params.price),
        }),
>>>>>>> 97f945ef
    });

    // Add success-specific properties
    if (status === PerpsEventValues.STATUS.EXECUTED) {
      eventBuilder.addProperties({
        ...(params.trackingData?.metamaskFee != null && {
          [PerpsEventProperties.METAMASK_FEE]: params.trackingData.metamaskFee,
        }),
        ...(params.trackingData?.metamaskFeeRate != null && {
          [PerpsEventProperties.METAMASK_FEE_RATE]:
            params.trackingData.metamaskFeeRate,
        }),
        ...(params.trackingData?.feeDiscountPercentage != null && {
          [PerpsEventProperties.DISCOUNT_PERCENTAGE]:
            params.trackingData.feeDiscountPercentage,
        }),
        ...(params.trackingData?.estimatedPoints != null && {
          [PerpsEventProperties.ESTIMATED_REWARDS]:
            params.trackingData.estimatedPoints,
        }),
        ...(params.takeProfitPrice && {
          [PerpsEventProperties.TAKE_PROFIT_PRICE]: parseFloat(
            params.takeProfitPrice,
          ),
        }),
        ...(params.stopLossPrice && {
          [PerpsEventProperties.STOP_LOSS_PRICE]: parseFloat(
            params.stopLossPrice,
          ),
        }),
      });
    } else {
      // Add failure-specific properties
      eventBuilder.addProperties({
        [PerpsEventProperties.ERROR_MESSAGE]:
          error?.message || result?.error || 'Unknown error',
      });
    }

    context.analytics.trackEvent(eventBuilder.build());
  }

  /**
   * Handle successful order placement (state updates, analytics, data lake reporting)
   */
  private static async handleOrderSuccess(options: {
    params: OrderParams;
    context: ServiceContext;
    reportOrderToDataLake: (params: {
      action: 'open' | 'close';
      coin: string;
      sl_price?: number;
      tp_price?: number;
    }) => Promise<{ success: boolean; error?: string }>;
  }): Promise<void> {
    const { params, context, reportOrderToDataLake } = options;

    // Update state on success
    if (context.stateManager) {
      context.stateManager.update((state) => {
        state.lastUpdateTimestamp = Date.now();
      });
    }

    // Save executed trade configuration for this market
    if (params.leverage && context.saveTradeConfiguration) {
      context.saveTradeConfiguration(params.coin, params.leverage);
    }

    // Report to data lake (fire-and-forget with retry)
    reportOrderToDataLake({
      action: 'open',
      coin: params.coin,
      sl_price: params.stopLossPrice
        ? parseFloat(params.stopLossPrice)
        : undefined,
      tp_price: params.takeProfitPrice
        ? parseFloat(params.takeProfitPrice)
        : undefined,
    }).catch((error) => {
      Logger.error(ensureError(error), {
        tags: {
          feature: 'perps',
          provider: context.tracingContext.provider,
          network: context.tracingContext.isTestnet ? 'testnet' : 'mainnet',
        },
        context: {
          name: context.errorContext.controller,
          data: {
            method: context.errorContext.method,
            operation: 'reportOrderToDataLake',
            coin: params.coin,
          },
        },
      });
    });
  }

  /**
   * Execute a trading operation with fee discount context
   * Ensures fee discount is always cleared after operation (success or failure)
   */
  private static async withFeeDiscount<T>(options: {
    provider: IPerpsProvider;
    feeDiscountBips?: number;
    operation: () => Promise<T>;
  }): Promise<T> {
    const { provider, feeDiscountBips, operation } = options;

    try {
      // Set discount context in provider for this operation
      if (feeDiscountBips !== undefined && provider.setUserFeeDiscount) {
        provider.setUserFeeDiscount(feeDiscountBips);
        DevLogger.log('TradingService: Fee discount set in provider', {
          feeDiscountBips,
        });
      }

      // Execute the operation
      return await operation();
    } finally {
      // Always clear discount context, even on exception
      if (provider.setUserFeeDiscount) {
        provider.setUserFeeDiscount(undefined);
        DevLogger.log('TradingService: Fee discount cleared from provider');
      }
    }
  }

  /**
   * Place a new order with full orchestration
   * Handles tracing, fee discounts, state management, analytics, and data lake reporting
   */
  static async placeOrder(options: {
    provider: IPerpsProvider;
    params: OrderParams;
    context: ServiceContext;
    reportOrderToDataLake: (params: {
      action: 'open' | 'close';
      coin: string;
      sl_price?: number;
      tp_price?: number;
    }) => Promise<{ success: boolean; error?: string }>;
  }): Promise<OrderResult> {
    const { provider, params, context, reportOrderToDataLake } = options;
    const traceId = uuidv4();
    const startTime = performance.now();
    let traceData:
      | { success: boolean; error?: string; orderId?: string }
      | undefined;

    try {
      // Start trace for the entire operation
      const traceSpan = trace({
        name: TraceName.PerpsPlaceOrder,
        id: traceId,
        op: TraceOperation.PerpsOrderSubmission,
        tags: {
          provider: context.tracingContext.provider,
          orderType: params.orderType,
          market: params.coin,
          leverage: params.leverage || 1,
          isTestnet: context.tracingContext.isTestnet,
        },
        data: {
          isBuy: params.isBuy,
          orderPrice: params.price || '',
        },
      });

      // Calculate fee discount at execution time (fresh, secure)
      const feeDiscountBips = await this.calculateFeeDiscountWithMeasurement(
        traceSpan,
        context,
      );

      DevLogger.log('TradingService: Fee discount calculated', {
        feeDiscountBips,
        hasDiscount: feeDiscountBips !== undefined,
      });

      DevLogger.log('TradingService: Submitting order to provider', {
        coin: params.coin,
        orderType: params.orderType,
        isBuy: params.isBuy,
        size: params.size,
        leverage: params.leverage,
        hasTP: !!params.takeProfitPrice,
        hasSL: !!params.stopLossPrice,
      });

      // Execute order with fee discount management
      const result = await this.withFeeDiscount({
        provider,
        feeDiscountBips,
        operation: () => provider.placeOrder(params),
      });

      DevLogger.log('TradingService: Provider response received', {
        success: result.success,
        orderId: result.orderId,
        error: result.error,
      });

      // Update state and handle success/failure
      const completionDuration = performance.now() - startTime;

      if (result.success) {
        // Handle success: state updates, data lake reporting
        await this.handleOrderSuccess({
          params,
          context,
          reportOrderToDataLake,
        });
        traceData = { success: true, orderId: result.orderId || '' };
      } else {
        traceData = { success: false, error: result.error || 'Unknown error' };
      }

      // Track analytics (success or failure)
      this.trackOrderResult({
        result,
        params,
        context,
        duration: completionDuration,
      });

      return result;
    } catch (error) {
      const completionDuration = performance.now() - startTime;

      // Track analytics for exception
      this.trackOrderResult({
        result: null,
        error: error instanceof Error ? error : undefined,
        params,
        context,
        duration: completionDuration,
      });

      // withFeeDiscount handles fee discount cleanup automatically

      Logger.error(ensureError(error), {
        tags: {
          feature: 'perps',
          provider: context.tracingContext.provider,
          network: context.tracingContext.isTestnet ? 'testnet' : 'mainnet',
        },
        context: {
          name: context.errorContext.controller,
          data: {
            method: context.errorContext.method,
            coin: params.coin,
            orderType: params.orderType,
          },
        },
      });

      traceData = {
        success: false,
        error: error instanceof Error ? error.message : 'Unknown error',
      };
      throw error;
    } finally {
      // Always end trace on exit (success or failure)
      endTrace({
        name: TraceName.PerpsPlaceOrder,
        id: traceId,
        data: traceData,
      });
    }
  }

  /**
   * Load position data with performance measurement
   */
  private static async loadPositionData(options: {
    coin: string;
    context: ServiceContext;
    traceSpan: TraceContext;
  }): Promise<Position | undefined> {
    const { coin, context, traceSpan } = options;

    const positionLoadStart = performance.now();
    try {
      const positions = context.getPositions
        ? await context.getPositions()
        : [];
      const position = positions.find((p) => p.coin === coin);

      setMeasurement(
        PerpsMeasurementName.PERPS_GET_POSITIONS_OPERATION,
        performance.now() - positionLoadStart,
        'millisecond',
        traceSpan,
      );

      return position;
    } catch (err) {
      DevLogger.log(
        'TradingService: Could not get position data for tracking',
        err,
      );
      return undefined;
    }
  }

  /**
   * Calculate close position metrics
   */
  private static calculateCloseMetrics(
    position: Position,
    params: ClosePositionParams,
    result: OrderResult,
  ): {
    direction: string;
    closePercentage: number;
    closeType: string;
    orderType: string;
    filledSize: number;
    requestedSize: number;
    isPartiallyFilled: boolean;
  } {
    const direction =
      parseFloat(position.size) > 0
        ? PerpsEventValues.DIRECTION.LONG
        : PerpsEventValues.DIRECTION.SHORT;

    const filledSize = result.filledSize ? parseFloat(result.filledSize) : 0;
    const requestedSize = params.size
      ? parseFloat(params.size)
      : Math.abs(parseFloat(position.size));
    const isPartiallyFilled = filledSize > 0 && filledSize < requestedSize;

    const orderType = params.orderType || PerpsEventValues.ORDER_TYPE.MARKET;
    const closePercentage = params.size
      ? (parseFloat(params.size) / Math.abs(parseFloat(position.size))) * 100
      : 100;
    const closeType =
      closePercentage === 100
        ? PerpsEventValues.CLOSE_TYPE.FULL
        : PerpsEventValues.CLOSE_TYPE.PARTIAL;

    return {
      direction,
      closePercentage,
      closeType,
      orderType,
      filledSize,
      requestedSize,
      isPartiallyFilled,
    };
  }

  /**
   * Build event properties for position close analytics
   */
  private static buildCloseEventProperties(
    position: Position,
    params: ClosePositionParams,
    metrics: {
      direction: string;
      closePercentage: number;
      closeType: string;
      orderType: string;
      requestedSize: number;
    },
    result: OrderResult | null,
    status: string,
    error?: string,
  ): Record<string, unknown> {
    const baseProperties = {
      [PerpsEventProperties.STATUS]: status,
      [PerpsEventProperties.ASSET]: position.coin,
      [PerpsEventProperties.DIRECTION]: metrics.direction,
      [PerpsEventProperties.ORDER_TYPE]: metrics.orderType,
      [PerpsEventProperties.ORDER_SIZE]: metrics.requestedSize,
      [PerpsEventProperties.OPEN_POSITION_SIZE]: Math.abs(
        parseFloat(position.size),
      ),
      [PerpsEventProperties.PERCENTAGE_CLOSED]: metrics.closePercentage,
      ...(position.unrealizedPnl && {
        [PerpsEventProperties.PNL_DOLLAR]: parseFloat(position.unrealizedPnl),
      }),
      ...(position.returnOnEquity && {
        [PerpsEventProperties.PNL_PERCENT]:
          parseFloat(position.returnOnEquity) * 100,
      }),
      ...(params.trackingData?.totalFee != null && {
        [PerpsEventProperties.FEE]: params.trackingData.totalFee,
      }),
      ...(params.trackingData?.metamaskFee != null && {
        [PerpsEventProperties.METAMASK_FEE]: params.trackingData.metamaskFee,
      }),
      ...(params.trackingData?.metamaskFeeRate != null && {
        [PerpsEventProperties.METAMASK_FEE_RATE]:
          params.trackingData.metamaskFeeRate,
      }),
      ...(params.trackingData?.feeDiscountPercentage != null && {
        [PerpsEventProperties.DISCOUNT_PERCENTAGE]:
          params.trackingData.feeDiscountPercentage,
      }),
      ...(params.trackingData?.estimatedPoints != null && {
        [PerpsEventProperties.ESTIMATED_REWARDS]:
          params.trackingData.estimatedPoints,
      }),
      ...((params.trackingData?.marketPrice || result?.averagePrice) && {
        [PerpsEventProperties.ASSET_PRICE]: result?.averagePrice
          ? parseFloat(result.averagePrice)
          : params.trackingData?.marketPrice,
      }),
      ...(params.orderType === 'limit' &&
        params.price && {
          [PerpsEventProperties.LIMIT_PRICE]: parseFloat(params.price),
        }),
      ...(params.trackingData?.receivedAmount != null && {
        [PerpsEventProperties.RECEIVED_AMOUNT]:
          params.trackingData.receivedAmount,
      }),
    };

    // Add success-specific properties
    if (status === PerpsEventValues.STATUS.EXECUTED) {
      return {
        ...baseProperties,
        [PerpsEventProperties.CLOSE_TYPE]: metrics.closeType,
      };
    }

    // Add error for failures
    return {
      ...baseProperties,
      ...(error && { [PerpsEventProperties.ERROR_MESSAGE]: error }),
    };
  }

  /**
   * Track position close result analytics (consolidates all tracking logic)
   */
  private static trackPositionCloseResult(options: {
    position: Position | undefined;
    result: OrderResult | null;
    error?: Error;
    params: ClosePositionParams;
    context: ServiceContext;
    duration: number;
  }): void {
    const { position, result, error, params, context, duration } = options;

    if (!position) {
      return;
    }

    const metrics = result
      ? this.calculateCloseMetrics(position, params, result)
      : {
          direction:
            parseFloat(position.size) > 0
              ? PerpsEventValues.DIRECTION.LONG
              : PerpsEventValues.DIRECTION.SHORT,
          closePercentage: params.size
            ? (parseFloat(params.size) / Math.abs(parseFloat(position.size))) *
              100
            : 100,
          closeType: PerpsEventValues.CLOSE_TYPE.FULL,
          orderType: params.orderType || PerpsEventValues.ORDER_TYPE.MARKET,
          requestedSize: params.size
            ? parseFloat(params.size)
            : Math.abs(parseFloat(position.size)),
          filledSize: 0,
          isPartiallyFilled: false,
        };

    // Track partially filled event if applicable
    if (result?.success && metrics.isPartiallyFilled) {
      const partialProperties = this.buildCloseEventProperties(
        position,
        params,
        metrics,
        result,
        PerpsEventValues.STATUS.PARTIALLY_FILLED,
      );

      context.analytics.trackEvent(
        MetricsEventBuilder.createEventBuilder(
          MetaMetricsEvents.PERPS_POSITION_CLOSE_TRANSACTION,
        )
          .addProperties({
            ...partialProperties,
            [PerpsEventProperties.AMOUNT_FILLED]: metrics.filledSize,
            [PerpsEventProperties.REMAINING_AMOUNT]:
              metrics.requestedSize - metrics.filledSize,
            [PerpsEventProperties.COMPLETION_DURATION]: duration,
          })
          .build(),
      );
    }

    // Determine status
    const status =
      result?.success === true
        ? PerpsEventValues.STATUS.EXECUTED
        : PerpsEventValues.STATUS.FAILED;

    const errorMessage = error?.message || result?.error;

    // Track main close event
    const eventProperties = this.buildCloseEventProperties(
      position,
      params,
      metrics,
      result,
      status,
      errorMessage,
    );

    context.analytics.trackEvent(
      MetricsEventBuilder.createEventBuilder(
        MetaMetricsEvents.PERPS_POSITION_CLOSE_TRANSACTION,
      )
        .addProperties({
          ...eventProperties,
          [PerpsEventProperties.COMPLETION_DURATION]: duration,
        })
        .build(),
    );
  }

  /**
   * Handle data lake reporting (fire-and-forget)
   */
  private static handleDataLakeReporting(
    reportOrderToDataLake: (params: {
      action: 'open' | 'close';
      coin: string;
    }) => Promise<{ success: boolean; error?: string }>,
    coin: string,
    context: ServiceContext,
  ): void {
    reportOrderToDataLake({
      action: 'close',
      coin,
    }).catch((error) => {
      Logger.error(ensureError(error), {
        tags: {
          feature: 'perps',
          provider: context.tracingContext.provider,
          network: context.tracingContext.isTestnet ? 'testnet' : 'mainnet',
        },
        context: {
          name: context.errorContext.controller,
          data: {
            method: context.errorContext.method,
            operation: 'reportOrderToDataLake',
            coin,
          },
        },
      });
    });
  }

  /**
   * Calculate fee discount with performance measurement
   * Helper method for placeOrder orchestration
   */
  private static async calculateFeeDiscountWithMeasurement(
    traceSpan: TraceContext,
    context: ServiceContext,
  ): Promise<number | undefined> {
    if (
      !context.rewardsController ||
      !context.networkController ||
      !context.messenger
    ) {
      return undefined;
    }

    const orderExecutionFeeDiscountStartTime = performance.now();
    // Calculate fee discount only if required dependencies are available
    const discountBips =
      context.rewardsController &&
      context.networkController &&
      context.messenger
        ? await RewardsIntegrationService.calculateUserFeeDiscount({
            rewardsController: context.rewardsController,
            networkController: context.networkController,
            messenger: context.messenger,
          })
        : undefined;
    const orderExecutionFeeDiscountDuration =
      performance.now() - orderExecutionFeeDiscountStartTime;

    // Attach measurement to the parent trace span
    setMeasurement(
      PerpsMeasurementName.PERPS_REWARDS_ORDER_EXECUTION_FEE_DISCOUNT_API_CALL,
      orderExecutionFeeDiscountDuration,
      'millisecond',
      traceSpan,
    );

    DevLogger.log('TradingService: Fee discount API call completed', {
      discountBips,
      duration: `${orderExecutionFeeDiscountDuration.toFixed(0)}ms`,
    });

    return discountBips;
  }

  /**
   * Edit an existing order with full orchestration
   * Handles tracing, fee discounts, state management, and analytics
   */
  static async editOrder(options: {
    provider: IPerpsProvider;
    params: EditOrderParams;
    context: ServiceContext;
  }): Promise<OrderResult> {
    const { provider, params, context } = options;
    const traceId = uuidv4();
    const startTime = performance.now();
    let traceData:
      | { success: boolean; error?: string; orderId?: string }
      | undefined;

    try {
      trace({
        name: TraceName.PerpsEditOrder,
        id: traceId,
        op: TraceOperation.PerpsOrderSubmission,
        tags: {
          provider: context.tracingContext.provider,
          orderType: params.newOrder.orderType,
          market: params.newOrder.coin,
          leverage: params.newOrder.leverage || 1,
          isTestnet: context.tracingContext.isTestnet,
        },
        data: {
          isBuy: params.newOrder.isBuy,
          orderPrice: params.newOrder.price || '',
        },
      });

      // Calculate fee discount only if required dependencies are available
      const feeDiscountBips =
        context.rewardsController &&
        context.networkController &&
        context.messenger
          ? await RewardsIntegrationService.calculateUserFeeDiscount({
              rewardsController: context.rewardsController,
              networkController: context.networkController,
              messenger: context.messenger,
            })
          : undefined;

      // Execute order edit with fee discount management
      const result = await this.withFeeDiscount({
        provider,
        feeDiscountBips,
        operation: () => provider.editOrder(params),
      });

      const completionDuration = performance.now() - startTime;

      // Determine perp_dex from provider
      const perpDex =
        context.tracingContext.provider === 'hyperliquid'
          ? PerpsEventValues.PERP_DEX.HYPERLIQUID
          : undefined;

      if (result.success) {
        // Update state on success
        if (context.stateManager) {
          context.stateManager.update((state) => {
            state.lastUpdateTimestamp = Date.now();
          });
        }

        // Track order edit executed
        context.analytics.trackEvent(
          MetricsEventBuilder.createEventBuilder(
            MetaMetricsEvents.PERPS_TRADE_TRANSACTION,
          )
            .addProperties({
              [PerpsEventProperties.STATUS]: PerpsEventValues.STATUS.EXECUTED,
              [PerpsEventProperties.ASSET]: params.newOrder.coin,
              [PerpsEventProperties.DIRECTION]: params.newOrder.isBuy
                ? PerpsEventValues.DIRECTION.LONG
                : PerpsEventValues.DIRECTION.SHORT,
              [PerpsEventProperties.ORDER_TYPE]: params.newOrder.orderType,
              [PerpsEventProperties.LEVERAGE]: params.newOrder.leverage || 1,
              [PerpsEventProperties.ORDER_SIZE]: params.newOrder.size,
              [PerpsEventProperties.COMPLETION_DURATION]: completionDuration,
              ...(params.newOrder.price && {
                [PerpsEventProperties.LIMIT_PRICE]: parseFloat(
                  params.newOrder.price,
                ),
              }),
              ...(perpDex && { [PerpsEventProperties.PERP_DEX]: perpDex }),
            })
            .build(),
        );

        traceData = { success: true, orderId: result.orderId || '' };
      } else {
        // Track order edit failed
        context.analytics.trackEvent(
          MetricsEventBuilder.createEventBuilder(
            MetaMetricsEvents.PERPS_TRADE_TRANSACTION,
          )
            .addProperties({
              [PerpsEventProperties.STATUS]: PerpsEventValues.STATUS.FAILED,
              [PerpsEventProperties.ASSET]: params.newOrder.coin,
              [PerpsEventProperties.DIRECTION]: params.newOrder.isBuy
                ? PerpsEventValues.DIRECTION.LONG
                : PerpsEventValues.DIRECTION.SHORT,
              [PerpsEventProperties.ORDER_TYPE]: params.newOrder.orderType,
              [PerpsEventProperties.LEVERAGE]: params.newOrder.leverage || 1,
              [PerpsEventProperties.ORDER_SIZE]: params.newOrder.size,
              [PerpsEventProperties.COMPLETION_DURATION]: completionDuration,
              [PerpsEventProperties.ERROR_MESSAGE]:
                result.error || 'Unknown error',
              ...(perpDex && { [PerpsEventProperties.PERP_DEX]: perpDex }),
            })
            .build(),
        );

        traceData = { success: false, error: result.error || 'Unknown error' };
      }

      return result;
    } catch (error) {
      const completionDuration = performance.now() - startTime;

      // Determine perp_dex from provider
      const perpDexException =
        context.tracingContext.provider === 'hyperliquid'
          ? PerpsEventValues.PERP_DEX.HYPERLIQUID
          : undefined;

      // Track order edit exception
      context.analytics.trackEvent(
        MetricsEventBuilder.createEventBuilder(
          MetaMetricsEvents.PERPS_TRADE_TRANSACTION,
        )
          .addProperties({
            [PerpsEventProperties.STATUS]: PerpsEventValues.STATUS.FAILED,
            [PerpsEventProperties.ASSET]: params.newOrder.coin,
            [PerpsEventProperties.DIRECTION]: params.newOrder.isBuy
              ? PerpsEventValues.DIRECTION.LONG
              : PerpsEventValues.DIRECTION.SHORT,
            [PerpsEventProperties.ORDER_TYPE]: params.newOrder.orderType,
            [PerpsEventProperties.LEVERAGE]: params.newOrder.leverage || 1,
            [PerpsEventProperties.ORDER_SIZE]: params.newOrder.size,
            [PerpsEventProperties.COMPLETION_DURATION]: completionDuration,
            [PerpsEventProperties.ERROR_MESSAGE]:
              error instanceof Error ? error.message : 'Unknown error',
            ...(perpDexException && {
              [PerpsEventProperties.PERP_DEX]: perpDexException,
            }),
          })
          .build(),
      );

      Logger.error(ensureError(error), {
        tags: {
          feature: 'perps',
          provider: context.tracingContext.provider,
          network: context.tracingContext.isTestnet ? 'testnet' : 'mainnet',
        },
        context: {
          name: context.errorContext.controller,
          data: {
            method: context.errorContext.method,
            orderId: params.orderId,
          },
        },
      });

      traceData = {
        success: false,
        error: error instanceof Error ? error.message : 'Unknown error',
      };
      throw error;
    } finally {
      endTrace({
        name: TraceName.PerpsEditOrder,
        id: traceId,
        data: traceData,
      });
    }
  }

  /**
   * Cancel a single order with full orchestration
   * Handles tracing, state management, and analytics
   */
  static async cancelOrder(options: {
    provider: IPerpsProvider;
    params: CancelOrderParams;
    context: ServiceContext;
  }): Promise<CancelOrderResult> {
    const { provider, params, context } = options;
    const traceId = uuidv4();
    const startTime = performance.now();
    let traceData:
      | { success: boolean; error?: string; orderId?: string }
      | undefined;

    try {
      // Start trace for the entire operation
      trace({
        name: TraceName.PerpsCancelOrder,
        id: traceId,
        op: TraceOperation.PerpsOrderSubmission,
        tags: {
          provider: context.tracingContext.provider,
          market: params.coin,
          isTestnet: context.tracingContext.isTestnet,
        },
        data: {
          orderId: params.orderId,
        },
      });

      // Execute order cancellation
      const result = await provider.cancelOrder(params);
      const completionDuration = performance.now() - startTime;

      if (result.success) {
        // Update state on success
        if (context.stateManager) {
          context.stateManager.update((state) => {
            state.lastUpdateTimestamp = Date.now();
          });
        }

        // Track order cancel executed
        const eventBuilder = MetricsEventBuilder.createEventBuilder(
          MetaMetricsEvents.PERPS_ORDER_CANCEL_TRANSACTION,
        ).addProperties({
          [PerpsEventProperties.STATUS]: PerpsEventValues.STATUS.EXECUTED,
          [PerpsEventProperties.ASSET]: params.coin,
          [PerpsEventProperties.COMPLETION_DURATION]: completionDuration,
        });
        context.analytics.trackEvent(eventBuilder.build());

        traceData = { success: true, orderId: params.orderId };
      } else {
        // Track order cancel failed
        const eventBuilder = MetricsEventBuilder.createEventBuilder(
          MetaMetricsEvents.PERPS_ORDER_CANCEL_TRANSACTION,
        ).addProperties({
          [PerpsEventProperties.STATUS]: PerpsEventValues.STATUS.FAILED,
          [PerpsEventProperties.ASSET]: params.coin,
          [PerpsEventProperties.COMPLETION_DURATION]: completionDuration,
          [PerpsEventProperties.ERROR_MESSAGE]: result.error || 'Unknown error',
        });
        context.analytics.trackEvent(eventBuilder.build());

        traceData = { success: false, error: result.error || 'Unknown error' };
      }

      return result;
    } catch (error) {
      const completionDuration = performance.now() - startTime;

      // Track order cancel exception
      const eventBuilder = MetricsEventBuilder.createEventBuilder(
        MetaMetricsEvents.PERPS_ORDER_CANCEL_TRANSACTION,
      ).addProperties({
        [PerpsEventProperties.STATUS]: PerpsEventValues.STATUS.FAILED,
        [PerpsEventProperties.ASSET]: params.coin,
        [PerpsEventProperties.COMPLETION_DURATION]: completionDuration,
        [PerpsEventProperties.ERROR_MESSAGE]:
          error instanceof Error ? error.message : 'Unknown error',
      });
      context.analytics.trackEvent(eventBuilder.build());

      Logger.error(
        ensureError(error),
        this.getErrorContext('cancelOrder', { coin: params.coin }),
      );

      traceData = {
        success: false,
        error: error instanceof Error ? error.message : 'Unknown error',
      };
      throw error;
    } finally {
      endTrace({
        name: TraceName.PerpsCancelOrder,
        id: traceId,
        data: traceData,
      });
    }
  }

  /**
   * Cancel multiple orders with full orchestration
   * Handles tracing, stream pausing, filtering, batch operations, and analytics
   */
  static async cancelOrders(options: {
    provider: IPerpsProvider;
    params: CancelOrdersParams;
    context: ServiceContext;
    withStreamPause: <T>(
      operation: () => Promise<T>,
      channels: string[],
    ) => Promise<T>;
  }): Promise<CancelOrdersResult> {
    const { provider, params, context, withStreamPause } = options;
    const traceId = uuidv4();
    const startTime = performance.now();
    let operationResult: CancelOrdersResult | null = null;
    let operationError: Error | null = null;

    try {
      // Start trace for batch operation
      trace({
        name: TraceName.PerpsCancelOrder,
        id: traceId,
        op: TraceOperation.PerpsOrderSubmission,
        tags: {
          provider: context.tracingContext.provider,
          isBatch: 'true',
          isTestnet: context.tracingContext.isTestnet,
        },
        data: {
          cancelAll: params.cancelAll ? 'true' : 'false',
          coinCount: params.coins?.length || 0,
          orderIdCount: params.orderIds?.length || 0,
        },
      });

      // Pause orders stream to prevent WebSocket updates during cancellation
      operationResult = await withStreamPause(async () => {
        // Get all open orders
        if (!context.getOpenOrders) {
          throw new Error('getOpenOrders callback not provided in context');
        }
        const orders = await context.getOpenOrders();

        // Filter orders based on params
        let ordersToCancel = orders;
        if (params.cancelAll || (!params.coins && !params.orderIds)) {
          // Cancel all orders (excluding TP/SL orders for positions)
          ordersToCancel = orders.filter(
            (o) => !isTPSLOrder(o.detailedOrderType),
          );
        } else if (params.orderIds && params.orderIds.length > 0) {
          // Cancel specific order IDs
          ordersToCancel = orders.filter((o) =>
            params.orderIds?.includes(o.orderId),
          );
        } else if (params.coins && params.coins.length > 0) {
          // Cancel orders for specific coins
          ordersToCancel = orders.filter((o) =>
            params.coins?.includes(o.symbol),
          );
        }

        if (ordersToCancel.length === 0) {
          return {
            success: false,
            successCount: 0,
            failureCount: 0,
            results: [],
          };
        }

        // Use batch cancel if provider supports it
        if (provider.cancelOrders) {
          return await provider.cancelOrders(
            ordersToCancel.map((order) => ({
              coin: order.symbol,
              orderId: order.orderId,
            })),
          );
        }

        // Fallback: Cancel orders in parallel (for providers without batch support)
        const results = await Promise.allSettled(
          ordersToCancel.map((order) =>
            this.cancelOrder({
              provider,
              params: { coin: order.symbol, orderId: order.orderId },
              context,
            }),
          ),
        );

        // Aggregate results
        const successCount = results.filter(
          (r) => r.status === 'fulfilled' && r.value.success,
        ).length;
        const failureCount = results.length - successCount;

        return {
          success: successCount > 0,
          successCount,
          failureCount,
          results: results.map((result, index) => {
            let error: string | undefined;
            if (result.status === 'rejected') {
              error =
                result.reason instanceof Error
                  ? result.reason.message
                  : 'Unknown error';
            } else if (result.status === 'fulfilled' && !result.value.success) {
              error = result.value.error;
            }

            return {
              orderId: ordersToCancel[index].orderId,
              coin: ordersToCancel[index].symbol,
              success: !!(
                result.status === 'fulfilled' && result.value.success
              ),
              error,
            };
          }),
        };
      }, ['orders']); // Disconnect orders stream during operation

      return operationResult;
    } catch (error) {
      operationError =
        error instanceof Error ? error : new Error(String(error));
      Logger.error(ensureError(error), this.getErrorContext('cancelOrders'));
      throw error;
    } finally {
      const completionDuration = performance.now() - startTime;

      // Track batch cancel event (success or failure)
      const eventBuilder = MetricsEventBuilder.createEventBuilder(
        MetaMetricsEvents.PERPS_ORDER_CANCEL_TRANSACTION,
      ).addProperties({
        [PerpsEventProperties.STATUS]:
          operationResult?.success && operationResult.successCount > 0
            ? PerpsEventValues.STATUS.EXECUTED
            : PerpsEventValues.STATUS.FAILED,
        [PerpsEventProperties.COMPLETION_DURATION]: completionDuration,
        ...(operationError && {
          [PerpsEventProperties.ERROR_MESSAGE]: operationError.message,
        }),
      });
      context.analytics.trackEvent(eventBuilder.build());

      endTrace({
        name: TraceName.PerpsCancelOrder,
        id: traceId,
      });
    }
  }

  /**
   * Close a single position with full orchestration
   * Handles tracing, fee discounts, state management, analytics, and data lake reporting
   */
  static async closePosition(options: {
    provider: IPerpsProvider;
    params: ClosePositionParams;
    context: ServiceContext;
    reportOrderToDataLake: (params: {
      action: 'open' | 'close';
      coin: string;
    }) => Promise<{ success: boolean; error?: string }>;
  }): Promise<OrderResult> {
    const { provider, params, context, reportOrderToDataLake } = options;
    const traceId = uuidv4();
    const startTime = performance.now();
    let position: Position | undefined;
    let result: OrderResult | undefined;
    let traceData:
      | { success: boolean; error?: string; filledSize?: string }
      | undefined;

    try {
      const traceSpan = trace({
        name: TraceName.PerpsClosePosition,
        id: traceId,
        op: TraceOperation.PerpsPositionManagement,
        tags: {
          provider: context.tracingContext.provider,
          coin: params.coin,
          closeSize: params.size || 'full',
          isTestnet: context.tracingContext.isTestnet,
        },
      });

      // Load position data with measurement
      position = await this.loadPositionData({
        coin: params.coin,
        context,
        traceSpan,
      });

      // Calculate fee discount with measurement
      const feeDiscountBips = await this.calculateFeeDiscountWithMeasurement(
        traceSpan,
        context,
      );

      // Execute position close with fee discount management
      result = await this.withFeeDiscount({
        provider,
        feeDiscountBips,
        operation: () => provider.closePosition(params),
      });

      const completionDuration = performance.now() - startTime;

      if (result.success) {
        // Update state on success
        if (context.stateManager) {
          context.stateManager.update((state) => {
            state.lastUpdateTimestamp = Date.now();
          });
        }

        // Report to data lake (fire-and-forget)
        this.handleDataLakeReporting(
          reportOrderToDataLake,
          params.coin,
          context,
        );

        traceData = { success: true, filledSize: result.filledSize || '' };
      } else {
        traceData = { success: false, error: result.error || 'Unknown error' };
      }

      // Track analytics (success or failure, includes partial fills)
      this.trackPositionCloseResult({
        position,
        result,
        params,
        context,
        duration: completionDuration,
      });

      return result;
    } catch (error) {
      const completionDuration = performance.now() - startTime;

      traceData = {
        success: false,
        error: error instanceof Error ? error.message : 'Unknown error',
      };

      // Track analytics for exception
      this.trackPositionCloseResult({
        position,
        result: null,
        error: error instanceof Error ? error : undefined,
        params,
        context,
        duration: completionDuration,
      });

      Logger.error(ensureError(error), {
        tags: {
          feature: 'perps',
          provider: context.tracingContext.provider,
          network: context.tracingContext.isTestnet ? 'testnet' : 'mainnet',
        },
        context: {
          name: context.errorContext.controller,
          data: {
            method: context.errorContext.method,
            coin: params.coin,
          },
        },
      });

      throw error;
    } finally {
      // Always end trace on exit (success or failure)
      endTrace({
        name: TraceName.PerpsClosePosition,
        id: traceId,
        data: traceData,
      });
    }
  }

  /**
   * Close multiple positions with full orchestration
   * Handles tracing, fee discounts, batch operations, and analytics
   */
  static async closePositions(options: {
    provider: IPerpsProvider;
    params: ClosePositionsParams;
    context: ServiceContext;
  }): Promise<ClosePositionsResult> {
    const { provider, params, context } = options;
    const traceId = uuidv4();
    const startTime = performance.now();
    let operationResult: ClosePositionsResult | null = null;
    let operationError: Error | null = null;

    try {
      // Start trace for batch operation
      const traceSpan = trace({
        name: TraceName.PerpsClosePosition,
        id: traceId,
        op: TraceOperation.PerpsPositionManagement,
        tags: {
          provider: context.tracingContext.provider,
          isBatch: 'true',
          isTestnet: context.tracingContext.isTestnet,
        },
        data: {
          closeAll: params.closeAll ? 'true' : 'false',
          coinCount: params.coins?.length || 0,
        },
      });

      DevLogger.log('[closePositions] Batch method check', {
        providerType: provider.protocolId,
        hasBatchMethod: !!provider.closePositions,
        methodType: typeof provider.closePositions,
        providerKeys: Object.keys(provider).filter((k) => k.includes('close')),
      });

      // Use batch close if provider supports it (provider handles filtering)
      if (provider.closePositions) {
        const feeDiscountBips = await this.calculateFeeDiscountWithMeasurement(
          traceSpan,
          context,
        );

        operationResult = await this.withFeeDiscount({
          provider,
          feeDiscountBips,
          operation: async () => {
            if (!provider.closePositions) {
              throw new Error('closePositions method not available');
            }
            return provider.closePositions(params);
          },
        });
      } else {
        // Fallback: Get positions, filter, and close in parallel
        if (!context.getPositions) {
          throw new Error('getPositions callback not provided in context');
        }
        const positions = await context.getPositions();

        const positionsToClose =
          params.closeAll || !params.coins || params.coins.length === 0
            ? positions
            : positions.filter((p) => params.coins?.includes(p.coin));

        if (positionsToClose.length === 0) {
          operationResult = {
            success: false,
            successCount: 0,
            failureCount: 0,
            results: [],
          };
          return operationResult;
        }

        const results = await Promise.allSettled(
          positionsToClose.map((position) =>
            this.closePosition({
              provider,
              params: { coin: position.coin },
              context,
              reportOrderToDataLake: () => Promise.resolve({ success: true }), // No-op for batch fallback
            }),
          ),
        );

        // Aggregate results
        const successCount = results.filter(
          (r) => r.status === 'fulfilled' && r.value.success,
        ).length;
        const failureCount = results.length - successCount;

        operationResult = {
          success: successCount > 0,
          successCount,
          failureCount,
          results: results.map((result, index) => {
            let error: string | undefined;
            if (result.status === 'rejected') {
              error =
                result.reason instanceof Error
                  ? result.reason.message
                  : 'Unknown error';
            } else if (result.status === 'fulfilled' && !result.value.success) {
              error = result.value.error;
            }

            return {
              coin: positionsToClose[index].coin,
              success: !!(
                result.status === 'fulfilled' && result.value.success
              ),
              error,
            };
          }),
        };
      }

      return operationResult;
    } catch (error) {
      operationError =
        error instanceof Error ? error : new Error(String(error));
      Logger.error(
        ensureError(error),
        this.getErrorContext('closePositions', {
          coins: params.coins?.length || 0,
          closeAll: params.closeAll,
        }),
      );
      throw error;
    } finally {
      const completionDuration = performance.now() - startTime;

      // Track batch close event (success or failure)
      const eventBuilder = MetricsEventBuilder.createEventBuilder(
        MetaMetricsEvents.PERPS_POSITION_CLOSE_TRANSACTION,
      ).addProperties({
        [PerpsEventProperties.STATUS]:
          operationResult?.success && operationResult.successCount > 0
            ? PerpsEventValues.STATUS.EXECUTED
            : PerpsEventValues.STATUS.FAILED,
        [PerpsEventProperties.COMPLETION_DURATION]: completionDuration,
        ...(operationError && {
          [PerpsEventProperties.ERROR_MESSAGE]: operationError.message,
        }),
      });
      context.analytics.trackEvent(eventBuilder.build());

      endTrace({
        name: TraceName.PerpsClosePosition,
        id: traceId,
      });
    }
  }

  /**
   * Update TP/SL for an existing position with full orchestration
   * Handles tracing, fee discounts, state management, and analytics
   */
  static async updatePositionTPSL(options: {
    provider: IPerpsProvider;
    params: UpdatePositionTPSLParams;
    context: ServiceContext;
  }): Promise<OrderResult> {
    const { provider, params, context } = options;
    const traceId = uuidv4();
    const startTime = performance.now();
    let traceData: { success: boolean; error?: string } | undefined;
    let result: OrderResult | undefined;
    let errorMessage: string | undefined;

    // Extract tracking data with defaults
    const direction = params.trackingData?.direction;
    const positionSize = params.trackingData?.positionSize;
    const source =
      params.trackingData?.source || PerpsEventValues.SOURCE.TP_SL_VIEW;
    const takeProfitPercentage = params.trackingData?.takeProfitPercentage;
    const stopLossPercentage = params.trackingData?.stopLossPercentage;
    const isEditingExistingPosition =
      params.trackingData?.isEditingExistingPosition ?? false;

    try {
      const traceSpan = trace({
        name: TraceName.PerpsUpdateTPSL,
        id: traceId,
        op: TraceOperation.PerpsPositionManagement,
        tags: {
          provider: context.tracingContext.provider,
          market: params.coin,
          isTestnet: context.tracingContext.isTestnet,
        },
        data: {
          takeProfitPrice: params.takeProfitPrice || '',
          stopLossPrice: params.stopLossPrice || '',
        },
      });

      // Get fee discount from rewards
      const feeDiscountBips = await this.calculateFeeDiscountWithMeasurement(
        traceSpan,
        context,
      );

      // Execute with fee discount management
      result = await this.withFeeDiscount({
        provider,
        feeDiscountBips,
        operation: () => provider.updatePositionTPSL(params),
      });

      if (result.success) {
        // Update state on success
        if (context.stateManager) {
          context.stateManager.update((state) => {
            state.lastUpdateTimestamp = Date.now();
          });
        }
        traceData = { success: true };
      } else {
        errorMessage = result.error || 'Unknown error';
        traceData = { success: false, error: errorMessage };
      }

      return result;
    } catch (error) {
      errorMessage = error instanceof Error ? error.message : 'Unknown error';
      traceData = { success: false, error: errorMessage };
      throw error;
    } finally {
      const completionDuration = performance.now() - startTime;

      // Determine screen type based on whether editing existing position
      const screenType = isEditingExistingPosition
        ? PerpsEventValues.SCREEN_TYPE.EDIT_TPSL
        : PerpsEventValues.SCREEN_TYPE.CREATE_TPSL;

      // Determine if TP/SL are set
      const hasTakeProfit = !!params.takeProfitPrice;
      const hasStopLoss = !!params.stopLossPrice;

      // Determine perp_dex from provider
      const perpDex =
        context.tracingContext.provider === 'hyperliquid'
          ? PerpsEventValues.PERP_DEX.HYPERLIQUID
          : undefined;

      // Build comprehensive event properties
      const eventProperties = {
        [PerpsEventProperties.STATUS]: result?.success
          ? PerpsEventValues.STATUS.EXECUTED
          : PerpsEventValues.STATUS.FAILED,
        [PerpsEventProperties.ASSET]: params.coin,
        [PerpsEventProperties.COMPLETION_DURATION]: completionDuration,
        [PerpsEventProperties.SOURCE]: source,
        [PerpsEventProperties.SCREEN_TYPE]: screenType,
        [PerpsEventProperties.HAS_TAKE_PROFIT]: hasTakeProfit,
        [PerpsEventProperties.HAS_STOP_LOSS]: hasStopLoss,
        ...(perpDex && { [PerpsEventProperties.PERP_DEX]: perpDex }),
        ...(direction && {
          [PerpsEventProperties.DIRECTION]:
            direction === 'long'
              ? PerpsEventValues.DIRECTION.LONG
              : PerpsEventValues.DIRECTION.SHORT,
        }),
        ...(positionSize !== undefined && {
          [PerpsEventProperties.POSITION_SIZE]: positionSize,
        }),
        ...(params.takeProfitPrice && {
          [PerpsEventProperties.TAKE_PROFIT_PRICE]: parseFloat(
            params.takeProfitPrice,
          ),
        }),
        ...(params.stopLossPrice && {
          [PerpsEventProperties.STOP_LOSS_PRICE]: parseFloat(
            params.stopLossPrice,
          ),
        }),
        ...(takeProfitPercentage !== undefined && {
          [PerpsEventProperties.TAKE_PROFIT_PERCENTAGE]: takeProfitPercentage,
        }),
        ...(stopLossPercentage !== undefined && {
          [PerpsEventProperties.STOP_LOSS_PERCENTAGE]: stopLossPercentage,
        }),
        ...(errorMessage && {
          [PerpsEventProperties.ERROR_MESSAGE]: errorMessage,
        }),
      };

      // Track event once with all properties
      const eventBuilder = MetricsEventBuilder.createEventBuilder(
        MetaMetricsEvents.PERPS_RISK_MANAGEMENT,
      ).addProperties(eventProperties);
      context.analytics.trackEvent(eventBuilder.build());

      endTrace({
        name: TraceName.PerpsUpdateTPSL,
        id: traceId,
        data: traceData,
      });
    }
  }
}<|MERGE_RESOLUTION|>--- conflicted
+++ resolved
@@ -98,6 +98,7 @@
       ...(params.trackingData?.marginUsed != null && {
         [PerpsEventProperties.MARGIN_USED]: params.trackingData.marginUsed,
       }),
+      ...(perpDex && { [PerpsEventProperties.PERP_DEX]: perpDex }),
       ...(params.trackingData?.totalFee != null && {
         [PerpsEventProperties.FEES]: params.trackingData.totalFee,
       }),
@@ -106,14 +107,10 @@
           ? parseFloat(result.averagePrice)
           : params.trackingData?.marketPrice,
       }),
-<<<<<<< HEAD
-      ...(perpDex && { [PerpsEventProperties.PERP_DEX]: perpDex }),
-=======
       ...(params.orderType === 'limit' &&
         params.price && {
           [PerpsEventProperties.LIMIT_PRICE]: parseFloat(params.price),
         }),
->>>>>>> 97f945ef
     });
 
     // Add success-specific properties
