/* eslint-disable @typescript-eslint/consistent-type-definitions */
// ESLint override: BaseController requires 'type' for Json compatibility, not 'interface'

import type {
  CaipAccountId,
  CaipChainId,
  CaipAssetId,
  Hex,
} from '@metamask/utils';

// Export navigation types
export * from '../../types/navigation';

// Import adapter types
import type { RawHyperLiquidLedgerUpdate } from '../../utils/hyperLiquidAdapter';

// User history item for deposits and withdrawals
export interface UserHistoryItem {
  id: string;
  timestamp: number;
  type: 'deposit' | 'withdrawal';
  amount: string;
  asset: string;
  txHash: string;
  status: 'completed' | 'failed' | 'pending';
  details: {
    source: string;
    bridgeContract?: string;
    recipient?: string;
    blockNumber?: string;
    chainId?: string;
    synthetic?: boolean;
  };
}

// Parameters for getting user history
export interface GetUserHistoryParams {
  startTime?: number;
  endTime?: number;
  accountId?: CaipAccountId;
}

// Trade configuration saved per market per network
export interface TradeConfiguration {
  leverage?: number; // Last used leverage for this market
}

// Order type enumeration
export type OrderType = 'market' | 'limit';

<<<<<<< HEAD
=======
// Market asset type classification (reusable across components)
export type MarketType = 'crypto' | 'equity' | 'commodity' | 'forex';

// Market type filter including 'all' option for UI filtering
export type MarketTypeFilter = MarketType | 'all';

>>>>>>> 338177c4
// Input method for amount entry tracking
export type InputMethod =
  | 'default'
  | 'slider'
  | 'keypad'
  | 'percentage'
  | 'max';

// Unified tracking data interface for analytics events (never persisted in state)
export interface TrackingData {
  // Common to all operations
  totalFee: number; // Total fee for the operation
  marketPrice: number; // Market price at operation time
  metamaskFee?: number; // MetaMask fee amount
  metamaskFeeRate?: number; // MetaMask fee rate
  feeDiscountPercentage?: number; // Fee discount percentage
  estimatedPoints?: number; // Estimated reward points

  // Order-specific (used for trade operations)
  marginUsed?: number; // Margin required for this order
  inputMethod?: InputMethod; // How user set the amount

  // Close-specific (used for position close operations)
  receivedAmount?: number; // Amount user receives after close
  realizedPnl?: number; // Realized P&L from close
}

<<<<<<< HEAD
=======
// TP/SL-specific tracking data for analytics events
export interface TPSLTrackingData {
  direction: 'long' | 'short'; // Position direction
  source: string; // Source of the TP/SL update (e.g., 'tp_sl_view', 'position_card')
  positionSize: number; // Unsigned position size for metrics
}

>>>>>>> 338177c4
// MetaMask Perps API order parameters for PerpsController
export type OrderParams = {
  coin: string; // Asset symbol (e.g., 'ETH', 'BTC')
  isBuy: boolean; // true = BUY order, false = SELL order
  size: string; // Order size as string
  orderType: OrderType; // Order type
  price?: string; // Limit price (required for limit orders)
  reduceOnly?: boolean; // Reduce-only flag
  timeInForce?: 'GTC' | 'IOC' | 'ALO'; // Time in force

  // Advanced order features
  takeProfitPrice?: string; // Take profit price
  stopLossPrice?: string; // Stop loss price
  clientOrderId?: string; // Optional client-provided order ID
  slippage?: number; // Slippage tolerance for market orders (e.g., 0.01 = 1%)
  grouping?: 'na' | 'normalTpsl' | 'positionTpsl'; // Override grouping (defaults: 'na' without TP/SL, 'normalTpsl' with TP/SL)
  currentPrice?: number; // Current market price (avoids extra API call if provided)
  leverage?: number; // Leverage to apply for the order (e.g., 10 for 10x leverage)
<<<<<<< HEAD
=======
  existingPositionLeverage?: number; // Existing position leverage for validation (protocol constraint)
>>>>>>> 338177c4

  // Optional tracking data for MetaMetrics events
  trackingData?: TrackingData;
};

export type OrderResult = {
  success?: boolean;
  orderId?: string; // Order ID from exchange
  error?: string;
  filledSize?: string; // Amount filled
  averagePrice?: string; // Average execution price
};

export type Position = {
  coin: string; // Asset symbol (e.g., 'ETH', 'BTC')
  size: string; // Signed position size (+ = LONG, - = SHORT)
  entryPrice: string; // Average entry price
  positionValue: string; // Total position value in USD
  unrealizedPnl: string; // Unrealized profit/loss
  marginUsed: string; // Margin currently used for this position
  leverage: {
    type: 'isolated' | 'cross'; // Margin type
    value: number; // Leverage multiplier
    rawUsd?: string; // USD amount (for isolated margin)
  };
  liquidationPrice: string | null; // Liquidation price (null if no risk)
  maxLeverage: number; // Maximum allowed leverage for this asset
  returnOnEquity: string; // ROE percentage
  cumulativeFunding: {
    // Funding payments history
    allTime: string; // Total funding since account opening
    sinceOpen: string; // Funding since position opened
    sinceChange: string; // Funding since last size change
  };
  takeProfitPrice?: string; // Take profit price (if set)
  stopLossPrice?: string; // Stop loss price (if set)
  takeProfitCount: number; // Take profit count, how many tps can affect the position
  stopLossCount: number; // Stop loss count, how many sls can affect the position
};

// Using 'type' instead of 'interface' for BaseController Json compatibility
export type AccountState = {
  availableBalance: string; // Based on HyperLiquid: withdrawable
  totalBalance: string; // Based on HyperLiquid: accountValue
  marginUsed: string; // Based on HyperLiquid: marginUsed
  unrealizedPnl: string; // Based on HyperLiquid: unrealizedPnl
  returnOnEquity: string; // Based on HyperLiquid: returnOnEquity adjusted for weighted margin
  /**
   * Per-sub-account balance breakdown (protocol-specific, optional)
   * Maps sub-account identifier to its balance details.
   *
   * Protocol examples:
   * - HyperLiquid HIP-3: '' or 'main' (main DEX), 'xyz' (HIP-3 builder DEX)
   * - dYdX: Sub-account numbers (e.g., '0', '1', '2')
   * - Other protocols: Vault IDs, pool IDs, margin account IDs, etc.
   *
   * Key: Sub-account identifier (protocol-specific string)
   * Value: Balance details for that sub-account
   */
  subAccountBreakdown?: Record<
    string,
    {
      availableBalance: string;
      totalBalance: string;
    }
  >;
};

export type ClosePositionParams = {
  coin: string; // Asset symbol to close
  size?: string; // Size to close (omit for full close)
  orderType?: OrderType; // Close order type (default: market)
  price?: string; // Limit price (required for limit close)
  currentPrice?: number; // Current market price for validation
  // Optional tracking data for MetaMetrics events
  trackingData?: TrackingData;
<<<<<<< HEAD
=======
};

export type ClosePositionsParams = {
  coins?: string[]; // Optional: specific coins to close (omit or empty array to close all)
  closeAll?: boolean; // Explicitly close all positions
};

export type ClosePositionsResult = {
  success: boolean; // Overall success (true if at least one position closed)
  successCount: number; // Number of positions closed successfully
  failureCount: number; // Number of positions that failed to close
  results: {
    coin: string;
    success: boolean;
    error?: string;
  }[];
>>>>>>> 338177c4
};

export interface InitializeResult {
  success: boolean;
  error?: string;
  chainId?: string;
}

export interface ReadyToTradeResult {
  ready: boolean;
  error?: string;
  walletConnected?: boolean;
  networkSupported?: boolean;
}

export interface DisconnectResult {
  success: boolean;
  error?: string;
}

export interface MarketInfo {
  name: string; // HyperLiquid: universe name (asset symbol)
  szDecimals: number; // HyperLiquid: size decimals
  maxLeverage: number; // HyperLiquid: max leverage
  marginTableId: number; // HyperLiquid: margin requirements table ID
  onlyIsolated?: true; // HyperLiquid: isolated margin only (optional, only when true)
  isDelisted?: true; // HyperLiquid: delisted status (optional, only when true)
  minimumOrderSize?: number; // Minimum order size in USD (protocol-specific)
}

/**
 * Market data with prices for UI display
 * Protocol-agnostic interface for market information with formatted values
 */
export interface PerpsMarketData {
  /**
   * Token symbol (e.g., 'BTC', 'ETH')
   */
  symbol: string;
  /**
   * Full token name (e.g., 'Bitcoin', 'Ethereum')
   */
  name: string;
  /**
   * Maximum leverage available as formatted string (e.g., '40x', '25x')
   */
  maxLeverage: string;
  /**
   * Current price as formatted string (e.g., '$50,000.00')
   */
  price: string;
  /**
   * 24h price change as formatted string (e.g., '+$1,250.00', '-$850.50')
   */
  change24h: string;
  /**
   * 24h price change percentage as formatted string (e.g., '+2.5%', '-1.8%')
   */
  change24hPercent: string;
  /**
   * Trading volume as formatted string (e.g., '$1.2B', '$850M')
   */
  volume: string;
  /**
   * Open interest as formatted string (e.g., '$24.5M', '$1.2B')
   */
  openInterest?: string;
  /**
   * Next funding time in milliseconds since epoch (optional, market-specific)
   */
  nextFundingTime?: number;
  /**
   * Funding interval in hours (optional, market-specific)
   */
  fundingIntervalHours?: number;
  /**
   * Current funding rate as decimal (optional, from predictedFundings API)
   */
  fundingRate?: number;
  /**
   * Market source DEX identifier (HIP-3 support)
   * - null or undefined: Main validator DEX
   * - "xyz", "abc", etc: HIP-3 builder-deployed DEX
   */
  marketSource?: string | null;
  /**
   * Market asset type classification (optional)
   * - crypto: Cryptocurrency (default for most markets)
   * - equity: Stock/equity markets (HIP-3)
   * - commodity: Commodity markets (HIP-3)
   * - forex: Foreign exchange pairs (HIP-3)
   */
  marketType?: MarketType;
}

export interface ToggleTestnetResult {
  success: boolean;
  isTestnet: boolean;
  error?: string;
}

export interface AssetRoute {
  assetId: CaipAssetId; // CAIP asset ID (e.g., "eip155:42161/erc20:0xaf88.../default")
  chainId: CaipChainId; // CAIP-2 chain ID where the bridge contract is located
  contractAddress: Hex; // Bridge contract address for deposits/withdrawals
  constraints?: {
    minAmount?: string; // Minimum deposit/withdrawal amount
    maxAmount?: string; // Maximum deposit/withdrawal amount
    estimatedTime?: string; // Estimated processing time
    fees?: {
      fixed?: number; // Fixed fee amount (e.g., 1 for 1 token)
      percentage?: number; // Percentage fee (e.g., 0.05 for 0.05%)
      token?: string; // Fee token symbol (e.g., 'USDC', 'ETH')
    };
  };
}

export interface SwitchProviderResult {
  success: boolean;
  providerId: string;
  error?: string;
}

export interface CancelOrderParams {
  orderId: string; // Order ID to cancel
  coin: string; // Asset symbol
}

export interface CancelOrderResult {
  success: boolean;
  orderId?: string; // Cancelled order ID
  error?: string;
}

export type BatchCancelOrdersParams = {
  orderId: string;
  coin: string;
}[];

export type CancelOrdersParams = {
  coins?: string[]; // Optional: specific coins (omit to cancel all orders)
  orderIds?: string[]; // Optional: specific order IDs (omit to cancel all orders for specified coins)
  cancelAll?: boolean; // Explicitly cancel all orders
};

export type CancelOrdersResult = {
  success: boolean; // Overall success (true if at least one order cancelled)
  successCount: number; // Number of orders cancelled successfully
  failureCount: number; // Number of orders that failed to cancel
  results: {
    orderId: string;
    coin: string;
    success: boolean;
    error?: string;
  }[];
};

export interface EditOrderParams {
  orderId: string | number; // Order ID or client order ID to modify
  newOrder: OrderParams; // New order parameters
}

export interface DepositParams {
  amount: string; // Amount to deposit
  assetId: CaipAssetId; // Asset to deposit (required for validation)
  fromChainId?: CaipChainId; // Source chain (defaults to current network)
  toChainId?: CaipChainId; // Destination chain (defaults to HyperLiquid Arbitrum)
  recipient?: Hex; // Recipient address (defaults to selected account)
}

export interface DepositResult {
  success: boolean;
  txHash?: string;
  error?: string;
}

// Enhanced deposit flow state types for multi-step deposits
export type DepositStatus =
  | 'idle' // No deposit in progress
  | 'preparing' // Analyzing route & preparing transactions
  | 'swapping' // Converting token (e.g., ETH → USDC)
  | 'bridging' // Cross-chain transfer
  | 'depositing' // Final deposit to HyperLiquid
  | 'success' // Deposit completed successfully
  | 'error'; // Deposit failed at any step

export type DepositFlowType =
  | 'direct' // Same chain, same token (USDC on Arbitrum)
  | 'swap' // Same chain, different token (ETH → USDC)
  | 'bridge' // Different chain, same token (USDC on Ethereum → Arbitrum)
  | 'swap_bridge'; // Different chain, different token (ETH on Ethereum → USDC on Arbitrum)

// eslint-disable-next-line @typescript-eslint/consistent-type-definitions
export type DepositStepInfo = {
  totalSteps: number; // Total number of steps in this flow
  currentStep: number; // Current step (0-based index)
  stepNames: string[]; // Human-readable step names
  stepTxHashes?: string[]; // Transaction hashes for each completed step
};

export interface WithdrawParams {
  amount: string; // Amount to withdraw
  destination?: Hex; // Destination address (optional, defaults to current account)
  assetId?: CaipAssetId; // Asset to withdraw (defaults to USDC)
}

export interface WithdrawResult {
  success: boolean;
  txHash?: string;
  error?: string;
  withdrawalId?: string; // Unique ID for tracking
  estimatedArrivalTime?: number; // Provider-specific arrival time
}

export interface TransferBetweenDexsParams {
  sourceDex: string; // Source DEX name ('' = main DEX, 'xyz' = HIP-3 DEX)
  destinationDex: string; // Destination DEX name ('' = main DEX, 'xyz' = HIP-3 DEX)
  amount: string; // USDC amount to transfer
}

export interface TransferBetweenDexsResult {
  success: boolean;
  txHash?: string;
  error?: string;
}

export interface GetHistoricalPortfolioParams {
  accountId?: CaipAccountId; // Optional: defaults to selected account
}

export interface HistoricalPortfolioResult {
  accountValue1dAgo: string;
  timestamp: number;
}

export interface LiveDataConfig {
  priceThrottleMs?: number; // ms between price updates (default: 2000)
  positionThrottleMs?: number; // ms between position updates (default: 5000)
  maxUpdatesPerSecond?: number; // hard limit to prevent UI blocking
}

export interface PerpsControllerConfig {
  /**
   * Fallback blocked regions to use when RemoteFeatureFlagController fails to fetch.
   * The fallback is set by default if defined and replaced with remote block list once available.
   */
  fallbackBlockedRegions?: string[];
  /**
   * HIP-3 equity perps master switch passed from client
   * Controls whether HIP-3 (builder-deployed) DEXs are enabled
   */
  equityEnabled?: boolean;
  /**
   * HIP-3 DEX whitelist passed from client
   * Empty array = auto-discover all DEXs, non-empty = whitelist specific DEXs
   * Only applies when equityEnabled === true
   */
  enabledDexs?: string[];
}

export interface PriceUpdate {
  coin: string; // Asset symbol
  price: string; // Current mid price (average of best bid and ask)
  timestamp: number; // Update timestamp
  percentChange24h?: string; // 24h price change percentage
  // Order book data (only available when includeOrderBook is true)
  bestBid?: string; // Best bid price (highest price buyers are willing to pay)
  bestAsk?: string; // Best ask price (lowest price sellers are willing to accept)
  spread?: string; // Ask - Bid spread
  markPrice?: string; // Mark price from oracle (used for liquidations)
  // Market data (only available when includeMarketData is true)
  funding?: number; // Current funding rate
  openInterest?: number; // Open interest in USD
  volume24h?: number; // 24h trading volume in USD
}

export interface OrderFill {
  orderId: string; // Order ID that was filled
  symbol: string; // Asset symbol
  side: string; // Normalized order side ('buy' or 'sell')
  size: string; // Fill size
  price: string; // Fill price
  pnl: string; // PNL
  direction: string; // Direction of the fill
  fee: string; // Fee paid
  feeToken: string; // Fee token symbol
  timestamp: number; // Fill timestamp
  startPosition?: string; // Start position
  success?: boolean; // Whether the order was filled successfully
  liquidation?: {
    liquidatedUser: string; // Address of the liquidated user. liquidatedUser isn't always the current user. It can also mean the fill filled another user's liquidation.
    markPx: string; // Mark price at liquidation
    method: string; // Liquidation method (e.g., 'market')
  };
  orderType?: 'take_profit' | 'stop_loss' | 'liquidation' | 'regular';
  detailedOrderType?: string; // Original order type from exchange
}

// Parameter interfaces - all fully optional for better UX
export interface GetPositionsParams {
  accountId?: CaipAccountId; // Optional: defaults to selected account
  includeHistory?: boolean; // Optional: include historical positions
  skipCache?: boolean; // Optional: bypass WebSocket cache and force API call (default: false)
}

export interface GetAccountStateParams {
  accountId?: CaipAccountId; // Optional: defaults to selected account
  source?: string; // Optional: source of the call for tracing (e.g., 'health_check', 'initial_connection')
}

export interface GetOrderFillsParams {
  accountId?: CaipAccountId; // Optional: defaults to selected account
  user?: Hex; // Optional: user address (defaults to selected account)
  startTime?: number; // Optional: start timestamp (Unix milliseconds)
  endTime?: number; // Optional: end timestamp (Unix milliseconds)
  limit?: number; // Optional: max number of results for pagination
  aggregateByTime?: boolean; // Optional: aggregate by time
}

export interface GetOrdersParams {
  accountId?: CaipAccountId; // Optional: defaults to selected account
  startTime?: number; // Optional: start timestamp (Unix milliseconds)
  endTime?: number; // Optional: end timestamp (Unix milliseconds)
  limit?: number; // Optional: max number of results for pagination
  offset?: number; // Optional: offset for pagination
  skipCache?: boolean; // Optional: bypass WebSocket cache and force API call (default: false)
}

export interface GetFundingParams {
  accountId?: CaipAccountId; // Optional: defaults to selected account
  startTime?: number; // Optional: start timestamp (Unix milliseconds)
  endTime?: number; // Optional: end timestamp (Unix milliseconds)
  limit?: number; // Optional: max number of results for pagination
  offset?: number; // Optional: offset for pagination
}

export interface GetSupportedPathsParams {
  isTestnet?: boolean; // Optional: override current testnet state
  assetId?: CaipAssetId; // Optional: filter by specific asset
  symbol?: string; // Optional: filter by asset symbol (e.g., 'USDC')
  chainId?: CaipChainId; // Optional: filter by chain (CAIP-2 format)
}

export interface GetAvailableDexsParams {
  // Reserved for future extensibility (filters, pagination, etc.)
}

export interface GetMarketsParams {
  symbols?: string[]; // Optional symbol filter (e.g., ['BTC', 'xyz:XYZ100'])
  dex?: string; // HyperLiquid HIP-3: DEX name (empty string '' or undefined for main DEX). Other protocols: ignored.
}

export interface SubscribePricesParams {
  symbols: string[];
  callback: (prices: PriceUpdate[]) => void;
  throttleMs?: number; // Future: per-subscription throttling
  includeOrderBook?: boolean; // Optional: include bid/ask data from L2 book
  includeMarketData?: boolean; // Optional: include funding, open interest, volume data
}

export interface SubscribePositionsParams {
  callback: (positions: Position[]) => void;
  accountId?: CaipAccountId; // Optional: defaults to selected account
  includeHistory?: boolean; // Future: include historical data
}

export interface SubscribeOrderFillsParams {
  callback: (fills: OrderFill[]) => void;
  accountId?: CaipAccountId; // Optional: defaults to selected account
  since?: number; // Future: only fills after timestamp
}

export interface SubscribeOrdersParams {
  callback: (orders: Order[]) => void;
  accountId?: CaipAccountId; // Optional: defaults to selected account
  includeHistory?: boolean; // Optional: include filled/canceled orders
}

export interface SubscribeAccountParams {
  callback: (account: AccountState) => void;
  accountId?: CaipAccountId; // Optional: defaults to selected account
}
export interface LiquidationPriceParams {
  entryPrice: number;
  leverage: number;
  direction: 'long' | 'short';
  positionSize?: number; // Optional: for more accurate calculations
  marginType?: 'isolated' | 'cross'; // Optional: defaults to isolated
  asset?: string; // Optional: for asset-specific maintenance margins
}

export interface MaintenanceMarginParams {
  asset: string;
  positionSize?: number; // Optional: for tiered margin systems
}

export interface FeeCalculationParams {
  orderType: 'market' | 'limit';
  isMaker?: boolean;
  amount?: string;
}

export interface FeeCalculationResult {
  // Total fees (protocol + MetaMask)
  feeRate: number; // Total fee rate as decimal (e.g., 0.00145 for 0.145%)
  feeAmount?: number; // Total fee amount in USD (when amount is provided)

  // Protocol-specific base fees
  protocolFeeRate: number; // Protocol fee rate (e.g., 0.00045 for HyperLiquid taker)
  protocolFeeAmount?: number; // Protocol fee amount in USD

  // MetaMask builder/revenue fee
  metamaskFeeRate: number; // MetaMask fee rate (e.g., 0.001 for 0.1%)
  metamaskFeeAmount?: number; // MetaMask fee amount in USD

  // Optional detailed breakdown for transparency
  breakdown?: {
    baseFeeRate: number;
    volumeTier?: string;
    volumeDiscount?: number;
    stakingDiscount?: number;
  };
}

export interface UpdatePositionTPSLParams {
  coin: string; // Asset symbol
  takeProfitPrice?: string; // Optional: undefined to remove
  stopLossPrice?: string; // Optional: undefined to remove
  // Optional tracking data for MetaMetrics events
  trackingData?: TPSLTrackingData;
}

export interface Order {
  orderId: string; // Order ID
  symbol: string; // Asset symbol (e.g., 'ETH', 'BTC')
  side: 'buy' | 'sell'; // Normalized order side
  orderType: OrderType; // Order type (market/limit)
  size: string; // Order size
  originalSize: string; // Original order size
  price: string; // Order price (for limit orders)
  filledSize: string; // Amount filled
  remainingSize: string; // Amount remaining
  status: 'open' | 'filled' | 'canceled' | 'rejected' | 'triggered' | 'queued'; // Normalized status
  timestamp: number; // Order timestamp
  lastUpdated?: number; // Last status update timestamp (optional - not provided by all APIs)
  // TODO: Consider creating separate type for OpenOrders (UI Orders) potentially if optional properties muddy up the original Order type
  takeProfitPrice?: string; // Take profit price (if set)
  stopLossPrice?: string; // Stop loss price (if set)
  detailedOrderType?: string; // Full order type from exchange (e.g., 'Take Profit Limit', 'Stop Market')
  isTrigger?: boolean; // Whether this is a trigger order (TP/SL)
  reduceOnly?: boolean; // Whether this is a reduce-only order
}

export interface Funding {
  symbol: string; // Asset symbol (e.g., 'ETH', 'BTC')
  amountUsd: string; // Funding amount in USD (positive = received, negative = paid)
  rate: string; // Funding rate applied
  timestamp: number; // Funding payment timestamp
  transactionHash?: string; // Optional transaction hash
}

export interface IPerpsProvider {
  readonly protocolId: string;

  // Unified asset and route information
  getDepositRoutes(params?: GetSupportedPathsParams): AssetRoute[]; // Assets and their deposit routes
  getWithdrawalRoutes(params?: GetSupportedPathsParams): AssetRoute[]; // Assets and their withdrawal routes

  // Trading operations → Redux (persisted, optimistic updates)
  placeOrder(params: OrderParams): Promise<OrderResult>;
  editOrder(params: EditOrderParams): Promise<OrderResult>;
  cancelOrder(params: CancelOrderParams): Promise<CancelOrderResult>;
  cancelOrders?(params: BatchCancelOrdersParams): Promise<CancelOrdersResult>; // Optional: batch cancel for protocols that support it
  closePosition(params: ClosePositionParams): Promise<OrderResult>;
  closePositions?(params: ClosePositionsParams): Promise<ClosePositionsResult>; // Optional: batch close for protocols that support it
  updatePositionTPSL(params: UpdatePositionTPSLParams): Promise<OrderResult>;
  getPositions(params?: GetPositionsParams): Promise<Position[]>;
  getAccountState(params?: GetAccountStateParams): Promise<AccountState>;
  getMarkets(params?: GetMarketsParams): Promise<MarketInfo[]>;
  getMarketDataWithPrices(): Promise<PerpsMarketData[]>;
  withdraw(params: WithdrawParams): Promise<WithdrawResult>; // API operation - stays in provider
  // Note: deposit() is handled by PerpsController routing (blockchain operation)
  validateDeposit(
    params: DepositParams,
  ): Promise<{ isValid: boolean; error?: string }>; // Protocol-specific deposit validation
  validateOrder(
    params: OrderParams,
  ): Promise<{ isValid: boolean; error?: string }>; // Protocol-specific order validation
  validateClosePosition(
    params: ClosePositionParams,
  ): Promise<{ isValid: boolean; error?: string }>; // Protocol-specific position close validation
  validateWithdrawal(
    params: WithdrawParams,
  ): Promise<{ isValid: boolean; error?: string }>; // Protocol-specific withdrawal validation

  // Historical data operations
  /**
   * Historical trade fills - actual executed trades with exact prices and fees.
   * Purpose: Track what actually happened when orders were executed.
   * Example: Market long 1 ETH @ $50,000 → OrderFill with exact execution price and fees
   */
  getOrderFills(params?: GetOrderFillsParams): Promise<OrderFill[]>;

  /**
   * Get historical portfolio data
   * Purpose: Retrieve account value from previous periods for PnL tracking
   * Example: Get account value from yesterday to calculate 24h percentage change
   * @param params - Optional parameters for historical portfolio retrieval
   */
  getHistoricalPortfolio(
    params?: GetHistoricalPortfolioParams,
  ): Promise<HistoricalPortfolioResult>;

  /**
   * Historical order lifecycle - order placement, modifications, and status changes.
   * Purpose: Track the complete journey of orders from request to completion.
   * Example: Limit buy 1 ETH @ $48,000 → Order with status 'open' → 'filled' when executed
   */
  getOrders(params?: GetOrdersParams): Promise<Order[]>;

  /**
   * Currently active open orders (real-time status).
   * Purpose: Show orders that are currently open/pending execution (not historical states).
   * Different from getOrders() which returns complete historical order lifecycle.
   * Example: Shows only orders that are actually open right now in the exchange.
   */
  getOpenOrders(params?: GetOrdersParams): Promise<Order[]>;

  /**
   * Historical funding payments - periodic costs/rewards for holding positions.
   * Purpose: Track ongoing expenses and income from position maintenance.
   * Example: Holding long ETH position → Funding payment of -$5.00 (you pay the funding)
   */
  getFunding(params?: GetFundingParams): Promise<Funding[]>;

  /**
   * Get user non-funding ledger updates (deposits, transfers, withdrawals)
   */
  getUserNonFundingLedgerUpdates(params?: {
    accountId?: string;
    startTime?: number;
    endTime?: number;
  }): Promise<RawHyperLiquidLedgerUpdate[]>;

  /**
   * Get user history (deposits, withdrawals, transfers)
   */
  getUserHistory(params?: {
    accountId?: CaipAccountId;
    startTime?: number;
    endTime?: number;
  }): Promise<UserHistoryItem[]>;

  // Protocol-specific calculations
  calculateLiquidationPrice(params: LiquidationPriceParams): Promise<string>;
  calculateMaintenanceMargin(params: MaintenanceMarginParams): Promise<number>;
  getMaxLeverage(asset: string): Promise<number>;
  calculateFees(params: FeeCalculationParams): Promise<FeeCalculationResult>;

  // Live data subscriptions → Direct UI (NO Redux, maximum speed)
  subscribeToPrices(params: SubscribePricesParams): () => void;
  subscribeToPositions(params: SubscribePositionsParams): () => void;
  subscribeToOrderFills(params: SubscribeOrderFillsParams): () => void;
  subscribeToOrders(params: SubscribeOrdersParams): () => void;
  subscribeToAccount(params: SubscribeAccountParams): () => void;

  // Live data configuration
  setLiveDataConfig(config: Partial<LiveDataConfig>): void;

  // Connection management
  toggleTestnet(): Promise<ToggleTestnetResult>;
  initialize(): Promise<InitializeResult>;
  isReadyToTrade(): Promise<ReadyToTradeResult>;
  disconnect(): Promise<DisconnectResult>;
  ping(timeoutMs?: number): Promise<void>; // Lightweight WebSocket health check with configurable timeout

  // Block explorer
  getBlockExplorerUrl(address?: string): string;

  // Fee discount context (optional - for MetaMask reward discounts)
  setUserFeeDiscount?(discountBips: number | undefined): void;
<<<<<<< HEAD
=======

  // HIP-3 (Builder-deployed DEXs) operations - optional for backward compatibility
  /**
   * Get list of available HIP-3 builder-deployed DEXs
   * @param params - Optional parameters (reserved for future filters/pagination)
   * @returns Array of DEX names (empty string '' represents main DEX)
   */
  getAvailableDexs?(params?: GetAvailableDexsParams): Promise<string[]>;
>>>>>>> 338177c4
}<|MERGE_RESOLUTION|>--- conflicted
+++ resolved
@@ -48,15 +48,12 @@
 // Order type enumeration
 export type OrderType = 'market' | 'limit';
 
-<<<<<<< HEAD
-=======
 // Market asset type classification (reusable across components)
 export type MarketType = 'crypto' | 'equity' | 'commodity' | 'forex';
 
 // Market type filter including 'all' option for UI filtering
 export type MarketTypeFilter = MarketType | 'all';
 
->>>>>>> 338177c4
 // Input method for amount entry tracking
 export type InputMethod =
   | 'default'
@@ -84,8 +81,6 @@
   realizedPnl?: number; // Realized P&L from close
 }
 
-<<<<<<< HEAD
-=======
 // TP/SL-specific tracking data for analytics events
 export interface TPSLTrackingData {
   direction: 'long' | 'short'; // Position direction
@@ -93,7 +88,6 @@
   positionSize: number; // Unsigned position size for metrics
 }
 
->>>>>>> 338177c4
 // MetaMask Perps API order parameters for PerpsController
 export type OrderParams = {
   coin: string; // Asset symbol (e.g., 'ETH', 'BTC')
@@ -112,10 +106,7 @@
   grouping?: 'na' | 'normalTpsl' | 'positionTpsl'; // Override grouping (defaults: 'na' without TP/SL, 'normalTpsl' with TP/SL)
   currentPrice?: number; // Current market price (avoids extra API call if provided)
   leverage?: number; // Leverage to apply for the order (e.g., 10 for 10x leverage)
-<<<<<<< HEAD
-=======
   existingPositionLeverage?: number; // Existing position leverage for validation (protocol constraint)
->>>>>>> 338177c4
 
   // Optional tracking data for MetaMetrics events
   trackingData?: TrackingData;
@@ -192,8 +183,6 @@
   currentPrice?: number; // Current market price for validation
   // Optional tracking data for MetaMetrics events
   trackingData?: TrackingData;
-<<<<<<< HEAD
-=======
 };
 
 export type ClosePositionsParams = {
@@ -210,7 +199,6 @@
     success: boolean;
     error?: string;
   }[];
->>>>>>> 338177c4
 };
 
 export interface InitializeResult {
@@ -792,8 +780,6 @@
 
   // Fee discount context (optional - for MetaMask reward discounts)
   setUserFeeDiscount?(discountBips: number | undefined): void;
-<<<<<<< HEAD
-=======
 
   // HIP-3 (Builder-deployed DEXs) operations - optional for backward compatibility
   /**
@@ -802,5 +788,4 @@
    * @returns Array of DEX names (empty string '' represents main DEX)
    */
   getAvailableDexs?(params?: GetAvailableDexsParams): Promise<string[]>;
->>>>>>> 338177c4
 }