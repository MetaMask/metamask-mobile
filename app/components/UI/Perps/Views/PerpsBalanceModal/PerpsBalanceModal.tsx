import { useNavigation, type NavigationProp } from '@react-navigation/native';
import React, { useCallback, useRef, useEffect } from 'react';
import { View } from 'react-native';
import { strings } from '../../../../../../locales/i18n';
import BottomSheet, {
  BottomSheetRef,
} from '../../../../../component-library/components/BottomSheets/BottomSheet';
import BottomSheetHeader from '../../../../../component-library/components/BottomSheets/BottomSheetHeader';
import Button, {
  ButtonSize,
  ButtonVariants,
  ButtonWidthTypes,
} from '../../../../../component-library/components/Buttons/Button';
import { IconName } from '../../../../../component-library/components/Icons/Icon';
import Text, {
  TextVariant,
} from '../../../../../component-library/components/Texts/Text';
import { useStyles } from '../../../../../component-library/hooks';
import Routes from '../../../../../constants/navigation/Routes';
import type { PerpsNavigationParamList } from '../../controllers/types';
import { usePerpsTrading, usePerpsNetworkManagement } from '../../hooks';
import createStyles from './PerpsBalanceModal.styles';
import { PerpsTabViewSelectorsIDs } from '../../../../../../e2e/selectors/Perps/Perps.selectors';
import { useConfirmNavigation } from '../../../../Views/confirmations/hooks/useConfirmNavigation';
<<<<<<< HEAD
import { usePerpsEventTracking } from '../../hooks/usePerpsEventTracking';
import { MetaMetricsEvents } from '../../../../../core/Analytics';
import {
  PerpsEventProperties,
  PerpsEventValues,
} from '../../constants/eventNames';
=======
>>>>>>> c0d92e35

interface PerpsBalanceModalProps {}

const PerpsBalanceModal: React.FC<PerpsBalanceModalProps> = () => {
  const { styles } = useStyles(createStyles, {});
  const navigation = useNavigation<NavigationProp<PerpsNavigationParamList>>();
  const { depositWithConfirmation } = usePerpsTrading();
  const { ensureArbitrumNetworkExists } = usePerpsNetworkManagement();
  const bottomSheetRef = useRef<BottomSheetRef>(null);
  const { navigateToConfirmation } = useConfirmNavigation();
<<<<<<< HEAD
  const { track } = usePerpsEventTracking();

  // Track balance modal viewed on mount
  useEffect(() => {
    track(MetaMetricsEvents.PERPS_BALANCE_MODAL_VIEWED, {
      [PerpsEventProperties.SOURCE]: PerpsEventValues.SOURCE.HOMESCREEN_TAB,
    });
  }, [track]);
=======
>>>>>>> c0d92e35

  const handleClose = useCallback(() => {
    navigation.goBack();
  }, [navigation]);

  const handleAddFunds = useCallback(async () => {
    try {
      // Ensure the network exists before proceeding
      await ensureArbitrumNetworkExists();

      navigation.goBack();

      // Navigate immediately to confirmations screen for instant UI response
      navigateToConfirmation({ stack: Routes.PERPS.ROOT });

      // Initialize deposit in the background without blocking
      depositWithConfirmation().catch((error) => {
        console.error('Failed to initialize deposit:', error);
      });
    } catch (error) {
      console.error('Failed to proceed with deposit:', error);
    }
  }, [
    depositWithConfirmation,
    ensureArbitrumNetworkExists,
    navigation,
    navigateToConfirmation,
  ]);

  const handleWithdrawFunds = useCallback(async () => {
    try {
      // Ensure the network exists before proceeding
      await ensureArbitrumNetworkExists();

      navigation.goBack();
      navigation.navigate(Routes.PERPS.ROOT, {
        screen: Routes.PERPS.WITHDRAW,
      });
    } catch (error) {
      console.error('Failed to proceed with withdraw:', error);
    }
  }, [navigation, ensureArbitrumNetworkExists]);

  return (
    <BottomSheet
      ref={bottomSheetRef}
      onClose={handleClose}
      shouldNavigateBack={false}
    >
      <BottomSheetHeader onClose={handleClose}>
        <Text variant={TextVariant.HeadingMD}>
          {strings('perps.manage_balance')}
        </Text>
      </BottomSheetHeader>
      <View style={styles.content}>
        <Button
          variant={ButtonVariants.Primary}
          size={ButtonSize.Lg}
          width={ButtonWidthTypes.Full}
          label={strings('perps.add_funds')}
          onPress={handleAddFunds}
          style={styles.actionButton}
          startIconName={IconName.Add}
          testID={PerpsTabViewSelectorsIDs.ADD_FUNDS_BUTTON}
        />
        <Button
          variant={ButtonVariants.Secondary}
          size={ButtonSize.Lg}
          width={ButtonWidthTypes.Full}
          label={strings('perps.withdraw')}
          onPress={handleWithdrawFunds}
          style={styles.actionButton}
          startIconName={IconName.Minus}
        />
      </View>
    </BottomSheet>
  );
};

export default PerpsBalanceModal;<|MERGE_RESOLUTION|>--- conflicted
+++ resolved
@@ -1,5 +1,5 @@
 import { useNavigation, type NavigationProp } from '@react-navigation/native';
-import React, { useCallback, useRef, useEffect } from 'react';
+import React, { useCallback, useRef } from 'react';
 import { View } from 'react-native';
 import { strings } from '../../../../../../locales/i18n';
 import BottomSheet, {
@@ -22,15 +22,6 @@
 import createStyles from './PerpsBalanceModal.styles';
 import { PerpsTabViewSelectorsIDs } from '../../../../../../e2e/selectors/Perps/Perps.selectors';
 import { useConfirmNavigation } from '../../../../Views/confirmations/hooks/useConfirmNavigation';
-<<<<<<< HEAD
-import { usePerpsEventTracking } from '../../hooks/usePerpsEventTracking';
-import { MetaMetricsEvents } from '../../../../../core/Analytics';
-import {
-  PerpsEventProperties,
-  PerpsEventValues,
-} from '../../constants/eventNames';
-=======
->>>>>>> c0d92e35
 
 interface PerpsBalanceModalProps {}
 
@@ -41,17 +32,6 @@
   const { ensureArbitrumNetworkExists } = usePerpsNetworkManagement();
   const bottomSheetRef = useRef<BottomSheetRef>(null);
   const { navigateToConfirmation } = useConfirmNavigation();
-<<<<<<< HEAD
-  const { track } = usePerpsEventTracking();
-
-  // Track balance modal viewed on mount
-  useEffect(() => {
-    track(MetaMetricsEvents.PERPS_BALANCE_MODAL_VIEWED, {
-      [PerpsEventProperties.SOURCE]: PerpsEventValues.SOURCE.HOMESCREEN_TAB,
-    });
-  }, [track]);
-=======
->>>>>>> c0d92e35
 
   const handleClose = useCallback(() => {
     navigation.goBack();
