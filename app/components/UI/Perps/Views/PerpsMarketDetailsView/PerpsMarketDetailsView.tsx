--- conflicted
+++ resolved
@@ -54,13 +54,10 @@
   usePerpsTrading,
   usePerpsNetworkManagement,
 } from '../../hooks';
-<<<<<<< HEAD
-=======
 import {
   usePerpsDataMonitor,
   type DataMonitorParams,
 } from '../../hooks/usePerpsDataMonitor';
->>>>>>> 338177c4
 import { usePerpsMeasurement } from '../../hooks/usePerpsMeasurement';
 import { usePerpsLiveOrders, usePerpsLiveAccount } from '../../hooks/stream';
 import PerpsMarketTabs from '../../components/PerpsMarketTabs/PerpsMarketTabs';
@@ -80,11 +77,8 @@
   ButtonSemanticSeverity,
 } from '../../../../../component-library/components-temp/Buttons/ButtonSemantic';
 import { useConfirmNavigation } from '../../../../Views/confirmations/hooks/useConfirmNavigation';
-<<<<<<< HEAD
-=======
 import { setPerpsChartPreferredCandlePeriod } from '../../../../../actions/settings';
 import { selectPerpsChartPreferredCandlePeriod } from '../../selectors/chartPreferences';
->>>>>>> 338177c4
 interface MarketDetailsRouteParams {
   market: PerpsMarketData;
   initialTab?: PerpsTabId;
@@ -97,12 +91,7 @@
   const navigation = useNavigation<NavigationProp<PerpsNavigationParamList>>();
   const route =
     useRoute<RouteProp<{ params: MarketDetailsRouteParams }, 'params'>>();
-<<<<<<< HEAD
-  const { market, initialTab, isNavigationFromOrderSuccess, source } =
-    route.params || {};
-=======
   const { market, initialTab, monitoringIntent, source } = route.params || {};
->>>>>>> 338177c4
   const { track } = usePerpsEventTracking();
   const dispatch = useDispatch();
 
