import {
  useNavigation,
  useRoute,
  type NavigationProp,
  type RouteProp,
} from '@react-navigation/native';
import React, {
  useCallback,
  useMemo,
  useState,
  useEffect,
  useRef,
} from 'react';
import { ScrollView, View, RefreshControl, Linking } from 'react-native';
import { useDispatch, useSelector } from 'react-redux';
import { SafeAreaView } from 'react-native-safe-area-context';
import { strings } from '../../../../../../locales/i18n';
import Button, {
  ButtonVariants,
  ButtonWidthTypes,
  ButtonSize,
} from '../../../../../component-library/components/Buttons/Button';
import { ButtonSize as ButtonSizeRNDesignSystem } from '@metamask/design-system-react-native';
import Text, {
  TextColor,
  TextVariant,
} from '../../../../../component-library/components/Texts/Text';
import { useStyles } from '../../../../../component-library/hooks';
import Routes from '../../../../../constants/navigation/Routes';
import {
  PerpsMarketDetailsViewSelectorsIDs,
  PerpsOrderViewSelectorsIDs,
  PerpsTutorialSelectorsIDs,
  PerpsMarketTabsSelectorsIDs,
} from '../../../../../../e2e/selectors/Perps/Perps.selectors';
import PerpsMarketHeader from '../../components/PerpsMarketHeader';
import type {
  PerpsMarketData,
  PerpsNavigationParamList,
} from '../../controllers/types';
import { usePerpsLiveCandles } from '../../hooks/stream/usePerpsLiveCandles';
import { usePerpsMarketStats } from '../../hooks/usePerpsMarketStats';
import { useHasExistingPosition } from '../../hooks/useHasExistingPosition';
import {
  CandlePeriod,
  TimeDuration,
  PERPS_CHART_CONFIG,
} from '../../constants/chartConfig';
import {
  PERFORMANCE_CONFIG,
  PERPS_CONSTANTS,
} from '../../constants/perpsConfig';
import { createStyles } from './PerpsMarketDetailsView.styles';
import type { PerpsMarketDetailsViewProps } from './PerpsMarketDetailsView.types';
import { MetaMetricsEvents } from '../../../../hooks/useMetrics';
import { TraceName } from '../../../../../util/trace';
import { usePerpsEventTracking } from '../../hooks/usePerpsEventTracking';
import {
  PerpsEventProperties,
  PerpsEventValues,
} from '../../constants/eventNames';
import {
  usePerpsConnection,
  usePerpsTrading,
  usePerpsNetworkManagement,
  usePerpsNavigation,
} from '../../hooks';
import { usePerpsOICap } from '../../hooks/usePerpsOICap';
import {
  usePerpsDataMonitor,
  type DataMonitorParams,
} from '../../hooks/usePerpsDataMonitor';
import { usePerpsMeasurement } from '../../hooks/usePerpsMeasurement';
import { usePerpsLiveOrders, usePerpsLiveAccount } from '../../hooks/stream';
import { usePerpsABTest } from '../../utils/abTesting/usePerpsABTest';
import { BUTTON_COLOR_TEST } from '../../utils/abTesting/tests';
import { selectPerpsButtonColorTestVariant } from '../../selectors/featureFlags';
import PerpsMarketTabs from '../../components/PerpsMarketTabs/PerpsMarketTabs';
import type { PerpsTabId } from '../../components/PerpsMarketTabs/PerpsMarketTabs.types';
import PerpsOICapWarning from '../../components/PerpsOICapWarning';
import PerpsNotificationTooltip from '../../components/PerpsNotificationTooltip';
import PerpsNavigationCard, {
  type NavigationItem,
} from '../../components/PerpsNavigationCard/PerpsNavigationCard';
import PerpsMarketTradesList from '../../components/PerpsMarketTradesList';
import { isNotificationsFeatureEnabled } from '../../../../../util/notifications';
import Logger from '../../../../../util/Logger';
import { ensureError } from '../../utils/perpsErrorHandler';
import TradingViewChart, {
  type TradingViewChartRef,
  type OhlcData,
} from '../../components/TradingViewChart';
import PerpsChartFullscreenModal from '../../components/PerpsChartFullscreenModal/PerpsChartFullscreenModal';
import PerpsCandlePeriodSelector from '../../components/PerpsCandlePeriodSelector';
import PerpsOHLCVBar from '../../components/PerpsOHLCVBar';
import ComponentErrorBoundary from '../../../ComponentErrorBoundary';
import Skeleton from '../../../../../component-library/components/Skeleton/Skeleton';
import PerpsCandlePeriodBottomSheet from '../../components/PerpsCandlePeriodBottomSheet';
import { getPerpsMarketDetailsNavbar } from '../../../Navbar';
import PerpsBottomSheetTooltip from '../../components/PerpsBottomSheetTooltip/PerpsBottomSheetTooltip';
import {
  selectPerpsEligibility,
  createSelectIsWatchlistMarket,
} from '../../selectors/perpsController';
import PerpsMarketHoursBanner from '../../components/PerpsMarketHoursBanner';
import { getMarketHoursStatus } from '../../utils/marketHours';
import ButtonSemantic, {
  ButtonSemanticSeverity,
} from '../../../../../component-library/components-temp/Buttons/ButtonSemantic';
import { useConfirmNavigation } from '../../../../Views/confirmations/hooks/useConfirmNavigation';
import Engine from '../../../../../core/Engine';
import { setPerpsChartPreferredCandlePeriod } from '../../../../../actions/settings';
import { selectPerpsChartPreferredCandlePeriod } from '../../selectors/chartPreferences';

interface MarketDetailsRouteParams {
  market: PerpsMarketData;
  initialTab?: PerpsTabId;
  monitoringIntent?: Partial<DataMonitorParams>;
  isNavigationFromOrderSuccess?: boolean;
  source?: string;
}

const PerpsMarketDetailsView: React.FC<PerpsMarketDetailsViewProps> = () => {
  // Use centralized navigation hook for all Perps navigation
  const {
    navigateToHome,
    navigateToActivity,
    navigateToOrder,
    navigateToTutorial,
    navigateBack,
    canGoBack,
  } = usePerpsNavigation();

  // Keep direct navigation for configuration methods (setOptions, setParams)
  const navigation = useNavigation<NavigationProp<PerpsNavigationParamList>>();
  const route =
    useRoute<RouteProp<{ params: MarketDetailsRouteParams }, 'params'>>();
  const { market, initialTab, monitoringIntent, source } = route.params || {};
  const { track } = usePerpsEventTracking();
  const dispatch = useDispatch();

  const [isEligibilityModalVisible, setIsEligibilityModalVisible] =
    useState(false);
  const [isMarketHoursModalVisible, setIsMarketHoursModalVisible] =
    useState(false);

  const isEligible = useSelector(selectPerpsEligibility);

  // Check if current market is in watchlist
  const selectIsWatchlist = useMemo(
    () => createSelectIsWatchlistMarket(market?.symbol || ''),
    [market?.symbol],
  );
  const isWatchlistFromRedux = useSelector(selectIsWatchlist);

  // Optimistic local state for instant UI feedback
  const [optimisticWatchlist, setOptimisticWatchlist] = useState<
    boolean | null
  >(null);
  const isWatchlist = optimisticWatchlist ?? isWatchlistFromRedux;

  // Reset optimistic state when market changes
  useEffect(() => {
    setOptimisticWatchlist(null);
  }, [market?.symbol]);

  // Clear optimistic state once Redux has caught up
  useEffect(() => {
    if (
      optimisticWatchlist !== null &&
      optimisticWatchlist === isWatchlistFromRedux
    ) {
      setOptimisticWatchlist(null);
    }
  }, [isWatchlistFromRedux, optimisticWatchlist]);

  // Set navigation header with proper back button
  useEffect(() => {
    if (market) {
      navigation.setOptions(
        getPerpsMarketDetailsNavbar(navigation, market.symbol),
      );
    }
  }, [navigation, market]);

  // Get persisted candle period preference from Redux store
  const selectedCandlePeriod = useSelector(
    selectPerpsChartPreferredCandlePeriod,
  );
  const [visibleCandleCount, setVisibleCandleCount] = useState<number>(45);
  const [isMoreCandlePeriodsVisible, setIsMoreCandlePeriodsVisible] =
    useState(false);
  const chartRef = useRef<TradingViewChartRef>(null);
  const previousIntervalRef = useRef<CandlePeriod | null>(null);

  const [refreshing, setRefreshing] = useState(false);
  const [isFullscreenChartVisible, setIsFullscreenChartVisible] =
    useState(false);
  const [ohlcData, setOhlcData] = useState<OhlcData | null>(null);

  const { account } = usePerpsLiveAccount();

  // A/B Testing: Button color test (TAT-1937)
  const {
    variantName: buttonColorVariant,
    isEnabled: isButtonColorTestEnabled,
  } = usePerpsABTest({
    test: BUTTON_COLOR_TEST,
    featureFlagSelector: selectPerpsButtonColorTestVariant,
  });

  // TP/SL order selection state - track TP and SL separately
  const [activeTPOrderId, setActiveTPOrderId] = useState<string | null>(null);
  const [activeSLOrderId, setActiveSLOrderId] = useState<string | null>(null);

  usePerpsConnection();
  const { depositWithConfirmation } = usePerpsTrading();
  const { ensureArbitrumNetworkExists } = usePerpsNetworkManagement();

  // Check if market is at open interest cap
  const { isAtCap: isAtOICap } = usePerpsOICap(market?.symbol);

  // Programmatic tab control state for data-driven navigation
  const [programmaticActiveTab, setProgrammaticActiveTab] = useState<
    string | null
  >(null);

  // Callback to handle data detection from monitoring hook
  const handleDataDetected = useCallback(
    ({
      detectedData,
    }: {
      detectedData: 'positions' | 'orders';
      asset: string;
      reason: string;
    }) => {
      const targetTab = detectedData === 'positions' ? 'position' : 'orders';
      setProgrammaticActiveTab(targetTab);

      // Reset programmatic tab control after a brief delay to prevent render loops
      setTimeout(() => {
        setProgrammaticActiveTab(null);
      }, PERFORMANCE_CONFIG.TAB_CONTROL_RESET_DELAY_MS);

      // Clear monitoringIntent to allow fresh monitoring next time
      navigation.setParams({ monitoringIntent: undefined });
    },
    [navigation],
  );

  // Handle data-driven monitoring when coming from order success (declarative API)
  usePerpsDataMonitor({
    asset: monitoringIntent?.asset,
    monitorOrders: monitoringIntent?.monitorOrders,
    monitorPositions: monitoringIntent?.monitorPositions,
    timeoutMs: monitoringIntent?.timeoutMs,
    onDataDetected: handleDataDetected,
    enabled: !!(monitoringIntent && market && monitoringIntent.asset),
  });
  // Get real-time open orders via WebSocket
  const { orders: ordersData } = usePerpsLiveOrders({});
  // Filter orders for the current market
  const openOrders = useMemo(() => {
    if (!ordersData?.length || !market?.symbol) return [];
    return ordersData.filter((order) => order.symbol === market.symbol);
  }, [ordersData, market?.symbol]);

  // Filter orders that have TP/SL data for chart integration
  const ordersWithTPSL = useMemo(
    () =>
      openOrders.filter((order) => {
        // Check if order has TP/SL prices directly
        if (order.takeProfitPrice || order.stopLossPrice) return true;

        // Check if it's a trigger order (TP/SL orders are stored as trigger orders)
        if (order.isTrigger && order.detailedOrderType) {
          const orderType = order.detailedOrderType.toLowerCase();
          return (
            orderType.includes('take profit') || orderType.includes('stop')
          );
        }

        return false;
      }),
    [openOrders],
  );

  const orderChildOrderIds = useMemo(
    () =>
      openOrders
        .filter((order) => order.takeProfitOrderId || order.stopLossOrderId)
        .reduce((acc, order) => {
          if (order.takeProfitOrderId) {
            acc.push(order.takeProfitOrderId);
          }
          if (order.stopLossOrderId) {
            acc.push(order.stopLossOrderId);
          }
          return acc;
        }, [] as string[]),
    [openOrders],
  );

  // Determine which TP/SL lines to show on the chart
  const selectedOrderTPSL = useMemo(() => {
    // Find the active TP order
    let activeTPOrder = ordersWithTPSL.find(
      (order) => order.orderId === activeTPOrderId,
    );
    // Only use default TP if no TP has ever been explicitly selected
    if (!activeTPOrder && activeTPOrderId === null) {
      activeTPOrder = ordersWithTPSL.find((order) => {
        if (
          order.isTrigger &&
          order.detailedOrderType?.toLowerCase().includes('take profit') &&
          !orderChildOrderIds.includes(order.orderId)
        )
          return true;
        return false;
      });
    }

    // Find the active SL order
    let activeSLOrder = ordersWithTPSL.find(
      (order) => order.orderId === activeSLOrderId,
    );
    // Only use default SL if no SL has ever been explicitly selected
    if (!activeSLOrder && activeSLOrderId === null) {
      activeSLOrder = ordersWithTPSL.find((order) => {
        if (
          order.isTrigger &&
          order.detailedOrderType?.toLowerCase().includes('stop') &&
          !orderChildOrderIds.includes(order.orderId)
        )
          return true;
        return false;
      });
    }

    const result = {
      takeProfitPrice: activeTPOrder?.takeProfitPrice || activeTPOrder?.price,
      stopLossPrice: activeSLOrder?.stopLossPrice || activeSLOrder?.price,
      activeTPOrderId: activeTPOrder?.orderId,
      activeSLOrderId: activeSLOrder?.orderId,
    };
    return result;
  }, [ordersWithTPSL, activeTPOrderId, activeSLOrderId, orderChildOrderIds]);

  const hasZeroBalance = useMemo(
    () => parseFloat(account?.availableBalance || '0') === 0,
    [account?.availableBalance],
  );

  // Get comprehensive market statistics
  const marketStats = usePerpsMarketStats(market?.symbol || '');

  const {
    candleData,
    isLoading: isLoadingHistory,
    hasHistoricalData,
    fetchMoreHistory,
  } = usePerpsLiveCandles({
    coin: market?.symbol || '',
    interval: selectedCandlePeriod,
    duration: TimeDuration.YEAR_TO_DATE,
    throttleMs: 1000,
  });

  // Auto-zoom to latest candle when interval changes and new data arrives
  // This ensures the chart shows the most recent data after interval change
  useEffect(() => {
    // Check if the interval has actually changed
    const hasIntervalChanged =
      previousIntervalRef.current !== selectedCandlePeriod;

    // Only zoom when:
    // 1. The interval has changed (user pressed button)
    // 2. New data exists and matches the selected period
    if (
      hasIntervalChanged &&
      candleData &&
      candleData.interval === selectedCandlePeriod
    ) {
      chartRef.current?.zoomToLatestCandle(visibleCandleCount);
      // Update the ref to track this interval change
      previousIntervalRef.current = selectedCandlePeriod;
    }
  }, [candleData, selectedCandlePeriod, visibleCandleCount]);

  // Check if user has an existing position for this market
  const { isLoading: isLoadingPosition, existingPosition } =
    useHasExistingPosition({
      asset: market?.symbol || '',
      loadOnMount: true,
    });

  // Compute TP/SL lines for the chart based on existing position and selected orders
  const tpslLines = useMemo(() => {
    if (existingPosition) {
      return {
        entryPrice: existingPosition.entryPrice,
        takeProfitPrice:
          selectedOrderTPSL.takeProfitPrice || existingPosition.takeProfitPrice,
        stopLossPrice:
          selectedOrderTPSL.stopLossPrice || existingPosition.stopLossPrice,
        liquidationPrice: existingPosition.liquidationPrice || undefined,
      };
    }

    if (selectedOrderTPSL.takeProfitPrice || selectedOrderTPSL.stopLossPrice) {
      return {
        takeProfitPrice: selectedOrderTPSL.takeProfitPrice,
        stopLossPrice: selectedOrderTPSL.stopLossPrice,
      };
    }

    return undefined;
  }, [existingPosition, selectedOrderTPSL]);

  // Track Perps asset screen load performance with simplified API
  usePerpsMeasurement({
    traceName: TraceName.PerpsPositionDetailsView,
    conditions: [
      !!market,
      !!marketStats,
      !isLoadingHistory,
      !isLoadingPosition,
    ],
    debugContext: {
      symbol: market?.symbol,
      hasMarketStats: !!marketStats,
      loadingStates: { isLoadingHistory, isLoadingPosition },
    },
  });

  // Track asset screen viewed event - declarative (main's event name)
  usePerpsEventTracking({
    eventName: MetaMetricsEvents.PERPS_SCREEN_VIEWED,
    conditions: [
      !!market,
      !!marketStats,
      !isLoadingHistory,
      !isLoadingPosition,
    ],
    properties: {
      [PerpsEventProperties.SCREEN_TYPE]:
        PerpsEventValues.SCREEN_TYPE.ASSET_DETAILS,
      [PerpsEventProperties.ASSET]: market?.symbol || '',
      [PerpsEventProperties.SOURCE]:
        source || PerpsEventValues.SOURCE.PERP_MARKETS,
      [PerpsEventProperties.OPEN_POSITION]: !!existingPosition,
      // A/B Test context (TAT-1937) - for baseline exposure tracking
      ...(isButtonColorTestEnabled && {
        [PerpsEventProperties.AB_TEST_BUTTON_COLOR]: buttonColorVariant,
      }),
    },
  });

  const handleCandlePeriodChange = useCallback(
    (newPeriod: CandlePeriod) => {
      // Persist the preference to Redux store
      dispatch(setPerpsChartPreferredCandlePeriod(newPeriod));

      // Track chart interaction
      track(MetaMetricsEvents.PERPS_UI_INTERACTION, {
        [PerpsEventProperties.ASSET]: market?.symbol || '',
        [PerpsEventProperties.INTERACTION_TYPE]:
          PerpsEventValues.INTERACTION_TYPE.CANDLE_PERIOD_CHANGED,
        [PerpsEventProperties.CANDLE_PERIOD]: newPeriod,
      });

      // Note: Chart will auto-zoom to latest candle when new data arrives (see useEffect below)
    },
    [market, track, dispatch],
  );

  const handleMorePress = useCallback(() => {
    setIsMoreCandlePeriodsVisible(true);
  }, []);

  const handleMoreCandlePeriodsClose = useCallback(() => {
    setIsMoreCandlePeriodsVisible(false);
  }, []);

  const handleRefresh = useCallback(async () => {
    setRefreshing(true);

    try {
      // Reset chart to default state (like initial navigation)
      setVisibleCandleCount(45);

      // Reset chart view to default position
      chartRef.current?.resetToDefault();

      // WebSocket streaming provides real-time data - no manual refresh needed
      // Just reset the UI state and the chart will update automatically
    } catch (error) {
      Logger.error(ensureError(error), {
        feature: PERPS_CONSTANTS.FEATURE_NAME,
        message: 'Failed to refresh chart state',
      });
    } finally {
      setRefreshing(false);
    }
  }, []);

  // Handle order selection for chart integration
  const handleOrderSelect = useCallback(
    (orderId: string) => {
      const selectedOrder = ordersWithTPSL.find(
        (order) => order.orderId === orderId,
      );

      if (selectedOrder) {
        const hasBothTPSL =
          selectedOrder.takeProfitPrice && selectedOrder.stopLossPrice;

        if (hasBothTPSL) {
          setActiveTPOrderId(orderId);
          setActiveSLOrderId(orderId);
        } else if (selectedOrder.isTrigger && selectedOrder.detailedOrderType) {
          const orderType = selectedOrder.detailedOrderType.toLowerCase();
          if (orderType.includes('take profit')) {
            setActiveTPOrderId(orderId);
          } else if (orderType.includes('stop')) {
            setActiveSLOrderId(orderId);
          }
        } else if (selectedOrder.takeProfitPrice) {
          setActiveTPOrderId(orderId);
        } else if (selectedOrder.stopLossPrice) {
          setActiveSLOrderId(orderId);
        }
      }
    },
    [ordersWithTPSL],
  );

  // Handle order cancellation to update chart
  const handleOrderCancelled = useCallback(
    (cancelledOrderId: string) => {
      // If the cancelled order was the active TP order, clear it
      if (activeTPOrderId === cancelledOrderId) {
        setActiveTPOrderId(null);
      }

      // If the cancelled order was the active SL order, clear it
      if (activeSLOrderId === cancelledOrderId) {
        setActiveSLOrderId(null);
      }
    },
    [activeTPOrderId, activeSLOrderId],
  );

  // Check if notifications feature is enabled once
  const isNotificationsEnabled = isNotificationsFeatureEnabled();

  const handleBackPress = () => {
    if (canGoBack) {
      navigateBack();
    } else {
      // Fallback to markets list if no previous screen
      navigateToHome(source);
    }
  };

  const handleWatchlistPress = useCallback(() => {
    if (!market?.symbol) return;

    // Optimistic update - instant UI feedback
    const newWatchlistState = !isWatchlist;
    setOptimisticWatchlist(newWatchlistState);

    // Actual state update
    const controller = Engine.context.PerpsController;
    controller.toggleWatchlistMarket(market.symbol);

    // Track watchlist toggle event
    const watchlistCount = controller.getWatchlistMarkets().length;

    track(MetaMetricsEvents.PERPS_UI_INTERACTION, {
      [PerpsEventProperties.INTERACTION_TYPE]:
        PerpsEventValues.INTERACTION_TYPE.FAVORITE_TOGGLED,
      [PerpsEventProperties.ACTION_TYPE]: newWatchlistState
        ? PerpsEventValues.ACTION_TYPE.FAVORITE_MARKET
        : PerpsEventValues.ACTION_TYPE.UNFAVORITE_MARKET,
      [PerpsEventProperties.ASSET]: market.symbol,
<<<<<<< HEAD
      [PerpsEventProperties.SOURCE]: PerpsEventValues.SOURCE.PERP_ASSET_SCREEN,
      watchlist_count: watchlistCount,
=======
      [PerpsEventProperties.FAVORITES_COUNT]: watchlistCount,
>>>>>>> 97f945ef
    });
  }, [market, isWatchlist, track]);

  const handleTradeAction = useCallback(
    (direction: 'long' | 'short') => {
      if (!isEligible) {
        setIsEligibilityModalVisible(true);
        return;
      }

      // Check for cross-margin position (MetaMask only supports isolated margin)
      if (existingPosition?.leverage?.type === 'cross') {
        navigation.navigate(Routes.PERPS.MODALS.ROOT, {
          screen: Routes.PERPS.MODALS.CROSS_MARGIN_WARNING,
        });

        track(MetaMetricsEvents.PERPS_ERROR, {
          [PerpsEventProperties.ERROR_TYPE]:
            PerpsEventValues.ERROR_TYPE.VALIDATION,
          [PerpsEventProperties.ERROR_MESSAGE]:
            'Cross margin position detected',
          [PerpsEventProperties.SCREEN_NAME]:
            PerpsEventValues.SCREEN_NAME.PERPS_ACTIVITY_HISTORY,
          [PerpsEventProperties.SCREEN_TYPE]:
            PerpsEventValues.SCREEN_TYPE.ASSET_DETAILS,
        });

        return;
      }

      // Track AB test on button press (TAT-1937)
      if (isButtonColorTestEnabled) {
        track(MetaMetricsEvents.PERPS_UI_INTERACTION, {
          [PerpsEventProperties.INTERACTION_TYPE]:
            PerpsEventValues.INTERACTION_TYPE.TAP,
          [PerpsEventProperties.ASSET]: market.symbol,
          [PerpsEventProperties.DIRECTION]:
            direction === 'long'
              ? PerpsEventValues.DIRECTION.LONG
              : PerpsEventValues.DIRECTION.SHORT,
          [PerpsEventProperties.AB_TEST_BUTTON_COLOR]: buttonColorVariant,
        });
      }

      navigateToOrder({
        direction,
        asset: market.symbol,
      });
    },
    [
      isEligible,
      existingPosition,
      navigation,
      track,
      navigateToOrder,
      market?.symbol,
      isButtonColorTestEnabled,
      buttonColorVariant,
    ],
  );

  const handleLongPress = () => {
    handleTradeAction('long');
  };

  const handleShortPress = () => {
    handleTradeAction('short');
  };

  const { navigateToConfirmation } = useConfirmNavigation();

  const handleAddFundsPress = async () => {
    try {
      if (!isEligible) {
        setIsEligibilityModalVisible(true);
        return;
      }

      // Ensure the network exists before proceeding
      await ensureArbitrumNetworkExists();

      // Navigate immediately to confirmations screen for instant UI response
      navigateToConfirmation({ stack: Routes.PERPS.ROOT });

      // Initialize deposit in the background without blocking
      depositWithConfirmation().catch((error) => {
        Logger.error(ensureError(error), {
          feature: PERPS_CONSTANTS.FEATURE_NAME,
          message: 'Failed to initialize deposit',
        });
      });
    } catch (error) {
      Logger.error(ensureError(error), {
        feature: PERPS_CONSTANTS.FEATURE_NAME,
        message: 'Failed to navigate to deposit',
      });
    }
  };

  const handleTradingViewPress = useCallback(() => {
    Linking.openURL('https://www.tradingview.com/').catch((error: unknown) => {
      Logger.error(ensureError(error), {
        feature: PERPS_CONSTANTS.FEATURE_NAME,
        message: 'Failed to open Trading View URL',
      });
    });
  }, []);

  const handleMarketHoursInfoPress = useCallback(() => {
    setIsMarketHoursModalVisible(true);
  }, []);

  const handleFullscreenChartOpen = useCallback(() => {
    setIsFullscreenChartVisible(true);
  }, []);

  const handleFullscreenChartClose = useCallback(() => {
    setIsFullscreenChartVisible(false);
  }, []);

  const handleChartError = useCallback(() => {
    // Log the error but don't block the UI
    Logger.error(new Error('Chart rendering error in market details view'), {
      feature: PERPS_CONSTANTS.FEATURE_NAME,
    });
  }, []);

  // Determine market hours content key based on current status - recalculated on each render to stay current
  const marketHoursContentKey = (() => {
    const status = getMarketHoursStatus();
    return status.isOpen ? 'market_hours' : 'after_hours_trading';
  })();

  // Determine risk disclaimer source and HIP type based on market
  const riskDisclaimerParams = useMemo(() => {
    const isHip3 = !!market?.marketSource;
    return {
      source: isHip3 ? market.marketSource : 'Hyperliquid',
    };
  }, [market?.marketSource]);

  // Determine if any action buttons will be visible
  const hasLongShortButtons = useMemo(
    () => !isLoadingPosition && !hasZeroBalance,
    [isLoadingPosition, hasZeroBalance],
  );

  const hasAddFundsButton = useMemo(
    () => hasZeroBalance && !isLoadingPosition,
    [hasZeroBalance, isLoadingPosition],
  );

  // Define navigation items for the card
  const navigationItems: NavigationItem[] = useMemo(
    () => [
      {
        label: strings('perps.tutorial.card.title'),
        onPress: () => navigateToTutorial(),
        testID: PerpsTutorialSelectorsIDs.TUTORIAL_CARD,
      },
      {
        label: strings('perps.market.go_to_activity'),
        onPress: () => navigateToActivity(),
        testID: PerpsMarketTabsSelectorsIDs.ACTIVITY_LINK,
      },
    ],
    [navigateToTutorial, navigateToActivity],
  );

  // Simplified styles - no complex calculations needed
  const { styles } = useStyles(createStyles, {});

  if (!market) {
    return (
      <SafeAreaView style={styles.container}>
        <View
          style={styles.errorContainer}
          testID={PerpsMarketDetailsViewSelectorsIDs.ERROR}
        >
          <Text variant={TextVariant.BodySM} color={TextColor.Error}>
            {strings('perps.market.details.error_message')}
          </Text>
        </View>
      </SafeAreaView>
    );
  }

  return (
    <SafeAreaView
      style={styles.mainContainer}
      testID={PerpsMarketDetailsViewSelectorsIDs.CONTAINER}
    >
      {/* Fixed Header Section */}
      <View>
        <PerpsMarketHeader
          market={market}
          onBackPress={handleBackPress}
          onFavoritePress={handleWatchlistPress}
          onFullscreenPress={handleFullscreenChartOpen}
          isFavorite={isWatchlist}
          testID={PerpsMarketDetailsViewSelectorsIDs.HEADER}
        />
      </View>

      {/* Scrollable Content Container */}
      <View style={styles.scrollableContentContainer}>
        <ScrollView
          style={styles.mainContentScrollView}
          contentContainerStyle={styles.scrollViewContent}
          showsVerticalScrollIndicator={false}
          testID={PerpsMarketDetailsViewSelectorsIDs.SCROLL_VIEW}
          refreshControl={
            <RefreshControl refreshing={refreshing} onRefresh={handleRefresh} />
          }
        >
          {/* TradingView Chart Section */}
          <View style={[styles.section, styles.chartSection]}>
            <ComponentErrorBoundary
              componentLabel="PerpsMarketDetailsChart"
              onError={handleChartError}
            >
              {/* OHLCV Bar - Shows above chart when interacting */}
              {ohlcData && (
                <PerpsOHLCVBar
                  open={ohlcData.open}
                  high={ohlcData.high}
                  low={ohlcData.low}
                  close={ohlcData.close}
                  volume={ohlcData.volume}
                  testID={`${PerpsMarketDetailsViewSelectorsIDs.CONTAINER}-ohlcv-bar`}
                />
              )}

              {hasHistoricalData ? (
                <>
                  <TradingViewChart
                    ref={chartRef}
                    candleData={candleData}
                    height={PERPS_CHART_CONFIG.LAYOUT.DETAIL_VIEW_HEIGHT}
                    visibleCandleCount={visibleCandleCount}
                    tpslLines={tpslLines}
                    symbol={market?.symbol}
                    showOverlay={false}
                    coloredVolume
                    onOhlcDataChange={setOhlcData}
                    onNeedMoreHistory={fetchMoreHistory}
                    testID={`${PerpsMarketDetailsViewSelectorsIDs.CONTAINER}-tradingview-chart`}
                  />
                </>
              ) : (
                <Skeleton
                  height={PERPS_CHART_CONFIG.LAYOUT.DETAIL_VIEW_HEIGHT}
                  width="100%"
                  testID={`${PerpsMarketDetailsViewSelectorsIDs.CONTAINER}-chart-skeleton`}
                />
              )}
            </ComponentErrorBoundary>

            {/* Candle Period Selector */}
            <PerpsCandlePeriodSelector
              selectedPeriod={selectedCandlePeriod}
              onPeriodChange={handleCandlePeriodChange}
              onMorePress={handleMorePress}
              testID={`${PerpsMarketDetailsViewSelectorsIDs.CONTAINER}-candle-period-selector`}
            />
          </View>

          {/* OI Cap Warning - Shows when market is at capacity */}
          {market?.symbol && isAtOICap && (
            <PerpsOICapWarning symbol={market.symbol} variant="banner" />
          )}

          {/* Market Hours Banner - Hidden when OI cap warning is showing */}
          {!isAtOICap && (
            <PerpsMarketHoursBanner
              marketType={market?.marketType}
              onInfoPress={handleMarketHoursInfoPress}
              testID={PerpsMarketDetailsViewSelectorsIDs.MARKET_HOURS_BANNER}
            />
          )}

          {/* Market Tabs Section */}
          <View style={styles.tabsSection}>
            <PerpsMarketTabs
              symbol={market?.symbol || ''}
              initialTab={initialTab}
              activeTabId={programmaticActiveTab || undefined}
              nextFundingTime={market?.nextFundingTime}
              fundingIntervalHours={market?.fundingIntervalHours}
              onOrderSelect={handleOrderSelect}
              onOrderCancelled={handleOrderCancelled}
              activeTPOrderId={selectedOrderTPSL?.activeTPOrderId}
              activeSLOrderId={selectedOrderTPSL?.activeSLOrderId}
            />
          </View>

          {/* Recent Trades Section */}
          {market?.symbol && (
            <View style={styles.section}>
              <PerpsMarketTradesList symbol={market.symbol} />
            </View>
          )}

          {/* Risk Disclaimer Section */}
          <View style={styles.section}>
            <Text
              style={styles.riskDisclaimer}
              variant={TextVariant.BodyXS}
              color={TextColor.Alternative}
            >
              {strings('perps.risk_disclaimer', riskDisclaimerParams)}{' '}
              <Text
                variant={TextVariant.BodyXS}
                color={TextColor.Alternative}
                onPress={handleTradingViewPress}
              >
                TradingView.
              </Text>
            </Text>
          </View>

          {/* Navigation Card Section */}
          <View style={styles.section}>
            <PerpsNavigationCard items={navigationItems} />
          </View>
        </ScrollView>
      </View>

      {/* Fixed Actions Footer */}
      {(hasAddFundsButton || (hasLongShortButtons && !isAtOICap)) && (
        <View style={styles.actionsFooter}>
          {hasAddFundsButton && (
            <View style={styles.singleActionContainer}>
              <Text variant={TextVariant.BodySM} color={TextColor.Alternative}>
                {strings('perps.market.add_funds_to_start_trading_perps')}
              </Text>
              <Button
                variant={ButtonVariants.Primary}
                size={ButtonSize.Lg}
                width={ButtonWidthTypes.Full}
                label={strings('perps.market.add_funds')}
                onPress={handleAddFundsPress}
                testID={PerpsMarketDetailsViewSelectorsIDs.ADD_FUNDS_BUTTON}
              />
            </View>
          )}

          {hasLongShortButtons && !isAtOICap && (
            <View style={styles.actionsContainer}>
              <View style={styles.actionButtonWrapper}>
                {buttonColorVariant === 'monochrome' ? (
                  <Button
                    variant={ButtonVariants.Secondary}
                    size={ButtonSize.Lg}
                    width={ButtonWidthTypes.Full}
                    label={strings('perps.market.long')}
                    onPress={handleLongPress}
                    isDisabled={isAtOICap}
                    testID={PerpsMarketDetailsViewSelectorsIDs.LONG_BUTTON}
                  />
                ) : (
                  <ButtonSemantic
                    severity={ButtonSemanticSeverity.Success}
                    onPress={handleLongPress}
                    isFullWidth
                    size={ButtonSizeRNDesignSystem.Lg}
                    isDisabled={isAtOICap}
                    testID={PerpsMarketDetailsViewSelectorsIDs.LONG_BUTTON}
                  >
                    {strings('perps.market.long')}
                  </ButtonSemantic>
                )}
              </View>

              <View style={styles.actionButtonWrapper}>
                {buttonColorVariant === 'monochrome' ? (
                  <Button
                    variant={ButtonVariants.Secondary}
                    size={ButtonSize.Lg}
                    width={ButtonWidthTypes.Full}
                    label={strings('perps.market.short')}
                    onPress={handleShortPress}
                    isDisabled={isAtOICap}
                    testID={PerpsMarketDetailsViewSelectorsIDs.SHORT_BUTTON}
                  />
                ) : (
                  <ButtonSemantic
                    severity={ButtonSemanticSeverity.Danger}
                    onPress={handleShortPress}
                    isFullWidth
                    size={ButtonSizeRNDesignSystem.Lg}
                    isDisabled={isAtOICap}
                    testID={PerpsMarketDetailsViewSelectorsIDs.SHORT_BUTTON}
                  >
                    {strings('perps.market.short')}
                  </ButtonSemantic>
                )}
              </View>
            </View>
          )}
        </View>
      )}

      {/* More Candle Periods Bottom Sheet - Rendered at root level */}
      <PerpsCandlePeriodBottomSheet
        isVisible={isMoreCandlePeriodsVisible}
        onClose={handleMoreCandlePeriodsClose}
        selectedPeriod={selectedCandlePeriod}
        selectedDuration={TimeDuration.YEAR_TO_DATE} // Not used when showAllPeriods is true
        onPeriodChange={handleCandlePeriodChange}
        showAllPeriods
        asset={market?.symbol}
        testID={`${PerpsMarketDetailsViewSelectorsIDs.CONTAINER}-more-candle-periods-bottom-sheet`}
      />

      {isEligibilityModalVisible && (
        <PerpsBottomSheetTooltip
          isVisible
          onClose={() => setIsEligibilityModalVisible(false)}
          contentKey={'geo_block'}
          testID={
            PerpsMarketDetailsViewSelectorsIDs.GEO_BLOCK_BOTTOM_SHEET_TOOLTIP
          }
        />
      )}

      {/* Market Hours Bottom Sheet */}
      {isMarketHoursModalVisible && (
        <PerpsBottomSheetTooltip
          isVisible
          onClose={() => setIsMarketHoursModalVisible(false)}
          contentKey={marketHoursContentKey}
          testID={
            PerpsMarketDetailsViewSelectorsIDs.MARKET_HOURS_BOTTOM_SHEET_TOOLTIP
          }
        />
      )}

      {/* Notification Tooltip - Shows after first successful order */}
      {isNotificationsEnabled && !!monitoringIntent && (
        <PerpsNotificationTooltip
          orderSuccess={!!monitoringIntent}
          testID={PerpsOrderViewSelectorsIDs.NOTIFICATION_TOOLTIP}
        />
      )}

      {/* Fullscreen Chart Modal */}
      <PerpsChartFullscreenModal
        isVisible={isFullscreenChartVisible}
        candleData={candleData}
        tpslLines={tpslLines}
        selectedInterval={selectedCandlePeriod}
        visibleCandleCount={visibleCandleCount}
        onClose={handleFullscreenChartClose}
        onIntervalChange={handleCandlePeriodChange}
      />
    </SafeAreaView>
  );
};

// Enable Why Did You Render in development
// Uncomment to enable WDYR for debugging re-renders
// if (__DEV__) {
//   // eslint-disable-next-line @typescript-eslint/no-var-requires, @typescript-eslint/no-require-imports
//   const { shouldEnableWhyDidYouRender } = require('../../../../../../wdyr');
//   if (shouldEnableWhyDidYouRender()) {
//     // @ts-expect-error - whyDidYouRender is added by the WDYR library
//     PerpsMarketDetailsView.whyDidYouRender = {
//       logOnDifferentValues: true,
//       customName: 'PerpsMarketDetailsView',
//     };
//   }
// }

export default PerpsMarketDetailsView;<|MERGE_RESOLUTION|>--- conflicted
+++ resolved
@@ -584,12 +584,8 @@
         ? PerpsEventValues.ACTION_TYPE.FAVORITE_MARKET
         : PerpsEventValues.ACTION_TYPE.UNFAVORITE_MARKET,
       [PerpsEventProperties.ASSET]: market.symbol,
-<<<<<<< HEAD
       [PerpsEventProperties.SOURCE]: PerpsEventValues.SOURCE.PERP_ASSET_SCREEN,
-      watchlist_count: watchlistCount,
-=======
       [PerpsEventProperties.FAVORITES_COUNT]: watchlistCount,
->>>>>>> 97f945ef
     });
   }, [market, isWatchlist, track]);
 
