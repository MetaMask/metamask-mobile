import {
  useNavigation,
  useRoute,
  type NavigationProp,
  type RouteProp,
} from '@react-navigation/native';
import React, {
  useCallback,
  useMemo,
  useState,
  useEffect,
  useRef,
} from 'react';
import { ScrollView, View, RefreshControl, Linking } from 'react-native';
import { useDispatch, useSelector } from 'react-redux';
import { SafeAreaView } from 'react-native-safe-area-context';
import { strings } from '../../../../../../locales/i18n';
import Button, {
  ButtonVariants,
  ButtonWidthTypes,
  ButtonSize,
} from '../../../../../component-library/components/Buttons/Button';
import { ButtonSize as ButtonSizeRNDesignSystem } from '@metamask/design-system-react-native';
import Text, {
  TextColor,
  TextVariant,
} from '../../../../../component-library/components/Texts/Text';
import { useStyles } from '../../../../../component-library/hooks';
import Routes from '../../../../../constants/navigation/Routes';
import {
  PerpsMarketDetailsViewSelectorsIDs,
  PerpsOrderViewSelectorsIDs,
  PerpsTutorialSelectorsIDs,
  PerpsMarketTabsSelectorsIDs,
} from '../../../../../../e2e/selectors/Perps/Perps.selectors';
import PerpsMarketHeader from '../../components/PerpsMarketHeader';
import type {
  PerpsMarketData,
  PerpsNavigationParamList,
} from '../../controllers/types';
import { usePerpsLiveCandles } from '../../hooks/stream/usePerpsLiveCandles';
import { usePerpsMarketStats } from '../../hooks/usePerpsMarketStats';
import { useHasExistingPosition } from '../../hooks/useHasExistingPosition';
import {
  CandlePeriod,
  TimeDuration,
  PERPS_CHART_CONFIG,
} from '../../constants/chartConfig';
import {
  PERFORMANCE_CONFIG,
  PERPS_CONSTANTS,
} from '../../constants/perpsConfig';
import { createStyles } from './PerpsMarketDetailsView.styles';
import type { PerpsMarketDetailsViewProps } from './PerpsMarketDetailsView.types';
import { MetaMetricsEvents } from '../../../../hooks/useMetrics';
import { TraceName } from '../../../../../util/trace';
import { usePerpsEventTracking } from '../../hooks/usePerpsEventTracking';
import {
  PerpsEventProperties,
  PerpsEventValues,
} from '../../constants/eventNames';
import {
  usePerpsConnection,
  usePerpsTrading,
  usePerpsNetworkManagement,
  usePerpsNavigation,
} from '../../hooks';
import { usePerpsOICap } from '../../hooks/usePerpsOICap';
import {
  usePerpsDataMonitor,
  type DataMonitorParams,
} from '../../hooks/usePerpsDataMonitor';
import { usePerpsMeasurement } from '../../hooks/usePerpsMeasurement';
import { usePerpsLiveOrders, usePerpsLiveAccount } from '../../hooks/stream';
import { usePerpsABTest } from '../../utils/abTesting/usePerpsABTest';
import { BUTTON_COLOR_TEST } from '../../utils/abTesting/tests';
import { selectPerpsButtonColorTestVariant } from '../../selectors/featureFlags';
import PerpsMarketTabs from '../../components/PerpsMarketTabs/PerpsMarketTabs';
import type { PerpsTabId } from '../../components/PerpsMarketTabs/PerpsMarketTabs.types';
import PerpsOICapWarning from '../../components/PerpsOICapWarning';
import PerpsNotificationTooltip from '../../components/PerpsNotificationTooltip';
import PerpsNavigationCard, {
  type NavigationItem,
} from '../../components/PerpsNavigationCard/PerpsNavigationCard';
import PerpsMarketTradesList from '../../components/PerpsMarketTradesList';
import { isNotificationsFeatureEnabled } from '../../../../../util/notifications';
import Logger from '../../../../../util/Logger';
import { ensureError } from '../../utils/perpsErrorHandler';
import TradingViewChart, {
  type TradingViewChartRef,
  type OhlcData,
} from '../../components/TradingViewChart';
import PerpsChartFullscreenModal from '../../components/PerpsChartFullscreenModal/PerpsChartFullscreenModal';
import PerpsCandlePeriodSelector from '../../components/PerpsCandlePeriodSelector';
import PerpsOHLCVBar from '../../components/PerpsOHLCVBar';
import ComponentErrorBoundary from '../../../ComponentErrorBoundary';
import PerpsCandlePeriodBottomSheet from '../../components/PerpsCandlePeriodBottomSheet';
import { getPerpsMarketDetailsNavbar } from '../../../Navbar';
import PerpsBottomSheetTooltip from '../../components/PerpsBottomSheetTooltip/PerpsBottomSheetTooltip';
import {
  selectPerpsEligibility,
  createSelectIsWatchlistMarket,
} from '../../selectors/perpsController';
import PerpsMarketHoursBanner from '../../components/PerpsMarketHoursBanner';
import { getMarketHoursStatus } from '../../utils/marketHours';
import ButtonSemantic, {
  ButtonSemanticSeverity,
} from '../../../../../component-library/components-temp/Buttons/ButtonSemantic';
import { useConfirmNavigation } from '../../../../Views/confirmations/hooks/useConfirmNavigation';
import Engine from '../../../../../core/Engine';
import { setPerpsChartPreferredCandlePeriod } from '../../../../../actions/settings';
import { selectPerpsChartPreferredCandlePeriod } from '../../selectors/chartPreferences';

interface MarketDetailsRouteParams {
  market: PerpsMarketData;
  initialTab?: PerpsTabId;
  monitoringIntent?: Partial<DataMonitorParams>;
  isNavigationFromOrderSuccess?: boolean;
  source?: string;
}

const PerpsMarketDetailsView: React.FC<PerpsMarketDetailsViewProps> = () => {
  // Use centralized navigation hook for all Perps navigation
  const {
    navigateToHome,
    navigateToActivity,
    navigateToOrder,
    navigateToTutorial,
    navigateBack,
    canGoBack,
  } = usePerpsNavigation();

  // Keep direct navigation for configuration methods (setOptions, setParams)
  const navigation = useNavigation<NavigationProp<PerpsNavigationParamList>>();
  const route =
    useRoute<RouteProp<{ params: MarketDetailsRouteParams }, 'params'>>();
  const { market, initialTab, monitoringIntent, source } = route.params || {};
  const { track } = usePerpsEventTracking();
  const dispatch = useDispatch();

  const [isEligibilityModalVisible, setIsEligibilityModalVisible] =
    useState(false);
  const [isMarketHoursModalVisible, setIsMarketHoursModalVisible] =
    useState(false);

  const isEligible = useSelector(selectPerpsEligibility);

  // Check if current market is in watchlist
  const selectIsWatchlist = useMemo(
    () => createSelectIsWatchlistMarket(market?.symbol || ''),
    [market?.symbol],
  );
  const isWatchlistFromRedux = useSelector(selectIsWatchlist);

  // Optimistic local state for instant UI feedback
  const [optimisticWatchlist, setOptimisticWatchlist] = useState<
    boolean | null
  >(null);
  const isWatchlist = optimisticWatchlist ?? isWatchlistFromRedux;

  // Reset optimistic state when market changes
  useEffect(() => {
    setOptimisticWatchlist(null);
  }, [market?.symbol]);

  // Clear optimistic state once Redux has caught up
  useEffect(() => {
    if (
      optimisticWatchlist !== null &&
      optimisticWatchlist === isWatchlistFromRedux
    ) {
      setOptimisticWatchlist(null);
    }
  }, [isWatchlistFromRedux, optimisticWatchlist]);

  // Set navigation header with proper back button
  useEffect(() => {
    if (market) {
      navigation.setOptions(
        getPerpsMarketDetailsNavbar(navigation, market.symbol),
      );
    }
  }, [navigation, market]);

  // Get persisted candle period preference from Redux store
  const selectedCandlePeriod = useSelector(
    selectPerpsChartPreferredCandlePeriod,
  );
  const [visibleCandleCount, setVisibleCandleCount] = useState<number>(45);
  const [isMoreCandlePeriodsVisible, setIsMoreCandlePeriodsVisible] =
    useState(false);
  const chartRef = useRef<TradingViewChartRef>(null);

  const [refreshing, setRefreshing] = useState(false);
  const [isFullscreenChartVisible, setIsFullscreenChartVisible] =
    useState(false);
  const [ohlcData, setOhlcData] = useState<OhlcData | null>(null);

  const { account } = usePerpsLiveAccount();

  // A/B Testing: Button color test (TAT-1937)
  const {
    variantName: buttonColorVariant,
    isEnabled: isButtonColorTestEnabled,
  } = usePerpsABTest({
    test: BUTTON_COLOR_TEST,
    featureFlagSelector: selectPerpsButtonColorTestVariant,
  });

  // TP/SL order selection state - track TP and SL separately
  const [activeTPOrderId, setActiveTPOrderId] = useState<string | null>(null);
  const [activeSLOrderId, setActiveSLOrderId] = useState<string | null>(null);

  usePerpsConnection();
  const { depositWithConfirmation } = usePerpsTrading();
  const { ensureArbitrumNetworkExists } = usePerpsNetworkManagement();

  // Check if market is at open interest cap
  const { isAtCap: isAtOICap } = usePerpsOICap(market?.symbol);

  // Programmatic tab control state for data-driven navigation
  const [programmaticActiveTab, setProgrammaticActiveTab] = useState<
    string | null
  >(null);

  // Callback to handle data detection from monitoring hook
  const handleDataDetected = useCallback(
    ({
      detectedData,
    }: {
      detectedData: 'positions' | 'orders';
      asset: string;
      reason: string;
    }) => {
      const targetTab = detectedData === 'positions' ? 'position' : 'orders';
      setProgrammaticActiveTab(targetTab);

      // Reset programmatic tab control after a brief delay to prevent render loops
      setTimeout(() => {
        setProgrammaticActiveTab(null);
      }, PERFORMANCE_CONFIG.TAB_CONTROL_RESET_DELAY_MS);

      // Clear monitoringIntent to allow fresh monitoring next time
      navigation.setParams({ monitoringIntent: undefined });
    },
    [navigation],
  );

  // Handle data-driven monitoring when coming from order success (declarative API)
  usePerpsDataMonitor({
    asset: monitoringIntent?.asset,
    monitorOrders: monitoringIntent?.monitorOrders,
    monitorPositions: monitoringIntent?.monitorPositions,
    timeoutMs: monitoringIntent?.timeoutMs,
    onDataDetected: handleDataDetected,
    enabled: !!(monitoringIntent && market && monitoringIntent.asset),
  });
  // Get real-time open orders via WebSocket
  const { orders: ordersData } = usePerpsLiveOrders({});
  // Filter orders for the current market
  const openOrders = useMemo(() => {
    if (!ordersData?.length || !market?.symbol) return [];
    return ordersData.filter((order) => order.symbol === market.symbol);
  }, [ordersData, market?.symbol]);

  // Filter orders that have TP/SL data for chart integration
  const ordersWithTPSL = useMemo(
    () =>
      openOrders.filter((order) => {
        // Check if order has TP/SL prices directly
        if (order.takeProfitPrice || order.stopLossPrice) return true;

        // Check if it's a trigger order (TP/SL orders are stored as trigger orders)
        if (order.isTrigger && order.detailedOrderType) {
          const orderType = order.detailedOrderType.toLowerCase();
          return (
            orderType.includes('take profit') || orderType.includes('stop')
          );
        }

        return false;
      }),
    [openOrders],
  );

  const orderChildOrderIds = useMemo(
    () =>
      openOrders
        .filter((order) => order.takeProfitOrderId || order.stopLossOrderId)
        .reduce((acc, order) => {
          if (order.takeProfitOrderId) {
            acc.push(order.takeProfitOrderId);
          }
          if (order.stopLossOrderId) {
            acc.push(order.stopLossOrderId);
          }
          return acc;
        }, [] as string[]),
    [openOrders],
  );

  // Determine which TP/SL lines to show on the chart
  const selectedOrderTPSL = useMemo(() => {
    // Find the active TP order
    let activeTPOrder = ordersWithTPSL.find(
      (order) => order.orderId === activeTPOrderId,
    );
    // Only use default TP if no TP has ever been explicitly selected
    if (!activeTPOrder && activeTPOrderId === null) {
      activeTPOrder = ordersWithTPSL.find((order) => {
        if (
          order.isTrigger &&
          order.detailedOrderType?.toLowerCase().includes('take profit') &&
          !orderChildOrderIds.includes(order.orderId)
        )
          return true;
        return false;
      });
    }

    // Find the active SL order
    let activeSLOrder = ordersWithTPSL.find(
      (order) => order.orderId === activeSLOrderId,
    );
    // Only use default SL if no SL has ever been explicitly selected
    if (!activeSLOrder && activeSLOrderId === null) {
      activeSLOrder = ordersWithTPSL.find((order) => {
        if (
          order.isTrigger &&
          order.detailedOrderType?.toLowerCase().includes('stop') &&
          !orderChildOrderIds.includes(order.orderId)
        )
          return true;
        return false;
      });
    }

    const result = {
      takeProfitPrice: activeTPOrder?.takeProfitPrice || activeTPOrder?.price,
      stopLossPrice: activeSLOrder?.stopLossPrice || activeSLOrder?.price,
      activeTPOrderId: activeTPOrder?.orderId,
      activeSLOrderId: activeSLOrder?.orderId,
    };
    return result;
  }, [ordersWithTPSL, activeTPOrderId, activeSLOrderId, orderChildOrderIds]);

  const hasZeroBalance = useMemo(
    () => parseFloat(account?.availableBalance || '0') === 0,
    [account?.availableBalance],
  );

  // Get comprehensive market statistics
  const marketStats = usePerpsMarketStats(market?.symbol || '');

  const {
    candleData,
    isLoading: isLoadingHistory,
    fetchMoreHistory,
  } = usePerpsLiveCandles({
    coin: market?.symbol || '',
    interval: selectedCandlePeriod,
    duration: TimeDuration.YEAR_TO_DATE,
    throttleMs: 1000,
  });

  // Check if user has an existing position for this market
  const { isLoading: isLoadingPosition, existingPosition } =
    useHasExistingPosition({
      asset: market?.symbol || '',
      loadOnMount: true,
    });

  // Compute TP/SL lines for the chart based on existing position and selected orders
  const tpslLines = useMemo(() => {
    if (existingPosition) {
      return {
        entryPrice: existingPosition.entryPrice,
        takeProfitPrice:
          selectedOrderTPSL.takeProfitPrice || existingPosition.takeProfitPrice,
        stopLossPrice:
          selectedOrderTPSL.stopLossPrice || existingPosition.stopLossPrice,
        liquidationPrice: existingPosition.liquidationPrice || undefined,
      };
    }

    if (selectedOrderTPSL.takeProfitPrice || selectedOrderTPSL.stopLossPrice) {
      return {
        takeProfitPrice: selectedOrderTPSL.takeProfitPrice,
        stopLossPrice: selectedOrderTPSL.stopLossPrice,
      };
    }

    return undefined;
  }, [existingPosition, selectedOrderTPSL]);

  // Track Perps asset screen load performance with simplified API
  usePerpsMeasurement({
    traceName: TraceName.PerpsPositionDetailsView,
    conditions: [
      !!market,
      !!marketStats,
      !isLoadingHistory,
      !isLoadingPosition,
    ],
    debugContext: {
      symbol: market?.symbol,
      hasMarketStats: !!marketStats,
      loadingStates: { isLoadingHistory, isLoadingPosition },
    },
  });

  // Track asset screen viewed event - declarative (main's event name)
  usePerpsEventTracking({
    eventName: MetaMetricsEvents.PERPS_SCREEN_VIEWED,
    conditions: [
      !!market,
      !!marketStats,
      !isLoadingHistory,
      !isLoadingPosition,
    ],
    properties: {
      [PerpsEventProperties.SCREEN_TYPE]:
        PerpsEventValues.SCREEN_TYPE.ASSET_DETAILS,
      [PerpsEventProperties.ASSET]: market?.symbol || '',
      [PerpsEventProperties.SOURCE]:
        source || PerpsEventValues.SOURCE.PERP_MARKETS,
      [PerpsEventProperties.OPEN_POSITION]: !!existingPosition,
      // A/B Test context (TAT-1937) - for baseline exposure tracking
      ...(isButtonColorTestEnabled && {
        [PerpsEventProperties.AB_TEST_BUTTON_COLOR]: buttonColorVariant,
      }),
    },
  });

  const handleCandlePeriodChange = useCallback(
    (newPeriod: CandlePeriod) => {
      // Persist the preference to Redux store
      dispatch(setPerpsChartPreferredCandlePeriod(newPeriod));

      // Track chart interaction
      track(MetaMetricsEvents.PERPS_UI_INTERACTION, {
        [PerpsEventProperties.ASSET]: market?.symbol || '',
        [PerpsEventProperties.INTERACTION_TYPE]:
          PerpsEventValues.INTERACTION_TYPE.CANDLE_PERIOD_CHANGED,
        [PerpsEventProperties.CANDLE_PERIOD]: newPeriod,
      });

      // Zoom to latest candle when period changes
      chartRef.current?.zoomToLatestCandle(visibleCandleCount);
    },
    [market, track, visibleCandleCount, dispatch],
  );

  const handleMorePress = useCallback(() => {
    setIsMoreCandlePeriodsVisible(true);
  }, []);

  const handleMoreCandlePeriodsClose = useCallback(() => {
    setIsMoreCandlePeriodsVisible(false);
  }, []);

  const handleRefresh = useCallback(async () => {
    setRefreshing(true);

    try {
      // Reset chart to default state (like initial navigation)
      setVisibleCandleCount(45);

      // Reset chart view to default position
      chartRef.current?.resetToDefault();

      // WebSocket streaming provides real-time data - no manual refresh needed
      // Just reset the UI state and the chart will update automatically
    } catch (error) {
<<<<<<< HEAD
      Logger.error(ensureError(error), {
        feature: PERPS_CONSTANTS.FEATURE_NAME,
        message: 'Failed to refresh candle data',
      });
=======
      console.error('Failed to refresh chart state:', error);
>>>>>>> 6be0f01a
    } finally {
      setRefreshing(false);
    }
  }, []);

  // Handle order selection for chart integration
  const handleOrderSelect = useCallback(
    (orderId: string) => {
      const selectedOrder = ordersWithTPSL.find(
        (order) => order.orderId === orderId,
      );

      if (selectedOrder) {
        const hasBothTPSL =
          selectedOrder.takeProfitPrice && selectedOrder.stopLossPrice;

        if (hasBothTPSL) {
          setActiveTPOrderId(orderId);
          setActiveSLOrderId(orderId);
        } else if (selectedOrder.isTrigger && selectedOrder.detailedOrderType) {
          const orderType = selectedOrder.detailedOrderType.toLowerCase();
          if (orderType.includes('take profit')) {
            setActiveTPOrderId(orderId);
          } else if (orderType.includes('stop')) {
            setActiveSLOrderId(orderId);
          }
        } else if (selectedOrder.takeProfitPrice) {
          setActiveTPOrderId(orderId);
        } else if (selectedOrder.stopLossPrice) {
          setActiveSLOrderId(orderId);
        }
      }
    },
    [ordersWithTPSL],
  );

  // Handle order cancellation to update chart
  const handleOrderCancelled = useCallback(
    (cancelledOrderId: string) => {
      // If the cancelled order was the active TP order, clear it
      if (activeTPOrderId === cancelledOrderId) {
        setActiveTPOrderId(null);
      }

      // If the cancelled order was the active SL order, clear it
      if (activeSLOrderId === cancelledOrderId) {
        setActiveSLOrderId(null);
      }
    },
    [activeTPOrderId, activeSLOrderId],
  );

  // Check if notifications feature is enabled once
  const isNotificationsEnabled = isNotificationsFeatureEnabled();

  const handleBackPress = () => {
    if (canGoBack) {
      navigateBack();
    } else {
      // Fallback to markets list if no previous screen
      navigateToHome(source);
    }
  };

  const handleWatchlistPress = useCallback(() => {
    if (!market?.symbol) return;

    // Optimistic update - instant UI feedback
    const newWatchlistState = !isWatchlist;
    setOptimisticWatchlist(newWatchlistState);

    // Actual state update
    const controller = Engine.context.PerpsController;
    controller.toggleWatchlistMarket(market.symbol);

    // Track watchlist toggle event
    const watchlistCount = controller.getWatchlistMarkets().length;

    track(MetaMetricsEvents.PERPS_UI_INTERACTION, {
      [PerpsEventProperties.INTERACTION_TYPE]: 'watchlist_toggled',
      [PerpsEventProperties.ACTION_TYPE]: newWatchlistState
        ? 'add_to_watchlist'
        : 'remove_from_watchlist',
      [PerpsEventProperties.ASSET]: market.symbol,
      [PerpsEventProperties.SOURCE]: 'asset_details',
      watchlist_count: watchlistCount,
    });
  }, [market, isWatchlist, track]);

  const handleTradeAction = useCallback(
    (direction: 'long' | 'short') => {
      if (!isEligible) {
        setIsEligibilityModalVisible(true);
        return;
      }

      // Check for cross-margin position (MetaMask only supports isolated margin)
      if (existingPosition?.leverage?.type === 'cross') {
        navigation.navigate(Routes.PERPS.MODALS.ROOT, {
          screen: Routes.PERPS.MODALS.CROSS_MARGIN_WARNING,
        });

        track(MetaMetricsEvents.PERPS_ERROR, {
          [PerpsEventProperties.ERROR_TYPE]:
            PerpsEventValues.ERROR_TYPE.VALIDATION,
          [PerpsEventProperties.ERROR_MESSAGE]:
            'Cross margin position detected',
        });

        return;
      }

      // Track AB test on button press (TAT-1937)
      if (isButtonColorTestEnabled) {
        track(MetaMetricsEvents.PERPS_UI_INTERACTION, {
          [PerpsEventProperties.INTERACTION_TYPE]:
            PerpsEventValues.INTERACTION_TYPE.TAP,
          [PerpsEventProperties.ASSET]: market.symbol,
          [PerpsEventProperties.DIRECTION]:
            direction === 'long'
              ? PerpsEventValues.DIRECTION.LONG
              : PerpsEventValues.DIRECTION.SHORT,
          [PerpsEventProperties.AB_TEST_BUTTON_COLOR]: buttonColorVariant,
        });
      }

      navigateToOrder({
        direction,
        asset: market.symbol,
      });
    },
    [
      isEligible,
      existingPosition,
      navigation,
      track,
      navigateToOrder,
      market?.symbol,
      isButtonColorTestEnabled,
      buttonColorVariant,
    ],
  );

  const handleLongPress = () => {
    handleTradeAction('long');
  };

  const handleShortPress = () => {
    handleTradeAction('short');
  };

  const { navigateToConfirmation } = useConfirmNavigation();

  const handleAddFundsPress = async () => {
    try {
      if (!isEligible) {
        setIsEligibilityModalVisible(true);
        return;
      }

      // Ensure the network exists before proceeding
      await ensureArbitrumNetworkExists();

      // Navigate immediately to confirmations screen for instant UI response
      navigateToConfirmation({ stack: Routes.PERPS.ROOT });

      // Initialize deposit in the background without blocking
      depositWithConfirmation().catch((error) => {
        Logger.error(ensureError(error), {
          feature: PERPS_CONSTANTS.FEATURE_NAME,
          message: 'Failed to initialize deposit',
        });
      });
    } catch (error) {
      Logger.error(ensureError(error), {
        feature: PERPS_CONSTANTS.FEATURE_NAME,
        message: 'Failed to navigate to deposit',
      });
    }
  };

  const handleTradingViewPress = useCallback(() => {
    Linking.openURL('https://www.tradingview.com/').catch((error: unknown) => {
      Logger.error(ensureError(error), {
        feature: PERPS_CONSTANTS.FEATURE_NAME,
        message: 'Failed to open Trading View URL',
      });
    });
  }, []);

  const handleMarketHoursInfoPress = useCallback(() => {
    setIsMarketHoursModalVisible(true);
  }, []);

  const handleFullscreenChartOpen = useCallback(() => {
    setIsFullscreenChartVisible(true);
  }, []);

  const handleFullscreenChartClose = useCallback(() => {
    setIsFullscreenChartVisible(false);
  }, []);

  const handleChartError = useCallback(() => {
    // Log the error but don't block the UI
    Logger.error(new Error('Chart rendering error in market details view'), {
      feature: PERPS_CONSTANTS.FEATURE_NAME,
    });
  }, []);

  // Determine market hours content key based on current status - recalculated on each render to stay current
  const marketHoursContentKey = (() => {
    const status = getMarketHoursStatus();
    return status.isOpen ? 'market_hours' : 'after_hours_trading';
  })();

  // Determine risk disclaimer source and HIP type based on market
  const riskDisclaimerParams = useMemo(() => {
    const isHip3 = !!market?.marketSource;
    return {
      source: isHip3 ? market.marketSource : 'Hyperliquid',
    };
  }, [market?.marketSource]);

  // Determine if any action buttons will be visible
  const hasLongShortButtons = useMemo(
    () => !isLoadingPosition && !hasZeroBalance,
    [isLoadingPosition, hasZeroBalance],
  );

  const hasAddFundsButton = useMemo(
    () => hasZeroBalance && !isLoadingPosition,
    [hasZeroBalance, isLoadingPosition],
  );

  // Define navigation items for the card
  const navigationItems: NavigationItem[] = useMemo(
    () => [
      {
        label: strings('perps.tutorial.card.title'),
        onPress: () => navigateToTutorial(),
        testID: PerpsTutorialSelectorsIDs.TUTORIAL_CARD,
      },
      {
        label: strings('perps.market.go_to_activity'),
        onPress: () => navigateToActivity(),
        testID: PerpsMarketTabsSelectorsIDs.ACTIVITY_LINK,
      },
    ],
    [navigateToTutorial, navigateToActivity],
  );

  // Simplified styles - no complex calculations needed
  const { styles } = useStyles(createStyles, {});

  if (!market) {
    return (
      <SafeAreaView style={styles.container}>
        <View
          style={styles.errorContainer}
          testID={PerpsMarketDetailsViewSelectorsIDs.ERROR}
        >
          <Text variant={TextVariant.BodySM} color={TextColor.Error}>
            {strings('perps.market.details.error_message')}
          </Text>
        </View>
      </SafeAreaView>
    );
  }

  return (
    <SafeAreaView
      style={styles.mainContainer}
      testID={PerpsMarketDetailsViewSelectorsIDs.CONTAINER}
    >
      {/* Fixed Header Section */}
      <View>
        <PerpsMarketHeader
          market={market}
          onBackPress={handleBackPress}
          onFavoritePress={handleWatchlistPress}
          onFullscreenPress={handleFullscreenChartOpen}
          isFavorite={isWatchlist}
          testID={PerpsMarketDetailsViewSelectorsIDs.HEADER}
        />
      </View>

      {/* Scrollable Content Container */}
      <View style={styles.scrollableContentContainer}>
        <ScrollView
          style={styles.mainContentScrollView}
          contentContainerStyle={styles.scrollViewContent}
          showsVerticalScrollIndicator={false}
          testID={PerpsMarketDetailsViewSelectorsIDs.SCROLL_VIEW}
          refreshControl={
            <RefreshControl refreshing={refreshing} onRefresh={handleRefresh} />
          }
        >
          {/* TradingView Chart Section */}
          <View style={[styles.section, styles.chartSection]}>
<<<<<<< HEAD
            <ComponentErrorBoundary
              componentLabel="PerpsMarketDetailsChart"
              onError={handleChartError}
            >
              {/* OHLCV Bar - Shows above chart when interacting */}
              {ohlcData && (
                <PerpsOHLCVBar
                  open={ohlcData.open}
                  high={ohlcData.high}
                  low={ohlcData.low}
                  close={ohlcData.close}
                  volume={ohlcData.volume}
                  testID={`${PerpsMarketDetailsViewSelectorsIDs.CONTAINER}-ohlcv-bar`}
                />
              )}

              {hasHistoricalData ? (
                <>
                  <TradingViewChart
                    ref={chartRef}
                    candleData={candleData}
                    height={PERPS_CHART_CONFIG.LAYOUT.DETAIL_VIEW_HEIGHT}
                    visibleCandleCount={visibleCandleCount}
                    tpslLines={tpslLines}
                    showOverlay={false}
                    coloredVolume
                    onOhlcDataChange={setOhlcData}
                    testID={`${PerpsMarketDetailsViewSelectorsIDs.CONTAINER}-tradingview-chart`}
                  />
                </>
              ) : (
                <Skeleton
                  height={PERPS_CHART_CONFIG.LAYOUT.DETAIL_VIEW_HEIGHT}
                  width="100%"
                  testID={`${PerpsMarketDetailsViewSelectorsIDs.CONTAINER}-chart-skeleton`}
                />
              )}
            </ComponentErrorBoundary>
=======
            {/* Always render chart to avoid WebView remount on interval changes */}
            <TradingViewChart
              ref={chartRef}
              candleData={candleData}
              height={350}
              visibleCandleCount={visibleCandleCount}
              tpslLines={tpslLines}
              symbol={market?.symbol}
              onNeedMoreHistory={fetchMoreHistory}
              testID={`${PerpsMarketDetailsViewSelectorsIDs.CONTAINER}-tradingview-chart`}
            />
>>>>>>> 6be0f01a

            {/* Candle Period Selector */}
            <PerpsCandlePeriodSelector
              selectedPeriod={selectedCandlePeriod}
              onPeriodChange={handleCandlePeriodChange}
              onMorePress={handleMorePress}
              testID={`${PerpsMarketDetailsViewSelectorsIDs.CONTAINER}-candle-period-selector`}
            />
          </View>

          {/* OI Cap Warning - Shows when market is at capacity */}
          {market?.symbol && isAtOICap && (
            <PerpsOICapWarning symbol={market.symbol} variant="banner" />
          )}

          {/* Market Hours Banner - Hidden when OI cap warning is showing */}
          {!isAtOICap && (
            <PerpsMarketHoursBanner
              marketType={market?.marketType}
              onInfoPress={handleMarketHoursInfoPress}
              testID={PerpsMarketDetailsViewSelectorsIDs.MARKET_HOURS_BANNER}
            />
          )}

          {/* Market Tabs Section */}
          <View style={styles.tabsSection}>
            <PerpsMarketTabs
              symbol={market?.symbol || ''}
              initialTab={initialTab}
              activeTabId={programmaticActiveTab || undefined}
              nextFundingTime={market?.nextFundingTime}
              fundingIntervalHours={market?.fundingIntervalHours}
              onOrderSelect={handleOrderSelect}
              onOrderCancelled={handleOrderCancelled}
              activeTPOrderId={selectedOrderTPSL?.activeTPOrderId}
              activeSLOrderId={selectedOrderTPSL?.activeSLOrderId}
            />
          </View>

          {/* Recent Trades Section */}
          {market?.symbol && (
            <View style={styles.section}>
              <PerpsMarketTradesList symbol={market.symbol} />
            </View>
          )}

          {/* Risk Disclaimer Section */}
          <View style={styles.section}>
            <Text
              style={styles.riskDisclaimer}
              variant={TextVariant.BodyXS}
              color={TextColor.Alternative}
            >
              {strings('perps.risk_disclaimer', riskDisclaimerParams)}{' '}
              <Text
                variant={TextVariant.BodyXS}
                color={TextColor.Alternative}
                onPress={handleTradingViewPress}
              >
                TradingView.
              </Text>
            </Text>
          </View>

          {/* Navigation Card Section */}
          <View style={styles.section}>
            <PerpsNavigationCard items={navigationItems} />
          </View>
        </ScrollView>
      </View>

      {/* Fixed Actions Footer */}
      {(hasAddFundsButton || (hasLongShortButtons && !isAtOICap)) && (
        <View style={styles.actionsFooter}>
          {hasAddFundsButton && (
            <View style={styles.singleActionContainer}>
              <Text variant={TextVariant.BodySM} color={TextColor.Alternative}>
                {strings('perps.market.add_funds_to_start_trading_perps')}
              </Text>
              <Button
                variant={ButtonVariants.Primary}
                size={ButtonSize.Lg}
                width={ButtonWidthTypes.Full}
                label={strings('perps.market.add_funds')}
                onPress={handleAddFundsPress}
                testID={PerpsMarketDetailsViewSelectorsIDs.ADD_FUNDS_BUTTON}
              />
            </View>
          )}

          {hasLongShortButtons && !isAtOICap && (
            <View style={styles.actionsContainer}>
              <View style={styles.actionButtonWrapper}>
                {buttonColorVariant === 'monochrome' ? (
                  <Button
                    variant={ButtonVariants.Secondary}
                    size={ButtonSize.Lg}
                    width={ButtonWidthTypes.Full}
                    label={strings('perps.market.long')}
                    onPress={handleLongPress}
                    isDisabled={isAtOICap}
                    testID={PerpsMarketDetailsViewSelectorsIDs.LONG_BUTTON}
                  />
                ) : (
                  <ButtonSemantic
                    severity={ButtonSemanticSeverity.Success}
                    onPress={handleLongPress}
                    isFullWidth
                    size={ButtonSizeRNDesignSystem.Lg}
                    isDisabled={isAtOICap}
                    testID={PerpsMarketDetailsViewSelectorsIDs.LONG_BUTTON}
                  >
                    {strings('perps.market.long')}
                  </ButtonSemantic>
                )}
              </View>

              <View style={styles.actionButtonWrapper}>
                {buttonColorVariant === 'monochrome' ? (
                  <Button
                    variant={ButtonVariants.Secondary}
                    size={ButtonSize.Lg}
                    width={ButtonWidthTypes.Full}
                    label={strings('perps.market.short')}
                    onPress={handleShortPress}
                    isDisabled={isAtOICap}
                    testID={PerpsMarketDetailsViewSelectorsIDs.SHORT_BUTTON}
                  />
                ) : (
                  <ButtonSemantic
                    severity={ButtonSemanticSeverity.Danger}
                    onPress={handleShortPress}
                    isFullWidth
                    size={ButtonSizeRNDesignSystem.Lg}
                    isDisabled={isAtOICap}
                    testID={PerpsMarketDetailsViewSelectorsIDs.SHORT_BUTTON}
                  >
                    {strings('perps.market.short')}
                  </ButtonSemantic>
                )}
              </View>
            </View>
          )}
        </View>
      )}

      {/* More Candle Periods Bottom Sheet - Rendered at root level */}
      <PerpsCandlePeriodBottomSheet
        isVisible={isMoreCandlePeriodsVisible}
        onClose={handleMoreCandlePeriodsClose}
        selectedPeriod={selectedCandlePeriod}
        selectedDuration={TimeDuration.YEAR_TO_DATE} // Not used when showAllPeriods is true
        onPeriodChange={handleCandlePeriodChange}
        showAllPeriods
        asset={market?.symbol}
        testID={`${PerpsMarketDetailsViewSelectorsIDs.CONTAINER}-more-candle-periods-bottom-sheet`}
      />

      {isEligibilityModalVisible && (
        <PerpsBottomSheetTooltip
          isVisible
          onClose={() => setIsEligibilityModalVisible(false)}
          contentKey={'geo_block'}
          testID={
            PerpsMarketDetailsViewSelectorsIDs.GEO_BLOCK_BOTTOM_SHEET_TOOLTIP
          }
        />
      )}

      {/* Market Hours Bottom Sheet */}
      {isMarketHoursModalVisible && (
        <PerpsBottomSheetTooltip
          isVisible
          onClose={() => setIsMarketHoursModalVisible(false)}
          contentKey={marketHoursContentKey}
          testID={
            PerpsMarketDetailsViewSelectorsIDs.MARKET_HOURS_BOTTOM_SHEET_TOOLTIP
          }
        />
      )}

      {/* Notification Tooltip - Shows after first successful order */}
      {isNotificationsEnabled && !!monitoringIntent && (
        <PerpsNotificationTooltip
          orderSuccess={!!monitoringIntent}
          testID={PerpsOrderViewSelectorsIDs.NOTIFICATION_TOOLTIP}
        />
      )}

      {/* Fullscreen Chart Modal */}
      <PerpsChartFullscreenModal
        isVisible={isFullscreenChartVisible}
        candleData={candleData}
        tpslLines={tpslLines}
        selectedInterval={selectedCandlePeriod}
        visibleCandleCount={visibleCandleCount}
        onClose={handleFullscreenChartClose}
        onIntervalChange={handleCandlePeriodChange}
      />
    </SafeAreaView>
  );
};

// Enable Why Did You Render in development
// Uncomment to enable WDYR for debugging re-renders
// if (__DEV__) {
//   // eslint-disable-next-line @typescript-eslint/no-var-requires, @typescript-eslint/no-require-imports
//   const { shouldEnableWhyDidYouRender } = require('../../../../../../wdyr');
//   if (shouldEnableWhyDidYouRender()) {
//     // @ts-expect-error - whyDidYouRender is added by the WDYR library
//     PerpsMarketDetailsView.whyDidYouRender = {
//       logOnDifferentValues: true,
//       customName: 'PerpsMarketDetailsView',
//     };
//   }
// }

export default PerpsMarketDetailsView;<|MERGE_RESOLUTION|>--- conflicted
+++ resolved
@@ -94,6 +94,7 @@
 import PerpsCandlePeriodSelector from '../../components/PerpsCandlePeriodSelector';
 import PerpsOHLCVBar from '../../components/PerpsOHLCVBar';
 import ComponentErrorBoundary from '../../../ComponentErrorBoundary';
+import Skeleton from '../../../../../component-library/components/Skeleton/Skeleton';
 import PerpsCandlePeriodBottomSheet from '../../components/PerpsCandlePeriodBottomSheet';
 import { getPerpsMarketDetailsNavbar } from '../../../Navbar';
 import PerpsBottomSheetTooltip from '../../components/PerpsBottomSheetTooltip/PerpsBottomSheetTooltip';
@@ -472,14 +473,10 @@
       // WebSocket streaming provides real-time data - no manual refresh needed
       // Just reset the UI state and the chart will update automatically
     } catch (error) {
-<<<<<<< HEAD
       Logger.error(ensureError(error), {
         feature: PERPS_CONSTANTS.FEATURE_NAME,
-        message: 'Failed to refresh candle data',
+        message: 'Failed to refresh chart state',
       });
-=======
-      console.error('Failed to refresh chart state:', error);
->>>>>>> 6be0f01a
     } finally {
       setRefreshing(false);
     }
@@ -779,7 +776,6 @@
         >
           {/* TradingView Chart Section */}
           <View style={[styles.section, styles.chartSection]}>
-<<<<<<< HEAD
             <ComponentErrorBoundary
               componentLabel="PerpsMarketDetailsChart"
               onError={handleChartError}
@@ -804,9 +800,11 @@
                     height={PERPS_CHART_CONFIG.LAYOUT.DETAIL_VIEW_HEIGHT}
                     visibleCandleCount={visibleCandleCount}
                     tpslLines={tpslLines}
+                    symbol={market?.symbol}
                     showOverlay={false}
                     coloredVolume
                     onOhlcDataChange={setOhlcData}
+                    onNeedMoreHistory={fetchMoreHistory}
                     testID={`${PerpsMarketDetailsViewSelectorsIDs.CONTAINER}-tradingview-chart`}
                   />
                 </>
@@ -818,19 +816,6 @@
                 />
               )}
             </ComponentErrorBoundary>
-=======
-            {/* Always render chart to avoid WebView remount on interval changes */}
-            <TradingViewChart
-              ref={chartRef}
-              candleData={candleData}
-              height={350}
-              visibleCandleCount={visibleCandleCount}
-              tpslLines={tpslLines}
-              symbol={market?.symbol}
-              onNeedMoreHistory={fetchMoreHistory}
-              testID={`${PerpsMarketDetailsViewSelectorsIDs.CONTAINER}-tradingview-chart`}
-            />
->>>>>>> 6be0f01a
 
             {/* Candle Period Selector */}
             <PerpsCandlePeriodSelector
