import {
  useNavigation,
  useRoute,
  type NavigationProp,
  type RouteProp,
} from '@react-navigation/native';
<<<<<<< HEAD
import React, { useCallback, useState, useEffect, useRef } from 'react';
import { SafeAreaView, ScrollView, View } from 'react-native';
=======
import React, { useCallback, useState } from 'react';
import { SafeAreaView, ScrollView, TouchableOpacity, View } from 'react-native';
>>>>>>> 75c3b3a5
import { useSafeAreaInsets } from 'react-native-safe-area-context';
import performance from 'react-native-performance';
import { strings } from '../../../../../../locales/i18n';
import Button, {
  ButtonSize,
  ButtonVariants,
  ButtonWidthTypes,
} from '../../../../../component-library/components/Buttons/Button';
import Icon, {
  IconColor,
  IconName,
  IconSize,
} from '../../../../../component-library/components/Icons/Icon';
import Text, {
  TextColor,
  TextVariant,
} from '../../../../../component-library/components/Texts/Text';
import { useStyles } from '../../../../../component-library/hooks';
import Routes from '../../../../../constants/navigation/Routes';
import { PerpsMarketDetailsViewSelectorsIDs } from '../../../../../../e2e/selectors/Perps/Perps.selectors';
import CandlestickChartComponent from '../../components/PerpsCandlestickChart/PerpsCandlectickChart';
import PerpsMarketHeader from '../../components/PerpsMarketHeader';
import PerpsCandlePeriodBottomSheet from '../../components/PerpsCandlePeriodBottomSheet';
import type {
  PerpsMarketData,
  PerpsNavigationParamList,
} from '../../controllers/types';
import { usePerpsPositionData } from '../../hooks/usePerpsPositionData';
import { usePerpsMarketStats } from '../../hooks/usePerpsMarketStats';
import { useHasExistingPosition } from '../../hooks/useHasExistingPosition';
import {
  getDefaultCandlePeriodForDuration,
  TimeDuration,
  CandlePeriod,
} from '../../constants/chartConfig';
import { createStyles } from './PerpsMarketDetailsView.styles';
import type { PerpsMarketDetailsViewProps } from './PerpsMarketDetailsView.types';
<<<<<<< HEAD
import { PerpsMeasurementName } from '../../constants/performanceMetrics';
import { measurePerformance } from '../../utils/perpsDebug';
import { useMetrics, MetaMetricsEvents } from '../../../../hooks/useMetrics';
import {
  PerpsEventProperties,
  PerpsEventValues,
} from '../../constants/eventNames';
=======
import PerpsBottomSheetTooltip, {
  PerpsTooltipContentKey,
} from '../../components/PerpsBottomSheetTooltip';
>>>>>>> 75c3b3a5
interface MarketDetailsRouteParams {
  market: PerpsMarketData;
}

const PerpsMarketDetailsView: React.FC<PerpsMarketDetailsViewProps> = () => {
  const { styles } = useStyles(createStyles, {});
  const navigation = useNavigation<NavigationProp<PerpsNavigationParamList>>();
  const route =
    useRoute<RouteProp<{ params: MarketDetailsRouteParams }, 'params'>>();
  const { market } = route.params || {};
  const { top } = useSafeAreaInsets();
  const { trackEvent, createEventBuilder } = useMetrics();

  // Track screen load time
  const screenLoadStartRef = useRef<number>(performance.now());

  const [selectedDuration, setSelectedDuration] = useState<TimeDuration>(
    TimeDuration.ONE_DAY,
  );
  const [selectedCandlePeriod, setSelectedCandlePeriod] =
    useState<CandlePeriod>(() =>
      getDefaultCandlePeriodForDuration(TimeDuration.ONE_DAY),
    );
  const [
    isCandlePeriodBottomSheetVisible,
    setIsCandlePeriodBottomSheetVisible,
  ] = useState(false);

  const [selectedTooltip, setSelectedTooltip] =
    useState<PerpsTooltipContentKey | null>(null);
  // Get comprehensive market statistics
  const marketStats = usePerpsMarketStats(market?.symbol || '');

  // Get candlestick data
  const { candleData, isLoadingHistory } = usePerpsPositionData({
    coin: market?.symbol || '',
    selectedDuration, // Time duration (1hr, 1D, 1W, etc.)
    selectedInterval: selectedCandlePeriod, // Candle period (1m, 3m, 5m, etc.)
  });

  // Check if user has an existing position for this market
  const { hasPosition: hasExistingPosition, isLoading: isLoadingPosition } =
    useHasExistingPosition({
      asset: market?.symbol || '',
      loadOnMount: true,
    });

  // Track screen load and position data loaded
  useEffect(() => {
    if (market && marketStats && !isLoadingHistory) {
      // Track asset screen loaded
      measurePerformance(
        PerpsMeasurementName.ASSET_SCREEN_LOADED,
        screenLoadStartRef.current,
      );

      // Track asset screen viewed event
      trackEvent(
        createEventBuilder(MetaMetricsEvents.PERPS_ASSET_SCREEN_VIEWED)
          .addProperties({
            [PerpsEventProperties.TIMESTAMP]: Date.now(),
            [PerpsEventProperties.ASSET]: market.symbol,
            [PerpsEventProperties.SOURCE]: PerpsEventValues.SOURCE.PERP_MARKETS,
          })
          .build(),
      );
    }
  }, [market, marketStats, isLoadingHistory, trackEvent, createEventBuilder]);

  useEffect(() => {
    if (!isLoadingPosition && market) {
      // Track position data loaded for asset screen
      measurePerformance(
        PerpsMeasurementName.POSITION_DATA_LOADED_PERP_ASSET_SCREEN,
        screenLoadStartRef.current,
      );
    }
  }, [isLoadingPosition, market]);

  const handleDurationChange = useCallback(
    (newDuration: TimeDuration) => {
      setSelectedDuration(newDuration);
      // Auto-update candle period to the appropriate default for the new duration
      const defaultPeriod = getDefaultCandlePeriodForDuration(newDuration);
      setSelectedCandlePeriod(defaultPeriod);

      // Track chart time series change
      trackEvent(
        createEventBuilder(MetaMetricsEvents.PERPS_CHART_TIME_SERIE_CHANGED)
          .addProperties({
            [PerpsEventProperties.TIMESTAMP]: Date.now(),
            [PerpsEventProperties.ASSET]: market?.symbol || '',
            [PerpsEventProperties.TIME_SERIE_SELECTED]: newDuration,
          })
          .build(),
      );
    },
    [market, trackEvent, createEventBuilder],
  );

  const handleCandlePeriodChange = useCallback(
    (newPeriod: CandlePeriod) => {
      setSelectedCandlePeriod(newPeriod);

      // Track chart interaction
      trackEvent(
        createEventBuilder(MetaMetricsEvents.PERPS_CHART_INTERACTION)
          .addProperties({
            [PerpsEventProperties.TIMESTAMP]: Date.now(),
            [PerpsEventProperties.ASSET]: market?.symbol || '',
            [PerpsEventProperties.INTERACTION_TYPE]: 'candle_period_change',
            [PerpsEventProperties.CANDLE_PERIOD]: newPeriod,
          })
          .build(),
      );
    },
    [market, trackEvent, createEventBuilder],
  );

  const handleGearPress = useCallback(() => {
    setIsCandlePeriodBottomSheetVisible(true);
  }, []);

  const handleBackPress = () => {
    navigation.goBack();
  };

  const handleLongPress = () => {
    navigation.navigate(Routes.PERPS.ORDER, {
      direction: 'long',
      asset: market.symbol,
    });
  };

  const handleShortPress = () => {
    navigation.navigate(Routes.PERPS.ORDER, {
      direction: 'short',
      asset: market.symbol,
    });
  };

  const handleTooltipPress = useCallback(
    (contentKey: PerpsTooltipContentKey) => {
      setSelectedTooltip(contentKey);
    },
    [],
  );

  const handleTooltipClose = useCallback(() => {
    setSelectedTooltip(null);
  }, []);

  if (!market) {
    return (
      <SafeAreaView style={[styles.container, { paddingTop: top }]}>
        <View
          style={styles.errorContainer}
          testID={PerpsMarketDetailsViewSelectorsIDs.ERROR}
        >
          <Text variant={TextVariant.BodySM} color={TextColor.Error}>
            {strings('perps.market.details.error_message')}
          </Text>
        </View>
      </SafeAreaView>
    );
  }

  return (
    <SafeAreaView
      style={[styles.container, { marginTop: top }]}
      testID={PerpsMarketDetailsViewSelectorsIDs.CONTAINER}
    >
      <ScrollView style={styles.container}>
        {/* Market Header */}
        <PerpsMarketHeader
          market={market}
          currentPrice={marketStats.currentPrice}
          priceChange24h={marketStats.priceChange24h}
          onBackPress={handleBackPress}
          testID={PerpsMarketDetailsViewSelectorsIDs.HEADER}
        />
        {/* Chart */}
        <View style={[styles.section, styles.chartSection]}>
          <CandlestickChartComponent
            candleData={candleData}
            isLoading={isLoadingHistory}
            height={350}
            selectedDuration={selectedDuration}
            onDurationChange={handleDurationChange}
            onGearPress={handleGearPress}
          />
        </View>

        {/* Statistics Section */}
        <View style={styles.section}>
          <Text
            variant={TextVariant.HeadingMD}
            color={TextColor.Default}
            style={styles.statisticsTitle}
          >
            {strings('perps.market.statistics')}
          </Text>

          <View style={styles.statisticsGrid}>
            {/* Row 1: 24hr High/Low */}
            <View style={styles.statisticsRow}>
              <View
                style={styles.statisticsItem}
                testID={PerpsMarketDetailsViewSelectorsIDs.STATISTICS_HIGH_24H}
              >
                <Text
                  variant={TextVariant.BodySM}
                  color={TextColor.Alternative}
                >
                  {strings('perps.market.24hr_high')}
                </Text>
                <Text style={styles.statisticsValue} color={TextColor.Default}>
                  {marketStats.high24h}
                </Text>
              </View>
              <View
                style={styles.statisticsItem}
                testID={PerpsMarketDetailsViewSelectorsIDs.STATISTICS_LOW_24H}
              >
                <Text
                  variant={TextVariant.BodySM}
                  color={TextColor.Alternative}
                >
                  {strings('perps.market.24hr_low')}
                </Text>
                <Text style={styles.statisticsValue} color={TextColor.Default}>
                  {marketStats.low24h}
                </Text>
              </View>
            </View>

            {/* Row 2: Volume and Open Interest */}
            <View style={styles.statisticsRow}>
              <View
                style={styles.statisticsItem}
                testID={
                  PerpsMarketDetailsViewSelectorsIDs.STATISTICS_VOLUME_24H
                }
              >
                <Text
                  variant={TextVariant.BodySM}
                  color={TextColor.Alternative}
                >
                  {strings('perps.market.24h_volume')}
                </Text>
                <Text style={styles.statisticsValue} color={TextColor.Default}>
                  {marketStats.volume24h}
                </Text>
              </View>
              <View
                style={styles.statisticsItem}
                testID={
                  PerpsMarketDetailsViewSelectorsIDs.STATISTICS_OPEN_INTEREST
                }
              >
                <View style={styles.statisticsLabelContainer}>
                  <Text
                    variant={TextVariant.BodySM}
                    color={TextColor.Alternative}
                  >
                    {strings('perps.market.open_interest')}
                  </Text>
                  <TouchableOpacity
                    onPress={() => handleTooltipPress('open_interest')}
                  >
                    <Icon
                      name={IconName.Info}
                      size={IconSize.Sm}
                      color={IconColor.Muted}
                      testID={
                        PerpsMarketDetailsViewSelectorsIDs.OPEN_INTEREST_INFO_ICON
                      }
                    />
                  </TouchableOpacity>
                </View>
                <Text style={styles.statisticsValue} color={TextColor.Default}>
                  {marketStats.openInterest}
                </Text>
              </View>
            </View>

            {/* Row 3: Funding Rate and Countdown */}
            <View style={styles.statisticsRow}>
              <View
                style={styles.statisticsItem}
                testID={
                  PerpsMarketDetailsViewSelectorsIDs.STATISTICS_FUNDING_RATE
                }
              >
                <View style={styles.statisticsLabelContainer}>
                  <Text
                    variant={TextVariant.BodySM}
                    color={TextColor.Alternative}
                  >
                    {strings('perps.market.funding_rate')}
                  </Text>
                  <TouchableOpacity
                    onPress={() => handleTooltipPress('funding_rate')}
                  >
                    <Icon
                      name={IconName.Info}
                      size={IconSize.Sm}
                      color={IconColor.Muted}
                      testID={
                        PerpsMarketDetailsViewSelectorsIDs.FUNDING_RATE_INFO_ICON
                      }
                    />
                  </TouchableOpacity>
                </View>
                <Text
                  style={styles.statisticsValue}
                  color={
                    parseFloat(marketStats.fundingRate) >= 0
                      ? TextColor.Success
                      : TextColor.Error
                  }
                >
                  {marketStats.fundingRate}
                </Text>
              </View>
              <View
                style={styles.statisticsItem}
                testID={
                  PerpsMarketDetailsViewSelectorsIDs.STATISTICS_FUNDING_COUNTDOWN
                }
              >
                <Text
                  variant={TextVariant.BodySM}
                  color={TextColor.Alternative}
                >
                  {strings('perps.market.countdown')}
                </Text>
                <Text style={styles.statisticsValue} color={TextColor.Default}>
                  {marketStats.fundingCountdown}
                </Text>
              </View>
            </View>
          </View>
        </View>
      </ScrollView>

      {/* Action Buttons */}
      <View style={styles.actionsContainer}>
        {!isLoadingPosition && hasExistingPosition && (
          <View style={styles.positionWarning}>
            <Text
              variant={TextVariant.BodySM}
              color={TextColor.Alternative}
              style={styles.positionWarningText}
            >
              {strings('perps.market.existing_position_warning', {
                asset: market.symbol,
              })}
            </Text>
          </View>
        )}
        {!isLoadingPosition && !hasExistingPosition && (
          <>
            <Button
              variant={ButtonVariants.Primary}
              size={ButtonSize.Lg}
              width={ButtonWidthTypes.Full}
              label={strings('perps.market.long')}
              onPress={handleLongPress}
              style={[styles.actionButton, styles.longButton]}
              testID={PerpsMarketDetailsViewSelectorsIDs.LONG_BUTTON}
              disabled={hasExistingPosition}
            />
            <Button
              variant={ButtonVariants.Primary}
              size={ButtonSize.Lg}
              width={ButtonWidthTypes.Full}
              label={strings('perps.market.short')}
              onPress={handleShortPress}
              style={[styles.actionButton, styles.shortButton]}
              testID={PerpsMarketDetailsViewSelectorsIDs.SHORT_BUTTON}
              disabled={hasExistingPosition}
            />
          </>
        )}
      </View>

      {/* Candle Period Bottom Sheet */}
      {isCandlePeriodBottomSheetVisible && (
        <PerpsCandlePeriodBottomSheet
          isVisible
          onClose={() => setIsCandlePeriodBottomSheetVisible(false)}
          selectedPeriod={selectedCandlePeriod}
          selectedDuration={selectedDuration}
          onPeriodChange={handleCandlePeriodChange}
          testID={PerpsMarketDetailsViewSelectorsIDs.CANDLE_PERIOD_BOTTOM_SHEET}
        />
      )}
      {selectedTooltip && (
        <PerpsBottomSheetTooltip
          isVisible
          onClose={handleTooltipClose}
          contentKey={selectedTooltip}
          testID={PerpsMarketDetailsViewSelectorsIDs.BOTTOM_SHEET_TOOLTIP}
          key={selectedTooltip}
        />
      )}
    </SafeAreaView>
  );
};

export default PerpsMarketDetailsView;<|MERGE_RESOLUTION|>--- conflicted
+++ resolved
@@ -4,13 +4,8 @@
   type NavigationProp,
   type RouteProp,
 } from '@react-navigation/native';
-<<<<<<< HEAD
 import React, { useCallback, useState, useEffect, useRef } from 'react';
-import { SafeAreaView, ScrollView, View } from 'react-native';
-=======
-import React, { useCallback, useState } from 'react';
 import { SafeAreaView, ScrollView, TouchableOpacity, View } from 'react-native';
->>>>>>> 75c3b3a5
 import { useSafeAreaInsets } from 'react-native-safe-area-context';
 import performance from 'react-native-performance';
 import { strings } from '../../../../../../locales/i18n';
@@ -48,7 +43,6 @@
 } from '../../constants/chartConfig';
 import { createStyles } from './PerpsMarketDetailsView.styles';
 import type { PerpsMarketDetailsViewProps } from './PerpsMarketDetailsView.types';
-<<<<<<< HEAD
 import { PerpsMeasurementName } from '../../constants/performanceMetrics';
 import { measurePerformance } from '../../utils/perpsDebug';
 import { useMetrics, MetaMetricsEvents } from '../../../../hooks/useMetrics';
@@ -56,11 +50,9 @@
   PerpsEventProperties,
   PerpsEventValues,
 } from '../../constants/eventNames';
-=======
 import PerpsBottomSheetTooltip, {
   PerpsTooltipContentKey,
 } from '../../components/PerpsBottomSheetTooltip';
->>>>>>> 75c3b3a5
 interface MarketDetailsRouteParams {
   market: PerpsMarketData;
 }
