--- conflicted
+++ resolved
@@ -75,10 +75,7 @@
 import PerpsNavigationCard, {
   type NavigationItem,
 } from '../../components/PerpsNavigationCard/PerpsNavigationCard';
-<<<<<<< HEAD
-=======
 import PerpsMarketTradesList from '../../components/PerpsMarketTradesList';
->>>>>>> f4e8f8d0
 import { isNotificationsFeatureEnabled } from '../../../../../util/notifications';
 import TradingViewChart, {
   type TradingViewChartRef,
@@ -100,10 +97,6 @@
 import Engine from '../../../../../core/Engine';
 import { setPerpsChartPreferredCandlePeriod } from '../../../../../actions/settings';
 import { selectPerpsChartPreferredCandlePeriod } from '../../selectors/chartPreferences';
-<<<<<<< HEAD
-import Skeleton from '../../../../../component-library/components/Skeleton/Skeleton';
-=======
->>>>>>> f4e8f8d0
 
 interface MarketDetailsRouteParams {
   market: PerpsMarketData;
@@ -343,14 +336,6 @@
   // Get comprehensive market statistics
   const marketStats = usePerpsMarketStats(market?.symbol || '');
 
-<<<<<<< HEAD
-  const { candleData, isLoadingHistory, refreshCandleData, hasHistoricalData } =
-    usePerpsPositionData({
-      coin: market?.symbol || '',
-      selectedDuration: TimeDuration.YEAR_TO_DATE,
-      selectedInterval: selectedCandlePeriod,
-    });
-=======
   const {
     candleData,
     isLoading: isLoadingHistory,
@@ -361,7 +346,6 @@
     duration: TimeDuration.YEAR_TO_DATE,
     throttleMs: 1000,
   });
->>>>>>> f4e8f8d0
 
   // Check if user has an existing position for this market
   const { isLoading: isLoadingPosition, existingPosition } =
@@ -547,7 +531,6 @@
     // Actual state update
     const controller = Engine.context.PerpsController;
     controller.toggleWatchlistMarket(market.symbol);
-<<<<<<< HEAD
 
     // Track watchlist toggle event
     const watchlistCount = controller.getWatchlistMarkets().length;
@@ -560,32 +543,6 @@
       [PerpsEventProperties.ASSET]: market.symbol,
       [PerpsEventProperties.SOURCE]: 'asset_details',
       watchlist_count: watchlistCount,
-    });
-  }, [market, isWatchlist, track]);
-
-  const handleLongPress = () => {
-    if (!isEligible) {
-      setIsEligibilityModalVisible(true);
-      return;
-    }
-
-    navigateToOrder({
-      direction: 'long',
-      asset: market.symbol,
-=======
-
-    // Track watchlist toggle event
-    const watchlistCount = controller.getWatchlistMarkets().length;
-
-    track(MetaMetricsEvents.PERPS_UI_INTERACTION, {
-      [PerpsEventProperties.INTERACTION_TYPE]: 'watchlist_toggled',
-      [PerpsEventProperties.ACTION_TYPE]: newWatchlistState
-        ? 'add_to_watchlist'
-        : 'remove_from_watchlist',
-      [PerpsEventProperties.ASSET]: market.symbol,
-      [PerpsEventProperties.SOURCE]: 'asset_details',
-      watchlist_count: watchlistCount,
->>>>>>> f4e8f8d0
     });
   }, [market, isWatchlist, track]);
 
@@ -648,19 +605,7 @@
   };
 
   const handleShortPress = () => {
-<<<<<<< HEAD
-    if (!isEligible) {
-      setIsEligibilityModalVisible(true);
-      return;
-    }
-
-    navigateToOrder({
-      direction: 'short',
-      asset: market.symbol,
-    });
-=======
     handleTradeAction('short');
->>>>>>> f4e8f8d0
   };
 
   const { navigateToConfirmation } = useConfirmNavigation();
@@ -786,24 +731,6 @@
         >
           {/* TradingView Chart Section */}
           <View style={[styles.section, styles.chartSection]}>
-<<<<<<< HEAD
-            {hasHistoricalData ? (
-              <TradingViewChart
-                ref={chartRef}
-                candleData={candleData}
-                height={350}
-                visibleCandleCount={visibleCandleCount}
-                tpslLines={tpslLines}
-                testID={`${PerpsMarketDetailsViewSelectorsIDs.CONTAINER}-tradingview-chart`}
-              />
-            ) : (
-              <Skeleton
-                height={350}
-                width="100%"
-                testID={`${PerpsMarketDetailsViewSelectorsIDs.CONTAINER}-chart-skeleton`}
-              />
-            )}
-=======
             {/* Always render chart to avoid WebView remount on interval changes */}
             <TradingViewChart
               ref={chartRef}
@@ -815,7 +742,6 @@
               onNeedMoreHistory={fetchMoreHistory}
               testID={`${PerpsMarketDetailsViewSelectorsIDs.CONTAINER}-tradingview-chart`}
             />
->>>>>>> f4e8f8d0
 
             {/* Candle Period Selector */}
             <PerpsCandlePeriodSelector
@@ -855,19 +781,12 @@
             />
           </View>
 
-<<<<<<< HEAD
-          {/* Navigation Card Section */}
-          <View style={styles.section}>
-            <PerpsNavigationCard items={navigationItems} />
-          </View>
-=======
           {/* Recent Trades Section */}
           {market?.symbol && (
             <View style={styles.section}>
               <PerpsMarketTradesList symbol={market.symbol} />
             </View>
           )}
->>>>>>> f4e8f8d0
 
           {/* Risk Disclaimer Section */}
           <View style={styles.section}>
@@ -916,31 +835,6 @@
           {hasLongShortButtons && !isAtOICap && (
             <View style={styles.actionsContainer}>
               <View style={styles.actionButtonWrapper}>
-<<<<<<< HEAD
-                <ButtonSemantic
-                  severity={ButtonSemanticSeverity.Success}
-                  onPress={handleLongPress}
-                  isFullWidth
-                  size={ButtonSizeRNDesignSystem.Lg}
-                  isDisabled={isAtOICap}
-                  testID={PerpsMarketDetailsViewSelectorsIDs.LONG_BUTTON}
-                >
-                  {strings('perps.market.long')}
-                </ButtonSemantic>
-              </View>
-
-              <View style={styles.actionButtonWrapper}>
-                <ButtonSemantic
-                  severity={ButtonSemanticSeverity.Danger}
-                  onPress={handleShortPress}
-                  isFullWidth
-                  size={ButtonSizeRNDesignSystem.Lg}
-                  isDisabled={isAtOICap}
-                  testID={PerpsMarketDetailsViewSelectorsIDs.SHORT_BUTTON}
-                >
-                  {strings('perps.market.short')}
-                </ButtonSemantic>
-=======
                 {buttonColorVariant === 'monochrome' ? (
                   <Button
                     variant={ButtonVariants.Secondary}
@@ -988,7 +882,6 @@
                     {strings('perps.market.short')}
                   </ButtonSemantic>
                 )}
->>>>>>> f4e8f8d0
               </View>
             </View>
           )}
