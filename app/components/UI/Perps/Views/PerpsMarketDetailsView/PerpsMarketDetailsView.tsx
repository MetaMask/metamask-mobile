--- conflicted
+++ resolved
@@ -4,13 +4,14 @@
   type NavigationProp,
   type RouteProp,
 } from '@react-navigation/native';
-<<<<<<< HEAD
-import React, { useCallback, useState, useEffect, useRef } from 'react';
-import { SafeAreaView, ScrollView, TouchableOpacity, View } from 'react-native';
-=======
-import React, { useCallback, useMemo, useState } from 'react';
+import React, {
+  useCallback,
+  useMemo,
+  useState,
+  useEffect,
+  useRef,
+} from 'react';
 import { SafeAreaView, ScrollView, View, RefreshControl } from 'react-native';
->>>>>>> bab4c525
 import { useSafeAreaInsets } from 'react-native-safe-area-context';
 import performance from 'react-native-performance';
 import { strings } from '../../../../../../locales/i18n';
@@ -43,7 +44,6 @@
 } from '../../constants/chartConfig';
 import { createStyles } from './PerpsMarketDetailsView.styles';
 import type { PerpsMarketDetailsViewProps } from './PerpsMarketDetailsView.types';
-<<<<<<< HEAD
 import { PerpsMeasurementName } from '../../constants/performanceMetrics';
 import { setMeasurement } from '@sentry/react-native';
 import { MetaMetricsEvents } from '../../../../hooks/useMetrics';
@@ -52,21 +52,15 @@
   PerpsEventProperties,
   PerpsEventValues,
 } from '../../constants/eventNames';
-import PerpsBottomSheetTooltip, {
-  PerpsTooltipContentKey,
-} from '../../components/PerpsBottomSheetTooltip';
-=======
 import { useSelector } from 'react-redux';
 import { selectPerpsProvider } from '../../selectors/perpsController';
 import { capitalize } from '../../../../../util/general';
 import {
-  useHasExistingPosition,
   usePerpsAccount,
   usePerpsConnection,
   usePerpsOpenOrders,
 } from '../../hooks';
 import PerpsMarketTabs from '../../components/PerpsMarketTabs/PerpsMarketTabs';
->>>>>>> bab4c525
 interface MarketDetailsRouteParams {
   market: PerpsMarketData;
 }
@@ -138,12 +132,6 @@
     existingPosition,
     refreshPosition,
   } = useHasExistingPosition({
-    asset: market?.symbol || '',
-    loadOnMount: true,
-  });
-
-  // Check if user has an existing position for this market
-  const { isLoading: isLoadingPosition } = useHasExistingPosition({
     asset: market?.symbol || '',
     loadOnMount: true,
   });
