import React from 'react';
import { act, fireEvent, waitFor } from '@testing-library/react-native';
import PerpsMarketDetailsView from './';
import renderWithProvider from '../../../../../util/test/renderWithProvider';
import { backgroundState } from '../../../../../util/test/initial-root-state';
import {
  PerpsMarketDetailsViewSelectorsIDs,
  PerpsOrderViewSelectorsIDs,
} from '../../../../../../e2e/selectors/Perps/Perps.selectors';
import { PerpsConnectionProvider } from '../../providers/PerpsConnectionProvider';
import Routes from '../../../../../constants/navigation/Routes';

// Mock @consensys/native-ramps-sdk to provide missing enum
jest.mock('@consensys/native-ramps-sdk', () => ({
  ...jest.requireActual('@consensys/native-ramps-sdk'),
  DepositPaymentMethodDuration: {
    instant: 'instant',
    oneToTwoDays: 'oneToTwoDays',
  },
}));

// Mock Linking
jest.mock('react-native/Libraries/Linking/Linking', () => ({
  openURL: jest.fn(() => Promise.resolve()),
  addEventListener: jest.fn(),
  removeEventListener: jest.fn(),
  getInitialURL: jest.fn(() => Promise.resolve(null)),
}));

// Mock PerpsStreamManager
jest.mock('../../providers/PerpsStreamManager');

// Create mock functions that can be modified during tests
const mockUsePerpsAccount = jest.fn();
const mockUsePerpsLiveAccount = jest.fn();
const mockUseHasExistingPosition = jest.fn();

// Mock usePerpsLiveAccount to avoid PerpsStreamProvider requirement
jest.mock('../../hooks/stream/usePerpsLiveAccount', () => ({
  usePerpsLiveAccount: mockUsePerpsLiveAccount,
}));

// Navigation mock functions
const mockNavigate = jest.fn();
const mockGoBack = jest.fn();
const mockCanGoBack = jest.fn();

// Mock notification feature flag
const mockIsNotificationsFeatureEnabled = jest.fn();

// Mock route params that can be modified during tests
const mockRouteParams: {
  market?: {
    symbol: string;
    name: string;
    price: string;
    change24h: string;
    change24hPercent: string;
    volume: string;
    maxLeverage: string;
  };
  monitoringIntent?: {
    asset: string;
    monitor: 'orders' | 'positions' | 'both';
  };
} = {
  market: {
    symbol: 'BTC',
    name: 'Bitcoin',
    price: '$45,000.00',
    change24h: '+$1,125.00',
    change24hPercent: '+2.50%',
    volume: '$1.23B',
    maxLeverage: '40x',
  },
  monitoringIntent: undefined,
};

jest.mock('@react-navigation/native', () => {
  const actualNav = jest.requireActual('@react-navigation/native');
  return {
    ...actualNav,
    useNavigation: () => ({
      navigate: mockNavigate,
      goBack: mockGoBack,
      canGoBack: mockCanGoBack,
      setOptions: jest.fn(),
    }),
    useRoute: () => ({
      params: mockRouteParams,
    }),
    useFocusEffect: jest.fn(),
  };
});

jest.mock('../../hooks/useHasExistingPosition', () => ({
  useHasExistingPosition: () => mockUseHasExistingPosition(),
}));

jest.mock('../../hooks/stream/usePerpsLiveAccount', () => ({
  usePerpsLiveAccount: () => mockUsePerpsAccount(),
}));

// Mock the selector module first
jest.mock('../../selectors/perpsController', () => ({
  selectPerpsEligibility: jest.fn(),
}));

// Mock react-redux
jest.mock('react-redux', () => ({
  ...jest.requireActual('react-redux'),
  useSelector: jest.fn(),
}));

jest.mock('../../providers/PerpsConnectionProvider', () => ({
  PerpsConnectionProvider: ({ children }: { children: React.ReactNode }) =>
    children,
  usePerpsConnection: () => ({
    isConnected: true,
    isConnecting: false,
    error: null,
  }),
}));

const mockRefreshOrders = jest.fn();
jest.mock('../../hooks/usePerpsOpenOrders', () => ({
  usePerpsOpenOrders: () => ({
    orders: [
      {
        id: 'order1',
        orderId: 'order1',
        symbol: 'BTC',
        side: 'buy',
        size: '0.1',
        originalSize: '0.1',
        price: '45000',
        status: 'open',
        timestamp: Date.now(), // Add proper timestamp
        lastUpdated: Date.now(),
        orderType: 'limit',
        filledSize: '0',
        remainingSize: '0.1',
        detailedOrderType: 'Limit Order',
        isTrigger: false,
        reduceOnly: false,
      },
    ],
    refresh: mockRefreshOrders,
    isLoading: false,
    error: null,
  }),
}));

const mockRefreshMarketStats = jest.fn();
jest.mock('../../hooks/usePerpsMarketStats', () => ({
  usePerpsMarketStats: () => ({
    currentPrice: '$45,000.00',
    priceChange24h: '+$1,125.00',
    high24h: '$46,000.00',
    low24h: '$44,000.00',
    volume24h: '$1.23B',
    openInterest: '$500M',
    fundingRate: '+0.01%',
    fundingCountdown: '5h 30m',
    refresh: mockRefreshMarketStats,
  }),
}));

const mockRefreshCandleData = jest.fn();
jest.mock('../../hooks/usePerpsPositionData', () => ({
  usePerpsPositionData: () => ({
    candleData: [
      {
        time: 1234567890,
        open: 45000,
        high: 45500,
        low: 44500,
        close: 45200,
        volume: 1000,
      },
    ],
    isLoadingHistory: false,
    error: null,
    refreshCandleData: mockRefreshCandleData,
  }),
}));

jest.mock('../../hooks/usePerpsEventTracking', () => ({
  usePerpsEventTracking: jest.fn(() => ({
    track: jest.fn(),
  })),
}));

jest.mock('../../hooks', () => ({
  usePerpsLiveAccount: () => mockUsePerpsAccount(),
  usePerpsConnection: () => ({
    isConnected: true,
    isConnecting: false,
    error: null,
  }),
  usePerpsOpenOrders: () => ({
    orders: [],
    refresh: mockRefreshOrders,
    isLoading: false,
    error: null,
  }),
  usePerpsPositions: jest.fn(() => ({
    positions: [],
    isLoading: false,
    isRefreshing: false,
    error: null,
    loadPositions: jest.fn(),
  })),
  usePerpsTPSLUpdate: jest.fn(() => ({
    updateTPSL: jest.fn(),
    isUpdating: false,
  })),
  usePerpsClosePosition: jest.fn(() => ({
    closePosition: jest.fn(),
    isClosing: false,
  })),
  usePerpsMarkets: jest.fn(() => ({
    markets: [],
    isLoading: false,
    error: null,
    refresh: jest.fn(),
    isRefreshing: false,
  })),
  usePerpsTrading: jest.fn(() => ({
    placeOrder: jest.fn(),
    cancelOrder: jest.fn(),
    getAccountState: jest.fn(),
    depositWithConfirmation: jest.fn(() => Promise.resolve()),
    withdrawWithConfirmation: jest.fn(),
  })),
  usePerpsNetworkManagement: jest.fn(() => ({
    ensureArbitrumNetworkExists: jest.fn().mockResolvedValue(undefined),
  })),
}));

// Mock PerpsMarketStatisticsCard to simplify the test
jest.mock('../../components/PerpsMarketStatisticsCard', () => {
  const { View, TouchableOpacity } = jest.requireActual('react-native');
  const ReactActual = jest.requireActual('react');
  const { PerpsMarketDetailsViewSelectorsIDs: SelectorsIDs } =
    jest.requireActual('../../../../../../e2e/selectors/Perps/Perps.selectors');

  return {
    __esModule: true,
    default: function MockPerpsMarketStatisticsCard({
      onTooltipPress,
    }: {
      onTooltipPress?: (type: string) => void;
    }) {
      const [showTooltip, setShowTooltip] = ReactActual.useState(false);

      const handlePress = (type: string) => {
        setShowTooltip(true);
        onTooltipPress?.(type);
      };

      return (
        <View>
          <View testID={SelectorsIDs.STATISTICS_HIGH_24H} />
          <View testID={SelectorsIDs.STATISTICS_LOW_24H} />
          <View testID={SelectorsIDs.STATISTICS_VOLUME_24H} />
          <View testID={SelectorsIDs.STATISTICS_OPEN_INTEREST}>
            <TouchableOpacity
              testID={SelectorsIDs.OPEN_INTEREST_INFO_ICON}
              onPress={() => handlePress('open_interest')}
            />
          </View>
          <View testID={SelectorsIDs.STATISTICS_FUNDING_RATE}>
            <TouchableOpacity
              testID={SelectorsIDs.FUNDING_RATE_INFO_ICON}
              onPress={() => handlePress('funding_rate')}
            />
          </View>
          <View testID={SelectorsIDs.STATISTICS_FUNDING_COUNTDOWN} />
          {showTooltip && <View testID="perps-bottom-sheet-tooltip" />}
        </View>
      );
    },
  };
});

// Mock PerpsPositionCard
jest.mock('../../components/PerpsPositionCard', () => ({
  __esModule: true,
  default: () => null,
}));

// Mock notification utility
jest.mock('../../../../../util/notifications', () => ({
  ...jest.requireActual('../../../../../util/notifications'),
  isNotificationsFeatureEnabled: () => mockIsNotificationsFeatureEnabled(),
}));

// Mock PerpsNotificationTooltip
jest.mock('../../components/PerpsNotificationTooltip', () => ({
  __esModule: true,
  default: ({
    orderSuccess,
    testID,
  }: {
    orderSuccess: boolean;
    testID: string;
  }) => {
    const { View } = jest.requireActual('react-native');
    return orderSuccess ? <View testID={testID} /> : null;
  },
}));

// Mock PerpsOpenOrderCard
jest.mock('../../components/PerpsOpenOrderCard', () => ({
  __esModule: true,
  default: () => null,
}));

// Mock PerpsBottomSheetTooltip to avoid SafeAreaProvider issues
jest.mock(
  '../../components/PerpsBottomSheetTooltip/PerpsBottomSheetTooltip',
  () => {
    const { TouchableOpacity, Text } = jest.requireActual('react-native');

    return {
      __esModule: true,
      default: function MockPerpsBottomSheetTooltip({
        isVisible,
        onClose,
        testID,
      }: {
        isVisible: boolean;
        onClose?: () => void;
        testID: string;
      }) {
        return isVisible ? (
          <TouchableOpacity testID={testID} onPress={onClose}>
            <Text>Geo Block Tooltip</Text>
          </TouchableOpacity>
        ) : null;
      },
    };
  },
);

const initialState = {
  engine: {
    backgroundState,
  },
};

describe('PerpsMarketDetailsView', () => {
  // Set up default mock return values before each test
  beforeEach(() => {
    mockUsePerpsAccount.mockReturnValue({
      account: {
        availableBalance: '1000.00',
        totalBalance: '1000.00',
        marginUsed: '0.00',
        unrealizedPnl: '0.00',
        returnOnEquity: '0.00',
        totalValue: '1000.00',
      },
      isInitialLoading: false,
<<<<<<< HEAD
=======
    });

    mockUsePerpsLiveAccount.mockReturnValue({
      account: {
        availableBalance: '1000',
        totalBalance: '1000',
        marginUsed: '0',
        unrealizedPnl: '0',
        returnOnEquity: '0',
        totalValue: '1000',
      },
      isInitialLoading: false,
>>>>>>> 8e7057fe
    });

    mockUseHasExistingPosition.mockReturnValue({
      hasPosition: false,
      isLoading: false,
      error: null,
      existingPosition: null,
      refreshPosition: jest.fn(),
    });

    // Reset navigation mocks
    mockCanGoBack.mockReturnValue(true);

    // Default eligibility mock
    const { useSelector } = jest.requireMock('react-redux');
    const mockSelectPerpsEligibility = jest.requireMock(
      '../../selectors/perpsController',
    ).selectPerpsEligibility;
    useSelector.mockImplementation((selector: unknown) => {
      if (selector === mockSelectPerpsEligibility) {
        return true;
      }
      return undefined;
    });

    // Reset notification feature flag to default
    mockIsNotificationsFeatureEnabled.mockReturnValue(true);

    // Reset route params to default
    mockRouteParams.market = {
      symbol: 'BTC',
      name: 'Bitcoin',
      price: '$45,000.00',
      change24h: '+$1,125.00',
      change24hPercent: '+2.50%',
      volume: '$1.23B',
      maxLeverage: '40x',
    };
  });

  // Clean up mocks after each test
  afterEach(() => {
    jest.clearAllMocks();
    mockRefreshCandleData.mockClear();
    mockRefreshOrders.mockClear();
    mockRefreshMarketStats.mockClear();
    mockNavigate.mockClear();
    mockGoBack.mockClear();
  });

  it('renders correctly', () => {
    const { getByTestId } = renderWithProvider(
      <PerpsConnectionProvider>
        <PerpsMarketDetailsView />
      </PerpsConnectionProvider>,
      {
        state: initialState,
      },
    );

    expect(
      getByTestId(PerpsMarketDetailsViewSelectorsIDs.CONTAINER),
    ).toBeTruthy();
    expect(getByTestId(PerpsMarketDetailsViewSelectorsIDs.HEADER)).toBeTruthy();
  });

  it('renders statistics items', () => {
    const { getByTestId, queryByTestId } = renderWithProvider(
      <PerpsConnectionProvider>
        <PerpsMarketDetailsView />
      </PerpsConnectionProvider>,
      {
        state: initialState,
      },
    );

    // Check if tabs exist (they might not if there's no position)
    const statisticsTab = queryByTestId('perps-market-tabs-statistics-tab');
    if (statisticsTab) {
      fireEvent.press(statisticsTab);
    }
    // Otherwise, statistics might be shown by default

    // Now look for statistics elements
    expect(
      getByTestId(PerpsMarketDetailsViewSelectorsIDs.STATISTICS_HIGH_24H),
    ).toBeTruthy();
    expect(
      getByTestId(PerpsMarketDetailsViewSelectorsIDs.STATISTICS_LOW_24H),
    ).toBeTruthy();
    expect(
      getByTestId(PerpsMarketDetailsViewSelectorsIDs.STATISTICS_VOLUME_24H),
    ).toBeTruthy();
    expect(
      getByTestId(PerpsMarketDetailsViewSelectorsIDs.STATISTICS_OPEN_INTEREST),
    ).toBeTruthy();
    expect(
      getByTestId(PerpsMarketDetailsViewSelectorsIDs.STATISTICS_FUNDING_RATE),
    ).toBeTruthy();
    expect(
      getByTestId(
        PerpsMarketDetailsViewSelectorsIDs.STATISTICS_FUNDING_COUNTDOWN,
      ),
    ).toBeTruthy();
  });

  it('renders long/short buttons when user has available balance', () => {
    const { getByTestId } = renderWithProvider(
      <PerpsConnectionProvider>
        <PerpsMarketDetailsView />
      </PerpsConnectionProvider>,
      {
        state: initialState,
      },
    );

    expect(
      getByTestId(PerpsMarketDetailsViewSelectorsIDs.LONG_BUTTON),
    ).toBeTruthy();
    expect(
      getByTestId(PerpsMarketDetailsViewSelectorsIDs.SHORT_BUTTON),
    ).toBeTruthy();
  });

  it('shows tooltip when Open Interest info icon is clicked', async () => {
    const { getByTestId, queryByTestId } = renderWithProvider(
      <PerpsConnectionProvider>
        <PerpsMarketDetailsView />
      </PerpsConnectionProvider>,
      {
        state: initialState,
      },
    );

    // Check if tabs exist (they might not if there's no position)
    const statisticsTab = queryByTestId('perps-market-tabs-statistics-tab');
    if (statisticsTab) {
      fireEvent.press(statisticsTab);
    }

    const openInterestInfoIcon = getByTestId(
      PerpsMarketDetailsViewSelectorsIDs.OPEN_INTEREST_INFO_ICON,
    );
    expect(openInterestInfoIcon).toBeTruthy();

    fireEvent.press(openInterestInfoIcon);

    await waitFor(() => {
      expect(getByTestId('perps-bottom-sheet-tooltip')).toBeTruthy();
    });
  });

  it('shows tooltip when Funding Rate info icon is clicked', async () => {
    const { getByTestId, queryByTestId } = renderWithProvider(
      <PerpsConnectionProvider>
        <PerpsMarketDetailsView />
      </PerpsConnectionProvider>,
      {
        state: initialState,
      },
    );

    // Check if tabs exist (they might not if there's no position)
    const statisticsTab = queryByTestId('perps-market-tabs-statistics-tab');
    if (statisticsTab) {
      fireEvent.press(statisticsTab);
    }

    const fundingRateInfoIcon = getByTestId(
      PerpsMarketDetailsViewSelectorsIDs.FUNDING_RATE_INFO_ICON,
    );
    expect(fundingRateInfoIcon).toBeTruthy();

    fireEvent.press(fundingRateInfoIcon);

    await waitFor(() => {
      expect(getByTestId('perps-bottom-sheet-tooltip')).toBeTruthy();
    });
  });

  describe('Button rendering scenarios', () => {
    it('renders add funds button when user balance is zero', () => {
      // Override with zero balance
      mockUsePerpsAccount.mockReturnValue({
        account: {
          availableBalance: '0.00',
          totalBalance: '0.00',
          marginUsed: '0.00',
          unrealizedPnl: '0.00',
          returnOnEquity: '0.00',
          totalValue: '0.00',
        },
        isInitialLoading: false,
<<<<<<< HEAD
=======
      });

      mockUsePerpsLiveAccount.mockReturnValue({
        account: {
          availableBalance: '0',
          totalBalance: '0',
          marginUsed: '0',
          unrealizedPnl: '0',
          returnOnEquity: '0',
          totalValue: '0',
        },
        isInitialLoading: false,
>>>>>>> 8e7057fe
      });

      const { getByText, getByTestId, queryByTestId } = renderWithProvider(
        <PerpsConnectionProvider>
          <PerpsMarketDetailsView />
        </PerpsConnectionProvider>,
        {
          state: initialState,
        },
      );

      // Shows add funds message and button
      expect(getByText('Add funds to start trading perps')).toBeTruthy();
      expect(getByText('Add funds')).toBeTruthy();

      // When balance is zero, the Add Funds button should be present
      // and the long/short buttons should not be present
      expect(
        getByTestId(PerpsMarketDetailsViewSelectorsIDs.ADD_FUNDS_BUTTON),
      ).toBeTruthy();
      expect(
        queryByTestId(PerpsMarketDetailsViewSelectorsIDs.LONG_BUTTON),
      ).toBeNull();
      expect(
        queryByTestId(PerpsMarketDetailsViewSelectorsIDs.SHORT_BUTTON),
      ).toBeNull();
    });

    it('renders long/short buttons when user has balance and existing position', () => {
      // Override with non-zero balance and existing position
      mockUsePerpsAccount.mockReturnValue({
        account: {
          availableBalance: '1000.00',
          totalBalance: '1500.00',
          marginUsed: '500.00',
          unrealizedPnl: '50.00',
          returnOnEquity: '3.33',
          totalValue: '1550.00',
        },
        isInitialLoading: false,
      });

      mockUseHasExistingPosition.mockReturnValue({
        hasPosition: true,
        isLoading: false,
        error: null,
        existingPosition: {
          coin: 'BTC',
          size: '0.5',
          entryPrice: '44000',
          positionValue: '22000',
          unrealizedPnl: '50',
          marginUsed: '500',
          leverage: { type: 'isolated', value: 5 },
          liquidationPrice: '40000',
          maxLeverage: 20,
          returnOnEquity: '1.14',
          cumulativeFunding: {
            allTime: '0',
            sinceOpen: '0',
            sinceChange: '0',
          },
        },
        refreshPosition: jest.fn(),
      });

      const { getByTestId, queryByText } = renderWithProvider(
        <PerpsConnectionProvider>
          <PerpsMarketDetailsView />
        </PerpsConnectionProvider>,
        {
          state: initialState,
        },
      );

      // Shows long/short buttons even with existing position
      expect(
        getByTestId(PerpsMarketDetailsViewSelectorsIDs.LONG_BUTTON),
      ).toBeTruthy();
      expect(
        getByTestId(PerpsMarketDetailsViewSelectorsIDs.SHORT_BUTTON),
      ).toBeTruthy();

      // Does not show add funds message
      expect(queryByText('Add funds to start trading perps')).toBeNull();
    });

    it('renders long/short buttons when user has balance and no existing position', () => {
      // Test with default mocks (non-zero balance, no existing position)
      const { getByTestId, queryByText } = renderWithProvider(
        <PerpsConnectionProvider>
          <PerpsMarketDetailsView />
        </PerpsConnectionProvider>,
        {
          state: initialState,
        },
      );

      // Shows long/short buttons
      expect(
        getByTestId(PerpsMarketDetailsViewSelectorsIDs.LONG_BUTTON),
      ).toBeTruthy();
      expect(
        getByTestId(PerpsMarketDetailsViewSelectorsIDs.SHORT_BUTTON),
      ).toBeTruthy();

      // Does not show add funds message
      expect(queryByText('Add funds to start trading perps')).toBeNull();
    });
  });

  describe('Pull-to-refresh functionality', () => {
    it('triggers refresh function when RefreshControl is pulled', async () => {
      const { getByTestId } = renderWithProvider(
        <PerpsConnectionProvider>
          <PerpsMarketDetailsView />
        </PerpsConnectionProvider>,
        {
          state: initialState,
        },
      );

      // Get the ScrollView component
      const scrollView = getByTestId(
        PerpsMarketDetailsViewSelectorsIDs.SCROLL_VIEW,
      );
      const refreshControl = scrollView.props.refreshControl;

      // Trigger the refresh
      await refreshControl.props.onRefresh();

      // Should refresh candle data by default
      expect(mockRefreshCandleData).toHaveBeenCalledTimes(1);
    });

    it('refreshes candle data when position tab is active', async () => {
      // Arrange
      const mockRefreshPosition = jest.fn();
      mockUseHasExistingPosition.mockReturnValue({
        hasPosition: false,
        isLoading: false,
        error: null,
        existingPosition: null,
        refreshPosition: mockRefreshPosition, // No-op function for WebSocket positions
      });

      const { getByTestId } = renderWithProvider(
        <PerpsConnectionProvider>
          <PerpsMarketDetailsView />
        </PerpsConnectionProvider>,
        {
          state: initialState,
        },
      );

      // Act
      const scrollView = getByTestId(
        PerpsMarketDetailsViewSelectorsIDs.SCROLL_VIEW,
      );
      const refreshControl = scrollView.props.refreshControl;
      await refreshControl.props.onRefresh();

      // Assert - Only candle data refreshes since positions update via WebSocket
      expect(mockRefreshCandleData).toHaveBeenCalledTimes(1);
      // refreshPosition is a no-op for WebSocket, so we don't expect it to be called
      expect(mockRefreshPosition).not.toHaveBeenCalled();
    });

    it('refreshes statistics data when statistics tab is active', async () => {
      // Arrange
      const mockRefreshPosition = jest.fn();
      mockUseHasExistingPosition.mockReturnValue({
        hasPosition: true,
        isLoading: false,
        error: null,
        existingPosition: {
          coin: 'BTC',
          size: '0.5',
          entryPrice: '44000',
          positionValue: '22000',
          unrealizedPnl: '50',
          marginUsed: '500',
          leverage: { type: 'isolated', value: 5 },
          liquidationPrice: '40000',
          maxLeverage: 20,
          returnOnEquity: '1.14',
          cumulativeFunding: {
            allTime: '0',
            sinceOpen: '0',
            sinceChange: '0',
          },
        },
        refreshPosition: mockRefreshPosition,
      });

      const { getByTestId } = renderWithProvider(
        <PerpsConnectionProvider>
          <PerpsMarketDetailsView />
        </PerpsConnectionProvider>,
        {
          state: initialState,
        },
      );

      // Act - Switch to statistics tab
      const statisticsTab = getByTestId('perps-market-tabs-statistics-tab');
      fireEvent.press(statisticsTab);

      const scrollView = getByTestId(
        PerpsMarketDetailsViewSelectorsIDs.SCROLL_VIEW,
      );
      const refreshControl = scrollView.props.refreshControl;
      await refreshControl.props.onRefresh();

      // Assert - Only candle data refreshes (all other data updates via WebSocket)
      expect(mockRefreshCandleData).toHaveBeenCalledTimes(1);
      // Market stats, positions, and orders update via WebSocket, no manual refresh
      expect(mockRefreshMarketStats).not.toHaveBeenCalled();
      expect(mockRefreshPosition).not.toHaveBeenCalled();
      expect(mockRefreshOrders).not.toHaveBeenCalled();
    });

    it('refreshes candle data by default', async () => {
      // Arrange
      const mockRefreshPosition = jest.fn();
      mockUseHasExistingPosition.mockReturnValue({
        hasPosition: false,
        isLoading: false,
        error: null,
        existingPosition: null,
        refreshPosition: mockRefreshPosition,
      });

      const { getByTestId } = renderWithProvider(
        <PerpsConnectionProvider>
          <PerpsMarketDetailsView />
        </PerpsConnectionProvider>,
        {
          state: initialState,
        },
      );

      // Act
      const scrollView = getByTestId(
        PerpsMarketDetailsViewSelectorsIDs.SCROLL_VIEW,
      );
      const refreshControl = scrollView.props.refreshControl;
      await refreshControl.props.onRefresh();

      // Assert - Only candle data refreshes (positions update via WebSocket)
      expect(mockRefreshCandleData).toHaveBeenCalledTimes(1);
      expect(mockRefreshPosition).not.toHaveBeenCalled();
    });

    it('handles refresh state correctly during refresh operation', async () => {
      const { getByTestId } = renderWithProvider(
        <PerpsConnectionProvider>
          <PerpsMarketDetailsView />
        </PerpsConnectionProvider>,
        {
          state: initialState,
        },
      );

      // Get the ScrollView component
      const scrollView = getByTestId(
        PerpsMarketDetailsViewSelectorsIDs.SCROLL_VIEW,
      );
      const refreshControl = scrollView.props.refreshControl;

      // Initially not refreshing
      expect(refreshControl.props.refreshing).toBe(false);

      // Trigger the refresh
      const refreshPromise = refreshControl.props.onRefresh();

      // Wait for refresh to complete
      await refreshPromise;

      // Verify refresh functions were called
      expect(mockRefreshCandleData).toHaveBeenCalledTimes(1);
    });

    it('handles errors during refresh operation', async () => {
      const consoleErrorSpy = jest.spyOn(console, 'error').mockImplementation();
      const mockRefreshPosition = jest
        .fn()
        .mockRejectedValue(new Error('Refresh failed'));

      mockUseHasExistingPosition.mockReturnValue({
        hasPosition: false,
        isLoading: false,
        error: null,
        existingPosition: null,
        refreshPosition: mockRefreshPosition,
      });

      mockRefreshCandleData.mockRejectedValue(
        new Error('Candle data refresh failed'),
      );

      const { getByTestId } = renderWithProvider(
        <PerpsConnectionProvider>
          <PerpsMarketDetailsView />
        </PerpsConnectionProvider>,
        {
          state: initialState,
        },
      );

      // Get the ScrollView component
      const scrollView = getByTestId(
        PerpsMarketDetailsViewSelectorsIDs.SCROLL_VIEW,
      );
      const refreshControl = scrollView.props.refreshControl;

      // Trigger the refresh
      await refreshControl.props.onRefresh();

      // Should log error
      expect(consoleErrorSpy).toHaveBeenCalledWith(
        expect.stringContaining('Failed to refresh'),
        expect.any(Error),
      );

      consoleErrorSpy.mockRestore();
    });
  });

  describe('Navigation functionality', () => {
    it('navigates to long order screen when long button is pressed and user is eligible', async () => {
      const { useSelector } = jest.requireMock('react-redux');
      const mockSelectPerpsEligibility = jest.requireMock(
        '../../selectors/perpsController',
      ).selectPerpsEligibility;
      useSelector.mockImplementation((selector: unknown) => {
        if (selector === mockSelectPerpsEligibility) {
          return true;
        }
        return undefined;
      });

      const { getByTestId } = renderWithProvider(
        <PerpsConnectionProvider>
          <PerpsMarketDetailsView />
        </PerpsConnectionProvider>,
        {
          state: initialState,
        },
      );

      const longButton = getByTestId(
        PerpsMarketDetailsViewSelectorsIDs.LONG_BUTTON,
      );
      await act(async () => {
        fireEvent.press(longButton);
      });

      expect(mockNavigate).toHaveBeenCalledTimes(1);
      expect(mockNavigate).toHaveBeenCalledWith(Routes.PERPS.ORDER, {
        direction: 'long',
        asset: 'BTC',
      });
    });

    it('navigates to short order screen when short button is pressed and user is eligible', async () => {
      const { useSelector } = jest.requireMock('react-redux');
      const mockSelectPerpsEligibility = jest.requireMock(
        '../../selectors/perpsController',
      ).selectPerpsEligibility;
      useSelector.mockImplementation((selector: unknown) => {
        if (selector === mockSelectPerpsEligibility) {
          return true;
        }
        return undefined;
      });

      const { getByTestId } = renderWithProvider(
        <PerpsConnectionProvider>
          <PerpsMarketDetailsView />
        </PerpsConnectionProvider>,
        {
          state: initialState,
        },
      );

      const shortButton = getByTestId(
        PerpsMarketDetailsViewSelectorsIDs.SHORT_BUTTON,
      );
      await act(async () => {
        fireEvent.press(shortButton);
      });

      expect(mockNavigate).toHaveBeenCalledTimes(1);
      expect(mockNavigate).toHaveBeenCalledWith(Routes.PERPS.ORDER, {
        direction: 'short',
        asset: 'BTC',
      });
    });

    it('navigates to deposit screen when add funds button is pressed', async () => {
      // Set zero balance to show add funds button
      mockUsePerpsAccount.mockReturnValue({
        account: {
          availableBalance: '0.00',
          totalBalance: '0.00',
          marginUsed: '0.00',
          unrealizedPnl: '0.00',
          returnOnEquity: '0.00',
          totalValue: '0.00',
        },
        isInitialLoading: false,
<<<<<<< HEAD
=======
      });

      mockUsePerpsLiveAccount.mockReturnValue({
        account: {
          availableBalance: '0',
          totalBalance: '0',
          marginUsed: '0',
          unrealizedPnl: '0',
          returnOnEquity: '0',
          totalValue: '0',
        },
        isInitialLoading: false,
>>>>>>> 8e7057fe
      });

      const { getByTestId } = renderWithProvider(
        <PerpsConnectionProvider>
          <PerpsMarketDetailsView />
        </PerpsConnectionProvider>,
        {
          state: initialState,
        },
      );

      const addFundsButton = getByTestId(
        PerpsMarketDetailsViewSelectorsIDs.ADD_FUNDS_BUTTON,
      );
      await act(async () => {
        fireEvent.press(addFundsButton);
      });

      expect(mockNavigate).toHaveBeenCalledTimes(1);
      expect(mockNavigate).toHaveBeenCalledWith(
        Routes.PERPS.ROOT,
        expect.objectContaining({
          screen: Routes.FULL_SCREEN_CONFIRMATIONS.REDESIGNED_CONFIRMATIONS,
        }),
      );
    });

    it('shows geo block modal when long button is pressed and user is not eligible', () => {
      const { useSelector } = jest.requireMock('react-redux');
      const mockSelectPerpsEligibility = jest.requireMock(
        '../../selectors/perpsController',
      ).selectPerpsEligibility;
      useSelector.mockImplementation((selector: unknown) => {
        if (selector === mockSelectPerpsEligibility) {
          return false;
        }
        return undefined;
      });

      const { getByTestId, getByText } = renderWithProvider(
        <PerpsConnectionProvider>
          <PerpsMarketDetailsView />
        </PerpsConnectionProvider>,
        {
          state: initialState,
        },
      );

      const longButton = getByTestId(
        PerpsMarketDetailsViewSelectorsIDs.LONG_BUTTON,
      );
      fireEvent.press(longButton);

      expect(getByText('Geo Block Tooltip')).toBeTruthy();
      expect(mockNavigate).not.toHaveBeenCalled();
    });

    it('shows geo block modal when short button is pressed and user is not eligible', () => {
      const { useSelector } = jest.requireMock('react-redux');
      const mockSelectPerpsEligibility = jest.requireMock(
        '../../selectors/perpsController',
      ).selectPerpsEligibility;
      useSelector.mockImplementation((selector: unknown) => {
        if (selector === mockSelectPerpsEligibility) {
          return false;
        }
        return undefined;
      });

      const { getByTestId, getByText } = renderWithProvider(
        <PerpsConnectionProvider>
          <PerpsMarketDetailsView />
        </PerpsConnectionProvider>,
        {
          state: initialState,
        },
      );

      const shortButton = getByTestId(
        PerpsMarketDetailsViewSelectorsIDs.SHORT_BUTTON,
      );
      fireEvent.press(shortButton);

      expect(getByText('Geo Block Tooltip')).toBeTruthy();
      expect(mockNavigate).not.toHaveBeenCalled();
    });

    it('shows geo block modal when add funds button is pressed and user is not eligible', () => {
      // Set user as not eligible
      const { useSelector } = jest.requireMock('react-redux');
      const mockSelectPerpsEligibility = jest.requireMock(
        '../../selectors/perpsController',
      ).selectPerpsEligibility;
      useSelector.mockImplementation((selector: unknown) => {
        if (selector === mockSelectPerpsEligibility) {
          return false;
        }
        return undefined;
      });

      // Set zero balance to show add funds button
      mockUsePerpsAccount.mockReturnValue({
        account: {
          availableBalance: '0.00',
          totalBalance: '0.00',
          marginUsed: '0.00',
          unrealizedPnl: '0.00',
          returnOnEquity: '0.00',
          totalValue: '0.00',
        },
        isInitialLoading: false,
<<<<<<< HEAD
=======
      });

      mockUsePerpsLiveAccount.mockReturnValue({
        account: {
          availableBalance: '0',
          totalBalance: '0',
          marginUsed: '0',
          unrealizedPnl: '0',
          returnOnEquity: '0',
          totalValue: '0',
        },
        isInitialLoading: false,
>>>>>>> 8e7057fe
      });

      const { getByTestId, getByText } = renderWithProvider(
        <PerpsConnectionProvider>
          <PerpsMarketDetailsView />
        </PerpsConnectionProvider>,
        {
          state: initialState,
        },
      );

      const addFundsButton = getByTestId(
        PerpsMarketDetailsViewSelectorsIDs.ADD_FUNDS_BUTTON,
      );
      fireEvent.press(addFundsButton);

      expect(getByText('Geo Block Tooltip')).toBeTruthy();
      expect(mockNavigate).not.toHaveBeenCalled();
    });

    it('closes geo block modal when onClose is called', () => {
      const { useSelector } = jest.requireMock('react-redux');
      const mockSelectPerpsEligibility = jest.requireMock(
        '../../selectors/perpsController',
      ).selectPerpsEligibility;
      useSelector.mockImplementation((selector: unknown) => {
        if (selector === mockSelectPerpsEligibility) {
          return false;
        }
        return undefined;
      });

      const { getByTestId, getByText, queryByText } = renderWithProvider(
        <PerpsConnectionProvider>
          <PerpsMarketDetailsView />
        </PerpsConnectionProvider>,
        {
          state: initialState,
        },
      );

      const longButton = getByTestId(
        PerpsMarketDetailsViewSelectorsIDs.LONG_BUTTON,
      );
      fireEvent.press(longButton);

      expect(getByText('Geo Block Tooltip')).toBeTruthy();

      const tooltip = getByTestId(
        PerpsMarketDetailsViewSelectorsIDs.GEO_BLOCK_BOTTOM_SHEET_TOOLTIP,
      );
      fireEvent.press(tooltip);

      expect(queryByText('Geo Block Tooltip')).toBeNull();
    });
  });

  describe('notification tooltip functionality', () => {
    it('renders tooltip when flags are true and from successful order', () => {
      mockIsNotificationsFeatureEnabled.mockReturnValue(true);
      mockRouteParams.monitoringIntent = {
        asset: 'BTC',
        monitor: 'orders',
      };

      const { queryByTestId } = renderWithProvider(
        <PerpsConnectionProvider>
          <PerpsMarketDetailsView />
        </PerpsConnectionProvider>,
        {
          state: initialState,
        },
      );

      expect(
        queryByTestId(PerpsOrderViewSelectorsIDs.NOTIFICATION_TOOLTIP),
      ).toBeOnTheScreen();
    });

    it('does not show PerpsNotificationTooltip when not navigating from order success', () => {
      mockIsNotificationsFeatureEnabled.mockReturnValue(true);
      mockRouteParams.monitoringIntent = undefined;

      const { queryByTestId } = renderWithProvider(
        <PerpsConnectionProvider>
          <PerpsMarketDetailsView />
        </PerpsConnectionProvider>,
        {
          state: initialState,
        },
      );

      expect(
        queryByTestId(PerpsOrderViewSelectorsIDs.NOTIFICATION_TOOLTIP),
      ).toBeNull();
    });

    it('does not show PerpsNotificationTooltip when notifications feature is disabled', () => {
      mockIsNotificationsFeatureEnabled.mockReturnValue(false);
      mockRouteParams.monitoringIntent = {
        asset: 'BTC',
        monitor: 'orders',
      };

      const { queryByTestId } = renderWithProvider(
        <PerpsConnectionProvider>
          <PerpsMarketDetailsView />
        </PerpsConnectionProvider>,
        {
          state: initialState,
        },
      );

      expect(
        queryByTestId(PerpsOrderViewSelectorsIDs.NOTIFICATION_TOOLTIP),
      ).toBeNull();
    });
  });

  describe('Error state handling', () => {
    it('renders error message when market data is undefined', () => {
      // Set market to undefined to trigger error state
      mockRouteParams.market = undefined;

      const { getByTestId, getByText } = renderWithProvider(
        <PerpsConnectionProvider>
          <PerpsMarketDetailsView />
        </PerpsConnectionProvider>,
        {
          state: initialState,
        },
      );

      // Should show error container and message
      expect(
        getByTestId(PerpsMarketDetailsViewSelectorsIDs.ERROR),
      ).toBeTruthy();
      expect(
        getByText('Market data not found. Please go back and try again.'),
      ).toBeTruthy();
    });

    it('does not render main content when market is undefined', () => {
      mockRouteParams.market = undefined;

      const { queryByTestId } = renderWithProvider(
        <PerpsConnectionProvider>
          <PerpsMarketDetailsView />
        </PerpsConnectionProvider>,
        {
          state: initialState,
        },
      );

      // Main container should not be present
      expect(
        queryByTestId(PerpsMarketDetailsViewSelectorsIDs.HEADER),
      ).toBeNull();
      expect(
        queryByTestId(PerpsMarketDetailsViewSelectorsIDs.SCROLL_VIEW),
      ).toBeNull();
    });
  });

  describe('Navigation back button handling', () => {
    it('verifies navigation mock is properly set up', () => {
      // This test just verifies that our navigation can go back
      mockCanGoBack.mockReturnValue(true);

      renderWithProvider(
        <PerpsConnectionProvider>
          <PerpsMarketDetailsView />
        </PerpsConnectionProvider>,
        {
          state: initialState,
        },
      );

      // The component should have been rendered with navigation available
      expect(mockCanGoBack).toBeDefined();
    });

    it('verifies navigation mock when cannot go back', () => {
      // This test verifies the fallback scenario setup
      mockCanGoBack.mockReturnValue(false);

      renderWithProvider(
        <PerpsConnectionProvider>
          <PerpsMarketDetailsView />
        </PerpsConnectionProvider>,
        {
          state: initialState,
        },
      );

      // The component should have been rendered with navigation available
      expect(mockCanGoBack).toBeDefined();
    });
  });

  describe('Candle period bottom sheet', () => {
    it('verifies duration selector is rendered', () => {
      const { getByTestId } = renderWithProvider(
        <PerpsConnectionProvider>
          <PerpsMarketDetailsView />
        </PerpsConnectionProvider>,
        {
          state: initialState,
        },
      );

      // Verify the duration selector is rendered
      const durationSelector = getByTestId(
        'perps-market-details-view-candle-period-selector-period-1m',
      );
      expect(durationSelector).toBeTruthy();
    });

    it('verifies bottom sheet can be mocked', () => {
      const { queryByTestId } = renderWithProvider(
        <PerpsConnectionProvider>
          <PerpsMarketDetailsView />
        </PerpsConnectionProvider>,
        {
          state: initialState,
        },
      );

      // Initially bottom sheet should not be visible
      expect(
        queryByTestId(
          PerpsMarketDetailsViewSelectorsIDs.CANDLE_PERIOD_BOTTOM_SHEET,
        ),
      ).toBeNull();
    });
  });
});<|MERGE_RESOLUTION|>--- conflicted
+++ resolved
@@ -363,8 +363,6 @@
         totalValue: '1000.00',
       },
       isInitialLoading: false,
-<<<<<<< HEAD
-=======
     });
 
     mockUsePerpsLiveAccount.mockReturnValue({
@@ -377,7 +375,6 @@
         totalValue: '1000',
       },
       isInitialLoading: false,
->>>>>>> 8e7057fe
     });
 
     mockUseHasExistingPosition.mockReturnValue({
@@ -571,8 +568,6 @@
           totalValue: '0.00',
         },
         isInitialLoading: false,
-<<<<<<< HEAD
-=======
       });
 
       mockUsePerpsLiveAccount.mockReturnValue({
@@ -585,7 +580,6 @@
           totalValue: '0',
         },
         isInitialLoading: false,
->>>>>>> 8e7057fe
       });
 
       const { getByText, getByTestId, queryByTestId } = renderWithProvider(
@@ -998,8 +992,6 @@
           totalValue: '0.00',
         },
         isInitialLoading: false,
-<<<<<<< HEAD
-=======
       });
 
       mockUsePerpsLiveAccount.mockReturnValue({
@@ -1012,7 +1004,6 @@
           totalValue: '0',
         },
         isInitialLoading: false,
->>>>>>> 8e7057fe
       });
 
       const { getByTestId } = renderWithProvider(
@@ -1124,8 +1115,6 @@
           totalValue: '0.00',
         },
         isInitialLoading: false,
-<<<<<<< HEAD
-=======
       });
 
       mockUsePerpsLiveAccount.mockReturnValue({
@@ -1138,7 +1127,6 @@
           totalValue: '0',
         },
         isInitialLoading: false,
->>>>>>> 8e7057fe
       });
 
       const { getByTestId, getByText } = renderWithProvider(
