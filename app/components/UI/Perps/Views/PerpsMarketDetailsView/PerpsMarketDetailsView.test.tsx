--- conflicted
+++ resolved
@@ -240,7 +240,6 @@
   default: () => null,
 }));
 
-<<<<<<< HEAD
 // Mock notification utility
 jest.mock('../../../../../util/notifications', () => ({
   ...jest.requireActual('../../../../../util/notifications'),
@@ -262,7 +261,6 @@
   },
 }));
 
-=======
 // Mock PerpsOpenOrderCard
 jest.mock('../../components/PerpsOpenOrderCard', () => ({
   __esModule: true,
@@ -297,7 +295,6 @@
   };
 });
 
->>>>>>> 68e69267
 const initialState = {
   engine: {
     backgroundState,
