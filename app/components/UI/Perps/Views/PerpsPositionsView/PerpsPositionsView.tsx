import {
  useNavigation,
  type NavigationProp,
  type ParamListBase,
} from '@react-navigation/native';
import React, { useMemo } from 'react';
import { ScrollView, View } from 'react-native';
import { strings } from '../../../../../../locales/i18n';
import ButtonIcon, {
  ButtonIconSizes,
} from '../../../../../component-library/components/Buttons/ButtonIcon';
import {
  IconColor,
  IconName,
} from '../../../../../component-library/components/Icons/Icon';
import Text, {
  TextColor,
  TextVariant,
} from '../../../../../component-library/components/Texts/Text';
import { useStyles } from '../../../../../component-library/hooks';
import PerpsPositionCard from '../../components/PerpsPositionCard';
<<<<<<< HEAD
import PerpsTPSLBottomSheet from '../../components/PerpsTPSLBottomSheet';
import type { Position } from '../../controllers/types';
import { usePerpsLivePositions, usePerpsTPSLUpdate } from '../../hooks';
import { usePerpsLiveAccount } from '../../hooks/stream';
import { formatPnl, formatPrice } from '../../utils/formatUtils';
=======
import { PERPS_CONSTANTS } from '../../constants/perpsConfig';
import { usePerpsLivePositions } from '../../hooks';
import { usePerpsLiveAccount } from '../../hooks/stream';
import {
  formatPnl,
  formatPerpsFiat,
  PRICE_RANGES_MINIMAL_VIEW,
} from '../../utils/formatUtils';
>>>>>>> d5ca588d
import { getPositionDirection } from '../../utils/positionCalculations';
import { calculateTotalPnL } from '../../utils/pnlCalculations';
import { createStyles } from './PerpsPositionsView.styles';
import { SafeAreaView } from 'react-native-safe-area-context';
import { PerpsPositionsViewSelectorsIDs } from '../../../../../../e2e/selectors/Perps/Perps.selectors';

const PerpsPositionsView: React.FC = () => {
  const { styles } = useStyles(createStyles, {});
  const navigation = useNavigation<NavigationProp<ParamListBase>>();

  const { account } = usePerpsLiveAccount();
<<<<<<< HEAD

  const [selectedPosition, setSelectedPosition] = useState<Position | null>(
    null,
  );
  const [isTPSLVisible, setIsTPSLVisible] = useState(false);
=======
>>>>>>> d5ca588d

  // Get real-time positions via WebSocket
  const { positions, isInitialLoading } = usePerpsLivePositions({
    throttleMs: 1000, // Update every second
  });

  const error = null;

  // Memoize position count text to avoid recalculating on every render
  const positionCountText = useMemo(() => {
    const positionCount = positions.length;
    return positionCount > 1
      ? strings('perps.position.list.position_count_plural', {
          count: positionCount,
        })
      : strings('perps.position.list.position_count', {
          count: positionCount,
        });
  }, [positions]);

  // Calculate total unrealized PnL using utility function
  const totalUnrealizedPnl = calculateTotalPnL({ positions });

  const handleBackPress = () => {
    navigation.goBack();
  };

  const renderContent = () => {
    if (isInitialLoading) {
      return (
        <View style={styles.loadingContainer}>
          <Text variant={TextVariant.BodyMD} color={TextColor.Muted}>
            {strings('perps.position.list.loading')}
          </Text>
        </View>
      );
    }

    if (error) {
      return (
        <View style={styles.errorContainer}>
          <Text variant={TextVariant.HeadingSM} color={TextColor.Error}>
            {strings('perps.position.list.error_title')}
          </Text>
          <Text variant={TextVariant.BodySM} color={TextColor.Muted}>
            {error}
          </Text>
        </View>
      );
    }

    if (positions.length === 0) {
      return (
        <View style={styles.emptyContainer}>
          <Text variant={TextVariant.HeadingSM} color={TextColor.Default}>
            {strings('perps.position.list.empty_title')}
          </Text>
          <Text variant={TextVariant.BodySM} color={TextColor.Muted}>
            {strings('perps.position.list.empty_description')}
          </Text>
        </View>
      );
    }

    return (
      <View
        style={styles.positionsSection}
        testID={PerpsPositionsViewSelectorsIDs.POSITIONS_SECTION}
      >
        <View style={styles.sectionHeader}>
          <Text variant={TextVariant.HeadingSM} color={TextColor.Default}>
            {strings('perps.position.list.open_positions')}
          </Text>
          <Text variant={TextVariant.BodySM} color={TextColor.Muted}>
            {positionCountText}
          </Text>
        </View>
        {positions.map((position, index) => {
          const directionSegment = getPositionDirection(position.size);
          return (
            <View
              key={`${position.coin}-${index}`}
              testID={`${PerpsPositionsViewSelectorsIDs.POSITION_ITEM}-${position.coin}-${position.leverage.value}x-${directionSegment}-${index}`}
            >
              <PerpsPositionCard position={position} />
            </View>
          );
        })}
      </View>
    );
  };

  return (
    <SafeAreaView style={styles.container}>
      <View style={styles.header}>
        <ButtonIcon
          iconName={IconName.ArrowLeft}
          iconColor={IconColor.Default}
          size={ButtonIconSizes.Md}
          onPress={handleBackPress}
          testID="back-button"
        />
        <Text variant={TextVariant.HeadingSM} color={TextColor.Default}>
          {strings('perps.position.title')}
        </Text>
        <View style={styles.headerPlaceholder} />
      </View>

      <ScrollView style={styles.container}>
        {/* Account Summary */}
        <View style={styles.accountSummary}>
          <Text variant={TextVariant.BodyMDMedium} color={TextColor.Default}>
            {strings('perps.position.account.summary_title')}
          </Text>

          <View style={styles.summaryRow}>
            <Text variant={TextVariant.BodySM} color={TextColor.Muted}>
              {strings('perps.position.account.total_balance')}
            </Text>
            <Text variant={TextVariant.BodySMMedium} color={TextColor.Default}>
<<<<<<< HEAD
              {formatPrice(account?.totalBalance || '0')}
=======
              {account?.totalBalance !== undefined &&
              account?.totalBalance !== null
                ? formatPerpsFiat(account.totalBalance, {
                    ranges: PRICE_RANGES_MINIMAL_VIEW,
                  })
                : PERPS_CONSTANTS.FALLBACK_DATA_DISPLAY}
>>>>>>> d5ca588d
            </Text>
          </View>

          <View style={styles.summaryRow}>
            <Text variant={TextVariant.BodySM} color={TextColor.Muted}>
              {strings('perps.position.account.available_balance')}
            </Text>
            <Text variant={TextVariant.BodySMMedium} color={TextColor.Default}>
<<<<<<< HEAD
              {formatPrice(account?.availableBalance || '0')}
=======
              {account?.availableBalance !== undefined &&
              account?.availableBalance !== null
                ? formatPerpsFiat(account.availableBalance, {
                    ranges: PRICE_RANGES_MINIMAL_VIEW,
                  })
                : PERPS_CONSTANTS.FALLBACK_DATA_DISPLAY}
>>>>>>> d5ca588d
            </Text>
          </View>

          <View style={styles.summaryRow}>
            <Text variant={TextVariant.BodySM} color={TextColor.Muted}>
              {strings('perps.position.account.margin_used')}
            </Text>
            <Text variant={TextVariant.BodySMMedium} color={TextColor.Default}>
<<<<<<< HEAD
              {formatPrice(account?.marginUsed || '0')}
=======
              {account?.marginUsed !== undefined && account?.marginUsed !== null
                ? formatPerpsFiat(account.marginUsed, {
                    ranges: PRICE_RANGES_MINIMAL_VIEW,
                  })
                : PERPS_CONSTANTS.FALLBACK_DATA_DISPLAY}
>>>>>>> d5ca588d
            </Text>
          </View>

          <View style={styles.summaryRow}>
            <Text variant={TextVariant.BodySM} color={TextColor.Muted}>
              {strings('perps.position.account.total_unrealized_pnl')}
            </Text>
            <Text
              variant={TextVariant.BodySMMedium}
              color={
                totalUnrealizedPnl >= 0 ? TextColor.Success : TextColor.Error
              }
            >
              {formatPnl(totalUnrealizedPnl)}
            </Text>
          </View>
        </View>
        {renderContent()}
      </ScrollView>
<<<<<<< HEAD

      {/* TP/SL Bottom Sheet - Rendered outside ScrollView to fix layering issue */}
      {isTPSLVisible && selectedPosition && (
        <PerpsTPSLBottomSheet
          isVisible
          onClose={() => {
            setIsTPSLVisible(false);
            setSelectedPosition(null);
          }}
          onConfirm={async (takeProfitPrice, stopLossPrice) => {
            await handleUpdateTPSL(
              selectedPosition,
              takeProfitPrice,
              stopLossPrice,
            );
            setIsTPSLVisible(false);
            setSelectedPosition(null);
          }}
          asset={selectedPosition.coin}
          position={selectedPosition}
          initialTakeProfitPrice={selectedPosition.takeProfitPrice}
          initialStopLossPrice={selectedPosition.stopLossPrice}
          isUpdating={isUpdating}
          orderType="market" // Default to market for existing positions
        />
      )}
=======
>>>>>>> d5ca588d
    </SafeAreaView>
  );
};

export default PerpsPositionsView;<|MERGE_RESOLUTION|>--- conflicted
+++ resolved
@@ -19,13 +19,6 @@
 } from '../../../../../component-library/components/Texts/Text';
 import { useStyles } from '../../../../../component-library/hooks';
 import PerpsPositionCard from '../../components/PerpsPositionCard';
-<<<<<<< HEAD
-import PerpsTPSLBottomSheet from '../../components/PerpsTPSLBottomSheet';
-import type { Position } from '../../controllers/types';
-import { usePerpsLivePositions, usePerpsTPSLUpdate } from '../../hooks';
-import { usePerpsLiveAccount } from '../../hooks/stream';
-import { formatPnl, formatPrice } from '../../utils/formatUtils';
-=======
 import { PERPS_CONSTANTS } from '../../constants/perpsConfig';
 import { usePerpsLivePositions } from '../../hooks';
 import { usePerpsLiveAccount } from '../../hooks/stream';
@@ -34,7 +27,6 @@
   formatPerpsFiat,
   PRICE_RANGES_MINIMAL_VIEW,
 } from '../../utils/formatUtils';
->>>>>>> d5ca588d
 import { getPositionDirection } from '../../utils/positionCalculations';
 import { calculateTotalPnL } from '../../utils/pnlCalculations';
 import { createStyles } from './PerpsPositionsView.styles';
@@ -46,14 +38,6 @@
   const navigation = useNavigation<NavigationProp<ParamListBase>>();
 
   const { account } = usePerpsLiveAccount();
-<<<<<<< HEAD
-
-  const [selectedPosition, setSelectedPosition] = useState<Position | null>(
-    null,
-  );
-  const [isTPSLVisible, setIsTPSLVisible] = useState(false);
-=======
->>>>>>> d5ca588d
 
   // Get real-time positions via WebSocket
   const { positions, isInitialLoading } = usePerpsLivePositions({
@@ -174,16 +158,12 @@
               {strings('perps.position.account.total_balance')}
             </Text>
             <Text variant={TextVariant.BodySMMedium} color={TextColor.Default}>
-<<<<<<< HEAD
-              {formatPrice(account?.totalBalance || '0')}
-=======
               {account?.totalBalance !== undefined &&
               account?.totalBalance !== null
                 ? formatPerpsFiat(account.totalBalance, {
                     ranges: PRICE_RANGES_MINIMAL_VIEW,
                   })
                 : PERPS_CONSTANTS.FALLBACK_DATA_DISPLAY}
->>>>>>> d5ca588d
             </Text>
           </View>
 
@@ -192,16 +172,12 @@
               {strings('perps.position.account.available_balance')}
             </Text>
             <Text variant={TextVariant.BodySMMedium} color={TextColor.Default}>
-<<<<<<< HEAD
-              {formatPrice(account?.availableBalance || '0')}
-=======
               {account?.availableBalance !== undefined &&
               account?.availableBalance !== null
                 ? formatPerpsFiat(account.availableBalance, {
                     ranges: PRICE_RANGES_MINIMAL_VIEW,
                   })
                 : PERPS_CONSTANTS.FALLBACK_DATA_DISPLAY}
->>>>>>> d5ca588d
             </Text>
           </View>
 
@@ -210,15 +186,11 @@
               {strings('perps.position.account.margin_used')}
             </Text>
             <Text variant={TextVariant.BodySMMedium} color={TextColor.Default}>
-<<<<<<< HEAD
-              {formatPrice(account?.marginUsed || '0')}
-=======
               {account?.marginUsed !== undefined && account?.marginUsed !== null
                 ? formatPerpsFiat(account.marginUsed, {
                     ranges: PRICE_RANGES_MINIMAL_VIEW,
                   })
                 : PERPS_CONSTANTS.FALLBACK_DATA_DISPLAY}
->>>>>>> d5ca588d
             </Text>
           </View>
 
@@ -238,35 +210,6 @@
         </View>
         {renderContent()}
       </ScrollView>
-<<<<<<< HEAD
-
-      {/* TP/SL Bottom Sheet - Rendered outside ScrollView to fix layering issue */}
-      {isTPSLVisible && selectedPosition && (
-        <PerpsTPSLBottomSheet
-          isVisible
-          onClose={() => {
-            setIsTPSLVisible(false);
-            setSelectedPosition(null);
-          }}
-          onConfirm={async (takeProfitPrice, stopLossPrice) => {
-            await handleUpdateTPSL(
-              selectedPosition,
-              takeProfitPrice,
-              stopLossPrice,
-            );
-            setIsTPSLVisible(false);
-            setSelectedPosition(null);
-          }}
-          asset={selectedPosition.coin}
-          position={selectedPosition}
-          initialTakeProfitPrice={selectedPosition.takeProfitPrice}
-          initialStopLossPrice={selectedPosition.stopLossPrice}
-          isUpdating={isUpdating}
-          orderType="market" // Default to market for existing positions
-        />
-      )}
-=======
->>>>>>> d5ca588d
     </SafeAreaView>
   );
 };
